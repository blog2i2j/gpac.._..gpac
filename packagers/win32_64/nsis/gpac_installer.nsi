--- conflicted
+++ resolved
@@ -557,10 +557,6 @@
 ;  File "${GPAC_BIN}\msvcr100.dll"
 ;  File "${GPAC_BIN}\mfc100.dll"
 ;SectionEnd
-<<<<<<< HEAD
-=======
-
->>>>>>> e148a8dd
 
 !ifdef IS_WIN64
 !define TARGET_ARCHITECTURE "x64"
@@ -568,15 +564,6 @@
 !define TARGET_ARCHITECTURE "x86"
 !endif
 
-<<<<<<< HEAD
-!ifdef IS_WIN64
-!define TARGET_ARCHITECTURE "x64"
-!else
-!define TARGET_ARCHITECTURE "x86"
-!endif
-
-=======
->>>>>>> e148a8dd
 Section "VS2015 C++ re-distributable Package (${TARGET_ARCHITECTURE})" SEC_VCREDIST1
 DetailPrint "Running VS2015 re-distributable setup..."
   SectionIn 1
