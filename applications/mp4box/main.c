--- conflicted
+++ resolved
@@ -1516,23 +1516,14 @@
 			while (sep) {
 				/* this is a real separator if it is followed by a keyword we are looking for */
 				if (!strnicmp(sep, ":id=", 4) ||
-<<<<<<< HEAD
 				    !strnicmp(sep, ":dur=", 5) ||
 				    !strnicmp(sep, ":period=", 8) ||
+				    !strnicmp(sep, ":BaseURL=", 9) ||
 				    !strnicmp(sep, ":bandwidth=", 11) ||
 				    !strnicmp(sep, ":role=", 6) ||
 				    !strnicmp(sep, ":desc", 5) ||
 				    !strnicmp(sep, ":duration=", 10) || /*legacy*/!strnicmp(sep, ":period_duration=", 10) ||
 				    !strnicmp(sep, ":xlink=", 7)) {
-=======
-				        !strnicmp(sep, ":period=", 8) ||
-				        !strnicmp(sep, ":BaseURL=", 9) ||
-				        !strnicmp(sep, ":bandwidth=", 11) ||
-				        !strnicmp(sep, ":role=", 6) ||
-				        !strnicmp(sep, ":desc", 5) ||
-				        !strnicmp(sep, ":duration=", 10) ||
-				        !strnicmp(sep, ":xlink=", 7)) {
->>>>>>> 518dc9c1
 					break;
 				} else {
 					sep = strchr(sep+1, ':');
@@ -1552,18 +1543,13 @@
 						GF_LOG(GF_LOG_ERROR, GF_LOG_DASH, ("[DASH] Error: Duplicate Representation ID \"%s\" in command line\n", di->representationID));
 					}
 				}
-<<<<<<< HEAD
 			} else if (!strnicmp(opts, "dur=", 4)) di->media_duration = (Double)atof(opts+4);
 			else if (!strnicmp(opts, "period=", 7)) di->periodID = gf_strdup(opts+7);
-			else if (!strnicmp(opts, "bandwidth=", 10)) di->bandwidth = atoi(opts+10);
-=======
-			} else if (!strnicmp(opts, "period=", 7)) di->periodID = gf_strdup(opts+7);
 			else if (!strnicmp(opts, "BaseURL=", 8)) {
 				di->baseURL = (char **)gf_realloc(di->baseURL, (di->nb_baseURL+1)*sizeof(char *));
 				di->baseURL[di->nb_baseURL] = gf_strdup(opts+8);
 				di->nb_baseURL++;
 			} else if (!strnicmp(opts, "bandwidth=", 10)) di->bandwidth = atoi(opts+10);
->>>>>>> 518dc9c1
 			else if (!strnicmp(opts, "role=", 5)) di->role = gf_strdup(opts+5);
 			else if (!strnicmp(opts, "desc", 4)) {
 				u32 *nb_descs=NULL;
