--- conflicted
+++ resolved
@@ -57,103 +57,6 @@
 #define BUFFSIZE	8192
 #define DEFAULT_INTERLEAVING_IN_SEC 0.5
 
-<<<<<<< HEAD
-=======
-/*in fileimport.c*/
-
-#ifndef GPAC_DISABLE_MEDIA_IMPORT
-void convert_file_info(char *inName, u32 trackID);
-#endif
-
-#ifndef GPAC_DISABLE_ISOM_WRITE
-
-#ifndef GPAC_DISABLE_MEDIA_IMPORT
-GF_Err import_file(GF_ISOFile *dest, char *inName, u32 import_flags, Double force_fps, u32 frames_per_sample);
-#else
-GF_Err import_file(GF_ISOFile *dest, char *inName, u32 import_flags, Double force_fps, u32 frames_per_sample) {
-	return GF_NOT_SUPPORTED;
-}
-#endif
-GF_Err split_isomedia_file(GF_ISOFile *mp4, Double split_dur, u64 split_size_kb, char *inName, Double interleaving_time, Double chunk_start, Bool adjust_split_end, char *outName, const char *tmpdir);
-GF_Err cat_isomedia_file(GF_ISOFile *mp4, char *fileName, u32 import_flags, Double force_fps, u32 frames_per_sample, char *tmp_dir, Bool force_cat, Bool align_timelines, Bool allow_add_in_command, Bool is_pl);
-
-#if !defined(GPAC_DISABLE_SCENE_ENCODER)
-GF_Err EncodeFile(char *in, GF_ISOFile *mp4, GF_SMEncodeOptions *opts, FILE *logs);
-GF_Err EncodeFileChunk(char *chunkFile, char *bifs, char *inputContext, char *outputContext, const char *tmpdir);
-#endif
-
-GF_ISOFile *package_file(char *file_name, char *fcc, const char *tmpdir, Bool make_wgt);
-GF_Err hdr_file(GF_ISOFile* movie, char* file_name);
-
-#endif
-
-GF_Err dump_isom_cover_art(GF_ISOFile *file, char *inName, Bool is_final_name);
-GF_Err dump_isom_chapters(GF_ISOFile *file, char *inName, Bool is_final_name, Bool dump_ogg);
-void dump_isom_udta(GF_ISOFile *file, char *inName, Bool is_final_name, u32 dump_udta_type, u32 dump_udta_track);
-GF_Err set_file_udta(GF_ISOFile *dest, u32 tracknum, u32 udta_type, char *src, Bool is_box_array);
-u32 id3_get_genre_tag(const char *name);
-
-GF_Err rip_mpd(const char *mpd);
-
-/*in filedump.c*/
-#ifndef GPAC_DISABLE_SCENE_DUMP
-GF_Err dump_isom_scene(char *file, char *inName, Bool is_final_name, GF_SceneDumpFormat dump_mode, Bool do_log);
-//void gf_check_isom_files(char *conf_rules, char *inName);
-#endif
-#ifndef GPAC_DISABLE_SCENE_STATS
-void dump_isom_scene_stats(char *file, char *inName, Bool is_final_name, u32 stat_level);
-#endif
-void PrintNode(const char *name, u32 graph_type);
-void PrintBuiltInNodes(u32 graph_type);
-void PrintBuiltInBoxes();
-
-#ifndef GPAC_DISABLE_ISOM_DUMP
-GF_Err dump_isom_xml(GF_ISOFile *file, char *inName, Bool is_final_name, Bool do_track_dump);
-#endif
-
-
-#ifndef GPAC_DISABLE_ISOM_HINTING
-#ifndef GPAC_DISABLE_ISOM_DUMP
-void dump_isom_rtp(GF_ISOFile *file, char *inName, Bool is_final_name);
-#endif
-void dump_isom_sdp(GF_ISOFile *file, char *inName, Bool is_final_name);
-#endif
-
-void dump_isom_timestamps(GF_ISOFile *file, char *inName, Bool is_final_name, u32 dump_mode);
-void dump_isom_nal(GF_ISOFile *file, u32 trackID, char *inName, Bool is_final_name, Bool dump_crc);
-
-void dump_isom_saps(GF_ISOFile *file, u32 trackID, u32 dump_saps_mode, char *inName, Bool is_final_name);
-
-#ifndef GPAC_DISABLE_ISOM_DUMP
-void dump_isom_ismacryp(GF_ISOFile *file, char *inName, Bool is_final_name);
-void dump_isom_timed_text(GF_ISOFile *file, u32 trackID, char *inName, Bool is_final_name, Bool is_convert, GF_TextDumpType dump_type);
-#endif /*GPAC_DISABLE_ISOM_DUMP*/
-
-
-void DumpTrackInfo(GF_ISOFile *file, u32 trackID, Bool full_dump, Bool is_track_num);
-void DumpMovieInfo(GF_ISOFile *file);
-void PrintLanguages();
-
-#ifndef GPAC_DISABLE_MPEG2TS
-void dump_mpeg2_ts(char *mpeg2ts_file, char *pes_out_name, Bool prog_num);
-#endif
-
-
-#if !defined(GPAC_DISABLE_STREAMING) && !defined(GPAC_DISABLE_SENG)
-void PrintStreamerUsage();
-int stream_file_rtp(int argc, char **argv);
-int live_session(int argc, char **argv);
-void PrintLiveUsage();
-#endif
-
-#if !defined(GPAC_DISABLE_STREAMING)
-u32 grab_live_m2ts(const char *grab_m2ts, const char *ifce_name, const char *outName);
-#endif
-
-#ifndef GPAC_DISABLE_ATSC
-u32 grab_atsc3_session(const char *dir, const char *ifce, s32 serviceID, s32 max_segs, u32 stats_rate, u32 debug_tsi);
-#endif
->>>>>>> 968a94dc
 
 int mp4boxTerminal(int argc, char **argv);
 
@@ -796,7 +699,9 @@
 {
  	GF_DEF_ARG("stdb", NULL, "dump/write to stdout and assume stdout is opened in binary mode", NULL, NULL, GF_ARG_BOOL, 0),
  	GF_DEF_ARG("stdb", NULL, "dump/write to stdout  and try to reopen stdout in binary mode", NULL, NULL, GF_ARG_BOOL, 0),
+ 	GF_DEF_ARG("tracks", NULL, "return the number of tracks on stdout", NULL, NULL, GF_ARG_BOOL, 0),
  	GF_DEF_ARG("info", NULL, "print movie info (no parameter) or track info with specified ID", NULL, NULL, GF_ARG_STRING, 0),
+ 	GF_DEF_ARG("infon", NULL, "print track info for given track number, 1 being the first track in the file", NULL, NULL, GF_ARG_STRING, 0),
  	GF_DEF_ARG("diso", NULL, "dump IsoMedia file boxes in XML output", NULL, NULL, GF_ARG_BOOL, 0),
  	GF_DEF_ARG("dxml", NULL, "dump IsoMedia file boxes and known track samples in XML output", NULL, NULL, GF_ARG_BOOL, 0),
  	GF_DEF_ARG("bt", NULL, "dump scene to BT format", NULL, NULL, GF_ARG_BOOL, 0),
@@ -838,7 +743,6 @@
 
 void PrintDumpUsage()
 {
-<<<<<<< HEAD
 	u32 i=0;
 	gf_sys_format_help(helpout, help_flags, "# File Dumping\n"
 	"  \n"
@@ -851,62 +755,6 @@
 		i++;
 		gf_sys_print_arg(helpout, help_flags, arg, "mp4box-extract");
 	}
-=======
-	fprintf(stderr, "Dumping Options\n"
-	        " -stdb                dumps/write to stdout and assumes stdout is opened in binary mode\n"
-	        " -std                 dumps/write to stdout and try to reopen stdout in binary mode.\n"
-	        " -tracks              returns the number of tracks on stdout\n"
-	        " -info [tkID]         prints movie info / track info if tkID specified\n"
-	        "                       * Note: for non IsoMedia files, gets import options\n"
-	        " -infon tkN           prints info for track number N\n"
-	        " -bt                  scene to bt format - removes unknown MPEG4 nodes\n"
-	        " -xmt                 scene to XMT-A format - removes unknown MPEG4 nodes\n"
-	        " -wrl                 scene VRML format - removes unknown VRML nodes\n"
-	        " -x3d                 scene to X3D/XML format - removes unknown X3D nodes\n"
-	        " -x3dv                scene to X3D/VRML format - removes unknown X3D nodes\n"
-	        " -lsr                 scene to LASeR format\n"
-	        " -diso                dumps IsoMedia file boxes in XML output\n"
-	        " -dxml                dumps IsoMedia file boxes and known track samples in XML output\n"
-	        " -drtp                rtp hint samples structure to XML output\n"
-	        " -dts                 prints sample timing, size and position in file to text output\n"
-	        " -dtsx                same as -dts but does not print offset\n"
-	        " -dtsc                same as -dts but analyse each sample for duplicated dts/cts - slow !\n"
-	        " -dtsxc               same as -dtsc does not print offset - slow !\n"
-	        " -dnal tkID           prints NAL sample info of given track\n"
-	        " -dnalc tkID          prints NAL sample info of given track, adding CRC for each nal\n"
-	        " -sdp                 dumps SDP description of hinted file\n"
-	        " -sdp                 dumps SDP description of hinted file\n"
-	        " -dsap tkID           dumps DASH SAP cues (see -cues) for a given track.\n"
-	        "                       use -dsaps to only print sample number, -dsapc to only print CTS, -dsapd to only print DTS, -dsapp to only print presentation time.\n"
-	        " -dcr                 ISMACryp samples structure to XML output\n"
-	        " -dump-cover          extracts cover art\n"
-	        " -dump-chap           extracts chapter file\n"
-	        " -dump-chap-ogg       extracts chapter file as OGG format\n"
-	        " -dump-udta [tkID:]4cc  extracts udta for the given 4CC. If tkID is given, dumps from UDTA of the given track, otherwise moov is used.\n"
-	        "\n"
-#ifndef GPAC_DISABLE_ISOM_WRITE
-	        " -ttxt                converts input subtitle to GPAC TTXT format\n"
-#endif
-	        " -ttxt tkID           dumps Text track to GPAC TTXT format\n"
-#ifndef GPAC_DISABLE_ISOM_WRITE
-	        " -srt                 converts input subtitle to SRT format\n"
-#endif
-	        " -srt tkID            dumps Text track to SRT format\n"
-	        "\n"
-	        " -rip-mpd             download manifest and segments of an MPD. Does not work with live sessions\n"
-	        "\n"
-	        " -stat                generates node/field statistics for scene\n"
-	        " -stats               generates node/field statistics per MPEG-4 Access Unit\n"
-	        " -statx               generates node/field statistics for scene after each AU\n"
-	        "\n"
-	        " -hash                generates SHA-1 Hash of the input file\n"
-	        "\n"
-	        " -comp BOXLIST        compresses top level box listed. The list is formated as orig_4cc_1=comp_4cc_1[,orig_4cc_2=comp_4cc_2]\n"
-#ifndef GPAC_DISABLE_CORE_TOOLS
-	        " -bin                 converts input XML file using NHML bitstream syntax to binary\n"
-#endif
-	        "\n");
->>>>>>> 968a94dc
 }
 
 GF_GPACArg m4b_meta_args[] =
@@ -2370,20 +2218,12 @@
 GF_SceneDumpFormat dump_mode;
 #endif
 Double mpd_live_duration = 0;
-<<<<<<< HEAD
 Bool HintIt, needSave, FullInter, Frag, HintInter, dump_rtp, regular_iod, remove_sys_tracks, remove_hint, remove_root_od;
-Bool print_sdp, print_info, open_edit, dump_cr, force_ocr, encode, do_log, dump_srt, dump_ttxt, do_saf, dump_m2ts, dump_cart, do_hash, verbose, force_cat, align_cat, pack_wgt, single_group, clean_groups, dash_live, no_fragments_defaults, single_traf_per_moof, tfdt_per_traf, dump_nal_crc, hls_clock, do_mpd_rip, merge_vtt_cues, compress_moov;
+Bool print_sdp, open_edit, dump_cr, force_ocr, encode, do_log, dump_srt, dump_ttxt, do_saf, dump_m2ts, dump_cart, do_hash, verbose, force_cat, align_cat, pack_wgt, single_group, clean_groups, dash_live, no_fragments_defaults, single_traf_per_moof, tfdt_per_traf, dump_nal_crc, hls_clock, do_mpd_rip, merge_vtt_cues, compress_moov, get_nb_tracks;
 char *inName, *outName, *mediaSource, *tmpdir, *input_ctx, *output_ctx, *drm_file, *avi2raw, *cprt, *chap_file, *pes_dump, *itunes_tags, *pack_file, *raw_cat, *seg_name, *dash_ctx_file, *compress_top_boxes, *high_dynamc_range_filename, *use_init_seg, *box_patch_filename;
 u32 track_dump_type, dump_isom, dump_timestamps;
 GF_ISOTrackID trackID;
-u32 do_flat, box_patch_trackID=0;
-=======
-Bool HintIt, needSave, FullInter, Frag, HintInter, dump_rtp, regular_iod, remove_sys_tracks, remove_hint, force_new, remove_root_od;
-Bool print_sdp, open_edit, dump_cr, force_ocr, encode, do_log, dump_srt, dump_ttxt, do_saf, dump_m2ts, dump_cart, do_hash, verbose, force_cat, align_cat, pack_wgt, single_group, clean_groups, dash_live, no_fragments_defaults, single_traf_per_moof, tfdt_per_traf, dump_nal_crc, do_mpd_rip, get_nb_tracks;
-char *inName, *outName, *arg, *mediaSource, *tmpdir, *input_ctx, *output_ctx, *drm_file, *avi2raw, *cprt, *chap_file, *pes_dump, *itunes_tags, *pack_file, *raw_cat, *seg_name, *dash_ctx_file, *compress_top_boxes, *hdr_filename;
-u32 track_dump_type, dump_isom, dump_timestamps;
-u32 trackID, do_flat, print_info;
->>>>>>> 968a94dc
+u32 do_flat, box_patch_trackID=0, print_info;
 Bool comp_lzma=GF_FALSE;
 Bool freeze_box_order=GF_FALSE;
 Double min_buffer = 1.5;
@@ -3637,19 +3477,8 @@
 		else if (!stricmp(arg, "-logs") || !strcmp(arg, "-log-file") || !strcmp(arg, "-lf")) {
 			i++;
 		}
-<<<<<<< HEAD
-		else if (!stricmp(arg, "-info")) {
-=======
-		else if (!strcmp(arg, "-lc") || !strcmp(arg, "-log-clock")) {
-			log_sys_clock = GF_TRUE;
-		}
-		else if (!strcmp(arg, "-lu") || !strcmp(arg, "-log-utc")) {
-			log_utc_time = GF_TRUE;
-		}
-		else if (!stricmp(arg, "-noprog")) quiet = 1;
 		else if (!stricmp(arg, "-tracks")) get_nb_tracks = 1;
 		else if (!stricmp(arg, "-info") || !stricmp(arg, "-infon")) {
->>>>>>> 968a94dc
 			print_info = 1;
 			if ((i + 1<(u32)argc) && (sscanf(argv[i + 1], "%u", &info_track_id) == 1)) {
 				char szTk[20];
@@ -4348,9 +4177,8 @@
 	import_flags = 0;
 	split_size = 0;
 	movie_time = 0;
-<<<<<<< HEAD
 	dump_nal = dump_saps = dump_saps_mode = force_new = 0;
-	FullInter = HintInter = encode = do_log = old_interleave = do_saf = do_hash = verbose = do_mpd_rip = merge_vtt_cues = GF_FALSE;
+	FullInter = HintInter = encode = do_log = old_interleave = do_saf = do_hash = verbose = do_mpd_rip = merge_vtt_cues = get_nb_tracks = GF_FALSE;
 #ifndef GPAC_DISABLE_SCENE_DUMP
 	dump_mode = GF_SM_DUMP_NONE;
 #endif
@@ -4361,21 +4189,7 @@
     tfdt_per_traf = GF_FALSE;
 	dump_nal_crc = GF_FALSE;
 	dump_isom = 0;
-=======
-	dump_nal = dump_saps = dump_saps_mode = 0;
-	FullInter = HintInter = encode = do_log = old_interleave = do_saf = do_hash = verbose = do_mpd_rip = get_nb_tracks = GF_FALSE;
-#ifndef GPAC_DISABLE_SCENE_DUMP
-	dump_mode = GF_SM_DUMP_NONE;
-#endif
-	Frag = force_ocr = remove_sys_tracks = agg_samples = remove_hint = keep_sys_tracks = remove_root_od = single_group = clean_groups = GF_FALSE;
-	conv_type = HintIt = needSave = print_sdp = regular_iod = dump_std = open_edit = dump_rtp = dump_cr = dump_srt = dump_ttxt = force_new = dump_m2ts = dump_cart = import_subtitle = force_cat = pack_wgt = dash_live = GF_FALSE;
-	no_fragments_defaults = GF_FALSE;
-	single_traf_per_moof = GF_FALSE,
-    tfdt_per_traf = GF_FALSE,
-	dump_nal_crc = GF_FALSE,
-	dump_isom = dump_timestamps = 0;
 	print_info = 0;
->>>>>>> 968a94dc
 	/*align cat is the new default behaviour for -cat*/
 	align_cat = GF_TRUE;
 	subsegs_per_sidx = 0;
