/*
 *			GPAC - Multimedia Framework C SDK
 *
 *			Authors: Jean Le Feuvre
 *			Copyright (c) Telecom ParisTech 2000-2019
 *					All rights reserved
 *
 *  This file is part of GPAC / mp4box application
 *
 *  GPAC is free software; you can redistribute it and/or modify
 *  it under the terms of the GNU Lesser General Public License as published by
 *  the Free Software Foundation; either version 2, or (at your option)
 *  any later version.
 *
 *  GPAC is distributed in the hope that it will be useful,
 *  but WITHOUT ANY WARRANTY; without even the implied warranty of
 *  MERCHANTABILITY or FITNESS FOR A PARTICULAR PURPOSE.  See the
 *  GNU Lesser General Public License for more details.
 *
 *  You should have received a copy of the GNU Lesser General Public
 *  License along with this library; see the file COPYING.  If not, write to
 *  the Free Software Foundation, 675 Mass Ave, Cambridge, MA 02139, USA.
 *
 */


#include "mp4box.h"

#ifdef GPAC_DISABLE_ISOM

#error "Cannot compile MP4Box if GPAC is not built with ISO File Format support"

#else

#if defined(WIN32) && !defined(_WIN32_WCE)
#include <io.h>
#include <fcntl.h>
#endif

#include <gpac/media_tools.h>
#include <gpac/main.h>

/*RTP packetizer flags*/
#ifndef GPAC_DISABLE_STREAMING
#include <gpac/ietf.h>
#endif

#ifndef GPAC_DISABLE_CRYPTO
#include <gpac/crypt_tools.h>
#endif

#include <gpac/constants.h>
#include <gpac/filters.h>

#include <gpac/mpd.h>

#define BUFFSIZE	8192
#define DEFAULT_INTERLEAVING_IN_SEC 0.5


int mp4boxTerminal(int argc, char **argv);

Bool dvbhdemux = GF_FALSE;
Bool keep_sys_tracks = GF_FALSE;


/*some global vars for swf import :(*/
u32 swf_flags = 0;
Float swf_flatten_angle = 0;
s32 laser_resolution = 0;
static FILE *helpout = NULL;
static u32 help_flags = 0;

typedef struct {
	u32 code;
	const char *name;
	const char *comment;
} itunes_tag;
static const itunes_tag itags[] = {
	{GF_ISOM_ITUNE_ALBUM_ARTIST, "album_artist", "usage: album_artist=album artist"},
	{GF_ISOM_ITUNE_ALBUM, "album", "usage: album=name" },
	{GF_ISOM_ITUNE_TRACKNUMBER, "tracknum", "usage: track=x/N"},
	{GF_ISOM_ITUNE_TRACK, "track", "usage: track=name"},
	{GF_ISOM_ITUNE_ARTIST, "artist", "usage: artist=name"},
	{GF_ISOM_ITUNE_COMMENT, "comment", "usage: comment=any comment"},
	{GF_ISOM_ITUNE_COMPILATION, "compilation", "usage: compilation=yes,no"},
	{GF_ISOM_ITUNE_COMPOSER, "composer", "usage: composer=name"},
	{GF_ISOM_ITUNE_CREATED, "created", "usage: created=time"},
	{GF_ISOM_ITUNE_DISK, "disk", "usage: disk=x/N"},
	{GF_ISOM_ITUNE_TOOL, "tool", "usage: tool=name"},
	{GF_ISOM_ITUNE_GENRE, "genre", "usage: genre=name"},
	{GF_ISOM_ITUNE_NAME, "name", "usage: name=name"},
	{GF_ISOM_ITUNE_TEMPO, "tempo", "usage: tempo=integer"},
	{GF_ISOM_ITUNE_WRITER, "writer", "usage: writer=name"},
	{GF_ISOM_ITUNE_GROUP, "group", "usage: group=name"},
	{GF_ISOM_ITUNE_COVER_ART, "cover", "usage: cover=file.jpg,file.png"},
	{GF_ISOM_ITUNE_ENCODER, "encoder", "usage: encoder=name"},
	{GF_ISOM_ITUNE_GAPLESS, "gapless", "usage: gapless=yes,no"},
	{GF_ISOM_ITUNE_ALL, "all", "usage: all=NULL"},
};

u32 nb_itunes_tags = sizeof(itags) / sizeof(itunes_tag);


void PrintVersion()
{
	fprintf(stderr, "MP4Box - GPAC version %s\n"
	        "%s\n"
	        "GPAC Configuration: " GPAC_CONFIGURATION "\n"
	        "Features: %s %s\n", gf_gpac_version(), gf_gpac_copyright(), gf_sys_features(GF_FALSE), gf_sys_features(GF_TRUE));
}

GF_GPACArg m4b_gen_args[] =
{
#ifdef GPAC_MEMORY_TRACKING
 	GF_DEF_ARG("mem-track", NULL, "enable memory tracker", NULL, NULL, GF_ARG_BOOL, GF_ARG_HINT_EXPERT),
 	GF_DEF_ARG("mem-track-stack", NULL, "enable memory tracker with stack dumping", NULL, NULL, GF_ARG_BOOL, GF_ARG_HINT_EXPERT),
#endif
 	GF_DEF_ARG("p", NULL, "use indicated profile for the global GPAC config. If not found, config file is created. If a file path is indicated, this will load profile from that file. Otherwise, this will create a directory of the specified name and store new config there. Reserved name `0` means a new profile, not stored to disk. Works using -p=NAME or -p NAME", NULL, NULL, GF_ARG_BOOL, GF_ARG_HINT_EXPERT),
 	GF_DEF_ARG("inter", NULL, "interleave file, producing track chunks with given duration in ms. A value of 0 disables interleaving ", "0.5", NULL, GF_ARG_DOUBLE, 0),
 	GF_DEF_ARG("old-inter", NULL, "same as [-inter]() but wihout drift correction", NULL, NULL, GF_ARG_DOUBLE, GF_ARG_HINT_EXPERT),
 	GF_DEF_ARG("tight", NULL, "tight interleaving (sample based) of the file. This reduces disk seek operations but increases file size", NULL, NULL, GF_ARG_DOUBLE, GF_ARG_HINT_EXPERT),
 	GF_DEF_ARG("flat", NULL, "store file with all media data first, non-interleaved. This speeds up writing time when creating new files", NULL, NULL, GF_ARG_BOOL, 0),
 	GF_DEF_ARG("frag", NULL, "fragment file, producing track fragments of given duration in ms. This disables interleaving", NULL, NULL, GF_ARG_DOUBLE, 0),
 	GF_DEF_ARG("out", NULL, "specify output file name. By default input file is overwritten", NULL, NULL, GF_ARG_STRING, 0),
 	GF_DEF_ARG("tmp", NULL, "specify directory for temporary file creation", NULL, NULL, GF_ARG_STRING, GF_ARG_HINT_ADVANCED),
 	GF_DEF_ARG("co64", NULL, "force usage of 64-bit chunk offsets for ISOBMF files", NULL, NULL, GF_ARG_BOOL, GF_ARG_HINT_ADVANCED),
 	GF_DEF_ARG("write-buffer", NULL, "specify write buffer in bytes for ISOBMF files to reduce disk IO", NULL, NULL, GF_ARG_INT, GF_ARG_HINT_EXPERT),
 	GF_DEF_ARG("new", NULL, "force creation of a new destination file", NULL, NULL, GF_ARG_BOOL, GF_ARG_HINT_ADVANCED),
 	GF_DEF_ARG("newfs", NULL, "force creation of a new destination file without temp file but interleaving support", NULL, NULL, GF_ARG_BOOL, GF_ARG_HINT_ADVANCED),
 	GF_DEF_ARG("no-sys", NULL, "remove all MPEG-4 Systems info except IOD, kept for profiles. This is the default when creating regular AV content", NULL, NULL, GF_ARG_BOOL, GF_ARG_HINT_ADVANCED),
 	GF_DEF_ARG("no-iod", NULL, "remove MPEG-4 InitialObjectDescriptor from file", NULL, NULL, GF_ARG_BOOL, GF_ARG_HINT_EXPERT),
 	GF_DEF_ARG("mfra", NULL, "insert movie fragment random offset when fragmenting file (ignored in dash mode)", NULL, NULL, GF_ARG_BOOL, GF_ARG_HINT_ADVANCED),
 	GF_DEF_ARG("isma", NULL, "rewrite the file as an ISMA 1.0 file", NULL, NULL, GF_ARG_BOOL, GF_ARG_HINT_EXPERT),
 	GF_DEF_ARG("ismax", NULL, "same as [-isma]() and remove all clock references", NULL, NULL, GF_ARG_BOOL, GF_ARG_HINT_EXPERT),
 	GF_DEF_ARG("3gp", NULL, "rewrite as 3GPP(2) file (no more MPEG-4 Systems Info), always enabled if destination file extension is `.3gp`, `.3g2` or `.3gpp`. Some tracks may be removed in the process", NULL, NULL, GF_ARG_BOOL, GF_ARG_HINT_EXPERT),
 	GF_DEF_ARG("ipod", NULL, "rewrite the file for iPod/old iTunes", NULL, NULL, GF_ARG_BOOL, GF_ARG_HINT_EXPERT),
 	GF_DEF_ARG("psp", NULL, "rewrite the file for PSP devices", NULL, NULL, GF_ARG_BOOL, GF_ARG_HINT_EXPERT),
 	GF_DEF_ARG("brand", NULL, "set major brand of file (`ABCD`) or brand with optional version (`ABCD:v`)", NULL, NULL, GF_ARG_STRING, GF_ARG_HINT_ADVANCED),
 	GF_DEF_ARG("ab", NULL, "add given brand to file's alternate brand list", NULL, NULL, GF_ARG_STRING, GF_ARG_HINT_ADVANCED),
 	GF_DEF_ARG("rb", NULL, "remove given brand to file's alternate brand list", NULL, NULL, GF_ARG_STRING, GF_ARG_HINT_ADVANCED),
 	GF_DEF_ARG("cprt", NULL, "add copyright string to file", NULL, NULL, GF_ARG_STRING, GF_ARG_HINT_ADVANCED),
 	GF_DEF_ARG("chap", NULL, "set chapter information from given file", NULL, NULL, GF_ARG_STRING, GF_ARG_HINT_ADVANCED),
 	GF_DEF_ARG("chapqt", NULL, "set chapter information from given file, using QT signaling for text tracks", NULL, NULL, GF_ARG_STRING, GF_ARG_HINT_ADVANCED),
 	GF_DEF_ARG("set-track-id `id1:id2`", NULL, "change id of track with id1 to id2", NULL, NULL, GF_ARG_STRING, 0),
 	GF_DEF_ARG("swap-track-id `id1:id2`", NULL, "swap the id between tracks with id1 to id2", NULL, NULL, GF_ARG_STRING, 0),
 	GF_DEF_ARG("rem", NULL, "remove given track from file", NULL, NULL, GF_ARG_INT, 0),
 	GF_DEF_ARG("rap", NULL, "remove all non-RAP samples from given track", NULL, NULL, GF_ARG_INT, GF_ARG_HINT_ADVANCED),
 	GF_DEF_ARG("refonly", NULL, "remove all non-reference pictures from given track", NULL, NULL, GF_ARG_INT, GF_ARG_HINT_ADVANCED),
 	GF_DEF_ARG("enable", NULL, "enable given track", NULL, NULL, GF_ARG_INT, 0),
 	GF_DEF_ARG("disable", NULL, "disable given track", NULL, NULL, GF_ARG_INT, 0),
 	GF_DEF_ARG("timescale", NULL, "set movie timescale to given value (ticks per second)", "600", NULL, GF_ARG_INT, 0),
 	GF_DEF_ARG("lang `[tkID=]LAN`", NULL, "set language. LAN is the BCP-47 code (eng, en-UK, ...). If no track ID is given, sets language to all tracks", NULL, NULL, GF_ARG_STRING, 0),
 	GF_DEF_ARG("delay `tkID=TIME`", NULL, "set track start delay in ms", NULL, NULL, GF_ARG_STRING, 0),
 	GF_DEF_ARG("par `tkID=PAR`", NULL, "set visual track pixel aspect ratio. PAR is:\n"
					"  - N:D: set PAR to N:D in track, do not modify the bitstream\n"
					"  - wN:D: set PAR to N:D in track and try to modify the bitstream\n"
					"  - none: remove PAR info from track, do not modify the bitstream\n"
					"  - auto: retrieve PAR info from bitstream and set it in track\n"
					"  - force: force 1:1 PAR in track, do not modify the bitstream", NULL, NULL, GF_ARG_STRING, GF_ARG_HINT_ADVANCED),
 	GF_DEF_ARG("clap `tkID=CLAP`", NULL, "set visual track clean aperture. CLAP is `Wn,Wd,Hn,Hd,HOn,HOd,VOn,VOd` or `none`\n"
 			"- n, d: numerator, denominator\n"
	        "- W, H, HO, VO: clap width, clap height, clap horizontal offset, clap vertical offset\n"
 			, NULL, NULL, GF_ARG_STRING, GF_ARG_HINT_ADVANCED),
 	GF_DEF_ARG("mx `tkID=MX`", NULL, "set track matrix, with MX is M1:M2:M3:M4:M5:M6:M7:M8:M9 in 16.16 fixed point intergers or hexa"
 			, NULL, NULL, GF_ARG_STRING, GF_ARG_HINT_ADVANCED),
 	GF_DEF_ARG("name `tkID=NAME`", NULL, "set track handler name to NAME (UTF-8 string)", NULL, NULL, GF_ARG_STRING, GF_ARG_HINT_ADVANCED),
 	GF_DEF_ARG("itags `tag1[:tag2]`", NULL, "set iTunes tags to file, see [-tag-list]()", NULL, NULL, GF_ARG_STRING, GF_ARG_HINT_ADVANCED),
 	GF_DEF_ARG("tag-list", NULL, "print the set of supported iTunes tags", NULL, NULL, GF_ARG_BOOL, GF_ARG_HINT_ADVANCED),
 	GF_DEF_ARG("split", NULL, "split in files of given max duration. Set [-rap] to start each file at RAP", NULL, NULL, GF_ARG_STRING, 0),
	GF_DEF_ARG("split-size", "splits", "split in files of given max size (in kb)", NULL, NULL, GF_ARG_STRING, 0),
	GF_DEF_ARG("split-rap", "splitr", "split in files at each new RAP", NULL, NULL, GF_ARG_STRING, 0),
	GF_DEF_ARG("split-chunk `S:E`", "splitx", "extract a new file from `S` (number of seconds) to `E` with `E` a number (in seconds), `end` or `end-N`, N being the desired number of seconds before the end", NULL, NULL, GF_ARG_STRING, 0),
	GF_DEF_ARG("splitz `S:E`", NULL, "same as -split-chunk, but adjust the end time to be before the last RAP sample", NULL, NULL, GF_ARG_STRING, 0),

 	GF_DEF_ARG("group-add", NULL, "create a new grouping information in the file. Format is a colon-separated list of following options:\n"
	        "- refTrack=ID: ID of the track used as a group reference. If not set, the track will belong to the same group as the "
	        "previous trackID specified. If 0 or no previous track specified, a new alternate group will be created\n"
	        "- switchID=ID: ID of the switch group to create. If 0, a new ID will be computed for you. If <0, disables SwitchGroup\n"
	        "- criteria=string: list of space-separated 4CCs.\n"
	        "- trackID=ID: ID of the track to add to this group.\n"
	        "  \n"
	        "Warning: Options modify state as they are parsed, `trackID=1:criteria=lang:trackID=2` is different from `criteria=lang:trackID=1:trackID=2`"
	        "\n", NULL, NULL, GF_ARG_STRING, GF_ARG_HINT_ADVANCED),

	GF_DEF_ARG("group-rem-track", NULL, "remove given track from its group", NULL, NULL, GF_ARG_INT, GF_ARG_HINT_ADVANCED),
	GF_DEF_ARG("group-rem", NULL, "remove the track's group\n", NULL, NULL, GF_ARG_INT, GF_ARG_HINT_ADVANCED),
	GF_DEF_ARG("group-clean", NULL, "remove all group information from all tracks\n", NULL, NULL, GF_ARG_BOOL, GF_ARG_HINT_ADVANCED),
	GF_DEF_ARG("ref `id:XXXX:refID`", NULL, "add a reference of type 4CC from track ID to track refID\n", NULL, NULL, GF_ARG_STRING, GF_ARG_HINT_ADVANCED),
	GF_DEF_ARG("keep-utc", NULL, "keep UTC timing in the file after edit\n", NULL, NULL, GF_ARG_BOOL, GF_ARG_HINT_ADVANCED),
	GF_DEF_ARG("udta tkID:[OPTS]", NULL, "set udta for given track or movie if tkID is 0. OPTS is a colon separated list of:\n"
	        "- type=CODE: 4CC code of the UDTA (not needed for `box=` option)\n"
	        "- box=FILE: location of the udta data, formatted as serialized boxes\n"
	        "- box=base64,DATA: base64 encoded udta data, formatted as serialized boxes\n"
	        "- src=FILE: location of the udta data (will be stored in a single box of type CODE)\n"
	        "- src=base64,DATA: base64 encoded udta data (will be stored in a single box of type CODE)\n"
	        "Note: If no source is set, UDTA of type CODE will be removed\n", NULL, NULL, GF_ARG_STRING, GF_ARG_HINT_ADVANCED),
	GF_DEF_ARG("patch", NULL, "apply box patch in the given file\n", NULL, NULL, GF_ARG_STRING, GF_ARG_HINT_ADVANCED),
	GF_DEF_ARG("bo", NULL, "freeze the order of boxes in input file\n", NULL, NULL, GF_ARG_BOOL, GF_ARG_HINT_ADVANCED),
	GF_DEF_ARG("init-seg", NULL, "use the given file as an init segment for dumping or for encryption\n", NULL, NULL, GF_ARG_STRING, GF_ARG_HINT_ADVANCED),
	GF_DEF_ARG("zmov", NULL, "compress movie box according to ISOBMFF box compression\n", NULL, NULL, GF_ARG_BOOL, GF_ARG_HINT_ADVANCED),


	{0}
};

void PrintGeneralUsage()
{
	u32 i=0;
	gf_sys_format_help(helpout, help_flags, "# General Options\n"
		"MP4Box is a multimedia packager, with a vast number of functionalities: conversion, splitting, hinting, dumping, DASH-ing, encryption and others.\n"
		"MP4Box provides a large set of options, classified by categories (see [-h]()). These options do not follow any particular ordering.\n"
		"MP4Box performs in-place rewrite of IsoMedia files (the input file is overwritten). You can change this behaviour by using the [-out]() option.\n"
		"MP4Box stores by default the file with 0.5 second interleaving and meta-data (`moov`...) at the beginning, making it suitable for HTTP streaming. This may however takes longer to store the file, use [-flat]() to change this behaviour.\n"
		"MP4Box usually generates a temporary file when creating a new IsoMedia file. The location of this temporary file is OS-dependent, and it may happen that the drive/partition the temporary file is created on has not enough space or no write access. In such a case, you can specify a temporary file location with [-tmp]().\n"
		"Note: Track operations identify tracks through their ID (usually refered as tkID in the help), not their order.\n"
		"Option values:\n"
		"Unless specified otherwise, an option of type `integer` expects a trackID value following it."
		"An option of type `boolean` expects no following value."
		"  \n"
		"# File Splitting and Concatenation\n"
		"MP4Box can split IsoMedia files by size, duration or extract a given part of the file to new IsoMedia file(s). This process requires that at most one track in the input file has non random-access points (typically one video track at most). This process will also ignore all MPEG-4 Systems tracks and hint tracks, but will try to split private media tracks.\n"
		"Note: The input file must have enough random access points in order to be split. This may not be the case with some video files where only the very first sample of the video track is a key frame (many 3GP files with H263 video are recorded that way). In order to split such files you will have to use a real video editor and re-encode the content.\n"
		"Note: You can add media to a file and split it in the same pass. In this case, the destination file (the one which would be obtained without spliting) will not be stored.\n"
		"  \n"
		"Options:\n"
	);

	while (m4b_gen_args[i].name) {
		GF_GPACArg *arg = &m4b_gen_args[i];
		i++;
		gf_sys_print_arg(helpout, help_flags, arg, "mp4box-gen");
	}
}


GF_GPACArg m4b_dash_args[] =
{
 	GF_DEF_ARG("mpd", NULL, "convert given HLS or smooth manifest (local or remote http) to MPD.\nWarning: This is not compatible with other DASH options and does not convert associated segments", NULL, NULL, GF_ARG_STRING, 0),
 	GF_DEF_ARG("dash", "-dash-strict", "create DASH from input files with given segment (subsegment for onDemand profile) duration in ms", NULL, NULL, GF_ARG_DOUBLE, 0),
 	GF_DEF_ARG("dash-live", NULL, "generate a live DASH session using the given segment duration in ms; using `-dash-live=F`will also write the live context to `F`. MP4Box will run the live session until `q` is pressed or a fatal error occurs", NULL, NULL, GF_ARG_DOUBLE, 0),
 	GF_DEF_ARG("ddbg-live", NULL, "same as [-dash-live]() without time regulation for debug purposes", NULL, NULL, GF_ARG_DOUBLE, 0),
	GF_DEF_ARG("frag", NULL, "specify the fragment duration in ms. If not set, this is the DASH duration (one fragment per segment)", NULL, NULL, GF_ARG_DOUBLE, 0),
	GF_DEF_ARG("out", NULL, "specify the output MPD file name", NULL, NULL, GF_ARG_STRING, 0),
	GF_DEF_ARG("tmp", NULL, "specify directory for temporary file creation", NULL, NULL, GF_ARG_STRING, 0),
	GF_DEF_ARG("profile", NULL, "specify the target DASH profile, and set default options to ensure conformance to the desired profile. Default profile is `full` in static mode, `live` in dynamic mode", NULL, "onDemand|live|main|simple|full|hbbtv1.5:live|dashavc264:live|dashavc264:onDemand", GF_ARG_STRING, 0),
	GF_DEF_ARG("profile-ext", NULL, "specify a list of profile extensions, as used by DASH-IF and DVB. The string will be colon-concatenated with the profile used", NULL, NULL, GF_ARG_STRING, 0),

	GF_DEF_ARG("rap", NULL, "ensure that segments begin with random access points, segment durations might vary depending on the source encoding", NULL, NULL, GF_ARG_BOOL, 0),
	GF_DEF_ARG("frag-rap", NULL, "ensure that all fragments begin with random access points (duration might vary depending on the source encoding)", NULL, NULL, GF_ARG_BOOL, 0),
	GF_DEF_ARG("segment-name", NULL, "set the segment name for generated segments. If not set (default), segments are concatenated in output file except in `live` profile where `dash_%%s`. Supported replacement strings are:\n"
	        "- $Number[%%0Nd]$ is replaced by the segment number, possibly prefixed with 0.\n"
	        "- $RepresentationID$ is replaced by representation name.\n"
	        "- $Time$ is replaced by segment start time.\n"
	        "- $Bandwidth$ is replaced by representation bandwidth.\n"
	        "- $Init=NAME$ is replaced by NAME for init segment, ignored otherwise. May occur multiple times.\n"
	        "- $Index=NAME$ is replaced by NAME for index segments, ignored otherwise. May occur multiple times.\n"
	        "- $Path=PATH$ is replaced by PATH when creating segments, ignored otherwise. May occur multiple times.\n"
	        "- $Segment=NAME$ is replaced by NAME for media segments, ignored for init segments. May occur multiple times", NULL, NULL, GF_ARG_STRING, 0),
	GF_DEF_ARG("segment-ext", NULL, "set the segment extension, `null` means no extension", "m4s", NULL, GF_ARG_STRING, 0),
	GF_DEF_ARG("init-segment-ext", NULL, "set the segment extension for init, index and bitstream switching segments, `null` means no extension\n", "mp4", NULL, GF_ARG_STRING, 0),
	GF_DEF_ARG("segment-timeline", NULL, "use `SegmentTimeline` when generating segments", NULL, NULL, GF_ARG_BOOL, 0),
	GF_DEF_ARG("segment-marker `MARK`", NULL, "add a box of type `MARK` (4CC) at the end of each DASH segment", NULL, NULL, GF_ARG_STRING, 0),
	GF_DEF_ARG("insert-utc", NULL, "insert UTC clock at the beginning of each ISOBMF segment", NULL, NULL, GF_ARG_BOOL, 0),
	GF_DEF_ARG("base-url", NULL, "set Base url at MPD level. Can be used several times.\nWarning: this does not  modify generated files location", NULL, NULL, GF_ARG_STRING, 0),
	GF_DEF_ARG("mpd-title", NULL, "set MPD title", NULL, NULL, GF_ARG_STRING, 0),
	GF_DEF_ARG("mpd-source", NULL, "set MPD source", NULL, NULL, GF_ARG_STRING, 0),
	GF_DEF_ARG("mpd-info-url", NULL, "set MPD info url", NULL, NULL, GF_ARG_STRING, 0),
	GF_DEF_ARG("cprt", NULL, "add copyright string to MPD", NULL, NULL, GF_ARG_STRING, 0),
	GF_DEF_ARG("dash-ctx", NULL, "store/restore DASH timing from indicated file", NULL, NULL, GF_ARG_STRING, 0),
	GF_DEF_ARG("dynamic", NULL, "use dynamic MPD type instead of static", NULL, NULL, GF_ARG_BOOL, 0),
	GF_DEF_ARG("last-dynamic", NULL, "same as [-dynamic]() but close the period (insert lmsg brand if needed and update duration)", NULL, NULL, GF_ARG_STRING, 0),
	GF_DEF_ARG("mpd-duration", NULL, "set the duration in second of a live session (if `0`, you must use [-mpd-refresh]())", "0", NULL, GF_ARG_DOUBLE, 0),
	GF_DEF_ARG("mpd-refresh", NULL, "specify MPD update time in seconds", NULL, NULL, GF_ARG_DOUBLE, 0),
	GF_DEF_ARG("time-shift", NULL, "specify MPD time shift buffer depth in seconds, `-1` to keep all files)", NULL, NULL, GF_ARG_DOUBLE, 0),
	GF_DEF_ARG("subdur", NULL, "specify maximum duration in ms of the input file to be dashed in LIVE or context mode. This does not change the segment duration, but stops dashing once segments produced exceeded the duration. If there is not enough samples to finish a segment, data is looped unless [-no-loop]() is used which triggers a period end", NULL, NULL, GF_ARG_INT, 0),
	GF_DEF_ARG("run-for", NULL, "run for given ms  the dash-live session then exits", NULL, NULL, GF_ARG_INT, 0),
	GF_DEF_ARG("min-buffer", NULL, "specify MPD min buffer time in ms", NULL, NULL, GF_ARG_INT, 0),
	GF_DEF_ARG("ast-offset", NULL, "specify MPD AvailabilityStartTime offset in ms if positive, or availabilityTimeOffset of each representation if negative", "0", NULL, GF_ARG_INT, 0),
	GF_DEF_ARG("dash-scale", NULL, "specify that timing for [-dash]() and [-frag]() are expressed in given timexale (units per seconds)", NULL, NULL, GF_ARG_INT, 0),
	GF_DEF_ARG("mem-frags", NULL, "fragmentation happens in memory rather than on disk before flushing to disk", NULL, NULL, GF_ARG_BOOL, 0),
	GF_DEF_ARG("pssh", NULL, "set pssh store mode.\n"
	"- v: initial movie\n"
	"- f: movie fragments\n"
	"- m: MPD\n"
	"- mv, vm: in initial movie and MPD\n"
	"- mf, fm: in movie fragments and MPD", NULL, "v|f|m|mv|vm|mf|fm", GF_ARG_INT, 0),
	GF_DEF_ARG("sample-groups-traf", NULL, "store sample group descriptions in traf (duplicated for each traf). If not set, sample group descriptions are stored in the initial movie", NULL, NULL, GF_ARG_BOOL, 0),
	GF_DEF_ARG("mvex-after-traks", NULL, "store `mvex` box after `trak` boxes within the moov box. If not set, `mvex` is before", NULL, NULL, GF_ARG_BOOL, 0),
	GF_DEF_ARG("no-cache", NULL, "disable file cache for dash inputs", NULL, NULL, GF_ARG_BOOL, 0),
	GF_DEF_ARG("no-loop", NULL, "disable looping content in live mode and uses period switch instead", NULL, NULL, GF_ARG_BOOL, 0),
	GF_DEF_ARG("hlsc", NULL, "insert UTC in variant playlists for live HLS", NULL, NULL, GF_ARG_BOOL, 0),
	GF_DEF_ARG("bound", NULL, "enable video segmentation with same method as audio (i.e.: always try to split before or at the segment boundary - not after)", NULL, NULL, GF_ARG_BOOL, 0),
	GF_DEF_ARG("closest", NULL, "enable video segmentation closest to the segment boundary (before or after)", NULL, NULL, GF_ARG_BOOL, 0),

	GF_DEF_ARG("subsegs-per-sidx", NULL, "set the number of subsegments to be written in each SIDX box\n"
	"- 0: a single SIDX box is used per segment\n"
	"- -1: no SIDX box is used", NULL, NULL, GF_ARG_INT, GF_ARG_HINT_EXPERT),
	GF_DEF_ARG("ssix", NULL, "enable SubsegmentIndexBox describing 2 ranges, first one from moof to end of first I-frame, second one unmapped. This does not work with daisy chaining mode enabled", NULL, NULL, GF_ARG_BOOL, GF_ARG_HINT_EXPERT),
	GF_DEF_ARG("url-template", NULL, "use SegmentTemplate instead of explicit sources in segments. Ignored if segments are stored in the output file", NULL, NULL, GF_ARG_BOOL, GF_ARG_HINT_EXPERT),
	GF_DEF_ARG("daisy-chain", NULL, "use daisy-chain SIDX instead of hierarchical. Ignored if frags/sidx is 0", NULL, NULL, GF_ARG_BOOL, GF_ARG_HINT_EXPERT),
	GF_DEF_ARG("single-segment", NULL, "use a single segment for the whole file (OnDemand profile)", NULL, NULL, GF_ARG_BOOL, GF_ARG_HINT_EXPERT),
	GF_DEF_ARG("single-file", NULL, "use a single file for the whole file (default)", "yes", NULL, GF_ARG_BOOL, GF_ARG_HINT_EXPERT),
	GF_DEF_ARG("bs-switching", NULL, "set bitstream switching mode\n"
	"- inband: use inband param set and a single init segment\n"
	"- merge: try to merge param sets in a single sample description, fallback to `no`\n"
	"- multi: use several sample description, one per quality\n"
	"- no: use one init segment per quality\n"
	"- single: to test with single input", "inband", "inband|merge|multi|no|single", GF_ARG_STRING, GF_ARG_HINT_EXPERT),
	GF_DEF_ARG("moof-sn", NULL, "set sequence number of first moof to given value", NULL, NULL, GF_ARG_INT, GF_ARG_HINT_EXPERT),
	GF_DEF_ARG("tfdt", NULL, "set TFDT of first traf to given value in SCALE units (cf -dash-scale)", NULL, NULL, GF_ARG_INT, GF_ARG_HINT_EXPERT),
	GF_DEF_ARG("no-frags-default", NULL, "disable default fragments flags in trex (required by some dash-if profiles and CMAF/smooth streaming compatibility)", NULL, NULL, GF_ARG_BOOL, GF_ARG_HINT_EXPERT),
	GF_DEF_ARG("single-traf", NULL, "use a single track fragment per moof (smooth streaming and derived specs may require this)", NULL, NULL, GF_ARG_BOOL, GF_ARG_HINT_EXPERT),
	GF_DEF_ARG("tfdt-traf", NULL, "use a tfdt per track fragment (when -single-traf is used)", NULL, NULL, GF_ARG_BOOL, GF_ARG_HINT_EXPERT),
	GF_DEF_ARG("dash-ts-prog", NULL, "program_number to be considered in case of an MPTS input file", NULL, NULL, GF_ARG_INT, GF_ARG_HINT_EXPERT),
	GF_DEF_ARG("frag-rt", NULL, "when using fragments in live mode, flush fragments according to their timing", NULL, NULL, GF_ARG_BOOL, GF_ARG_HINT_EXPERT),
	GF_DEF_ARG("cp-location", NULL, "set ContentProtection element location\n"
	        "- as: sets ContentProtection in AdaptationSet element\n"
	        "- rep: sets ContentProtection in Representation element\n"
	        "- both: sets ContentProtection in both elements", NULL, "as|rep\both", GF_ARG_STRING, GF_ARG_HINT_EXPERT),
	GF_DEF_ARG("start-date", NULL, "for live mode, set start date (as xs:date, eg YYYY-MM-DDTHH:MM:SSZ). Default is current UTC\n"
	"Warning: Do not use with multiple periods, nor when DASH duration is not a multiple of GOP size", NULL, NULL, GF_ARG_STRING, GF_ARG_HINT_EXPERT),

	GF_DEF_ARG("cues", NULL, "ignore dash duration and segment according to cue times in given XML file (tests/media/dash_cues for examples)", NULL, NULL, GF_ARG_STRING, GF_ARG_HINT_EXPERT),
	GF_DEF_ARG("strict-cues", NULL, "throw error if something is wrong while parsing cues or applying cue-based segmentation", NULL, NULL, GF_ARG_BOOL, GF_ARG_HINT_EXPERT),
	{0}
};

void PrintDASHUsage()
{
<<<<<<< HEAD
	u32 i=0;
	gf_sys_format_help(helpout, help_flags, "# DASH Options\n"
		"Also see:\n"
		"- the [dasher `gpac -h dash`](dasher) filter documentation\n"
		"- [[online DASH Intro doc|DASH Introduction]].\n"
		"- [[online MP4Box DASH support doc|DASH Support in MP4Box]].\n"
		"\n"
		"# Specifying input files\n"
		"Input media files to dash can use the following modifiers\n"
		"- #trackID=N: only use the track ID N from the source file\n"
		"- #N: only use the track ID N from the source file (mapped to [-tkid](mp4dmx))\n"
		"- #video: only use the first video track from the source file\n"
		"- #audio: only use the first audio track from the source file\n"
		"- :id=NAME: set the representation ID to NAME. Reserved value `NULL` disables representation ID for multiplexed inputs\n"
		"- :dur=VALUE: process VALUE seconds from the media. If VALUE is longer than media duration, last sample duration is extended.\n"
		"- :period=NAME: set the representation's period to NAME. Multiple periods may be used period appear in the MPD in the same order as specified with this option\n"
		"- :BaseURL=NAME: set the BaseURL. Set multiple times for multiple BaseURLs\nWarning: This does not modify generated files location (see segment template).\n"
		"- :bandwidth=VALUE: set the representation's bandwidth to a given value\n"
		"- :period_duration=VALUE: increase the duration of this period by the given duration in seconds. This is only used when no input media is specified (remote period insertion), eg `:period=X:xlink=Z:duration=Y`\n"
		"- :duration=VALUE: override target DASH segment duration for this input\n"
		"- :xlink=VALUE: set the xlink value for the period containing this element. Only the xlink declared on the first rep of a period will be used\n"
		"- :asID=VALUE: set the AdaptationSet ID to NAME\n"
		"- :role=VALUE: set the role of this representation (cf DASH spec). Media with different roles belong to different adaptation sets.\n"
		"- :desc_p=VALUE: add a descriptor at the Period level. Value must be a properly formatted XML element.\n"
		"- :desc_as=VALUE: add a descriptor at the AdaptationSet level. Value must be a properly formatted XML element. Two input files with different values will be in different AdaptationSet elements.\n"
		"- :desc_as_c=VALUE: add a descriptor at the AdaptationSet level. Value must be a properly formatted XML element. Value is ignored while creating AdaptationSet elements.\n"
		"- :desc_rep=VALUE: add a descriptor at the Representation level. Value must be a properly formatted XML element. Value is ignored while creating AdaptationSet elements.\n"
		"- :sscale: force movie timescale to match media timescale of the first track in the segment.\n"
		"- :trackID=N: only use the track ID N from the source file\n"
		"- @@f1[:args][@@fN:args]: set a filter chain to insert between the source and the dasher. Each filter in the chain is formatted as a regular filter, see [filter doc `gpac -h doc`](filters_general). If several filters are set, they will be chained in the given order.\n"
		"\n"
		"Note: `@@f` must be placed after all other options.\n"
		"\n"
		"# Options\n"
		);
=======
	fprintf(stderr, "DASH Options:\n"
	        " -mpd m3u8            converts HLS manifest (local or remote http) to MPD\n"
	        "                       Note: not compatible with other DASH options (except -out and -tmp) and does not convert associated segments\n"
	        " -dash dur            enables DASH-ing of the file(s) with a segment duration of DUR ms\n"
	        "                       Note: the duration of a fragment (subsegment) is set\n"
	        "	                            using the -frag switch.\n"
	        "                       Note: for onDemand profile, sets duration of a subsegment\n"
	        " -dash-strict dur     [DEPRECATED, will behave like -dash]\n"
	        " -dash-live[=F] dur   generates a live DASH session using dur segment duration, optionally writing live context to F\n"
	        "                       MP4Box will run the live session until \'q\' is pressed or a fatal error occurs.\n"
	        " -ddbg-live[=F] dur   same as -dash-live without time regulation for debug purposes.\n"
	        " -frag time_in_ms     Specifies a fragment duration of time_in_ms.\n"
	        "                       * Note: By default, this is the DASH duration\n"
	        " -out filename        specifies output MPD file name.\n"
	        " -tmp dirname         specifies directory for temporary file creation\n"
	        "                       * Note: Default temp dir is OS-dependent\n"
	        " -profile NAME        specifies the target DASH profile: \"onDemand\",\n"
	        "                       \"live\", \"main\", \"simple\", \"full\",\n"
	        "                       \"hbbtv1.5:live\", \"dashavc264:live\", \"dashavc264:onDemand\"\n"
	        "                       * This will set default option values to ensure conformance to the desired profile\n"
	        "                       * Default profile is \"full\" in static mode, \"live\" in dynamic mode\n"
	        " -profile-ext STRING  specifies a list of profile extensions, as used by DASH-IF and DVB.\n"
	        "                       The string will be colon-concatenated with the profile used\n"
	        "\n"
	        "Input media files to dash can use the following modifiers\n"
	        " \"#trackID=N\"       only uses the track ID N from the source file\n"
	        " \"#video\"           only uses the first video track from the source file\n"
	        " \"#audio\"           only uses the first audio track from the source file\n"
	        " \":id=NAME\"         sets the representation ID to NAME\n"
	        " \":dur=VALUE\"       processes VALUE seconds from the media\n"
	        "                       If VALUE is longer than media duration, last sample duration is extended.\n"
	        " \":period=NAME\"     sets the representation's period to NAME. Multiple periods may be used\n"
	        "                       period appear in the MPD in the same order as specified with this option\n"
	        " \":BaseURL=NAME\"    sets the BaseURL. Set multiple times for multiple BaseURLs\n"
	        "                        WARNING: this does NOT modify generated files location (see segment template).\n"
	        " \":bandwidth=VALUE\" sets the representation's bandwidth to a given value\n"
	        " \":period_duration=VALUE\"  increases the duration of this period by the given duration in seconds\n"
	        "                       only used when no input media is specified (remote period insertion), eg :period=X:xlink=Z:duration=Y.\n"
	        " \":xlink=VALUE\"     sets the xlink value for the period containing this element\n"
	        "                       only the xlink declared on the first rep of a period will be used\n"
	        " \":role=VALUE\"      sets the role of this representation (cf DASH spec).\n"
	        "                       media with different roles belong to different adaptation sets.\n"
	        " \":desc_p=VALUE\"    adds a descriptor at the Period level. Value must be a properly formatted XML element.\n"
	        " \":desc_as=VALUE\"   adds a descriptor at the AdaptationSet level. Value must be a properly formatted XML element.\n"
	        "                       two input files with different values will be in different AdaptationSet elements.\n"
	        " \":desc_as_c=VALUE\" adds a descriptor at the AdaptationSet level. Value must be a properly formatted XML element.\n"
	        "                       value is ignored while creating AdaptationSet elements.\n"
	        " \":desc_rep=VALUE\"  adds a descriptor at the Representation level. Value must be a properly formatted XML element.\n"
	        "                       value is ignored while creating AdaptationSet elements.\n"
	        " \":sscale\"          forces movie timescale to match media timescale of the first track in the segment.\n"
	        "\n"
	        " -rap                 segments begin with random access points\n"
	        "                       Note: segment duration may not be exactly what asked by\n"
	        "                       \"-dash\" since encoded video data is not modified\n"
	        " -frag-rap            All fragments begin with random access points\n"
	        "                       Note: fragment duration may not be exactly what is asked by\n"
	        "                       \"-frag\" since encoded video data is not modified\n"
	        " -segment-name name   sets the segment name for generated segments\n"
	        "                       If not set (default), segments are concatenated in output file\n"
	        "                        except in \"live\" profile where dash_%%s is used\n"
	        "                       Replacement strings supported:\n"
	        "                      $Number[%%0Nd]$ is replaced by the segment number, possibly prefixed with 0.\n"
	        "                      $RepresentationID$ is replaced by representation name.\n"
	        "                      $Time$ is replaced by segment start time.\n"
	        "                      $Bandwidth$ is replaced by representation bandwidth.\n"
	        "                      $Init=NAME$ is replaced by NAME for init segment, ignored otherwise. May occur multiple times.\n"
	        "                      $Index=NAME$ is replaced by NAME for index segments, ignored otherwise. May occur multiple times.\n"
	        "                      $Path=PATH$ is replaced by PATH when creating segments, ignored otherwise. May occur multiple times.\n"
	        "                      $Segment=NAME$ is replaced by NAME for media segments, ignored for init segments. May occur multiple times.\n"
			"\n"
	        " -segment-ext name    sets the segment extension. Default is m4s, \"null\" means no extension\n"
	        " -init-segment-ext n  sets the segment extension for init segments (and index and bitstream switching segments). Default is mp4, \"null\" means no extension\n"
	        " -segment-timeline    uses SegmentTimeline when generating segments.\n"
	        " -segment-marker MARK adds a box of type \'MARK\' at the end of each DASH segment. MARK shall be a 4CC identifier\n"
	        " -insert-utc          inserts UTC clock at the beginning of each ISOBMF segment\n"
	        " -base-url string     sets Base url at MPD level. Can be used several times.\n"
	        "                        WARNING: this does NOT modify generated files location (see segment template).\n"
	        " -mpd-title string    sets MPD title.\n"
	        " -mpd-source string   sets MPD source.\n"
	        " -mpd-info-url string sets MPD info url.\n"
	        " -cprt string         adds copyright string to MPD\n"
	        " -dash-ctx FILE       stores/restore DASH timing from FILE.\n"
	        " -dynamic             uses dynamic MPD type instead of static.\n"
	        " -last-dynamic        same as dynamic but closes the period (insert lmsg brand if needed and update duration).\n"
	        " -mpd-duration DUR    sets the duration in second of a live session (0 by default). If 0, you must use -mpd-refresh.\n"
	        " -mpd-refresh TIME    specifies MPD update time in seconds (double can be used).\n"
	        " -time-shift  TIME    specifies MPD time shift buffer depth in seconds (default 0). Specify -1 to keep all files\n"
	        " -subdur DUR          specifies maximum duration in ms of the input file to be dashed in LIVE or context mode.\n"
	        "                       NOTE: This does not change the segment duration: dashing stops once segments produced exceeded the duration.\n"
	        "                       NOTE: If there is not enough samples to finish a segment, data is looped unless -no-loop is used (period end).\n"
	        " -run-for TIME        runs for T ms of the dash-live session then exits\n"
	        " -min-buffer TIME     specifies MPD min buffer time in milliseconds\n"
	        " -ast-offset TIME     specifies MPD AvailabilityStartTime offset in ms if positive, or availabilityTimeOffset of each representation if negative. Default is 0 sec delay\n"
	        " -dash-scale SCALE    specifies that timing for -dash and -frag are expressed in SCALE units per seconds\n"
	        " -mem-frags           fragments will be produced in memory rather than on disk before flushing to disk\n"
	        " -pssh-moof           [deprecated] use -pssh=f\n"
	        " -pssh=MODE           sets pssh store mode. Mode can be v (moov), f (frag), m (mpd) mv/vm (moov+mpd) mf/fm (moof+mpd).\n"
	        " -sample-groups-traf  stores sample group descriptions in traf (duplicated for each traf). If not used, sample group descriptions are stored in the movie box.\n"
			" -mvex-after-traks    stores mvex box after trak boxes within the moov box. If not used, mvex is before.\n"
			" -sdtp-traf           use sdtp box in traf rather than storing dependency info in trun entry (Smooth-like)\n"
	        " -no-cache            disable file cache for dash inputs .\n"
	        " -no-loop             disables looping content in live mode and uses period switch instead.\n"
	        " -bound               enables video segmentation with same method as audio (i.e.: always try to split before or at the segment boundary - not after)\n"
	        " -closest             enables video segmentation closest to the segment boundary (before or after)\n"
>>>>>>> 4a431304


	while (m4b_dash_args[i].name) {
		GF_GPACArg *arg = &m4b_dash_args[i];
		i++;
		gf_sys_print_arg(helpout, help_flags, arg, "mp4box-dash");
	}
}


GF_GPACArg m4b_imp_args[] =
{
 	GF_DEF_ARG("add", NULL, "add given file tracks to file. Multiple inputs can be specified using `+`(eg `-add url1+url2)", NULL, NULL, GF_ARG_STRING, 0),
 	GF_DEF_ARG("cat", NULL, "concatenate given file samples to file, creating tracks if needed. Multiple inputs can be specified using `+`(eg `-cat url1+url2).\nNote: Note: This aligns initial timestamp of the file to be concatenated", NULL, NULL, GF_ARG_STRING, 0),
 	GF_DEF_ARG("catx", NULL, "same as [-cat]() but new tracks can be imported before concatenation by specifying `+ADD_COMMAND` where `ADD_COMMAND` is a regular [-add]() syntax", NULL, NULL, GF_ARG_STRING, 0),
 	GF_DEF_ARG("catpl", NULL, "concatenate files listed in the given playlist file (one file per line, lines starting with # are comments).\nNote: Each listed file is concatenated as if called with -cat", NULL, NULL, GF_ARG_STRING, 0),
 	GF_DEF_ARG("unalign-cat", NULL, "do not attempt to align timestamps of samples inbetween tracks", NULL, NULL, GF_ARG_STRING, 0),
 	GF_DEF_ARG("force-cat", NULL, "skip media configuration check when concatenating file.\nWarning: THIS MAY BREAK THE CONCATENATED TRACK(S)", NULL, NULL, GF_ARG_STRING, 0),
 	GF_DEF_ARG("keep-sys", NULL, "keep all MPEG-4 Systems info when using [-add]() and [-cat]() (only used when adding IsoMedia files)", NULL, NULL, GF_ARG_BOOL, 0),
 	GF_DEF_ARG("dref", NULL, "keep media data in original file using `data referencing`. The resulting file only contains the meta-data of the presentation (frame sizes, timing, etc...) and references media data in the original file. This is extremely useful when developping content, since importing and storage of the MP4 file is much faster and the resulting file much smaller.\nNote: Data referencing may fail on some files because it requires the framed data (eg an IsoMedia sample) to be continuous in the original file, which is not always the case depending on the original interleaving or bitstream format (__AVC__ or __HEVC__ cannot use this option)", NULL, NULL, GF_ARG_BOOL, 0),
 	GF_DEF_ARG("no-drop", NULL, "force constant FPS when importing AVI video", NULL, NULL, GF_ARG_BOOL, 0),
 	GF_DEF_ARG("packed", NULL, "force packed bitstream when importing raw MPEG-4 part 2 Advanced Simple Profile", NULL, NULL, GF_ARG_BOOL, 0),
 	GF_DEF_ARG("sbr", NULL, "backward compatible signaling of AAC-SBR", NULL, NULL, GF_ARG_BOOL, 0),
 	GF_DEF_ARG("sbrx", NULL, "non-backward compatible signaling of AAC-SBR", NULL, NULL, GF_ARG_BOOL, 0),
 	GF_DEF_ARG("ps", NULL, "backward compatible signaling of AAC-PS", NULL, NULL, GF_ARG_BOOL, 0),
 	GF_DEF_ARG("psx", NULL, "non-backward compatible signaling of AAC-PS", NULL, NULL, GF_ARG_BOOL, 0),
 	GF_DEF_ARG("ovsbr", NULL, "oversample SBR import (SBR AAC, PS AAC and oversampled SBR cannot be detected at import time)", NULL, NULL, GF_ARG_BOOL, 0),
 	GF_DEF_ARG("fps", NULL, "force frame rate for video and SUB subtitles import to the given value, expressed as a number or as `timescale-increment`.\nNote: For raw H263 import, default FPS is `15`, otherwise `25`\nWarning: This is ignored for ISOBMFF import, use `:rescale` option for that", "25", NULL, GF_ARG_STRING, 0),
 	GF_DEF_ARG("mpeg4", NULL, "force MPEG-4 sample descriptions when possible. For AAC, forces MPEG-4 AAC signaling even if MPEG-2", NULL, NULL, GF_ARG_BOOL, 0),
 	GF_DEF_ARG("agg", NULL, "aggregate N audio frames in 1 sample (3GP media only).\nNote: Maximum value is 15", NULL, NULL, GF_ARG_INT, 0),
	{0}
};

void PrintImportUsage()
{
	u32 i=0;
	gf_sys_format_help(helpout, help_flags, "# Importing Options\n"
		"# File importing\n"
		"Syntax is [-add]() / [-cat]() `filename[#FRAGMENT][:opt1...:optN=val]`\n"
		"This process will create the destination file if not existing, and add the track(s) to it. If you wish to always create a new destination file, add [-new](MP4B_GEN).\n"
		"The supported input media types depend on your installation, check [filters documentation](Filters) for more info.\n"
		"  \n"
		"To select a desired media track, the following syntax is used:\n"
		"- `-add inputFile#video`: adds the first video track in `inputFile`.\n"
		"- `-add inputFile#audio`: adds the first audio track in `inputFile`.\n"
		"- `-add inputFile#trackID=ID` or `-add inputFile#ID`: adds the specified track. For IsoMedia files, ID is the track ID. For other media files, ID is the value indicated by `MP4Box -info inputFile`.\n"
		"  \n"
		"By default all imports are performed sequentially, and final interleaving is done at the end; this however requires a temporary file holding input isobmf file (if any) and added files before creating the final output. Since this can become quite large, it is possible to add media to a new file without temporary storage, using [-flat]() option, but this disables media interleaving.\n"
		"  \n"
		"If you wish to create an interleaved new file with no temporary storage, use the [-newfs]() option. The interleaving might not be as precise as when using [-new]() since it is dependent on muxer input scheduling (each execution might lead to a slightly different result). \n"
		" - Some muxing options (marked with `*` below) will be activated for all inputs (i.e. in this mode, it is not possible to import one AVC track with `xps_inband` and another without).\n"
		" - Some muxing options (marked as `!` below) cannot be used in this mode as they require temporary storage for file edition.\n"
		" - Usage of [-cat]() is possible in this mode, but concatenated sources will not be interleaved in the output . If you wish to perforom more complex cat/add operations without temp file, use the [gpac application](Filters).\n"
		"  \n"
		"MP4Box can import a desired amount of the input file rather than the whole file. To do this, use the syntax `-add inputFile:dur=N`, where N is the number of seconds you wish to import from input. MP4Box cannot start importing from a random point in the input, it always import from the begining.\n"
		"Note: When importing SRT or SUB files, MP4Box will choose default layout options to make the subtitle appear at the bottom of the video. You SHOULD NOT import such files before any video track is added to the destination file, otherwise the results will likelly not be useful (default SRT/SUB importing uses default serif font, fontSize 18 and display size 400x60). Check [TTXT doc](Subtitling-with-GPAC) for more details.\n"
		"  \n"
		"When importing several tracks/sources in one pass, all options will be applied if relevant to each source. These options are set for all imported streams. If you need to specify these options par stream, set per-file options using the syntax `-add stream[:opt1:...:optN]`.\n"
		"  \n"
		""
		"Allowed per-file options:\n"
		"- #video, #audio: base import for most AV files\n"
		"- #trackID=ID: track import for IsoMedia and other files\n"
		"- #pid=ID: stream import from MPEG-2 TS\n"
		"- :dur=D: `*` import only the first D seconds\n"
		"- :lang=LAN: set imported media language code\n"
		"- :delay=delay_ms: set imported media initial delay in ms\n"
		"- :par=PAR: set visual pixel aspect ratio (see [-par](MP4B_GEN) )\n"
		"- :clap=CLAP: set visual clean aperture (see [-clap](MP4B_GEN) )\n"
		"- :mx=MX: sets track matrix (see [-mx](MP4B_GEN) )\n"
		"- :name=NAME: set track handler name\n"
		"- :ext=EXT: override file extension when importing\n"
		"- :hdlr=code: set track handler type to the given code point (4CC)\n"
		"- :disable: imported track(s) will be disabled\n"
		"- :group=G: add the track as part of the G alternate group. If G is 0, the first available GroupID will be picked.\n"
		"- :fps=VAL: same as [-fps]()\n"
		"- :rap: `!` import only RAP samples\n"
		"- :refs: `!` import only reference pictures\n"
		"- :trailing: keep trailing 0-bytes in AVC/HEVC samples\n"
		"- :agg=VAL: `*` same as [-agg]()\n"
		"- :dref: `*` same as [-dref]()\n"
		"- :keep_refs: keeps track reference when importing a single track\n"
		"- :nodrop: same as [-nodrop]()\n"
		"- :packed: `*` same as [-packed]()\n"
		"- :sbr: same as [-sbr]()\n"
		"- :sbrx: same as [-sbrx]()\n"
		"- :ovsbr: same as [-ovsbr]()\n"
		"- :ps: same as [-ps]()\n"
		"- :psx: same as [-psx]()\n"
		"- :asemode=MODE: `*` set the mode to create the AudioSampleEntry\n"
		"  - v0-bs: use MPEG AudioSampleEntry v0 and the channel count from the bitstream (even if greater than 2) - default\n"
		"  - v0-2: use MPEG AudioSampleEntry v0 and the channel count is forced to 2\n"
		"  - v1: use MPEG AudioSampleEntry v1 and the channel count from the bitstream\n"
		"  - v1-qt: use QuickTime Sound Sample Description Version 1 and the channel count from the bitstream (even if greater than 2)\n"
		"- :audio_roll=N: add a roll sample group with roll_distance `N`\n"
		"- :mpeg4: `*` same as [-mpeg4]() option\n"
		"- :nosei: discard all SEI messages during import\n"
		"- :svc: import SVC/LHVC with explicit signaling (no AVC base compatibility)\n"
		"- :nosvc: discard SVC/LHVC data when importing\n"
		"- :svcmode=MODE: `!` set SVC/LHVC import mode\n"
		"  - split: each layer is in its own track\n"
		"  - merge: all layers are merged in a single track\n"
		"  - splitbase: all layers are merged in a track, and the AVC base in another\n"
		"  - splitnox: each layer is in its own track, and no extractors are written\n"
		"  - splitnoxib: each layer is in its own track, no extractors are written, using inband param set signaling\n"
		"- :temporal: `!` set HEVC/LHVC temporal sublayer import mode\n"
		"  - split: each sublayer is in its own track\n"
		"  - splitbase: all sublayers are merged in a track, and the HEVC base in another\n"
		"  - splitnox: each layer is in its own track, and no extractors are written\n"
		"- :subsamples: add SubSample information for AVC+SVC\n"
		"- :deps: import sample dependency information for AVC and HEVC\n"
		"- :ccst: add default HEIF ccst box to visual sample entry\n"
		"- :forcesync: force non IDR samples with I slices to be marked as sync points (AVC GDR)\n"
		"Warning: RESULTING FILE IS NOT COMPLIANT WITH THE SPEC but will fix seeking in most players\n"
		"- :xps_inband: `*` set xPS inband for AVC/H264 and HEVC (for reverse operation, re-import from raw media)\n"
		"- :xps_inbandx: `*` same as xps_inband and also keep first xPS in sample desciption\n"
		"- :au_delim: keep AU delimiter NAL units in the imported file\n"
		"- :max_lid=N: set HEVC max layer ID to be imported to `N` (by default imports all layers)\n"
		"- :max_tid=N: set HEVC max temporal ID to be imported to `N` (by default imports all temporal sublayers)\n"
		"- :tiles: add HEVC tiles signaling and NALU maps without splitting the tiles into different tile tracks\n"
		"- :split_tiles: `!` split HEVC tiles into different tile tracks, one tile (or all tiles of one slice) per track.\n"
		"- :negctts: use negative CTS-DTS offsets (ISO4 brand)\n"
		"- :chap: specify the track is a chapter track\n"
		"- :chapter=NAME: add a single chapter (old nero format) with given name lasting the entire file\n"
		"- :chapfile=file: adds a chapter file (old nero format)\n"
		"- :layout=WxHxXxY: specify the track layout\n"
		"  - if W (resp H) = 0: the max width (resp height) of the tracks in the file are used\n"
		"  - if Y=-1: the layout is moved to the bottom of the track area\n"
		"  - X and Y can be omitted: `:layout=WxH`\n"
		"- :rescale=TS: force media timescale to TS !! changes the media duration\n"
		"- :timescale=TS: set imported media timescale to TS.\n"
		"- :moovts=TS: set movie timescale to TS. A negative value picks the media timescale of the first track imported.\n"
		"- :noedit: `*` do not set edit list when importing B-frames video tracks\n"
		"- :rvc=FILENAME: set RVC configuration for the media\n"
		"- :fmt=FORMAT: override format detection with given format (cf BT/XMTA doc)\n"
		"- :profile=INT: override AVC profile\n"
		"- :level=INT: override AVC level\n"
		"- :novpsext: remove VPS extensions from HEVC VPS\n"
		"- :keepav1t: keep AV1 temporal delimiter OBU in samples, might help if source file had losses\n"
		"- :font=name: specify font name for text import (default `Serif`)\n"
		"- :size=s: specify font size for text import (default `18`)\n"
		"- :text_layout=WxHxXxY: specify the track text layout\n"
		"  - if W (resp H) = 0: the max width (resp height) of the tracks in the file are used.\n"
		"  - if Y=-1: the layout is moved to the bottom of the track area\n"
		"  - X and Y can be omitted: `:layout=WxH`\n"
		"- :swf-global: all SWF defines are placed in first scene replace rather than when needed\n"
		"- :swf-no-ctrl: use a single stream for movie control and dictionary (this will disable ActionScript)\n"
		"- :swf-no-text: remove all SWF text\n"
		"- :swf-no-font: remove all embedded SWF Fonts (local playback host fonts used)\n"
		"- :swf-no-line: remove all lines from SWF shapes\n"
		"- :swf-no-grad: remove all gradients from SWF shapes\n"
		"- :swf-quad: use quadratic bezier curves instead of cubic ones\n"
		"- :swf-xlp: support for lines transparency and scalability\n"
		"- :swf-ic2d: use indexed curve 2D hardcoded proto\n"
		"- :swf-same-app: appearance nodes are reused\n"
		"- :swf-flatten=ang: complementary angle below which 2 lines are merged, `0` means no flattening\n"
		"- :kind=schemeURI=value: set kind for the track\n"
		"- :txtflags=flags: set display flags (hexa number) of text track\n"
		"- :txtflags+=flags: add display flags (hexa number) to text track\n"
		"- :txtflags-=flags: remove display flags (hexa number) from text track\n"
		"- :rate=VAL: force average rate and max rate to VAL (in bps) in btrt box. If 0, removes btrt box\n"
		"- :stz2: use compact size table (for low-bitrates)\n"
		"- :bitdepth=VAL: set bit depth to VAL for imported video content (default is 24)\n"
		"- :colr=OPT: set color profile for imported video content (see ISO/IEC 23001-8). `OPT` is formatted as:\n"
		"  - nclc,p,t,m: with p colour primary, t transfer characteristics and m matrix coef\n"
		"  - nclx,p,t,m,r: same as `nclx` with r full range flag\n"
		"  - prof,path: with path indicating the file containing the ICC color profile\n"
		"  - rICC,path: with path indicating the file containing the restricted ICC color profile\n"
		"- :tc=VAL: inject a single QT timecode. `VAL` is formated as:\n"
		"  - [d]FPS[/FPS_den],h,m,s,f[,framespertick]: optionnal drop flag, framerate (integer or fractionnal), hours, minutes, seconds and frame number\n"
		"  - : `d` is an optional flag used to indicate that the counter is in drop-frame format\n"
		"  - : the `framespertick` is optional and defaults to round(framerate); it indicates the number of frames per counter tick\n"


		"- :fstat: print filter session stats after import\n"
		"- :fgraph: print filter session graph after import\n"
		"- :sopt:[OPTS]: set `OPTS` as additionnal arguments to source filter. `OPTS` can be any usual filter argument, see [filter doc `gpac -h doc`](Filters)\n"
		"- :dopt:[OPTS]: `*` set `OPTS` as additionnal arguments to [destination filter](mp4mx). OPTS can be any usual filter argument, see [filter doc `gpac -h doc`](Filters)\n"
		"- @@f1[:args][@@fN:args]: set a filter chain to insert before the muxer. Each filter in the chain is formatted as a regular filter, see [filter doc `gpac -h doc`](Filters). If several filters are set, they will be chained in the given order. The last filter shall not have any Filter ID specified\n"
		"\n"
		"Note: `sopt`, `dopt` and `@@f` must be placed after all other options.\n"
		"# Global import options\n"
	);
	while (m4b_imp_args[i].name) {
		GF_GPACArg *arg = &m4b_imp_args[i];
		i++;
		gf_sys_print_arg(helpout, help_flags, arg, "mp4box-import");
	}
}

GF_GPACArg m4b_senc_args[] =
{
 	GF_DEF_ARG("mp4", NULL, "specify input file is for encoding", NULL, NULL, GF_ARG_BOOL, 0),
 	GF_DEF_ARG("def", NULL, "encode DEF names in BIFS", NULL, NULL, GF_ARG_BOOL, 0),
 	GF_DEF_ARG("sync", NULL, "force BIFS sync sample generation every given time in ms.\nNote: cannot be used with [-shadow]()", NULL, NULL, GF_ARG_INT, 0),
 	GF_DEF_ARG("shadow", NULL, "force BIFS sync shadow sample generation every given time in ms.\nNote: cannot be used with [-sync]()", NULL, NULL, GF_ARG_INT, 0),
 	GF_DEF_ARG("log", NULL, "generate scene codec log file if available", NULL, NULL, GF_ARG_BOOL, 0),
 	GF_DEF_ARG("ms", NULL, "import tracks from the given file", NULL, NULL, GF_ARG_STRING, 0),
 	GF_DEF_ARG("ctx-in", NULL, "specify initial context (MP4/BT/XMT) file for chunk processing. Input file must be a commands-only file", NULL, NULL, GF_ARG_STRING, 0),
 	GF_DEF_ARG("ctx-out", NULL, "specify storage of updated context (MP4/BT/XMT) file for chunk processing, optional", NULL, NULL, GF_ARG_STRING, 0),
 	GF_DEF_ARG("resolution", NULL, "resolution factor (-8 to 7, default 0) for LASeR encoding, and all coords are multiplied by `2^res` before truncation (LASeR encoding)", NULL, NULL, GF_ARG_INT, 0),
 	GF_DEF_ARG("coord-bits", NULL, "number of bits used for encoding truncated coordinates (0 to 31, default 12) (LASeR encoding)", NULL, NULL, GF_ARG_INT, 0),
 	GF_DEF_ARG("scale-bits", NULL, "extra bits used for encoding truncated scales (0 to 4, default 0) (LASeR encoding)", NULL, NULL, GF_ARG_INT, 0),
 	GF_DEF_ARG("auto-quant", NULL, "resolution is given as if using -resolution but coord-bits and scale-bits are infered (LASeR encoding)", NULL, NULL, GF_ARG_INT, 0),
 	{0}
};


void PrintEncodeUsage()
{
	u32 i=0;
	gf_sys_format_help(helpout, help_flags, "# MPEG-4 Scene Encoding Options\n"
		"## General considerations\n"
		"MP4Box supports encoding and decoding of of BT, XMT, VRML and (partially) X3D formats int MPEG-4 BIFS, and encoding and decoding of XSR and SVG into MPEG-4 LASeR\n"
		"Any media track specified through a `MuxInfo` element will be imported in the resulting MP4 file.\n"
		"See https://github.com/gpac/gpac/wiki/MPEG-4-BIFS-Textual-Format and related pages.\n"
		"## Scene Random Access\n"
		"MP4Box can encode BIFS or LASeR streams and insert random access points at a given frequency. This is useful when packaging content for broadcast, where users will not turn in the scene at the same time. In MPEG-4 terminology, this is called the __scene carousel__."
		"## BIFS Chunk Processing\n"
		"The BIFS chunk encoding mode alows encoding single BIFS access units from an initial context and a set of commands.\n"
		"The generated AUs are raw BIFS (not SL-packetized), in files called FILE-ESID-AUIDX.bifs, with FILE the basename of the input file.\n"
		"Commands with a timing of 0 in the input will modify the carousel version only (i.e. output context).\n"
		"Commands with a timing different from 0 in the input will generate new AUs.\n"
		"  \n"
		"Options:\n"
	);

	while (m4b_senc_args[i].name) {
		GF_GPACArg *arg = &m4b_senc_args[i];
		i++;
		gf_sys_print_arg(helpout, help_flags, arg, "mp4box-senc");
	}
}

GF_GPACArg m4b_crypt_args[] =
{
 	GF_DEF_ARG("crypt", NULL, "encrypt the input file using the given CryptFile", NULL, NULL, GF_ARG_STRING, 0),
 	GF_DEF_ARG("decrypt `[drm_file]`", NULL, "decrypt the input file, potentially using the given CryptFile. If not given, will fail if the key management system is not supported", NULL, NULL, GF_ARG_STRING, 0),
 	GF_DEF_ARG("set-kms", NULL, "change ISMA/OMA KMS location for all tracks, or for a given one if `ID=kms_uri`is used", NULL, NULL, GF_ARG_STRING, 0),
 	{0}
};

void PrintEncryptUsage()
{
	u32 i=0;
	gf_sys_format_help(helpout, help_flags, "# Encryption/Decryption Options\n"
	"MP4Box supports encryption and decryption of ISMA, OMA and CENC content, see [encryption filter `gpac -h cecrypt`](cecrypt).\n"
	"It requires a specific XML file called `CryptFile`, whose syntax is available at https://github.com/gpac/gpac/wiki/Common-Encryption\n"
	"  \n"
	"Options:\n"
	);
	while (m4b_crypt_args[i].name) {
		GF_GPACArg *arg = &m4b_crypt_args[i];
		i++;
		gf_sys_print_arg(helpout, help_flags, arg, "mp4box-crypt");
	}
}

GF_GPACArg m4b_hint_args[] =
{
 	GF_DEF_ARG("hint", NULL, "hint the file for RTP/RTSP", NULL, NULL, GF_ARG_BOOL, 0),
 	GF_DEF_ARG("hint", NULL, "specify RTP MTU (max size) in bytes (this includes 12 bytes RTP header)", "1450", NULL, GF_ARG_INT, 0),
 	GF_DEF_ARG("copy", NULL, "copy media data to hint track rather than reference (speeds up server but takes much more space)", NULL, NULL, GF_ARG_BOOL, 0),
 	GF_DEF_ARG("multi `[maxptime]`", NULL, "enable frame concatenation in RTP packets if possible (with max duration 100 ms or `maxptime` ms if given)", NULL, NULL, GF_ARG_INT, 0),
 	GF_DEF_ARG("rate", NULL, "specify rtp rate in Hz when no default for payload", "90000", NULL, GF_ARG_INT, 0),
 	GF_DEF_ARG("mpeg4", NULL, "force MPEG-4 generic payload whenever possible", NULL, NULL, GF_ARG_BOOL, 0),
 	GF_DEF_ARG("latm", NULL, "force MPG4-LATM transport for AAC streams", NULL, NULL, GF_ARG_BOOL, 0),
 	GF_DEF_ARG("static", NULL, "enable static RTP payload IDs whenever possible (by default, dynamic payloads are always used)", NULL, NULL, GF_ARG_BOOL, 0),
 	GF_DEF_ARG("add-sdp", NULL, "add given SDP string to hint track (`tkID:string`) or movie (`string`)", NULL, NULL, GF_ARG_STRING, 0),
 	GF_DEF_ARG("unhint", NULL, "remove all hinting information from file", NULL, NULL, GF_ARG_BOOL, 0),
 	GF_DEF_ARG("group-single", NULL, "put all tracks in a single hint group", NULL, NULL, GF_ARG_BOOL, 0),
 	GF_DEF_ARG("ocr", NULL, "force all MPEG-4 streams to be synchronized (MPEG-4 Systems only)", NULL, NULL, GF_ARG_BOOL, 0),
 	GF_DEF_ARG("rap", NULL, "signal random access points in RTP packets (MPEG-4 Systems)", NULL, NULL, GF_ARG_BOOL, 0),
 	GF_DEF_ARG("ts", NULL, "signal AU Time Stamps in RTP packets (MPEG-4 Systems)", NULL, NULL, GF_ARG_BOOL, 0),
 	GF_DEF_ARG("size", NULL, "signal AU size in RTP packets (MPEG-4 Systems)", NULL, NULL, GF_ARG_BOOL, 0),
 	GF_DEF_ARG("idx", NULL, "signal AU sequence numbers in RTP packets (MPEG-4 Systems)", NULL, NULL, GF_ARG_BOOL, 0),
 	GF_DEF_ARG("iod", NULL, "prevent systems tracks embedding in IOD (MPEG-4 Systems), not compatible with [-isma]()", NULL, NULL, GF_ARG_BOOL, 0),
 	{0}
};

void PrintHintUsage()
{
	u32 i=0;
	gf_sys_format_help(helpout, help_flags, "# Hinting Options\n"
		"IsoMedia hinting consists in creating special tracks in the file that contain transport protocol specific information and optionally multiplexing information. These tracks are then used by the server to create the actual packets being sent over the network, in other words they provide the server with hints on how to build packets, hence their names `hint tracks`.\n"
		"MP4Box supports creation of hint tracks for RTSP servers supporting these such as QuickTime Streaming Server, DarwinStreaming Server or 3GPP-compliant RTSP servers.\n"
		"Note: GPAC streaming tools [rtp output](rtpout) and [rtsp server](rtspout) do not use hint tracks, they use on-the-fly packetization "
		"from any media sources, not just MP4\n"
		"  \n"
		"Options:\n"
	);
	while (m4b_hint_args[i].name) {
		GF_GPACArg *arg = &m4b_hint_args[i];
		i++;
		gf_sys_print_arg(helpout, help_flags, arg, "mp4box-hint");
	}
}


GF_GPACArg m4b_extr_args[] =
{
 	GF_DEF_ARG("raw", NULL, "extract given track in raw format when supported. Use `tkID:output=FileName` to set output file name", NULL, NULL, GF_ARG_STRING, 0),
 	GF_DEF_ARG("raws", NULL, "extract each sample of the given track to a file. Use `tkID:N`to extract the Nth sample", NULL, NULL, GF_ARG_STRING, 0),
 	GF_DEF_ARG("nhnt", NULL, "extract given track to [NHNT](nhntr) format", NULL, NULL, GF_ARG_INT, 0),
 	GF_DEF_ARG("nhml", NULL, "extract given track to [NHML](nhmlr) format. Use `tkID:full` for full NHML dump", NULL, NULL, GF_ARG_STRING, 0),
 	GF_DEF_ARG("webvtt-raw", NULL, "extract given track as raw media in WebVTT as metadata. Use `tkID:embedded` to include media data in the WebVTT file", NULL, NULL, GF_ARG_STRING, 0),
 	GF_DEF_ARG("single", NULL, "extract given track to a new mp4 file", NULL, NULL, GF_ARG_INT, 0),
 	GF_DEF_ARG("six", NULL, "extract given track as raw media in **experimental** XML streaming instructions", NULL, NULL, GF_ARG_INT, 0),
 	GF_DEF_ARG("avi", NULL, "extract given track to an avi file", NULL, NULL, GF_ARG_INT, 0),
 	GF_DEF_ARG("avi", NULL, "same as [-raw]() but defaults to QCP file for EVRC/SMV", NULL, NULL, GF_ARG_INT, 0),
 	GF_DEF_ARG("aviraw", NULL, "extract AVI track in raw format; parameter can be `video`, `audio`or `audioN`", NULL, "video|audio", GF_ARG_STRING, 0),
 	GF_DEF_ARG("saf", NULL, "remux file to SAF multiplex", NULL, NULL, GF_ARG_BOOL, 0),
 	GF_DEF_ARG("dvbhdemux", NULL, "demux DVB-H file into IP Datagrams sent on the network", NULL, NULL, GF_ARG_BOOL, 0),
 	GF_DEF_ARG("raw-layer", NULL, "same as [-raw]() but skips SVC/MVC/LHVC extractors when extracting", NULL, NULL, GF_ARG_INT, 0),
 	GF_DEF_ARG("diod", NULL, "extract file IOD in raw format", NULL, NULL, GF_ARG_BOOL, 0),
 	{0}
};

void PrintExtractUsage()
{
	u32 i=0;
	gf_sys_format_help(helpout, help_flags, "# Extracting Options\n"
	"MP4Box can be used to extract media tracks from MP4 files. If you need to convert these tracks however, please check the [filters doc](Filters).\n"
	"  \n"
	"Options:\n"
	);
	while (m4b_extr_args[i].name) {
		GF_GPACArg *arg = &m4b_extr_args[i];
		i++;
		gf_sys_print_arg(helpout, help_flags, arg, "mp4box-extract");
	}
}

GF_GPACArg m4b_dump_args[] =
{
 	GF_DEF_ARG("stdb", NULL, "dump/write to stdout and assume stdout is opened in binary mode", NULL, NULL, GF_ARG_BOOL, 0),
 	GF_DEF_ARG("stdb", NULL, "dump/write to stdout  and try to reopen stdout in binary mode", NULL, NULL, GF_ARG_BOOL, 0),
 	GF_DEF_ARG("tracks", NULL, "print the number of tracks on stdout", NULL, NULL, GF_ARG_BOOL, 0),
 	GF_DEF_ARG("info", NULL, "print movie info (no parameter) or track info with specified ID", NULL, NULL, GF_ARG_STRING, 0),
 	GF_DEF_ARG("infon", NULL, "print track info for given track number, 1 being the first track in the file", NULL, NULL, GF_ARG_STRING, 0),
 	GF_DEF_ARG("diso", NULL, "dump IsoMedia file boxes in XML output", NULL, NULL, GF_ARG_BOOL, 0),
 	GF_DEF_ARG("dxml", NULL, "dump IsoMedia file boxes and known track samples in XML output", NULL, NULL, GF_ARG_BOOL, 0),
 	GF_DEF_ARG("bt", NULL, "dump scene to BT format", NULL, NULL, GF_ARG_BOOL, 0),
 	GF_DEF_ARG("xmt", NULL, "dump scene to XMT format", NULL, NULL, GF_ARG_BOOL, 0),
 	GF_DEF_ARG("wrl", NULL, "dump scene to VRML format", NULL, NULL, GF_ARG_BOOL, 0),
 	GF_DEF_ARG("x3d", NULL, "dump scene to X3D XML format", NULL, NULL, GF_ARG_BOOL, 0),
 	GF_DEF_ARG("x3dc", NULL, "dump scene to X3D VRML format", NULL, NULL, GF_ARG_BOOL, 0),
 	GF_DEF_ARG("lsr", NULL, "dump scene to LASeR XML (XSR) format", NULL, NULL, GF_ARG_BOOL, 0),
 	GF_DEF_ARG("drtp", NULL, "dump rtp hint samples structure to XML output", NULL, NULL, GF_ARG_BOOL, 0),
 	GF_DEF_ARG("dts", NULL, "print sample timing, size and position in file to text output", NULL, NULL, GF_ARG_BOOL, 0),
 	GF_DEF_ARG("dtsx", NULL, "same as [-dts]() but does not print offset", NULL, NULL, GF_ARG_BOOL, 0),
 	GF_DEF_ARG("dtsc", NULL, "same as [-dts]() but analyse each sample for duplicated dts/cts (__slow !__)", NULL, NULL, GF_ARG_BOOL, 0),
 	GF_DEF_ARG("dtsxc", NULL, "same as [-dtsc]() but does not print offset (__slow !__)", NULL, NULL, GF_ARG_BOOL, 0),
 	GF_DEF_ARG("dnal", NULL, "print NAL sample info of given track", NULL, NULL, GF_ARG_INT, 0),
 	GF_DEF_ARG("dnalc", NULL, "print NAL sample info of given track, adding CRC for each nal", NULL, NULL, GF_ARG_INT, 0),
 	GF_DEF_ARG("sdp", NULL, "dump SDP description of hinted file", NULL, NULL, GF_ARG_BOOL, 0),
 	GF_DEF_ARG("dsap", NULL, "dump DASH SAP cues (see -cues) for a given track", NULL, NULL, GF_ARG_INT, 0),
 	GF_DEF_ARG("dsaps", NULL, "same as [-dsap]() but only print sample number", NULL, NULL, GF_ARG_INT, 0),
 	GF_DEF_ARG("dsapc", NULL, "same as [-dsap]() but only print CTS", NULL, NULL, GF_ARG_INT, 0),
 	GF_DEF_ARG("dsapd", NULL, "same as [-dsap]() but only print DTS, `-dsapp` to only print presentation time", NULL, NULL, GF_ARG_INT, 0),
 	GF_DEF_ARG("dsapp", NULL, "same as [-dsap]() but only print presentation time", NULL, NULL, GF_ARG_INT, 0),
 	GF_DEF_ARG("dcr", NULL, "dump ISMACryp samples structure to XML output", NULL, NULL, GF_ARG_BOOL, 0),
 	GF_DEF_ARG("dump-cover", NULL, "extract cover art", NULL, NULL, GF_ARG_BOOL, 0),
 	GF_DEF_ARG("dump-chap", NULL, "extract chapter file", NULL, NULL, GF_ARG_BOOL, 0),
 	GF_DEF_ARG("dump-chap-ogg", NULL, "extract chapter file as OGG format", NULL, NULL, GF_ARG_BOOL, 0),
 	GF_DEF_ARG("dump-udta `[tkID:]4cc`", NULL, "extract udta for the given 4CC. If `tkID` is given, dumps from UDTA of the given track ID, otherwise moov is used", NULL, NULL, GF_ARG_STRING, 0),
 	GF_DEF_ARG("mergevtt", NULL, "merge vtt cues while dumping", NULL, NULL, GF_ARG_BOOL, 0),
 	GF_DEF_ARG("ttxt", NULL, "convert input subtitle to GPAC TTXT format if no parameter. Otherwise, dump given text track to GPAC TTXT format", NULL, NULL, GF_ARG_INT, 0),
 	GF_DEF_ARG("srt", NULL, "convert input subtitle to SRT format if no parameter. Otherwise, dump given text track to SRT format", NULL, NULL, GF_ARG_BOOL, 0),
 	GF_DEF_ARG("rip-mpd", NULL, "download manifest and segments of an MPD. Does not work with live sessions", NULL, NULL, GF_ARG_BOOL, 0),
 	GF_DEF_ARG("stat", NULL, "generate node/field statistics for scene", NULL, NULL, GF_ARG_BOOL, 0),
 	GF_DEF_ARG("stats", NULL, "generate node/field statistics per Access Unit", NULL, NULL, GF_ARG_BOOL, 0),
 	GF_DEF_ARG("statx", NULL, "generate node/field statistics for scene after each AU", NULL, NULL, GF_ARG_BOOL, 0),
 	GF_DEF_ARG("hash", NULL, "generate SHA-1 Hash of the input file", NULL, NULL, GF_ARG_BOOL, 0),
 	GF_DEF_ARG("comp", NULL, "replace with compressed version all top level box types given as parameter, formated as `orig_4cc_1=comp_4cc_1[,orig_4cc_2=comp_4cc_2]`", NULL, NULL, GF_ARG_STRING, 0),
 	GF_DEF_ARG("bin", NULL, "convert input XML file using NHML bitstream syntax to binary", NULL, NULL, GF_ARG_BOOL, 0),
 	GF_DEF_ARG("topcount", NULL, "print to stdout the number of top-level boxes matching box types given as parameter, formated as `4cc_1,4cc_2N`", NULL, NULL, GF_ARG_STRING, 0),
 	GF_DEF_ARG("topsize", NULL, "print to stdout the number of bytes of top-level boxes matching types given as parameter, formated as `4cc_1,4cc_2N`", NULL, NULL, GF_ARG_STRING, 0),
 	{0}
};

void PrintDumpUsage()
{
	u32 i=0;
	gf_sys_format_help(helpout, help_flags, "# File Dumping\n"
	"  \n"
	"MP4Box has many dump functionalities, from simple track listing to more complete reporting of special tracks.\n"
	"  \n"
	"Options:\n"
	);
	while (m4b_dump_args[i].name) {
		GF_GPACArg *arg = &m4b_dump_args[i];
		i++;
		gf_sys_print_arg(helpout, help_flags, arg, "mp4box-extract");
	}
}

GF_GPACArg m4b_meta_args[] =
{
 	GF_DEF_ARG("set-meta `ABCD[:tk=tkID]`", NULL, "set meta box type, with `ABCD` the four char meta type (NULL or 0 to remove meta)\n"
		"- tk not set: use root (file) meta\n"
		"- tkID == 0: use moov meta\n"
		"- tkID != 0: use meta of given track", NULL, NULL, GF_ARG_STRING, 0),
 	GF_DEF_ARG("add-items", NULL, "add resource to meta, with parameter syntax `file_path[:opt1:optN]`\n"
		"- file_path `this` or `self`: item is the file itself\n"
		"- tk=tkID: meta location (file, moov, track)\n"
		"- name=str: item name\n"
		"- type=itype: item 4cc type (not needed if mime is provided)\n"
		"- mime=mtype: item mime type\n"
		"- encoding=enctype: item content-encoding type\n"
		"- id=ID: item ID\n"
		"- ref=4cc,id: reference of type 4cc to an other item", NULL, NULL, GF_ARG_STRING, 0),
	GF_DEF_ARG("add-image", NULL, "add the given file (with parameters) as HEIF image item. Same syntax as [-add-item]()\n"
		"- name=str: see [-add-item]()\n"
		"- id=id: see [-add-item]()\n"
		"- ref=4cc, id: see [-add-item]()\n"
		"- primary: indicate that this item should be the primary item\n"
		"- time=t: use the next sync sample after time t (float, in sec, default 0). A negative time imports ALL frames as items\n"
		"- split_tiles: for an HEVC tiled image, each tile is stored as a separate item\n"
		"- rotation=a: set the rotation angle for this image to 90*a degrees anti-clockwise\n"
		"- hidden: indicate that this image item should be hidden\n"
		"- icc_path: path to icc to add as colr\n"
		"- alpha: indicate that the image is an alpha image (should use ref=auxl also)\n"
		"- any other option will be passed as options to the media importer, see [-add]()", NULL, NULL, GF_ARG_STRING, 0),
	GF_DEF_ARG("rem-item `item_ID[:tk=tkID]`", NULL, "remove resource from meta", NULL, NULL, GF_ARG_STRING, 0),
	GF_DEF_ARG("set-primary `item_ID[:tk=tkID]`", NULL, "set item as primary for meta", NULL, NULL, GF_ARG_STRING, 0),
	GF_DEF_ARG("set-xml `xml_file_path[:tk=tkID][:binary]`", NULL, "set meta XML data", NULL, NULL, GF_ARG_STRING, 0),
	GF_DEF_ARG("rem-xml `[tk=tkID]`", NULL, "remove meta XML data", NULL, NULL, GF_ARG_STRING, 0),
	GF_DEF_ARG("dump-xml `file_path[:tk=tkID]`", NULL, "dump meta XML to file", NULL, NULL, GF_ARG_STRING, 0),
	GF_DEF_ARG("dump-item `item_ID[:tk=tkID][:path=fileName]`", NULL, "dump item to file", NULL, NULL, GF_ARG_STRING, 0),
	GF_DEF_ARG("package", NULL, "package input XML file into an ISO container, all media referenced except hyperlinks are added to file", NULL, NULL, GF_ARG_STRING, 0),
	GF_DEF_ARG("package", NULL, "package input XML file into an MPEG-U widget with ISO container, all files contained in the current folder are added to the widget package", NULL, NULL, GF_ARG_STRING, 0),
	{0}
};

void PrintMetaUsage()
{
	u32 i=0;
	gf_sys_format_help(helpout, help_flags, "# Meta and HEIF Options\n"
	"IsoMedia files can be used as generic meta-data containers, for examples storing XML information and sample images for a movie. The resulting file may not always contain a movie as is the case with some HEIF files or MPEG-21 files.\n"
	"  \n"
	"These information can be stored at the file root level, as is the case for HEIF/IFF and MPEG-21 file formats, or at the moovie or track level for a regular movie."
	"  \n  \n");
	while (m4b_meta_args[i].name) {
		GF_GPACArg *arg = &m4b_meta_args[i];
		i++;
		gf_sys_print_arg(helpout, help_flags, arg, "mp4box-extract");
	}
}

GF_GPACArg m4b_swf_args[] =
{
 	GF_DEF_ARG("global", NULL, "all SWF defines are placed in first scene replace rather than when needed", NULL, NULL, GF_ARG_BOOL, 0),
 	GF_DEF_ARG("no-ctrl", NULL, "use a single stream for movie control and dictionary (this will disable ActionScript)", NULL, NULL, GF_ARG_BOOL, 0),
 	GF_DEF_ARG("no-text", NULL, "remove all SWF text", NULL, NULL, GF_ARG_BOOL, 0),
 	GF_DEF_ARG("no-font", NULL, "remove all embedded SWF Fonts (local playback host fonts used)", NULL, NULL, GF_ARG_BOOL, 0),
 	GF_DEF_ARG("no-line", NULL, "remove all lines from SWF shapes", NULL, NULL, GF_ARG_BOOL, 0),
 	GF_DEF_ARG("no-grad", NULL, "remove all gradients from swf shapes", NULL, NULL, GF_ARG_BOOL, 0),
 	GF_DEF_ARG("quad", NULL, "use quadratic bezier curves instead of cubic ones", NULL, NULL, GF_ARG_BOOL, 0),
 	GF_DEF_ARG("xlp", NULL, "support for lines transparency and scalability", NULL, NULL, GF_ARG_BOOL, 0),
 	GF_DEF_ARG("flatten", NULL, "complementary angle below which 2 lines are merged, value `0`means no flattening", NULL, NULL, GF_ARG_DOUBLE, 0),
	{0}
};

void PrintSWFUsage()
{
	u32 i=0;
	gf_sys_format_help(helpout, help_flags, "# SWF Importer Options\n"
	        "\n"
	        "MP4Box can import simple Macromedia Flash files (\".SWF\")\n"
	        "You can specify a SWF input file with \'-bt\', \'-xmt\' and \'-mp4\' options\n"
	        "  \n"
	        "Options:\n"
	);
	while (m4b_swf_args[i].name) {
		GF_GPACArg *arg = &m4b_swf_args[i];
		i++;
		gf_sys_print_arg(helpout, help_flags, arg, "mp4box-extract");
	}
}

GF_GPACArg m4b_atsc_args[] =
{
 	GF_DEF_ARG("atsc", NULL, "enable ATSC 3.0 reader", NULL, NULL, GF_ARG_BOOL, 0),
 	GF_DEF_ARG("ifce", NULL, "IP address of network interface to use", NULL, NULL, GF_ARG_STRING, 0),
 	GF_DEF_ARG("dir", NULL, "local filesystem path to which the files are written. If not set, nothing is written to disk", NULL, NULL, GF_ARG_STRING, 0),
 	GF_DEF_ARG("service", NULL, "ID of the service to grab\n"
 	"- not set or -1: all services are dumped\n"
 	"- 0: no services are dumped\n"
 	"- -2: the first service found is used\n"
 	"- positive: tunes to given service ID", NULL, NULL, GF_ARG_INT, 0),
 	GF_DEF_ARG("nb-segs", NULL, "set max segments to keep on disk per stream, `-1` keeps all", "-1", NULL, GF_ARG_INT, 0),
 	GF_DEF_ARG("atsc-stats", NULL, "print stats every N seconds", NULL, NULL, GF_ARG_INT, 0),
 	{0}
};

void PrintATSCUsage()
{
	u32 i=0;
	gf_sys_format_help(helpout, help_flags, "# ATSC 3.0 Grabber Options\n"
	        "MP4Box can be used to grab files from an ATSC 3.0 ROUTE session and records them to disk.\n"
	        "  \n"
	        "Note: On OSX with VM packet replay you will need to force mcast routing\n"
	        "EX route add -net 239.255.1.4/32 -interface vboxnet0\n"
	        "  \n"
	        "Options\n"
	);
	while (m4b_atsc_args[i].name) {
		GF_GPACArg *arg = &m4b_atsc_args[i];
		i++;
		gf_sys_print_arg(helpout, help_flags, arg, "mp4box-extract");
	}
}

GF_GPACArg m4b_liveenc_args[] =
{
 	GF_DEF_ARG("dst", NULL, "destination IP", NULL, NULL, GF_ARG_STRING, 0),
 	GF_DEF_ARG("port", NULL, "destination port", "7000", NULL, GF_ARG_INT, 0),
 	GF_DEF_ARG("mtu", NULL, "path MTU for RTP packets", "1450", NULL, GF_ARG_INT, 0),
 	GF_DEF_ARG("ifce", NULL, "IP address of the physical interface to use", NULL, NULL, GF_ARG_STRING, 0),
 	GF_DEF_ARG("ttl", NULL, "time to live for multicast packets", "1", NULL, GF_ARG_INT, 0),
 	GF_DEF_ARG("sdp", NULL, "output SDP file", "session.sdp", NULL, GF_ARG_STRING, 0),
 	GF_DEF_ARG("dims", NULL, "turn on DIMS mode for SVG input", NULL, NULL, GF_ARG_BOOL, 0),
 	GF_DEF_ARG("no-rap", NULL, "disable RAP sending and carousel generation", NULL, NULL, GF_ARG_BOOL, 0),
 	GF_DEF_ARG("src", NULL, "source of scene updates", NULL, NULL, GF_ARG_STRING, 0),
 	GF_DEF_ARG("rap", NULL, "duration in ms of base carousel; you can specify the RAP period of a single ESID (not in DIMS) using `ESID=X:time`", NULL, NULL, GF_ARG_INT, 0),
 	{0}
};

void PrintLiveUsage()
{
	u32 i=0;
	gf_sys_format_help(helpout, help_flags, "# Live Scene Encoder Options\n"
	        "The options shall be specified as òpt_name=opt_val.\n"
	        "Options:\n"
	        "\n"
	);
	while (m4b_liveenc_args[i].name) {
		GF_GPACArg *arg = &m4b_liveenc_args[i];
		i++;
		gf_sys_print_arg(helpout, help_flags, arg, "mp4box-extract");
	}

	gf_sys_format_help(helpout, help_flags, "  \n"
		"Runtime options:\n"
		"- q: quits\n"
		"- u: inputs some commands to be sent\n"
		"- U: same as u but signals the updates as critical\n"
		"- e: inputs some commands to be sent without being aggregated\n"
		"- E: same as e but signals the updates as critical\n"
		"- f: forces RAP sending\n"
		"- F: forces RAP regeneration and sending\n"
		"- p: dumps current scene\n"
	);
}

void PrintCoreUsage()
{
	gf_sys_format_help(helpout, help_flags, "# libgpac core options\n");
	gf_sys_print_core_help(NULL, 0, GF_ARGMODE_ALL, 0);
}

GF_GPACArg m4b_usage_args[] =
{
 	GF_DEF_ARG("h", NULL, "print help\n"
 		"- general: general options help\n"
		"- hint: hinting options help\n"
		"- dash: DASH segmenter help\n"
		"- import: import options help\n"
		"- encode: encode options help\n"
		"- meta: meta handling options help\n"
		"- extract: extraction options help\n"
		"- dump: dump options help\n"
		"- swf: Flash (SWF) options help\n"
		"- crypt: ISMA E&A options help\n"
		"- format: supported formats help\n"
		"- live: BIFS streamer help\n"
		"- atsc: ATSC3 reader help\n"
		"- core: libgpac core options\n"
		"- all: all options are printed\n", NULL, NULL, GF_ARG_STRING, 0),

 	GF_DEF_ARG("nodes", NULL, "list supported MPEG4 nodes", NULL, NULL, GF_ARG_BOOL, 0),
 	GF_DEF_ARG("node", NULL, "get given MPEG4 node syntax and QP infolist", NULL, NULL, GF_ARG_STRING, 0),
 	GF_DEF_ARG("xnodes", NULL, "list supported X3D nodes", NULL, NULL, GF_ARG_BOOL, 0),
 	GF_DEF_ARG("xnode", NULL, "get given X3D node syntax", NULL, NULL, GF_ARG_STRING, 0),
 	GF_DEF_ARG("snodes", NULL, "list supported SVG nodes", NULL, NULL, GF_ARG_BOOL, 0),
 	GF_DEF_ARG("languages", NULL, "list supported ISO 639 languages", NULL, NULL, GF_ARG_BOOL, 0),
 	GF_DEF_ARG("boxes", NULL, "list all supported ISOBMF boxes and their syntax", NULL, NULL, GF_ARG_BOOL, 0),
 	GF_DEF_ARG("fstat", NULL, "print filter session statistics (import/export/encrypt/decrypt/dashing)", NULL, NULL, GF_ARG_BOOL, 0),
 	GF_DEF_ARG("fgraph", NULL, "print filter session graph (import/export/encrypt/decrypt/dashing)", NULL, NULL, GF_ARG_BOOL, 0),
 	GF_DEF_ARG("v", NULL, "verbose mode", NULL, NULL, GF_ARG_BOOL, 0),
 	GF_DEF_ARG("version", NULL, "get build version", NULL, NULL, GF_ARG_BOOL, 0),
 	GF_DEF_ARG("-- INPUT", NULL, "escape option if INPUT starts with `-` character", NULL, NULL, GF_ARG_BOOL, 0),
 	{0}
};

void PrintUsage()
{
	u32 i=0;
	gf_sys_format_help(helpout, help_flags, "MP4Box [option] input [option]\n"
		"  \n"
		"# General Options:\n"
	);
	while (m4b_usage_args[i].name) {
		GF_GPACArg *arg = &m4b_usage_args[i];
		i++;
		gf_sys_print_arg(helpout, help_flags, arg, "mp4box-general");
	}
}


void scene_coding_log(void *cbk, GF_LOG_Level log_level, GF_LOG_Tool log_tool, const char *fmt, va_list vlist)
{
	FILE *logs = cbk;
	if (log_tool != GF_LOG_CODING) return;
	vfprintf(logs, fmt, vlist);
	fflush(logs);
}

#ifndef GPAC_DISABLE_ISOM_HINTING

/*
		MP4 File Hinting
*/

void SetupClockReferences(GF_ISOFile *file)
{
	u32 i, count, ocr_id;
	count = gf_isom_get_track_count(file);
	if (count==1) return;
	ocr_id = 0;
	for (i=0; i<count; i++) {
		if (!gf_isom_is_track_in_root_od(file, i+1)) continue;
		ocr_id = gf_isom_get_track_id(file, i+1);
		break;
	}
	/*doesn't look like MP4*/
	if (!ocr_id) return;
	for (i=0; i<count; i++) {
		GF_ESD *esd = gf_isom_get_esd(file, i+1, 1);
		if (esd) {
			esd->OCRESID = ocr_id;
			gf_isom_change_mpeg4_description(file, i+1, 1, esd);
			gf_odf_desc_del((GF_Descriptor *) esd);
		}
	}
}

/*base RTP payload type used (you can specify your own types if needed)*/
#define BASE_PAYT		96

GF_Err HintFile(GF_ISOFile *file, u32 MTUSize, u32 max_ptime, u32 rtp_rate, u32 base_flags, Bool copy_data, Bool interleave, Bool regular_iod, Bool single_group)
{
	GF_ESD *esd;
	GF_InitialObjectDescriptor *iod;
	u32 i, val, res, streamType;
	u32 sl_mode, prev_ocr, single_ocr, nb_done, tot_bw, bw, flags, spec_type;
	GF_Err e;
	char szPayload[30];
	GF_RTPHinter *hinter;
	Bool copy, has_iod, single_av;
	u8 init_payt = BASE_PAYT;
	u32 mtype;
	GF_SDP_IODProfile iod_mode = GF_SDP_IOD_NONE;
	u32 media_group = 0;
	u8 media_prio = 0;

	tot_bw = 0;
	prev_ocr = 0;
	single_ocr = 1;

	has_iod = 1;
	iod = (GF_InitialObjectDescriptor *) gf_isom_get_root_od(file);
	if (!iod) has_iod = 0;
	else {
		if (!gf_list_count(iod->ESDescriptors)) has_iod = 0;
		gf_odf_desc_del((GF_Descriptor *) iod);
	}

	spec_type = gf_isom_guess_specification(file);
	single_av = single_group ? 1 : gf_isom_is_single_av(file);

	/*first make sure we use a systems track as base OCR*/
	for (i=0; i<gf_isom_get_track_count(file); i++) {
		res = gf_isom_get_media_type(file, i+1);
		if ((res==GF_ISOM_MEDIA_SCENE) || (res==GF_ISOM_MEDIA_OD)) {
			if (gf_isom_is_track_in_root_od(file, i+1)) {
				gf_isom_set_default_sync_track(file, i+1);
				break;
			}
		}
	}

	nb_done = 0;
	for (i=0; i<gf_isom_get_track_count(file); i++) {
		sl_mode = base_flags;
		copy = copy_data;
		/*skip emty tracks (mainly MPEG-4 interaction streams...*/
		if (!gf_isom_get_sample_count(file, i+1)) continue;
		if (!gf_isom_is_track_enabled(file, i+1)) {
			fprintf(stderr, "Track ID %d disabled - skipping hint\n", gf_isom_get_track_id(file, i+1) );
			continue;
		}

		mtype = gf_isom_get_media_type(file, i+1);
		switch (mtype) {
		case GF_ISOM_MEDIA_VISUAL:
			if (single_av) {
				media_group = 2;
				media_prio = 2;
			}
			break;
        case GF_ISOM_MEDIA_AUXV:
            if (single_av) {
                media_group = 2;
                media_prio = 3;
            }
            break;
        case GF_ISOM_MEDIA_PICT:
            if (single_av) {
                media_group = 2;
                media_prio = 4;
            }
            break;
		case GF_ISOM_MEDIA_AUDIO:
			if (single_av) {
				media_group = 2;
				media_prio = 1;
			}
			break;
		case GF_ISOM_MEDIA_HINT:
			continue;
		default:
			/*no hinting of systems track on isma*/
			if (spec_type==GF_ISOM_BRAND_ISMA) continue;
		}
		mtype = gf_isom_get_media_subtype(file, i+1, 1);
		if ((mtype==GF_ISOM_SUBTYPE_MPEG4) || (mtype==GF_ISOM_SUBTYPE_MPEG4_CRYP) ) mtype = gf_isom_get_mpeg4_subtype(file, i+1, 1);

		if (!single_av) {
			/*one media per group only (we should prompt user for group selection)*/
			media_group ++;
			media_prio = 1;
		}

		streamType = 0;
		esd = gf_isom_get_esd(file, i+1, 1);
		if (esd) {
			streamType = esd->decoderConfig->streamType;
			if (!prev_ocr) {
				prev_ocr = esd->OCRESID;
				if (!esd->OCRESID) prev_ocr = esd->ESID;
			} else if (esd->OCRESID && prev_ocr != esd->OCRESID) {
				single_ocr = 0;
			}
			/*OD MUST BE WITHOUT REFERENCES*/
			if (streamType==1) copy = 1;
		}
		gf_odf_desc_del((GF_Descriptor *) esd);

		if (!regular_iod && gf_isom_is_track_in_root_od(file, i+1)) {
			/*single AU - check if base64 would fit in ESD (consider 33% overhead of base64), otherwise stream*/
			if (gf_isom_get_sample_count(file, i+1)==1) {
				GF_ISOSample *samp = gf_isom_get_sample(file, i+1, 1, &val);
				if (streamType) {
					res = gf_hinter_can_embbed_data(samp->data, samp->dataLength, streamType);
				} else {
					/*not a system track, we shall hint it*/
					res = 0;
				}
				if (samp) gf_isom_sample_del(&samp);
				if (res) continue;
			}
		}
		if (interleave) sl_mode |= GP_RTP_PCK_USE_INTERLEAVING;

		hinter = gf_hinter_track_new(file, i+1, MTUSize, max_ptime, rtp_rate, sl_mode, init_payt, copy, media_group, media_prio, &e);

		if (!hinter) {
			if (e) {
				fprintf(stderr, "Cannot create hinter (%s)\n", gf_error_to_string(e));
				if (!nb_done) return e;
			}
			continue;
		}
		bw = gf_hinter_track_get_bandwidth(hinter);
		tot_bw += bw;
		flags = gf_hinter_track_get_flags(hinter);

		//set extraction mode for AVC/SVC
		gf_isom_set_nalu_extract_mode(file, i+1, GF_ISOM_NALU_EXTRACT_LAYER_ONLY);

		gf_hinter_track_get_payload_name(hinter, szPayload);
		fprintf(stderr, "Hinting track ID %d - Type \"%s:%s\" (%s) - BW %d kbps\n", gf_isom_get_track_id(file, i+1), gf_4cc_to_str(mtype), gf_4cc_to_str(mtype), szPayload, bw);
		if (flags & GP_RTP_PCK_SYSTEMS_CAROUSEL) fprintf(stderr, "\tMPEG-4 Systems stream carousel enabled\n");
		/*
				if (flags & GP_RTP_PCK_FORCE_MPEG4) fprintf(stderr, "\tMPEG4 transport forced\n");
				if (flags & GP_RTP_PCK_USE_MULTI) fprintf(stderr, "\tRTP aggregation enabled\n");
		*/
		e = gf_hinter_track_process(hinter);

		if (!e) e = gf_hinter_track_finalize(hinter, has_iod);
		gf_hinter_track_del(hinter);

		if (e) {
			fprintf(stderr, "Error while hinting (%s)\n", gf_error_to_string(e));
			if (!nb_done) return e;
		}
		init_payt++;
		nb_done ++;
	}

	if (has_iod) {
		iod_mode = GF_SDP_IOD_ISMA;
		if (regular_iod) iod_mode = GF_SDP_IOD_REGULAR;
	} else {
		iod_mode = GF_SDP_IOD_NONE;
	}
	gf_hinter_finalize(file, iod_mode, tot_bw);

	if (!single_ocr)
		fprintf(stderr, "Warning: at least 2 timelines found in the file\nThis may not be supported by servers/players\n\n");

	return GF_OK;
}

#endif /*GPAC_DISABLE_ISOM_HINTING*/

#if !defined(GPAC_DISABLE_ISOM_WRITE) && !defined(GPAC_DISABLE_AV_PARSERS)

static void check_media_profile(GF_ISOFile *file, u32 track)
{
	u8 PL;
	GF_ESD *esd = gf_isom_get_esd(file, track, 1);
	if (!esd) return;

	switch (esd->decoderConfig->streamType) {
	case 0x04:
		PL = gf_isom_get_pl_indication(file, GF_ISOM_PL_VISUAL);
		if (esd->decoderConfig->objectTypeIndication==GF_CODECID_MPEG4_PART2) {
			GF_M4VDecSpecInfo vdsi;
			gf_m4v_get_config(esd->decoderConfig->decoderSpecificInfo->data, esd->decoderConfig->decoderSpecificInfo->dataLength, &vdsi);
			if (vdsi.VideoPL > PL) gf_isom_set_pl_indication(file, GF_ISOM_PL_VISUAL, vdsi.VideoPL);
		} else if ((esd->decoderConfig->objectTypeIndication==GF_CODECID_AVC) || (esd->decoderConfig->objectTypeIndication==GF_CODECID_SVC)) {
			gf_isom_set_pl_indication(file, GF_ISOM_PL_VISUAL, 0x15);
		} else if (!PL) {
			gf_isom_set_pl_indication(file, GF_ISOM_PL_VISUAL, 0xFE);
		}
		break;
	case 0x05:
		PL = gf_isom_get_pl_indication(file, GF_ISOM_PL_AUDIO);
		switch (esd->decoderConfig->objectTypeIndication) {
		case GF_CODECID_AAC_MPEG2_MP:
		case GF_CODECID_AAC_MPEG2_LCP:
		case GF_CODECID_AAC_MPEG2_SSRP:
		case GF_CODECID_AAC_MPEG4:
		{
			GF_M4ADecSpecInfo adsi;
			gf_m4a_get_config(esd->decoderConfig->decoderSpecificInfo->data, esd->decoderConfig->decoderSpecificInfo->dataLength, &adsi);
			if (adsi.audioPL > PL) gf_isom_set_pl_indication(file, GF_ISOM_PL_AUDIO, adsi.audioPL);
		}
			break;
		default:
			if (!PL) gf_isom_set_pl_indication(file, GF_ISOM_PL_AUDIO, 0xFE);
		}
		break;
	}
	gf_odf_desc_del((GF_Descriptor *) esd);
}
void remove_systems_tracks(GF_ISOFile *file)
{
	u32 i, count;

	count = gf_isom_get_track_count(file);
	if (count==1) return;

	/*force PL rewrite*/
	gf_isom_set_pl_indication(file, GF_ISOM_PL_VISUAL, 0);
	gf_isom_set_pl_indication(file, GF_ISOM_PL_AUDIO, 0);
	gf_isom_set_pl_indication(file, GF_ISOM_PL_OD, 1);	/*the lib always remove IOD when no profiles are specified..*/

	for (i=0; i<gf_isom_get_track_count(file); i++) {
		switch (gf_isom_get_media_type(file, i+1)) {
		case GF_ISOM_MEDIA_VISUAL:
        case GF_ISOM_MEDIA_AUXV:
        case GF_ISOM_MEDIA_PICT:
		case GF_ISOM_MEDIA_AUDIO:
		case GF_ISOM_MEDIA_TEXT:
		case GF_ISOM_MEDIA_SUBT:
			gf_isom_remove_track_from_root_od(file, i+1);
			check_media_profile(file, i+1);
			break;
		/*only remove real systems tracks (eg, delaing with scene description & presentation)
		but keep meta & all unknown tracks*/
		case GF_ISOM_MEDIA_SCENE:
			switch (gf_isom_get_media_subtype(file, i+1, 1)) {
			case GF_ISOM_MEDIA_DIMS:
				gf_isom_remove_track_from_root_od(file, i+1);
				continue;
			default:
				break;
			}
		case GF_ISOM_MEDIA_OD:
		case GF_ISOM_MEDIA_OCR:
		case GF_ISOM_MEDIA_MPEGJ:
			gf_isom_remove_track(file, i+1);
			i--;
			break;
		default:
			break;
		}
	}
	/*none required*/
	if (!gf_isom_get_pl_indication(file, GF_ISOM_PL_AUDIO)) gf_isom_set_pl_indication(file, GF_ISOM_PL_AUDIO, 0xFF);
	if (!gf_isom_get_pl_indication(file, GF_ISOM_PL_VISUAL)) gf_isom_set_pl_indication(file, GF_ISOM_PL_VISUAL, 0xFF);

	gf_isom_set_pl_indication(file, GF_ISOM_PL_OD, 0xFF);
	gf_isom_set_pl_indication(file, GF_ISOM_PL_SCENE, 0xFF);
	gf_isom_set_pl_indication(file, GF_ISOM_PL_GRAPHICS, 0xFF);
	gf_isom_set_pl_indication(file, GF_ISOM_PL_INLINE, 0);
}

#endif /*!defined(GPAC_DISABLE_ISOM_WRITE) && !defined(GPAC_DISABLE_AV_PARSERS)*/

GF_FileType get_file_type_by_ext(char *inName)
{
	GF_FileType type = GF_FILE_TYPE_NOT_SUPPORTED;
	char *ext = strrchr(inName, '.');
	if (ext) {
		char *sep;
		if (!strcmp(ext, ".gz")) ext = strrchr(ext-1, '.');
		ext+=1;
		sep = strchr(ext, '.');
		if (sep) sep[0] = 0;

		if (!stricmp(ext, "mp4") || !stricmp(ext, "3gp") || !stricmp(ext, "mov") || !stricmp(ext, "3g2") || !stricmp(ext, "3gs")) {
			type = GF_FILE_TYPE_ISO_MEDIA;
		} else if (!stricmp(ext, "bt") || !stricmp(ext, "wrl") || !stricmp(ext, "x3dv")) {
			type = GF_FILE_TYPE_BT_WRL_X3DV;
		} else if (!stricmp(ext, "xmt") || !stricmp(ext, "x3d")) {
			type = GF_FILE_TYPE_XMT_X3D;
		} else if (!stricmp(ext, "lsr") || !stricmp(ext, "saf")) {
			type = GF_FILE_TYPE_LSR_SAF;
		} else if (!stricmp(ext, "svg") || !stricmp(ext, "xsr") || !stricmp(ext, "xml")) {
			type = GF_FILE_TYPE_SVG;
		} else if (!stricmp(ext, "swf")) {
			type = GF_FILE_TYPE_SWF;
		} else if (!stricmp(ext, "jp2")) {
			if (sep) sep[0] = '.';
			return GF_FILE_TYPE_NOT_SUPPORTED;
		}
		else type = GF_FILE_TYPE_NOT_SUPPORTED;

		if (sep) sep[0] = '.';
	}


	/*try open file in read mode*/
	if (!type && gf_isom_probe_file(inName)) type = GF_FILE_TYPE_ISO_MEDIA;
	return type;
}

typedef struct
{
	GF_ISOTrackID trackID;
	char *line;
} SDPLine;

typedef enum {
	META_ACTION_SET_TYPE			= 0,
	META_ACTION_ADD_ITEM			= 1,
	META_ACTION_REM_ITEM			= 2,
	META_ACTION_SET_PRIMARY_ITEM	= 3,
	META_ACTION_SET_XML				= 4,
	META_ACTION_SET_BINARY_XML		= 5,
	META_ACTION_REM_XML				= 6,
	META_ACTION_DUMP_ITEM			= 7,
	META_ACTION_DUMP_XML			= 8,
	META_ACTION_ADD_IMAGE_ITEM		= 9,
} MetaActionType;

typedef struct
{
	MetaActionType act_type;
	Bool root_meta, use_dref;
	GF_ISOTrackID trackID;
	u32 meta_4cc;
	char *szPath, *szName, *mime_type, *enc_type;
	u32 item_id;
	Bool primary;
	u32 item_type;
	u32 ref_item_id;
	u32 ref_type;
	GF_ImageItemProperties *image_props;
} MetaAction;

#ifndef GPAC_DISABLE_ISOM_WRITE
static Bool parse_meta_args(MetaAction *meta, MetaActionType act_type, char *opts)
{
	Bool ret = 0;

	memset(meta, 0, sizeof(MetaAction));
	meta->act_type = act_type;
	meta->trackID = 0;
	meta->root_meta = 1;

	if (!opts) return 0;
	while (1) {
		char *next;
		char *szSlot;
		if (!opts || !opts[0]) return ret;
		if (opts[0]==':') opts += 1;

		szSlot = opts;
		next = gf_url_colon_suffix(opts);
		if (next) next[0] = 0;

		if (!strnicmp(szSlot, "tk=", 3)) {
			sscanf(szSlot, "tk=%u", &meta->trackID);
			meta->root_meta = 0;
			ret = 1;
		}
		else if (!strnicmp(szSlot, "id=", 3)) {
			meta->item_id = atoi(szSlot+3);
			ret = 1;
		}
		else if (!strnicmp(szSlot, "type=", 5)) {
			meta->item_type = GF_4CC(szSlot[5], szSlot[6], szSlot[7], szSlot[8]);
			ret = 1;
		}
		else if (!strnicmp(szSlot, "ref=", 4)) {
			char type[10];
			sscanf(szSlot, "ref=%9s,%u", type, &meta->ref_item_id);
			meta->ref_type = GF_4CC(type[0], type[1], type[2], type[3]);
			ret = 1;
		}
		else if (!strnicmp(szSlot, "name=", 5)) {
			meta->szName = gf_strdup(szSlot+5);
			ret = 1;
		}
		else if (!strnicmp(szSlot, "path=", 5)) {
			meta->szPath = gf_strdup(szSlot+5);
			ret = 1;
		}
		else if (!strnicmp(szSlot, "mime=", 5)) {
			meta->item_type = GF_META_ITEM_TYPE_MIME;
			meta->mime_type = gf_strdup(szSlot+5);
			ret = 1;
		}
		else if (!strnicmp(szSlot, "encoding=", 9)) {
			meta->enc_type = gf_strdup(szSlot+9);
			ret = 1;
		}
		else if (!strnicmp(szSlot, "image-size=", 11)) {
			if (!meta->image_props) {
				GF_SAFEALLOC(meta->image_props, GF_ImageItemProperties);
			}
			sscanf(szSlot+11, "%dx%d", &meta->image_props->width, &meta->image_props->height);
			ret = 1;
		}
		else if (!strnicmp(szSlot, "image-pasp=", 11)) {
			if (!meta->image_props) {
				GF_SAFEALLOC(meta->image_props, GF_ImageItemProperties);
			}
			sscanf(szSlot+11, "%dx%d", &meta->image_props->hSpacing, &meta->image_props->vSpacing);
			ret = 1;
		}
		else if (!strnicmp(szSlot, "image-rloc=", 11)) {
			if (!meta->image_props) {
				GF_SAFEALLOC(meta->image_props, GF_ImageItemProperties);
			}
			sscanf(szSlot+11, "%dx%d", &meta->image_props->hOffset, &meta->image_props->vOffset);
			ret = 1;
		}
		else if (!strnicmp(szSlot, "rotation=", 9)) {
			if (!meta->image_props) {
				GF_SAFEALLOC(meta->image_props, GF_ImageItemProperties);
			}
			meta->image_props->angle = atoi(szSlot+9);
			ret = 1;
		}
		else if (!stricmp(szSlot, "hidden")) {
			if (!meta->image_props) {
				GF_SAFEALLOC(meta->image_props, GF_ImageItemProperties);
			}
			meta->image_props->hidden = GF_TRUE;
			ret = 1;
		}
		else if (!stricmp(szSlot, "alpha")) {
			if (!meta->image_props) {
				GF_SAFEALLOC(meta->image_props, GF_ImageItemProperties);
			}
			meta->image_props->alpha = GF_TRUE;
			ret = 1;
		}
		else if (!strnicmp(szSlot, "time=", 5)) {
			if (!meta->image_props) {
				GF_SAFEALLOC(meta->image_props, GF_ImageItemProperties);
			}
			meta->image_props->time = atof(szSlot+5);
			ret = 1;
		}
		else if (!stricmp(szSlot, "split_tiles")) {
			if (!meta->image_props) {
				GF_SAFEALLOC(meta->image_props, GF_ImageItemProperties);
			}
			meta->image_props->tile_mode = TILE_ITEM_ALL_BASE;
			ret = 1;
		}
		else if (!stricmp(szSlot, "dref")) {
			meta->use_dref = 1;
			ret = 1;
		}
		else if (!stricmp(szSlot, "primary")) {
			meta->primary = 1;
			ret = 1;
		}
		else if (!stricmp(szSlot, "binary")) {
			if (meta->act_type==META_ACTION_SET_XML) meta->act_type=META_ACTION_SET_BINARY_XML;
			ret = 1;
		}
		else if (!strnicmp(szSlot, "icc_path=", 9)) {
			if (!meta->image_props) {
				GF_SAFEALLOC(meta->image_props, GF_ImageItemProperties);
			}
			strcpy(meta->image_props->iccPath, szSlot+9);
			ret = 1;
		}
		else if (!strchr(szSlot, '=')) {
			switch (meta->act_type) {
			case META_ACTION_SET_TYPE:
				if (!stricmp(szSlot, "null") || !stricmp(szSlot, "0")) meta->meta_4cc = 0;
				else meta->meta_4cc = GF_4CC(szSlot[0], szSlot[1], szSlot[2], szSlot[3]);
				ret = 1;
				break;
			case META_ACTION_ADD_ITEM:
			case META_ACTION_ADD_IMAGE_ITEM:
			case META_ACTION_SET_XML:
			case META_ACTION_DUMP_XML:
				if (!strncmp(szSlot, "dopt", 4) || !strncmp(szSlot, "sopt", 4) || !strncmp(szSlot, "@@", 2)) {
					if (next) next[0]=':';
					next=NULL;
				}
				//cat as -add arg
				gf_dynstrcat(&meta->szPath, szSlot, ":");
				ret = 1;
				break;
			case META_ACTION_REM_ITEM:
			case META_ACTION_SET_PRIMARY_ITEM:
			case META_ACTION_DUMP_ITEM:
				meta->item_id = atoi(szSlot);
				ret = 1;
				break;
			default:
				break;
			}
		}
		if (!next) break;
		opts += strlen(szSlot);
		next[0] = ':';
	}
	return ret;
}
#endif //GPAC_DISABLE_ISOM_WRITE

typedef enum {
	TSEL_ACTION_SET_PARAM = 0,
	TSEL_ACTION_REMOVE_TSEL = 1,
	TSEL_ACTION_REMOVE_ALL_TSEL_IN_GROUP = 2,
} TSELActionType;

typedef struct
{
	TSELActionType act_type;
	GF_ISOTrackID trackID;

	GF_ISOTrackID refTrackID;
	u32 criteria[30];
	u32 nb_criteria;
	Bool is_switchGroup;
	u32 switchGroupID;
} TSELAction;

#ifndef GPAC_DISABLE_ISOM_WRITE
static Bool parse_tsel_args(TSELAction **__tsel_list, char *opts, u32 *nb_tsel_act, TSELActionType act)
{
	GF_ISOTrackID refTrackID = 0;
	Bool has_switch_id;
	u32 switch_id = 0;
	u32 criteria[30];
	u32 nb_criteria = 0;
	TSELAction *tsel_act;
	char szSlot[1024];
	TSELAction *tsel_list;

	has_switch_id = 0;


	if (!opts) return 0;
	while (1) {
		char *next;
		if (!opts || !opts[0]) return 1;
		if (opts[0]==':') opts += 1;
		strcpy(szSlot, opts);
		next = gf_url_colon_suffix(szSlot);
		if (next) next[0] = 0;


		if (!strnicmp(szSlot, "refTrack=", 9)) refTrackID = atoi(szSlot+9);
		else if (!strnicmp(szSlot, "switchID=", 9)) {
			if (atoi(szSlot+9)<0) {
				switch_id = 0;
				has_switch_id = 0;
			} else {
				switch_id = atoi(szSlot+9);
				has_switch_id = 1;
			}
		}
		else if (!strnicmp(szSlot, "switchID", 8)) {
			switch_id = 0;
			has_switch_id = 1;
		}
		else if (!strnicmp(szSlot, "criteria=", 9)) {
			u32 j=9;
			nb_criteria = 0;
			while (j+3<strlen(szSlot)) {
				criteria[nb_criteria] = GF_4CC(szSlot[j], szSlot[j+1], szSlot[j+2], szSlot[j+3]);
				j+=5;
				nb_criteria++;
			}
		}
		else if (!strnicmp(szSlot, "trackID=", 8) || !strchr(szSlot, '=') ) {
			*__tsel_list = gf_realloc(*__tsel_list, sizeof(TSELAction) * (*nb_tsel_act + 1));
			tsel_list = *__tsel_list;

			tsel_act = &tsel_list[*nb_tsel_act];
			memset(tsel_act, 0, sizeof(TSELAction));
			tsel_act->act_type = act;
			tsel_act->trackID = strchr(szSlot, '=') ? atoi(szSlot+8) : atoi(szSlot);
			tsel_act->refTrackID = refTrackID;
			tsel_act->switchGroupID = switch_id;
			tsel_act->is_switchGroup = has_switch_id;
			tsel_act->nb_criteria = nb_criteria;
			memcpy(tsel_act->criteria, criteria, sizeof(u32)*nb_criteria);

			if (!refTrackID)
				refTrackID = tsel_act->trackID;

			(*nb_tsel_act) ++;
		}
		opts += strlen(szSlot);
	}
	return 1;
}
#endif // GPAC_DISABLE_ISOM_WRITE


#define CHECK_NEXT_ARG	if (i+1==(u32)argc) { fprintf(stderr, "Missing arg - please check usage\n"); return mp4box_cleanup(1); }

typedef enum {
	TRAC_ACTION_REM_TRACK		= 0,
	TRAC_ACTION_SET_LANGUAGE	= 1,
	TRAC_ACTION_SET_DELAY		= 2,
	TRAC_ACTION_SET_KMS_URI		= 3,
	TRAC_ACTION_SET_PAR			= 4,
	TRAC_ACTION_SET_HANDLER_NAME= 5,
	TRAC_ACTION_ENABLE			= 6,
	TRAC_ACTION_DISABLE			= 7,
	TRAC_ACTION_REFERENCE		= 8,
	TRAC_ACTION_RAW_EXTRACT		= 9,
	TRAC_ACTION_REM_NON_RAP		= 10,
	TRAC_ACTION_SET_KIND		= 11,
	TRAC_ACTION_REM_KIND		= 12,
	TRAC_ACTION_SET_ID			= 13,
	TRAC_ACTION_SET_UDTA		= 14,
	TRAC_ACTION_SWAP_ID			= 15,
	TRAC_ACTION_REM_NON_REFS	= 16,
	TRAC_ACTION_SET_CLAP		= 17,
	TRAC_ACTION_SET_MX		= 18,
} TrackActionType;

typedef struct
{
	TrackActionType act_type;
	GF_ISOTrackID trackID;
	char lang[10];
	s32 delay_ms;
	const char *kms;
	const char *hdl_name;
	s32 par_num, par_den;
	u8 force_par, rewrite_bs;
	u32 dump_type, sample_num;
	char *out_name;
	char *src_name;
	u32 udta_type;
	char *kind_scheme, *kind_value;
	u32 newTrackID;
	s32 clap_wnum, clap_wden, clap_hnum, clap_hden, clap_honum, clap_hoden, clap_vonum, clap_voden;
	s32 mx[9];
} TrackAction;

enum
{
	GF_ISOM_CONV_TYPE_ISMA = 1,
	GF_ISOM_CONV_TYPE_ISMA_EX,
	GF_ISOM_CONV_TYPE_3GPP,
	GF_ISOM_CONV_TYPE_IPOD,
	GF_ISOM_CONV_TYPE_PSP,
	GF_ISOM_CONV_TYPE_MOV
};



GF_DashSegmenterInput *set_dash_input(GF_DashSegmenterInput *dash_inputs, char *name, u32 *nb_dash_inputs)
{
	GF_DashSegmenterInput *di;
	char *other_opts = NULL;
	char *sep = gf_url_colon_suffix(name);

	dash_inputs = gf_realloc(dash_inputs, sizeof(GF_DashSegmenterInput) * (*nb_dash_inputs + 1) );
	memset(&dash_inputs[*nb_dash_inputs], 0, sizeof(GF_DashSegmenterInput) );
	di = &dash_inputs[*nb_dash_inputs];
	(*nb_dash_inputs)++;

	if (sep) {
		char *opts, *first_opt;
		opts = first_opt = sep;
		while (opts) {
			sep = gf_url_colon_suffix(opts);
			while (sep) {
				/* this is a real separator if it is followed by a keyword we are looking for */
				if (!strnicmp(sep, ":id=", 4) ||
				        !strnicmp(sep, ":dur=", 5) ||
				        !strnicmp(sep, ":period=", 8) ||
				        !strnicmp(sep, ":BaseURL=", 9) ||
				        !strnicmp(sep, ":bandwidth=", 11) ||
				        !strnicmp(sep, ":role=", 6) ||
				        !strnicmp(sep, ":desc", 5) ||
				        !strnicmp(sep, ":sscale", 7) ||
				        !strnicmp(sep, ":duration=", 10) || /*legacy*/!strnicmp(sep, ":period_duration=", 10) ||
				        !strnicmp(sep, ":xlink=", 7) ||
				        !strnicmp(sep, ":asID=", 6) ||
				        !strnicmp(sep, ":sn=", 4) ||
				        !strnicmp(sep, ":tpl=", 5) ||
				        !strnicmp(sep, ":hls=", 5) ||
				        !strnicmp(sep, ":trackID=", 9) ||
				        !strnicmp(sep, ":@@", 3)
				        ) {
					break;
				} else {
					char *nsep = gf_url_colon_suffix(sep+1);
					if (nsep) nsep[0] = 0;

					gf_dynstrcat(&other_opts, sep, ":");

					if (nsep) nsep[0] = ':';

					sep = strchr(sep+1, ':');
				}
			}
			if (sep && !strncmp(sep, "://", 3) && strnicmp(sep, ":@@", 3)) sep = gf_url_colon_suffix(sep+3);
			if (sep) sep[0] = 0;

			if (!strnicmp(opts, "id=", 3)) {
				di->representationID = gf_strdup(opts+3);
				/*we allow the same repID to be set to force muxed representations*/
			}
			else if (!strnicmp(opts, "dur=", 4)) di->media_duration = (Double)atof(opts+4);
			else if (!strnicmp(opts, "period=", 7)) di->periodID = gf_strdup(opts+7);
			else if (!strnicmp(opts, "BaseURL=", 8)) {
				di->baseURL = (char **)gf_realloc(di->baseURL, (di->nb_baseURL+1)*sizeof(char *));
				di->baseURL[di->nb_baseURL] = gf_strdup(opts+8);
				di->nb_baseURL++;
			} else if (!strnicmp(opts, "bandwidth=", 10)) di->bandwidth = atoi(opts+10);
			else if (!strnicmp(opts, "role=", 5)) {
				di->roles = gf_realloc(di->roles, sizeof (char *) * (di->nb_roles+1));
				di->roles[di->nb_roles] = gf_strdup(opts+5);
				di->nb_roles++;
			} else if (!strnicmp(opts, "desc", 4)) {
				u32 *nb_descs=NULL;
				char ***descs=NULL;
				u32 opt_offset=0;
				u32 len;
				if (!strnicmp(opts, "desc_p=", 7)) {
					nb_descs = &di->nb_p_descs;
					descs = &di->p_descs;
					opt_offset = 7;
				} else if (!strnicmp(opts, "desc_as=", 8)) {
					nb_descs = &di->nb_as_descs;
					descs = &di->as_descs;
					opt_offset = 8;
				} else if (!strnicmp(opts, "desc_as_c=", 8)) {
					nb_descs = &di->nb_as_c_descs;
					descs = &di->as_c_descs;
					opt_offset = 10;
				} else if (!strnicmp(opts, "desc_rep=", 8)) {
					nb_descs = &di->nb_rep_descs;
					descs = &di->rep_descs;
					opt_offset = 9;
				}
				if (opt_offset) {
					(*nb_descs)++;
					opts += opt_offset;
					len = (u32) strlen(opts);
					(*descs) = (char **)gf_realloc((*descs), (*nb_descs)*sizeof(char *));
					(*descs)[(*nb_descs)-1] = (char *)gf_malloc((len+1)*sizeof(char));
					strncpy((*descs)[(*nb_descs)-1], opts, len);
					(*descs)[(*nb_descs)-1][len] = 0;
				}

			}
			else if (!strnicmp(opts, "xlink=", 6)) di->xlink = gf_strdup(opts+6);
			else if (!strnicmp(opts, "sscale", 6)) di->sscale = GF_TRUE;
			else if (!strnicmp(opts, "period_duration=", 16)) {
				di->period_duration = (Double) atof(opts+16);
			}	else if (!strnicmp(opts, "duration=", 9)) {
				di->period_duration = (Double) atof(opts+9); /*legacy: use period_duration instead*/
			}
			else if (!strnicmp(opts, "asID=", 5)) di->asID = atoi(opts+5);
			else if (!strnicmp(opts, "sn=", 3)) di->startNumber = atoi(opts+3);
			else if (!strnicmp(opts, "tpl=", 4)) di->seg_template = gf_strdup(opts+4);
			else if (!strnicmp(opts, "hls=", 4)) di->hls_pl = gf_strdup(opts+4);
			else if (!strnicmp(opts, "trackID=", 8)) di->track_id = atoi(opts+8);
			else if (!strnicmp(opts, "@@", 2)) {
				di->filter_chain = gf_strdup(opts+2);
				if (sep) sep[0] = ':';
				sep = NULL;
			}

			if (!sep) break;
			sep[0] = ':';
			opts = sep+1;
		}
		first_opt[0] = '\0';
	}
	di->file_name = name;
	di->source_opts = other_opts;

	if (!di->representationID) {
		char szRep[100];
		sprintf(szRep, "%d", *nb_dash_inputs);
		di->representationID = gf_strdup(szRep);
	}

	return dash_inputs;
}

static GF_Err parse_track_action_params(char *string, TrackAction *action)
{
	char *param = string;
	if (!action || !string) return GF_BAD_PARAM;

	while (param) {
		param = gf_url_colon_suffix(param);
		if (param) {
			*param = 0;
			param++;
#ifndef GPAC_DISABLE_MEDIA_EXPORT
			if (!strncmp("vttnomerge", param, 10)) {
				action->dump_type |= GF_EXPORT_WEBVTT_NOMERGE;
			} else if (!strncmp("layer", param, 5)) {
				action->dump_type |= GF_EXPORT_SVC_LAYER;
			} else if (!strncmp("full", param, 4)) {
				action->dump_type |= GF_EXPORT_NHML_FULL;
			} else if (!strncmp("embedded", param, 8)) {
				action->dump_type |= GF_EXPORT_WEBVTT_META_EMBEDDED;
			} else if (!strncmp("output=", param, 7)) {
				action->out_name = gf_strdup(param+7);
			} else if (!strncmp("src=", param, 4)) {
				action->src_name = gf_strdup(param+4);
			} else if (!strncmp("box=", param, 4)) {
				action->src_name = gf_strdup(param+4);
				action->sample_num = 1;
			} else if (!strncmp("type=", param, 4)) {
				action->udta_type = GF_4CC(param[5], param[6], param[7], param[8]);
			} else if (action->dump_type == GF_EXPORT_RAW_SAMPLES) {
				action->sample_num = atoi(param);
			}
#endif
		}
	}
	if (!strcmp(string, "*")) {
		action->trackID = (u32) -1;
	} else {
		action->trackID = atoi(string);
	}
	return GF_OK;
}

static u32 create_new_track_action(char *string, TrackAction **actions, u32 *nb_track_act, u32 dump_type)
{
	*actions = (TrackAction *)gf_realloc(*actions, sizeof(TrackAction) * (*nb_track_act+1));
	memset(&(*actions)[*nb_track_act], 0, sizeof(TrackAction) );
	(*actions)[*nb_track_act].act_type = TRAC_ACTION_RAW_EXTRACT;
	(*actions)[*nb_track_act].dump_type = dump_type;
	parse_track_action_params(string, &(*actions)[*nb_track_act]);
	(*nb_track_act)++;
	return dump_type;
}

#ifndef GPAC_DISABLE_CORE_TOOLS
static GF_Err xml_bs_to_bin(char *inName, char *outName, u32 dump_std)
{
	GF_Err e;
	GF_XMLNode *root;
	u8 *data = NULL;
	u32 data_size;

	GF_DOMParser *dom = gf_xml_dom_new();
	e = gf_xml_dom_parse(dom, inName, NULL, NULL);
	if (e) {
		gf_xml_dom_del(dom);
		fprintf(stderr, "Failed to parse XML file: %s\n", gf_error_to_string(e));
		return e;
	}
	root = gf_xml_dom_get_root_idx(dom, 0);
	if (!root) {
		gf_xml_dom_del(dom);
		return GF_OK;
	}

	e = gf_xml_parse_bit_sequence(root, inName, &data, &data_size);
	gf_xml_dom_del(dom);

	if (e) {
		fprintf(stderr, "Failed to parse binary sequence: %s\n", gf_error_to_string(e));
		return e;
	}

	if (dump_std) {
		fwrite(data, 1, data_size, stdout);
	} else {
		FILE *t;
		char szFile[GF_MAX_PATH];
		if (outName) {
			strcpy(szFile, outName);
		} else {
			strcpy(szFile, inName);
			strcat(szFile, ".bin");
		}
		t = gf_fopen(szFile, "wb");
		if (!t) {
			fprintf(stderr, "Failed to open file %s\n", szFile);
			e = GF_IO_ERR;
		} else {
			if (fwrite(data, 1, data_size, t) != data_size) {
				fprintf(stderr, "Failed to write output to file %s\n", szFile);
				e = GF_IO_ERR;
			}
			gf_fclose(t);
		}
	}
	gf_free(data);
	return e;
}
#endif /*GPAC_DISABLE_CORE_TOOLS*/

static u64 do_size_top_boxes(char *inName, char *compress_top_boxes, u32 mode)
{
	FILE *in;
	u64 top_size = 0;
	Bool do_all = GF_FALSE;
	GF_BitStream *bs_in;
	if (!compress_top_boxes) return GF_BAD_PARAM;
	if (!strcmp(compress_top_boxes, "all"))
		do_all = GF_TRUE;

	in = gf_fopen(inName, "rb");
	if (!in) return GF_URL_ERROR;
	bs_in = gf_bs_from_file(in, GF_BITSTREAM_READ);
	while (gf_bs_available(bs_in)) {
		const char *stype;
		u32 hdr_size = 8;
		u64 lsize = gf_bs_read_u32(bs_in);
		u32 type = gf_bs_read_u32(bs_in);

		if (lsize==1) {
			lsize = gf_bs_read_u64(bs_in);
			hdr_size = 16;
		} else if (lsize==0) {
			lsize = gf_bs_available(bs_in) + 8;
		}
		stype = gf_4cc_to_str(type);
		if (do_all || strstr(compress_top_boxes, stype)) {
			//only count boxes
			if (mode==2) {
				top_size += 1;
			} else {
				top_size += lsize;
			}
		}
		gf_bs_skip_bytes(bs_in, lsize - hdr_size);
	}
	gf_bs_del(bs_in);
	gf_fclose(in);
	return top_size;

}

static GF_Err do_compress_top_boxes(char *inName, char *outName, char *compress_top_boxes, u32 comp_top_box_version, Bool use_lzma)
{
	FILE *in, *out;
	u8 *buf;
	u32 buf_alloc, comp_size, start_offset;
	s32 bytes_comp=0;
	s32 bytes_uncomp=0;
	GF_Err e = GF_OK;
	u64 source_size, dst_size;
	u32 orig_box_overhead;
	u32 final_box_overhead;
	u32 gzip_code = use_lzma ? GF_4CC('l','z','m','a') : GF_4CC('g','z','i','p') ;
	u32 nb_added_box_bytes=0;
	Bool has_mov = GF_FALSE;
	u32 range_idx, nb_ranges=0;
	Bool replace_all = !strcmp(compress_top_boxes, "*");
	Bool requires_byte_ranges=GF_FALSE;
	GF_BitStream *bs_in, *bs_out;
	u32 idx_size=0, nb_moof;
	struct _ranges {
		u32 size, csize;
	} *ranges=NULL;

	if (!outName) {
		fprintf(stderr, "Missing output file name\n");
		return GF_BAD_PARAM;
	}

	in = gf_fopen(inName, "rb");
	if (!in) return GF_URL_ERROR;
	out = gf_fopen(outName, "wb");
	if (!out) return GF_IO_ERR;

	buf_alloc = 4096;
	buf = gf_malloc(buf_alloc);

	bs_in = gf_bs_from_file(in, GF_BITSTREAM_READ);
	source_size = gf_bs_get_size(bs_in);

	bs_out = gf_bs_from_file(out, GF_BITSTREAM_WRITE);

	start_offset = 0;
	nb_moof = 0;
	if (comp_top_box_version==2) {
		u32 i;
		while (gf_bs_available(bs_in)) {
			u32 size = gf_bs_read_u32(bs_in);
			u32 type = gf_bs_read_u32(bs_in);
			const char *b4cc = gf_4cc_to_str(type);
			const char *replace = strstr(compress_top_boxes, b4cc);

			if (start_offset) {
				Bool compress = (replace || replace_all) ? 1 : 0;
				ranges = gf_realloc(ranges, sizeof(struct _ranges)*(nb_ranges+1));
				ranges[nb_ranges].csize = compress;
				ranges[nb_ranges].size = size-8;
				nb_ranges++;
			}
			if (!strcmp(b4cc, "ftyp") || !strcmp(b4cc, "styp")) {
				if (!start_offset) start_offset = (u32) gf_bs_get_position(bs_in) + size-8;
			}
			if (!strcmp(b4cc, "sidx") || !strcmp(b4cc, "ssix")) {
				requires_byte_ranges = GF_TRUE;
			}
			if (!strcmp(b4cc, "moof"))
				nb_moof++;

			gf_bs_skip_bytes(bs_in, size-8);
		}

		gf_bs_seek(bs_in, 0);
		if (buf_alloc<start_offset) {
			buf_alloc = start_offset;
			buf = gf_realloc(buf, buf_alloc);
		}
		gf_bs_read_data(bs_in, buf, start_offset);
		gf_bs_write_data(bs_out, buf, start_offset);

		if (!requires_byte_ranges) {
			nb_ranges = 0;
			gf_free(ranges);
			ranges = NULL;
		}
		idx_size = 8 + 4 + 4;
		for (i=0; i<nb_ranges; i++) {
			idx_size += 1;
			if (ranges[i].size<0xFFFF) {
				idx_size += 2;
				if (ranges[i].csize) idx_size += 2;
			} else {
				idx_size += 4;
				if (ranges[i].csize) idx_size += 4;
			}
			ranges[i].csize = 0;
		}
		i=idx_size;
		while (i) {
			gf_bs_write_u8(bs_out, 0);
			i--;
		}
	}

	range_idx = 0;
	orig_box_overhead = 0;
	final_box_overhead = 0;
	while (gf_bs_available(bs_in)) {
		u32 size = gf_bs_read_u32(bs_in);
		u32 type = gf_bs_read_u32(bs_in);
		const char *b4cc = gf_4cc_to_str(type);
		const u8 *replace = (const u8 *) strstr(compress_top_boxes, b4cc);
		if (!strcmp(b4cc, "moov")) has_mov = GF_TRUE;

		if (!replace && !replace_all) {
			if (ranges) {
				assert(! ranges[range_idx].csize);
				range_idx++;
			}
			gf_bs_write_u32(bs_out, size);
			gf_bs_write_u32(bs_out, type);

			size-=8;
			while (size) {
				u32 nbytes = size;
				if (nbytes>buf_alloc) nbytes=buf_alloc;
				gf_bs_read_data(bs_in, buf, nbytes);
				gf_bs_write_data(bs_out, buf, nbytes);
				size-=nbytes;
			}
			continue;
		}
		orig_box_overhead += size;

		if (comp_top_box_version != 1)
			size-=8;

		if (size>buf_alloc) {
			buf_alloc = size;
			buf = gf_realloc(buf, buf_alloc);
		}
		gf_bs_read_data(bs_in, buf, size);

		if (comp_top_box_version != 1)
			replace+=5;

		comp_size = buf_alloc;

		if (use_lzma) {
			e = gf_lz_compress_payload(&buf, size, &comp_size);
		} else {
			e = gf_gz_compress_payload(&buf, size, &comp_size);
		}
		if (e) break;

		if (comp_size>buf_alloc) {
			buf_alloc = comp_size;
		}
		bytes_uncomp += size;
		bytes_comp += comp_size;
		if (comp_top_box_version==1)
			nb_added_box_bytes +=8;

		//write size
		gf_bs_write_u32(bs_out, comp_size+8);
		//write type
		if (comp_top_box_version==1)
			gf_bs_write_u32(bs_out, gzip_code);
		else
			gf_bs_write_data(bs_out, replace, 4);
		//write data
		gf_bs_write_data(bs_out, buf, comp_size);

		final_box_overhead += 8+comp_size;

		if (ranges) {
			assert(ranges[range_idx].size == size);
			ranges[range_idx].csize = comp_size;
			range_idx++;
		}
	}
	dst_size = gf_bs_get_position(bs_out);

	if (comp_top_box_version==2) {
		u32 i;
		gf_bs_seek(bs_out, start_offset);
		gf_bs_write_u32(bs_out, idx_size);
		gf_bs_write_u32(bs_out, GF_4CC('c','m','a','p'));
		gf_bs_write_u32(bs_out, gzip_code);
		gf_bs_write_u32(bs_out, nb_ranges);
		for (i=0; i<nb_ranges; i++) {
			u32 large_size = ranges[i].size>0xFFFF ? 1 : 0;
			gf_bs_write_int(bs_out, ranges[i].csize ? 1 : 0, 1);
			gf_bs_write_int(bs_out, large_size ? 1 : 0, 1);
			gf_bs_write_int(bs_out, 0, 6);
			large_size = large_size ? 32 : 16;

			gf_bs_write_int(bs_out, ranges[i].size, large_size);
			if (ranges[i].csize)
				gf_bs_write_int(bs_out, ranges[i].csize, large_size);
		}
		final_box_overhead += idx_size;
		nb_added_box_bytes += idx_size;

	}
	gf_bs_del(bs_in);
	gf_bs_del(bs_out);
	gf_fclose(in);
	gf_fclose(out);
	if (e) {
		fprintf(stderr, "Error compressing: %s\n", gf_error_to_string(e));
		return e;
	}

	if (has_mov) {
		u32 i, nb_tracks, nb_samples;
		GF_ISOFile *mov;
		Double rate, new_rate, duration;

		mov = gf_isom_open(inName, GF_ISOM_OPEN_READ, NULL);
		duration = (Double) gf_isom_get_duration(mov);
		duration /= gf_isom_get_timescale(mov);

		nb_samples = 0;
		nb_tracks = gf_isom_get_track_count(mov);
		for (i=0; i<nb_tracks; i++) {
			nb_samples += gf_isom_get_sample_count(mov, i+1);
		}
		gf_isom_close(mov);

		rate = (Double) source_size;
		rate /= duration;
		rate /= 1000;

		new_rate = (Double) dst_size;
		new_rate /= duration;
		new_rate /= 1000;


		fprintf(stderr, "Log format:\nname\torig\tcomp\tgain\tadded_bytes\torate\tcrate\tsamples\tduration\tobbps\tcbbps\n");
		fprintf(stdout, "%s\t%d\t%d\t%g\t%d\t%g\t%g\t%d\t%g\t%g\t%g\n", inName, bytes_uncomp, bytes_comp, ((Double)(bytes_uncomp-bytes_comp)*100)/bytes_uncomp, nb_added_box_bytes, rate, new_rate, nb_samples, duration, ((Double)orig_box_overhead)/nb_samples, ((Double)final_box_overhead)/nb_samples );

		fprintf(stderr, "%s Compressing top-level boxes saved %d bytes out of %d (reduced by %g %%) additionnal bytes %d original rate %g kbps new rate %g kbps, orig %g box bytes/sample final %g bytes/sample\n", inName, bytes_uncomp-bytes_comp, bytes_uncomp, ((Double)(bytes_uncomp-bytes_comp)*100)/bytes_uncomp, nb_added_box_bytes, rate, new_rate, ((Double)orig_box_overhead)/nb_samples, ((Double)final_box_overhead)/nb_samples );

	} else {
		fprintf(stderr, "Log format:\nname\torig\tcomp\tgain\tadded_bytes\n");
		fprintf(stdout, "%s\t%d\t%d\t%g\t%d\n", inName, bytes_uncomp, bytes_comp, ((Double) (bytes_uncomp - bytes_comp)*100)/(bytes_uncomp), nb_added_box_bytes);

		fprintf(stderr, "%s Compressing top-level boxes saved %d bytes out of %d (reduced by %g %%) additionnal bytes %d\n", inName, bytes_uncomp-bytes_comp, bytes_uncomp, ((Double)(bytes_uncomp-bytes_comp)*100)/bytes_uncomp, nb_added_box_bytes);

	}
	return GF_OK;
}

static GF_Err hash_file(char *name, u32 dump_std)
{
	u32 i;
	u8 hash[20];
	GF_Err e = gf_media_get_file_hash(name, hash);
	if (e) return e;
	if (dump_std==2) {
		fwrite(hash, 1, 20, stdout);
	} else if (dump_std==1) {
		for (i=0; i<20; i++) fprintf(stdout, "%02X", hash[i]);
	}
	fprintf(stderr, "File hash (SHA-1): ");
	for (i=0; i<20; i++) fprintf(stderr, "%02X", hash[i]);
	fprintf(stderr, "\n");

	return GF_OK;
}


char outfile[GF_MAX_PATH];
#ifndef GPAC_DISABLE_SCENE_ENCODER
GF_SMEncodeOptions smenc_opts;
#endif
SDPLine *sdp_lines = NULL;
Double interleaving_time, split_duration, split_start, dash_duration, dash_subduration;
GF_Fraction import_fps;
Bool dash_duration_strict;
MetaAction *metas = NULL;
TrackAction *tracks = NULL;
TSELAction *tsel_acts = NULL;
u64 movie_time, initial_tfdt;
s32 subsegs_per_sidx;
u32 *brand_add = NULL;
u32 *brand_rem = NULL;
GF_DashSwitchingMode bitstream_switching_mode = GF_DASH_BSMODE_DEFAULT;
u32 stat_level, hint_flags, info_track_id, import_flags, nb_add, nb_cat, crypt, agg_samples, nb_sdp_ex, max_ptime, split_size, nb_meta_act, nb_track_act, rtp_rate, major_brand, nb_alt_brand_add, nb_alt_brand_rem, old_interleave, car_dur, minor_version, conv_type, nb_tsel_acts, program_number, dump_nal, time_shift_depth, initial_moof_sn, dump_std, import_subtitle, dump_saps, dump_saps_mode, force_new;
GF_DashDynamicMode dash_mode=GF_DASH_STATIC;
#ifndef GPAC_DISABLE_SCENE_DUMP
GF_SceneDumpFormat dump_mode;
#endif
Double mpd_live_duration = 0;
Bool HintIt, needSave, FullInter, Frag, HintInter, dump_rtp, regular_iod, remove_sys_tracks, remove_hint, remove_root_od;
Bool print_sdp, open_edit, dump_cr, force_ocr, encode, do_log, dump_srt, dump_ttxt, do_saf, dump_m2ts, dump_cart, do_hash, verbose, force_cat, align_cat, pack_wgt, single_group, clean_groups, dash_live, no_fragments_defaults, single_traf_per_moof, tfdt_per_traf, dump_nal_crc, hls_clock, do_mpd_rip, merge_vtt_cues, compress_moov, get_nb_tracks;
char *inName, *outName, *mediaSource, *tmpdir, *input_ctx, *output_ctx, *drm_file, *avi2raw, *cprt, *chap_file, *pes_dump, *itunes_tags, *pack_file, *raw_cat, *seg_name, *dash_ctx_file, *compress_top_boxes, *high_dynamc_range_filename, *use_init_seg, *box_patch_filename;
u32 track_dump_type, dump_isom, dump_timestamps;
GF_ISOTrackID trackID;
u32 do_flat, box_patch_trackID=0, print_info;
Bool comp_lzma=GF_FALSE;
Bool freeze_box_order=GF_FALSE;
Bool chap_qt=GF_FALSE;
Double min_buffer = 1.5;
u32 comp_top_box_version = 0;
u32 size_top_box = 0;
s32 ast_offset_ms = 0;
u32 fs_dump_flags = 0;
u32 dump_chap = 0;
u32 dump_udta_type = 0;
u32 dump_udta_track = 0;
char **mpd_base_urls = NULL;
u32 nb_mpd_base_urls = 0;
u32 dash_scale = 1000;
Bool insert_utc = GF_FALSE;
const char *udp_dest = NULL;
#ifndef GPAC_DISABLE_MPD
Bool do_mpd = GF_FALSE;
#endif
#ifndef GPAC_DISABLE_SCENE_ENCODER
Bool chunk_mode = GF_FALSE;
#endif
#ifndef GPAC_DISABLE_ISOM_HINTING
Bool HintCopy = 0;
u32 MTUSize = 1450;
#endif
#ifndef GPAC_DISABLE_CORE_TOOLS
Bool do_bin_xml = GF_FALSE;
#endif
GF_ISOFile *file;
Bool frag_real_time = GF_FALSE;
const char *dash_start_date=NULL;
GF_DASH_ContentLocationMode cp_location_mode = GF_DASH_CPMODE_ADAPTATION_SET;
Double mpd_update_time = GF_FALSE;
Bool force_co64 = GF_FALSE;
Bool live_scene = GF_FALSE;
Bool use_mfra = GF_FALSE;
GF_MemTrackerType mem_track = GF_MemTrackerNone;

Bool dump_iod = GF_FALSE;
GF_DASHPSSHMode pssh_mode = 0;
Bool samplegroups_in_traf = GF_FALSE;
Bool mvex_after_traks = GF_FALSE;
Bool sdtp_in_traf = GF_FALSE;
Bool daisy_chain_sidx = GF_FALSE;
Bool use_ssix = GF_FALSE;
Bool single_segment = GF_FALSE;
Bool single_file = GF_FALSE;
Bool segment_timeline = GF_FALSE;
u32 segment_marker = GF_FALSE;
GF_DashProfile dash_profile = GF_DASH_PROFILE_AUTO;
const char *dash_profile_extension = NULL;
const char *dash_cues = NULL;
Bool strict_cues = GF_FALSE;
Bool use_url_template = GF_FALSE;
Bool seg_at_rap = GF_FALSE;
Bool frag_at_rap = GF_FALSE;
Bool adjust_split_end = GF_FALSE;
Bool memory_frags = GF_TRUE;
Bool keep_utc = GF_FALSE;
#ifndef GPAC_DISABLE_ATSC
Bool grab_atsc = GF_FALSE;
s32 atsc_max_segs = -1;
u32 atsc_stats_rate = 0;
u32 atsc_debug_tsi = 0;
const char *atsc_output_dir = NULL;
s32 atsc_service = -1;
#endif
u32 timescale = 0;
const char *do_wget = NULL;
GF_DashSegmenterInput *dash_inputs = NULL;
u32 nb_dash_inputs = 0;
char *seg_ext = NULL;
char *init_seg_ext = NULL;
const char *dash_title = NULL;
const char *dash_source = NULL;
const char *dash_more_info = NULL;

FILE *logfile = NULL;
static u32 run_for=0;
static u32 dash_cumulated_time,dash_prev_time,dash_now_time;
static Bool no_cache=GF_FALSE;
static Bool no_loop=GF_FALSE;
static GF_DASH_SplitMode dash_split_mode = GF_DASH_SPLIT_OUT;

u32 mp4box_cleanup(u32 ret_code) {
	if (mpd_base_urls) {
		gf_free(mpd_base_urls);
		mpd_base_urls = NULL;
	}
	if (sdp_lines) {
		gf_free(sdp_lines);
		sdp_lines = NULL;
	}
	if (metas) {
		u32 i;
		for (i=0; i<nb_meta_act; i++) {
			if (metas[i].enc_type) gf_free(metas[i].enc_type);
			if (metas[i].mime_type) gf_free(metas[i].mime_type);
			if (metas[i].szName) gf_free(metas[i].szName);
			if (metas[i].szPath) gf_free(metas[i].szPath);
		}
		gf_free(metas);
		metas = NULL;
	}
	if (tracks) {
		u32 i;
		for (i = 0; i<nb_track_act; i++) {
			if (tracks[i].out_name)
				gf_free(tracks[i].out_name);
			if (tracks[i].src_name)
				gf_free(tracks[i].src_name);
			if (tracks[i].kind_scheme)
				gf_free(tracks[i].kind_scheme);
			if (tracks[i].kind_value)
				gf_free(tracks[i].kind_value);
		}
		gf_free(tracks);
		tracks = NULL;
	}
	if (tsel_acts) {
		gf_free(tsel_acts);
		tsel_acts = NULL;
	}
	if (brand_add) {
		gf_free(brand_add);
		brand_add = NULL;
	}
	if (brand_rem) {
		gf_free(brand_rem);
		brand_rem = NULL;
	}
	if (dash_inputs) {
		u32 i, j;
		for (i = 0; i<nb_dash_inputs; i++) {
			GF_DashSegmenterInput *di = &dash_inputs[i];
			if (di->nb_baseURL) {
				for (j = 0; j<di->nb_baseURL; j++) {
					gf_free(di->baseURL[j]);
				}
				gf_free(di->baseURL);
			}
			if (di->rep_descs) {
				for (j = 0; j<di->nb_rep_descs; j++) {
					gf_free(di->rep_descs[j]);
				}
				gf_free(di->rep_descs);
			}
			if (di->as_descs) {
				for (j = 0; j<di->nb_as_descs; j++) {
					gf_free(di->as_descs[j]);
				}
				gf_free(di->as_descs);
			}
			if (di->as_c_descs) {
				for (j = 0; j<di->nb_as_c_descs; j++) {
					gf_free(di->as_c_descs[j]);
				}
				gf_free(di->as_c_descs);
			}
			if (di->p_descs) {
				for (j = 0; j<di->nb_p_descs; j++) {
					gf_free(di->p_descs[j]);
				}
				gf_free(di->p_descs);
			}
			if (di->representationID) gf_free(di->representationID);
			if (di->periodID) gf_free(di->periodID);
			if (di->xlink) gf_free(di->xlink);
			if (di->seg_template) gf_free(di->seg_template);
			if (di->hls_pl) gf_free(di->hls_pl);
			if (di->source_opts) gf_free(di->source_opts);
			if (di->filter_chain) gf_free(di->filter_chain);

			if (di->roles) {
				for (j = 0; j<di->nb_roles; j++) {
					gf_free(di->roles[j]);
				}
				gf_free(di->roles);
			}
		}
		gf_free(dash_inputs);
		dash_inputs = NULL;
	}
	if (logfile) gf_fclose(logfile);
	gf_sys_close();
	return ret_code;
}

u32 mp4box_parse_args_continue(int argc, char **argv, u32 *current_index)
{
	u32 i = *current_index;
	/*parse our args*/
	{
		char *arg = argv[i];
		if (!stricmp(arg, "-itags")) {
			CHECK_NEXT_ARG
			itunes_tags = argv[i + 1];
			i++;
			open_edit = GF_TRUE;
		}
#ifndef GPAC_DISABLE_ISOM_HINTING
		else if (!stricmp(arg, "-hint")) {
			open_edit = GF_TRUE;
			HintIt = 1;
		}
		else if (!stricmp(arg, "-unhint")) {
			open_edit = GF_TRUE;
			remove_hint = 1;
		}
		else if (!stricmp(arg, "-copy")) HintCopy = 1;
		else if (!stricmp(arg, "-tight")) {
			FullInter = 1;
			open_edit = GF_TRUE;
			needSave = GF_TRUE;
		}
		else if (!stricmp(arg, "-ocr")) force_ocr = 1;
		else if (!stricmp(arg, "-latm")) hint_flags |= GP_RTP_PCK_USE_LATM_AAC;
		else if (!stricmp(arg, "-rap") || !stricmp(arg, "-refonly")) {
			if ((i + 1 < (u32)argc) && (argv[i + 1][0] != '-')) {
				if (sscanf(argv[i + 1], "%d", &trackID) == 1) {
					tracks = gf_realloc(tracks, sizeof(TrackAction) * (nb_track_act + 1));
					memset(&tracks[nb_track_act], 0, sizeof(TrackAction));
					tracks[nb_track_act].act_type = !stricmp(arg, "-rap") ? TRAC_ACTION_REM_NON_RAP : TRAC_ACTION_REM_NON_REFS;
					tracks[nb_track_act].trackID = trackID;
					nb_track_act++;
					i++;
					open_edit = GF_TRUE;
				}
			}
			hint_flags |= GP_RTP_PCK_SIGNAL_RAP;
			seg_at_rap = 1;
		}
		else if (!stricmp(arg, "-frag-rap")) {
			frag_at_rap = 1;
		}
		else if (!stricmp(arg, "-mfra")) {
			use_mfra = GF_TRUE;
		}
		else if (!stricmp(arg, "-ts")) hint_flags |= GP_RTP_PCK_SIGNAL_TS;
		else if (!stricmp(arg, "-size")) hint_flags |= GP_RTP_PCK_SIGNAL_SIZE;
		else if (!stricmp(arg, "-idx")) hint_flags |= GP_RTP_PCK_SIGNAL_AU_IDX;
		else if (!stricmp(arg, "-static")) hint_flags |= GP_RTP_PCK_USE_STATIC_ID;
		else if (!stricmp(arg, "-multi")) {
			hint_flags |= GP_RTP_PCK_USE_MULTI;
			if ((i + 1 < (u32)argc) && (sscanf(argv[i + 1], "%u", &max_ptime) == 1)) {
				char szPt[20];
				sprintf(szPt, "%u", max_ptime);
				if (!strcmp(szPt, argv[i + 1])) i++;
				else max_ptime = 0;
			}
		}
#endif
		else if (!stricmp(arg, "-mpeg4")) {
#ifndef GPAC_DISABLE_ISOM_HINTING
			hint_flags |= GP_RTP_PCK_FORCE_MPEG4;
#endif
#ifndef GPAC_DISABLE_MEDIA_IMPORT
			import_flags |= GF_IMPORT_FORCE_MPEG4;
#endif
		}
#ifndef GPAC_DISABLE_ISOM_HINTING
		else if (!stricmp(arg, "-mtu")) {
			CHECK_NEXT_ARG
			MTUSize = atoi(argv[i + 1]);
			i++;
		}
		else if (!stricmp(arg, "-cardur")) {
			CHECK_NEXT_ARG
			car_dur = atoi(argv[i + 1]);
			i++;
		}
		else if (!stricmp(arg, "-rate")) {
			CHECK_NEXT_ARG
			rtp_rate = atoi(argv[i + 1]);
			i++;
		}
#ifndef GPAC_DISABLE_SENG
		else if (!stricmp(arg, "-add-sdp") || !stricmp(arg, "-sdp_ex")) {
			char *id;
			CHECK_NEXT_ARG
			sdp_lines = gf_realloc(sdp_lines, sizeof(SDPLine) * (nb_sdp_ex + 1));

			id = strchr(argv[i + 1], ':');
			if (id) {
				id[0] = 0;
				if (sscanf(argv[i + 1], "%u", &sdp_lines[0].trackID) == 1) {
					id[0] = ':';
					sdp_lines[nb_sdp_ex].line = id + 1;
				}
				else {
					id[0] = ':';
					sdp_lines[nb_sdp_ex].line = argv[i + 1];
					sdp_lines[nb_sdp_ex].trackID = 0;
				}
			}
			else {
				sdp_lines[nb_sdp_ex].line = argv[i + 1];
				sdp_lines[nb_sdp_ex].trackID = 0;
			}
			open_edit = GF_TRUE;
			nb_sdp_ex++;
			i++;
		}
#endif /*GPAC_DISABLE_SENG*/
#endif /*GPAC_DISABLE_ISOM_HINTING*/

		else if (!stricmp(arg, "-single")) {
#ifndef GPAC_DISABLE_MEDIA_EXPORT
			CHECK_NEXT_ARG
			track_dump_type = GF_EXPORT_MP4;
			tracks = gf_realloc(tracks, sizeof(TrackAction) * (nb_track_act + 1));
			memset(&tracks[nb_track_act], 0, sizeof(TrackAction));
			tracks[nb_track_act].act_type = TRAC_ACTION_RAW_EXTRACT;
			tracks[nb_track_act].trackID = atoi(argv[i + 1]);
			tracks[nb_track_act].dump_type = GF_EXPORT_MP4;
			nb_track_act++;
			i++;
#endif
		}
		else if (!stricmp(arg, "-iod")) regular_iod = 1;
		else if (!stricmp(arg, "-flat")) {
			open_edit = GF_TRUE;
			do_flat = 1;
		}
		else if (!stricmp(arg, "-keep-utc")) keep_utc = GF_TRUE;
		else if (!stricmp(arg, "-new")) force_new = 1;
		else if (!stricmp(arg, "-newfs")) {
			force_new = 2;
			interleaving_time = 0.5;
			do_flat = 1;
		}
		else if (!stricmp(arg, "-timescale")) {
			CHECK_NEXT_ARG
			timescale = atoi(argv[i + 1]);
			open_edit = GF_TRUE;
			i++;
		}
		else if (!stricmp(arg, "-udta")) {
			CHECK_NEXT_ARG
			create_new_track_action(argv[i + 1], &tracks, &nb_track_act, 0);
			tracks[nb_track_act - 1].act_type = TRAC_ACTION_SET_UDTA;
			open_edit = GF_TRUE;
			i++;
		}
		else if (!stricmp(arg, "-add") || !stricmp(arg, "-import") || !stricmp(arg, "-convert")) {
			CHECK_NEXT_ARG
			if (!stricmp(arg, "-import")) fprintf(stderr, "\tWARNING: \"-import\" is deprecated - use \"-add\"\n");
			else if (!stricmp(arg, "-convert")) fprintf(stderr, "\tWARNING: \"-convert\" is deprecated - use \"-add\"\n");
			nb_add++;
			i++;
		}
		else if (!stricmp(arg, "-cat") || !stricmp(arg, "-catx") || !stricmp(arg, "-catpl")) {
			CHECK_NEXT_ARG
			nb_cat++;
			i++;
		}
		else if (!stricmp(arg, "-time")) {
			struct tm time;
			CHECK_NEXT_ARG
			memset(&time, 0, sizeof(struct tm));
			sscanf(argv[i + 1], "%d/%d/%d-%d:%d:%d", &time.tm_mday, &time.tm_mon, &time.tm_year, &time.tm_hour, &time.tm_min, &time.tm_sec);
			time.tm_isdst = 0;
			time.tm_year -= 1900;
			time.tm_mon -= 1;
			open_edit = GF_TRUE;
			movie_time = 2082758400;
			movie_time += mktime(&time);
			i++;
		}
		else if (!stricmp(arg, "-force-cat")) force_cat = 1;
		else if (!stricmp(arg, "-align-cat")) align_cat = 1;
		else if (!stricmp(arg, "-unalign-cat")) align_cat = 0;
		else if (!stricmp(arg, "-raw-cat")) {
			CHECK_NEXT_ARG
			raw_cat = argv[i + 1];
			i++;
		}
		else if (!stricmp(arg, "-rem") || !stricmp(arg, "-disable") || !stricmp(arg, "-enable")) {
			CHECK_NEXT_ARG
			tracks = gf_realloc(tracks, sizeof(TrackAction) * (nb_track_act + 1));
			memset(&tracks[nb_track_act], 0, sizeof(TrackAction));
			if (!stricmp(arg, "-enable")) tracks[nb_track_act].act_type = TRAC_ACTION_ENABLE;
			else if (!stricmp(arg, "-disable")) tracks[nb_track_act].act_type = TRAC_ACTION_DISABLE;
			else tracks[nb_track_act].act_type = TRAC_ACTION_REM_TRACK;
			tracks[nb_track_act].trackID = atoi(argv[i + 1]);
			open_edit = GF_TRUE;
			nb_track_act++;
			i++;
		}
		else if (!stricmp(arg, "-set-track-id") || !stricmp(arg, "-swap-track-id")) {
			char *sep;
			CHECK_NEXT_ARG
			tracks = gf_realloc(tracks, sizeof(TrackAction) * (nb_track_act + 1));
			memset(&tracks[nb_track_act], 0, sizeof(TrackAction));
			tracks[nb_track_act].act_type = !stricmp(arg, "-set-track-id") ? TRAC_ACTION_SET_ID : TRAC_ACTION_SWAP_ID;
			sep = strchr(argv[i + 1], ':');
			if (!sep) {
				fprintf(stderr, "Bad format for -set-track-id - expecting \"id1:id2\" got \"%s\"\n", argv[i + 1]);
				return 2;
			}
			*sep = 0;
			tracks[nb_track_act].trackID = atoi(argv[i + 1]);
			*sep = ':';
			sep++;
			tracks[nb_track_act].newTrackID = atoi(sep);
			open_edit = GF_TRUE;
			nb_track_act++;
			i++;
		}
		else if (!stricmp(arg, "-par")) {
			char szTK[20], *ext;
			CHECK_NEXT_ARG
			tracks = gf_realloc(tracks, sizeof(TrackAction) * (nb_track_act + 1));
			memset(&tracks[nb_track_act], 0, sizeof(TrackAction));

			tracks[nb_track_act].act_type = TRAC_ACTION_SET_PAR;
			assert(strlen(argv[i + 1]) + 1 <= sizeof(szTK));
			strncpy(szTK, argv[i + 1], sizeof(szTK));
			ext = strchr(szTK, '=');
			if (!ext) {
				fprintf(stderr, "Bad format for track par - expecting tkID=none or tkID=PAR_NUM:PAR_DEN got %s\n", argv[i + 1]);
				return 2;
			}
			if (!stricmp(ext + 1, "none")) {
				tracks[nb_track_act].par_num = tracks[nb_track_act].par_den = 0;
			}
			else if (!stricmp(ext + 1, "auto")) {
				tracks[nb_track_act].par_num = tracks[nb_track_act].par_den = -1;
				tracks[nb_track_act].force_par = 1;
			}
			else if (!stricmp(ext + 1, "force")) {
				tracks[nb_track_act].par_num = tracks[nb_track_act].par_den = 1;
				tracks[nb_track_act].force_par = 1;
			}
			else {
				if (ext[1]=='w') {
					tracks[nb_track_act].rewrite_bs = 1;
					ext++;
				}
				sscanf(ext + 1, "%d", &tracks[nb_track_act].par_num);
				ext = strchr(ext + 1, ':');
				if (!ext) {
					fprintf(stderr, "Bad format for track par - expecting tkID=PAR_NUM:PAR_DEN got %s\n", argv[i + 1]);
					return 2;
				}
				sscanf(ext + 1, "%d", &tracks[nb_track_act].par_den);
			}
			ext[0] = 0;
			tracks[nb_track_act].trackID = atoi(szTK);
			open_edit = GF_TRUE;
			nb_track_act++;
			i++;
		}
		else if (!stricmp(arg, "-clap")) {
			char szTK[200], *ext;
			TrackAction *tka;
			CHECK_NEXT_ARG
			tracks = gf_realloc(tracks, sizeof(TrackAction) * (nb_track_act + 1));
			memset(&tracks[nb_track_act], 0, sizeof(TrackAction));

			tracks[nb_track_act].act_type = TRAC_ACTION_SET_CLAP;
			assert(strlen(argv[i + 1]) + 1 <= sizeof(szTK));
			strncpy(szTK, argv[i + 1], sizeof(szTK));
			ext = strchr(szTK, '=');
			if (!ext) {
				fprintf(stderr, "Bad format for track clap - expecting tkID=none or tkID=Wn,Wd,Hn,Hd,HOn,HOd,VOn,VOd got %s\n", argv[i + 1]);
				return 2;
			}
			tka = &tracks[nb_track_act];
			if (!stricmp(ext + 1, "none")) {
				tka->clap_wnum= tka->clap_wden = tka->clap_hnum = tka->clap_hden = tka->clap_honum = tka->clap_hoden = tka->clap_vonum = tka->clap_voden = 0;
			} else {
				if (sscanf(ext + 1, "%d,%d,%d,%d,%d,%d,%d,%d", &tka->clap_wnum, &tka->clap_wden, &tka->clap_hnum, &tka->clap_hden, &tka->clap_honum, &tka->clap_hoden, &tka->clap_vonum, &tka->clap_voden) != 8) {

					fprintf(stderr, "Bad format for track clap - expecting tkID=none or tkID=Wn,Wd,Hn,Hd,HOn,HOd,VOn,VOd got %s\n", argv[i + 1]);
					return 2;
				}
			}
			ext[0] = 0;
			tracks[nb_track_act].trackID = atoi(szTK);
			open_edit = GF_TRUE;
			nb_track_act++;
			i++;
		}
		else if (!stricmp(arg, "-mx")) {
			char szTK[200], *ext;
			TrackAction *tka;
			CHECK_NEXT_ARG
			tracks = gf_realloc(tracks, sizeof(TrackAction) * (nb_track_act + 1));
			memset(&tracks[nb_track_act], 0, sizeof(TrackAction));

			tracks[nb_track_act].act_type = TRAC_ACTION_SET_MX;
			assert(strlen(argv[i + 1]) + 1 <= sizeof(szTK));
			strncpy(szTK, argv[i + 1], sizeof(szTK));
			ext = strchr(szTK, '=');
			if (!ext) {
				fprintf(stderr, "Bad format for track matrix - expecting ID=none or ID=M1:M2:M3:M4:M5:M6:M7:M8:M9 got %s\n", argv[i + 1]);
				return 2;
			}
			tka = &tracks[nb_track_act];
			if (!stricmp(ext + 1, "none")) {
				memset(tka->mx, 0, sizeof(s32)*9);
			} else {
				s32 res;
				if (strstr(ext+1, "0x")) {
					res = sscanf(ext + 1, "0x%d:0x%d:0x%d:0x%d:0x%d:0x%d:0x%d:0x%d:0x%d", &tka->mx[0], &tka->mx[1], &tka->mx[2], &tka->mx[3], &tka->mx[4], &tka->mx[5], &tka->mx[6], &tka->mx[7], &tka->mx[8]);
				} else {
					res = sscanf(ext + 1, "%d:%d:%d:%d:%d:%d:%d:%d:%d", &tka->mx[0], &tka->mx[1], &tka->mx[2], &tka->mx[3], &tka->mx[4], &tka->mx[5], &tka->mx[6], &tka->mx[7], &tka->mx[8]);
				}
				if (res != 9) {
					fprintf(stderr, "Bad format for track matrix - expecting ID=none or ID=M1:M2:M3:M4:M5:M6:M7:M8:M9 got %s\n", argv[i + 1]);
					return 2;
				}
			}
			ext[0] = 0;
			tracks[nb_track_act].trackID = atoi(szTK);
			open_edit = GF_TRUE;
			nb_track_act++;
			i++;
		}
		else if (!stricmp(arg, "-hdr")) {
			CHECK_NEXT_ARG
			high_dynamc_range_filename = argv[i + 1];
			i++;
		}
		else if (!stricmp(arg, "-bo")) {
			freeze_box_order = GF_TRUE;
		}
		else if (!stricmp(arg, "-patch")) {
			CHECK_NEXT_ARG
			box_patch_filename = argv[i + 1];
			char *sep = strchr(box_patch_filename, '=');
			if (sep) {
				sep[0] = 0;
				box_patch_trackID = atoi(box_patch_filename);
				sep[0] = '=';
				box_patch_filename = sep+1;
			}
 			open_edit = GF_TRUE;
			i++;
		}
		else if (!stricmp(arg, "-lang")) {
			char szTK[20], *ext;
			CHECK_NEXT_ARG
			tracks = gf_realloc(tracks, sizeof(TrackAction) * (nb_track_act + 1));
			memset(&tracks[nb_track_act], 0, sizeof(TrackAction));

			tracks[nb_track_act].act_type = TRAC_ACTION_SET_LANGUAGE;
			tracks[nb_track_act].trackID = 0;
			strncpy(szTK, argv[i + 1], sizeof(szTK)-1);
			szTK[sizeof(szTK)-1] = 0;
			ext = strchr(szTK, '=');
			if (!strnicmp(argv[i + 1], "all=", 4)) {
				strncpy(tracks[nb_track_act].lang, argv[i + 1] + 4, 10);
			}
			else if (!ext) {
				strncpy(tracks[nb_track_act].lang, argv[i + 1], 10);
			}
			else {
				strncpy(tracks[nb_track_act].lang, ext + 1, 10);
				ext[0] = 0;
				tracks[nb_track_act].trackID = atoi(szTK);
				ext[0] = '=';
			}
			open_edit = GF_TRUE;
			nb_track_act++;
			i++;
		}
		else if (!stricmp(arg, "-kind") || !stricmp(arg, "-kind-rem")) {
			char szTK[200], *ext;
			char *scheme_start = NULL;
			Bool has_track_id = GF_FALSE;
			CHECK_NEXT_ARG
			tracks = gf_realloc(tracks, sizeof(TrackAction) * (nb_track_act + 1));
			memset(&tracks[nb_track_act], 0, sizeof(TrackAction));

			if (!stricmp(arg, "-kind")) {
				tracks[nb_track_act].act_type = TRAC_ACTION_SET_KIND;
			}
			else {
				tracks[nb_track_act].act_type = TRAC_ACTION_REM_KIND;
			}
			tracks[nb_track_act].trackID = 0;
			if (!strnicmp(argv[i + 1], "all=", 4)) {
				scheme_start = argv[i + 1] + 4;
				has_track_id = GF_TRUE;
			}
			if (!scheme_start) {
				if (strlen(argv[i + 1]) > 200) {
					GF_LOG(GF_LOG_WARNING, GF_LOG_ALL, ("Warning: track kind parameter is too long!"));
				}
				strncpy(szTK, argv[i + 1], 200);
				ext = strchr(szTK, '=');
				if (ext && !has_track_id) {
					ext[0] = 0;
					has_track_id = (sscanf(szTK, "%d", &tracks[nb_track_act].trackID) == 1 ? GF_TRUE : GF_FALSE);
					if (has_track_id) {
						scheme_start = ext + 1;
					}
					else {
						scheme_start = szTK;
					}
					ext[0] = '=';
				}
				else {
					scheme_start = szTK;
				}
			}
			ext = strchr(scheme_start, '=');
			if (!ext) {
				tracks[nb_track_act].kind_scheme = gf_strdup(scheme_start);
			}
			else {
				ext[0] = 0;
				tracks[nb_track_act].kind_scheme = gf_strdup(scheme_start);
				ext[0] = '=';
				tracks[nb_track_act].kind_value = gf_strdup(ext + 1);
			}
			open_edit = GF_TRUE;
			nb_track_act++;
			i++;
		}
		else if (!stricmp(arg, "-delay")) {
			char szTK[20], *ext;
			CHECK_NEXT_ARG
			tracks = gf_realloc(tracks, sizeof(TrackAction) * (nb_track_act + 1));
			memset(&tracks[nb_track_act], 0, sizeof(TrackAction));

			strncpy(szTK, argv[i + 1], sizeof(szTK)-1);
			szTK[sizeof(szTK)-1] = 0;
			ext = strchr(szTK, '=');
			if (!ext) {
				fprintf(stderr, "Bad format for track delay - expecting tkID=DLAY got %s\n", argv[i + 1]);
				return 2;
			}
			tracks[nb_track_act].act_type = TRAC_ACTION_SET_DELAY;
			tracks[nb_track_act].delay_ms = atoi(ext + 1);
			ext[0] = 0;
			tracks[nb_track_act].trackID = atoi(szTK);
			open_edit = GF_TRUE;
			nb_track_act++;
			i++;
		}
		else if (!stricmp(arg, "-ref")) {
			char *szTK, *ext;
			CHECK_NEXT_ARG
			tracks = gf_realloc(tracks, sizeof(TrackAction) * (nb_track_act + 1));
			memset(&tracks[nb_track_act], 0, sizeof(TrackAction));

			szTK = argv[i + 1];
			ext = strchr(szTK, ':');
			if (!ext) {
				fprintf(stderr, "Bad format for track reference - expecting tkID:XXXX:refID got %s\n", argv[i + 1]);
				return 2;
			}
			tracks[nb_track_act].act_type = TRAC_ACTION_REFERENCE;
			ext[0] = 0;
			tracks[nb_track_act].trackID = atoi(szTK);
			ext[0] = ':';
			szTK = ext + 1;
			ext = strchr(szTK, ':');
			if (!ext) {
				fprintf(stderr, "Bad format for track reference - expecting tkID:XXXX:refID got %s\n", argv[i + 1]);
				return 2;
			}
			ext[0] = 0;
			strncpy(tracks[nb_track_act].lang, szTK, 10);
			ext[0] = ':';
			tracks[nb_track_act].delay_ms = (s32)atoi(ext + 1);
			open_edit = GF_TRUE;
			nb_track_act++;
			i++;
		}
		else if (!stricmp(arg, "-name")) {
			char szTK[GF_MAX_PATH], *ext;
			CHECK_NEXT_ARG
			tracks = gf_realloc(tracks, sizeof(TrackAction) * (nb_track_act + 1));
			memset(&tracks[nb_track_act], 0, sizeof(TrackAction));

			strncpy(szTK, argv[i + 1], sizeof(szTK)-1);
			szTK[sizeof(szTK)-1] = 0;
			ext = strchr(szTK, '=');
			if (!ext) {
				fprintf(stderr, "Bad format for track name - expecting tkID=name got %s\n", argv[i + 1]);
				return 2;
			}
			tracks[nb_track_act].act_type = TRAC_ACTION_SET_HANDLER_NAME;
			tracks[nb_track_act].hdl_name = strchr(argv[i + 1], '=') + 1;
			ext[0] = 0;
			tracks[nb_track_act].trackID = atoi(szTK);
			ext[0] = '=';
			open_edit = GF_TRUE;
			nb_track_act++;
			i++;
		}
#if !defined(GPAC_DISABLE_MEDIA_EXPORT) && !defined(GPAC_DISABLE_MEDIA_IMPORT)
		else if (!stricmp(arg, "-dref")) import_flags |= GF_IMPORT_USE_DATAREF;
		else if (!stricmp(arg, "-no-drop") || !stricmp(arg, "-nodrop")) import_flags |= GF_IMPORT_NO_FRAME_DROP;
		else if (!stricmp(arg, "-packed")) import_flags |= GF_IMPORT_FORCE_PACKED;
		else if (!stricmp(arg, "-sbr")) import_flags |= GF_IMPORT_SBR_IMPLICIT;
		else if (!stricmp(arg, "-sbrx")) import_flags |= GF_IMPORT_SBR_EXPLICIT;
		else if (!stricmp(arg, "-ps")) import_flags |= GF_IMPORT_PS_IMPLICIT;
		else if (!stricmp(arg, "-psx")) import_flags |= GF_IMPORT_PS_EXPLICIT;
		else if (!stricmp(arg, "-ovsbr")) import_flags |= GF_IMPORT_OVSBR;
		else if (!stricmp(arg, "-fps")) {
			CHECK_NEXT_ARG
			if (!strcmp(argv[i + 1], "auto")) { fprintf(stderr, "Warning, fps=auto option is deprecated\n"); }
			else if (strchr(argv[i + 1], '-')) {
				u32 ticks, dts_inc;
				sscanf(argv[i + 1], "%u-%u", &ticks, &dts_inc);
				if (!dts_inc) dts_inc = 1;
				import_fps.num = ticks;
				import_fps.den = dts_inc;
			} else {
				import_fps.num = (s32) (1000 * atof(argv[i + 1]));
				import_fps.den = 1000;
			}
			i++;
		}
		else if (!stricmp(arg, "-agg")) {
			CHECK_NEXT_ARG agg_samples = atoi(argv[i + 1]);
			i++;
		}
#endif /*!defined(GPAC_DISABLE_MEDIA_EXPORT) && !defined(GPAC_DISABLE_MEDIA_IMPORT*/
		else if (!stricmp(arg, "-keep-sys") || !stricmp(arg, "-keepsys")) keep_sys_tracks = 1;
		else if (!stricmp(arg, "-ms")) {
			CHECK_NEXT_ARG mediaSource = argv[i + 1];
			i++;
		}
		else if (!stricmp(arg, "-mp4")) {
			encode = GF_TRUE;
			open_edit = GF_TRUE;
		}
		else if (!stricmp(arg, "-saf")) {
			do_saf = GF_TRUE;
		}
		else if (!stricmp(arg, "-log")) {
			do_log = GF_TRUE;
		}
#ifndef GPAC_DISABLE_MPD
		else if (!stricmp(arg, "-mpd")) {
			do_mpd = GF_TRUE;
			CHECK_NEXT_ARG
			inName = argv[i + 1];
			i++;
		}
#endif

#ifndef GPAC_DISABLE_SCENE_ENCODER
		else if (!stricmp(arg, "-def")) smenc_opts.flags |= GF_SM_ENCODE_USE_NAMES;
		else if (!stricmp(arg, "-sync")) {
			CHECK_NEXT_ARG
			smenc_opts.flags |= GF_SM_ENCODE_RAP_INBAND;
			smenc_opts.rap_freq = atoi(argv[i + 1]);
			i++;
		}
		else if (!stricmp(arg, "-shadow")) {
			CHECK_NEXT_ARG
			smenc_opts.flags &= ~GF_SM_ENCODE_RAP_INBAND;
			smenc_opts.flags |= GF_SM_ENCODE_RAP_SHADOW;
			smenc_opts.rap_freq = atoi(argv[i + 1]);
			i++;
		}
		else if (!stricmp(arg, "-carousel")) {
			CHECK_NEXT_ARG
			smenc_opts.flags &= ~(GF_SM_ENCODE_RAP_INBAND | GF_SM_ENCODE_RAP_SHADOW);
			smenc_opts.rap_freq = atoi(argv[i + 1]);
			i++;
		}
		/*LASeR options*/
		else if (!stricmp(arg, "-resolution")) {
			CHECK_NEXT_ARG
			smenc_opts.resolution = atoi(argv[i + 1]);
			i++;
		}
#ifndef GPAC_DISABLE_SCENE_STATS
		else if (!stricmp(arg, "-auto-quant")) {
			CHECK_NEXT_ARG
			smenc_opts.resolution = atoi(argv[i + 1]);
			smenc_opts.auto_quant = 1;
			i++;
		}
#endif
		else if (!stricmp(arg, "-coord-bits")) {
			CHECK_NEXT_ARG
			smenc_opts.coord_bits = atoi(argv[i + 1]);
			i++;
		}
		else if (!stricmp(arg, "-scale-bits")) {
			CHECK_NEXT_ARG
			smenc_opts.scale_bits = atoi(argv[i + 1]);
			i++;
		}
		else if (!stricmp(arg, "-global-quant")) {
			CHECK_NEXT_ARG
			smenc_opts.resolution = atoi(argv[i + 1]);
			smenc_opts.auto_quant = 2;
			i++;
		}
		/*chunk encoding*/
		else if (!stricmp(arg, "-ctx-out") || !stricmp(arg, "-outctx")) {
			CHECK_NEXT_ARG
			output_ctx = argv[i + 1];
			i++;
		}
		else if (!stricmp(arg, "-ctx-in") || !stricmp(arg, "-inctx")) {
			CHECK_NEXT_ARG
			chunk_mode = GF_TRUE;
			input_ctx = argv[i + 1];
			i++;
		}
#endif /*GPAC_DISABLE_SCENE_ENCODER*/

#ifndef GPAC_DISABLE_ISOM_WRITE
		else if (!strcmp(arg, "-crypt")) {
			CHECK_NEXT_ARG
			crypt = 1;
			drm_file = argv[i + 1];
			open_edit = GF_TRUE;
			i += 1;
		}
		else if (!strcmp(arg, "-decrypt")) {
			CHECK_NEXT_ARG
			crypt = 2;
			if (get_file_type_by_ext(argv[i + 1]) != 1) {
				drm_file = argv[i + 1];
				i += 1;
			}
			open_edit = GF_TRUE;
		}
		else if (!stricmp(arg, "-set-kms")) {
			char szTK[20], *ext;
			CHECK_NEXT_ARG
			tracks = gf_realloc(tracks, sizeof(TrackAction) * (nb_track_act + 1));
			memset(&tracks[nb_track_act], 0, sizeof(TrackAction));

			strncpy(szTK, argv[i + 1], 19);
			ext = strchr(szTK, '=');
			tracks[nb_track_act].act_type = TRAC_ACTION_SET_KMS_URI;
			tracks[nb_track_act].trackID = 0;
			if (!strnicmp(argv[i + 1], "all=", 4)) {
				tracks[nb_track_act].kms = argv[i + 1] + 4;
			}
			else if (!ext) {
				tracks[nb_track_act].kms = argv[i + 1];
			}
			else {
				tracks[nb_track_act].kms = ext + 1;
				ext[0] = 0;
				tracks[nb_track_act].trackID = atoi(szTK);
				ext[0] = '=';
			}
			open_edit = GF_TRUE;
			nb_track_act++;
			i++;
		}
		else if (!stricmp(arg, "-split")) {
			CHECK_NEXT_ARG
			split_duration = atof(argv[i + 1]);
			if (split_duration < 0) split_duration = 0;
			i++;
			split_size = 0;
		}
		else if (!stricmp(arg, "-split-rap") || !stricmp(arg, "-splitr")) {
			CHECK_NEXT_ARG
			split_duration = -1;
			split_size = -1;
		}
		else if (!stricmp(arg, "-split-size") || !stricmp(arg, "-splits")) {
			CHECK_NEXT_ARG
			split_size = (u32)atoi(argv[i + 1]);
			i++;
			split_duration = 0;
		}
		else if (!stricmp(arg, "-split-chunk") || !stricmp(arg, "-splitx") || !stricmp(arg, "-splitz")) {
			CHECK_NEXT_ARG
			if (!strstr(argv[i + 1], ":")) {
				fprintf(stderr, "Chunk extraction usage: \"-splitx start:end\" expressed in seconds\n");
				return 2;
			}
			if (strstr(argv[i + 1], "end")) {
				if (strstr(argv[i + 1], "end-")) {
					Double dur_end=0;
					sscanf(argv[i + 1], "%lf:end-%lf", &split_start, &dur_end);
					split_duration = -2 - dur_end;
				} else {
					sscanf(argv[i + 1], "%lf:end", &split_start);
					split_duration = -2;
				}
			}
			else {
				sscanf(argv[i + 1], "%lf:%lf", &split_start, &split_duration);
				split_duration -= split_start;
			}
			split_size = 0;
			if (!stricmp(arg, "-splitz")) adjust_split_end = 1;
			i++;
		}
		/*meta*/
		else if (!stricmp(arg, "-set-meta")) {
			metas = gf_realloc(metas, sizeof(MetaAction) * (nb_meta_act + 1));
			parse_meta_args(&metas[nb_meta_act], META_ACTION_SET_TYPE, argv[i + 1]);
			nb_meta_act++;
			open_edit = GF_TRUE;
			i++;
		}
		else if (!stricmp(arg, "-add-item")) {
			metas = gf_realloc(metas, sizeof(MetaAction) * (nb_meta_act + 1));
			parse_meta_args(&metas[nb_meta_act], META_ACTION_ADD_ITEM, argv[i + 1]);
			nb_meta_act++;
			open_edit = GF_TRUE;
			i++;
		}
		else if (!stricmp(arg, "-add-image")) {
			metas = gf_realloc(metas, sizeof(MetaAction) * (nb_meta_act + 1));
			parse_meta_args(&metas[nb_meta_act], META_ACTION_ADD_IMAGE_ITEM, argv[i + 1]);
			nb_meta_act++;
			open_edit = GF_TRUE;
			i++;
		}
		else if (!stricmp(arg, "-rem-item")) {
			metas = gf_realloc(metas, sizeof(MetaAction) * (nb_meta_act + 1));
			parse_meta_args(&metas[nb_meta_act], META_ACTION_REM_ITEM, argv[i + 1]);
			nb_meta_act++;
			open_edit = GF_TRUE;
			i++;
		}
		else if (!stricmp(arg, "-set-primary")) {
			metas = gf_realloc(metas, sizeof(MetaAction) * (nb_meta_act + 1));
			parse_meta_args(&metas[nb_meta_act], META_ACTION_SET_PRIMARY_ITEM, argv[i + 1]);
			nb_meta_act++;
			open_edit = GF_TRUE;
			i++;
		}
		else if (!stricmp(arg, "-set-xml")) {
			metas = gf_realloc(metas, sizeof(MetaAction) * (nb_meta_act + 1));
			parse_meta_args(&metas[nb_meta_act], META_ACTION_SET_XML, argv[i + 1]);
			nb_meta_act++;
			open_edit = GF_TRUE;
			i++;
		}
		else if (!stricmp(arg, "-rem-xml")) {
			metas = gf_realloc(metas, sizeof(MetaAction) * (nb_meta_act + 1));
			if (parse_meta_args(&metas[nb_meta_act], META_ACTION_REM_XML, argv[i + 1])) i++;
			nb_meta_act++;
			open_edit = GF_TRUE;
		}
		else if (!stricmp(arg, "-dump-xml")) {
			metas = gf_realloc(metas, sizeof(MetaAction) * (nb_meta_act + 1));
			parse_meta_args(&metas[nb_meta_act], META_ACTION_DUMP_XML, argv[i + 1]);
			nb_meta_act++;
			i++;
		}
		else if (!stricmp(arg, "-dump-item")) {
			metas = gf_realloc(metas, sizeof(MetaAction) * (nb_meta_act + 1));
			parse_meta_args(&metas[nb_meta_act], META_ACTION_DUMP_ITEM, argv[i + 1]);
			nb_meta_act++;
			i++;
		}
		else if (!stricmp(arg, "-group-add") || !stricmp(arg, "-group-rem-track") || !stricmp(arg, "-group-rem") ) {
			TSELActionType act_type;
			if (!stricmp(arg, "-group-rem")) {
				act_type = TSEL_ACTION_REMOVE_ALL_TSEL_IN_GROUP;
			}
			else if (!stricmp(arg, "-group-rem-track")) {
				act_type = TSEL_ACTION_REMOVE_TSEL;
			}
			else {
				act_type = TSEL_ACTION_SET_PARAM;
			}
			if (parse_tsel_args(&tsel_acts, argv[i + 1], &nb_tsel_acts, act_type) == 0) {
				fprintf(stderr, "Invalid group syntax - check usage\n");
				return 2;
			}
			open_edit = GF_TRUE;
			i++;
		}
		else if (!stricmp(arg, "-group-clean")) {
			clean_groups = 1;
			open_edit = GF_TRUE;
		}
		else if (!stricmp(arg, "-group-single")) {
			single_group = 1;
		}
		else if (!stricmp(arg, "-package")) {
			CHECK_NEXT_ARG
			pack_file = argv[i + 1];
			i++;
		}
		else if (!stricmp(arg, "-zmov")) {
			compress_moov = GF_TRUE;
		}
		else if (!stricmp(arg, "-mgt")) {
			CHECK_NEXT_ARG
			pack_file = argv[i + 1];
			pack_wgt = GF_TRUE;
			i++;
		}
		else if (!stricmp(arg, "-brand")) {
			char *b = argv[i + 1];
			CHECK_NEXT_ARG
			major_brand = GF_4CC(b[0], b[1], b[2], b[3]);
			open_edit = GF_TRUE;
			if (b[4] == ':') minor_version = atoi(b + 5);
			i++;
		}
		else if (!stricmp(arg, "-ab")) {
			char *b = argv[i + 1];
			CHECK_NEXT_ARG
			brand_add = (u32*)gf_realloc(brand_add, sizeof(u32) * (nb_alt_brand_add + 1));
			brand_add[nb_alt_brand_add] = GF_4CC(b[0], b[1], b[2], b[3]);
			nb_alt_brand_add++;
			open_edit = GF_TRUE;
			i++;
		}
		else if (!stricmp(arg, "-rb")) {
			char *b = argv[i + 1];
			CHECK_NEXT_ARG
			brand_rem = (u32*)gf_realloc(brand_rem, sizeof(u32) * (nb_alt_brand_rem + 1));
			brand_rem[nb_alt_brand_rem] = GF_4CC(b[0], b[1], b[2], b[3]);
			nb_alt_brand_rem++;
			open_edit = GF_TRUE;
			i++;
		}
#endif
		else if (!stricmp(arg, "-languages")) {
			PrintLanguages();
			return 1;
		}
		else if (!stricmp(arg, "-h")) {
			if (i + 1 == (u32)argc) PrintUsage();
			else if (!strcmp(argv[i + 1], "general")) PrintGeneralUsage();
			else if (!strcmp(argv[i + 1], "extract")) PrintExtractUsage();
			else if (!strcmp(argv[i + 1], "dash")) PrintDASHUsage();
			else if (!strcmp(argv[i + 1], "dump")) PrintDumpUsage();
			else if (!strcmp(argv[i + 1], "import")) PrintImportUsage();
			else if (!strcmp(argv[i + 1], "format")) fprintf(stderr, "deprectaed, see [filters documentation](Filters)\n");
			else if (!strcmp(argv[i + 1], "hint")) PrintHintUsage();
			else if (!strcmp(argv[i + 1], "encode")) PrintEncodeUsage();
			else if (!strcmp(argv[i + 1], "crypt")) PrintEncryptUsage();
			else if (!strcmp(argv[i + 1], "meta")) PrintMetaUsage();
			else if (!strcmp(argv[i + 1], "swf")) PrintSWFUsage();
#ifndef GPAC_DISABLE_ATSC
			else if (!strcmp(argv[i + 1], "atsc")) PrintATSCUsage();
#endif
#if !defined(GPAC_DISABLE_STREAMING) && !defined(GPAC_DISABLE_SENG)
			else if (!strcmp(argv[i + 1], "rtp")) fprintf(stderr, "RTP streaming deprecated in MP4Box, use gpac applications\n");
			else if (!strcmp(argv[i + 1], "live")) PrintLiveUsage();
#endif
			else if (!strcmp(argv[i + 1], "core")) PrintCoreUsage();
			else if (!strcmp(argv[i + 1], "all")) {
				PrintGeneralUsage();
				PrintExtractUsage();
				PrintDASHUsage();
				PrintDumpUsage();
				PrintImportUsage();
				PrintHintUsage();
				PrintEncodeUsage();
				PrintEncryptUsage();
				PrintMetaUsage();
				PrintSWFUsage();
#ifndef GPAC_DISABLE_ATSC
				PrintATSCUsage();
#endif
#if !defined(GPAC_DISABLE_STREAMING) && !defined(GPAC_DISABLE_SENG)
				PrintLiveUsage();
#endif
				PrintCoreUsage();
			} else {
				PrintUsage();
			}
			return 1;
		}
		else if (!strcmp(arg, "-genmd")) {
			help_flags = GF_PRINTARG_MD | GF_PRINTARG_IS_APP;
			helpout = gf_fopen("mp4box-gen-opts.md", "w");

	 		fprintf(helpout, "[**HOME**](Home) » [**MP4Box**](MP4Box) » General");
	 		fprintf(helpout, "<!-- automatically generated - do not edit, patch gpac/applications/mp4box/main.c -->\n");
			fprintf(helpout, "# Syntax\n");
			gf_sys_format_help(helpout, help_flags, "MP4Box [option] input [option] [other_dash_inputs]\n"
				"  \n"
			);
			PrintGeneralUsage();
			PrintEncryptUsage();
			fprintf(helpout, "# Help Options\n");
			while (m4b_usage_args[i].name) {
				GF_GPACArg *g_arg = &m4b_usage_args[i];
				i++;
				gf_sys_print_arg(helpout, help_flags, g_arg, "mp4box-general");
			}

			gf_fclose(helpout);

			helpout = gf_fopen("mp4box-import-opts.md", "w");
	 		fprintf(helpout, "[**HOME**](Home) » [**MP4Box**](MP4Box) » Media Import");
	 		fprintf(helpout, "<!-- automatically generated - do not edit, patch gpac/applications/mp4box/main.c -->\n");
			PrintImportUsage();
			gf_fclose(helpout);

			helpout = gf_fopen("mp4box-dash-opts.md", "w");
	 		fprintf(helpout, "[**HOME**](Home) » [**MP4Box**](MP4Box) » Media DASH");
	 		fprintf(helpout, "<!-- automatically generated - do not edit, patch gpac/applications/mp4box/main.c -->\n");
			PrintDASHUsage();
			gf_fclose(helpout);

			helpout = gf_fopen("mp4box-dump-opts.md", "w");
	 		fprintf(helpout, "[**HOME**](Home) » [**MP4Box**](MP4Box) » Media Dump and Export");
	 		fprintf(helpout, "<!-- automatically generated - do not edit, patch gpac/applications/mp4box/main.c -->\n");
			PrintExtractUsage();
			PrintDumpUsage();
			gf_fclose(helpout);

			helpout = gf_fopen("mp4box-meta-opts.md", "w");
	 		fprintf(helpout, "[**HOME**](Home) » [**MP4Box**](MP4Box) » Meta and HEIF/IFF");
	 		fprintf(helpout, "<!-- automatically generated - do not edit, patch gpac/applications/mp4box/main.c -->\n");
			PrintMetaUsage();
			gf_fclose(helpout);


			helpout = gf_fopen("mp4box-scene-opts.md", "w");
	 		fprintf(helpout, "[**HOME**](Home) » [**MP4Box**](MP4Box) » Scene Description");
	 		fprintf(helpout, "<!-- automatically generated - do not edit, patch gpac/applications/mp4box/main.c -->\n");
			PrintEncodeUsage();
#if !defined(GPAC_DISABLE_STREAMING) && !defined(GPAC_DISABLE_SENG)
			PrintLiveUsage();
#endif
			PrintSWFUsage();
			gf_fclose(helpout);

			helpout = gf_fopen("mp4box-other-opts.md", "w");
	 		fprintf(helpout, "[**HOME**](Home) » [**MP4Box**](MP4Box) » Other Features");
	 		fprintf(helpout, "<!-- automatically generated - do not edit, patch gpac/applications/mp4box/main.c -->\n");
			PrintHintUsage();
#ifndef GPAC_DISABLE_ATSC
			PrintATSCUsage();
#endif
			gf_fclose(helpout);

			gf_sys_close();
			return 1;
		} else if (!strcmp(arg, "-genman")) {
			help_flags = GF_PRINTARG_MAN;
			helpout = gf_fopen("mp4box.1", "w");


	 		fprintf(helpout, ".TH MP4Box 1 2019 MP4Box GPAC\n");
			fprintf(helpout, ".\n.SH NAME\n.LP\nMP4Box \\- GPAC command-line media packager\n.SH SYNOPSIS\n.LP\n.B MP4Box\n.RI [options] \\ [file] \\ [options]\n.br\n.\n");

			PrintGeneralUsage();
			PrintExtractUsage();
			PrintDASHUsage();
			PrintDumpUsage();
			PrintImportUsage();
			PrintHintUsage();
			PrintEncodeUsage();
			PrintEncryptUsage();
			PrintMetaUsage();
			PrintSWFUsage();
#ifndef GPAC_DISABLE_ATSC
			PrintATSCUsage();
#endif
#if !defined(GPAC_DISABLE_STREAMING) && !defined(GPAC_DISABLE_SENG)
			PrintLiveUsage();
#endif

			fprintf(helpout, ".SH EXAMPLES\n.TP\nBasic and advanced examples are available at https://github.com/gpac/gpac/wiki/MP4Box-Introduction\n");
			fprintf(helpout, ".SH MORE\n.LP\nAuthors: GPAC developers, see git repo history (-log)\n"
			".br\nFor bug reports, feature requests, more information and source code, visit http://github.com/gpac/gpac\n"
			".br\nbuild: %s\n"
			".br\nCopyright: %s\n.br\n"
			".SH SEE ALSO\n"
			".LP\ngpac(1), MP4Client(1)\n", gf_gpac_version(), gf_gpac_copyright());

			gf_fclose(helpout);
			gf_sys_close();
			return 1;
		}

		else if (!stricmp(arg, "-v")) verbose++;
		else if (!stricmp(arg, "-tag-list")) {
			fprintf(stderr, "Supported iTunes tag modifiers:\n");
			for (i = 0; i < nb_itunes_tags; i++) {
				fprintf(stderr, "\t%s\t%s\n", itags[i].name, itags[i].comment);
			}
			return 1;
		}
		else if (!live_scene) {
			u32 res = gf_sys_is_gpac_arg(arg);
			if (res==0) {
				fprintf(stderr, "Option %s unknown. Please check usage\n", arg);
				return 2;
			} else if (res==2) {
				i++;
			}
		}
	}
	*current_index = i;
	return 0;
}

Bool mp4box_parse_args(int argc, char **argv)
{
	u32 i;
	/*parse our args*/
	for (i = 1; i < (u32)argc; i++) {
		char *arg = argv[i];
		/*input file(s)*/
		if ((arg[0] != '-') || !stricmp(arg, "--")) {
			char *arg_val = arg;
			if (!stricmp(arg, "--")) {
				CHECK_NEXT_ARG
				arg_val = argv[i + 1];
				i++;
			}
			if (argc < 3) {
				fprintf(stderr, "Error - only one input file found as argument, please check usage\n");
				return 2;
			}
			else if (inName) {
				if (dash_duration) {
					if (!nb_dash_inputs) {
						dash_inputs = set_dash_input(dash_inputs, inName, &nb_dash_inputs);
					}
					dash_inputs = set_dash_input(dash_inputs, arg_val, &nb_dash_inputs);
				}
				else {
					fprintf(stderr, "Error - 2 input names specified, please check usage\n");
					return 2;
				}
			}
			else {
				inName = arg_val;
			}
		}
		else if (!stricmp(arg, "-?")) {
			PrintUsage();
			return 1;
		}
		else if (!stricmp(arg, "-version")) {
			PrintVersion();
			return 1;
		}
		else if (!stricmp(arg, "-sdp")) print_sdp = 1;
        else if (!strcmp(argv[i], "-mem-track")) continue;
        else if (!strcmp(argv[i], "-mem-track-stack")) continue;
        else if (!strcmp(argv[i], "-p")) {
        	i++;
        	continue;
		}
        else if (!strncmp(argv[i], "-p=", 3)) continue;
		else if (!stricmp(arg, "-logs") || !strcmp(arg, "-log-file") || !strcmp(arg, "-lf")) {
			i++;
		}
		else if (!stricmp(arg, "-tracks")) get_nb_tracks = 1;
		else if (!stricmp(arg, "-info") || !stricmp(arg, "-infon")) {
			print_info = 1;
			if ((i + 1<(u32)argc) && (sscanf(argv[i + 1], "%u", &info_track_id) == 1)) {
				char szTk[20];
				sprintf(szTk, "%u", info_track_id);
				if (!strcmp(szTk, argv[i + 1])) i++;
				else info_track_id = 0;

				if (!stricmp(arg, "-infon")) print_info = 2;
			}
			else {
				info_track_id = 0;
			}
		}
#if !defined(GPAC_DISABLE_STREAMING)
		else if (!stricmp(arg, "-grab-ts")) {
			fprintf(stderr, "Deprecated option - use gpac application\n");
			return mp4box_cleanup(2);
		}
#endif
#ifndef GPAC_DISABLE_ATSC
		else if (!stricmp(arg, "-atsc")) {
			grab_atsc = GF_TRUE;
		}
		else if (!stricmp(arg, "-dir")) {
			CHECK_NEXT_ARG
			atsc_output_dir = argv[i + 1];
			i++;
		}
		else if (!stricmp(arg, "-service")) {
			CHECK_NEXT_ARG
			atsc_service = atoi(argv[i + 1]);
			i++;
		}
		else if (!stricmp(arg, "-nb-segs")) {
			CHECK_NEXT_ARG
			atsc_max_segs = atoi(argv[i + 1]);
			i++;
		}
		else if (!stricmp(arg, "-atsc-stats")) {
			CHECK_NEXT_ARG
			atsc_stats_rate = atoi(argv[i + 1]);
			i++;
		}
		else if (!stricmp(arg, "-tsi")) {
			CHECK_NEXT_ARG
			atsc_debug_tsi = atoi(argv[i + 1]);
			i++;
		}
#endif
#if !defined(GPAC_DISABLE_CORE_TOOLS)
		else if (!stricmp(arg, "-wget")) {
			CHECK_NEXT_ARG
			do_wget = argv[i + 1];
			i++;
		}
#endif
		/*******************************************************************************/
		else if (!stricmp(arg, "-dvbhdemux")) {
			dvbhdemux = GF_TRUE;
		}
		/********************************************************************************/
#ifndef GPAC_DISABLE_MEDIA_EXPORT
		else if (!stricmp(arg, "-raw")) {
			CHECK_NEXT_ARG
			track_dump_type = create_new_track_action(argv[i + 1], &tracks, &nb_track_act, GF_EXPORT_NATIVE);
			i++;
		}
		else if (!stricmp(arg, "-raw-layer")) {
			CHECK_NEXT_ARG
			track_dump_type = create_new_track_action(argv[i + 1], &tracks, &nb_track_act, GF_EXPORT_NATIVE | GF_EXPORT_SVC_LAYER);
			i++;
		}
		else if (!stricmp(arg, "-qcp")) {
			CHECK_NEXT_ARG
			track_dump_type = create_new_track_action(argv[i + 1], &tracks, &nb_track_act, GF_EXPORT_NATIVE | GF_EXPORT_USE_QCP);
			i++;
		}
		else if (!stricmp(arg, "-aviraw")) {
			CHECK_NEXT_ARG
			if (argv[i + 1] && !stricmp(argv[i + 1], "video")) trackID = 1;
			else if (argv[i + 1] && !stricmp(argv[i + 1], "audio")) {
				if (strlen(argv[i + 1]) == 5) trackID = 2;
				else trackID = 1 + atoi(argv[i + 1] + 5);
			} else {
				fprintf(stderr, "Usage: \"-aviraw video\" or \"-aviraw audio\"\n");
				return 2;
			}
			track_dump_type = GF_EXPORT_AVI_NATIVE;
			i++;
		}
		else if (!stricmp(arg, "-raws")) {
			CHECK_NEXT_ARG
			track_dump_type = create_new_track_action(argv[i + 1], &tracks, &nb_track_act, GF_EXPORT_RAW_SAMPLES);
			i++;
		}
		else if (!stricmp(arg, "-nhnt")) {
			CHECK_NEXT_ARG
			track_dump_type = create_new_track_action(argv[i + 1], &tracks, &nb_track_act, GF_EXPORT_NHNT);
			i++;
		}
		else if (!stricmp(arg, "-nhml")) {
			CHECK_NEXT_ARG
			track_dump_type = create_new_track_action(argv[i + 1], &tracks, &nb_track_act, GF_EXPORT_NHML);
			i++;
		}
		else if (!stricmp(arg, "-webvtt-raw")) {
			CHECK_NEXT_ARG
			track_dump_type = create_new_track_action(argv[i + 1], &tracks, &nb_track_act, GF_EXPORT_WEBVTT_META);
			i++;
		}
		else if (!stricmp(arg, "-six")) {
			CHECK_NEXT_ARG
			track_dump_type = create_new_track_action(argv[i + 1], &tracks, &nb_track_act, GF_EXPORT_SIX);
			i++;
		}
		else if (!stricmp(arg, "-avi")) {
			CHECK_NEXT_ARG
			track_dump_type = create_new_track_action(argv[i + 1], &tracks, &nb_track_act, GF_EXPORT_AVI);
			if (tracks[nb_track_act-1].trackID)
				i++;
		}
#endif /*GPAC_DISABLE_MEDIA_EXPORT*/
#if !defined(GPAC_DISABLE_STREAMING) && !defined(GPAC_DISABLE_SENG)
		else if (!stricmp(arg, "-rtp")) {
			fprintf(stderr, "Deprecated option - use gpac application\n");
			return mp4box_cleanup(2);
		}
		else if (!stricmp(arg, "-live")) {
			live_scene = GF_TRUE;
		}
#endif
		else if (!stricmp(arg, "-diod")) {
			dump_iod = GF_TRUE;
		}
#ifndef GPAC_DISABLE_VRML
		else if (!stricmp(arg, "-node")) {
			CHECK_NEXT_ARG
			PrintNode(argv[i + 1], 0);
			return 1;
		}
		else if (!stricmp(arg, "-xnode")) {
			CHECK_NEXT_ARG
			PrintNode(argv[i + 1], 1);
			return 1;
		}
		else if (!stricmp(arg, "-nodes") || !stricmp(arg, "-nodex")) {
			PrintBuiltInNodes(0, !stricmp(arg, "-nodex") ? GF_TRUE : GF_FALSE);
			return 1;
		}
		else if (!stricmp(arg, "-xnodes") || !stricmp(arg, "-xnodex")) {
			PrintBuiltInNodes(1, !stricmp(arg, "-xnodex") ? GF_TRUE : GF_FALSE);
			return 1;
		}
#endif
#ifndef GPAC_DISABLE_SVG
		else if (!stricmp(arg, "-snodes")) {
			PrintBuiltInNodes(2, GF_FALSE);
			return 1;
		}
#endif
		else if (!stricmp(arg, "-boxcov")) {
			gf_sys_set_args(argc, (const char **) argv);
            PrintBuiltInBoxes(GF_TRUE);
			return 1;
		} else if (!stricmp(arg, "-boxes")) {
			PrintBuiltInBoxes(GF_FALSE);
			return 1;
		}
		else if (!stricmp(arg, "-std")) dump_std = 2;
		else if (!stricmp(arg, "-stdb")) dump_std = 1;
		else if (!stricmp(arg, "-fstat")) fs_dump_flags |= 1;
		else if (!stricmp(arg, "-fgraph")) fs_dump_flags |= 1<<1;

#if !defined(GPAC_DISABLE_MEDIA_EXPORT) && !defined(GPAC_DISABLE_SCENE_DUMP)
		else if (!stricmp(arg, "-bt")) dump_mode = GF_SM_DUMP_BT;
		else if (!stricmp(arg, "-xmt")) dump_mode = GF_SM_DUMP_XMTA;
		else if (!stricmp(arg, "-wrl")) dump_mode = GF_SM_DUMP_VRML;
		else if (!stricmp(arg, "-x3dv")) dump_mode = GF_SM_DUMP_X3D_VRML;
		else if (!stricmp(arg, "-x3d")) dump_mode = GF_SM_DUMP_X3D_XML;
		else if (!stricmp(arg, "-lsr")) dump_mode = GF_SM_DUMP_LASER;
		else if (!stricmp(arg, "-svg")) dump_mode = GF_SM_DUMP_SVG;
#endif /*defined(GPAC_DISABLE_MEDIA_EXPORT) && !defined(GPAC_DISABLE_SCENE_DUMP)*/

		else if (!stricmp(arg, "-stat")) stat_level = 1;
		else if (!stricmp(arg, "-stats")) stat_level = 2;
		else if (!stricmp(arg, "-statx")) stat_level = 3;
		else if (!stricmp(arg, "-diso")) dump_isom = 1;
		else if (!stricmp(arg, "-dxml")) dump_isom = 2;
		else if (!stricmp(arg, "-mergevtt")) merge_vtt_cues = GF_TRUE;
		else if (!stricmp(arg, "-dump-cover")) dump_cart = 1;
		else if (!stricmp(arg, "-dump-chap")) dump_chap = 1;
		else if (!stricmp(arg, "-dump-chap-ogg")) dump_chap = 2;
		else if (!stricmp(arg, "-hash")) do_hash = GF_TRUE;
		else if (!strnicmp(arg, "-comp", 5)) {
			CHECK_NEXT_ARG

			if (strchr(arg, 'x')) comp_top_box_version = 1;
			else if (strchr(arg, 'f')) comp_top_box_version = 2;

			if (strchr(arg, 'l')) comp_lzma = GF_TRUE;

			compress_top_boxes = argv[i + 1];
			i++;
		}
		else if (!strnicmp(arg, "-topsize", 8)) {
			CHECK_NEXT_ARG
			size_top_box = 1;
			compress_top_boxes = argv[i + 1];
			i++;
		}
		else if (!strnicmp(arg, "-topcount", 8)) {
			CHECK_NEXT_ARG
			size_top_box = 2;
			compress_top_boxes = argv[i + 1];
			i++;
		}
		else if (!stricmp(arg, "-mpd-rip")) do_mpd_rip = GF_TRUE;
		else if (!strcmp(arg, "-init-seg")) {
			CHECK_NEXT_ARG
			use_init_seg = argv[i + 1];
			i += 1;
		}

#ifndef GPAC_DISABLE_CORE_TOOLS
		else if (!stricmp(arg, "-bin")) do_bin_xml = GF_TRUE;
#endif
		else if (!stricmp(arg, "-dump-udta")) {
			char *sep, *code;
			CHECK_NEXT_ARG
			sep = strchr(argv[i + 1], ':');
			if (sep) {
				sep[0] = 0;
				dump_udta_track = atoi(argv[i + 1]);
				sep[0] = ':';
				code = &sep[1];
			}
			else {
				code = argv[i + 1];
			}
			dump_udta_type = GF_4CC(code[0], code[1], code[2], code[3]);
			i++;
		}
		else if (!stricmp(arg, "-dmp4")) {
			dump_isom = 1;
			fprintf(stderr, "WARNING: \"-dmp4\" is deprecated - use \"-diso\" option\n");
		}
		else if (!stricmp(arg, "-drtp")) dump_rtp = 1;
		else if (!stricmp(arg, "-dts")) {
			dump_timestamps = 1;
			if (((i + 1<(u32)argc) && inName) || (i + 2<(u32)argc)) {
				if (isdigit(argv[i + 1][0])) {
					program_number = atoi(argv[i + 1]);
					i++;
				}
			}
		}
		else if (!stricmp(arg, "-dtsx")) {
			dump_timestamps = 2;
		}
		else if (!stricmp(arg, "-dtsc")) {
			dump_timestamps = 3;
		}
		else if (!stricmp(arg, "-dtsxc")) {
			dump_timestamps = 4;
		}
		else if (!stricmp(arg, "-dnal")) {
			CHECK_NEXT_ARG
			dump_nal = atoi(argv[i + 1]);
			i++;
		}
		else if (!stricmp(arg, "-dnalc")) {
			CHECK_NEXT_ARG
			dump_nal = atoi(argv[i + 1]);
			dump_nal_crc = GF_TRUE;
			i++;
		}
		else if (!strnicmp(arg, "-dsap", 5)) {
			CHECK_NEXT_ARG
			dump_saps = atoi(argv[i + 1]);
			if (!stricmp(arg, "-dsaps")) dump_saps_mode = 1;
			else if (!stricmp(arg, "-dsapc")) dump_saps_mode = 2;
			else if (!stricmp(arg, "-dsapd")) dump_saps_mode = 3;
			else if (!stricmp(arg, "-dsapp")) dump_saps_mode = 4;
			else dump_saps_mode = 0;
			i++;
		}
		else if (!stricmp(arg, "-dcr")) dump_cr = 1;
		else if (!stricmp(arg, "-ttxt") || !stricmp(arg, "-srt")) {
			if ((i + 1<(u32)argc) && (sscanf(argv[i + 1], "%u", &trackID) == 1)) {
				char szTk[20];
				sprintf(szTk, "%d", trackID);
				if (!strcmp(szTk, argv[i + 1])) i++;
				else trackID = 0;
			}
			else if ((i + 1<(u32)argc) && !strcmp(argv[i + 1], "*")) {
				trackID = (u32)-1;
				i++;
			}
			else {
				trackID = 0;
			}
#ifdef GPAC_DISABLE_ISOM_WRITE
			if (trackID) {
				fprintf(stderr, "Error: Read-Only version - subtitle conversion not available\n");
				return 2;
			}
#endif //GPAC_DISABLE_ISOM_WRITE
			if (!stricmp(arg, "-ttxt")) dump_ttxt = GF_TRUE;
			else dump_srt = GF_TRUE;
			import_subtitle = 1;
		}
		else if (!stricmp(arg, "-dm2ts")) {
			dump_m2ts = 1;
			if (((i + 1<(u32)argc) && inName) || (i + 2<(u32)argc)) {
				if (argv[i + 1][0] != '-') pes_dump = argv[i + 1];
				i++;
			}
		}

#ifndef GPAC_DISABLE_SWF_IMPORT
		/*SWF importer options*/
		else if (!stricmp(arg, "-global")) swf_flags |= GF_SM_SWF_STATIC_DICT;
		else if (!stricmp(arg, "-no-ctrl")) swf_flags &= ~GF_SM_SWF_SPLIT_TIMELINE;
		else if (!stricmp(arg, "-no-text")) swf_flags |= GF_SM_SWF_NO_TEXT;
		else if (!stricmp(arg, "-no-font")) swf_flags |= GF_SM_SWF_NO_FONT;
		else if (!stricmp(arg, "-no-line")) swf_flags |= GF_SM_SWF_NO_LINE;
		else if (!stricmp(arg, "-no-grad")) swf_flags |= GF_SM_SWF_NO_GRADIENT;
		else if (!stricmp(arg, "-quad")) swf_flags |= GF_SM_SWF_QUAD_CURVE;
		else if (!stricmp(arg, "-xlp")) swf_flags |= GF_SM_SWF_SCALABLE_LINE;
		else if (!stricmp(arg, "-ic2d")) swf_flags |= GF_SM_SWF_USE_IC2D;
		else if (!stricmp(arg, "-same-app")) swf_flags |= GF_SM_SWF_REUSE_APPEARANCE;
		else if (!stricmp(arg, "-flatten")) {
			CHECK_NEXT_ARG
			swf_flatten_angle = (Float)atof(argv[i + 1]);
			i++;
		}
#endif
#ifndef GPAC_DISABLE_ISOM_WRITE
		else if (!stricmp(arg, "-isma")) {
			conv_type = GF_ISOM_CONV_TYPE_ISMA;
			open_edit = GF_TRUE;
		}
		else if (!stricmp(arg, "-3gp")) {
			conv_type = GF_ISOM_CONV_TYPE_3GPP;
			open_edit = GF_TRUE;
		}
		else if (!stricmp(arg, "-ipod")) {
			conv_type = GF_ISOM_CONV_TYPE_IPOD;
			open_edit = GF_TRUE;
		}
		else if (!stricmp(arg, "-psp")) {
			conv_type = GF_ISOM_CONV_TYPE_PSP;
			open_edit = GF_TRUE;
		}
		else if (!stricmp(arg, "-ismax")) {
			conv_type = GF_ISOM_CONV_TYPE_ISMA_EX;
			open_edit = GF_TRUE;
		}

		else if (!stricmp(arg, "-no-sys") || !stricmp(arg, "-nosys")) {
			remove_sys_tracks = 1;
			open_edit = GF_TRUE;
		}
		else if (!stricmp(arg, "-no-iod")) {
			remove_root_od = 1;
			open_edit = GF_TRUE;
		}
		else if (!stricmp(arg, "-out")) {
			CHECK_NEXT_ARG outName = argv[i + 1];
			i++;
		}
		else if (!stricmp(arg, "-tmp")) {
			CHECK_NEXT_ARG tmpdir = argv[i + 1];
			i++;
		}
		else if (!stricmp(arg, "-co64")) {
			force_co64 = GF_TRUE;
			open_edit = GF_TRUE;
		}
		else if (!stricmp(arg, "-write-buffer")) {
			CHECK_NEXT_ARG
			gf_isom_set_output_buffering(NULL, atoi(argv[i + 1]));
			i++;
		}
		else if (!stricmp(arg, "-cprt")) {
			CHECK_NEXT_ARG cprt = argv[i + 1];
			i++;
			if (!dash_duration) open_edit = GF_TRUE;
		}
		else if (!stricmp(arg, "-chap") || !stricmp(arg, "-chapqt")) {
			CHECK_NEXT_ARG
			chap_file = argv[i + 1];
			i++;
			open_edit = GF_TRUE;
			if (!stricmp(arg, "-chapqt")) chap_qt = GF_TRUE;
		}
		else if (!stricmp(arg, "-inter") || !stricmp(arg, "-old-inter")) {
			CHECK_NEXT_ARG
			interleaving_time = atof(argv[i + 1]) / 1000;
			if (!interleaving_time) do_flat = 2;
			open_edit = GF_TRUE;
			needSave = GF_TRUE;
			if (!stricmp(arg, "-old-inter")) old_interleave = 1;
			i++;
		}
		else if (!stricmp(arg, "-frag")) {
			CHECK_NEXT_ARG
			interleaving_time = atof(argv[i + 1]) / 1000;
			needSave = GF_TRUE;
			i++;
			Frag = GF_TRUE;
		}
		else if (!stricmp(arg, "-dash")) {
			CHECK_NEXT_ARG
			dash_duration = atof(argv[i + 1]) / 1000;
			if (dash_duration == 0.0) {
				fprintf(stderr, "\tERROR: \"-dash-dash_duration\": invalid parameter %s\n", argv[i + 1]);
				return 2;
			}
			i++;
		}
		else if (!stricmp(arg, "-dash-strict")) {
			CHECK_NEXT_ARG
			dash_duration = atof(argv[i + 1]) / 1000;
			if (dash_duration == 0.0) {
				fprintf(stderr, "\tERROR: \"-dash-dash_duration\": invalid parameter %s\n", argv[i + 1]);
				return 2;
			}
			GF_LOG(GF_LOG_WARNING, GF_LOG_DASH, ("[DASH] -dash-strict is deprecated, will behave like -dash\n"));
			i++;
		}
		else if (!stricmp(arg, "-subdur")) {
			CHECK_NEXT_ARG
			dash_subduration = atof(argv[i + 1]) / 1000;
			i++;
		}
		else if (!stricmp(arg, "-dash-scale")) {
			CHECK_NEXT_ARG
			dash_scale = atoi(argv[i + 1]);
			if (!dash_scale) {
				fprintf(stderr, "\tERROR: \"-dash-scale\": invalid parameter %s\n", argv[i + 1]);
				return 2;
			}
			i++;
		}
		else if (!stricmp(arg, "-dash-ts-prog")) {
			CHECK_NEXT_ARG
			program_number = atoi(argv[i + 1]);
			i++;
		}
		else if (!stricmp(arg, "-subsegs-per-sidx") || !stricmp(arg, "-frags-per-sidx")) {
			CHECK_NEXT_ARG
			subsegs_per_sidx = atoi(argv[i + 1]);
			i++;
		}
		else if (!stricmp(arg, "-segment-name")) {
			CHECK_NEXT_ARG
			seg_name = argv[i + 1];
			i++;
		}
		else if (!stricmp(arg, "-run-for")) {
			CHECK_NEXT_ARG
			run_for = atoi(argv[i + 1]);
			i++;
		}
		else if (!stricmp(arg, "-no-cache")) {
			no_cache = GF_TRUE;
		}
		else if (!stricmp(arg, "-no-loop")) {
			no_loop = GF_TRUE;
		}
		else if (!stricmp(arg, "-hlsc")) {
			hls_clock = GF_TRUE;
		}
		else if (!stricmp(arg, "-bound")) {
			dash_split_mode = GF_DASH_SPLIT_IN;
		}
		else if (!stricmp(arg, "-closest")) {
			dash_split_mode = GF_DASH_SPLIT_CLOSEST;
		}
		else if (!stricmp(arg, "-segment-ext")) {
			CHECK_NEXT_ARG
			seg_ext = argv[i + 1];
			i++;
		}
		else if (!stricmp(arg, "-init-segment-ext")) {
			CHECK_NEXT_ARG
			init_seg_ext = argv[i + 1];
			i++;
		}
		else if (!stricmp(arg, "-bs-switching")) {
			CHECK_NEXT_ARG
			if (!stricmp(argv[i + 1], "no") || !stricmp(argv[i + 1], "off")) bitstream_switching_mode = GF_DASH_BSMODE_NONE;
			else if (!stricmp(argv[i + 1], "merge"))  bitstream_switching_mode = GF_DASH_BSMODE_MERGED;
			else if (!stricmp(argv[i + 1], "multi"))  bitstream_switching_mode = GF_DASH_BSMODE_MULTIPLE_ENTRIES;
			else if (!stricmp(argv[i + 1], "single"))  bitstream_switching_mode = GF_DASH_BSMODE_SINGLE;
			else if (!stricmp(argv[i + 1], "inband"))  bitstream_switching_mode = GF_DASH_BSMODE_INBAND;
			else {
				fprintf(stderr, "\tWARNING: Unrecognized bitstream switchin mode \"%s\" - please check usage\n", argv[i + 1]);
				return 2;
			}
			i++;
		}
		else if (!stricmp(arg, "-dynamic")) {
			dash_mode = GF_DASH_DYNAMIC;
		}
		else if (!stricmp(arg, "-last-dynamic")) {
			dash_mode = GF_DASH_DYNAMIC_LAST;
		}
		else if (!stricmp(arg, "-frag-rt")) {
			frag_real_time = GF_TRUE;
		}
		else if (!stricmp(arg, "-start-date")) {
			dash_start_date = argv[i+1];
			i++;
		}
		else if (!strnicmp(arg, "-cp-location=", 13)) {
			if (strcmp(arg+13, "both")) cp_location_mode = GF_DASH_CPMODE_BOTH;
			else if (strcmp(arg+13, "as")) cp_location_mode = GF_DASH_CPMODE_ADAPTATION_SET;
			else if (strcmp(arg+13, "rep")) cp_location_mode = GF_DASH_CPMODE_REPRESENTATION;
			else {
				fprintf(stderr, "\tWARNING: Unrecognized ContentProtection loction mode \"%s\" - please check usage\n", argv[i + 13]);
				return 2;
			}
		}
		else if (!strnicmp(arg, "-dash-live", 10) || !strnicmp(arg, "-ddbg-live", 10)) {
			dash_mode = !strnicmp(arg, "-ddbg-live", 10) ? GF_DASH_DYNAMIC_DEBUG : GF_DASH_DYNAMIC;
			dash_live = 1;
			if (arg[10] == '=') {
				dash_ctx_file = arg + 11;
			}
			CHECK_NEXT_ARG
			dash_duration = atof(argv[i + 1]) / 1000;
			i++;
		}
		else if (!stricmp(arg, "-mpd-duration")) {
			CHECK_NEXT_ARG mpd_live_duration = atof(argv[i + 1]);
			i++;
		}
		else if (!stricmp(arg, "-mpd-refresh")) {
			CHECK_NEXT_ARG mpd_update_time = atof(argv[i + 1]);
			i++;
		}
		else if (!stricmp(arg, "-time-shift")) {
			CHECK_NEXT_ARG
			time_shift_depth = (u32)atoi(argv[i + 1]);
			i++;
		}
		else if (!stricmp(arg, "-min-buffer")) {
			CHECK_NEXT_ARG
			min_buffer = atoi(argv[i + 1]);
			min_buffer /= 1000;
			i++;
		}
		else if (!stricmp(arg, "-ast-offset")) {
			CHECK_NEXT_ARG
			ast_offset_ms = atoi(argv[i + 1]);
			i++;
		}
		else if (!stricmp(arg, "-moof-sn")) {
			CHECK_NEXT_ARG
			initial_moof_sn = (u32)atoi(argv[i + 1]);
			i++;
		}
		else if (!stricmp(arg, "-tfdt")) {
			CHECK_NEXT_ARG
			sscanf(argv[i + 1], LLU, &initial_tfdt);
			i++;
		}
		else if (!stricmp(arg, "-no-frags-default")) {
			no_fragments_defaults = 1;
		}
		else if (!stricmp(arg, "-single-traf")) {
			single_traf_per_moof = 1;
		}
        else if (!stricmp(arg, "-tfdt-traf")) {
            tfdt_per_traf = 1;
        }
		else if (!stricmp(arg, "-mpd-title")) {
			CHECK_NEXT_ARG dash_title = argv[i + 1];
			i++;
		}
		else if (!stricmp(arg, "-mpd-source")) {
			CHECK_NEXT_ARG dash_source = argv[i + 1];
			i++;
		}
		else if (!stricmp(arg, "-mpd-info-url")) {
			CHECK_NEXT_ARG dash_more_info = argv[i + 1];
			i++;
		}
		else if (!stricmp(arg, "-base-url")) {
			CHECK_NEXT_ARG
			dash_more_info = argv[i + 1];
			mpd_base_urls = gf_realloc(mpd_base_urls, (nb_mpd_base_urls + 1)*sizeof(char**));
			mpd_base_urls[nb_mpd_base_urls] = argv[i + 1];
			nb_mpd_base_urls++;
			i++;
		}
		else if (!stricmp(arg, "-dash-ctx")) {
			CHECK_NEXT_ARG
			dash_ctx_file = argv[i + 1];
			i++;
		}
		else if (!stricmp(arg, "-ssix")) {
			use_ssix = 1;
		}
		else if (!stricmp(arg, "-daisy-chain")) {
			daisy_chain_sidx = 1;
		}
		else if (!stricmp(arg, "-single-segment")) {
			single_segment = 1;
		}
		else if (!stricmp(arg, "-single-file")) {
			single_file = 1;
		}
		else if (!stricmp(arg, "-pssh-moof")) {
			pssh_mode = GF_DASH_PSSH_MOOF;
		}
		else if (!strnicmp(arg, "-pssh=", 6)) {
			if (!strcmp(arg+6, "f")) pssh_mode = GF_DASH_PSSH_MOOF;
			else if (!strcmp(arg+6, "v")) pssh_mode = GF_DASH_PSSH_MOOV;
			else if (!strcmp(arg+6, "m")) pssh_mode = GF_DASH_PSSH_MPD;
			else if (!strcmp(arg+6, "mf") || !strcmp(arg+6, "fm")) pssh_mode = GF_DASH_PSSH_MOOF_MPD;
			else if (!strcmp(arg+6, "mv") || !strcmp(arg+6, "vm")) pssh_mode = GF_DASH_PSSH_MOOV_MPD;
			else pssh_mode = GF_DASH_PSSH_MOOV;
		}
		else if (!stricmp(arg, "-sample-groups-traf")) {
			samplegroups_in_traf = 1;
		}
		else if (!stricmp(arg, "-mvex-after-traks")) {
			mvex_after_traks = GF_TRUE;
		}
		else if (!stricmp(arg, "-sdtp-traf")) {
			sdtp_in_traf = GF_TRUE;
		}
		else if (!stricmp(arg, "-dash-profile") || !stricmp(arg, "-profile")) {
			CHECK_NEXT_ARG
			if (!stricmp(argv[i + 1], "live") || !stricmp(argv[i + 1], "simple")) dash_profile = GF_DASH_PROFILE_LIVE;
			else if (!stricmp(argv[i + 1], "onDemand")) dash_profile = GF_DASH_PROFILE_ONDEMAND;
			else if (!stricmp(argv[i + 1], "hbbtv1.5:live")) {
				dash_profile = GF_DASH_PROFILE_HBBTV_1_5_ISOBMF_LIVE;
			}
			else if (!stricmp(argv[i + 1], "dashavc264:live")) {
				dash_profile = GF_DASH_PROFILE_AVC264_LIVE;
			}
			else if (!stricmp(argv[i + 1], "dashavc264:onDemand")) {
				dash_profile = GF_DASH_PROFILE_AVC264_ONDEMAND;
			}
			else if (!stricmp(argv[i + 1], "main")) dash_profile = GF_DASH_PROFILE_MAIN;
			else dash_profile = GF_DASH_PROFILE_FULL;
			i++;
		}
		else if (!stricmp(arg, "-profile-ext")) {
			CHECK_NEXT_ARG
			dash_profile_extension = argv[i + 1];
			i++;
		}
		else if (!strnicmp(arg, "-url-template", 13)) {
			use_url_template = 1;
			if ((arg[13] == '=') && arg[14]) {
				if (!strcmp(&arg[14], "simulate")) use_url_template = 2;
			}
		}
		else if (!stricmp(arg, "-segment-timeline")) {
			segment_timeline = 1;
		}
		else if (!stricmp(arg, "-mem-frags")) {
			memory_frags = 1;
		}
		else if (!stricmp(arg, "-segment-marker")) {
			char *m;
			CHECK_NEXT_ARG
			m = argv[i + 1];
			segment_marker = GF_4CC(m[0], m[1], m[2], m[3]);
			i++;
		}
		else if (!stricmp(arg, "-cues")) {
			CHECK_NEXT_ARG
			dash_cues = argv[i + 1];
			i++;
		}
		else if (!stricmp(arg, "-strict-cues")) {
			strict_cues = GF_TRUE;
		}
		else if (!stricmp(arg, "-insert-utc")) {
			insert_utc = GF_TRUE;
		}
#endif //GPAC_DISABLE_ISOM_WRITE
		else if (!stricmp(arg, "-udp-write")) {
			udp_dest = argv[i+1];
			i++;
		}
		else {
			u32 ret = mp4box_parse_args_continue(argc, argv, &i);
			if (ret) return ret;
		}
	}
	return 0;
}

int mp4boxMain(int argc, char **argv)
{
	u32 i, j;
	const char *gpac_profile = NULL;
	GF_Err e = GF_OK;
	nb_tsel_acts = nb_add = nb_cat = nb_track_act = nb_sdp_ex = max_ptime = nb_meta_act = rtp_rate = major_brand = nb_alt_brand_add = nb_alt_brand_rem = car_dur = minor_version = 0;

	split_duration = 0.0;
	split_start = -1.0;
	interleaving_time = 0;
	dash_duration = dash_subduration = 0.0;
	import_fps.num = import_fps.den = 0;
	import_flags = 0;
	split_size = 0;
	movie_time = 0;
	dump_nal = dump_saps = dump_saps_mode = force_new = 0;
	FullInter = HintInter = encode = do_log = old_interleave = do_saf = do_hash = verbose = do_mpd_rip = merge_vtt_cues = get_nb_tracks = GF_FALSE;
#ifndef GPAC_DISABLE_SCENE_DUMP
	dump_mode = GF_SM_DUMP_NONE;
#endif
	Frag = force_ocr = remove_sys_tracks = agg_samples = remove_hint = keep_sys_tracks = remove_root_od = single_group = clean_groups = compress_moov = GF_FALSE;
	conv_type = HintIt = needSave = print_sdp = print_info = regular_iod = dump_std = open_edit = dump_rtp = dump_cr = dump_srt = dump_ttxt = dump_m2ts = dump_cart = import_subtitle = force_cat = pack_wgt = dash_live = GF_FALSE;
	no_fragments_defaults = GF_FALSE;
	single_traf_per_moof = hls_clock = GF_FALSE;
    tfdt_per_traf = GF_FALSE;
	dump_nal_crc = GF_FALSE;
	dump_isom = 0;
	print_info = 0;
	/*align cat is the new default behaviour for -cat*/
	align_cat = GF_TRUE;
	subsegs_per_sidx = 0;
	track_dump_type = 0;
	crypt = 0;
	time_shift_depth = 0;
	file = NULL;
	itunes_tags = pes_dump = NULL;
	seg_name = dash_ctx_file = NULL;
	compress_top_boxes = NULL;
	initial_moof_sn = 0;
	initial_tfdt = 0;

#ifndef GPAC_DISABLE_SCENE_ENCODER
	memset(&smenc_opts, 0, sizeof(smenc_opts));
#endif

	trackID = stat_level = hint_flags = 0;
	program_number = 0;
	info_track_id = 0;
	do_flat = 0;
	inName = outName = mediaSource = input_ctx = output_ctx = drm_file = avi2raw = cprt = chap_file = pack_file = raw_cat = high_dynamc_range_filename = use_init_seg = box_patch_filename = NULL;

#ifndef GPAC_DISABLE_SWF_IMPORT
	swf_flags = GF_SM_SWF_SPLIT_TIMELINE;
#endif
	swf_flatten_angle = 0.0f;
	tmpdir = NULL;

	for (i = 1; i < (u32) argc ; i++) {
		if (!strcmp(argv[i], "-mem-track") || !strcmp(argv[i], "-mem-track-stack")) {
#ifdef GPAC_MEMORY_TRACKING
            mem_track = !strcmp(argv[i], "-mem-track-stack") ? GF_MemTrackerBackTrace : GF_MemTrackerSimple;
#else
			fprintf(stderr, "WARNING - GPAC not compiled with Memory Tracker - ignoring \"%s\"\n", argv[i]);
#endif
			break;
		}
		else if (!strcmp(argv[i], "-p")) {
			if (i+1<(u32) argc)
				gpac_profile = argv[i+1];
			else {
				fprintf(stderr, "Bad argument for -p, expecting profile name but no more args\n");
				return 1;
			}
		}
		else if (!strncmp(argv[i], "-p=", 3))
			gpac_profile = argv[i]+3;
	}

#ifdef _TWO_DIGIT_EXPONENT
	_set_output_format(_TWO_DIGIT_EXPONENT);
#endif

	/*init libgpac*/
	gf_sys_init(mem_track, gpac_profile);
	if (argc < 2) {
		fprintf(stderr, "Not enough arguments - check usage with -h\n"
			"MP4Box - GPAC version %s\n"
	        "%s\n", gf_gpac_version(), gf_gpac_copyright());
		gf_sys_close();
		return 0;
	}

	helpout = stdout;

	i = mp4box_parse_args(argc, argv);
	if (i) {
		return mp4box_cleanup(i - 1);
	}

	if (!inName && dump_std)
		inName = "std";

#ifndef GPAC_DISABLE_ATSC
	if (grab_atsc) {
		gf_log_set_tool_level(GF_LOG_ALL, GF_LOG_WARNING);
		gf_log_set_tool_level(GF_LOG_CONTAINER, GF_LOG_INFO);

		e = gf_sys_set_args(argc, (const char **) argv);
		if (e) {
			fprintf(stderr, "Error assigning libgpac arguments: %s\n", gf_error_to_string(e) );
			return mp4box_cleanup(1);
		}

		return grab_atsc3_session(atsc_output_dir, atsc_service, atsc_max_segs, atsc_stats_rate, atsc_debug_tsi);
	}
#endif

	if (!inName) {
		PrintUsage();
		return mp4box_cleanup(1);
	}
	if (!strcmp(inName, "std")) dump_std = 2;
	if (!strcmp(inName, "stdb")) {
		inName = "std";
		dump_std = 1;
	}

	if (!interleaving_time) {
		/*by default use single fragment per dash segment*/
		if (dash_duration)
			interleaving_time = dash_duration;
		else if (!do_flat) {
			interleaving_time = DEFAULT_INTERLEAVING_IN_SEC;
		}
	}

	if (dump_std)
		outName = "std";

	if (dump_std==2) {
#ifdef WIN32
		if ( _setmode(_fileno(stdout), _O_BINARY) == -1 )
#else
		if ( freopen(NULL, "wb", stdout) == NULL)
#endif
		{
			fprintf(stderr, "Fatal error: cannot reopen stdout in binary mode.\n");
			return mp4box_cleanup(1);
		}
	}

#if !defined(GPAC_DISABLE_STREAMING) && !defined(GPAC_DISABLE_SENG)
	if (live_scene) {
		int ret = live_session(argc, argv);
		return mp4box_cleanup(ret);
	}
#endif

	GF_LOG_Level level = verbose ? GF_LOG_DEBUG : GF_LOG_INFO;
	gf_log_set_tool_level(GF_LOG_CONTAINER, level);
	gf_log_set_tool_level(GF_LOG_SCENE, level);
	gf_log_set_tool_level(GF_LOG_PARSER, level);
	gf_log_set_tool_level(GF_LOG_AUTHOR, level);
	gf_log_set_tool_level(GF_LOG_CODING, level);
	gf_log_set_tool_level(GF_LOG_DASH, level);
#ifdef GPAC_MEMORY_TRACKING
	if (mem_track)
		gf_log_set_tool_level(GF_LOG_MEMORY, level);
#endif

	e = gf_sys_set_args(argc, (const char **) argv);
	if (e) {
		fprintf(stderr, "Error assigning libgpac arguments: %s\n", gf_error_to_string(e) );
		return mp4box_cleanup(1);
	}

	if (raw_cat) {
		char chunk[4096];
		FILE *fin, *fout;
		s64 to_copy, done;
		fin = gf_fopen(raw_cat, "rb");
		if (!fin) return mp4box_cleanup(1);

		fout = gf_fopen(inName, "a+b");
		if (!fout) {
			gf_fclose(fin);
			return mp4box_cleanup(1);
		}
		gf_fseek(fin, 0, SEEK_END);
		to_copy = gf_ftell(fin);
		gf_fseek(fin, 0, SEEK_SET);
		done = 0;
		while (1) {
			u32 nb_bytes = (u32) fread(chunk, 1, 4096, fin);
			gf_fwrite(chunk, 1, nb_bytes, fout);
			done += nb_bytes;
			fprintf(stderr, "Appending file %s - %02.2f done\r", raw_cat, 100.0*done/to_copy);
			if (done >= to_copy) break;
		}
		gf_fclose(fin);
		gf_fclose(fout);
		return mp4box_cleanup(0);
	}
	if (compress_top_boxes) {
		if (size_top_box) {
			u64 top_size = do_size_top_boxes(inName, compress_top_boxes, size_top_box);
			fprintf(stdout, LLU"\n", top_size);
			return mp4box_cleanup(e ? 1 : 0);
		} else {
			e = do_compress_top_boxes(inName, outName, compress_top_boxes, comp_top_box_version, comp_lzma);
			return mp4box_cleanup(e ? 1 : 0);
		}
	}

	if (do_mpd_rip) {
		e = rip_mpd(inName, outName);
		return mp4box_cleanup(e ? 1 : 0);
	}

#ifndef GPAC_DISABLE_CORE_TOOLS
	if (do_wget != NULL) {
		e = gf_dm_wget(do_wget, inName, 0, 0, NULL);
		if (e != GF_OK) {
			fprintf(stderr, "Cannot retrieve %s: %s\n", do_wget, gf_error_to_string(e) );
			return mp4box_cleanup(1);
		}
		return mp4box_cleanup(0);
	}
#endif

	if (udp_dest) {
		GF_Socket *sock = gf_sk_new(GF_SOCK_TYPE_UDP);
		u16 port = 2345;
		char *sep = strrchr(udp_dest, ':');
		if (sep) {
			sep[0] = 0;
			port = atoi(sep+1);
		}
		e = gf_sk_bind( sock, "127.0.0.1", 0, udp_dest, port, 0);
		if (sep) sep[0] = ':';
		if (e) fprintf(stderr, "Failed to bind socket to %s: %s\n", udp_dest, gf_error_to_string(e) );
		else {
			e = gf_sk_send(sock, (u8 *) inName, (u32)strlen(inName));
			if (e) fprintf(stderr, "Failed to send datagram: %s\n", gf_error_to_string(e) );
		}
		gf_sk_del(sock);
		return 0;
	}

#ifndef GPAC_DISABLE_MPD
	if (do_mpd) {
		Bool remote = GF_FALSE;
		GF_MPD *mpd;
		char *mpd_base_url = NULL;
		if (!strnicmp(inName, "http://", 7) || !strnicmp(inName, "https://", 8)) {
#if !defined(GPAC_DISABLE_CORE_TOOLS)
			e = gf_dm_wget(inName, "tmp_main.m3u8", 0, 0, &mpd_base_url);
			if (e != GF_OK) {
				fprintf(stderr, "Cannot retrieve M3U8 (%s): %s\n", inName, gf_error_to_string(e));
				if (mpd_base_url) gf_free(mpd_base_url);
				return mp4box_cleanup(1);
			}
			remote = GF_TRUE;
#else
			gf_free(mpd_base_url);
			fprintf(stderr, "HTTP Downloader disabled in this build\n");
			return mp4box_cleanup(1);
#endif

			if (outName)
				strcpy(outfile, outName);
			else {
				const char *sep = gf_file_basename(inName);
				char *ext = gf_file_ext_start(sep);
				if (ext) ext[0] = 0;
				sprintf(outfile, "%s.mpd", sep);
				if (ext) ext[0] = '.';
			}
		} else {
			if (outName)
				strcpy(outfile, outName);
			else {
				char *dst = strdup(inName);
				char *ext = strstr(dst, ".m3u8");
				if (ext) ext[0] = 0;
				sprintf(outfile, "%s.mpd", dst);
				gf_free(dst);
			}
		}

		mpd = gf_mpd_new();
		if (!mpd) {
			e = GF_OUT_OF_MEM;
			fprintf(stderr, "[DASH] Error: MPD creation problem %s\n", gf_error_to_string(e));
			mp4box_cleanup(1);
		}
		FILE *f = gf_fopen(remote ? "tmp_main.m3u8" : inName, "r");
		u32 manif_type = 0;
		if (f) {
			char szDATA[1000];
			s32 read;
			szDATA[999]=0;
			read = (s32) fread(szDATA, 1, 999, f);
			if (read<0) read = 0;
			szDATA[read]=0;
			gf_fclose(f);
			if (strstr(szDATA, "SmoothStreamingMedia"))
				manif_type = 2;
			else if (strstr(szDATA, "#EXTM3U"))
				manif_type = 1;
		}

		if (manif_type==1) {
			e = gf_m3u8_to_mpd(remote ? "tmp_main.m3u8" : inName, mpd_base_url ? mpd_base_url : inName, outfile, 0, "video/mp2t", GF_TRUE, use_url_template, segment_timeline, NULL, mpd, GF_TRUE, GF_TRUE);
		} else if (manif_type==2) {
			e = gf_mpd_smooth_to_mpd(remote ? "tmp_main.m3u8" : inName, mpd, mpd_base_url ? mpd_base_url : inName);
		} else {
			e = GF_NOT_SUPPORTED;
		}
		if (!e)
			gf_mpd_write_file(mpd, outfile);

		if (mpd)
			gf_mpd_del(mpd);
		if (mpd_base_url)
			gf_free(mpd_base_url);

		if (remote) {
			gf_file_delete("tmp_main.m3u8");
		}
		if (e != GF_OK) {
			fprintf(stderr, "Error converting %s (%s) to MPD (%s): %s\n", (manif_type==1) ? "HLS" : "Smooth",  inName, outfile, gf_error_to_string(e));
			return mp4box_cleanup(1);
		} else {
			fprintf(stderr, "Done converting %s (%s) to MPD (%s)\n", (manif_type==1) ? "HLS" : "Smooth",  inName, outfile);
			return mp4box_cleanup(0);
		}
	}
#endif
	if (dash_duration && !nb_dash_inputs) {
		dash_inputs = set_dash_input(dash_inputs, inName, &nb_dash_inputs);
	}


	if (do_saf && !encode) {
		switch (get_file_type_by_ext(inName)) {
		case GF_FILE_TYPE_BT_WRL_X3DV:
		case GF_FILE_TYPE_XMT_X3D:
		case GF_FILE_TYPE_SVG:
			encode = GF_TRUE;
			break;
		case GF_FILE_TYPE_NOT_SUPPORTED:
		case GF_FILE_TYPE_ISO_MEDIA:
		case GF_FILE_TYPE_SWF:
		case GF_FILE_TYPE_LSR_SAF:
			break;
		}
	}

#ifndef GPAC_DISABLE_SCENE_DUMP
	if (dump_mode == GF_SM_DUMP_SVG) {
		if (strstr(inName, ".srt") || strstr(inName, ".ttxt")) import_subtitle = 2;
	}
#endif


	if (import_subtitle && !trackID) {
		/* We import the subtitle file,
		   i.e. we parse it and store the content as samples of a 3GPP Timed Text track in an ISO file,
		   possibly for later export (e.g. when converting SRT to TTXT, ...) */
#ifndef GPAC_DISABLE_MEDIA_IMPORT
		GF_MediaImporter import;
		/* Prepare the importer */
		file = gf_isom_open("ttxt_convert", GF_ISOM_OPEN_WRITE, NULL);
		if (timescale && file) gf_isom_set_timescale(file, timescale);

		memset(&import, 0, sizeof(GF_MediaImporter));
		import.dest = file;
		import.in_name = inName;
		/* Start the import */
		e = gf_media_import(&import);
		if (e) {
			fprintf(stderr, "Error importing %s: %s\n", inName, gf_error_to_string(e));
			gf_isom_delete(file);
			gf_file_delete("ttxt_convert");
			return mp4box_cleanup(1);
		}
		/* Prepare the export */
		strcpy(outfile, inName);
		if (strchr(outfile, '.')) {
			while (outfile[strlen(outfile)-1] != '.') outfile[strlen(outfile)-1] = 0;
			outfile[strlen(outfile)-1] = 0;
		}
#ifndef GPAC_DISABLE_ISOM_DUMP
		/* Start the export of the track #1, in the appropriate dump type, indicating it's a conversion */
		dump_isom_timed_text(file, gf_isom_get_track_id(file, 1),
							  dump_std ? NULL : (outName ? outName : outfile), outName ? GF_TRUE : GF_FALSE,
		                      GF_TRUE,
		                      (import_subtitle==2) ? GF_TEXTDUMPTYPE_SVG : (dump_srt ? GF_TEXTDUMPTYPE_SRT : GF_TEXTDUMPTYPE_TTXT));
#endif
		/* Clean the importer */
		gf_isom_delete(file);
		gf_file_delete("ttxt_convert");
		if (e) {
			fprintf(stderr, "Error converting %s: %s\n", inName, gf_error_to_string(e));
			return mp4box_cleanup(1);
		}
		return mp4box_cleanup(0);
#else
		fprintf(stderr, "Feature not supported\n");
		return mp4box_cleanup(1);
#endif
	}

#if !defined(GPAC_DISABLE_MEDIA_IMPORT) && !defined(GPAC_DISABLE_ISOM_WRITE)
	if (nb_add) {
		u32 ipass, nb_pass = 1;
		char *mux_args=NULL;
		GF_FilterSession *fs = NULL;

		GF_ISOOpenMode open_mode = GF_ISOM_OPEN_EDIT;
		if (force_new) {
			open_mode = (do_flat || (force_new==2)) ? GF_ISOM_OPEN_WRITE : GF_ISOM_WRITE_EDIT;
		} else {
			FILE *test = gf_fopen(inName, "rb");
			if (!test) {
				open_mode = (do_flat) ? GF_ISOM_OPEN_WRITE : GF_ISOM_WRITE_EDIT;
				if (!outName) outName = inName;
			} else {
				gf_fclose(test);
				if (! gf_isom_probe_file(inName) ) {
					open_mode = (do_flat) ? GF_ISOM_OPEN_WRITE : GF_ISOM_WRITE_EDIT;
					if (!outName) outName = inName;
				}
			}
		}

		open_edit = do_flat ? GF_FALSE : GF_TRUE;
		file = gf_isom_open(inName, open_mode, tmpdir);
		if (!file) {
			fprintf(stderr, "Cannot open destination file %s: %s\n", inName, gf_error_to_string(gf_isom_last_error(NULL)) );
			return mp4box_cleanup(1);
		}
		if (freeze_box_order)
			gf_isom_freeze_order(file);

		if (do_flat && interleaving_time) {
			char szSubArg[100];
			gf_isom_set_storage_mode(file, GF_ISOM_STORE_FASTSTART);
			do_flat = 2;
			nb_pass = 2;
			fs = gf_fs_new_defaults(0);
			if (!fs) {
				fprintf(stderr, "Error creating filter session\n");
				gf_isom_delete(file);
				return mp4box_cleanup(1);
			}

			//mux args
			gf_dynstrcat(&mux_args, "mp4mx:importer:store=fstart", ":");

			sprintf(szSubArg, "file=%p", file);
			gf_dynstrcat(&mux_args, szSubArg, ":");
			sprintf(szSubArg, "cdur=%g", interleaving_time);
			gf_dynstrcat(&mux_args, szSubArg, ":");
		}

		for (ipass=0; ipass<nb_pass; ipass++) {
			for (i=0; i<(u32) argc; i++) {
				char *src, *margs=NULL;
				if (strcmp(argv[i], "-add")) continue;
				src = argv[i+1];

				while (src) {
					char *sep = strchr(src, '+');
					if (sep) {
						sep[0] = 0;
					}

					e = import_file(file, src, import_flags, import_fps, agg_samples, fs, (fs && (ipass==0)) ? &margs : NULL);

					if (margs) {
						gf_dynstrcat(&mux_args, margs, ":");
						gf_free(margs);
					}

					if (sep) {
						sep[0] = '+';
						src = sep+1;
					} else {
						break;
					}
					if (e) {
						fprintf(stderr, "Error importing %s: %s\n", argv[i+1], gf_error_to_string(e));
						gf_isom_delete(file);
						if (fs)
							gf_fs_del(fs);
						return mp4box_cleanup(1);
					}
				}
				i++;
			}
			if ((nb_pass == 2) && !ipass) {
				GF_Filter *mux_filter = gf_fs_load_filter(fs, mux_args, NULL);
				gf_free(mux_args);
				if (!mux_filter) {
					fprintf(stderr, "Error loadin isobmff mux filter\n");
					gf_isom_delete(file);
					gf_fs_del(fs);
					return mp4box_cleanup(1);
				}

				e = gf_fs_run(fs);
				if (e==GF_EOS) e = GF_OK;

				if (!e) e = gf_fs_get_last_connect_error(fs);
				if (!e) e = gf_fs_get_last_process_error(fs);

				if (e) {
					fprintf(stderr, "Error importing sources: %s\n", gf_error_to_string(e));
					gf_isom_delete(file);
					gf_fs_del(fs);
					return mp4box_cleanup(1);
				}
			}
		}
		if (fs) {
			if (fs_dump_flags & 1) gf_fs_print_stats(fs);
			if (fs_dump_flags & 2) gf_fs_print_connections(fs);
			gf_fs_del(fs);
		}

		/*unless explicitly asked, remove all systems tracks*/
#ifndef GPAC_DISABLE_AV_PARSERS
		if (!keep_sys_tracks) remove_systems_tracks(file);
#endif
		needSave = GF_TRUE;
	}

	if (nb_cat) {
		if (!file) {
			u8 open_mode = GF_ISOM_OPEN_EDIT;
			if (force_new) {
				open_mode = (do_flat) ? GF_ISOM_OPEN_WRITE : GF_ISOM_WRITE_EDIT;
			} else {
				FILE *test = gf_fopen(inName, "rb");
				if (!test) {
					open_mode = (do_flat) ? GF_ISOM_OPEN_WRITE : GF_ISOM_WRITE_EDIT;
					if (!outName) outName = inName;
				}
				else gf_fclose(test);
			}

			open_edit = GF_TRUE;
			file = gf_isom_open(inName, open_mode, tmpdir);
			if (!file) {
				fprintf(stderr, "Cannot open destination file %s: %s\n", inName, gf_error_to_string(gf_isom_last_error(NULL)) );
				return mp4box_cleanup(1);
			}
			if (freeze_box_order)
				gf_isom_freeze_order(file);
		}
		for (i=0; i<(u32)argc; i++) {
			if (!strcmp(argv[i], "-cat") || !strcmp(argv[i], "-catx") || !strcmp(argv[i], "-catpl")) {
				e = cat_isomedia_file(file, argv[i+1], import_flags, import_fps, agg_samples, tmpdir, force_cat, align_cat, !strcmp(argv[i], "-catx") ? GF_TRUE : GF_FALSE, !strcmp(argv[i], "-catpl") ? GF_TRUE : GF_FALSE);
				if (e) {
					fprintf(stderr, "Error appending %s: %s\n", argv[i+1], gf_error_to_string(e));
					gf_isom_delete(file);
					return mp4box_cleanup(1);
				}
				i++;
			}
		}
#ifndef GPAC_DISABLE_AV_PARSERS
		/*unless explicitly asked, remove all systems tracks*/
		if (!keep_sys_tracks) remove_systems_tracks(file);
#endif

		needSave = GF_TRUE;
	}
#endif /*!GPAC_DISABLE_MEDIA_IMPORT && !GPAC_DISABLE_ISOM_WRITE*/

#if !defined(GPAC_DISABLE_ISOM_WRITE) && !defined(GPAC_DISABLE_SCENE_ENCODER) && !defined(GPAC_DISABLE_MEDIA_IMPORT)
	else if (chunk_mode) {
		if (!inName) {
			fprintf(stderr, "chunk encoding syntax: [-outctx outDump] -inctx inScene auFile\n");
			return mp4box_cleanup(1);
		}
		e = EncodeFileChunk(inName, outName ? outName : inName, input_ctx, output_ctx, tmpdir);
		if (e) {
			fprintf(stderr, "Error encoding chunk file %s\n", gf_error_to_string(e));
			return mp4box_cleanup(1);
		}
		goto exit;
	}
#endif // !defined(GPAC_DISABLE_ISOM_WRITE) && !defined(GPAC_DISABLE_SCENE_ENCODER) && !defined(GPAC_DISABLE_MEDIA_IMPORT)
	else if (encode) {
#if !defined(GPAC_DISABLE_ISOM_WRITE) && !defined(GPAC_DISABLE_SCENE_ENCODER) && !defined(GPAC_DISABLE_MEDIA_IMPORT)
		FILE *logs = NULL;
		if (do_log) {
			char alogfile[GF_MAX_PATH];
			strcpy(alogfile, inName);
			if (strchr(alogfile, '.')) {
				while (alogfile[strlen(alogfile)-1] != '.') alogfile[strlen(alogfile)-1] = 0;
				alogfile[strlen(alogfile)-1] = 0;
			}
			strcat(alogfile, "_enc.logs");
			logs = gf_fopen(alogfile, "wt");
		}
		strcpy(outfile, outName ? outName : inName);
		if (strchr(outfile, '.')) {
			while (outfile[strlen(outfile)-1] != '.') outfile[strlen(outfile)-1] = 0;
			outfile[strlen(outfile)-1] = 0;
		}
		strcat(outfile, ".mp4");
		file = gf_isom_open(outfile, GF_ISOM_WRITE_EDIT, tmpdir);
		smenc_opts.mediaSource = mediaSource ? mediaSource : outfile;
		e = EncodeFile(inName, file, &smenc_opts, logs);
		if (logs) gf_fclose(logs);
		if (e) goto err_exit;
		needSave = GF_TRUE;
		if (do_saf) {
			needSave = GF_FALSE;
			open_edit = GF_FALSE;
		}
#endif //!defined(GPAC_DISABLE_ISOM_WRITE) && !defined(GPAC_DISABLE_SCENE_ENCODER) && !defined(GPAC_DISABLE_MEDIA_IMPORT)
	}

#ifndef GPAC_DISABLE_ISOM_WRITE
	else if (pack_file) {
		char *fileName = gf_url_colon_suffix(pack_file);
		if (fileName && ((fileName - pack_file)==4)) {
			fileName[0] = 0;
			file = package_file(fileName + 1, pack_file, tmpdir, pack_wgt);
			fileName[0] = ':';
		} else {
			file = package_file(pack_file, NULL, tmpdir, pack_wgt);
			if (!file) {
				fprintf(stderr, "Failed to package file\n");
				return mp4box_cleanup(1);
			}
		}
		if (!outName) outName = inName;
		needSave = GF_TRUE;
		open_edit = GF_TRUE;
	}
#endif //GPAC_DISABLE_ISOM_WRITE

	if (dash_duration) {
		Bool del_file = GF_FALSE;
		char szMPD[GF_MAX_PATH], *sep;
		char szStateFile[GF_MAX_PATH];
		Bool dyn_state_file = GF_FALSE;
		u32 do_abort = 0;
		GF_DASHSegmenter *dasher=NULL;

		if (crypt) {
			fprintf(stderr, "MP4Box cannot crypt and DASH on the same pass. Please encrypt your content first.\n");
			return mp4box_cleanup(1);
		}

		strcpy(outfile, outName ? outName : gf_url_get_resource_name(inName) );
		sep = strrchr(outfile, '.');
		if (sep) sep[0] = 0;
		if (!outName) strcat(outfile, "_dash");
		strcpy(szMPD, outfile);
		if (outName && sep) {
			sep[0] = '.';
			strcat(szMPD, sep);
		} else {
			strcat(szMPD, ".mpd");
		}
		
		if ((dash_subduration>0) && (dash_duration > dash_subduration)) {
			fprintf(stderr, "Warning: -subdur parameter (%g s) should be greater than segment duration (%g s), using segment duration instead\n", dash_subduration, dash_duration);
			dash_subduration = dash_duration;
		}

		if (dash_mode && dash_live)
			fprintf(stderr, "Live DASH-ing - press 'q' to quit, 's' to save context and quit\n");

		if (!dash_ctx_file && dash_live) {
			u32 r1;
			u64 add = (u64) (intptr_t) &dasher;
			add ^= gf_net_get_utc();
			r1 = (u32) add ^ (u32) (add/0xFFFFFFFF);
			r1 ^= gf_rand();
 			sprintf(szStateFile, "%s/dasher_%X.xml", gf_get_default_cache_directory(), r1 );
			dash_ctx_file = szStateFile;
			dyn_state_file = GF_TRUE;
		} else if (dash_ctx_file) {
			if (force_new)
				gf_file_delete(dash_ctx_file);
		}

		if (dash_profile==GF_DASH_PROFILE_AUTO)
			dash_profile = dash_mode ? GF_DASH_PROFILE_LIVE : GF_DASH_PROFILE_FULL;

		if (!dash_mode) {
			time_shift_depth = 0;
			mpd_update_time = 0;
		} else if ((dash_profile>=GF_DASH_PROFILE_MAIN) && !use_url_template && !mpd_update_time) {
			/*use a default MPD update of dash_duration sec*/
			mpd_update_time = (Double) (dash_subduration ? dash_subduration : dash_duration);
			fprintf(stderr, "Using default MPD refresh of %g seconds\n", mpd_update_time);
		}

		if (file && needSave) {
			gf_isom_close(file);
			file = NULL;
			del_file = GF_TRUE;
		}

		/*setup dash*/
		dasher = gf_dasher_new(szMPD, dash_profile, tmpdir, dash_scale, dash_ctx_file);
		if (!dasher) {
			return mp4box_cleanup(1);
		}
		e = gf_dasher_set_info(dasher, dash_title, cprt, dash_more_info, dash_source, NULL);
		if (e) {
			fprintf(stderr, "DASH Error: %s\n", gf_error_to_string(e));
			return mp4box_cleanup(1);
		}

		gf_dasher_set_start_date(dasher, dash_start_date);
		gf_dasher_set_location(dasher, dash_source);
		for (i=0; i < nb_mpd_base_urls; i++) {
			e = gf_dasher_add_base_url(dasher, mpd_base_urls[i]);
			if (e) {
				fprintf(stderr, "DASH Error: %s\n", gf_error_to_string(e));
				return mp4box_cleanup(1);
			}
		}

		if (segment_timeline && !use_url_template) {
			fprintf(stderr, "DASH Warning: using -segment-timeline with no -url-template. Forcing URL template.\n");
			use_url_template = GF_TRUE;
		}

		e = gf_dasher_enable_url_template(dasher, (Bool) use_url_template, seg_name, seg_ext, init_seg_ext);
		if (!e) e = gf_dasher_enable_segment_timeline(dasher, segment_timeline);
		if (!e) e = gf_dasher_enable_single_segment(dasher, single_segment);
		if (!e) e = gf_dasher_enable_single_file(dasher, single_file);
		if (!e) e = gf_dasher_set_switch_mode(dasher, bitstream_switching_mode);
		if (!e) e = gf_dasher_set_durations(dasher, dash_duration, interleaving_time, dash_subduration);
		if (!e) e = gf_dasher_enable_rap_splitting(dasher, seg_at_rap, frag_at_rap);
		if (!e) e = gf_dasher_set_segment_marker(dasher, segment_marker);
		if (!e) e = gf_dasher_enable_sidx(dasher, (subsegs_per_sidx>=0) ? 1 : 0, (u32) subsegs_per_sidx, daisy_chain_sidx, use_ssix);
		if (!e) e = gf_dasher_set_dynamic_mode(dasher, dash_mode, mpd_update_time, time_shift_depth, mpd_live_duration);
		if (!e) e = gf_dasher_set_min_buffer(dasher, min_buffer);
		if (!e) e = gf_dasher_set_ast_offset(dasher, ast_offset_ms);
		if (!e) e = gf_dasher_enable_memory_fragmenting(dasher, memory_frags);
		if (!e) e = gf_dasher_set_initial_isobmf(dasher, initial_moof_sn, initial_tfdt);
		if (!e) e = gf_dasher_configure_isobmf_default(dasher, no_fragments_defaults, pssh_mode, samplegroups_in_traf, single_traf_per_moof, tfdt_per_traf, mvex_after_traks);
		if (!e) e = gf_dasher_enable_utc_ref(dasher, insert_utc);
		if (!e) e = gf_dasher_enable_real_time(dasher, frag_real_time);
		if (!e) e = gf_dasher_set_content_protection_location_mode(dasher, cp_location_mode);
		if (!e) e = gf_dasher_set_profile_extension(dasher, dash_profile_extension);
		if (!e) e = gf_dasher_enable_cached_inputs(dasher, no_cache);
		if (!e) e = gf_dasher_enable_loop_inputs(dasher, ! no_loop);
		if (!e) e = gf_dasher_set_split_mode(dasher, dash_split_mode);
		if (!e) e = gf_dasher_set_hls_clock(dasher, hls_clock);
		if (!e && dash_cues) e = gf_dasher_set_cues(dasher, dash_cues, strict_cues);
<<<<<<< HEAD
		if (!e && fs_dump_flags) e = gf_dasher_print_session_info(dasher, fs_dump_flags);
=======
		if (!e) e = gf_dasher_set_isobmff_options(dasher, mvex_after_traks, sdtp_in_traf);
>>>>>>> 4a431304

		for (i=0; i < nb_dash_inputs; i++) {
			if (!e) e = gf_dasher_add_input(dasher, &dash_inputs[i]);
		}
		if (e) {
			fprintf(stderr, "DASH Setup Error: %s\n", gf_error_to_string(e));
			return mp4box_cleanup(1);
		}

		dash_cumulated_time=0;

		while (1) {
			if (run_for && (dash_cumulated_time >= run_for)) {
				fprintf(stderr, "Done running, computing static MPD\n");
				do_abort = 3;
			}

			dash_prev_time=gf_sys_clock();
			if (do_abort>=2) {
				e = gf_dasher_set_dynamic_mode(dasher, GF_DASH_DYNAMIC_LAST, 0, time_shift_depth, mpd_live_duration);
			}

			if (!e) e = gf_dasher_process(dasher);
			if (!dash_live && (e==GF_EOS) ) {
				fprintf(stderr, "Nothing to dash, too early ...\n");
				e = GF_OK;
			}

			if (do_abort)
				break;

			//this happens when reading file while writing them (local playback of the live session ...)
			if (dash_live && (e==GF_IO_ERR) ) {
				fprintf(stderr, "Error dashing file (%s) but continuing ...\n", gf_error_to_string(e) );
				e = GF_OK;
			}

			if (e) break;

			if (dash_live) {
				u64 ms_in_session=0;
				u32 slept = gf_sys_clock();
				u32 sleep_for = gf_dasher_next_update_time(dasher, &ms_in_session);
				fprintf(stderr, "Next generation scheduled in %u ms (DASH time "LLU" ms)\r", sleep_for, ms_in_session);
				if (ms_in_session>=run_for) {
					dash_cumulated_time = 1+run_for;
					continue;
				}

				while (1) {
					if (gf_prompt_has_input()) {
						char c = (char) gf_prompt_get_char();
						if (c=='X') {
							do_abort = 1;
							break;
						}
						if (c=='q') {
							do_abort = 2;
							break;
						}
						if (c=='s') {
							do_abort = 3;
							break;
						}
					}

					if (dash_mode == GF_DASH_DYNAMIC_DEBUG) {
						break;
					}
					if (!sleep_for) break;

					gf_sleep(sleep_for/10);
					sleep_for = gf_dasher_next_update_time(dasher, NULL);
					if (sleep_for<=1) {
						dash_now_time=gf_sys_clock();
						dash_cumulated_time+=(dash_now_time-dash_prev_time);
						fprintf(stderr, "Slept for %d ms before generation, dash cumulated time %d\n", dash_now_time - slept, dash_cumulated_time);
						break;
					}
				}
			} else {
				break;
			}
		}

		gf_dasher_del(dasher);

		if (!run_for && dash_ctx_file && (do_abort==3) && (dyn_state_file) && !gf_sys_is_test_mode() ) {
			char szName[1024];
			fprintf(stderr, "Enter file name to save dash context:\n");
			if (scanf("%1023s", szName) == 1) {
				gf_file_move(dash_ctx_file, szName);
			}
		}
		if (e) fprintf(stderr, "Error DASHing file: %s\n", gf_error_to_string(e));
		if (file) gf_isom_delete(file);
		if (del_file)
			gf_file_delete(inName);

		if (e) return mp4box_cleanup(1);
		goto exit;
	}

	else if (!file && !do_hash
#ifndef GPAC_DISABLE_MEDIA_EXPORT
	         && !(track_dump_type & GF_EXPORT_AVI_NATIVE)
#endif
	        ) {
		FILE *st = gf_fopen(inName, "rb");
		Bool file_exists = 0;
		GF_ISOOpenMode omode;
		if (st) {
			file_exists = 1;
			gf_fclose(st);
		}
		switch (get_file_type_by_ext(inName)) {
		case 1:
			omode =  (u8) (force_new ? GF_ISOM_WRITE_EDIT : (open_edit ? GF_ISOM_OPEN_EDIT : ( ((dump_isom>0) || print_info) ? GF_ISOM_OPEN_READ_DUMP : GF_ISOM_OPEN_READ) ) );

			if (crypt) {
				if (crypt==1)
					omode = GF_ISOM_OPEN_CAT_FRAGMENTS;
				if (use_init_seg)
					file = gf_isom_open(use_init_seg, GF_ISOM_OPEN_READ, tmpdir);
			}
			if (!crypt && use_init_seg) {
				file = gf_isom_open(use_init_seg, GF_ISOM_OPEN_READ_DUMP, tmpdir);
				if (file) {
					e = gf_isom_open_segment(file, inName, 0, 0, 0);
					if (e) {
						fprintf(stderr, "Error opening segment %s: %s\n", inName, gf_error_to_string(e) );
						gf_isom_delete(file);
						file = NULL;
					}
				}
			}
			if (!file)
				file = gf_isom_open(inName, omode, tmpdir);

			if (!file && (gf_isom_last_error(NULL) == GF_ISOM_INCOMPLETE_FILE) && !open_edit) {
				u64 missing_bytes;
				e = gf_isom_open_progressive(inName, 0, 0, GF_FALSE, &file, &missing_bytes);
				fprintf(stderr, "Truncated file - missing "LLD" bytes\n", missing_bytes);
			}

			if (!file) {
				if (open_edit && nb_meta_act) {
					file = gf_isom_open(inName, GF_ISOM_WRITE_EDIT, tmpdir);
					if (!outName && file) outName = inName;
				}

				if (!file) {
					fprintf(stderr, "Error opening file %s: %s\n", inName, gf_error_to_string(gf_isom_last_error(NULL)));
					return mp4box_cleanup(1);
				}
			}
			if (freeze_box_order)
				gf_isom_freeze_order(file);
			break;
		/*allowed for bt<->xmt*/
		case 2:
		case 3:
		/*allowed for svg->lsr**/
		case 4:
		/*allowed for swf->bt, swf->xmt, swf->svg*/
		case 5:
			break;
		/*used for .saf / .lsr dump*/
		case 6:
#ifndef GPAC_DISABLE_SCENE_DUMP
			if ((dump_mode==GF_SM_DUMP_LASER) || (dump_mode==GF_SM_DUMP_SVG)) {
				break;
			}
#endif

		default:
			if (!open_edit && file_exists && !gf_isom_probe_file(inName) && track_dump_type) {
			}
#ifndef GPAC_DISABLE_ISOM_WRITE
			else if (!open_edit && file_exists /* && !gf_isom_probe_file(inName) */
#ifndef GPAC_DISABLE_SCENE_DUMP
			         && dump_mode == GF_SM_DUMP_NONE
#endif //GPAC_DISABLE_SCENE_DUMP
			        ) {
				/*************************************************************************************************/
#ifndef GPAC_DISABLE_MEDIA_IMPORT
				if(dvbhdemux)
				{
					GF_MediaImporter import;
					file = gf_isom_open("ttxt_convert", GF_ISOM_OPEN_WRITE, NULL);
					memset(&import, 0, sizeof(GF_MediaImporter));
					import.dest = file;
					import.in_name = inName;
					import.flags = GF_IMPORT_MPE_DEMUX;
					e = gf_media_import(&import);
					if (e) {
						fprintf(stderr, "Error importing %s: %s\n", inName, gf_error_to_string(e));
						gf_isom_delete(file);
						gf_file_delete("ttxt_convert");
						return mp4box_cleanup(1);
					}
				}
#endif /*GPAC_DISABLE_MEDIA_IMPORT*/

				if (dump_m2ts) {
#ifndef GPAC_DISABLE_MPEG2TS
					dump_mpeg2_ts(inName, pes_dump, program_number);
#endif
				} else if (dump_timestamps) {
#ifndef GPAC_DISABLE_MPEG2TS
					dump_mpeg2_ts(inName, pes_dump, program_number);
#endif
#ifndef GPAC_DISABLE_CORE_TOOLS
				} else if (do_bin_xml) {
					xml_bs_to_bin(inName, outName, dump_std);
#endif
				} else if (do_hash) {
					hash_file(inName, dump_std);
				} else if (print_info) {
#ifndef GPAC_DISABLE_MEDIA_IMPORT
					convert_file_info(inName, info_track_id);
#endif
				} else {
					fprintf(stderr, "Input %s is not an MP4 file, operation not allowed\n", inName);
					e = GF_NOT_SUPPORTED;
					return mp4box_cleanup(1);
				}
				goto exit;
			}
#endif /*GPAC_DISABLE_ISOM_WRITE*/
			else if (open_edit) {
				file = gf_isom_open(inName, GF_ISOM_WRITE_EDIT, tmpdir);
				if (!outName && file) outName = inName;
			} else if (!file_exists) {
				fprintf(stderr, "Error creating file %s: %s\n", inName, gf_error_to_string(GF_URL_ERROR));
				return mp4box_cleanup(1);
			} else {
				fprintf(stderr, "Cannot open %s - extension not supported\n", inName);
				return mp4box_cleanup(1);
			}
		}
	}

	if (high_dynamc_range_filename) {
		e = parse_high_dynamc_range_xml_desc(file, high_dynamc_range_filename);
		if (e) goto err_exit;
	}

	if (file && keep_utc && open_edit) {
		gf_isom_keep_utc_times(file, 1);
	}

	strcpy(outfile, outName ? outName : inName);
	{

		char *szExt = gf_file_ext_start(outfile);

		if (szExt)
		{
			/*turn on 3GP saving*/
			if (!stricmp(szExt, ".3gp") || !stricmp(szExt, ".3gpp") || !stricmp(szExt, ".3g2"))
				conv_type = GF_ISOM_CONV_TYPE_3GPP;
			else if (!stricmp(szExt, ".m4a") || !stricmp(szExt, ".m4v"))
				conv_type = GF_ISOM_CONV_TYPE_IPOD;
			else if (!stricmp(szExt, ".psp"))
				conv_type = GF_ISOM_CONV_TYPE_PSP;
			else if (!stricmp(szExt, ".mov"))
				conv_type = GF_ISOM_CONV_TYPE_MOV;

			//remove extension from outfile
			*szExt = 0;
		}
	}

#ifndef GPAC_DISABLE_MEDIA_EXPORT
	if (track_dump_type & GF_EXPORT_AVI_NATIVE) {
		char szFile[GF_MAX_PATH+24];
		GF_MediaExporter mdump;
		memset(&mdump, 0, sizeof(mdump));
		mdump.in_name = inName;
		mdump.flags = GF_EXPORT_AVI_NATIVE;
		mdump.trackID = trackID;
		if (dump_std) {
			mdump.out_name = "std";
		} else if (outName) {
			mdump.out_name = outName;
		} else if (trackID>2) {
			sprintf(szFile, "%s_audio%d", outfile, trackID-1);
			mdump.out_name = szFile;
		} else {
			sprintf(szFile, "%s_%s", outfile, (trackID==1) ? "video" : "audio");
			mdump.out_name = szFile;
		}

		mdump.print_stats_graph = fs_dump_flags;
		e = gf_media_export(&mdump);
		if (e) goto err_exit;
		goto exit;
	}
	if (!open_edit  && track_dump_type && !gf_isom_probe_file(inName)) {
		GF_MediaExporter mdump;
		char szFile[GF_MAX_PATH+24];
		for (i=0; i<nb_track_act; i++) {
			TrackAction *tka = &tracks[i];
			if (tka->act_type != TRAC_ACTION_RAW_EXTRACT) continue;
			memset(&mdump, 0, sizeof(mdump));
			mdump.in_name = inName;
			mdump.flags = tka->dump_type;
			mdump.trackID = tka->trackID;
			mdump.sample_num = tka->sample_num;
			if (outName) {
				mdump.out_name = outName;
				mdump.flags |= GF_EXPORT_MERGE;
			} else if (nb_track_act>1) {
				sprintf(szFile, "%s_track%d", outfile, mdump.trackID);
				mdump.out_name = szFile;
			} else {
				mdump.out_name = outfile;
			}
			mdump.print_stats_graph = fs_dump_flags;
			e = gf_media_export(&mdump);
			if (e) goto err_exit;
		}
		goto exit;
	}

#endif /*GPAC_DISABLE_MEDIA_EXPORT*/

#ifndef GPAC_DISABLE_SCENE_DUMP
	if (dump_mode != GF_SM_DUMP_NONE) {
		e = dump_isom_scene(inName, dump_std ? NULL : (outName ? outName : outfile), outName ? GF_TRUE : GF_FALSE, dump_mode, do_log);
		if (e) goto err_exit;
	}
#endif

#ifndef GPAC_DISABLE_SCENE_STATS
	if (stat_level) dump_isom_scene_stats(inName, dump_std ? NULL : (outName ? outName : outfile), outName ? GF_TRUE : GF_FALSE, stat_level);
#endif

#ifndef GPAC_DISABLE_ISOM_HINTING
	if (!HintIt && print_sdp) dump_isom_sdp(file, dump_std ? NULL : (outName ? outName : outfile), outName ? GF_TRUE : GF_FALSE);
#endif
	if (get_nb_tracks) {
		fprintf(stdout, "%d\n", gf_isom_get_track_count(file));
	}
	if (print_info) {
		if (!file) {
			fprintf(stderr, "Cannot print info on a non ISOM file (%s)\n", inName);
		} else {
			if (info_track_id) DumpTrackInfo(file, info_track_id, 1, (print_info==2) ? GF_TRUE : GF_FALSE);
			else DumpMovieInfo(file);
		}
	}
#ifndef GPAC_DISABLE_ISOM_DUMP
	if (dump_isom) {
		e = dump_isom_xml(file, dump_std ? NULL : (outName ? outName : outfile), outName ? GF_TRUE : GF_FALSE, (dump_isom==2) ? GF_TRUE : GF_FALSE, merge_vtt_cues, use_init_seg ? GF_TRUE : GF_FALSE);
		if (e) goto err_exit;
	}
	if (dump_cr) dump_isom_ismacryp(file, dump_std ? NULL : (outName ? outName : outfile), outName ? GF_TRUE : GF_FALSE);
	if ((dump_ttxt || dump_srt) && trackID) {

		if (trackID == (u32)-1) {
			for (j=0; j<gf_isom_get_track_count(file); j++) {
				trackID = gf_isom_get_track_id(file, j+1);
				dump_isom_timed_text(file, trackID, dump_std ? NULL : (outName ? outName : outfile), outName ? GF_TRUE : GF_FALSE,
									GF_FALSE, dump_srt ? GF_TEXTDUMPTYPE_SRT : GF_TEXTDUMPTYPE_TTXT);
			}

		}
		else {
			dump_isom_timed_text(file, trackID, dump_std ? NULL : (outName ? outName : outfile), outName ? GF_TRUE : GF_FALSE,
								GF_FALSE, dump_srt ? GF_TEXTDUMPTYPE_SRT : GF_TEXTDUMPTYPE_TTXT);
		}
	}

#ifndef GPAC_DISABLE_ISOM_HINTING
	if (dump_rtp) dump_isom_rtp(file, dump_std ? NULL : (outName ? outName : outfile), outName ? GF_TRUE : GF_FALSE);
#endif

#endif

	if (dump_timestamps) dump_isom_timestamps(file, dump_std ? NULL : (outName ? outName : outfile), outName ? GF_TRUE : GF_FALSE, dump_timestamps);
	if (dump_nal) dump_isom_nal(file, dump_nal, dump_std ? NULL : (outName ? outName : outfile), outName ? GF_TRUE : GF_FALSE, dump_nal_crc);
	if (dump_saps) dump_isom_saps(file, dump_saps, dump_saps_mode, dump_std ? NULL : (outName ? outName : outfile), outName ? GF_TRUE : GF_FALSE);

	if (do_hash) {
		e = hash_file(inName, dump_std);
		if (e) goto err_exit;
	}
#ifndef GPAC_DISABLE_CORE_TOOLS
	if (do_bin_xml) {
		e = xml_bs_to_bin(inName, outName, dump_std);
		if (e) goto err_exit;
	}
#endif

	if (dump_cart) dump_isom_cover_art(file, dump_std ? NULL : (outName ? outName : outfile), outName ? GF_TRUE : GF_FALSE);
	if (dump_chap) dump_isom_chapters(file, dump_std ? NULL : (outName ? outName : outfile), outName ? GF_TRUE : GF_FALSE,(dump_chap==2) ? 1 : 0);
	if (dump_udta_type) dump_isom_udta(file, dump_std ? NULL : (outName ? outName : outfile), outName ? GF_TRUE : GF_FALSE, dump_udta_type, dump_udta_track);

	if (dump_iod) {
		GF_InitialObjectDescriptor *iod = (GF_InitialObjectDescriptor *)gf_isom_get_root_od(file);
		if (!iod) {
			fprintf(stderr, "File %s has no IOD", inName);
		} else {
			char szName[GF_MAX_PATH+10];
			FILE *iodf;
			GF_BitStream *bs = NULL;

			sprintf(szName, "%s.iod", outfile);
			iodf = gf_fopen(szName, "wb");
			if (!iodf) {
				fprintf(stderr, "Cannot open destination %s\n", szName);
			} else {
				u8 *desc;
				u32 size;
				bs = gf_bs_from_file(iodf, GF_BITSTREAM_WRITE);
				if (gf_odf_desc_write((GF_Descriptor *)iod, &desc, &size)==GF_OK) {
					gf_fwrite(desc, 1, size, iodf);
					gf_free(desc);
				} else {
					fprintf(stderr, "Error writing IOD %s\n", szName);
				}
				gf_fclose(iodf);
			}
			gf_free(bs);
			gf_odf_desc_del((GF_Descriptor*)iod);
		}
	}

#if !defined(GPAC_DISABLE_ISOM_WRITE) && !defined(GPAC_DISABLE_MEDIA_IMPORT)
	if (split_duration || split_size) {
		split_isomedia_file(file, split_duration, split_size, inName, interleaving_time, split_start, adjust_split_end, outName, tmpdir, seg_at_rap);
		/*never save file when splitting is desired*/
		open_edit = GF_FALSE;
		needSave = GF_FALSE;
	}
#endif // !defined(GPAC_DISABLE_ISOM_WRITE) && !defined(GPAC_DISABLE_MEDIA_IMPORT)

#ifndef GPAC_DISABLE_MEDIA_EXPORT
	if (track_dump_type) {
		char szFile[GF_MAX_PATH+24];
		GF_MediaExporter mdump;
		for (i=0; i<nb_track_act; i++) {
			TrackAction *tka = &tracks[i];
			if (tka->act_type != TRAC_ACTION_RAW_EXTRACT) continue;
			memset(&mdump, 0, sizeof(mdump));
			mdump.file = file;
			mdump.flags = tka->dump_type;
			mdump.trackID = tka->trackID;
			mdump.sample_num = tka->sample_num;
			if (tka->out_name) {
				mdump.out_name = tka->out_name;
			} else if (outName) {
				mdump.out_name = outName;
				mdump.flags |= GF_EXPORT_MERGE;
				/*don't infer extension on user-given filename*/
				mdump.flags |= GF_EXPORT_NO_FILE_EXT;
			} else if (mdump.trackID) {
				sprintf(szFile, "%s_track%d", outfile, mdump.trackID);
				mdump.out_name = szFile;
			} else {
				sprintf(szFile, "%s_export", outfile);
				mdump.out_name = szFile;
			}
			if (tka->trackID==(u32) -1) {
				for (j=0; j<gf_isom_get_track_count(file); j++) {
					mdump.trackID = gf_isom_get_track_id(file, j+1);
					sprintf(szFile, "%s_track%d", outfile, mdump.trackID);
					mdump.out_name = szFile;
					mdump.print_stats_graph = fs_dump_flags;
					e = gf_media_export(&mdump);
					if (e) goto err_exit;
				}
			} else {
				mdump.print_stats_graph = fs_dump_flags;
				e = gf_media_export(&mdump);
				if (e) goto err_exit;
			}
		}
	} else if (do_saf) {
		GF_MediaExporter mdump;
		memset(&mdump, 0, sizeof(mdump));
		mdump.file = file;
		mdump.flags = GF_EXPORT_SAF;
		mdump.out_name = outfile;
		mdump.print_stats_graph = fs_dump_flags;
		e = gf_media_export(&mdump);
		if (e) goto err_exit;
	}
#endif

	for (i=0; i<nb_meta_act; i++) {
		u32 tk = 0;
#ifndef GPAC_DISABLE_ISOM_WRITE
		Bool self_ref;
#endif
		MetaAction *meta = &metas[i];

		if (meta->trackID) tk = gf_isom_get_track_by_id(file, meta->trackID);

		switch (meta->act_type) {
#ifndef GPAC_DISABLE_ISOM_WRITE
		case META_ACTION_SET_TYPE:
			/*note: we don't handle file brand modification, this is an author stuff and cannot be guessed from meta type*/
			e = gf_isom_set_meta_type(file, meta->root_meta, tk, meta->meta_4cc);
			gf_isom_modify_alternate_brand(file, GF_ISOM_BRAND_ISO2, GF_TRUE);
			needSave = GF_TRUE;
			break;
		case META_ACTION_ADD_ITEM:
			self_ref = !stricmp(meta->szPath, "NULL") || !stricmp(meta->szPath, "this") || !stricmp(meta->szPath, "self");
			e = gf_isom_add_meta_item(file, meta->root_meta, tk, self_ref, self_ref ? NULL : meta->szPath,
			                          meta->szName,
			                          meta->item_id,
									  meta->item_type,
			                          meta->mime_type,
			                          meta->enc_type,
			                          meta->use_dref ? meta->szPath : NULL,  NULL,
			                          meta->image_props);
			if (meta->ref_type) {
				e = gf_isom_meta_add_item_ref(file, meta->root_meta, tk, meta->item_id, meta->ref_item_id, meta->ref_type, NULL);
			}
			needSave = GF_TRUE;
			break;
		case META_ACTION_ADD_IMAGE_ITEM:
		{
			u32 old_tk_count = gf_isom_get_track_count(file);
			GF_Fraction _frac = {0,0};
			e = import_file(file, meta->szPath, 0, _frac, 0, NULL, NULL);
			if (e == GF_OK) {
				u32 meta_type = gf_isom_get_meta_type(file, meta->root_meta, tk);
				if (!meta_type) {
					e = gf_isom_set_meta_type(file, meta->root_meta, tk, GF_META_ITEM_TYPE_PICT);
				} else {
					if (meta_type != GF_META_ITEM_TYPE_PICT) {
						GF_LOG(GF_LOG_ERROR, GF_LOG_CONTAINER, ("Warning: file already has a root 'meta' box of type %s\n", gf_4cc_to_str(meta_type)));
						e = GF_BAD_PARAM;
					}
				}
				if (e == GF_OK) {
					if (!meta->item_id) {
						e = gf_isom_meta_get_next_item_id(file, meta->root_meta, tk, &meta->item_id);
					}
					if (e == GF_OK) {
						e = gf_isom_iff_create_image_item_from_track(file, meta->root_meta, tk, 1,
								meta->szName,
								meta->item_id,
								meta->image_props, NULL);
						if (e == GF_OK && meta->primary) {
							e = gf_isom_set_meta_primary_item(file, meta->root_meta, tk, meta->item_id);
						}
						if (e == GF_OK && meta->ref_type) {
							e = gf_isom_meta_add_item_ref(file, meta->root_meta, tk, meta->item_id, meta->ref_item_id, meta->ref_type, NULL);
						}
					}
				}
			}
			gf_isom_remove_track(file, old_tk_count+1);
			needSave = GF_TRUE;
		}
			break;
		case META_ACTION_REM_ITEM:
			e = gf_isom_remove_meta_item(file, meta->root_meta, tk, meta->item_id);
			needSave = GF_TRUE;
			break;
		case META_ACTION_SET_PRIMARY_ITEM:
			e = gf_isom_set_meta_primary_item(file, meta->root_meta, tk, meta->item_id);
			needSave = GF_TRUE;
			break;
		case META_ACTION_SET_XML:
		case META_ACTION_SET_BINARY_XML:
			e = gf_isom_set_meta_xml(file, meta->root_meta, tk, meta->szPath, (meta->act_type==META_ACTION_SET_BINARY_XML) ? 1 : 0);
			needSave = GF_TRUE;
			break;
		case META_ACTION_REM_XML:
			if (gf_isom_get_meta_item_count(file, meta->root_meta, tk)) {
				e = gf_isom_remove_meta_xml(file, meta->root_meta, tk);
				needSave = GF_TRUE;
			} else {
				fprintf(stderr, "No meta box in input file\n");
			}
			break;
		case META_ACTION_DUMP_ITEM:
			if (gf_isom_get_meta_item_count(file, meta->root_meta, tk)) {
				e = gf_isom_extract_meta_item(file, meta->root_meta, tk, meta->item_id, strlen(meta->szPath) ? meta->szPath : NULL);
			} else {
				fprintf(stderr, "No meta box in input file\n");
			}
			break;
#endif // GPAC_DISABLE_ISOM_WRITE

		case META_ACTION_DUMP_XML:
			if (gf_isom_has_meta_xml(file, meta->root_meta, tk)) {
				e = gf_isom_extract_meta_xml(file, meta->root_meta, tk, meta->szPath, NULL);
			} else {
				fprintf(stderr, "No meta box in input file\n");
			}
			break;
		default:
			break;
		}
		if (meta->image_props) {
			gf_free(meta->image_props);
			meta->image_props = NULL;
		}
		if (e) goto err_exit;
	}
	if (!open_edit && !needSave) {
		if (file) gf_isom_delete(file);
		goto exit;
	}


#ifndef GPAC_DISABLE_ISOM_WRITE
	if (clean_groups) {
		e = gf_isom_reset_switch_parameters(file);
		if (e) goto err_exit;
		needSave = GF_TRUE;
	}

	for (i=0; i<nb_tsel_acts; i++) {
		switch (tsel_acts[i].act_type) {
		case TSEL_ACTION_SET_PARAM:
			e = gf_isom_set_track_switch_parameter(file,
			                                       gf_isom_get_track_by_id(file, tsel_acts[i].trackID),
			                                       tsel_acts[i].refTrackID ? gf_isom_get_track_by_id(file, tsel_acts[i].refTrackID) : 0,
			                                       tsel_acts[i].is_switchGroup ? 1 : 0,
			                                       &tsel_acts[i].switchGroupID,
			                                       tsel_acts[i].criteria, tsel_acts[i].nb_criteria);
			if (e == GF_BAD_PARAM) {
				u32 alternateGroupID, nb_groups;
				gf_isom_get_track_switch_group_count(file, gf_isom_get_track_by_id(file, tsel_acts[i].trackID), &alternateGroupID, &nb_groups);
				if (alternateGroupID)
					fprintf(stderr, "Hint: for adding more tracks to group, using: -group-add -refTrack=ID1:[criteria:]trackID=ID2\n");
				else
					fprintf(stderr, "Hint: for creates a new grouping information, using -group-add -trackID=ID1:[criteria:]trackID=ID2\n");
			}
			if (e) goto err_exit;
			needSave = GF_TRUE;
			break;
		case TSEL_ACTION_REMOVE_TSEL:
			e = gf_isom_reset_track_switch_parameter(file, gf_isom_get_track_by_id(file, tsel_acts[i].trackID), 0);
			if (e) goto err_exit;
			needSave = GF_TRUE;
			break;
		case TSEL_ACTION_REMOVE_ALL_TSEL_IN_GROUP:
			e = gf_isom_reset_track_switch_parameter(file, gf_isom_get_track_by_id(file, tsel_acts[i].trackID), 1);
			if (e) goto err_exit;
			needSave = GF_TRUE;
			break;
		default:
			break;
		}
	}

	if (remove_sys_tracks) {
#ifndef GPAC_DISABLE_AV_PARSERS
		remove_systems_tracks(file);
#endif
		needSave = GF_TRUE;
		if (conv_type < GF_ISOM_CONV_TYPE_ISMA_EX) conv_type = 0;
	}
	if (remove_root_od) {
		gf_isom_remove_root_od(file);
		needSave = GF_TRUE;
	}
#ifndef GPAC_DISABLE_ISOM_HINTING
	if (remove_hint) {
		for (i=0; i<gf_isom_get_track_count(file); i++) {
			if (gf_isom_get_media_type(file, i+1) == GF_ISOM_MEDIA_HINT) {
				fprintf(stderr, "Removing hint track ID %d\n", gf_isom_get_track_id(file, i+1));
				gf_isom_remove_track(file, i+1);
				i--;
			}
		}
		gf_isom_sdp_clean(file);
		needSave = GF_TRUE;
	}
#endif // GPAC_DISABLE_ISOM_HINTING

	if (timescale && (timescale != gf_isom_get_timescale(file))) {
		gf_isom_set_timescale(file, timescale);
		needSave = GF_TRUE;
	}

	if (!encode) {
		if (!file) {
			fprintf(stderr, "Nothing to do - exiting\n");
			goto exit;
		}
		if (outName) {
			strcpy(outfile, outName);
		} else {
			char *rel_name = strrchr(inName, GF_PATH_SEPARATOR);
			if (!rel_name) rel_name = strrchr(inName, '/');

			strcpy(outfile, "");
			if (tmpdir) {
				strcpy(outfile, tmpdir);
				if (!strchr("\\/", tmpdir[strlen(tmpdir)-1])) strcat(outfile, "/");
			}
			if (!pack_file) strcat(outfile, "out_");
			strcat(outfile, rel_name ? rel_name + 1 : inName);

			if (pack_file) {
				strcpy(outfile, rel_name ? rel_name + 1 : inName);
				rel_name = strrchr(outfile, '.');
				if (rel_name) rel_name[0] = 0;
				strcat(outfile, ".m21");
			}
		}
#ifndef GPAC_DISABLE_MEDIA_IMPORT
		if ((conv_type == GF_ISOM_CONV_TYPE_ISMA) || (conv_type == GF_ISOM_CONV_TYPE_ISMA_EX)) {
			fprintf(stderr, "Converting to ISMA Audio-Video MP4 file...\n");
			/*keep ESIDs when doing ISMACryp*/
			e = gf_media_make_isma(file, crypt ? 1 : 0, GF_FALSE, (conv_type==GF_ISOM_CONV_TYPE_ISMA_EX) ? 1 : 0);
			if (e) goto err_exit;
			needSave = GF_TRUE;
		}
		if (conv_type == GF_ISOM_CONV_TYPE_3GPP) {
			fprintf(stderr, "Converting to 3GP file...\n");
			e = gf_media_make_3gpp(file);
			if (e) goto err_exit;
			needSave = GF_TRUE;
		}
		if (conv_type == GF_ISOM_CONV_TYPE_PSP) {
			fprintf(stderr, "Converting to PSP file...\n");
			e = gf_media_make_psp(file);
			if (e) goto err_exit;
			needSave = GF_TRUE;
		}
		if (conv_type == GF_ISOM_CONV_TYPE_MOV) {
			e = gf_media_check_qt_prores(file);
			if (e) goto err_exit;
			needSave = GF_TRUE;
			if (interleaving_time) interleaving_time = 0.5;
		}
#endif /*GPAC_DISABLE_MEDIA_IMPORT*/
		if (conv_type == GF_ISOM_CONV_TYPE_IPOD) {
			u32 ipod_major_brand = 0;
			fprintf(stderr, "Setting up iTunes/iPod file...\n");

			for (i=0; i<gf_isom_get_track_count(file); i++) {
				u32 mType = gf_isom_get_media_type(file, i+1);
				switch (mType) {
				case GF_ISOM_MEDIA_VISUAL:
                case GF_ISOM_MEDIA_AUXV:
                case GF_ISOM_MEDIA_PICT:
					ipod_major_brand = GF_ISOM_BRAND_M4V;
					gf_isom_set_ipod_compatible(file, i+1);
					break;
				case GF_ISOM_MEDIA_AUDIO:
					if (!ipod_major_brand) ipod_major_brand = GF_ISOM_BRAND_M4A;
					else gf_isom_modify_alternate_brand(file, GF_ISOM_BRAND_M4A, GF_TRUE);
					break;
				case GF_ISOM_MEDIA_TEXT:
					/*this is a text track track*/
					if (gf_isom_get_media_subtype(file, i+1, 1) == GF_ISOM_SUBTYPE_TX3G) {
						Bool is_chap = 0;
						for (j=0; j<gf_isom_get_track_count(file); j++) {
							s32 count = gf_isom_get_reference_count(file, j+1, GF_ISOM_REF_CHAP);
							if (count>0) {
								u32 tk, k;
								for (k=0; k<(u32) count; k++) {
									gf_isom_get_reference(file, j+1, GF_ISOM_REF_CHAP, k+1, &tk);
									if (tk==i+1) {
										is_chap = 1;
										break;
									}
								}
								if (is_chap) break;
							}
							if (is_chap) break;
						}
						/*this is a subtitle track*/
						if (!is_chap)
							gf_isom_set_media_type(file, i+1, GF_ISOM_MEDIA_SUBT);
					}
					break;
				}
			}
			gf_isom_set_brand_info(file, ipod_major_brand, 1);
			gf_isom_modify_alternate_brand(file, GF_ISOM_BRAND_MP42, GF_TRUE);
			needSave = GF_TRUE;
		}

	} else if (outName) {
		strcpy(outfile, outName);
	}

	for (j=0; j<nb_track_act; j++) {
		TrackAction *tka = &tracks[j];
		u32 track = tka->trackID ? gf_isom_get_track_by_id(file, tka->trackID) : 0;

		timescale = gf_isom_get_timescale(file);
		switch (tka->act_type) {
		case TRAC_ACTION_REM_TRACK:
			e = gf_isom_remove_track(file, track);
			if (e) {
				fprintf(stderr, "Error Removing track ID %d: %s\n", tka->trackID, gf_error_to_string(e));
			} else {
				fprintf(stderr, "Removing track ID %d\n", tka->trackID);
			}
			needSave = GF_TRUE;
			break;
		case TRAC_ACTION_SET_LANGUAGE:
			for (i=0; i<gf_isom_get_track_count(file); i++) {
				if (track && (track != i+1)) continue;
				e = gf_isom_set_media_language(file, i+1, tka->lang);
				if (e) goto err_exit;
				needSave = GF_TRUE;
			}
			needSave = GF_TRUE;
			break;
		case TRAC_ACTION_SET_KIND:
			for (i=0; i<gf_isom_get_track_count(file); i++) {
				if (track && (track != i+1)) continue;
				e = gf_isom_add_track_kind(file, i+1, tka->kind_scheme, tka->kind_value);
				if (e) goto err_exit;
				needSave = GF_TRUE;
			}
			needSave = GF_TRUE;
			break;
		case TRAC_ACTION_REM_KIND:
			for (i=0; i<gf_isom_get_track_count(file); i++) {
				if (track && (track != i+1)) continue;
				e = gf_isom_remove_track_kind(file, i+1, tka->kind_scheme, tka->kind_value);
				if (e) goto err_exit;
				needSave = GF_TRUE;
			}
			needSave = GF_TRUE;
			break;
		case TRAC_ACTION_SET_DELAY:
			if (tka->delay_ms) {
				u64 tk_dur;

				gf_isom_remove_edits(file, track);
				tk_dur = gf_isom_get_track_duration(file, track);
				if (gf_isom_get_edits_count(file, track))
					needSave = GF_TRUE;
				if (tka->delay_ms>0) {
					gf_isom_append_edit(file, track, (timescale*tka->delay_ms)/1000, 0, GF_ISOM_EDIT_EMPTY);
					gf_isom_append_edit(file, track, tk_dur, 0, GF_ISOM_EDIT_NORMAL);
					needSave = GF_TRUE;
				} else {
					u64 to_skip = (timescale*(-tka->delay_ms))/1000;
					if (to_skip<tk_dur) {
						u64 media_time = (-tka->delay_ms)*gf_isom_get_media_timescale(file, track) / 1000;
						gf_isom_append_edit(file, track, tk_dur-to_skip, media_time, GF_ISOM_EDIT_NORMAL);
						needSave = GF_TRUE;
					} else {
						fprintf(stderr, "Warning: request negative delay longer than track duration - ignoring\n");
					}
				}
			} else if (gf_isom_get_edits_count(file, track)) {
				gf_isom_remove_edits(file, track);
				needSave = GF_TRUE;
			}
			break;
		case TRAC_ACTION_SET_KMS_URI:
			for (i=0; i<gf_isom_get_track_count(file); i++) {
				if (track && (track != i+1)) continue;
				if (!gf_isom_is_media_encrypted(file, i+1, 1)) continue;
				if (!gf_isom_is_ismacryp_media(file, i+1, 1)) continue;
				e = gf_isom_change_ismacryp_protection(file, i+1, 1, NULL, (char *) tka->kms);
				if (e) goto err_exit;
				needSave = GF_TRUE;
			}
			break;
		case TRAC_ACTION_SET_ID:
			if (!tka->trackID && (gf_isom_get_track_count(file) == 1)) {
				fprintf(stderr, "Warning: track id is not specified, but file has only one track - assume that you want to change id for this track\n");
				track = 1;
			}
			if (track) {
				u32 newTrack;
				newTrack = gf_isom_get_track_by_id(file, tka->newTrackID);
				if (newTrack != 0) {
					fprintf(stderr, "Error: Cannot set track id with value %d because a track already exists - ignoring", tka->newTrackID);
				} else {
					e = gf_isom_set_track_id(file, track, tka->newTrackID);
					needSave = GF_TRUE;
				}
			} else {
				fprintf(stderr, "Error: Cannot change id for track %d because it does not exist - ignoring", tka->trackID);
			}
			break;
		case TRAC_ACTION_SWAP_ID:
			if (track) {
				u32 tk1, tk2;
				tk1 = gf_isom_get_track_by_id(file, tka->trackID);
				tk2 = gf_isom_get_track_by_id(file, tka->newTrackID);
				if (!tk1 || !tk2) {
					fprintf(stderr, "Error: Cannot swap track IDs because not existing - ignoring");
				} else {
					e = gf_isom_set_track_id(file, tk2, 0);
					if (!e) e = gf_isom_set_track_id(file, tk1, tka->newTrackID);
					if (!e) e = gf_isom_set_track_id(file, tk2, tka->trackID);
					needSave = GF_TRUE;
				}
			} else {
				fprintf(stderr, "Error: Cannot change id for track %d because it does not exist - ignoring", tka->trackID);
			}
			break;
		case TRAC_ACTION_SET_PAR:
			e = gf_media_change_par(file, track, tka->par_num, tka->par_den, tka->force_par, tka->rewrite_bs);
			needSave = GF_TRUE;
			break;
		case TRAC_ACTION_SET_CLAP:
			e = gf_isom_set_clean_aperture(file, track, 1, tka->clap_wnum, tka->clap_wden, tka->clap_hnum, tka->clap_hden, tka->clap_honum, tka->clap_hoden, tka->clap_vonum, tka->clap_voden);
			needSave = GF_TRUE;
			break;
		case TRAC_ACTION_SET_MX:
			e = gf_isom_set_track_matrix(file, track, tka->mx);
			needSave = GF_TRUE;
			break;
		case TRAC_ACTION_SET_HANDLER_NAME:
			e = gf_isom_set_handler_name(file, track, tka->hdl_name);
			needSave = GF_TRUE;
			break;
		case TRAC_ACTION_ENABLE:
			if (!gf_isom_is_track_enabled(file, track)) {
				e = gf_isom_set_track_enabled(file, track, GF_TRUE);
				needSave = GF_TRUE;
			}
			break;
		case TRAC_ACTION_DISABLE:
			if (gf_isom_is_track_enabled(file, track)) {
				e = gf_isom_set_track_enabled(file, track, GF_FALSE);
				needSave = GF_TRUE;
			}
			break;
		case TRAC_ACTION_REFERENCE:
			e = gf_isom_set_track_reference(file, track, GF_4CC(tka->lang[0], tka->lang[1], tka->lang[2], tka->lang[3]), (u32) tka->delay_ms);
			needSave = GF_TRUE;
			break;
		case TRAC_ACTION_REM_NON_RAP:
			fprintf(stderr, "Removing non-rap samples from track %d\n", tka->trackID);
			e = gf_media_remove_non_rap(file, track, GF_FALSE);
			needSave = GF_TRUE;
			break;
		case TRAC_ACTION_REM_NON_REFS:
			fprintf(stderr, "Removing non-reference samples from track %d\n", tka->trackID);
			e = gf_media_remove_non_rap(file, track, GF_TRUE);
			needSave = GF_TRUE;
			break;
		case TRAC_ACTION_SET_UDTA:
			fprintf(stderr, "Assigning udta box\n");
			e = set_file_udta(file, track, tka->udta_type, tka->src_name, tka->sample_num ? GF_TRUE : GF_FALSE);
			if (e) goto err_exit;
			needSave = GF_TRUE;
			break;
		default:
			break;
		}
		if (e) goto err_exit;
	}

	if (itunes_tags) {
		char *tags = itunes_tags;

		while (tags) {
			char *val;
			char *sep = gf_url_colon_suffix(tags);
			u32 tlen, itag = 0;
			if (sep) {
				while (sep) {
					for (itag=0; itag<nb_itunes_tags; itag++) {
						if (!strnicmp(sep+1, itags[itag].name, strlen(itags[itag].name))) break;
					}
					if (itag<nb_itunes_tags) {
						break;
					}
					sep = gf_url_colon_suffix(sep+1);
				}
				if (sep) sep[0] = 0;
			}
			for (itag=0; itag<nb_itunes_tags; itag++) {
				if (!strnicmp(tags, itags[itag].name, strlen(itags[itag].name))) {
					break;
				}
			}
			if (itag==nb_itunes_tags) {
				fprintf(stderr, "Invalid iTune tag format \"%s\" - ignoring\n", tags);
				tags = NULL;
				continue;
			}
			itag = itags[itag].code;

			val = strchr(tags, '=');
			if (!val) {
				fprintf(stderr, "Invalid iTune tag format \"%s\" (expecting '=') - ignoring\n", tags);
				tags = NULL;
				continue;
			}
			if (val) {
				val ++;
				if ((val[0]==':') || !val[0] || !stricmp(val, "NULL") ) val = NULL;
			}

			tlen = val ? (u32) strlen(val) : 0;
			switch (itag) {
			case GF_ISOM_ITUNE_COVER_ART:
			{
				u8 *d=NULL;
				if (val) {
					char *ext;
					gf_file_load_data(val, (u8 **) &d, &tlen);

					ext = strrchr(val, '.');
					if (!stricmp(ext, ".png")) tlen |= 0x80000000;
				}
				e = gf_isom_apple_set_tag(file, GF_ISOM_ITUNE_COVER_ART, d, tlen);
				if (d) gf_free(d);
			}
			break;
			case GF_ISOM_ITUNE_TEMPO:
				gf_isom_apple_set_tag(file, itag, NULL, atoi(val) );
				break;
			case GF_ISOM_ITUNE_GENRE:
			{
				u8 _v = id3_get_genre_tag(val);
				if (_v) {
					gf_isom_apple_set_tag(file, itag, NULL, _v);
				} else {
					if (!val) val="";
					gf_isom_apple_set_tag(file, itag, (u8 *) val, (u32) strlen(val) );
				}
			}
			break;
			case GF_ISOM_ITUNE_DISK:
			case GF_ISOM_ITUNE_TRACKNUMBER:
			{
				u32 n, t;
				char _t[8];
				n = t = 0;
				if (val) {
					memset(_t, 0, sizeof(char) * 8);
					tlen = (itag == GF_ISOM_ITUNE_DISK) ? 6 : 8;
					if (sscanf(val, "%u/%u", &n, &t) == 2) {
						_t[3] = n;
						_t[2] = n >> 8;
						_t[5] = t;
						_t[4] = t >> 8;
					}
					else if (sscanf(val, "%u", &n) == 1) {
						_t[3] = n;
						_t[2] = n >> 8;
					}
					else tlen = 0;
				}
				if (!val || tlen) gf_isom_apple_set_tag(file, itag, val ? (u8 *)_t : NULL, tlen);
			}
			break;
			case GF_ISOM_ITUNE_GAPLESS:
			case GF_ISOM_ITUNE_COMPILATION:
			{
				u8 _t[1];
				if (val && !stricmp(val, "yes")) _t[0] = 1;
				else  _t[0] = 0;
				gf_isom_apple_set_tag(file, itag, _t, 1);
			}
			break;
			default:
				gf_isom_apple_set_tag(file, itag, (u8 *)val, tlen);
				break;
			}
			needSave = GF_TRUE;

			if (sep) {
				sep[0] = ':';
				tags = sep+1;
			} else {
				tags = NULL;
			}
		}
	}

	if (movie_time) {
		gf_isom_set_creation_time(file, movie_time);
		for (i=0; i<gf_isom_get_track_count(file); i++) {
			gf_isom_set_track_creation_time(file, i+1, movie_time);
		}
		needSave = GF_TRUE;
	}

	if (cprt) {
		e = gf_isom_set_copyright(file, "und", cprt);
		needSave = GF_TRUE;
		if (e) goto err_exit;
	}
	if (chap_file) {
#ifndef GPAC_DISABLE_MEDIA_IMPORT
		e = gf_media_import_chapters(file, chap_file, import_fps, chap_qt);
		needSave = GF_TRUE;
#else
		fprintf(stderr, "Warning: GPAC compiled without Media Import, chapters can't be imported\n");
		e = GF_NOT_SUPPORTED;
#endif
		if (e) goto err_exit;
	}

	if (major_brand) {
		gf_isom_set_brand_info(file, major_brand, minor_version);
		needSave = GF_TRUE;
	}
	for (i=0; i<nb_alt_brand_add; i++) {
		gf_isom_modify_alternate_brand(file, brand_add[i], GF_TRUE);
		needSave = GF_TRUE;
	}
	for (i=0; i<nb_alt_brand_rem; i++) {
		gf_isom_modify_alternate_brand(file, brand_rem[i], GF_FALSE);
		needSave = GF_TRUE;
	}
	if (box_patch_filename) {
		e = gf_isom_apply_box_patch(file, box_patch_trackID, box_patch_filename);
		if (e) {
			fprintf(stderr, "Failed to apply box patch %s: %s\n", box_patch_filename, gf_error_to_string(e) );
			goto err_exit;
		}
		needSave = GF_TRUE;
	}

#ifndef GPAC_DISABLE_CRYPTO
	if (crypt) {
		if (!drm_file) {
			fprintf(stderr, "Missing DRM file location - usage '-%s drm_file input_file\n", (crypt==1) ? "crypt" : "decrypt");
			e = GF_BAD_PARAM;
			goto err_exit;
		}
		if (get_file_type_by_ext(inName) != GF_FILE_TYPE_ISO_MEDIA) {
			fprintf(stderr, "MP4Box can crypt only ISOMedia File\n");
			e = GF_BAD_PARAM;
			goto err_exit;
		}
		if (crypt == 1) {
			if (use_init_seg) {
				e = gf_crypt_fragment(file, drm_file, outfile, inName, fs_dump_flags);
			} else {
				e = gf_crypt_file(file, drm_file, outfile, interleaving_time, fs_dump_flags);
			}
		} else if (crypt ==2) {
			e = gf_decrypt_file(file, drm_file, outfile, interleaving_time, fs_dump_flags);
		}
		if (e) goto err_exit;
		needSave = outName ? GF_FALSE : GF_TRUE;

		if (!Frag && !HintIt && !FullInter && !force_co64) {
			char szName[GF_MAX_PATH];
			strcpy(szName, gf_isom_get_filename(file) );
			e = GF_OK;
			gf_isom_delete(file);
			file = NULL;
			if (!outName) {
				e = gf_file_move(outfile, szName);
				if (e) goto err_exit;
			}
			goto exit;
		}
	}
#endif /*GPAC_DISABLE_CRYPTO*/

#ifndef GPAC_DISABLE_ISOM_FRAGMENTS
	if (Frag) {
		if (!interleaving_time) interleaving_time = DEFAULT_INTERLEAVING_IN_SEC;
		if (HintIt) fprintf(stderr, "Warning: cannot hint and fragment - ignoring hint\n");
		fprintf(stderr, "Fragmenting file (%.3f seconds fragments)\n", interleaving_time);
		e = gf_media_fragment_file(file, outfile, interleaving_time, use_mfra);
		if (e) fprintf(stderr, "Error while fragmenting file: %s\n", gf_error_to_string(e));
		if (!e && !outName) {
			if (gf_file_exists(inName) && gf_file_delete(inName)) fprintf(stderr, "Error removing file %s\n", inName);
			else if (gf_file_move(outfile, inName)) fprintf(stderr, "Error renaming file %s to %s\n", outfile, inName);
		}
		if (e) goto err_exit;
		gf_isom_delete(file);
		goto exit;
	}
#endif

#ifndef GPAC_DISABLE_ISOM_HINTING
	if (HintIt) {
		if (force_ocr) SetupClockReferences(file);
		fprintf(stderr, "Hinting file with Path-MTU %d Bytes\n", MTUSize);
		MTUSize -= 12;
		e = HintFile(file, MTUSize, max_ptime, rtp_rate, hint_flags, HintCopy, HintInter, regular_iod, single_group);
		if (e) goto err_exit;
		needSave = GF_TRUE;
		if (print_sdp) dump_isom_sdp(file, dump_std ? NULL : (outName ? outName : outfile), outName ? GF_TRUE : GF_FALSE);
	}
#endif

#if !defined(GPAC_DISABLE_ISOM_HINTING) && !defined(GPAC_DISABLE_SENG)
	for (i=0; i<nb_sdp_ex; i++) {
		if (sdp_lines[i].trackID) {
			u32 track = gf_isom_get_track_by_id(file, sdp_lines[i].trackID);
			if (gf_isom_get_media_type(file, track)!=GF_ISOM_MEDIA_HINT) {
				s32 ref_count;
				u32 k, count = gf_isom_get_track_count(file);
				for (j=0; j<count; j++) {
					if (gf_isom_get_media_type(file, j+1)!=GF_ISOM_MEDIA_HINT) continue;
					ref_count = gf_isom_get_reference_count(file, j+1, GF_ISOM_REF_HINT);
					if (ref_count<0) continue;
					for (k=0; k<(u32) ref_count; k++) {
						u32 refTk;
						if (gf_isom_get_reference(file, j+1, GF_ISOM_REF_HINT, k+1, &refTk)) continue;
						if (refTk==track) {
							track = j+1;
							j=count;
							break;
						}
					}
				}
			}
			gf_isom_sdp_add_track_line(file, track, sdp_lines[i].line);
			needSave = GF_TRUE;
		} else {
			gf_isom_sdp_add_line(file, sdp_lines[i].line);
			needSave = GF_TRUE;
		}
	}
#endif /*!defined(GPAC_DISABLE_ISOM_HINTING) && !defined(GPAC_DISABLE_SENG)*/

	/*full interleave (sample-based) if just hinted*/
	if (FullInter) {
		e = gf_isom_set_storage_mode(file, GF_ISOM_STORE_TIGHT);
	} else if (do_flat) {
		e = gf_isom_set_storage_mode(file, (do_flat==1) ? GF_ISOM_STORE_FLAT : GF_ISOM_STORE_STREAMABLE);
		needSave = GF_TRUE;
	} else {
		e = gf_isom_make_interleave(file, interleaving_time);
		if (!e && old_interleave) e = gf_isom_set_storage_mode(file, GF_ISOM_STORE_INTERLEAVED);
	}
	if (force_co64)
		gf_isom_force_64bit_chunk_offset(file, GF_TRUE);

	if (compress_moov)
		gf_isom_enable_compression(file, GF_ISO_COMP_MOOV, GF_FALSE);

	if (e) goto err_exit;

	if (!encode && !force_new) gf_isom_set_final_name(file, outfile);
	if (needSave) {
		if (outName) {
			fprintf(stderr, "Saving to %s: ", outfile);
			gf_isom_set_final_name(file, outfile);
		} else if (encode || pack_file) {
			fprintf(stderr, "Saving to %s: ", gf_isom_get_filename(file) );
		} else {
			fprintf(stderr, "Saving %s: ", inName);
		}
		if (HintIt && FullInter) fprintf(stderr, "Hinted file - Full Interleaving\n");
		else if (FullInter) fprintf(stderr, "Full Interleaving\n");
		else if ((force_new==2) && interleaving_time) fprintf(stderr, "Fast-start interleaved storage\n");
		else if (do_flat || !interleaving_time) fprintf(stderr, "Flat storage\n");
		else fprintf(stderr, "%.3f secs Interleaving%s\n", interleaving_time, old_interleave ? " - no drift control" : "");

		e = gf_isom_close(file);
		file = NULL;

		if (!e && !outName && !encode && !force_new && !pack_file) {
			e = gf_file_delete(inName);
			if (e) {
				fprintf(stderr, "Error removing file %s\n", inName);
			} else {
				e = gf_file_move(outfile, inName);
				if (e) {
					fprintf(stderr, "Error renaming file %s to %s\n", outfile, inName);
				}
			}
		}
	} else {
		gf_isom_delete(file);
	}

	if (e) {
		fprintf(stderr, "Error: %s\n", gf_error_to_string(e));
		goto err_exit;
	}
	goto exit;

#else
	/*close libgpac*/
	gf_isom_delete(file);
	fprintf(stderr, "Error: Read-only version of MP4Box.\n");
	return mp4box_cleanup(1);
#endif //GPAC_DISABLE_ISOM_WRITE


err_exit:
	/*close libgpac*/
	if (file) gf_isom_delete(file);
	fprintf(stderr, "\n\tError: %s\n", gf_error_to_string(e));
	return mp4box_cleanup(1);

exit:
	mp4box_cleanup(0);

#ifdef GPAC_MEMORY_TRACKING
	if (mem_track && (gf_memory_size() || gf_file_handles_count() )) {
		gf_log_set_tool_level(GF_LOG_MEMORY, GF_LOG_INFO);
		gf_memory_print();
		return 2;
	}
#endif
	return 0;
}


GF_MAIN_FUNC(mp4boxMain)


#endif /*GPAC_DISABLE_ISOM*/<|MERGE_RESOLUTION|>--- conflicted
+++ resolved
@@ -287,6 +287,7 @@
 	"- mf, fm: in movie fragments and MPD", NULL, "v|f|m|mv|vm|mf|fm", GF_ARG_INT, 0),
 	GF_DEF_ARG("sample-groups-traf", NULL, "store sample group descriptions in traf (duplicated for each traf). If not set, sample group descriptions are stored in the initial movie", NULL, NULL, GF_ARG_BOOL, 0),
 	GF_DEF_ARG("mvex-after-traks", NULL, "store `mvex` box after `trak` boxes within the moov box. If not set, `mvex` is before", NULL, NULL, GF_ARG_BOOL, 0),
+	GF_DEF_ARG("sdtp-traf", NULL, "use `sdtp` box in `traf` rather than storing dependency info in trun entry (Smooth-like)", NULL, NULL, GF_ARG_BOOL, 0),
 	GF_DEF_ARG("no-cache", NULL, "disable file cache for dash inputs", NULL, NULL, GF_ARG_BOOL, 0),
 	GF_DEF_ARG("no-loop", NULL, "disable looping content in live mode and uses period switch instead", NULL, NULL, GF_ARG_BOOL, 0),
 	GF_DEF_ARG("hlsc", NULL, "insert UTC in variant playlists for live HLS", NULL, NULL, GF_ARG_BOOL, 0),
@@ -328,7 +329,6 @@
 
 void PrintDASHUsage()
 {
-<<<<<<< HEAD
 	u32 i=0;
 	gf_sys_format_help(helpout, help_flags, "# DASH Options\n"
 		"Also see:\n"
@@ -364,112 +364,6 @@
 		"\n"
 		"# Options\n"
 		);
-=======
-	fprintf(stderr, "DASH Options:\n"
-	        " -mpd m3u8            converts HLS manifest (local or remote http) to MPD\n"
-	        "                       Note: not compatible with other DASH options (except -out and -tmp) and does not convert associated segments\n"
-	        " -dash dur            enables DASH-ing of the file(s) with a segment duration of DUR ms\n"
-	        "                       Note: the duration of a fragment (subsegment) is set\n"
-	        "	                            using the -frag switch.\n"
-	        "                       Note: for onDemand profile, sets duration of a subsegment\n"
-	        " -dash-strict dur     [DEPRECATED, will behave like -dash]\n"
-	        " -dash-live[=F] dur   generates a live DASH session using dur segment duration, optionally writing live context to F\n"
-	        "                       MP4Box will run the live session until \'q\' is pressed or a fatal error occurs.\n"
-	        " -ddbg-live[=F] dur   same as -dash-live without time regulation for debug purposes.\n"
-	        " -frag time_in_ms     Specifies a fragment duration of time_in_ms.\n"
-	        "                       * Note: By default, this is the DASH duration\n"
-	        " -out filename        specifies output MPD file name.\n"
-	        " -tmp dirname         specifies directory for temporary file creation\n"
-	        "                       * Note: Default temp dir is OS-dependent\n"
-	        " -profile NAME        specifies the target DASH profile: \"onDemand\",\n"
-	        "                       \"live\", \"main\", \"simple\", \"full\",\n"
-	        "                       \"hbbtv1.5:live\", \"dashavc264:live\", \"dashavc264:onDemand\"\n"
-	        "                       * This will set default option values to ensure conformance to the desired profile\n"
-	        "                       * Default profile is \"full\" in static mode, \"live\" in dynamic mode\n"
-	        " -profile-ext STRING  specifies a list of profile extensions, as used by DASH-IF and DVB.\n"
-	        "                       The string will be colon-concatenated with the profile used\n"
-	        "\n"
-	        "Input media files to dash can use the following modifiers\n"
-	        " \"#trackID=N\"       only uses the track ID N from the source file\n"
-	        " \"#video\"           only uses the first video track from the source file\n"
-	        " \"#audio\"           only uses the first audio track from the source file\n"
-	        " \":id=NAME\"         sets the representation ID to NAME\n"
-	        " \":dur=VALUE\"       processes VALUE seconds from the media\n"
-	        "                       If VALUE is longer than media duration, last sample duration is extended.\n"
-	        " \":period=NAME\"     sets the representation's period to NAME. Multiple periods may be used\n"
-	        "                       period appear in the MPD in the same order as specified with this option\n"
-	        " \":BaseURL=NAME\"    sets the BaseURL. Set multiple times for multiple BaseURLs\n"
-	        "                        WARNING: this does NOT modify generated files location (see segment template).\n"
-	        " \":bandwidth=VALUE\" sets the representation's bandwidth to a given value\n"
-	        " \":period_duration=VALUE\"  increases the duration of this period by the given duration in seconds\n"
-	        "                       only used when no input media is specified (remote period insertion), eg :period=X:xlink=Z:duration=Y.\n"
-	        " \":xlink=VALUE\"     sets the xlink value for the period containing this element\n"
-	        "                       only the xlink declared on the first rep of a period will be used\n"
-	        " \":role=VALUE\"      sets the role of this representation (cf DASH spec).\n"
-	        "                       media with different roles belong to different adaptation sets.\n"
-	        " \":desc_p=VALUE\"    adds a descriptor at the Period level. Value must be a properly formatted XML element.\n"
-	        " \":desc_as=VALUE\"   adds a descriptor at the AdaptationSet level. Value must be a properly formatted XML element.\n"
-	        "                       two input files with different values will be in different AdaptationSet elements.\n"
-	        " \":desc_as_c=VALUE\" adds a descriptor at the AdaptationSet level. Value must be a properly formatted XML element.\n"
-	        "                       value is ignored while creating AdaptationSet elements.\n"
-	        " \":desc_rep=VALUE\"  adds a descriptor at the Representation level. Value must be a properly formatted XML element.\n"
-	        "                       value is ignored while creating AdaptationSet elements.\n"
-	        " \":sscale\"          forces movie timescale to match media timescale of the first track in the segment.\n"
-	        "\n"
-	        " -rap                 segments begin with random access points\n"
-	        "                       Note: segment duration may not be exactly what asked by\n"
-	        "                       \"-dash\" since encoded video data is not modified\n"
-	        " -frag-rap            All fragments begin with random access points\n"
-	        "                       Note: fragment duration may not be exactly what is asked by\n"
-	        "                       \"-frag\" since encoded video data is not modified\n"
-	        " -segment-name name   sets the segment name for generated segments\n"
-	        "                       If not set (default), segments are concatenated in output file\n"
-	        "                        except in \"live\" profile where dash_%%s is used\n"
-	        "                       Replacement strings supported:\n"
-	        "                      $Number[%%0Nd]$ is replaced by the segment number, possibly prefixed with 0.\n"
-	        "                      $RepresentationID$ is replaced by representation name.\n"
-	        "                      $Time$ is replaced by segment start time.\n"
-	        "                      $Bandwidth$ is replaced by representation bandwidth.\n"
-	        "                      $Init=NAME$ is replaced by NAME for init segment, ignored otherwise. May occur multiple times.\n"
-	        "                      $Index=NAME$ is replaced by NAME for index segments, ignored otherwise. May occur multiple times.\n"
-	        "                      $Path=PATH$ is replaced by PATH when creating segments, ignored otherwise. May occur multiple times.\n"
-	        "                      $Segment=NAME$ is replaced by NAME for media segments, ignored for init segments. May occur multiple times.\n"
-			"\n"
-	        " -segment-ext name    sets the segment extension. Default is m4s, \"null\" means no extension\n"
-	        " -init-segment-ext n  sets the segment extension for init segments (and index and bitstream switching segments). Default is mp4, \"null\" means no extension\n"
-	        " -segment-timeline    uses SegmentTimeline when generating segments.\n"
-	        " -segment-marker MARK adds a box of type \'MARK\' at the end of each DASH segment. MARK shall be a 4CC identifier\n"
-	        " -insert-utc          inserts UTC clock at the beginning of each ISOBMF segment\n"
-	        " -base-url string     sets Base url at MPD level. Can be used several times.\n"
-	        "                        WARNING: this does NOT modify generated files location (see segment template).\n"
-	        " -mpd-title string    sets MPD title.\n"
-	        " -mpd-source string   sets MPD source.\n"
-	        " -mpd-info-url string sets MPD info url.\n"
-	        " -cprt string         adds copyright string to MPD\n"
-	        " -dash-ctx FILE       stores/restore DASH timing from FILE.\n"
-	        " -dynamic             uses dynamic MPD type instead of static.\n"
-	        " -last-dynamic        same as dynamic but closes the period (insert lmsg brand if needed and update duration).\n"
-	        " -mpd-duration DUR    sets the duration in second of a live session (0 by default). If 0, you must use -mpd-refresh.\n"
-	        " -mpd-refresh TIME    specifies MPD update time in seconds (double can be used).\n"
-	        " -time-shift  TIME    specifies MPD time shift buffer depth in seconds (default 0). Specify -1 to keep all files\n"
-	        " -subdur DUR          specifies maximum duration in ms of the input file to be dashed in LIVE or context mode.\n"
-	        "                       NOTE: This does not change the segment duration: dashing stops once segments produced exceeded the duration.\n"
-	        "                       NOTE: If there is not enough samples to finish a segment, data is looped unless -no-loop is used (period end).\n"
-	        " -run-for TIME        runs for T ms of the dash-live session then exits\n"
-	        " -min-buffer TIME     specifies MPD min buffer time in milliseconds\n"
-	        " -ast-offset TIME     specifies MPD AvailabilityStartTime offset in ms if positive, or availabilityTimeOffset of each representation if negative. Default is 0 sec delay\n"
-	        " -dash-scale SCALE    specifies that timing for -dash and -frag are expressed in SCALE units per seconds\n"
-	        " -mem-frags           fragments will be produced in memory rather than on disk before flushing to disk\n"
-	        " -pssh-moof           [deprecated] use -pssh=f\n"
-	        " -pssh=MODE           sets pssh store mode. Mode can be v (moov), f (frag), m (mpd) mv/vm (moov+mpd) mf/fm (moof+mpd).\n"
-	        " -sample-groups-traf  stores sample group descriptions in traf (duplicated for each traf). If not used, sample group descriptions are stored in the movie box.\n"
-			" -mvex-after-traks    stores mvex box after trak boxes within the moov box. If not used, mvex is before.\n"
-			" -sdtp-traf           use sdtp box in traf rather than storing dependency info in trun entry (Smooth-like)\n"
-	        " -no-cache            disable file cache for dash inputs .\n"
-	        " -no-loop             disables looping content in live mode and uses period switch instead.\n"
-	        " -bound               enables video segmentation with same method as audio (i.e.: always try to split before or at the segment boundary - not after)\n"
-	        " -closest             enables video segmentation closest to the segment boundary (before or after)\n"
->>>>>>> 4a431304
 
 
 	while (m4b_dash_args[i].name) {
@@ -5078,7 +4972,7 @@
 		if (!e) e = gf_dasher_set_ast_offset(dasher, ast_offset_ms);
 		if (!e) e = gf_dasher_enable_memory_fragmenting(dasher, memory_frags);
 		if (!e) e = gf_dasher_set_initial_isobmf(dasher, initial_moof_sn, initial_tfdt);
-		if (!e) e = gf_dasher_configure_isobmf_default(dasher, no_fragments_defaults, pssh_mode, samplegroups_in_traf, single_traf_per_moof, tfdt_per_traf, mvex_after_traks);
+		if (!e) e = gf_dasher_configure_isobmf_default(dasher, no_fragments_defaults, pssh_mode, samplegroups_in_traf, single_traf_per_moof, tfdt_per_traf, mvex_after_traks, sdtp_in_traf);
 		if (!e) e = gf_dasher_enable_utc_ref(dasher, insert_utc);
 		if (!e) e = gf_dasher_enable_real_time(dasher, frag_real_time);
 		if (!e) e = gf_dasher_set_content_protection_location_mode(dasher, cp_location_mode);
@@ -5088,11 +4982,7 @@
 		if (!e) e = gf_dasher_set_split_mode(dasher, dash_split_mode);
 		if (!e) e = gf_dasher_set_hls_clock(dasher, hls_clock);
 		if (!e && dash_cues) e = gf_dasher_set_cues(dasher, dash_cues, strict_cues);
-<<<<<<< HEAD
 		if (!e && fs_dump_flags) e = gf_dasher_print_session_info(dasher, fs_dump_flags);
-=======
-		if (!e) e = gf_dasher_set_isobmff_options(dasher, mvex_after_traks, sdtp_in_traf);
->>>>>>> 4a431304
 
 		for (i=0; i < nb_dash_inputs; i++) {
 			if (!e) e = gf_dasher_add_input(dasher, &dash_inputs[i]);
