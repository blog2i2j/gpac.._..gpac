/*
 *			GPAC - Multimedia Framework C SDK
 *
 *			Authors: Jean Le Feuvre
 *			Copyright (c) Telecom ParisTech 2000-2012
 *					All rights reserved
 *
 *  This file is part of GPAC / mp4box application
 *
 *  GPAC is free software; you can redistribute it and/or modify
 *  it under the terms of the GNU Lesser General Public License as published by
 *  the Free Software Foundation; either version 2, or (at your option)
 *  any later version.
 *
 *  GPAC is distributed in the hope that it will be useful,
 *  but WITHOUT ANY WARRANTY; without even the implied warranty of
 *  MERCHANTABILITY or FITNESS FOR A PARTICULAR PURPOSE.  See the
 *  GNU Lesser General Public License for more details.
 *
 *  You should have received a copy of the GNU Lesser General Public
 *  License along with this library; see the file COPYING.  If not, write to
 *  the Free Software Foundation, 675 Mass Ave, Cambridge, MA 02139, USA.
 *
 */


#include "mp4box.h"

#ifdef GPAC_DISABLE_ISOM

#error "Cannot compile MP4Box if GPAC is not built with ISO File Format support"

#else

#if defined(WIN32) && !defined(_WIN32_WCE)
#include <io.h>
#include <fcntl.h>
#endif

#include <gpac/media_tools.h>
#include <gpac/main.h>

/*RTP packetizer flags*/
#ifndef GPAC_DISABLE_STREAMING
#include <gpac/ietf.h>
#endif

#ifndef GPAC_DISABLE_CRYPTO
#include <gpac/crypt_tools.h>
#endif

#include <gpac/constants.h>

#include <gpac/internal/mpd.h>

#include <time.h>

#define BUFFSIZE	8192
#define DEFAULT_INTERLEAVING_IN_SEC 0.5


int mp4boxTerminal(int argc, char **argv);

Bool dvbhdemux = GF_FALSE;
Bool keep_sys_tracks = GF_FALSE;


/*some global vars for swf import :(*/
u32 swf_flags = 0;
Float swf_flatten_angle = 0;
s32 laser_resolution = 0;


typedef struct {
	u32 code;
	const char *name;
	const char *comment;
} itunes_tag;
static const itunes_tag itags[] = {
	{GF_ISOM_ITUNE_ALBUM_ARTIST, "album_artist", "usage: album_artist=album artist"},
	{GF_ISOM_ITUNE_ALBUM, "album", "usage: album=name" },
	{GF_ISOM_ITUNE_TRACKNUMBER, "tracknum", "usage: track=x/N"},
	{GF_ISOM_ITUNE_TRACK, "track", "usage: track=name"},
	{GF_ISOM_ITUNE_ARTIST, "artist", "usage: artist=name"},
	{GF_ISOM_ITUNE_COMMENT, "comment", "usage: comment=any comment"},
	{GF_ISOM_ITUNE_COMPILATION, "compilation", "usage: compilation=yes,no"},
	{GF_ISOM_ITUNE_COMPOSER, "composer", "usage: composer=name"},
	{GF_ISOM_ITUNE_CREATED, "created", "usage: created=time"},
	{GF_ISOM_ITUNE_DISK, "disk", "usage: disk=x/N"},
	{GF_ISOM_ITUNE_TOOL, "tool", "usage: tool=name"},
	{GF_ISOM_ITUNE_GENRE, "genre", "usage: genre=name"},
	{GF_ISOM_ITUNE_NAME, "name", "usage: name=name"},
	{GF_ISOM_ITUNE_TEMPO, "tempo", "usage: tempo=integer"},
	{GF_ISOM_ITUNE_WRITER, "writer", "usage: writer=name"},
	{GF_ISOM_ITUNE_GROUP, "group", "usage: group=name"},
	{GF_ISOM_ITUNE_COVER_ART, "cover", "usage: cover=file.jpg,file.png"},
	{GF_ISOM_ITUNE_ENCODER, "encoder", "usage: encoder=name"},
	{GF_ISOM_ITUNE_GAPLESS, "gapless", "usage: gapless=yes,no"},
	{GF_ISOM_ITUNE_ALL, "all", "usage: all=NULL"},
};

u32 nb_itunes_tags = sizeof(itags) / sizeof(itunes_tag);


void PrintVersion()
{
	fprintf(stderr, "MP4Box - GPAC version " GPAC_FULL_VERSION "\n"
	        "(c) Telecom ParisTech 2000-2018 - Licence LGPL v2\n"
	        "GPAC Configuration: " GPAC_CONFIGURATION "\n"
	        "Features: %s %s\n", gpac_enabled_features(), gpac_disabled_features());
}

void PrintGeneralUsage()
{
	fprintf(stderr, "General Options:\n"
#ifdef GPAC_MEMORY_TRACKING
            " -mem-track:  enables memory tracker\n"
            " -mem-track-stack:  enables memory tracker with stack dumping\n"
#endif
	        " -inter time_in_ms    interleaves file data (track chunks of time_in_ms)\n"
	        "                       * Note 1: Interleaving is 0.5s by default\n"
	        "                       * Note 2: Performs drift checking across tracks\n"
	        "                       * Note 3: a value of 0 disables interleaving\n"
	        " -old-inter time      same as -inter but doesn't perform drift checking\n"
	        " -tight               performs tight interleaving (sample based) of the file\n"
	        "                       * Note: reduces disk seek but increases file size\n"
	        " -flat                stores file with all media data first, non-interleaved\n"
	        " -frag time_in_ms     fragments file (track fragments of time_in_ms)\n"
	        "                       * Note: Always disables interleaving\n"
	        " -out filename        specifies output file name\n"
	        "                       * Note: By default input (MP4,3GP) file is overwritten\n"
	        " -tmp dirname         specifies directory for temporary file creation\n"
	        "                       * Note: Default temp dir is OS-dependent\n"
			" -for-test            disables all creation/modif dates and GPAC versions in files\n"
			" -co64                forces usage of 64-bit chunk offsets for ISOBMF files\n"
	        " -write-buffer SIZE   specifies write buffer in bytes for ISOBMF files\n"
	        " -no-sys              removes all MPEG-4 Systems info except IOD (profiles)\n"
	        "                       * Note: Set by default whith '-add' and '-cat'\n"
	        " -no-iod              removes InitialObjectDescriptor from file\n"
	        " -mfra                inserts movie fragment random offset when fragmenting file (ignored in dash mode).\n"
	        " -isma                rewrites the file as an ISMA 1.0 AV file\n"
	        " -ismax               same as \'-isma\' and removes all clock references\n"
	        " -3gp                 rewrites as 3GPP(2) file (no more MPEG-4 Systems Info)\n"
	        "                       * Note 1: some tracks may be removed in the process\n"
	        "                       * Note 2: always on for *.3gp *.3g2 *.3gpp\n"
	        " -ipod                rewrites the file for iPod\n"
	        " -psp                 rewrites the file for PSP devices\n"
	        " -brand ABCD[:v]      sets major brand of file, with optional version\n"
	        " -ab ABCD             adds given brand to file's alternate brand list\n"
	        " -rb ABCD             removes given brand from file's alternate brand list\n"
	        " -cprt string         adds copyright string to movie\n"
	        " -chap file           adds chapter information contained in file\n"
	        " -set-track-id id1:id2 changes the id of a track from id1 to id2\n"
	        " -swap-track-id id1:id2 swaps the IDs of the identified tracks\n"
	        " -rem trackID         removes track from file\n"
	        " -rap trackID         removes all non-RAP samples from track\n"
	        " -refonly trackID    removes all non-reference pictures from track\n"
	        " -enable trackID      enables track\n"
	        " -disable trackID     disables track\n"
	        " -new                 forces creation of a new destination file\n"
	        " -timescale VAL       sets movie timescale to VAL ticks per second (default is 600)\n"
	        " -lang [tkID=]LAN     sets track language. LAN is the BCP-47 code (eng, en-UK, ...)\n"
	        " -delay tkID=TIME     sets track start delay in ms\n"
	        " -par tkID=PAR        sets visual track pixel aspect ratio (PAR=N:D or \"none\")\n"
	        " -name tkID=NAME      sets track handler name\n"
	        "                       * NAME can indicate a UTF-8 file (\"file://file name\"\n"
	        " -itags tag1[:tag2]   sets iTunes tags to file - more info: MP4Box -tag-list\n"
	        " -split time_sec      splits in files of time_sec max duration, starting each file at RAP.\n"
	        "                       * Note: this removes all MPEG-4 Systems media\n"
	        " -split-size size     splits in files of max filesize kB. same as -splits.\n"
	        "                       * Note: this removes all MPEG-4 Systems media\n"
	        " -split-rap           splits in files beginning at each RAP. same as -splitr.\n"
	        "                       * Note: this removes all MPEG-4 Systems media\n"
	        " -split-chunk S:E     extracts a new file from Start to End (in seconds). same as -splitx\n"
	        "                       E may be a number, \"end\" or \"end-N\", where N is a number of seconds before the end\n"
	        "                       * Note: this removes all MPEG-4 Systems media\n"
	        " -splitz S:E          same as -split-chunk, but adjust the end time to be before the last RAP sample\n"
	        "                       * Note: this removes all MPEG-4 Systems media\n"
	        " -group-add fmt       creates a new grouping information in the file. Format is\n"
	        "                      a colon-separated list of following options:\n"
	        "                      refTrack=ID: ID of the track used as a group reference.\n"
	        "                       If not set, the track will belong to the same group as the previous trackID specified.\n"
	        "                       If 0 or no previous track specified, a new alternate group will be created\n"
	        "                      switchID=ID: ID of the switch group to create.\n"
	        "                       If 0, a new ID will be computed for you\n"
	        "                       If <0, disables SwitchGroup\n"
	        "                      criteria=string: list of space-separated 4CCs.\n"
	        "                      trackID=ID: ID of the track to add to this group.\n"
	        "\n"
	        "                       *WARNING* Options modify state as they are parsed:\n"
	        "                        trackID=1:criteria=lang:trackID=2\n"
	        "                       is different from:\n"
	        "                        criteria=lang:trackID=1:trackID=2\n"
	        "\n"
	        " -group-rem-track ID  removes track from its group\n"
	        " -group-rem ID        removes the track's group\n"
	        " -group-clean         removes all group information from all tracks\n"
	        " -group-single        puts all tracks in a single group\n"
	        " -ref id:XXXX:refID   adds a reference of type 4CC from track ID to track refID\n"
	        " -keep-utc            keeps UTC timing in the file after edit\n"
	        " -udta ID:[OPTS]      sets udta for given track or movie if ID is 0. OPTS is a colon separated list of:\n"
	        "        type=CODE     where code is the 4CC code of the UDTA (not needed for box= option)\n"
	        "        box=FILE	          where FILE is the location of the udta data, formatted as serialized boxes\n"
#ifndef GPAC_DISABLE_CORE_TOOLS
	        "        box=base64,DATA      where DATA is the base64 encoded udta data, formatted as serialized boxes\n"
#endif
	        "        src=FILE	          where FILE is the location of the udta data (will be stored in a single box of type CODE)\n"
#ifndef GPAC_DISABLE_CORE_TOOLS
	        "        src=base64,DATA      where DATA is the base64 encoded udta data (will be stored in a single box of type CODE)\n"
#endif
	        "	                   If no source is set, UDTA of type CODE will be removed\n"
	        "\n");
}

void PrintDASHUsage()
{
	fprintf(stderr, "DASH Options:\n"
	        " -mpd m3u8            converts HLS manifest (local or remote http) to MPD\n"
	        "                       Note: not compatible with other DASH options (except -out and -tmp) and does not convert associated segments\n"
	        " -dash dur            enables DASH-ing of the file(s) with a segment duration of DUR ms\n"
	        "                       Note: the duration of a fragment (subsegment) is set\n"
	        "	                            using the -frag switch.\n"
	        "                       Note: for onDemand profile, sets duration of a subsegment\n"
	        " -dash-strict dur     [DEPRECATED, will behave like -dash]\n"
	        " -dash-live[=F] dur   generates a live DASH session using dur segment duration, optionally writing live context to F\n"
	        "                       MP4Box will run the live session until \'q\' is pressed or a fatal error occurs.\n"
	        " -ddbg-live[=F] dur   same as -dash-live without time regulation for debug purposes.\n"
	        " -frag time_in_ms     Specifies a fragment duration of time_in_ms.\n"
	        "                       * Note: By default, this is the DASH duration\n"
	        " -out filename        specifies output MPD file name.\n"
	        " -tmp dirname         specifies directory for temporary file creation\n"
	        "                       * Note: Default temp dir is OS-dependent\n"
	        " -profile NAME        specifies the target DASH profile: \"onDemand\",\n"
	        "                       \"live\", \"main\", \"simple\", \"full\",\n"
	        "                       \"hbbtv1.5:live\", \"dashavc264:live\", \"dashavc264:onDemand\"\n"
	        "                       * This will set default option values to ensure conformance to the desired profile\n"
	        "                       * Default profile is \"full\" in static mode, \"live\" in dynamic mode\n"
	        " -profile-ext STRING  specifies a list of profile extensions, as used by DASH-IF and DVB.\n"
	        "                       The string will be colon-concatenated with the profile used\n"
	        "\n"
	        "Input media files to dash can use the following modifiers\n"
	        " \"#trackID=N\"       only uses the track ID N from the source file\n"
	        " \"#video\"           only uses the first video track from the source file\n"
	        " \"#audio\"           only uses the first audio track from the source file\n"
	        " \":id=NAME\"         sets the representation ID to NAME\n"
	        " \":dur=VALUE\"       processes VALUE seconds from the media\n"
	        "                       If VALUE is longer than media duration, last sample duration is extended.\n"
	        " \":period=NAME\"     sets the representation's period to NAME. Multiple periods may be used\n"
	        "                       period appear in the MPD in the same order as specified with this option\n"
	        " \":BaseURL=NAME\"    sets the BaseURL. Set multiple times for multiple BaseURLs\n"
	        "                        WARNING: this does NOT modify generated files location (see segment template).\n"
	        " \":bandwidth=VALUE\" sets the representation's bandwidth to a given value\n"
	        " \":period_duration=VALUE\"  increases the duration of this period by the given duration in seconds\n"
	        "                       only used when no input media is specified (remote period insertion), eg :period=X:xlink=Z:duration=Y.\n"
	        " \":duration=VALUE\"  overrides target DASH segment duration for this input\n"
	        " \":xlink=VALUE\"     sets the xlink value for the period containing this element\n"
	        "                       only the xlink declared on the first rep of a period will be used\n"
	        " \":role=VALUE\"      sets the role of this representation (cf DASH spec).\n"
	        "                       media with different roles belong to different adaptation sets.\n"
	        " \":desc_p=VALUE\"    adds a descriptor at the Period level. Value must be a properly formatted XML element.\n"
	        " \":desc_as=VALUE\"   adds a descriptor at the AdaptationSet level. Value must be a properly formatted XML element.\n"
	        "                       two input files with different values will be in different AdaptationSet elements.\n"
	        " \":desc_as_c=VALUE\" adds a descriptor at the AdaptationSet level. Value must be a properly formatted XML element.\n"
	        "                       value is ignored while creating AdaptationSet elements.\n"
	        " \":desc_rep=VALUE\"  adds a descriptor at the Representation level. Value must be a properly formatted XML element.\n"
	        "                       value is ignored while creating AdaptationSet elements.\n"
	        "\n"
	        " -rap                 segments begin with random access points\n"
	        "                       Note: segment duration may not be exactly what asked by\n"
	        "                       \"-dash\" since encoded video data is not modified\n"
	        " -frag-rap            All fragments begin with random access points\n"
	        "                       Note: fragment duration may not be exactly what is asked by\n"
	        "                       \"-frag\" since encoded video data is not modified\n"
	        " -segment-name name   sets the segment name for generated segments\n"
	        "                       If not set (default), segments are concatenated in output file\n"
	        "                        except in \"live\" profile where dash_%%s is used\n"
	        "                       Replacement strings supported:\n"
	        "                      $Number[%%0Nd]$ is replaced by the segment number, possibly prefixed with 0.\n"
	        "                      $RepresentationID$ is replaced by representation name.\n"
	        "                      $Time$ is replaced by segment start time.\n"
	        "                      $Bandwidth$ is replaced by representation bandwidth.\n"
	        "                      $Init=NAME$ is replaced by NAME for init segment, ignored otherwise. May occur multiple times.\n"
	        "                      $Index=NAME$ is replaced by NAME for index segments, ignored otherwise. May occur multiple times.\n"
	        "                      $Path=PATH$ is replaced by PATH when creating segments, ignored otherwise. May occur multiple times.\n"
	        "                      $Segment=NAME$ is replaced by NAME for media segments, ignored for init segments. May occur multiple times.\n"
			"\n"
	        " -segment-ext name    sets the segment extension. Default is m4s, \"null\" means no extension\n"
	        " -init-segment-ext n  sets the segment extension for init segments (and index and bitstream switching segments). Default is mp4, \"null\" means no extension\n"
	        " -segment-timeline    uses SegmentTimeline when generating segments.\n"
	        " -segment-marker MARK adds a box of type \'MARK\' at the end of each DASH segment. MARK shall be a 4CC identifier\n"
	        " -insert-utc          inserts UTC clock at the beginning of each ISOBMF segment\n"
	        " -base-url string     sets Base url at MPD level. Can be used several times.\n"
	        "                        WARNING: this does NOT modify generated files location (see segment template).\n"
	        " -mpd-title string    sets MPD title.\n"
	        " -mpd-source string   sets MPD source.\n"
	        " -mpd-info-url string sets MPD info url.\n"
	        " -cprt string         adds copyright string to MPD\n"
	        " -dash-ctx FILE       stores/restore DASH timing from FILE.\n"
	        " -dynamic             uses dynamic MPD type instead of static.\n"
	        " -last-dynamic        same as dynamic but closes the period (insert lmsg brand if needed and update duration).\n"
	        " -mpd-duration DUR    sets the duration in second of a live session (0 by default). If 0, you must use -mpd-refresh.\n"
	        " -mpd-refresh TIME    specifies MPD update time in seconds (double can be used).\n"
	        " -time-shift  TIME    specifies MPD time shift buffer depth in seconds (default 0). Specify -1 to keep all files\n"
	        " -subdur DUR          specifies maximum duration in ms of the input file to be dashed in LIVE or context mode.\n"
	        "                       NOTE: This does not change the segment duration: dashing stops once segments produced exceeded the duration.\n"
	        "                       NOTE: If there is not enough samples to finish a segment, data is looped unless -no-loop is used (period end).\n"
	        " -run-for TIME        runs for T ms of the dash-live session then exits\n"
	        " -min-buffer TIME     specifies MPD min buffer time in milliseconds\n"
	        " -ast-offset TIME     specifies MPD AvailabilityStartTime offset in ms if positive, or availabilityTimeOffset of each representation if negative. Default is 0 sec delay\n"
	        " -dash-scale SCALE    specifies that timing for -dash and -frag are expressed in SCALE units per seconds\n"
	        " -mem-frags           fragments will be produced in memory rather than on disk before flushing to disk\n"
	        " -pssh-moof           [deprecated] use -pssh=f\n"
	        " -pssh=MODE           sets pssh store mode. Mode can be v (moov), f (frag), m (mpd) mv/vm (moov+mpd) mf/fm (moof+mpd).\n"
	        " -sample-groups-traf  stores sample group descriptions in traf (duplicated for each traf). If not used, sample group descriptions are stored in the movie box.\n"
			" -mvex-after-traks    Stores mvex box after trak boxes within the moov box. If not used, mvex is before.\n"
	        " -no-cache            disable file cache for dash inputs .\n"
	        " -no-loop             disables looping content in live mode and uses period switch instead.\n"
	        " -hlsc                inserts UTC in variant playlists for live HLS\n"
	        " -bound               enables video segmentation with same method as audio (i.e.: always try to split before or at the segment boundary - not after)\n"
	        " -closest             enables video segmentation closest to the segment boundary (before or after)\n"

	        "\n"
	        "Advanced Options, should not be needed when using -profile:\n"
	        " -subsegs-per-sidx N  sets the number of subsegments to be written in each SIDX box\n"
	        "                       If 0, a single SIDX box is used per segment\n"
	        "                       If -1, no SIDX box is used\n"
	        " -ssix                Enables SubsegmentIndexBox (describing 2 ranges, first one from moof to end of first I-frame, second one unmapped). Doesn't work with daisy chaining mode\n"
	        " -url-template        uses SegmentTemplate instead of explicit sources in segments.\n"
	        "                       Ignored if segments are stored in the output file.\n"
	        " -daisy-chain         uses daisy-chain SIDX instead of hierarchical. Ignored if frags/sidx is 0.\n"
	        " -single-segment      uses a single segment for the whole file (OnDemand profile). \n"
	        " -single-file         uses a single file for the whole file (default). \n"
	        " -bs-switching MODE   sets bitstream switching to \"inband\" (default), \"merge\", \"multi\", \"no\" or \"single\" to test with single input.\n"
	        " -moof-sn N           sets sequence number of first moof to N\n"
	        " -tfdt N              sets TFDT of first traf to N in SCALE units (cf -dash-scale)\n"
	        " -no-frags-default    disables default fragments flags in trex (required by some dash-if profiles and CMAF/smooth streaming compatibility)\n"
	        " -single-traf         uses a single track fragment per moof (smooth streaming and derived specs may require this)\n"
            " -tfdt-traf           uses a tfdt per track fragment (when -single-traf is used)\n"
	        " -dash-ts-prog N      program_number to be considered in case of an MPTS input file.\n"
	        " -frag-rt             when using fragments in live mode, flush fragments according to their timing (only supported with a single input).\n"
	        " -cp-location=MODE    sets ContentProtection element location. Possible values for mode are:\n"
	        "                        as: sets ContentProtection in AdaptationSet element\n"
	        "                        rep: sets ContentProtection in Representation element\n"
	        "                        both: sets ContentProtection in both elements\n"
	        " -start-date          for live mode, sets start date (as xs:date, eg YYYY-MM-DDTHH:MM:SSZ. Default is now.\n"
	        "                        !! Do not use with multiple periods, nor when DASH duration is not a multiple of GOP size !!\n"
	        " -cues                ignores dash duration and segment according to cue times in given XML file. See tests/media/dash_cues for examples.\n"
	        " -strict-cues         throw error if something is wrong while parsing cues or applying cue-based segmentation.\n"
	        "\n");
}

void PrintFormats()
{
	fprintf(stderr, "Supported raw formats and file extensions:\n"
	        " NHNT                 .media .nhnt .info\n"
	        " NHML                 .nhml (opt: .media .info)\n"
	        " MPEG-1-2 Video       .m1v .m2v\n"
	        " MPEG-4 Video         .cmp .m4v\n"
	        " H263 Video           .263 .h263\n"
	        " AVC/H264 Video       .h264 .h26L .264 .26L .x264 .svc\n"
	        " HEVC Video           .hevc .h265 .265 .hvc .shvc .lhvc .mhvc\n"
	        " JPEG Images          .jpg .jpeg\n"
	        " JPEG-2000 Images     .jp2\n"
	        " PNG Images           .png\n"
	        " MPEG 1-2 Audio       .mp3, .mp2, .m1a, .m2a\n"
	        " ADTS-AAC Audio       .aac\n"
	        " Dolby (e)AC-3 Audio  .ac3 .ec3\n"
	        " AMR(WB) Audio        .amr .awb\n"
	        " EVRC Audio           .evc\n"
	        " SMV Audio            .smv\n"
	        "\n"
	        "Supported containers and file extensions:\n"
	        " AVI                  .avi\n"
	        " MPEG-2 PS            .mpg .mpeg .vob .vcd .svcd\n"
	        " MPEG-2 TS            .ts .m2t\n"
	        " QCP                  .qcp\n"
	        " OGG                  .ogg\n"
	        " ISO-Media files      no extension checking\n"
	        "\n"
	        "Supported text formats:\n"
	        " SRT Subtitles        .srt\n"
	        " SUB Subtitles        .sub\n"
	        " VobSub               .idx\n"
	        " GPAC Timed Text      .ttxt\n"
	        " VTT                  .vtt\n"
	        " TTML                 .ttml\n"
	        " QuickTime TeXML Text .xml  (cf QT documentation)\n"
	        "\n"
	        "Supported Scene formats:\n"
	        " MPEG-4 XMT-A         .xmt .xmta .xmt.gz .xmta.gz\n"
	        " MPEG-4 BT            .bt .bt.gz\n"
	        " MPEG-4 SAF           .saf .lsr\n"
	        " VRML                 .wrl .wrl.gz\n"
	        " X3D-XML              .x3d .x3d.gz\n"
	        " X3D-VRML             .x3dv .x3dv.gz\n"
	        " MacroMedia Flash     .swf (very limited import support only)\n"
	        "\n"
	        "Supported chapter formats:\n"
	        " Nero chapters        .txt .chap\n"
	        "\n"
	       );
}

void PrintImportUsage()
{
	fprintf(stderr, "Importing Options\n"
	        "\nFile importing syntax:\n"
	        " \"#video\" \"#audio\"  base import for most AV files\n"
	        " \"#trackID=ID\"        track import for IsoMedia and other files\n"
	        " \"#pid=ID\"            stream import from MPEG-2 TS\n"
	        " \":dur=D\"             imports only the first D seconds\n"
	        " \":lang=LAN\"          sets imported media language code\n"
	        " \":delay=delay_ms\"    sets imported media initial delay in ms\n"
	        " \":par=PAR\"           sets visual pixel aspect ratio (PAR=Num:Den)\n"
	        " \":name=NAME\"         sets track handler name\n"
	        " \":ext=EXT\"           overrides file extension when importing\n"
	        " \":hdlr=code\"         sets track handler type to the given code point (4CC)\n"
	        " \":disable\"           imported track(s) will be disabled\n"
	        " \":group=G\"           adds the track as part of the G alternate group.\n"
	        "                         If G is 0, the first available GroupID will be picked.\n"
	        " \":fps=VAL\"           same as -fps option\n"
	        " \":rap\"               imports only RAP samples\n"
	        " \":refs\"              imports only reference pictures\n"
	        " \":trailing\"          keeps trailing 0-bytes in AVC/HEVC samples\n"
	        " \":agg=VAL\"           same as -agg option\n"
	        " \":dref\"              same as -dref option\n"
	        " \":keep_refs\"         keeps track reference when importing a single track\n"
	        " \":nodrop\"            same as -nodrop option\n"
	        " \":packed\"            same as -packed option\n"
	        " \":sbr\"               same as -sbr option\n"
	        " \":sbrx\"              same as -sbrx option\n"
	        " \":ovsbr\"             same as -ovsbr option\n"
	        " \":ps\"                same as -ps option\n"
	        " \":psx\"               same as -psx option\n"
	        " \":asemode=MODE\"      sets the mode to create the AudioSampleEntry\n"
	        " \"                       v0-bs : uses MPEG AudioSampleEntry v0 and the channel count from the bitstream (even if greater than 2) - default\n"
	        " \"                       v0-2  : uses MPEG AudioSampleEntry v0 and the channel count is forced to 2\n"
	        " \"                       v1    : uses MPEG AudioSampleEntry v1 and the channel count from the bitstream\n"
	        " \"                       v1-qt : uses QuickTime Sound Sample Description Version 1 and the channel count from the bitstream (even if greater than 2)\n"
			" \":audio_roll=N\"      adds a roll sample group with roll_distance = N\n"
	        " \":mpeg4\"             same as -mpeg4 option\n"
	        " \":nosei\"             discard all SEI messages during import\n"
	        " \":svc\"               import SVC/LHVC with explicit signaling (no AVC base compatibility)\n"
	        " \":nosvc\"             discard SVC/LHVC data when importing\n"
	        " \":svcmode=MODE\"      sets SVC/LHVC import mode:\n"
	        " \"                       split : each layer is in its own track\n"
	        " \"                       merge : all layers are merged in a single track\n"
	        " \"                       splitbase : all layers are merged in a track, and the AVC base in another\n"
	        " \"                       splitnox : each layer is in its own track, and no extractors are written\n"
	        " \"                       splitnoxib : each layer is in its own track, no extractors are written, using inband param set signaling\n"
	        " \":subsamples\"        adds SubSample information for AVC+SVC\n"
	        " \":deps\"              import sample dependency information for AVC and HEVC\n"
	        " \":forcesync\"         forces non IDR samples with I slices to be marked as sync points (AVC GDR)\n"
	        "       !! RESULTING FILE IS NOT COMPLIANT WITH THE SPEC but will fix seeking in most players\n"
	        " \":xps_inband\"        Sets xPS inband for AVC/H264 and HEVC (for reverse operation, re-import from raw media)\n"
	        " \":max_lid=N\"         sets HEVC max layer ID to be imported to N. Default imports all.\n"
	        " \":max_tid=N\"         sets HEVC max temporal ID to be imported to N. Default imports all.\n"
	        " \":tiles\"             adds HEVC tiles signaling and NALU maps without splitting the tiles into different tile tracks.\n"
	        " \":split_tiles\"       splits HEVC tiles into different tile tracks, one tile (or all tiles of one slice) per track.\n"
	        " \":negctts\"           uses negative CTS-DTS offsets (ISO4 brand)\n"
	        " \":stype=4CC\"         forces the sample description type to a different value\n"
	        "                         !! THIS MAY BREAK THE FILE WRITING !!\n"
	        " \":chap\"              specifies the track is a chapter track\n"
	        " \":chapter=NAME\"      adds a single chapter (old nero format) with given name lasting the entire file\n"
	        "                         This command can be used in -cat as well\n"
	        " \":chapfile=file\"     adds a chapter file (old nero format)\n"
	        "                         This command can be used in -cat as well\n"
	        " \":layout=WxHxXxY\"    specifies the track layout\n"
	        "                         - if W (resp H) = 0, the max width (resp height) of\n"
	        "                         the tracks in the file are used.\n"
	        "                         - if Y=-1, the layout is moved to the bottom of the\n"
	        "                         track area\n"
	        "                         - X and Y can be omitted (:layout=WxH)\n"
	        " \":rescale=TS\"        forces media timescale to TS !! changes the media duration\n"
	        " \":timescale=TS\"      sets import timescale to TS\n"
	        " \":noedit\"            do not set edit list when importing B-frames video tracks\n"
	        " \":rvc=FILENAME\"      sets RVC configuration for the media\n"
	        " \":fmt=FORMAT\"        overrides format detection with given format (cf BT/XMTA doc)\n"
	        " \":profile=INT\"       overrides AVC profile\n"
	        " \":level=INT\"         overrides AVC level\n"
	        " \":novpsext\"          removes VPS extensions from HEVC VPS\n"
	        " \":keepav1t\"          keeps AV1 temporal delimiter OBU in samples, might help if source file had losses\n"

	        " \":font=name\"         specifies font name for text import (default \"Serif\")\n"
	        " \":size=s\"            specifies font size for text import (default 18)\n"
	        " \":text_layout=WxHxXxY\"    specifies the track text layout\n"
	        "                         - if W (resp H) = 0, the max width (resp height) of\n"
	        "                         the tracks in the file are used.\n"
	        "                         - if Y=-1, the layout is moved to the bottom of the\n"
	        "                         track area\n"
	        "                         - X and Y can be omitted (:layout=WxH)\n"

	        " \":swf-global\"        all SWF defines are placed in first scene replace\n"
	        "                         * Note: By default SWF defines are sent when needed\n"
	        " \":swf-no-ctrl\"       uses a single stream for movie control and dictionary\n"
	        "                         * Note: this will disable ActionScript\n"
	        " \":swf-no-text\"       removes all SWF text\n"
	        " \":swf-no-font\"       removes all embedded SWF Fonts (terminal fonts used)\n"
	        " \":swf-no-line\"       removes all lines from SWF shapes\n"
	        " \":swf-no-grad\"       removes all gradients from swf shapes\n"
	        " \":swf-quad\"          uses quadratic bezier curves instead of cubic ones\n"
	        " \":swf-xlp\"           support for lines transparency and scalability\n"
	        " \":swf-ic2d\"          uses indexed curve 2D hardcoded proto\n"
	        " \":swf-same-app\"      appearance nodes are reused\n"
	        " \":swf-flatten=ang\"   complementary angle below which 2 lines are merged\n"
	        "                         * Note: angle \'0\' means no flattening\n"
	        " \":kind=schemeURI=value\"  sets kind for the track\n"
	        " \":txtflags=flags\"    sets display flags (hexa number) of text track\n"
	        " \":txtflags+=flags\"   adds display flags (hexa number) to text track\n"
	        " \":txtflags-=flags\"   removes display flags (hexa number) from text track\n"
	        " \":rate=VAL\"          forces average rate and max rate to VAL (in bps) in btrt box. If 0, removes btrt box\n"
	        "\n"
	        " \":fstat\"   			prints filter session stats after import\n"
	        " \":sopt:[OPTS]\"      set OPTS as additionnal arguments to source filter. OPTS can be any usual filter argument, see gpac -h\n"
	        " \":dopt:[OPTS]\"      set OPTS as additionnal arguments to destination (ISOBMF muxer) filter. OPTS can be any usual filter argument, see gpac -h\n"
	        "\n"
	        " -add file              add file tracks to (new) output file\n"
	        " -cat file              concatenates file samples to (new) output file\n"
	        "                         * Note: creates tracks if needed\n"
	        "                         * Note: aligns initial timestamp of the file to be concatenated.\n"
	        " -catx file             same as cat but new tracks can be imported before concatenation by specifying '+ADD_COMMAND'\n"
	        "                        where ADD_COMMAND is a regular -add syntax\n"
	        " -unalign-cat           does not attempt to align timestamps of samples inbetween tracks\n"
	        " -force-cat             skips media configuration check when concatenating file\n"
	        "                         !!! THIS MAY BREAK THE CONCATENATED TRACK(S) !!!\n"
	        " -keep-sys              keeps all MPEG-4 Systems info when using '-add' / 'cat'\n"
	        " -keep-all              keeps all existing tracks when using '-add'\n"
	        "                         * Note: only used when adding IsoMedia files\n"
	        "\n"
	        "All the following options can be specified as default or for each track.\n"
	        "When specified by track the syntax is \":opt\" or \":opt=val\".\n\n"
	        " -dref                  keeps media data in original file\n"
	        " -no-drop               forces constant FPS when importing AVI video\n"
	        " -packed                forces packed bitstream when importing raw ASP\n"
	        " -sbr                   backward compatible signaling of AAC-SBR\n"
	        " -sbrx                  non-backward compatible signaling of AAC-SBR\n"
	        " -ps                    backward compatible signaling of AAC-PS\n"
	        " -psx                   non-backward compatible signaling of AAC-PS\n"
	        " -ovsbr                 oversample SBR\n"
	        "                         * Note: SBR AAC, PS AAC and oversampled SBR cannot be detected at import time\n"
	        " -fps FPS               forces frame rate for video and SUB subtitles import\n"
	        "                         FPS is either a number or expressed as timescale-increment\n"
	        "                         * For raw H263 import, default FPS is 15\n"
	        "                         * For all other imports, default FPS is 25\n"
	        "                         !! THIS IS IGNORED FOR IsoMedia IMPORT !!\n"
	        " -mpeg4                 forces MPEG-4 sample descriptions when possible (3GPP2)\n"
	        "                         For AAC, forces MPEG-4 AAC signaling even if MPEG-2\n"
	        " -agg N                 aggregates N audio frames in 1 sample (3GP media only)\n"
	        "                         * Note: Maximum value is 15 - Disabled by default\n"
	        "\n"
	       );
}

void PrintEncodeUsage()
{
	fprintf(stderr, "MPEG-4 Scene Encoding Options\n"
	        " -mp4                 specify input file is for encoding.\n"
	        " -def                 encode DEF names\n"
	        " -sync time_in_ms     forces BIFS sync sample generation every time_in_ms\n"
	        "                       * Note: cannot be used with -shadow\n"
	        " -shadow time_ms      forces BIFS sync shadow sample generation every time_ms.\n"
	        "                       * Note: cannot be used with -sync\n"
	        " -log                 generates scene codec log file if available\n"
	        " -ms file             specifies file for track importing\n"
	        "\nChunk Processing\n"
	        " -ctx-in file         specifies initial context (MP4/BT/XMT)\n"
	        "                       * Note: input file must be a commands-only file\n"
	        " -ctx-out file        specifies storage of updated context (MP4/BT/XMT)\n"
	        "\n"
	        "LASeR Encoding options\n"
	        " -resolution res      resolution factor (-8 to 7, default 0)\n"
	        "                       all coords are multiplied by 2^res before truncation\n"
	        " -coord-bits bits     bits used for encoding truncated coordinates\n"
	        "                       (0 to 31, default 12)\n"
	        " -scale-bits bits     extra bits used for encoding truncated scales\n"
	        "                       (0 to 4, default 0)\n"
	        " -auto-quant res      resolution is given as if using -resolution\n"
	        "                       but coord-bits and scale-bits are infered\n"
	       );
}

void PrintEncryptUsage()
{
	fprintf(stderr, "ISMA Encryption/Decryption Options\n"
	        " -crypt drm_file      crypts a specific track using ISMA AES CTR 128\n"
	        " -decrypt [drm_file]  decrypts a specific track using ISMA AES CTR 128\n"
	        "                       * Note: drm_file can be omitted if keys are in file\n"
	        " -set-kms kms_uri     changes KMS location for all tracks or a given one.\n"
	        "                       * to address a track, use \'tkID=kms_uri\'\n"
	        "\n"
	        "DRM file syntax for GPAC ISMACryp:\n"
	        "                      File is XML and shall start with xml header\n"
	        "                      File root is an \"ISMACryp\" element\n"
	        "                      File is a list of \"cryptrack\" elements\n"
	        "\n"
	        "cryptrack attributes are\n"
	        " TrackID              ID of track to en/decrypt\n"
	        " key                  AES-128 key formatted (hex string \'0x\'+32 chars)\n"
	        " salt                 CTR IV salt key (64 bits) (hex string \'0x\'+16 chars)\n"
	        "\nEncryption only attributes:\n"
	        " Scheme_URI           URI of scheme used\n"
	        " KMS_URI              URI of key management system\n"
	        "                       * Note: \'self\' writes key and salt in the file\n"
	        " selectiveType        selective encryption type - understood values are:\n"
	        "   \"None\"             all samples encrypted (default)\n"
	        "   \"Clear\"            all samples clean (not encrypted)\n"
	        "   \"RAP\"              only encrypts random access units\n"
	        "   \"Non-RAP\"          only encrypts non-random access units\n"
	        "   \"Rand\"             random selection is performed\n"
	        "   \"X\"                Encrypts every first sample out of X (uint)\n"
	        "   \"RandX\"            Encrypts one random sample out of X (uint)\n"
	        "\n"
	        " ipmpType             IPMP Signaling Type: None, IPMP, IPMPX\n"
	        " ipmpDescriptorID     IPMP_Descriptor ID to use if IPMP(X) is used\n"
	        "                       * If not set MP4Box will generate one for you\n"
	        "\n"
	       );
}

void PrintHintUsage()
{
	fprintf(stderr, "Hinting Options\n"
	        " -hint                hints the file for RTP/RTSP\n"
	        " -mtu size            specifies RTP MTU (max size) in bytes. Default size is 1450\n"
	        "                       * Note: this includes the RTP header (12 bytes)\n"
	        " -copy                copies media data to hint track rather than reference\n"
	        "                       * Note: speeds up server but takes much more space\n"
	        " -multi [maxptime]    enables frame concatenation in RTP packets if possible\n"
	        "        maxptime       max packet duration in ms (optional, default 100ms)\n"
	        " -rate ck_rate        specifies rtp rate in Hz when no default for payload\n"
	        "                       * Note: default value is 90000 (MPEG rtp rates)\n"
	        " -mpeg4               forces MPEG-4 generic payload whenever possible\n"
	        " -latm                forces MPG4-LATM transport for AAC streams\n"
	        " -static              enables static RTP payload IDs whenever possible\n"
	        "                       * By default, dynamic payloads are always used\n"
	        "\n"
	        "MPEG-4 Generic Payload Options\n"
	        " -ocr                 forces all streams to be synchronized\n"
	        "                       * Most RTSP servers only support synchronized streams\n"
	        " -rap                 signals random access points in RTP packets\n"
	        " -ts                  signals AU Time Stamps in RTP packets\n"
	        " -size                signals AU size in RTP packets\n"
	        " -idx                 signals AU sequence numbers in RTP packets\n"
	        " -iod                 prevents systems tracks embedding in IOD\n"
	        "                       * Note: shouldn't be used with -isma option\n"
	        "\n"
	        " -add-sdp string      adds sdp string to (hint) track (\"-add-sdp tkID:string\")\n"
	        "                       or movie. This will take care of SDP lines ordering\n"
	        " -unhint              removes all hinting information.\n"
	        "\n");
}
void PrintExtractUsage()
{
	fprintf(stderr, "Extracting Options:\n"
	        " -raw TrackID         extracts track in raw format when supported\n"
	        "                      :output=FileName sets the output filename for this extraction \n"
	        " -raws TrackID        extract each track sample to a file\n"
	        "                       * Note: \"TrackID:N\" extracts Nth sample\n"
	        " -nhnt TrackID        extracts track in nhnt format\n"
	        " -nhml TrackID        extracts track in nhml format (XML nhnt).\n"
	        "                       * Note: \"-nhml TrackID:full\" for full dump\n"
	        " -webvtt-raw TrackID  extracts raw media track in WebVTT as metadata.\n"
	        "                       * Note: \"-webvtt-raw TrackID:embedded\" to include media data in the WebVTT file\n"
	        " -six TrackID		   extracts raw media track in experimental XML streaming instructions.\n"
	        " -single TrackID      extracts track to a new mp4 file\n"
	        " -avi TrackID         extracts visual track to an avi file\n"
	        " -qcp TrackID         same as \'-raw\' but defaults to QCP file for EVRC/SMV\n"
	        " -aviraw TK           extracts AVI track in raw format\n"
	        "			            $TK can be one of \"video\" \"audio\" \"audioN\"\n"
	        " -saf                 remux file to SAF multiplex\n"
	        " -dvbhdemux           demux DVB-H file into IP Datagrams\n"
	        "                       * Note: can be used when encoding scene descriptions\n"
	        " -raw-layer ID        same as -raw but skips SVC/MVC extractors when extracting\n"
	        " -diod                extracts file IOD in raw format when supported\n"
	        "\n"
#if !defined(GPAC_DISABLE_STREAMING)
	        " -grab-ts IP:port     grabs TS over UDP or RTP at IP:port location to output TS file\n"
	        " -ifce IFCE           indicates default ifce for grab operations\n"
#endif
	        "\n");
}
void PrintDumpUsage()
{
	fprintf(stderr, "Dumping Options\n"
	        " -stdb                dumps/write to stdout and assumes stdout is opened in binary mode\n"
	        " -std                 dumps/write to stdout and try to reopen stdout in binary mode.\n"
	        " -info [trackID]      prints movie info / track info if trackID specified\n"
	        "                       * Note: for non IsoMedia files, gets import options\n"
	        " -bt                  scene to bt format - removes unknown MPEG4 nodes\n"
	        " -xmt                 scene to XMT-A format - removes unknown MPEG4 nodes\n"
	        " -wrl                 scene VRML format - removes unknown VRML nodes\n"
	        " -x3d                 scene to X3D/XML format - removes unknown X3D nodes\n"
	        " -x3dv                scene to X3D/VRML format - removes unknown X3D nodes\n"
	        " -lsr                 scene to LASeR format\n"
	        " -diso                dumps IsoMedia file boxes in XML output\n"
	        " -dxml                dumps IsoMedia file boxes and known track samples in XML output\n"
	        " -drtp                rtp hint samples structure to XML output\n"
	        " -dts                 prints sample timing, size and position in file to text output\n"
	        " -dtsx                same as -dts but does not print offset\n"
	        " -dtsc                same as -dts but analyse each sample for duplicated dts/cts - slow !\n"
	        " -dtsxc               same as -dtsc does not print offset - slow !\n"
	        " -dnal trackID        prints NAL sample info of given track\n"
	        " -dnalc trackID       prints NAL sample info of given track, adding CRC for each nal\n"
	        " -sdp                 dumps SDP description of hinted file\n"
	        " -sdp                 dumps SDP description of hinted file\n"
	        " -dsap trackID        dumps DASH SAP cues (see -cues) for a given track.\n"
	        "                       use -dsaps to only print sample number, -dsapc to only CTS, -dsapd to only print DTS, -dsapp to only print presentation time.\n"
	        " -dcr                 ISMACryp samples structure to XML output\n"
	        " -dump-cover          extracts cover art\n"
	        " -dump-chap           extracts chapter file\n"
	        " -dump-chap-ogg       extracts chapter file as OGG format\n"
	        " -dump-udta [ID:]4cc  extracts udta for the given 4CC. If ID is given, dumps from UDTA of the given track ID, otherwise moov is used.\n"
	        "\n"
#ifndef GPAC_DISABLE_ISOM_WRITE
	        " -ttxt                converts input subtitle to GPAC TTXT format\n"
#endif
	        " -ttxt TrackID        dumps Text track to GPAC TTXT format\n"
#ifndef GPAC_DISABLE_ISOM_WRITE
	        " -srt                 converts input subtitle to SRT format\n"
#endif
	        " -srt TrackID         dumps Text track to SRT format\n"
	        "\n"
	        " -rip-mpd             download manifest and segments of an MPD. Does not work with live sessions\n"
	        "\n"
	        " -stat                generates node/field statistics for scene\n"
	        " -stats               generates node/field statistics per MPEG-4 Access Unit\n"
	        " -statx               generates node/field statistics for scene after each AU\n"
	        "\n"
	        " -hash                generates SHA-1 Hash of the input file\n"
	        "\n"
	        " -comp BOXLIST        compresses top level box listed. The list is formated as orig_4cc_1=comp_4cc_1[,orig_4cc_2=comp_4cc_2]\n"
#ifndef GPAC_DISABLE_CORE_TOOLS
	        " -bin                 converts input XML file using NHML bitstream syntax to binary\n"
#endif
	        "\n");
}

void PrintMetaUsage()
{
	fprintf(stderr, "Meta handling Options\n"
		" -set-meta args       sets given meta type - syntax: \"ABCD[:tk=ID]\"\n"
		"                       * ABCD: four char meta type (NULL or 0 to remove meta)\n"
		"                       * [:tk=ID]: if not set use root (file) meta\n"
		"                                if ID is 0 use moov meta\n"
		"                                if ID is not 0 use track meta\n"
		" -add-item args       adds resource to meta\n"
		"                       * syntax: file_path + options (\':\' separated):\n"
		"                        file_path \"this\" or \"self\": item is the file itself\n"
		"                        tk=ID:            meta location (file, moov, track)\n"
		"                        name=str:         item name\n"
		"                        type=itype:       item 4cc type (not needed if mime is provided)\n"
		"                        mime=mtype:       item mime type\n"
		"                        encoding=enctype: item content-encoding type\n"
		"                        id=id:	           item ID\n"
		"                        ref=4cc,id:       reference of type 4cc to an other item\n"
		" -add-image args      adds the given file (with parameters) as HEIF image item \n"
		"                       * same syntax as add-item with the following options\n"
		"						 name=str			same as for -add-item\n"
		"						 id=id				same as for -add-item\n"
		"						 ref=4cc, id		same as for -add-item\n"
		"                        primary			indicates that this item should be the primary item.\n"
		"						 time=t				uses the next sync sample after time t (float, in sec, default 0)\n"
		"						 split_tiles		for an HEVC tiled image, each tile is stored as a separate item\n"
		"                        rotation=a       sets the rotation angle for this image to 90*a degrees anti-clockwise.\n"
		"                        image-hidden       indicates that this image item should be hidden.\n"
		"                        icc_path           path to icc to add as colr.\n"
		" -rem-item args       removes resource from meta - syntax: item_ID[:tk=ID]\n"
		" -set-primary args    sets item as primary for meta - syntax: item_ID[:tk=ID]\n"
		" -set-xml args        sets meta XML data\n"
		"                       * syntax: xml_file_path[:tk=ID][:binary]\n"
		" -rem-xml [tk=ID]     removes meta XML data\n"
		" -dump-xml args       dumps meta XML to file - syntax file_path[:tk=ID]\n"
		" -dump-item args      dumps item to file - syntax item_ID[:tk=ID][:path=fileName]\n"
		" -package             packages input XML file into an ISO container\n"
		"                       * all media referenced except hyperlinks are added to file\n"
		" -mgt                 packages input XML file into an MPEG-U widget with ISO container.\n"
		"                       * all files contained in the current folder are added to the widget package\n"
		);
}

void PrintSWFUsage()
{
	fprintf(stderr,
	        "SWF Importer Options\n"
	        "\n"
	        "MP4Box can import simple Macromedia Flash files (\".SWF\")\n"
	        "You can specify a SWF input file with \'-bt\', \'-xmt\' and \'-mp4\' options\n"
	        "\n"
	        " -global              all SWF defines are placed in first scene replace\n"
	        "                       * Note: By default SWF defines are sent when needed\n"
	        " -no-ctrl             uses a single stream for movie control and dictionary\n"
	        "                       * Note: this will disable ActionScript\n"
	        " -no-text             removes all SWF text\n"
	        " -no-font             removes all embedded SWF Fonts (terminal fonts used)\n"
	        " -no-line             removes all lines from SWF shapes\n"
	        " -no-grad             removes all gradients from swf shapes\n"
	        " -quad                uses quadratic bezier curves instead of cubic ones\n"
	        " -xlp                 support for lines transparency and scalability\n"
	        " -flatten ang         complementary angle below which 2 lines are merged\n"
	        "                       * Note: angle \'0\' means no flattening\n"
	        "\n"
	       );
}

void PrintATSCUsage()
{
	fprintf(stderr,
	        "ATSC3 reader Options\n"
	        "\n"
	        "MP4Box can read ATSC3 sessions from network. \n"
	        "\n"
	        " -atsc 			enables ATSC3 reader\n"
	        " -ifce IP			IP address of network interface to use\n"
	        " -dir PATH			local filesystem path to which the files are written. If not set, nothing is written to disk.\n"
	        " -service ID:		ID of the service to grab. If not set or -1, all services are dumped. If 0, no services are dumped. If -2, the first service found is used.\n"
	        " -nb-segs N:		sets max segments to keep on disk per stream. -1 (default) keeps all.\n"
	        " -atsc-stats N:	prints stats every N seconds. If 0 (default) stats disabled.\n"
	        "\n"
	        "On OSX with VM packet replay you will need to force mcast routing, eg:\n"
	        "route add -net 239.255.1.4/32 -interface vboxnet0\n"
	        "\n"
	       );
}

void PrintCoreUsage()
{
	fprintf(stderr, "libgpac core options\n");
	gf_sys_print_core_help(GF_ARGMODE_ALL, 0);
}

void PrintUsage()
{
	fprintf (stderr, "MP4Box [option] input [option]\n"
	         " -h general           general options help\n"
	         " -h hint              hinting options help\n"
	         " -h dash              DASH segmenter help\n"
	         " -h import            import options help\n"
	         " -h encode            encode options help\n"
	         " -h meta              meta handling options help\n"
	         " -h extract           extraction options help\n"
	         " -h dump              dump options help\n"
	         " -h swf               Flash (SWF) options help\n"
	         " -h crypt             ISMA E&A options help\n"
	         " -h format            supported formats help\n"
	         " -h rtp               file streamer help\n"
	         " -h live              BIFS streamer help\n"
	         " -h atsc              ATSC3 reader help\n"
	         " -h core              libgpac core options\n"
	         " -h all               all options are printed\n"
	         "\n"
	         " -nodes               lists supported MPEG4 nodes\n"
	         " -node NodeName       gets MPEG4 node syntax and QP info\n"
	         " -xnodes              lists supported X3D nodes\n"
	         " -xnode NodeName      gets X3D node syntax\n"
	         " -snodes              lists supported SVG nodes\n"
	         " -languages           lists supported ISO 639 languages\n"
	         " -boxes               lists all supported ISOBMF boxes and their syntax\n"
	         "\n"
<<<<<<< HEAD
=======
	         " -quiet               quiet mode\n"
	         " -noprog              disables progress\n"
>>>>>>> 5ddd9d1c
	         " -v                   verbose mode\n"
	         " -version             gets build version\n"
	         " -- INPUT             escape option if INPUT starts with - character\n"
	         "\n"
	        );
}


void scene_coding_log(void *cbk, GF_LOG_Level log_level, GF_LOG_Tool log_tool, const char *fmt, va_list vlist)
{
	FILE *logs = cbk;
	if (log_tool != GF_LOG_CODING) return;
	vfprintf(logs, fmt, vlist);
	fflush(logs);
}

#ifndef GPAC_DISABLE_ISOM_HINTING

/*
		MP4 File Hinting
*/

void SetupClockReferences(GF_ISOFile *file)
{
	u32 i, count, ocr_id;
	count = gf_isom_get_track_count(file);
	if (count==1) return;
	ocr_id = 0;
	for (i=0; i<count; i++) {
		if (!gf_isom_is_track_in_root_od(file, i+1)) continue;
		ocr_id = gf_isom_get_track_id(file, i+1);
		break;
	}
	/*doesn't look like MP4*/
	if (!ocr_id) return;
	for (i=0; i<count; i++) {
		GF_ESD *esd = gf_isom_get_esd(file, i+1, 1);
		if (esd) {
			esd->OCRESID = ocr_id;
			gf_isom_change_mpeg4_description(file, i+1, 1, esd);
			gf_odf_desc_del((GF_Descriptor *) esd);
		}
	}
}

/*base RTP payload type used (you can specify your own types if needed)*/
#define BASE_PAYT		96

GF_Err HintFile(GF_ISOFile *file, u32 MTUSize, u32 max_ptime, u32 rtp_rate, u32 base_flags, Bool copy_data, Bool interleave, Bool regular_iod, Bool single_group)
{
	GF_ESD *esd;
	GF_InitialObjectDescriptor *iod;
	u32 i, val, res, streamType;
	u32 sl_mode, prev_ocr, single_ocr, nb_done, tot_bw, bw, flags, spec_type;
	GF_Err e;
	char szPayload[30];
	GF_RTPHinter *hinter;
	Bool copy, has_iod, single_av;
	u8 init_payt = BASE_PAYT;
	u32 mtype;
	GF_SDP_IODProfile iod_mode = GF_SDP_IOD_NONE;
	u32 media_group = 0;
	u8 media_prio = 0;

	tot_bw = 0;
	prev_ocr = 0;
	single_ocr = 1;

	has_iod = 1;
	iod = (GF_InitialObjectDescriptor *) gf_isom_get_root_od(file);
	if (!iod) has_iod = 0;
	else {
		if (!gf_list_count(iod->ESDescriptors)) has_iod = 0;
		gf_odf_desc_del((GF_Descriptor *) iod);
	}

	spec_type = gf_isom_guess_specification(file);
	single_av = single_group ? 1 : gf_isom_is_single_av(file);

	/*first make sure we use a systems track as base OCR*/
	for (i=0; i<gf_isom_get_track_count(file); i++) {
		res = gf_isom_get_media_type(file, i+1);
		if ((res==GF_ISOM_MEDIA_SCENE) || (res==GF_ISOM_MEDIA_OD)) {
			if (gf_isom_is_track_in_root_od(file, i+1)) {
				gf_isom_set_default_sync_track(file, i+1);
				break;
			}
		}
	}

	nb_done = 0;
	for (i=0; i<gf_isom_get_track_count(file); i++) {
		sl_mode = base_flags;
		copy = copy_data;
		/*skip emty tracks (mainly MPEG-4 interaction streams...*/
		if (!gf_isom_get_sample_count(file, i+1)) continue;
		if (!gf_isom_is_track_enabled(file, i+1)) {
			fprintf(stderr, "Track ID %d disabled - skipping hint\n", gf_isom_get_track_id(file, i+1) );
			continue;
		}

		mtype = gf_isom_get_media_type(file, i+1);
		switch (mtype) {
		case GF_ISOM_MEDIA_VISUAL:
			if (single_av) {
				media_group = 2;
				media_prio = 2;
			}
			break;
        case GF_ISOM_MEDIA_AUXV:
            if (single_av) {
                media_group = 2;
                media_prio = 3;
            }
            break;
        case GF_ISOM_MEDIA_PICT:
            if (single_av) {
                media_group = 2;
                media_prio = 4;
            }
            break;
		case GF_ISOM_MEDIA_AUDIO:
			if (single_av) {
				media_group = 2;
				media_prio = 1;
			}
			break;
		case GF_ISOM_MEDIA_HINT:
			continue;
		default:
			/*no hinting of systems track on isma*/
			if (spec_type==GF_ISOM_BRAND_ISMA) continue;
		}
		mtype = gf_isom_get_media_subtype(file, i+1, 1);
		if ((mtype==GF_ISOM_SUBTYPE_MPEG4) || (mtype==GF_ISOM_SUBTYPE_MPEG4_CRYP) ) mtype = gf_isom_get_mpeg4_subtype(file, i+1, 1);

		if (!single_av) {
			/*one media per group only (we should prompt user for group selection)*/
			media_group ++;
			media_prio = 1;
		}

		streamType = 0;
		esd = gf_isom_get_esd(file, i+1, 1);
		if (esd) {
			streamType = esd->decoderConfig->streamType;
			if (!prev_ocr) {
				prev_ocr = esd->OCRESID;
				if (!esd->OCRESID) prev_ocr = esd->ESID;
			} else if (esd->OCRESID && prev_ocr != esd->OCRESID) {
				single_ocr = 0;
			}
			/*OD MUST BE WITHOUT REFERENCES*/
			if (streamType==1) copy = 1;
		}
		gf_odf_desc_del((GF_Descriptor *) esd);

		if (!regular_iod && gf_isom_is_track_in_root_od(file, i+1)) {
			/*single AU - check if base64 would fit in ESD (consider 33% overhead of base64), otherwise stream*/
			if (gf_isom_get_sample_count(file, i+1)==1) {
				GF_ISOSample *samp = gf_isom_get_sample(file, i+1, 1, &val);
				if (streamType) {
					res = gf_hinter_can_embbed_data(samp->data, samp->dataLength, streamType);
				} else {
					/*not a system track, we shall hint it*/
					res = 0;
				}
				if (samp) gf_isom_sample_del(&samp);
				if (res) continue;
			}
		}
		if (interleave) sl_mode |= GP_RTP_PCK_USE_INTERLEAVING;

		hinter = gf_hinter_track_new(file, i+1, MTUSize, max_ptime, rtp_rate, sl_mode, init_payt, copy, media_group, media_prio, &e);

		if (!hinter) {
			if (e) {
				fprintf(stderr, "Cannot create hinter (%s)\n", gf_error_to_string(e));
				if (!nb_done) return e;
			}
			continue;
		}
		bw = gf_hinter_track_get_bandwidth(hinter);
		tot_bw += bw;
		flags = gf_hinter_track_get_flags(hinter);

		//set extraction mode for AVC/SVC
		gf_isom_set_nalu_extract_mode(file, i+1, GF_ISOM_NALU_EXTRACT_LAYER_ONLY);

		gf_hinter_track_get_payload_name(hinter, szPayload);
		fprintf(stderr, "Hinting track ID %d - Type \"%s:%s\" (%s) - BW %d kbps\n", gf_isom_get_track_id(file, i+1), gf_4cc_to_str(mtype), gf_4cc_to_str(mtype), szPayload, bw);
		if (flags & GP_RTP_PCK_SYSTEMS_CAROUSEL) fprintf(stderr, "\tMPEG-4 Systems stream carousel enabled\n");
		/*
				if (flags & GP_RTP_PCK_FORCE_MPEG4) fprintf(stderr, "\tMPEG4 transport forced\n");
				if (flags & GP_RTP_PCK_USE_MULTI) fprintf(stderr, "\tRTP aggregation enabled\n");
		*/
		e = gf_hinter_track_process(hinter);

		if (!e) e = gf_hinter_track_finalize(hinter, has_iod);
		gf_hinter_track_del(hinter);

		if (e) {
			fprintf(stderr, "Error while hinting (%s)\n", gf_error_to_string(e));
			if (!nb_done) return e;
		}
		init_payt++;
		nb_done ++;
	}

	if (has_iod) {
		iod_mode = GF_SDP_IOD_ISMA;
		if (regular_iod) iod_mode = GF_SDP_IOD_REGULAR;
	} else {
		iod_mode = GF_SDP_IOD_NONE;
	}
	gf_hinter_finalize(file, iod_mode, tot_bw);

	if (!single_ocr)
		fprintf(stderr, "Warning: at least 2 timelines found in the file\nThis may not be supported by servers/players\n\n");

	return GF_OK;
}

#endif /*GPAC_DISABLE_ISOM_HINTING*/

#if !defined(GPAC_DISABLE_ISOM_WRITE) && !defined(GPAC_DISABLE_AV_PARSERS)

static void check_media_profile(GF_ISOFile *file, u32 track)
{
	u8 PL;
	GF_M4ADecSpecInfo dsi;
	GF_ESD *esd = gf_isom_get_esd(file, track, 1);
	if (!esd) return;

	switch (esd->decoderConfig->streamType) {
	case 0x04:
		PL = gf_isom_get_pl_indication(file, GF_ISOM_PL_VISUAL);
		if (esd->decoderConfig->objectTypeIndication==GF_CODECID_MPEG4_PART2) {
			GF_M4VDecSpecInfo dsi;
			gf_m4v_get_config(esd->decoderConfig->decoderSpecificInfo->data, esd->decoderConfig->decoderSpecificInfo->dataLength, &dsi);
			if (dsi.VideoPL > PL) gf_isom_set_pl_indication(file, GF_ISOM_PL_VISUAL, dsi.VideoPL);
		} else if ((esd->decoderConfig->objectTypeIndication==GF_CODECID_AVC) || (esd->decoderConfig->objectTypeIndication==GF_CODECID_SVC)) {
			gf_isom_set_pl_indication(file, GF_ISOM_PL_VISUAL, 0x15);
		} else if (!PL) {
			gf_isom_set_pl_indication(file, GF_ISOM_PL_VISUAL, 0xFE);
		}
		break;
	case 0x05:
		PL = gf_isom_get_pl_indication(file, GF_ISOM_PL_AUDIO);
		switch (esd->decoderConfig->objectTypeIndication) {
		case GF_CODECID_AAC_MPEG2_MP:
		case GF_CODECID_AAC_MPEG2_LCP:
		case GF_CODECID_AAC_MPEG2_SSRP:
		case GF_CODECID_AAC_MPEG4:
			gf_m4a_get_config(esd->decoderConfig->decoderSpecificInfo->data, esd->decoderConfig->decoderSpecificInfo->dataLength, &dsi);
			if (dsi.audioPL > PL) gf_isom_set_pl_indication(file, GF_ISOM_PL_AUDIO, dsi.audioPL);
			break;
		default:
			if (!PL) gf_isom_set_pl_indication(file, GF_ISOM_PL_AUDIO, 0xFE);
		}
		break;
	}
	gf_odf_desc_del((GF_Descriptor *) esd);
}
void remove_systems_tracks(GF_ISOFile *file)
{
	u32 i, count;

	count = gf_isom_get_track_count(file);
	if (count==1) return;

	/*force PL rewrite*/
	gf_isom_set_pl_indication(file, GF_ISOM_PL_VISUAL, 0);
	gf_isom_set_pl_indication(file, GF_ISOM_PL_AUDIO, 0);
	gf_isom_set_pl_indication(file, GF_ISOM_PL_OD, 1);	/*the lib always remove IOD when no profiles are specified..*/

	for (i=0; i<gf_isom_get_track_count(file); i++) {
		switch (gf_isom_get_media_type(file, i+1)) {
		case GF_ISOM_MEDIA_VISUAL:
        case GF_ISOM_MEDIA_AUXV:
        case GF_ISOM_MEDIA_PICT:
		case GF_ISOM_MEDIA_AUDIO:
		case GF_ISOM_MEDIA_TEXT:
		case GF_ISOM_MEDIA_SUBT:
			gf_isom_remove_track_from_root_od(file, i+1);
			check_media_profile(file, i+1);
			break;
		/*only remove real systems tracks (eg, delaing with scene description & presentation)
		but keep meta & all unknown tracks*/
		case GF_ISOM_MEDIA_SCENE:
			switch (gf_isom_get_media_subtype(file, i+1, 1)) {
			case GF_ISOM_MEDIA_DIMS:
				gf_isom_remove_track_from_root_od(file, i+1);
				continue;
			default:
				break;
			}
		case GF_ISOM_MEDIA_OD:
		case GF_ISOM_MEDIA_OCR:
		case GF_ISOM_MEDIA_MPEGJ:
			gf_isom_remove_track(file, i+1);
			i--;
			break;
		default:
			break;
		}
	}
	/*none required*/
	if (!gf_isom_get_pl_indication(file, GF_ISOM_PL_AUDIO)) gf_isom_set_pl_indication(file, GF_ISOM_PL_AUDIO, 0xFF);
	if (!gf_isom_get_pl_indication(file, GF_ISOM_PL_VISUAL)) gf_isom_set_pl_indication(file, GF_ISOM_PL_VISUAL, 0xFF);

	gf_isom_set_pl_indication(file, GF_ISOM_PL_OD, 0xFF);
	gf_isom_set_pl_indication(file, GF_ISOM_PL_SCENE, 0xFF);
	gf_isom_set_pl_indication(file, GF_ISOM_PL_GRAPHICS, 0xFF);
	gf_isom_set_pl_indication(file, GF_ISOM_PL_INLINE, 0);
}

#endif /*!defined(GPAC_DISABLE_ISOM_WRITE) && !defined(GPAC_DISABLE_AV_PARSERS)*/

GF_FileType get_file_type_by_ext(char *inName)
{
	GF_FileType type = GF_FILE_TYPE_NOT_SUPPORTED;
	char *ext = strrchr(inName, '.');
	if (ext) {
		char *sep;
		if (!strcmp(ext, ".gz")) ext = strrchr(ext-1, '.');
		ext+=1;
		sep = strchr(ext, '.');
		if (sep) sep[0] = 0;

		if (!stricmp(ext, "mp4") || !stricmp(ext, "3gp") || !stricmp(ext, "mov") || !stricmp(ext, "3g2") || !stricmp(ext, "3gs")) {
			type = GF_FILE_TYPE_ISO_MEDIA;
		} else if (!stricmp(ext, "bt") || !stricmp(ext, "wrl") || !stricmp(ext, "x3dv")) {
			type = GF_FILE_TYPE_BT_WRL_X3DV;
		} else if (!stricmp(ext, "xmt") || !stricmp(ext, "x3d")) {
			type = GF_FILE_TYPE_XMT_X3D;
		} else if (!stricmp(ext, "lsr") || !stricmp(ext, "saf")) {
			type = GF_FILE_TYPE_LSR_SAF;
		} else if (!stricmp(ext, "svg") || !stricmp(ext, "xsr") || !stricmp(ext, "xml")) {
			type = GF_FILE_TYPE_SVG;
		} else if (!stricmp(ext, "swf")) {
			type = GF_FILE_TYPE_SWF;
		} else if (!stricmp(ext, "jp2")) {
			if (sep) sep[0] = '.';
			return GF_FILE_TYPE_NOT_SUPPORTED;
		}
		else type = GF_FILE_TYPE_NOT_SUPPORTED;

		if (sep) sep[0] = '.';
	}


	/*try open file in read mode*/
	if (!type && gf_isom_probe_file(inName)) type = GF_FILE_TYPE_ISO_MEDIA;
	return type;
}

#if !defined(GPAC_DISABLE_MEDIA_IMPORT) && !defined(GPAC_DISABLE_ISOM_WRITE)
static Bool can_convert_to_isma(GF_ISOFile *file)
{
	u32 spec = gf_isom_guess_specification(file);
	if (spec==GF_ISOM_BRAND_ISMA) return GF_TRUE;
	return GF_FALSE;
}
#endif

typedef struct
{
	u32 trackID;
	char *line;
} SDPLine;

typedef enum {
	META_ACTION_SET_TYPE			= 0,
	META_ACTION_ADD_ITEM			= 1,
	META_ACTION_REM_ITEM			= 2,
	META_ACTION_SET_PRIMARY_ITEM	= 3,
	META_ACTION_SET_XML				= 4,
	META_ACTION_SET_BINARY_XML		= 5,
	META_ACTION_REM_XML				= 6,
	META_ACTION_DUMP_ITEM			= 7,
	META_ACTION_DUMP_XML			= 8,
	META_ACTION_ADD_IMAGE_ITEM		= 9,
} MetaActionType;

typedef struct
{
	MetaActionType act_type;
	Bool root_meta, use_dref;
	u32 trackID;
	u32 meta_4cc;
	char szPath[GF_MAX_PATH];
	char szName[1024], mime_type[1024], enc_type[1024];
	u32 item_id;
	Bool primary;
	u32 item_type;
	u32 ref_item_id;
	u32 ref_type;
	GF_ImageItemProperties *image_props;
} MetaAction;

#ifndef GPAC_DISABLE_ISOM_WRITE
static Bool parse_meta_args(MetaAction *meta, MetaActionType act_type, char *opts)
{
	Bool ret = 0;
	char szSlot[1024], *next;

	memset(meta, 0, sizeof(MetaAction));
	meta->act_type = act_type;
	meta->mime_type[0] = 0;
	meta->enc_type[0] = 0;
	meta->szName[0] = 0;
	meta->szPath[0] = 0;
	meta->trackID = 0;
	meta->root_meta = 1;

	if (!opts) return 0;
	while (1) {
		if (!opts || !opts[0]) return ret;
		if (opts[0]==':') opts += 1;
		strcpy(szSlot, opts);
		next = strchr(szSlot, ':');
		/*use ':' as separator, but beware DOS paths...*/
		if (next && next[1]=='\\') next = strchr(next+2, ':');
		if (next) next[0] = 0;

		if (!strnicmp(szSlot, "tk=", 3)) {
			sscanf(szSlot, "tk=%u", &meta->trackID);
			meta->root_meta = 0;
			ret = 1;
		}
		else if (!strnicmp(szSlot, "id=", 3)) {
			meta->item_id = atoi(szSlot+3);
			ret = 1;
		}
		else if (!strnicmp(szSlot, "type=", 5)) {
			meta->item_type = GF_4CC(szSlot[5], szSlot[6], szSlot[7], szSlot[8]);
			ret = 1;
		}
		else if (!strnicmp(szSlot, "ref=", 4)) {
			char type[10];
			sscanf(szSlot, "ref=%s,%u", type, &meta->ref_item_id);
			meta->ref_type = GF_4CC(type[0], type[1], type[2], type[3]);
			ret = 1;
		}
		else if (!strnicmp(szSlot, "name=", 5)) {
			strcpy(meta->szName, szSlot+5);
			ret = 1;
		}
		else if (!strnicmp(szSlot, "path=", 5)) {
			strcpy(meta->szPath, szSlot+5);
			ret = 1;
		}
		else if (!strnicmp(szSlot, "mime=", 5)) {
			meta->item_type = GF_META_ITEM_TYPE_MIME;
			strcpy(meta->mime_type, szSlot+5);
			ret = 1;
		}
		else if (!strnicmp(szSlot, "encoding=", 9)) {
			strcpy(meta->enc_type, szSlot+9);
			ret = 1;
		}
		else if (!strnicmp(szSlot, "image-size=", 11)) {
			if (!meta->image_props) {
				GF_SAFEALLOC(meta->image_props, GF_ImageItemProperties);
			}
			sscanf(szSlot+11, "%dx%d", &meta->image_props->width, &meta->image_props->height);
			ret = 1;
		}
		else if (!strnicmp(szSlot, "image-pasp=", 11)) {
			if (!meta->image_props) {
				GF_SAFEALLOC(meta->image_props, GF_ImageItemProperties);
			}
			sscanf(szSlot+11, "%dx%d", &meta->image_props->hSpacing, &meta->image_props->vSpacing);
			ret = 1;
		}
		else if (!strnicmp(szSlot, "image-rloc=", 11)) {
			if (!meta->image_props) {
				GF_SAFEALLOC(meta->image_props, GF_ImageItemProperties);
			}
			sscanf(szSlot+11, "%dx%d", &meta->image_props->hOffset, &meta->image_props->vOffset);
			ret = 1;
		}
		else if (!strnicmp(szSlot, "rotation=", 9)) {
			if (!meta->image_props) {
				GF_SAFEALLOC(meta->image_props, GF_ImageItemProperties);
			}
			meta->image_props->angle = atoi(szSlot+9);
			ret = 1;
		}
		else if (!strnicmp(szSlot, "hidden", 6)) {
			if (!meta->image_props) {
				GF_SAFEALLOC(meta->image_props, GF_ImageItemProperties);
			}
			meta->image_props->hidden = GF_TRUE;
			ret = 1;
		}
		else if (!strnicmp(szSlot, "time=", 5)) {
			if (!meta->image_props) {
				GF_SAFEALLOC(meta->image_props, GF_ImageItemProperties);
			}
			meta->image_props->time = atof(szSlot+5);
			ret = 1;
		}
		else if (!strnicmp(szSlot, "split_tiles", 11)) {
			if (!meta->image_props) {
				GF_SAFEALLOC(meta->image_props, GF_ImageItemProperties);
			}
			meta->image_props->tile_mode = TILE_ITEM_ALL_BASE;
			ret = 1;
		}
		else if (!strnicmp(szSlot, "dref", 4)) {
			meta->use_dref = 1;
			ret = 1;
		}
		else if (!strnicmp(szSlot, "primary", 7)) {
			meta->primary = 1;
			ret = 1;
		}
		else if (!stricmp(szSlot, "binary")) {
			if (meta->act_type==META_ACTION_SET_XML) meta->act_type=META_ACTION_SET_BINARY_XML;
			ret = 1;
		}
		else if (!strnicmp(szSlot, "icc_path=", 9)) {
			if (!meta->image_props) {
				GF_SAFEALLOC(meta->image_props, GF_ImageItemProperties);
			}
			strcpy(meta->image_props->iccPath, szSlot+9);
			ret = 1;
		}
		else if (!strchr(szSlot, '=')) {
			switch (meta->act_type) {
			case META_ACTION_SET_TYPE:
				if (!stricmp(szSlot, "null") || !stricmp(szSlot, "0")) meta->meta_4cc = 0;
				else meta->meta_4cc = GF_4CC(szSlot[0], szSlot[1], szSlot[2], szSlot[3]);
				ret = 1;
				break;
			case META_ACTION_ADD_ITEM:
			case META_ACTION_ADD_IMAGE_ITEM:
			case META_ACTION_SET_XML:
			case META_ACTION_DUMP_XML:
				strcpy(meta->szPath, szSlot);
				ret = 1;
				break;
			case META_ACTION_REM_ITEM:
			case META_ACTION_SET_PRIMARY_ITEM:
			case META_ACTION_DUMP_ITEM:
				meta->item_id = atoi(szSlot);
				ret = 1;
				break;
			default:
				break;
			}
		}
		opts += strlen(szSlot);
	}
	return ret;
}
#endif


typedef enum {
	TSEL_ACTION_SET_PARAM = 0,
	TSEL_ACTION_REMOVE_TSEL = 1,
	TSEL_ACTION_REMOVE_ALL_TSEL_IN_GROUP = 2,
} TSELActionType;

typedef struct
{
	TSELActionType act_type;
	u32 trackID;

	u32 refTrackID;
	u32 criteria[30];
	u32 nb_criteria;
	Bool is_switchGroup;
	u32 switchGroupID;
} TSELAction;

static Bool parse_tsel_args(TSELAction **__tsel_list, char *opts, u32 *nb_tsel_act, TSELActionType act)
{
	u32 refTrackID = 0;
	Bool has_switch_id;
	u32 switch_id = 0;
	u32 criteria[30];
	u32 nb_criteria = 0;
	TSELAction *tsel_act;
	char szSlot[1024], *next;
	TSELAction *tsel_list;

	has_switch_id = 0;


	if (!opts) return 0;
	while (1) {
		if (!opts || !opts[0]) return 1;
		if (opts[0]==':') opts += 1;
		strcpy(szSlot, opts);
		next = strchr(szSlot, ':');
		/*use ':' as separator, but beware DOS paths...*/
		if (next && next[1]=='\\') next = strchr(szSlot+2, ':');
		if (next) next[0] = 0;


		if (!strnicmp(szSlot, "refTrack=", 9)) refTrackID = atoi(szSlot+9);
		else if (!strnicmp(szSlot, "switchID=", 9)) {
			if (atoi(szSlot+9)<0) {
				switch_id = 0;
				has_switch_id = 0;
			} else {
				switch_id = atoi(szSlot+9);
				has_switch_id = 1;
			}
		}
		else if (!strnicmp(szSlot, "switchID", 8)) {
			switch_id = 0;
			has_switch_id = 1;
		}
		else if (!strnicmp(szSlot, "criteria=", 9)) {
			u32 j=9;
			nb_criteria = 0;
			while (j+3<strlen(szSlot)) {
				criteria[nb_criteria] = GF_4CC(szSlot[j], szSlot[j+1], szSlot[j+2], szSlot[j+3]);
				j+=5;
				nb_criteria++;
			}
		}
		else if (!strnicmp(szSlot, "trackID=", 8) || !strchr(szSlot, '=') ) {
			*__tsel_list = gf_realloc(*__tsel_list, sizeof(TSELAction) * (*nb_tsel_act + 1));
			tsel_list = *__tsel_list;

			tsel_act = &tsel_list[*nb_tsel_act];
			memset(tsel_act, 0, sizeof(TSELAction));
			tsel_act->act_type = act;
			tsel_act->trackID = strchr(szSlot, '=') ? atoi(szSlot+8) : atoi(szSlot);
			tsel_act->refTrackID = refTrackID;
			tsel_act->switchGroupID = switch_id;
			tsel_act->is_switchGroup = has_switch_id;
			tsel_act->nb_criteria = nb_criteria;
			memcpy(tsel_act->criteria, criteria, sizeof(u32)*nb_criteria);

			if (!refTrackID)
				refTrackID = tsel_act->trackID;

			(*nb_tsel_act) ++;
		}
		opts += strlen(szSlot);
	}
	return 1;
}


#define CHECK_NEXT_ARG	if (i+1==(u32)argc) { fprintf(stderr, "Missing arg - please check usage\n"); return mp4box_cleanup(1); }

typedef enum {
	TRAC_ACTION_REM_TRACK		= 0,
	TRAC_ACTION_SET_LANGUAGE	= 1,
	TRAC_ACTION_SET_DELAY		= 2,
	TRAC_ACTION_SET_KMS_URI		= 3,
	TRAC_ACTION_SET_PAR			= 4,
	TRAC_ACTION_SET_HANDLER_NAME= 5,
	TRAC_ACTION_ENABLE			= 6,
	TRAC_ACTION_DISABLE			= 7,
	TRAC_ACTION_REFERENCE		= 8,
	TRAC_ACTION_RAW_EXTRACT		= 9,
	TRAC_ACTION_REM_NON_RAP		= 10,
	TRAC_ACTION_SET_KIND		= 11,
	TRAC_ACTION_REM_KIND		= 12,
	TRAC_ACTION_SET_ID			= 13,
	TRAC_ACTION_SET_UDTA		= 14,
	TRAC_ACTION_SWAP_ID			= 15,
	TRAC_ACTION_REM_NON_REFS	= 16,
} TrackActionType;

typedef struct
{
	TrackActionType act_type;
	u32 trackID;
	char lang[10];
	s32 delay_ms;
	const char *kms;
	const char *hdl_name;
	s32 par_num, par_den;
	u32 dump_type, sample_num;
	char *out_name;
	char *src_name;
	u32 udta_type;
	char *kind_scheme, *kind_value;
	u32 newTrackID;
} TrackAction;

enum
{
	GF_ISOM_CONV_TYPE_ISMA = 1,
	GF_ISOM_CONV_TYPE_ISMA_EX,
	GF_ISOM_CONV_TYPE_3GPP,
	GF_ISOM_CONV_TYPE_IPOD,
	GF_ISOM_CONV_TYPE_PSP
};



GF_DashSegmenterInput *set_dash_input(GF_DashSegmenterInput *dash_inputs, char *name, u32 *nb_dash_inputs)
{
	GF_DashSegmenterInput *di;
	char *sep;
	char *other_opts = NULL;
	// skip ./ and ../, and look for first . to figure out extension
	if ((name[1]=='/') || (name[2]=='/') || (name[1]=='\\') || (name[2]=='\\') ) sep = strchr(name+3, '.');
	else {
		char *s2 = strchr(name, ':');
		sep = strchr(name, '.');
		if (sep && s2 && (s2 - sep) < 0) {
			sep = name;
		}
	}

	//then look for our opt separator :
	sep = strchr(sep ? sep : name, ':');

	if (sep && (sep[1]=='\\')) sep = strchr(sep+1, ':');

	dash_inputs = gf_realloc(dash_inputs, sizeof(GF_DashSegmenterInput) * (*nb_dash_inputs + 1) );
	memset(&dash_inputs[*nb_dash_inputs], 0, sizeof(GF_DashSegmenterInput) );
	di = &dash_inputs[*nb_dash_inputs];
	(*nb_dash_inputs)++;

	if (sep) {
		char *opts, *first_opt;
		opts = first_opt = sep;
		while (opts) {
			sep = strchr(opts, ':');
			while (sep) {
				/* this is a real separator if it is followed by a keyword we are looking for */
				if (!strnicmp(sep, ":id=", 4) ||
				        !strnicmp(sep, ":dur=", 5) ||
				        !strnicmp(sep, ":period=", 8) ||
				        !strnicmp(sep, ":BaseURL=", 9) ||
				        !strnicmp(sep, ":bandwidth=", 11) ||
				        !strnicmp(sep, ":role=", 6) ||
				        !strnicmp(sep, ":desc", 5) ||
				        !strnicmp(sep, ":duration=", 10) || /*legacy*/!strnicmp(sep, ":period_duration=", 10) ||
				        !strnicmp(sep, ":xlink=", 7) ||
				        !strnicmp(sep, ":asID=", 6) ||
				        !strnicmp(sep, ":sn=", 4) ||
				        !strnicmp(sep, ":tpl=", 5) ||
				        !strnicmp(sep, ":hls=", 5)
				        ) {
					break;
				} else {
					u32 l1, l2;
					char *nsep = strchr(sep+1, ':');

					if (nsep && !strncmp(nsep, "://", 3)) nsep = strchr(nsep+3, ':');
					if (nsep) nsep[0] = 0;
					l1 = other_opts ? (u32) strlen(other_opts) : 0;
					l2 = (u32) strlen(sep);
					if (other_opts) {
						other_opts = gf_realloc(other_opts, sizeof(char) * (l1+l2+2));
						strcat(other_opts, ":");
						strcat(other_opts, sep);
					} else {
						other_opts = strdup(sep);
					}
					if (nsep) nsep[0] = ':';

					sep = strchr(sep+1, ':');
				}
			}
			if (sep && !strncmp(sep, "://", 3)) sep = strchr(sep+3, ':');
			if (sep) sep[0] = 0;

			if (!strnicmp(opts, "id=", 3)) {
				u32 i;
				di->representationID = gf_strdup(opts+3);
				/* check to see if this representation Id has already been assigned */
				for (i=0; i<(*nb_dash_inputs)-1; i++) {
					GF_DashSegmenterInput *other_di;
					other_di = &dash_inputs[i];
					if (!strcmp(other_di->representationID, di->representationID)) {
						GF_LOG(GF_LOG_ERROR, GF_LOG_DASH, ("[DASH] Error: Duplicate Representation ID \"%s\" in command line\n", di->representationID));
					}
				}
			} else if (!strnicmp(opts, "dur=", 4)) di->media_duration = (Double)atof(opts+4);
			else if (!strnicmp(opts, "period=", 7)) di->periodID = gf_strdup(opts+7);
			else if (!strnicmp(opts, "BaseURL=", 8)) {
				di->baseURL = (char **)gf_realloc(di->baseURL, (di->nb_baseURL+1)*sizeof(char *));
				di->baseURL[di->nb_baseURL] = gf_strdup(opts+8);
				di->nb_baseURL++;
			} else if (!strnicmp(opts, "bandwidth=", 10)) di->bandwidth = atoi(opts+10);
			else if (!strnicmp(opts, "role=", 5)) {
				di->roles = gf_realloc(di->roles, sizeof (char *) * (di->nb_roles+1));
				di->roles[di->nb_roles] = gf_strdup(opts+5);
				di->nb_roles++;
			} else if (!strnicmp(opts, "desc", 4)) {
				u32 *nb_descs=NULL;
				char ***descs=NULL;
				u32 opt_offset=0;
				u32 len;
				if (!strnicmp(opts, "desc_p=", 7)) {
					nb_descs = &di->nb_p_descs;
					descs = &di->p_descs;
					opt_offset = 7;
				} else if (!strnicmp(opts, "desc_as=", 8)) {
					nb_descs = &di->nb_as_descs;
					descs = &di->as_descs;
					opt_offset = 8;
				} else if (!strnicmp(opts, "desc_as_c=", 8)) {
					nb_descs = &di->nb_as_c_descs;
					descs = &di->as_c_descs;
					opt_offset = 10;
				} else if (!strnicmp(opts, "desc_rep=", 8)) {
					nb_descs = &di->nb_rep_descs;
					descs = &di->rep_descs;
					opt_offset = 9;
				}
				if (opt_offset) {
					(*nb_descs)++;
					opts += opt_offset;
					len = (u32) strlen(opts);
					(*descs) = (char **)gf_realloc((*descs), (*nb_descs)*sizeof(char *));
					(*descs)[(*nb_descs)-1] = (char *)gf_malloc((len+1)*sizeof(char));
					strncpy((*descs)[(*nb_descs)-1], opts, len);
					(*descs)[(*nb_descs)-1][len] = 0;
				}

			}
			else if (!strnicmp(opts, "xlink=", 6)) di->xlink = gf_strdup(opts+6);
			else if (!strnicmp(opts, "period_duration=", 16)) {
				di->period_duration = (Double) atof(opts+16);
			}	else if (!strnicmp(opts, "duration=", 9)) {
				di->period_duration = (Double) atof(opts+9); /*legacy: use period_duration instead*/
			}
			else if (!strnicmp(opts, "asID=", 5)) di->asID = atoi(opts+5);
			else if (!strnicmp(opts, "sn=", 3)) di->startNumber = atoi(opts+3);
			else if (!strnicmp(opts, "tpl=", 4)) di->seg_template = gf_strdup(opts+4);
			else if (!strnicmp(opts, "hls=", 4)) di->hls_pl = gf_strdup(opts+4);

			if (!sep) break;
			sep[0] = ':';
			opts = sep+1;
		}
		first_opt[0] = '\0';
	}
	di->file_name = name;
	di->other_opts = other_opts;

	if (!di->representationID) {
		char szRep[100];
		sprintf(szRep, "%d", *nb_dash_inputs);
		di->representationID = gf_strdup(szRep);
	}

	return dash_inputs;
}

static GF_Err parse_track_action_params(char *string, TrackAction *action)
{
	char *param = string;
	if (!action || !string) return GF_BAD_PARAM;

	while (param) {
		param = strchr(param, ':');
		if (param) {
			*param = 0;
			param++;
#ifndef GPAC_DISABLE_MEDIA_EXPORT
			if (!strncmp("vttnomerge", param, 10)) {
				action->dump_type |= GF_EXPORT_WEBVTT_NOMERGE;
			} else if (!strncmp("layer", param, 5)) {
				action->dump_type |= GF_EXPORT_SVC_LAYER;
			} else if (!strncmp("full", param, 4)) {
				action->dump_type |= GF_EXPORT_NHML_FULL;
			} else if (!strncmp("embedded", param, 8)) {
				action->dump_type |= GF_EXPORT_WEBVTT_META_EMBEDDED;
			} else if (!strncmp("output=", param, 7)) {
				action->out_name = gf_strdup(param+7);
			} else if (!strncmp("src=", param, 4)) {
				action->src_name = gf_strdup(param+4);
			} else if (!strncmp("box=", param, 4)) {
				action->src_name = gf_strdup(param+4);
				action->sample_num = 1;
			} else if (!strncmp("type=", param, 4)) {
				action->udta_type = GF_4CC(param[5], param[6], param[7], param[8]);
			} else if (action->dump_type == GF_EXPORT_RAW_SAMPLES) {
				action->sample_num = atoi(param);
			}
#endif
		}
	}
	if (!strcmp(string, "*")) {
		action->trackID = (u32) -1;
	} else {
		action->trackID = atoi(string);
	}
	return GF_OK;
}

static u32 create_new_track_action(char *string, TrackAction **actions, u32 *nb_track_act, u32 dump_type)
{
	*actions = (TrackAction *)gf_realloc(*actions, sizeof(TrackAction) * (*nb_track_act+1));
	memset(&(*actions)[*nb_track_act], 0, sizeof(TrackAction) );
	(*actions)[*nb_track_act].act_type = TRAC_ACTION_RAW_EXTRACT;
	(*actions)[*nb_track_act].dump_type = dump_type;
	parse_track_action_params(string, &(*actions)[*nb_track_act]);
	(*nb_track_act)++;
	return dump_type;
}

#ifndef GPAC_DISABLE_CORE_TOOLS
static GF_Err nhml_bs_to_bin(char *inName, char *outName, u32 dump_std)
{
	GF_Err e;
	GF_XMLNode *root;
	char *data = NULL;
	u32 data_size;

	GF_DOMParser *dom = gf_xml_dom_new();
	e = gf_xml_dom_parse(dom, inName, NULL, NULL);
	if (e) {
		gf_xml_dom_del(dom);
		fprintf(stderr, "Failed to parse XML file: %s\n", gf_error_to_string(e));
		return e;
	}
	root = gf_xml_dom_get_root_idx(dom, 0);
	if (!root) {
		gf_xml_dom_del(dom);
		return GF_OK;
	}

	e = gf_xml_parse_bit_sequence(root, &data, &data_size);
	gf_xml_dom_del(dom);

	if (e) {
		fprintf(stderr, "Failed to parse binary sequence: %s\n", gf_error_to_string(e));
		return e;
	}

	if (dump_std) {
		fwrite(data, 1, data_size, stdout);
	} else {
		FILE *t;
		char szFile[GF_MAX_PATH];
		if (outName) {
			strcpy(szFile, outName);
		} else {
			strcpy(szFile, inName);
			strcat(szFile, ".bin");
		}
		t = gf_fopen(szFile, "wb");
		if (!t) {
			fprintf(stderr, "Failed to open file %s\n", szFile);
			e = GF_IO_ERR;
		} else {
			if (fwrite(data, 1, data_size, t) != data_size) {
				fprintf(stderr, "Failed to write output to file %s\n", szFile);
				e = GF_IO_ERR;
			}
			gf_fclose(t);
		}
	}
	gf_free(data);
	return e;
}
#endif /*GPAC_DISABLE_CORE_TOOLS*/

static GF_Err do_compress_top_boxes(char *inName, char *outName, char *compress_top_boxes)
{
#ifdef GPAC_DISABLE_ZLIB
	fprintf(stderr, "zlib support diabled in this build\n");
	return GF_NOT_SUPPORTED;
#else
	FILE *in, *out;
	char *buf;
	u32 buf_alloc, comp_size;
	s32 bytes_saved=0;
	s32 bytes_comp=0;
	u64 source_size;
	Bool has_mov = GF_FALSE;
	GF_BitStream *bs_in, *bs_out;

	in = gf_fopen(inName, "rb");
	if (!in) return GF_URL_ERROR;
	out = gf_fopen(outName, "wb");
	if (!out) return GF_IO_ERR;

	buf_alloc = 4096;
	buf = gf_malloc(buf_alloc);

	bs_in = gf_bs_from_file(in, GF_BITSTREAM_READ);
	source_size = gf_bs_get_size(bs_in);

	bs_out = gf_bs_from_file(out, GF_BITSTREAM_WRITE);
	while (gf_bs_available(bs_in)) {
		u32 size = gf_bs_read_u32(bs_in);
		u32 type = gf_bs_read_u32(bs_in);
		const char *b4cc = gf_4cc_to_str(type);
		const char *replace = strstr(compress_top_boxes, b4cc);
		if (!strcmp(b4cc, "moov")) has_mov = GF_TRUE;

		if (!replace) {
			gf_bs_write_u32(bs_out, size);
			gf_bs_write_u32(bs_out, type);

			size-=8;
			while (size) {
				u32 nbytes = size;
				if (nbytes>buf_alloc) nbytes=buf_alloc;
				gf_bs_read_data(bs_in, buf, nbytes);
				gf_bs_write_data(bs_out, buf, nbytes);
				size-=nbytes;
			}
			continue;
		}
		size-=8;
		if (size>buf_alloc) {
			buf_alloc = size;
			buf = gf_realloc(buf, buf_alloc);
		}
		gf_bs_read_data(bs_in, buf, size);
		replace+=5;
		comp_size = buf_alloc;
		gf_gz_compress_payload(&buf, size, &comp_size);
		if (comp_size>buf_alloc) {
			buf_alloc = comp_size;
		}
		if (size > comp_size) {
			bytes_saved += size - comp_size;
		} else {
			bytes_saved -= comp_size - size;
		}
		bytes_comp += size;
		gf_bs_write_u32(bs_out, comp_size+8);
		gf_bs_write_data(bs_out, replace, 4);
		gf_bs_write_data(bs_out, buf, comp_size);
	}
	gf_bs_del(bs_in);
	gf_bs_del(bs_out);
	gf_fclose(in);
	gf_fclose(out);

	if (has_mov) {
		u32 i, nb_tracks, nb_samples;
		GF_ISOFile *mov;
		Double rate, new_rate, duration;

		mov = gf_isom_open(inName, GF_ISOM_OPEN_READ, NULL);
		duration = (Double) gf_isom_get_duration(mov);
		duration /= gf_isom_get_timescale(mov);

		nb_samples = 0;
		nb_tracks = gf_isom_get_track_count(mov);
		for (i=0; i<nb_tracks; i++) {
			nb_samples += gf_isom_get_sample_count(mov, i+1);
		}
		gf_isom_close(mov);

		rate = (Double) source_size;
		rate /= duration;
		rate /= 1000;

		new_rate = (Double)(source_size - bytes_saved);
		new_rate /= duration;
		new_rate /= 1000;

		fprintf(stderr, "Compressing top-level boxes saved %d bytes out of %d (reduced by %g %%) original rate %g kbps new rate %g kbps, orig %g box bytes/sample saved %g bytes/sample\n", bytes_saved, bytes_comp, ((Double)bytes_saved*100)/(bytes_comp?bytes_comp:1), rate, new_rate, ((Double)bytes_comp)/nb_samples, ((Double)bytes_saved)/nb_samples );
	} else {
		fprintf(stderr, "Compressing top-level boxes saved %d bytes out of %d (reduced by %g %%)\n", bytes_saved, bytes_comp, ((Double)bytes_saved*100)/(bytes_comp?bytes_comp:1));

	}
	return GF_OK;
#endif
}

static GF_Err hash_file(char *name, u32 dump_std)
{
	u32 i;
	u8 hash[20];
	GF_Err e = gf_media_get_file_hash(name, hash);
	if (e) return e;
	if (dump_std==2) {
		fwrite(hash, 1, 20, stdout);
	} else if (dump_std==1) {
		for (i=0; i<20; i++) fprintf(stdout, "%02X", hash[i]);
	}
	fprintf(stderr, "File hash (SHA-1): ");
	for (i=0; i<20; i++) fprintf(stderr, "%02X", hash[i]);
	fprintf(stderr, "\n");

	return GF_OK;
}

Bool log_sys_clock = GF_FALSE;
Bool log_utc_time = GF_FALSE;

static void on_mp4box_log(void *cbk, GF_LOG_Level ll, GF_LOG_Tool lm, const char *fmt, va_list list)
{
	FILE *logs = cbk ? cbk : stderr;

	if (log_sys_clock) {
		fprintf(logs, "At "LLD" ", gf_sys_clock_high_res() );
	}
	if (log_utc_time) {
		u64 utc_clock = gf_net_get_utc() ;
		time_t secs = utc_clock/1000;
		struct tm t;
		t = *gmtime(&secs);
		fprintf(logs, "UTC %d-%02d-%02dT%02d:%02d:%02dZ (TS "LLU") - ", 1900+t.tm_year, t.tm_mon+1, t.tm_mday, t.tm_hour, t.tm_min, t.tm_sec, utc_clock);
	}

	vfprintf(logs, fmt, list);
	fflush(logs);
}

char outfile[5000];
GF_Err e;
#ifndef GPAC_DISABLE_SCENE_ENCODER
GF_SMEncodeOptions opts;
#endif
SDPLine *sdp_lines = NULL;
Double interleaving_time, split_duration, split_start, import_fps, dash_duration, dash_subduration;
Bool dash_duration_strict;
MetaAction *metas = NULL;
TrackAction *tracks = NULL;
TSELAction *tsel_acts = NULL;
u64 movie_time, initial_tfdt;
s32 subsegs_per_sidx;
u32 *brand_add = NULL;
u32 *brand_rem = NULL;
GF_DashSwitchingMode bitstream_switching_mode = GF_DASH_BSMODE_DEFAULT;
u32 i, j, stat_level, hint_flags, info_track_id, import_flags, nb_add, nb_cat, crypt, agg_samples, nb_sdp_ex, max_ptime, split_size, nb_meta_act, nb_track_act, rtp_rate, major_brand, nb_alt_brand_add, nb_alt_brand_rem, old_interleave, car_dur, minor_version, conv_type, nb_tsel_acts, program_number, dump_nal, time_shift_depth, initial_moof_sn, dump_std, import_subtitle, dump_saps, dump_saps_mode;
GF_DashDynamicMode dash_mode=GF_DASH_STATIC;
#ifndef GPAC_DISABLE_SCENE_DUMP
GF_SceneDumpFormat dump_mode;
#endif
Double mpd_live_duration = 0;
Bool HintIt, needSave, FullInter, Frag, HintInter, dump_rtp, regular_iod, remove_sys_tracks, remove_hint, force_new, remove_root_od;
Bool print_sdp, print_info, open_edit, dump_cr, force_ocr, encode, do_log, do_flat, dump_srt, dump_ttxt, do_saf, dump_m2ts, dump_cart, do_hash, verbose, force_cat, align_cat, pack_wgt, single_group, clean_groups, dash_live, no_fragments_defaults, single_traf_per_moof, tfdt_per_traf, dump_nal_crc, hls_clock, do_mpd_rip;
char *inName, *outName, *arg, *mediaSource, *tmpdir, *input_ctx, *output_ctx, *drm_file, *avi2raw, *cprt, *chap_file, *pes_dump, *itunes_tags, *pack_file, *raw_cat, *seg_name, *dash_ctx_file, *compress_top_boxes;
u32 track_dump_type, dump_isom, dump_timestamps;
u32 trackID;
Double min_buffer = 1.5;
s32 ast_offset_ms = 0;
u32 dump_chap = 0;
u32 dump_udta_type = 0;
u32 dump_udta_track = 0;
char **mpd_base_urls = NULL;
u32 nb_mpd_base_urls = 0;
u32 dash_scale = 1000;
Bool insert_utc = GF_FALSE;
const char *udp_dest = NULL;

#ifndef GPAC_DISABLE_MPD
Bool do_mpd = GF_FALSE;
#endif
#ifndef GPAC_DISABLE_SCENE_ENCODER
Bool chunk_mode = GF_FALSE;
#endif
#ifndef GPAC_DISABLE_ISOM_HINTING
Bool HintCopy = 0;
u32 MTUSize = 1450;
#endif
#ifndef GPAC_DISABLE_CORE_TOOLS
Bool do_bin_nhml = GF_FALSE;
#endif
GF_ISOFile *file;
Bool frag_real_time = GF_FALSE;
const char *dash_start_date=NULL;
GF_DASH_ContentLocationMode cp_location_mode = GF_DASH_CPMODE_ADAPTATION_SET;
Double mpd_update_time = GF_FALSE;
Bool stream_rtp = GF_FALSE;
Bool force_test_mode = GF_FALSE;
Bool force_co64 = GF_FALSE;
Bool live_scene = GF_FALSE;
Bool use_mfra = GF_FALSE;
GF_MemTrackerType mem_track = GF_MemTrackerNone;

Bool dump_iod = GF_FALSE;
GF_DASHPSSHMode pssh_mode = 0;
Bool samplegroups_in_traf = GF_FALSE;
Bool mvex_after_traks = GF_FALSE;
Bool daisy_chain_sidx = GF_FALSE;
Bool use_ssix = GF_FALSE;
Bool single_segment = GF_FALSE;
Bool single_file = GF_FALSE;
Bool segment_timeline = GF_FALSE;
u32 segment_marker = GF_FALSE;
GF_DashProfile dash_profile = GF_DASH_PROFILE_AUTO;
const char *dash_profile_extension = NULL;
const char *dash_cues = NULL;
Bool strict_cues = GF_FALSE;
Bool use_url_template = GF_FALSE;
Bool seg_at_rap = GF_FALSE;
Bool frag_at_rap = GF_FALSE;
Bool adjust_split_end = GF_FALSE;
Bool memory_frags = GF_TRUE;
Bool keep_utc = GF_FALSE;
#ifndef GPAC_DISABLE_ATSC
Bool grab_atsc = GF_FALSE;
s32 atsc_max_segs = -1;
u32 atsc_stats_rate = 0;
u32 atsc_debug_tsi = 0;
const char *atsc_output_dir = NULL;
s32 atsc_service = -1;
#endif
u32 timescale = 0;
const char *do_wget = NULL;
GF_DashSegmenterInput *dash_inputs = NULL;
u32 nb_dash_inputs = 0;
char *gf_logs = NULL;
char *seg_ext = NULL;
char *init_seg_ext = NULL;
const char *dash_title = NULL;
const char *dash_source = NULL;
const char *dash_more_info = NULL;
#if !defined(GPAC_DISABLE_STREAMING)
const char *grab_m2ts = NULL;
#endif

FILE *logfile = NULL;
static u32 run_for=0;
static u32 dash_cumulated_time,dash_prev_time,dash_now_time;
static Bool no_cache=GF_FALSE;
static Bool no_loop=GF_FALSE;
static Bool split_on_bound=GF_FALSE;
static Bool split_on_closest=GF_FALSE;

u32 mp4box_cleanup(u32 ret_code) {
	if (mpd_base_urls) {
		gf_free(mpd_base_urls);
		mpd_base_urls = NULL;
	}
	if (sdp_lines) {
		gf_free(sdp_lines);
		sdp_lines = NULL;
	}
	if (metas) {
		gf_free(metas);
		metas = NULL;
	}
	if (tracks) {
		for (i = 0; i<nb_track_act; i++) {
			if (tracks[i].out_name)
				gf_free(tracks[i].out_name);
			if (tracks[i].src_name)
				gf_free(tracks[i].src_name);
			if (tracks[i].kind_scheme)
				gf_free(tracks[i].kind_scheme);
			if (tracks[i].kind_value)
				gf_free(tracks[i].kind_value);
		}
		gf_free(tracks);
		tracks = NULL;
	}
	if (tsel_acts) {
		gf_free(tsel_acts);
		tsel_acts = NULL;
	}
	if (brand_add) {
		gf_free(brand_add);
		brand_add = NULL;
	}
	if (brand_rem) {
		gf_free(brand_rem);
		brand_rem = NULL;
	}
	if (dash_inputs) {
		u32 i, j;
		for (i = 0; i<nb_dash_inputs; i++) {
			GF_DashSegmenterInput *di = &dash_inputs[i];
			if (di->nb_baseURL) {
				for (j = 0; j<di->nb_baseURL; j++) {
					gf_free(di->baseURL[j]);
				}
				gf_free(di->baseURL);
			}
			if (di->rep_descs) {
				for (j = 0; j<di->nb_rep_descs; j++) {
					gf_free(di->rep_descs[j]);
				}
				gf_free(di->rep_descs);
			}
			if (di->as_descs) {
				for (j = 0; j<di->nb_as_descs; j++) {
					gf_free(di->as_descs[j]);
				}
				gf_free(di->as_descs);
			}
			if (di->as_c_descs) {
				for (j = 0; j<di->nb_as_c_descs; j++) {
					gf_free(di->as_c_descs[j]);
				}
				gf_free(di->as_c_descs);
			}
			if (di->p_descs) {
				for (j = 0; j<di->nb_p_descs; j++) {
					gf_free(di->p_descs[j]);
				}
				gf_free(di->p_descs);
			}
			if (di->representationID) gf_free(di->representationID);
			if (di->periodID) gf_free(di->periodID);
			if (di->xlink) gf_free(di->xlink);
			if (di->seg_template) gf_free(di->seg_template);
			if (di->hls_pl) gf_free(di->hls_pl);
			if (di->other_opts) gf_free(di->other_opts);

			if (di->roles) {
				for (j = 0; j<di->nb_roles; j++) {
					gf_free(di->roles[j]);
				}
				gf_free(di->roles);
			}
		}
		gf_free(dash_inputs);
		dash_inputs = NULL;
	}
	if (logfile) gf_fclose(logfile);
	gf_sys_close();
	return ret_code;
}

u32 mp4box_parse_args_continue(int argc, char **argv, u32 *current_index)
{
	u32 i = *current_index;
	/*parse our args*/
	{
		arg = argv[i];
		if (!stricmp(arg, "-itags")) {
			CHECK_NEXT_ARG
			itunes_tags = argv[i + 1];
			i++;
			open_edit = GF_TRUE;
		}
#ifndef GPAC_DISABLE_ISOM_HINTING
		else if (!stricmp(arg, "-hint")) {
			open_edit = GF_TRUE;
			HintIt = 1;
		}
		else if (!stricmp(arg, "-unhint")) {
			open_edit = GF_TRUE;
			remove_hint = 1;
		}
		else if (!stricmp(arg, "-copy")) HintCopy = 1;
		else if (!stricmp(arg, "-tight")) {
			FullInter = 1;
			open_edit = GF_TRUE;
			needSave = GF_TRUE;
		}
		else if (!stricmp(arg, "-ocr")) force_ocr = 1;
		else if (!stricmp(arg, "-latm")) hint_flags |= GP_RTP_PCK_USE_LATM_AAC;
		else if (!stricmp(arg, "-rap") || !stricmp(arg, "-refonly")) {
			if ((i + 1 < (u32)argc) && (argv[i + 1][0] != '-')) {
				if (sscanf(argv[i + 1], "%d", &trackID) == 1) {
					tracks = gf_realloc(tracks, sizeof(TrackAction) * (nb_track_act + 1));
					memset(&tracks[nb_track_act], 0, sizeof(TrackAction));
					tracks[nb_track_act].act_type = !stricmp(arg, "-rap") ? TRAC_ACTION_REM_NON_RAP : TRAC_ACTION_REM_NON_REFS;
					tracks[nb_track_act].trackID = trackID;
					nb_track_act++;
					i++;
					open_edit = GF_TRUE;
				}
			}
			hint_flags |= GP_RTP_PCK_SIGNAL_RAP;
			seg_at_rap = 1;
		}
		else if (!stricmp(arg, "-frag-rap")) {
			frag_at_rap = 1;
		}
		else if (!stricmp(arg, "-mfra")) {
			use_mfra = GF_TRUE;
		}
		else if (!stricmp(arg, "-ts")) hint_flags |= GP_RTP_PCK_SIGNAL_TS;
		else if (!stricmp(arg, "-size")) hint_flags |= GP_RTP_PCK_SIGNAL_SIZE;
		else if (!stricmp(arg, "-idx")) hint_flags |= GP_RTP_PCK_SIGNAL_AU_IDX;
		else if (!stricmp(arg, "-static")) hint_flags |= GP_RTP_PCK_USE_STATIC_ID;
		else if (!stricmp(arg, "-multi")) {
			hint_flags |= GP_RTP_PCK_USE_MULTI;
			if ((i + 1 < (u32)argc) && (sscanf(argv[i + 1], "%u", &max_ptime) == 1)) {
				char szPt[20];
				sprintf(szPt, "%u", max_ptime);
				if (!strcmp(szPt, argv[i + 1])) i++;
				else max_ptime = 0;
			}
		}
#endif
		else if (!stricmp(arg, "-mpeg4")) {
#ifndef GPAC_DISABLE_ISOM_HINTING
			hint_flags |= GP_RTP_PCK_FORCE_MPEG4;
#endif
#ifndef GPAC_DISABLE_MEDIA_IMPORT
			import_flags |= GF_IMPORT_FORCE_MPEG4;
#endif
		}
#ifndef GPAC_DISABLE_ISOM_HINTING
		else if (!stricmp(arg, "-mtu")) {
			CHECK_NEXT_ARG
			MTUSize = atoi(argv[i + 1]);
			i++;
		}
		else if (!stricmp(arg, "-cardur")) {
			CHECK_NEXT_ARG
			car_dur = atoi(argv[i + 1]);
			i++;
		}
		else if (!stricmp(arg, "-rate")) {
			CHECK_NEXT_ARG
			rtp_rate = atoi(argv[i + 1]);
			i++;
		}
#ifndef GPAC_DISABLE_SENG
		else if (!stricmp(arg, "-add-sdp") || !stricmp(arg, "-sdp_ex")) {
			char *id;
			CHECK_NEXT_ARG
			sdp_lines = gf_realloc(sdp_lines, sizeof(SDPLine) * (nb_sdp_ex + 1));

			id = strchr(argv[i + 1], ':');
			if (id) {
				id[0] = 0;
				if (sscanf(argv[i + 1], "%u", &sdp_lines[0].trackID) == 1) {
					id[0] = ':';
					sdp_lines[nb_sdp_ex].line = id + 1;
				}
				else {
					id[0] = ':';
					sdp_lines[nb_sdp_ex].line = argv[i + 1];
					sdp_lines[nb_sdp_ex].trackID = 0;
				}
			}
			else {
				sdp_lines[nb_sdp_ex].line = argv[i + 1];
				sdp_lines[nb_sdp_ex].trackID = 0;
			}
			open_edit = GF_TRUE;
			nb_sdp_ex++;
			i++;
		}
#endif /*GPAC_DISABLE_SENG*/
#endif /*GPAC_DISABLE_ISOM_HINTING*/

		else if (!stricmp(arg, "-single")) {
#ifndef GPAC_DISABLE_MEDIA_EXPORT
			CHECK_NEXT_ARG
			track_dump_type = GF_EXPORT_MP4;
			tracks = gf_realloc(tracks, sizeof(TrackAction) * (nb_track_act + 1));
			memset(&tracks[nb_track_act], 0, sizeof(TrackAction));
			tracks[nb_track_act].act_type = TRAC_ACTION_RAW_EXTRACT;
			tracks[nb_track_act].trackID = atoi(argv[i + 1]);
			tracks[nb_track_act].dump_type = GF_EXPORT_MP4;
			nb_track_act++;
			i++;
#endif
		}
		else if (!stricmp(arg, "-iod")) regular_iod = 1;
		else if (!stricmp(arg, "-flat")) {
			open_edit = GF_TRUE;
			do_flat = GF_TRUE;
		}
		else if (!stricmp(arg, "-keep-utc")) keep_utc = GF_TRUE;
		else if (!stricmp(arg, "-new")) force_new = GF_TRUE;
		else if (!stricmp(arg, "-timescale")) {
			CHECK_NEXT_ARG
			timescale = atoi(argv[i + 1]);
			open_edit = GF_TRUE;
			i++;
		}
		else if (!stricmp(arg, "-udta")) {
			CHECK_NEXT_ARG
			create_new_track_action(argv[i + 1], &tracks, &nb_track_act, 0);
			tracks[nb_track_act - 1].act_type = TRAC_ACTION_SET_UDTA;
			open_edit = GF_TRUE;
			i++;
		}
		else if (!stricmp(arg, "-add") || !stricmp(arg, "-import") || !stricmp(arg, "-convert")) {
			CHECK_NEXT_ARG
			if (!stricmp(arg, "-import")) fprintf(stderr, "\tWARNING: \"-import\" is deprecated - use \"-add\"\n");
			else if (!stricmp(arg, "-convert")) fprintf(stderr, "\tWARNING: \"-convert\" is deprecated - use \"-add\"\n");
			nb_add++;
			i++;
		}
		else if (!stricmp(arg, "-cat") || !stricmp(arg, "-catx")) {
			CHECK_NEXT_ARG
			nb_cat++;
			i++;
		}
		else if (!stricmp(arg, "-time")) {
			struct tm time;
			CHECK_NEXT_ARG
			memset(&time, 0, sizeof(struct tm));
			sscanf(argv[i + 1], "%d/%d/%d-%d:%d:%d", &time.tm_mday, &time.tm_mon, &time.tm_year, &time.tm_hour, &time.tm_min, &time.tm_sec);
			time.tm_isdst = 0;
			time.tm_year -= 1900;
			time.tm_mon -= 1;
			open_edit = GF_TRUE;
			movie_time = 2082758400;
			movie_time += mktime(&time);
			i++;
		}
		else if (!stricmp(arg, "-force-cat")) force_cat = 1;
		else if (!stricmp(arg, "-align-cat")) align_cat = 1;
		else if (!stricmp(arg, "-unalign-cat")) align_cat = 0;
		else if (!stricmp(arg, "-raw-cat")) {
			CHECK_NEXT_ARG
			raw_cat = argv[i + 1];
			i++;
		}
		else if (!stricmp(arg, "-rem") || !stricmp(arg, "-disable") || !stricmp(arg, "-enable")) {
			CHECK_NEXT_ARG
			tracks = gf_realloc(tracks, sizeof(TrackAction) * (nb_track_act + 1));
			memset(&tracks[nb_track_act], 0, sizeof(TrackAction));
			if (!stricmp(arg, "-enable")) tracks[nb_track_act].act_type = TRAC_ACTION_ENABLE;
			else if (!stricmp(arg, "-disable")) tracks[nb_track_act].act_type = TRAC_ACTION_DISABLE;
			else tracks[nb_track_act].act_type = TRAC_ACTION_REM_TRACK;
			tracks[nb_track_act].trackID = atoi(argv[i + 1]);
			open_edit = GF_TRUE;
			nb_track_act++;
			i++;
		}
		else if (!stricmp(arg, "-set-track-id") || !stricmp(arg, "-swap-track-id")) {
			char *sep;
			CHECK_NEXT_ARG
			tracks = gf_realloc(tracks, sizeof(TrackAction) * (nb_track_act + 1));
			memset(&tracks[nb_track_act], 0, sizeof(TrackAction));
			tracks[nb_track_act].act_type = !stricmp(arg, "-set-track-id") ? TRAC_ACTION_SET_ID : TRAC_ACTION_SWAP_ID;
			sep = strchr(argv[i + 1], ':');
			if (!sep) {
				fprintf(stderr, "Bad format for -set-track-id - expecting \"id1:id2\" got \"%s\"\n", argv[i + 1]);
				return 2;
			}
			*sep = 0;
			tracks[nb_track_act].trackID = atoi(argv[i + 1]);
			*sep = ':';
			sep++;
			tracks[nb_track_act].newTrackID = atoi(sep);
			open_edit = GF_TRUE;
			nb_track_act++;
			i++;
		}
		else if (!stricmp(arg, "-par")) {
			char szTK[20], *ext;
			CHECK_NEXT_ARG
			tracks = gf_realloc(tracks, sizeof(TrackAction) * (nb_track_act + 1));
			memset(&tracks[nb_track_act], 0, sizeof(TrackAction));

			tracks[nb_track_act].act_type = TRAC_ACTION_SET_PAR;
			assert(strlen(argv[i + 1]) + 1 <= sizeof(szTK));
			strncpy(szTK, argv[i + 1], sizeof(szTK));
			ext = strchr(szTK, '=');
			if (!ext) {
				fprintf(stderr, "Bad format for track par - expecting ID=PAR_NUM:PAR_DEN got %s\n", argv[i + 1]);
				return 2;
			}
			if (!stricmp(ext + 1, "none")) {
				tracks[nb_track_act].par_num = tracks[nb_track_act].par_den = -1;
			}
			else {
				sscanf(ext + 1, "%d", &tracks[nb_track_act].par_num);
				ext = strchr(ext + 1, ':');
				if (!ext) {
					fprintf(stderr, "Bad format for track par - expecting ID=PAR_NUM:PAR_DEN got %s\n", argv[i + 1]);
					return 2;
				}
				sscanf(ext + 1, "%d", &tracks[nb_track_act].par_den);
			}
			ext[0] = 0;
			tracks[nb_track_act].trackID = atoi(szTK);
			open_edit = GF_TRUE;
			nb_track_act++;
			i++;
		}
		else if (!stricmp(arg, "-lang")) {
			char szTK[20], *ext;
			CHECK_NEXT_ARG
			tracks = gf_realloc(tracks, sizeof(TrackAction) * (nb_track_act + 1));
			memset(&tracks[nb_track_act], 0, sizeof(TrackAction));

			tracks[nb_track_act].act_type = TRAC_ACTION_SET_LANGUAGE;
			tracks[nb_track_act].trackID = 0;
			strcpy(szTK, argv[i + 1]);
			ext = strchr(szTK, '=');
			if (!strnicmp(argv[i + 1], "all=", 4)) {
				strncpy(tracks[nb_track_act].lang, argv[i + 1] + 4, 10);
			}
			else if (!ext) {
				strncpy(tracks[nb_track_act].lang, argv[i + 1], 10);
			}
			else {
				strncpy(tracks[nb_track_act].lang, ext + 1, 10);
				ext[0] = 0;
				tracks[nb_track_act].trackID = atoi(szTK);
				ext[0] = '=';
			}
			open_edit = GF_TRUE;
			nb_track_act++;
			i++;
		}
		else if (!stricmp(arg, "-kind") || !stricmp(arg, "-kind-rem")) {
			char szTK[200], *ext;
			char *scheme_start = NULL;
			Bool has_track_id = GF_FALSE;
			CHECK_NEXT_ARG
			tracks = gf_realloc(tracks, sizeof(TrackAction) * (nb_track_act + 1));
			memset(&tracks[nb_track_act], 0, sizeof(TrackAction));

			if (!stricmp(arg, "-kind")) {
				tracks[nb_track_act].act_type = TRAC_ACTION_SET_KIND;
			}
			else {
				tracks[nb_track_act].act_type = TRAC_ACTION_REM_KIND;
			}
			tracks[nb_track_act].trackID = 0;
			if (!strnicmp(argv[i + 1], "all=", 4)) {
				scheme_start = argv[i + 1] + 4;
				has_track_id = GF_TRUE;
			}
			if (!scheme_start) {
				if (strlen(argv[i + 1]) > 200) {
					GF_LOG(GF_LOG_WARNING, GF_LOG_ALL, ("Warning: track kind parameter is too long!"));
				}
				strncpy(szTK, argv[i + 1], 200);
				ext = strchr(szTK, '=');
				if (ext && !has_track_id) {
					ext[0] = 0;
					has_track_id = (sscanf(szTK, "%d", &tracks[nb_track_act].trackID) == 1 ? GF_TRUE : GF_FALSE);
					if (has_track_id) {
						scheme_start = ext + 1;
					}
					else {
						scheme_start = szTK;
					}
					ext[0] = '=';
				}
				else {
					scheme_start = szTK;
				}
			}
			ext = strchr(scheme_start, '=');
			if (!ext) {
				tracks[nb_track_act].kind_scheme = gf_strdup(scheme_start);
			}
			else {
				ext[0] = 0;
				tracks[nb_track_act].kind_scheme = gf_strdup(scheme_start);
				ext[0] = '=';
				tracks[nb_track_act].kind_value = gf_strdup(ext + 1);
			}
			open_edit = GF_TRUE;
			nb_track_act++;
			i++;
		}
		else if (!stricmp(arg, "-delay")) {
			char szTK[20], *ext;
			CHECK_NEXT_ARG
			tracks = gf_realloc(tracks, sizeof(TrackAction) * (nb_track_act + 1));
			memset(&tracks[nb_track_act], 0, sizeof(TrackAction));

			strcpy(szTK, argv[i + 1]);
			ext = strchr(szTK, '=');
			if (!ext) {
				fprintf(stderr, "Bad format for track delay - expecting ID=DLAY got %s\n", argv[i + 1]);
				return 2;
			}
			tracks[nb_track_act].act_type = TRAC_ACTION_SET_DELAY;
			tracks[nb_track_act].delay_ms = atoi(ext + 1);
			ext[0] = 0;
			tracks[nb_track_act].trackID = atoi(szTK);
			open_edit = GF_TRUE;
			nb_track_act++;
			i++;
		}
		else if (!stricmp(arg, "-ref")) {
			char *szTK, *ext;
			CHECK_NEXT_ARG
			tracks = gf_realloc(tracks, sizeof(TrackAction) * (nb_track_act + 1));
			memset(&tracks[nb_track_act], 0, sizeof(TrackAction));

			szTK = argv[i + 1];
			ext = strchr(szTK, ':');
			if (!ext) {
				fprintf(stderr, "Bad format for track reference - expecting ID:XXXX:refID got %s\n", argv[i + 1]);
				return 2;
			}
			tracks[nb_track_act].act_type = TRAC_ACTION_REFERENCE;
			ext[0] = 0;
			tracks[nb_track_act].trackID = atoi(szTK);
			ext[0] = ':';
			szTK = ext + 1;
			ext = strchr(szTK, ':');
			if (!ext) {
				fprintf(stderr, "Bad format for track reference - expecting ID:XXXX:refID got %s\n", argv[i + 1]);
				return 2;
			}
			ext[0] = 0;
			strncpy(tracks[nb_track_act].lang, szTK, 10);
			ext[0] = ':';
			tracks[nb_track_act].delay_ms = (s32)atoi(ext + 1);
			open_edit = GF_TRUE;
			nb_track_act++;
			i++;
		}
		else if (!stricmp(arg, "-name")) {
			char szTK[GF_MAX_PATH], *ext;
			CHECK_NEXT_ARG
			tracks = gf_realloc(tracks, sizeof(TrackAction) * (nb_track_act + 1));
			memset(&tracks[nb_track_act], 0, sizeof(TrackAction));

			strcpy(szTK, argv[i + 1]);
			ext = strchr(szTK, '=');
			if (!ext) {
				fprintf(stderr, "Bad format for track name - expecting ID=name got %s\n", argv[i + 1]);
				return 2;
			}
			tracks[nb_track_act].act_type = TRAC_ACTION_SET_HANDLER_NAME;
			tracks[nb_track_act].hdl_name = strchr(argv[i + 1], '=') + 1;
			ext[0] = 0;
			tracks[nb_track_act].trackID = atoi(szTK);
			ext[0] = '=';
			open_edit = GF_TRUE;
			nb_track_act++;
			i++;
		}
#if !defined(GPAC_DISABLE_MEDIA_EXPORT) && !defined(GPAC_DISABLE_MEDIA_IMPORT)
		else if (!stricmp(arg, "-dref")) import_flags |= GF_IMPORT_USE_DATAREF;
		else if (!stricmp(arg, "-no-drop") || !stricmp(arg, "-nodrop")) import_flags |= GF_IMPORT_NO_FRAME_DROP;
		else if (!stricmp(arg, "-packed")) import_flags |= GF_IMPORT_FORCE_PACKED;
		else if (!stricmp(arg, "-sbr")) import_flags |= GF_IMPORT_SBR_IMPLICIT;
		else if (!stricmp(arg, "-sbrx")) import_flags |= GF_IMPORT_SBR_EXPLICIT;
		else if (!stricmp(arg, "-ps")) import_flags |= GF_IMPORT_PS_IMPLICIT;
		else if (!stricmp(arg, "-psx")) import_flags |= GF_IMPORT_PS_EXPLICIT;
		else if (!stricmp(arg, "-ovsbr")) import_flags |= GF_IMPORT_OVSBR;
		else if (!stricmp(arg, "-fps")) {
			CHECK_NEXT_ARG
			if (!strcmp(argv[i + 1], "auto")) import_fps = GF_IMPORT_AUTO_FPS;
			else if (strchr(argv[i + 1], '-')) {
				u32 ticks, dts_inc;
				sscanf(argv[i + 1], "%u-%u", &ticks, &dts_inc);
				if (!dts_inc) dts_inc = 1;
				import_fps = ticks;
				import_fps /= dts_inc;
			}
			else import_fps = atof(argv[i + 1]);
			i++;
		}
		else if (!stricmp(arg, "-agg")) {
			CHECK_NEXT_ARG agg_samples = atoi(argv[i + 1]);
			i++;
		}
		else if (!stricmp(arg, "-keep-all") || !stricmp(arg, "-keepall")) import_flags |= GF_IMPORT_KEEP_ALL_TRACKS;
#endif /*!defined(GPAC_DISABLE_MEDIA_EXPORT) && !defined(GPAC_DISABLE_MEDIA_IMPORT*/
		else if (!stricmp(arg, "-keep-sys") || !stricmp(arg, "-keepsys")) keep_sys_tracks = 1;
		else if (!stricmp(arg, "-ms")) {
			CHECK_NEXT_ARG mediaSource = argv[i + 1];
			i++;
		}
		else if (!stricmp(arg, "-mp4")) {
			encode = GF_TRUE;
			open_edit = GF_TRUE;
		}
		else if (!stricmp(arg, "-saf")) {
			do_saf = GF_TRUE;
		}
		else if (!stricmp(arg, "-log")) {
			do_log = GF_TRUE;
		}
#ifndef GPAC_DISABLE_MPD
		else if (!stricmp(arg, "-mpd")) {
			do_mpd = GF_TRUE;
			CHECK_NEXT_ARG
			inName = argv[i + 1];
			i++;
		}
#endif

#ifndef GPAC_DISABLE_SCENE_ENCODER
		else if (!stricmp(arg, "-def")) opts.flags |= GF_SM_ENCODE_USE_NAMES;
		else if (!stricmp(arg, "-sync")) {
			CHECK_NEXT_ARG
			opts.flags |= GF_SM_ENCODE_RAP_INBAND;
			opts.rap_freq = atoi(argv[i + 1]);
			i++;
		}
		else if (!stricmp(arg, "-shadow")) {
			CHECK_NEXT_ARG
			opts.flags &= ~GF_SM_ENCODE_RAP_INBAND;
			opts.flags |= GF_SM_ENCODE_RAP_SHADOW;
			opts.rap_freq = atoi(argv[i + 1]);
			i++;
		}
		else if (!stricmp(arg, "-carousel")) {
			CHECK_NEXT_ARG
			opts.flags &= ~(GF_SM_ENCODE_RAP_INBAND | GF_SM_ENCODE_RAP_SHADOW);
			opts.rap_freq = atoi(argv[i + 1]);
			i++;
		}
		/*LASeR options*/
		else if (!stricmp(arg, "-resolution")) {
			CHECK_NEXT_ARG
			opts.resolution = atoi(argv[i + 1]);
			i++;
		}
#ifndef GPAC_DISABLE_SCENE_STATS
		else if (!stricmp(arg, "-auto-quant")) {
			CHECK_NEXT_ARG
			opts.resolution = atoi(argv[i + 1]);
			opts.auto_quant = 1;
			i++;
		}
#endif
		else if (!stricmp(arg, "-coord-bits")) {
			CHECK_NEXT_ARG
			opts.coord_bits = atoi(argv[i + 1]);
			i++;
		}
		else if (!stricmp(arg, "-scale-bits")) {
			CHECK_NEXT_ARG
			opts.scale_bits = atoi(argv[i + 1]);
			i++;
		}
		else if (!stricmp(arg, "-global-quant")) {
			CHECK_NEXT_ARG
			opts.resolution = atoi(argv[i + 1]);
			opts.auto_quant = 2;
			i++;
		}
		/*chunk encoding*/
		else if (!stricmp(arg, "-ctx-out") || !stricmp(arg, "-outctx")) {
			CHECK_NEXT_ARG
			output_ctx = argv[i + 1];
			i++;
		}
		else if (!stricmp(arg, "-ctx-in") || !stricmp(arg, "-inctx")) {
			CHECK_NEXT_ARG
			chunk_mode = GF_TRUE;
			input_ctx = argv[i + 1];
			i++;
		}
#endif /*GPAC_DISABLE_SCENE_ENCODER*/
		else if (!strcmp(arg, "-crypt")) {
			CHECK_NEXT_ARG
			crypt = 1;
			drm_file = argv[i + 1];
			open_edit = GF_TRUE;
			i += 1;
		}
		else if (!strcmp(arg, "-decrypt")) {
			CHECK_NEXT_ARG
			crypt = 2;
			if (get_file_type_by_ext(argv[i + 1]) != 1) {
				drm_file = argv[i + 1];
				i += 1;
			}
			open_edit = GF_TRUE;
		}
		else if (!stricmp(arg, "-set-kms")) {
			char szTK[20], *ext;
			CHECK_NEXT_ARG
			tracks = gf_realloc(tracks, sizeof(TrackAction) * (nb_track_act + 1));
			memset(&tracks[nb_track_act], 0, sizeof(TrackAction));

			strncpy(szTK, argv[i + 1], 19);
			ext = strchr(szTK, '=');
			tracks[nb_track_act].act_type = TRAC_ACTION_SET_KMS_URI;
			tracks[nb_track_act].trackID = 0;
			if (!strnicmp(argv[i + 1], "all=", 4)) {
				tracks[nb_track_act].kms = argv[i + 1] + 4;
			}
			else if (!ext) {
				tracks[nb_track_act].kms = argv[i + 1];
			}
			else {
				tracks[nb_track_act].kms = ext + 1;
				ext[0] = 0;
				tracks[nb_track_act].trackID = atoi(szTK);
				ext[0] = '=';
			}
			open_edit = GF_TRUE;
			nb_track_act++;
			i++;
		}
		else if (!stricmp(arg, "-split")) {
			CHECK_NEXT_ARG
			split_duration = atof(argv[i + 1]);
			if (split_duration < 0) split_duration = 0;
			i++;
			split_size = 0;
		}
		else if (!stricmp(arg, "-split-rap") || !stricmp(arg, "-splitr")) {
			CHECK_NEXT_ARG
			split_duration = -1;
			split_size = -1;
		}
		else if (!stricmp(arg, "-split-size") || !stricmp(arg, "-splits")) {
			CHECK_NEXT_ARG
			split_size = (u32)atoi(argv[i + 1]);
			i++;
			split_duration = 0;
		}
		else if (!stricmp(arg, "-split-chunk") || !stricmp(arg, "-splitx") || !stricmp(arg, "-splitz")) {
			CHECK_NEXT_ARG
			if (!strstr(argv[i + 1], ":")) {
				fprintf(stderr, "Chunk extraction usage: \"-splitx start:end\" expressed in seconds\n");
				return 2;
			}
			if (strstr(argv[i + 1], "end")) {
				if (strstr(argv[i + 1], "end-")) {
					Double dur_end=0;
					sscanf(argv[i + 1], "%lf:end-%lf", &split_start, &dur_end);
					split_duration = -2 - dur_end;
				} else {
					sscanf(argv[i + 1], "%lf:end", &split_start);
					split_duration = -2;
				}
			}
			else {
				sscanf(argv[i + 1], "%lf:%lf", &split_start, &split_duration);
				split_duration -= split_start;
			}
			split_size = 0;
			if (!stricmp(arg, "-splitz")) adjust_split_end = 1;
			i++;
		}
		/*meta*/
		else if (!stricmp(arg, "-set-meta")) {
			metas = gf_realloc(metas, sizeof(MetaAction) * (nb_meta_act + 1));
			parse_meta_args(&metas[nb_meta_act], META_ACTION_SET_TYPE, argv[i + 1]);
			nb_meta_act++;
			open_edit = GF_TRUE;
			i++;
		}
		else if (!stricmp(arg, "-add-item")) {
			metas = gf_realloc(metas, sizeof(MetaAction) * (nb_meta_act + 1));
			parse_meta_args(&metas[nb_meta_act], META_ACTION_ADD_ITEM, argv[i + 1]);
			nb_meta_act++;
			open_edit = GF_TRUE;
			i++;
		}
		else if (!stricmp(arg, "-add-image")) {
			metas = gf_realloc(metas, sizeof(MetaAction) * (nb_meta_act + 1));
			parse_meta_args(&metas[nb_meta_act], META_ACTION_ADD_IMAGE_ITEM, argv[i + 1]);
			nb_meta_act++;
			open_edit = GF_TRUE;
			i++;
		}
		else if (!stricmp(arg, "-rem-item")) {
			metas = gf_realloc(metas, sizeof(MetaAction) * (nb_meta_act + 1));
			parse_meta_args(&metas[nb_meta_act], META_ACTION_REM_ITEM, argv[i + 1]);
			nb_meta_act++;
			open_edit = GF_TRUE;
			i++;
		}
		else if (!stricmp(arg, "-set-primary")) {
			metas = gf_realloc(metas, sizeof(MetaAction) * (nb_meta_act + 1));
			parse_meta_args(&metas[nb_meta_act], META_ACTION_SET_PRIMARY_ITEM, argv[i + 1]);
			nb_meta_act++;
			open_edit = GF_TRUE;
			i++;
		}
		else if (!stricmp(arg, "-set-xml")) {
			metas = gf_realloc(metas, sizeof(MetaAction) * (nb_meta_act + 1));
			parse_meta_args(&metas[nb_meta_act], META_ACTION_SET_XML, argv[i + 1]);
			nb_meta_act++;
			open_edit = GF_TRUE;
			i++;
		}
		else if (!stricmp(arg, "-rem-xml")) {
			metas = gf_realloc(metas, sizeof(MetaAction) * (nb_meta_act + 1));
			if (parse_meta_args(&metas[nb_meta_act], META_ACTION_REM_XML, argv[i + 1])) i++;
			nb_meta_act++;
			open_edit = GF_TRUE;
		}
		else if (!stricmp(arg, "-dump-xml")) {
			metas = gf_realloc(metas, sizeof(MetaAction) * (nb_meta_act + 1));
			parse_meta_args(&metas[nb_meta_act], META_ACTION_DUMP_XML, argv[i + 1]);
			nb_meta_act++;
			i++;
		}
		else if (!stricmp(arg, "-dump-item")) {
			metas = gf_realloc(metas, sizeof(MetaAction) * (nb_meta_act + 1));
			parse_meta_args(&metas[nb_meta_act], META_ACTION_DUMP_ITEM, argv[i + 1]);
			nb_meta_act++;
			i++;
		}
		else if (!stricmp(arg, "-group-add") || !stricmp(arg, "-group-rem-track") || !stricmp(arg, "-group-rem") || !stricmp(arg, "-group-clean")) {
			TSELActionType act_type;
			if (!stricmp(arg, "-group-rem")) {
				act_type = TSEL_ACTION_REMOVE_ALL_TSEL_IN_GROUP;
			}
			else if (!stricmp(arg, "-group-rem-track")) {
				act_type = TSEL_ACTION_REMOVE_TSEL;
			}
			else {
				act_type = TSEL_ACTION_SET_PARAM;
			}
			if (parse_tsel_args(&tsel_acts, argv[i + 1], &nb_tsel_acts, act_type) == 0) {
				fprintf(stderr, "Invalid group syntax - check usage\n");
				return 2;
			}
			open_edit = GF_TRUE;
			i++;
		}
		else if (!stricmp(arg, "-group-clean")) {
			clean_groups = 1;
			open_edit = GF_TRUE;
		}
		else if (!stricmp(arg, "-group-single")) {
			single_group = 1;
		}
		else if (!stricmp(arg, "-package")) {
			CHECK_NEXT_ARG
			pack_file = argv[i + 1];
			i++;
		}
		else if (!stricmp(arg, "-mgt")) {
			CHECK_NEXT_ARG
			pack_file = argv[i + 1];
			pack_wgt = GF_TRUE;
			i++;
		}
		else if (!stricmp(arg, "-brand")) {
			char *b = argv[i + 1];
			CHECK_NEXT_ARG
			major_brand = GF_4CC(b[0], b[1], b[2], b[3]);
			open_edit = GF_TRUE;
			if (b[4] == ':') minor_version = atoi(b + 5);
			i++;
		}
		else if (!stricmp(arg, "-ab")) {
			char *b = argv[i + 1];
			CHECK_NEXT_ARG
			brand_add = (u32*)gf_realloc(brand_add, sizeof(u32) * (nb_alt_brand_add + 1));
			brand_add[nb_alt_brand_add] = GF_4CC(b[0], b[1], b[2], b[3]);
			nb_alt_brand_add++;
			open_edit = GF_TRUE;
			i++;
		}
		else if (!stricmp(arg, "-rb")) {
			char *b = argv[i + 1];
			CHECK_NEXT_ARG
			brand_rem = (u32*)gf_realloc(brand_rem, sizeof(u32) * (nb_alt_brand_rem + 1));
			brand_rem[nb_alt_brand_rem] = GF_4CC(b[0], b[1], b[2], b[3]);
			nb_alt_brand_rem++;
			open_edit = GF_TRUE;
			i++;
		}
#endif
else if (!stricmp(arg, "-languages")) {
	PrintLanguages();
	return 1;
}
else if (!stricmp(arg, "-h")) {
	if (i + 1 == (u32)argc) PrintUsage();
	else if (!strcmp(argv[i + 1], "general")) PrintGeneralUsage();
	else if (!strcmp(argv[i + 1], "extract")) PrintExtractUsage();
	else if (!strcmp(argv[i + 1], "dash")) PrintDASHUsage();
	else if (!strcmp(argv[i + 1], "dump")) PrintDumpUsage();
	else if (!strcmp(argv[i + 1], "import")) PrintImportUsage();
	else if (!strcmp(argv[i + 1], "format")) PrintFormats();
	else if (!strcmp(argv[i + 1], "hint")) PrintHintUsage();
	else if (!strcmp(argv[i + 1], "encode")) PrintEncodeUsage();
	else if (!strcmp(argv[i + 1], "crypt")) PrintEncryptUsage();
	else if (!strcmp(argv[i + 1], "meta")) PrintMetaUsage();
	else if (!strcmp(argv[i + 1], "swf")) PrintSWFUsage();
#ifndef GPAC_DISABLE_ATSC
	else if (!strcmp(argv[i + 1], "atsc")) PrintATSCUsage();
#endif
#if !defined(GPAC_DISABLE_STREAMING) && !defined(GPAC_DISABLE_SENG)
	else if (!strcmp(argv[i + 1], "rtp")) PrintStreamerUsage();
	else if (!strcmp(argv[i + 1], "live")) PrintLiveUsage();
#endif
	else if (!strcmp(argv[i + 1], "core")) PrintCoreUsage();
	else if (!strcmp(argv[i + 1], "all")) {
		PrintGeneralUsage();
		PrintExtractUsage();
		PrintDASHUsage();
		PrintDumpUsage();
		PrintImportUsage();
		PrintFormats();
		PrintHintUsage();
		PrintEncodeUsage();
		PrintEncryptUsage();
		PrintMetaUsage();
		PrintSWFUsage();
#ifndef GPAC_DISABLE_ATSC
		PrintATSCUsage();
#endif
#if !defined(GPAC_DISABLE_STREAMING) && !defined(GPAC_DISABLE_SENG)
		PrintStreamerUsage();
		PrintLiveUsage();
#endif
		PrintCoreUsage();
	}
	else PrintUsage();
	return 1;
}
else if (!stricmp(arg, "-v")) verbose++;
else if (!stricmp(arg, "-tag-list")) {
	fprintf(stderr, "Supported iTunes tag modifiers:\n");
	for (i = 0; i < nb_itunes_tags; i++) {
		fprintf(stderr, "\t%s\t%s\n", itags[i].name, itags[i].comment);
	}
	return 1;
}
else if (!live_scene && !stream_rtp) {
	u32 res = gf_sys_is_gpac_arg(arg);
	if (res==0) {
		fprintf(stderr, "Option %s unknown. Please check usage\n", arg);
		return 2;
	} else if (res==2) {
		i++;
	}
}
}
*current_index = i;
return 0;
}

Bool mp4box_parse_args(int argc, char **argv)
{
	u32 i;
	/*parse our args*/
	for (i = 1; i < (u32)argc; i++) {
		arg = argv[i];
		/*input file(s)*/
		if ((arg[0] != '-') || !stricmp(arg, "--")) {
			char *arg_val = arg;
			if (!stricmp(arg, "--")) {
				CHECK_NEXT_ARG
				arg_val = argv[i + 1];
				i++;
			}
			if (argc < 3) {
				fprintf(stderr, "Error - only one input file found as argument, please check usage\n");
				return 2;
			}
			else if (inName) {
				if (dash_duration) {
					if (!nb_dash_inputs) {
						dash_inputs = set_dash_input(dash_inputs, inName, &nb_dash_inputs);
					}
					dash_inputs = set_dash_input(dash_inputs, arg_val, &nb_dash_inputs);
				}
				else {
					fprintf(stderr, "Error - 2 input names specified, please check usage\n");
					return 2;
				}
			}
			else {
				inName = arg_val;
			}
		}
		else if (!stricmp(arg, "-?")) {
			PrintUsage();
			return 1;
		}
		else if (!stricmp(arg, "-version")) {
			PrintVersion();
			return 1;
		}
		else if (!stricmp(arg, "-sdp")) print_sdp = 1;
        else if (!strcmp(argv[i], "-mem-track")) continue;
        else if (!strcmp(argv[i], "-mem-track-stack")) continue;

		else if (!stricmp(arg, "-logs") || !strcmp(arg, "-log-file") || !strcmp(arg, "-lf")) {
			i++;
		}
		else if (!stricmp(arg, "-info")) {
			print_info = 1;
			if ((i + 1<(u32)argc) && (sscanf(argv[i + 1], "%u", &info_track_id) == 1)) {
				char szTk[20];
				sprintf(szTk, "%u", info_track_id);
				if (!strcmp(szTk, argv[i + 1])) i++;
				else info_track_id = 0;
			}
			else {
				info_track_id = 0;
			}
		}
#if !defined(GPAC_DISABLE_STREAMING)
		else if (!stricmp(arg, "-grab-ts")) {
			CHECK_NEXT_ARG
			grab_m2ts = argv[i + 1];
			i++;
		}
#endif
#ifndef GPAC_DISABLE_ATSC
		else if (!stricmp(arg, "-atsc")) {
			grab_atsc = GF_TRUE;
		}
		else if (!stricmp(arg, "-dir")) {
			CHECK_NEXT_ARG
			atsc_output_dir = argv[i + 1];
			i++;
		}
		else if (!stricmp(arg, "-service")) {
			CHECK_NEXT_ARG
			atsc_service = atoi(argv[i + 1]);
			i++;
		}
		else if (!stricmp(arg, "-nb-segs")) {
			CHECK_NEXT_ARG
			atsc_max_segs = atoi(argv[i + 1]);
			i++;
		}
		else if (!stricmp(arg, "-atsc-stats")) {
			CHECK_NEXT_ARG
			atsc_stats_rate = atoi(argv[i + 1]);
			i++;
		}
		else if (!stricmp(arg, "-tsi")) {
			CHECK_NEXT_ARG
			atsc_debug_tsi = atoi(argv[i + 1]);
			i++;
		}
#endif
#if !defined(GPAC_DISABLE_CORE_TOOLS)
		else if (!stricmp(arg, "-wget")) {
			CHECK_NEXT_ARG
			do_wget = argv[i + 1];
			i++;
		}
#endif
		/*******************************************************************************/
		else if (!stricmp(arg, "-dvbhdemux")) {
			dvbhdemux = GF_TRUE;
		}
		/********************************************************************************/
#ifndef GPAC_DISABLE_MEDIA_EXPORT
		else if (!stricmp(arg, "-raw")) {
			CHECK_NEXT_ARG
			track_dump_type = create_new_track_action(argv[i + 1], &tracks, &nb_track_act, GF_EXPORT_NATIVE);
			i++;
		}
		else if (!stricmp(arg, "-raw-layer")) {
			CHECK_NEXT_ARG
			track_dump_type = create_new_track_action(argv[i + 1], &tracks, &nb_track_act, GF_EXPORT_NATIVE | GF_EXPORT_SVC_LAYER);
			i++;
		}
		else if (!stricmp(arg, "-qcp")) {
			CHECK_NEXT_ARG
			track_dump_type = create_new_track_action(argv[i + 1], &tracks, &nb_track_act, GF_EXPORT_NATIVE | GF_EXPORT_USE_QCP);
			i++;
		}
		else if (!stricmp(arg, "-aviraw")) {
			CHECK_NEXT_ARG
			if (argv[i + 1] && !stricmp(argv[i + 1], "video")) trackID = 1;
			else if (argv[i + 1] && !stricmp(argv[i + 1], "audio")) {
				if (strlen(argv[i + 1]) == 5) trackID = 2;
				else trackID = 1 + atoi(argv[i + 1] + 5);
			} else {
				fprintf(stderr, "Usage: \"-aviraw video\" or \"-aviraw audio\"\n");
				return 2;
			}
			track_dump_type = GF_EXPORT_AVI_NATIVE;
			i++;
		}
		else if (!stricmp(arg, "-raws")) {
			CHECK_NEXT_ARG
			track_dump_type = create_new_track_action(argv[i + 1], &tracks, &nb_track_act, GF_EXPORT_RAW_SAMPLES);
			i++;
		}
		else if (!stricmp(arg, "-nhnt")) {
			CHECK_NEXT_ARG
			track_dump_type = create_new_track_action(argv[i + 1], &tracks, &nb_track_act, GF_EXPORT_NHNT);
			i++;
		}
		else if (!stricmp(arg, "-nhml")) {
			CHECK_NEXT_ARG
			track_dump_type = create_new_track_action(argv[i + 1], &tracks, &nb_track_act, GF_EXPORT_NHML);
			i++;
		}
		else if (!stricmp(arg, "-webvtt-raw")) {
			CHECK_NEXT_ARG
			track_dump_type = create_new_track_action(argv[i + 1], &tracks, &nb_track_act, GF_EXPORT_WEBVTT_META);
			i++;
		}
		else if (!stricmp(arg, "-six")) {
			CHECK_NEXT_ARG
			track_dump_type = create_new_track_action(argv[i + 1], &tracks, &nb_track_act, GF_EXPORT_SIX);
			i++;
		}
		else if (!stricmp(arg, "-avi")) {
			CHECK_NEXT_ARG
			track_dump_type = create_new_track_action(argv[i + 1], &tracks, &nb_track_act, GF_EXPORT_AVI);
			if (tracks[nb_track_act-1].trackID)
				i++;
		}
#endif /*GPAC_DISABLE_MEDIA_EXPORT*/
#if !defined(GPAC_DISABLE_STREAMING) && !defined(GPAC_DISABLE_SENG)
		else if (!stricmp(arg, "-rtp")) {
			stream_rtp = GF_TRUE;
		}
		else if (!stricmp(arg, "-live")) {
			live_scene = GF_TRUE;
		}
#endif
		else if (!stricmp(arg, "-diod")) {
			dump_iod = GF_TRUE;
		}
#ifndef GPAC_DISABLE_VRML
		else if (!stricmp(arg, "-node")) {
			CHECK_NEXT_ARG
			PrintNode(argv[i + 1], 0);
			return 1;
		}
		else if (!stricmp(arg, "-xnode")) {
			CHECK_NEXT_ARG
			PrintNode(argv[i + 1], 1);
			return 1;
		}
		else if (!stricmp(arg, "-nodes")) {
			PrintBuiltInNodes(0);
			return 1;
		}
		else if (!stricmp(arg, "-xnodes")) {
			PrintBuiltInNodes(1);
			return 1;
		}
#endif
#ifndef GPAC_DISABLE_SVG
		else if (!stricmp(arg, "-snodes")) {
			PrintBuiltInNodes(2);
			return 1;
		}
#endif
		else if (!stricmp(arg, "-boxes")) {
			PrintBuiltInBoxes();
			return 1;
		}
		else if (!stricmp(arg, "-std")) dump_std = 2;
		else if (!stricmp(arg, "-stdb")) dump_std = 1;

#if !defined(GPAC_DISABLE_MEDIA_EXPORT) && !defined(GPAC_DISABLE_SCENE_DUMP)
		else if (!stricmp(arg, "-bt")) dump_mode = GF_SM_DUMP_BT;
		else if (!stricmp(arg, "-xmt")) dump_mode = GF_SM_DUMP_XMTA;
		else if (!stricmp(arg, "-wrl")) dump_mode = GF_SM_DUMP_VRML;
		else if (!stricmp(arg, "-x3dv")) dump_mode = GF_SM_DUMP_X3D_VRML;
		else if (!stricmp(arg, "-x3d")) dump_mode = GF_SM_DUMP_X3D_XML;
		else if (!stricmp(arg, "-lsr")) dump_mode = GF_SM_DUMP_LASER;
		else if (!stricmp(arg, "-svg")) dump_mode = GF_SM_DUMP_SVG;
#endif /*defined(GPAC_DISABLE_MEDIA_EXPORT) && !defined(GPAC_DISABLE_SCENE_DUMP)*/

		else if (!stricmp(arg, "-stat")) stat_level = 1;
		else if (!stricmp(arg, "-stats")) stat_level = 2;
		else if (!stricmp(arg, "-statx")) stat_level = 3;
		else if (!stricmp(arg, "-diso")) dump_isom = 1;
		else if (!stricmp(arg, "-dxml")) dump_isom = 2;
		else if (!stricmp(arg, "-dump-cover")) dump_cart = 1;
		else if (!stricmp(arg, "-dump-chap")) dump_chap = 1;
		else if (!stricmp(arg, "-dump-chap-ogg")) dump_chap = 2;
		else if (!stricmp(arg, "-hash")) do_hash = GF_TRUE;
		else if (!stricmp(arg, "-comp")) {
			CHECK_NEXT_ARG
			compress_top_boxes = argv[i + 1];
			i++;
		}
		else if (!stricmp(arg, "-mpd-rip")) do_mpd_rip = GF_TRUE;

#ifndef GPAC_DISABLE_CORE_TOOLS
		else if (!stricmp(arg, "-bin")) do_bin_nhml = GF_TRUE;
#endif
		else if (!stricmp(arg, "-dump-udta")) {
			char *sep, *code;
			CHECK_NEXT_ARG
			sep = strchr(argv[i + 1], ':');
			if (sep) {
				sep[0] = 0;
				dump_udta_track = atoi(argv[i + 1]);
				sep[0] = ':';
				code = &sep[1];
			}
			else {
				code = argv[i + 1];
			}
			dump_udta_type = GF_4CC(code[0], code[1], code[2], code[3]);
			i++;
		}
		else if (!stricmp(arg, "-dmp4")) {
			dump_isom = 1;
			fprintf(stderr, "WARNING: \"-dmp4\" is deprecated - use \"-diso\" option\n");
		}
		else if (!stricmp(arg, "-drtp")) dump_rtp = 1;
		else if (!stricmp(arg, "-dts")) {
			dump_timestamps = 1;
			if (((i + 1<(u32)argc) && inName) || (i + 2<(u32)argc)) {
				if (isdigit(argv[i + 1][0])) {
					program_number = atoi(argv[i + 1]);
					i++;
				}
			}
		}
		else if (!stricmp(arg, "-dtsx")) {
			dump_timestamps = 2;
		}
		else if (!stricmp(arg, "-dtsc")) {
			dump_timestamps = 3;
		}
		else if (!stricmp(arg, "-dtsxc")) {
			dump_timestamps = 4;
		}
		else if (!stricmp(arg, "-dnal")) {
			CHECK_NEXT_ARG
			dump_nal = atoi(argv[i + 1]);
			i++;
		}
		else if (!stricmp(arg, "-dnalc")) {
			CHECK_NEXT_ARG
			dump_nal = atoi(argv[i + 1]);
			dump_nal_crc = GF_TRUE;
			i++;
		}
		else if (!strnicmp(arg, "-dsap", 5)) {
			CHECK_NEXT_ARG
			dump_saps = atoi(argv[i + 1]);
			if (!stricmp(arg, "-dsaps")) dump_saps_mode = 1;
			else if (!stricmp(arg, "-dsapc")) dump_saps_mode = 2;
			else if (!stricmp(arg, "-dsapd")) dump_saps_mode = 3;
			else if (!stricmp(arg, "-dsapp")) dump_saps_mode = 4;
			else dump_saps_mode = 0;
			i++;
		}
		else if (!stricmp(arg, "-dcr")) dump_cr = 1;
		else if (!stricmp(arg, "-ttxt") || !stricmp(arg, "-srt")) {
			if ((i + 1<(u32)argc) && (sscanf(argv[i + 1], "%u", &trackID) == 1)) {
				char szTk[20];
				sprintf(szTk, "%d", trackID);
				if (!strcmp(szTk, argv[i + 1])) i++;
				else trackID = 0;
			}
			else if ((i + 1<(u32)argc) && !strcmp(argv[i + 1], "*")) {
				trackID = (u32)-1;
				i++;
			}
			else {
				trackID = 0;
			}
#ifdef GPAC_DISABLE_ISOM_WRITE
			if (trackID) {
				fprintf(stderr, "Error: Read-Only version - subtitle conversion not available\n");
				return 2;
			}
#endif
			if (!stricmp(arg, "-ttxt")) dump_ttxt = GF_TRUE;
			else dump_srt = GF_TRUE;
			import_subtitle = 1;
		}
		else if (!stricmp(arg, "-dm2ts")) {
			dump_m2ts = 1;
			if (((i + 1<(u32)argc) && inName) || (i + 2<(u32)argc)) {
				if (argv[i + 1][0] != '-') pes_dump = argv[i + 1];
				i++;
			}
		}

#ifndef GPAC_DISABLE_SWF_IMPORT
		/*SWF importer options*/
		else if (!stricmp(arg, "-global")) swf_flags |= GF_SM_SWF_STATIC_DICT;
		else if (!stricmp(arg, "-no-ctrl")) swf_flags &= ~GF_SM_SWF_SPLIT_TIMELINE;
		else if (!stricmp(arg, "-no-text")) swf_flags |= GF_SM_SWF_NO_TEXT;
		else if (!stricmp(arg, "-no-font")) swf_flags |= GF_SM_SWF_NO_FONT;
		else if (!stricmp(arg, "-no-line")) swf_flags |= GF_SM_SWF_NO_LINE;
		else if (!stricmp(arg, "-no-grad")) swf_flags |= GF_SM_SWF_NO_GRADIENT;
		else if (!stricmp(arg, "-quad")) swf_flags |= GF_SM_SWF_QUAD_CURVE;
		else if (!stricmp(arg, "-xlp")) swf_flags |= GF_SM_SWF_SCALABLE_LINE;
		else if (!stricmp(arg, "-ic2d")) swf_flags |= GF_SM_SWF_USE_IC2D;
		else if (!stricmp(arg, "-same-app")) swf_flags |= GF_SM_SWF_REUSE_APPEARANCE;
		else if (!stricmp(arg, "-flatten")) {
			CHECK_NEXT_ARG
			swf_flatten_angle = (Float)atof(argv[i + 1]);
			i++;
		}
#endif
#ifndef GPAC_DISABLE_ISOM_WRITE
		else if (!stricmp(arg, "-isma")) {
			conv_type = GF_ISOM_CONV_TYPE_ISMA;
			open_edit = GF_TRUE;
		}
		else if (!stricmp(arg, "-3gp")) {
			conv_type = GF_ISOM_CONV_TYPE_3GPP;
			open_edit = GF_TRUE;
		}
		else if (!stricmp(arg, "-ipod")) {
			conv_type = GF_ISOM_CONV_TYPE_IPOD;
			open_edit = GF_TRUE;
		}
		else if (!stricmp(arg, "-psp")) {
			conv_type = GF_ISOM_CONV_TYPE_PSP;
			open_edit = GF_TRUE;
		}
		else if (!stricmp(arg, "-ismax")) {
			conv_type = GF_ISOM_CONV_TYPE_ISMA_EX;
			open_edit = GF_TRUE;
		}

		else if (!stricmp(arg, "-no-sys") || !stricmp(arg, "-nosys")) {
			remove_sys_tracks = 1;
			open_edit = GF_TRUE;
		}
		else if (!stricmp(arg, "-no-iod")) {
			remove_root_od = 1;
			open_edit = GF_TRUE;
		}
		else if (!stricmp(arg, "-out")) {
			CHECK_NEXT_ARG outName = argv[i + 1];
			i++;
		}
		else if (!stricmp(arg, "-tmp")) {
			CHECK_NEXT_ARG tmpdir = argv[i + 1];
			i++;
		}
		else if (!stricmp(arg, "-for-test")) {
			force_test_mode = GF_TRUE;
		}
		else if (!stricmp(arg, "-co64")) {
			force_co64 = GF_TRUE;
			open_edit = GF_TRUE;
		}
		else if (!stricmp(arg, "-write-buffer")) {
			CHECK_NEXT_ARG
			gf_isom_set_output_buffering(NULL, atoi(argv[i + 1]));
			i++;
		}
		else if (!stricmp(arg, "-cprt")) {
			CHECK_NEXT_ARG cprt = argv[i + 1];
			i++;
			if (!dash_duration) open_edit = GF_TRUE;
		}
		else if (!stricmp(arg, "-chap")) {
			CHECK_NEXT_ARG chap_file = argv[i + 1];
			i++;
			open_edit = GF_TRUE;
		}
		else if (!stricmp(arg, "-inter") || !stricmp(arg, "-old-inter")) {
			CHECK_NEXT_ARG
			interleaving_time = atof(argv[i + 1]) / 1000;
			if (!interleaving_time) do_flat = GF_TRUE;
			open_edit = GF_TRUE;
			needSave = GF_TRUE;
			if (!stricmp(arg, "-old-inter")) old_interleave = 1;
			i++;
		}
		else if (!stricmp(arg, "-frag")) {
			CHECK_NEXT_ARG
			interleaving_time = atof(argv[i + 1]) / 1000;
			needSave = GF_TRUE;
			i++;
			Frag = GF_TRUE;
		}
		else if (!stricmp(arg, "-dash")) {
			CHECK_NEXT_ARG
			dash_duration = atof(argv[i + 1]) / 1000;
			if (dash_duration == 0.0) {
				fprintf(stderr, "\tERROR: \"-dash-dash_duration\": invalid parameter %s\n", argv[i + 1]);
				return 2;
			}
			i++;
		}
		else if (!stricmp(arg, "-dash-strict")) {
			CHECK_NEXT_ARG
			dash_duration = atof(argv[i + 1]) / 1000;
			if (dash_duration == 0.0) {
				fprintf(stderr, "\tERROR: \"-dash-dash_duration\": invalid parameter %s\n", argv[i + 1]);
				return 2;
			}
			GF_LOG(GF_LOG_WARNING, GF_LOG_DASH, ("[DASH] -dash-strict is deprecated, will behave like -dash\n"));
			i++;
		}
		else if (!stricmp(arg, "-subdur")) {
			CHECK_NEXT_ARG
			dash_subduration = atof(argv[i + 1]) / 1000;
			i++;
		}
		else if (!stricmp(arg, "-dash-scale")) {
			CHECK_NEXT_ARG
			dash_scale = atoi(argv[i + 1]);
			if (!dash_scale) {
				fprintf(stderr, "\tERROR: \"-dash-scale\": invalid parameter %s\n", argv[i + 1]);
				return 2;
			}
			i++;
		}
		else if (!stricmp(arg, "-dash-ts-prog")) {
			CHECK_NEXT_ARG
			program_number = atoi(argv[i + 1]);
			i++;
		}
		else if (!stricmp(arg, "-subsegs-per-sidx") || !stricmp(arg, "-frags-per-sidx")) {
			CHECK_NEXT_ARG
			subsegs_per_sidx = atoi(argv[i + 1]);
			i++;
		}
		else if (!stricmp(arg, "-segment-name")) {
			CHECK_NEXT_ARG
			seg_name = argv[i + 1];
			i++;
		}
		else if (!stricmp(arg, "-run-for")) {
			CHECK_NEXT_ARG
			run_for = atoi(argv[i + 1]);
			i++;
		}
		else if (!stricmp(arg, "-no-cache")) {
			no_cache = GF_TRUE;
		}
		else if (!stricmp(arg, "-no-loop")) {
			no_loop = GF_TRUE;
		}
		else if (!stricmp(arg, "-hlsc")) {
			hls_clock = GF_TRUE;
		}
		else if (!stricmp(arg, "-bound")) {
			split_on_bound = GF_TRUE;
		}
		else if (!stricmp(arg, "-closest")) {
			split_on_closest = GF_TRUE;
		}
		else if (!stricmp(arg, "-segment-ext")) {
			CHECK_NEXT_ARG
			seg_ext = argv[i + 1];
			i++;
		}
		else if (!stricmp(arg, "-init-segment-ext")) {
			CHECK_NEXT_ARG
			init_seg_ext = argv[i + 1];
			i++;
		}
		else if (!stricmp(arg, "-bs-switching")) {
			CHECK_NEXT_ARG
			if (!stricmp(argv[i + 1], "no") || !stricmp(argv[i + 1], "off")) bitstream_switching_mode = GF_DASH_BSMODE_NONE;
			else if (!stricmp(argv[i + 1], "merge"))  bitstream_switching_mode = GF_DASH_BSMODE_MERGED;
			else if (!stricmp(argv[i + 1], "multi"))  bitstream_switching_mode = GF_DASH_BSMODE_MULTIPLE_ENTRIES;
			else if (!stricmp(argv[i + 1], "single"))  bitstream_switching_mode = GF_DASH_BSMODE_SINGLE;
			else if (!stricmp(argv[i + 1], "inband"))  bitstream_switching_mode = GF_DASH_BSMODE_INBAND;
			else {
				fprintf(stderr, "\tWARNING: Unrecognized bitstream switchin mode \"%s\" - please check usage\n", argv[i + 1]);
				return 2;
			}
			i++;
		}
		else if (!stricmp(arg, "-dynamic")) {
			dash_mode = GF_DASH_DYNAMIC;
		}
		else if (!stricmp(arg, "-last-dynamic")) {
			dash_mode = GF_DASH_DYNAMIC_LAST;
		}
		else if (!stricmp(arg, "-frag-rt")) {
			frag_real_time = GF_TRUE;
		}
		else if (!stricmp(arg, "-start-date")) {
			dash_start_date = argv[i+1];
			i++;
		}
		else if (!strnicmp(arg, "-cp-location=", 13)) {
			if (strcmp(arg+13, "both")) cp_location_mode = GF_DASH_CPMODE_BOTH;
			else if (strcmp(arg+13, "as")) cp_location_mode = GF_DASH_CPMODE_ADAPTATION_SET;
			else if (strcmp(arg+13, "rep")) cp_location_mode = GF_DASH_CPMODE_REPRESENTATION;
			else {
				fprintf(stderr, "\tWARNING: Unrecognized ContentProtection loction mode \"%s\" - please check usage\n", argv[i + 13]);
				return 2;
			}
		}
		else if (!strnicmp(arg, "-dash-live", 10) || !strnicmp(arg, "-ddbg-live", 10)) {
			dash_mode = !strnicmp(arg, "-ddbg-live", 10) ? GF_DASH_DYNAMIC_DEBUG : GF_DASH_DYNAMIC;
			dash_live = 1;
			if (arg[10] == '=') {
				dash_ctx_file = arg + 11;
			}
			CHECK_NEXT_ARG
			dash_duration = atof(argv[i + 1]) / 1000;
			i++;
		}
		else if (!stricmp(arg, "-mpd-duration")) {
			CHECK_NEXT_ARG mpd_live_duration = atof(argv[i + 1]);
			i++;
		}
		else if (!stricmp(arg, "-mpd-refresh")) {
			CHECK_NEXT_ARG mpd_update_time = atof(argv[i + 1]);
			i++;
		}
		else if (!stricmp(arg, "-time-shift")) {
			CHECK_NEXT_ARG
			time_shift_depth = (u32)atoi(argv[i + 1]);
			i++;
		}
		else if (!stricmp(arg, "-min-buffer")) {
			CHECK_NEXT_ARG
			min_buffer = atoi(argv[i + 1]);
			min_buffer /= 1000;
			i++;
		}
		else if (!stricmp(arg, "-ast-offset")) {
			CHECK_NEXT_ARG
			ast_offset_ms = atoi(argv[i + 1]);
			i++;
		}
		else if (!stricmp(arg, "-moof-sn")) {
			CHECK_NEXT_ARG
			initial_moof_sn = (u32)atoi(argv[i + 1]);
			i++;
		}
		else if (!stricmp(arg, "-tfdt")) {
			CHECK_NEXT_ARG
			sscanf(argv[i + 1], LLU, &initial_tfdt);
			i++;
		}
		else if (!stricmp(arg, "-no-frags-default")) {
			no_fragments_defaults = 1;
		}
		else if (!stricmp(arg, "-single-traf")) {
			single_traf_per_moof = 1;
		}
        else if (!stricmp(arg, "-tfdt-traf")) {
            tfdt_per_traf = 1;
        }
		else if (!stricmp(arg, "-mpd-title")) {
			CHECK_NEXT_ARG dash_title = argv[i + 1];
			i++;
		}
		else if (!stricmp(arg, "-mpd-source")) {
			CHECK_NEXT_ARG dash_source = argv[i + 1];
			i++;
		}
		else if (!stricmp(arg, "-mpd-info-url")) {
			CHECK_NEXT_ARG dash_more_info = argv[i + 1];
			i++;
		}
		else if (!stricmp(arg, "-base-url")) {
			CHECK_NEXT_ARG
			dash_more_info = argv[i + 1];
			mpd_base_urls = gf_realloc(mpd_base_urls, (nb_mpd_base_urls + 1)*sizeof(char**));
			mpd_base_urls[nb_mpd_base_urls] = argv[i + 1];
			nb_mpd_base_urls++;
			i++;
		}
		else if (!stricmp(arg, "-dash-ctx")) {
			CHECK_NEXT_ARG
			dash_ctx_file = argv[i + 1];
			i++;
		}
		else if (!stricmp(arg, "-ssix")) {
			use_ssix = 1;
		}
		else if (!stricmp(arg, "-daisy-chain")) {
			daisy_chain_sidx = 1;
		}
		else if (!stricmp(arg, "-single-segment")) {
			single_segment = 1;
		}
		else if (!stricmp(arg, "-single-file")) {
			single_file = 1;
		}
		else if (!stricmp(arg, "-pssh-moof")) {
			pssh_mode = GF_DASH_PSSH_MOOF;
		}
		else if (!strnicmp(arg, "-pssh=", 6)) {
			if (!strcmp(arg+6, "f")) pssh_mode = GF_DASH_PSSH_MOOF;
			else if (!strcmp(arg+6, "v")) pssh_mode = GF_DASH_PSSH_MOOV;
			else if (!strcmp(arg+6, "m")) pssh_mode = GF_DASH_PSSH_MPD;
			else if (!strcmp(arg+6, "mf") || !strcmp(arg+6, "fm")) pssh_mode = GF_DASH_PSSH_MOOF_MPD;
			else if (!strcmp(arg+6, "mv") || !strcmp(arg+6, "vm")) pssh_mode = GF_DASH_PSSH_MOOV_MPD;
			else pssh_mode = GF_DASH_PSSH_MOOV;
		}
		else if (!stricmp(arg, "-sample-groups-traf")) {
			samplegroups_in_traf = 1;
		}
		else if (!stricmp(arg, "-mvex-after-traks")) {
			mvex_after_traks = GF_TRUE;
		}
		else if (!stricmp(arg, "-dash-profile") || !stricmp(arg, "-profile")) {
			CHECK_NEXT_ARG
			if (!stricmp(argv[i + 1], "live") || !stricmp(argv[i + 1], "simple")) dash_profile = GF_DASH_PROFILE_LIVE;
			else if (!stricmp(argv[i + 1], "onDemand")) dash_profile = GF_DASH_PROFILE_ONDEMAND;
			else if (!stricmp(argv[i + 1], "hbbtv1.5:live")) {
				dash_profile = GF_DASH_PROFILE_HBBTV_1_5_ISOBMF_LIVE;
			}
			else if (!stricmp(argv[i + 1], "dashavc264:live")) {
				dash_profile = GF_DASH_PROFILE_AVC264_LIVE;
			}
			else if (!stricmp(argv[i + 1], "dashavc264:onDemand")) {
				dash_profile = GF_DASH_PROFILE_AVC264_ONDEMAND;
			}
			else if (!stricmp(argv[i + 1], "main")) dash_profile = GF_DASH_PROFILE_MAIN;
			else dash_profile = GF_DASH_PROFILE_FULL;
			i++;
		}
		else if (!stricmp(arg, "-profile-ext")) {
			CHECK_NEXT_ARG
			dash_profile_extension = argv[i + 1];
			i++;
		}
		else if (!strnicmp(arg, "-url-template", 13)) {
			use_url_template = 1;
			if ((arg[13] == '=') && arg[14]) {
				if (!strcmp(&arg[14], "simulate")) use_url_template = 2;
			}
		}
		else if (!stricmp(arg, "-segment-timeline")) {
			segment_timeline = 1;
		}
		else if (!stricmp(arg, "-mem-frags")) {
			memory_frags = 1;
		}
		else if (!stricmp(arg, "-segment-marker")) {
			char *m;
			CHECK_NEXT_ARG
			m = argv[i + 1];
			segment_marker = GF_4CC(m[0], m[1], m[2], m[3]);
			i++;
		}
		else if (!stricmp(arg, "-cues")) {
			CHECK_NEXT_ARG
			dash_cues = argv[i + 1];
			i++;
		}
		else if (!stricmp(arg, "-strict-cues")) {
			strict_cues = GF_TRUE;
		}
		else if (!stricmp(arg, "-insert-utc")) {
			insert_utc = GF_TRUE;
		}
		else if (!stricmp(arg, "-udp-write")) {
			udp_dest = argv[i+1];
			i++;
		}
		else {
			u32 ret = mp4box_parse_args_continue(argc, argv, &i);
			if (ret) return ret;
		}
	}
	return 0;
}

int mp4boxMain(int argc, char **argv)
{
	nb_tsel_acts = nb_add = nb_cat = nb_track_act = nb_sdp_ex = max_ptime = nb_meta_act = rtp_rate = major_brand = nb_alt_brand_add = nb_alt_brand_rem = car_dur = minor_version = 0;
	e = GF_OK;
	split_duration = 0.0;
	split_start = -1.0;
	interleaving_time = 0;
	dash_duration = dash_subduration = 0.0;
	import_fps = 0;
	import_flags = 0;
	split_size = 0;
	movie_time = 0;
	dump_nal = dump_saps = dump_saps_mode = 0;
	FullInter = HintInter = encode = do_log = old_interleave = do_saf = do_hash = verbose = do_mpd_rip = GF_FALSE;
#ifndef GPAC_DISABLE_SCENE_DUMP
	dump_mode = GF_SM_DUMP_NONE;
#endif
	Frag = force_ocr = remove_sys_tracks = agg_samples = remove_hint = keep_sys_tracks = remove_root_od = single_group = clean_groups = GF_FALSE;
	conv_type = HintIt = needSave = print_sdp = print_info = regular_iod = dump_std = open_edit = dump_rtp = dump_cr = dump_srt = dump_ttxt = force_new = dump_m2ts = dump_cart = import_subtitle = force_cat = pack_wgt = dash_live = GF_FALSE;
	no_fragments_defaults = GF_FALSE;
	single_traf_per_moof = hls_clock = GF_FALSE;
    tfdt_per_traf = GF_FALSE;
	dump_nal_crc = GF_FALSE;
	dump_isom = 0;
	/*align cat is the new default behaviour for -cat*/
	align_cat = GF_TRUE;
	subsegs_per_sidx = 0;
	track_dump_type = 0;
	crypt = 0;
	time_shift_depth = 0;
	file = NULL;
	itunes_tags = pes_dump = NULL;
	seg_name = dash_ctx_file = NULL;
	compress_top_boxes = NULL;
	initial_moof_sn = 0;
	initial_tfdt = 0;

#ifndef GPAC_DISABLE_SCENE_ENCODER
	memset(&opts, 0, sizeof(opts));
#endif

	trackID = stat_level = hint_flags = 0;
	program_number = 0;
	info_track_id = 0;
	do_flat = GF_FALSE;
	inName = outName = mediaSource = input_ctx = output_ctx = drm_file = avi2raw = cprt = chap_file = pack_file = raw_cat = NULL;

#ifndef GPAC_DISABLE_SWF_IMPORT
	swf_flags = GF_SM_SWF_SPLIT_TIMELINE;
#endif
	swf_flatten_angle = 0.0f;
	tmpdir = NULL;

	for (i = 1; i < (u32) argc ; i++) {
		if (!strcmp(argv[i], "-mem-track") || !strcmp(argv[i], "-mem-track-stack")) {
#ifdef GPAC_MEMORY_TRACKING
            mem_track = !strcmp(argv[i], "-mem-track-stack") ? GF_MemTrackerBackTrace : GF_MemTrackerSimple;
#else
			fprintf(stderr, "WARNING - GPAC not compiled with Memory Tracker - ignoring \"%s\"\n", argv[i]);
#endif
			break;
		}
	}

#ifdef _TWO_DIGIT_EXPONENT
	_set_output_format(_TWO_DIGIT_EXPONENT);
#endif

	/*init libgpac*/
	gf_sys_init(mem_track, NULL);
	if (argc < 2) {
		fprintf(stderr, "Not enough arguments - check usage with -h\n"
			"MP4Box - GPAC version " GPAC_FULL_VERSION "\n"
	        "(c) Telecom ParisTech 2000-2018 - Licence LGPL v2\n");
		gf_sys_close();
		return 0;
	}

	i = mp4box_parse_args(argc, argv);
	if (i) {
		return mp4box_cleanup(i - 1);
	}

	if (!logfile && (log_sys_clock || log_utc_time) )
		gf_log_set_callback(NULL, on_mp4box_log);

	if (!inName && dump_std)
		inName = "std";

#ifndef GPAC_DISABLE_ATSC
	if (grab_atsc) {
		if (!gf_logs) {
			gf_log_set_tool_level(GF_LOG_ALL, GF_LOG_WARNING);
			gf_log_set_tool_level(GF_LOG_CONTAINER, GF_LOG_INFO);
		}
		return grab_atsc3_session(atsc_output_dir, atsc_service, atsc_max_segs, atsc_stats_rate, atsc_debug_tsi);
	}
#endif

	if (!inName) {
		PrintUsage();
		return mp4box_cleanup(1);
	}
	if (!strcmp(inName, "std")) dump_std = 2;
	if (!strcmp(inName, "stdb")) {
		inName = "std";
		dump_std = 1;
	}

	if (!interleaving_time) {
		/*by default use single fragment per dash segment*/
		if (dash_duration)
			interleaving_time = dash_duration;
		else if (!do_flat) {
			interleaving_time = DEFAULT_INTERLEAVING_IN_SEC;
		}
	}

	if (dump_std)
		outName = "std";

	if (dump_std==2) {
#ifdef WIN32
		if ( _setmode(_fileno(stdout), _O_BINARY) == -1 )
#else
		if ( freopen(NULL, "wb", stdout) == NULL)
#endif
		{
			fprintf(stderr, "Fatal error: cannot reopen stdout in binary mode.\n");
			return mp4box_cleanup(1);
		}
	}

#if !defined(GPAC_DISABLE_STREAMING) && !defined(GPAC_DISABLE_SENG)
	if (live_scene) {
		int ret = live_session(argc, argv);
		return mp4box_cleanup(ret);
	}
	if (stream_rtp) {
		int ret = stream_file_rtp(argc, argv);
		return mp4box_cleanup(ret);
	}
#endif


	e = gf_sys_set_args(argc, (const char **) argv);
	if (e) {
		fprintf(stderr, "Error assigning libgpac arguments: %s\n", gf_error_to_string(e) );
		return mp4box_cleanup(1);
	}

	if (raw_cat) {
		char chunk[4096];
		FILE *fin, *fout;
		s64 to_copy, done;
		fin = gf_fopen(raw_cat, "rb");
		if (!fin) return mp4box_cleanup(1);

		fout = gf_fopen(inName, "a+b");
		if (!fout) {
			gf_fclose(fin);
			return mp4box_cleanup(1);
		}
		gf_fseek(fin, 0, SEEK_END);
		to_copy = gf_ftell(fin);
		gf_fseek(fin, 0, SEEK_SET);
		done = 0;
		while (1) {
			u32 nb_bytes = (u32) fread(chunk, 1, 4096, fin);
			gf_fwrite(chunk, 1, nb_bytes, fout);
			done += nb_bytes;
			fprintf(stderr, "Appending file %s - %02.2f done\r", raw_cat, 100.0*done/to_copy);
			if (done >= to_copy) break;
		}
		gf_fclose(fin);
		gf_fclose(fout);
		return mp4box_cleanup(0);
	}
	if (compress_top_boxes) {
		e = do_compress_top_boxes(inName, outName, compress_top_boxes);
		return mp4box_cleanup(e ? 1 : 0);
	}

	if (do_mpd_rip) {
		e = rip_mpd(inName);
		return mp4box_cleanup(e ? 1 : 0);
	}

#if !defined(GPAC_DISABLE_STREAMING)
	if (grab_m2ts) {
		return grab_live_m2ts(grab_m2ts, inName);
	}
#endif

	if (gf_logs) {
		if (quiet==1) gf_set_progress_callback(NULL, progress_quiet);
	} else {
		GF_LOG_Level level = verbose ? GF_LOG_DEBUG : GF_LOG_INFO;
		gf_log_set_tool_level(GF_LOG_CONTAINER, level);
		gf_log_set_tool_level(GF_LOG_SCENE, level);
		gf_log_set_tool_level(GF_LOG_PARSER, level);
		gf_log_set_tool_level(GF_LOG_AUTHOR, level);
		gf_log_set_tool_level(GF_LOG_CODING, level);
		gf_log_set_tool_level(GF_LOG_DASH, level);
#ifdef GPAC_MEMORY_TRACKING
		if (mem_track)
			gf_log_set_tool_level(GF_LOG_MEMORY, level);
#endif
	}

#ifndef GPAC_DISABLE_CORE_TOOLS
	if (do_wget != NULL) {
		e = gf_dm_wget(do_wget, inName, 0, 0, NULL);
		if (e != GF_OK) {
			fprintf(stderr, "Cannot retrieve %s: %s\n", do_wget, gf_error_to_string(e) );
		}
		return mp4box_cleanup(1);
	}
#endif

	if (udp_dest) {
		GF_Socket *sock = gf_sk_new(GF_SOCK_TYPE_UDP);
		u16 port = 2345;
		char *sep = strrchr(udp_dest, ':');
		if (sep) {
			sep[0] = 0;
			port = atoi(sep+1);
		}
		e = gf_sk_bind( sock, "127.0.0.1", 0, udp_dest, port, 0);
		if (sep) sep[0] = ':';
		if (e) fprintf(stderr, "Failed to bind socket to %s: %s\n", udp_dest, gf_error_to_string(e) );
		else {
			e = gf_sk_send(sock, inName, (u32)strlen(inName));
			if (e) fprintf(stderr, "Failed to send datagram: %s\n", gf_error_to_string(e) );
		}
		gf_sk_del(sock);
		return 0;
	}

#ifndef GPAC_DISABLE_MPD
	if (do_mpd) {
		Bool remote = GF_FALSE;
		GF_MPD *mpd;
		char *mpd_base_url = NULL;
		if (!strnicmp(inName, "http://", 7) || !strnicmp(inName, "https://", 8)) {
#if !defined(GPAC_DISABLE_CORE_TOOLS)
			e = gf_dm_wget(inName, "tmp_main.m3u8", 0, 0, &mpd_base_url);
			if (e != GF_OK) {
				fprintf(stderr, "Cannot retrieve M3U8 (%s): %s\n", inName, gf_error_to_string(e));
				if (mpd_base_url) gf_free(mpd_base_url);
				return mp4box_cleanup(1);
			}
			remote = GF_TRUE;
#else
			gf_free(mpd_base_url);
			fprintf(stderr, "HTTP Downloader disabled in this build\n");
			return mp4box_cleanup(1);
#endif

			if (outName)
				strcpy(outfile, outName);
			else {
				const char *sep = strrchr(inName, '/');
				char *ext = strstr(sep, ".m3u8");
				if (ext) ext[0] = 0;
				sprintf(outfile, "%s.mpd", sep+1);
			}
		} else {
			if (outName)
				strcpy(outfile, outName);
			else {
				char *dst = strdup(inName);
				char *ext = strstr(dst, ".m3u8");
				if (ext) ext[0] = 0;
				sprintf(outfile, "%s.mpd", dst);
				gf_free(dst);
			}
		}

		mpd = gf_mpd_new();
		if (!mpd) {
			e = GF_OUT_OF_MEM;
			fprintf(stderr, "[DASH] Error: MPD creation problem %s\n", gf_error_to_string(e));
			mp4box_cleanup(1);
		}
		e = gf_m3u8_to_mpd(remote ? "tmp_main.m3u8" : inName, mpd_base_url ? mpd_base_url : inName, outfile, 0, "video/mp2t", GF_TRUE, use_url_template, NULL, mpd, GF_TRUE, GF_TRUE, force_test_mode);
		if (!e)
			gf_mpd_write_file(mpd, outfile);

		if (mpd)
			gf_mpd_del(mpd);
		if (mpd_base_url)
			gf_free(mpd_base_url);

		if (remote) {
			gf_delete_file("tmp_main.m3u8");
		}
		if (e != GF_OK) {
			fprintf(stderr, "Error converting M3U8 (%s) to MPD (%s): %s\n", inName, outfile, gf_error_to_string(e));
			return mp4box_cleanup(1);
		} else {
			fprintf(stderr, "Done converting M3U8 (%s) to MPD (%s)\n", inName, outfile);
			return mp4box_cleanup(0);
		}
	}
#endif
	if (dash_duration && !nb_dash_inputs) {
		dash_inputs = set_dash_input(dash_inputs, inName, &nb_dash_inputs);
	}


	if (do_saf && !encode) {
		switch (get_file_type_by_ext(inName)) {
		case GF_FILE_TYPE_BT_WRL_X3DV:
		case GF_FILE_TYPE_XMT_X3D:
		case GF_FILE_TYPE_SVG:
			encode = GF_TRUE;
			break;
		case GF_FILE_TYPE_NOT_SUPPORTED:
		case GF_FILE_TYPE_ISO_MEDIA:
		case GF_FILE_TYPE_SWF:
		case GF_FILE_TYPE_LSR_SAF:
			break;
		}
	}

#ifndef GPAC_DISABLE_SCENE_DUMP
	if (dump_mode == GF_SM_DUMP_SVG) {
		if (strstr(inName, ".srt") || strstr(inName, ".ttxt")) import_subtitle = 2;
	}
#endif


	if (import_subtitle && !trackID) {
		/* We import the subtitle file,
		   i.e. we parse it and store the content as samples of a 3GPP Timed Text track in an ISO file,
		   possibly for later export (e.g. when converting SRT to TTXT, ...) */
#ifndef GPAC_DISABLE_MEDIA_IMPORT
		GF_MediaImporter import;
		/* Prepare the importer */
		file = gf_isom_open("ttxt_convert", GF_ISOM_OPEN_WRITE, NULL);
		if (timescale && file) gf_isom_set_timescale(file, timescale);

		memset(&import, 0, sizeof(GF_MediaImporter));
		import.dest = file;
		import.in_name = inName;
		/* Start the import */
		e = gf_media_import(&import);
		if (e) {
			fprintf(stderr, "Error importing %s: %s\n", inName, gf_error_to_string(e));
			gf_isom_delete(file);
			gf_delete_file("ttxt_convert");
			return mp4box_cleanup(1);
		}
		/* Prepare the export */
		strcpy(outfile, inName);
		if (strchr(outfile, '.')) {
			while (outfile[strlen(outfile)-1] != '.') outfile[strlen(outfile)-1] = 0;
			outfile[strlen(outfile)-1] = 0;
		}
#ifndef GPAC_DISABLE_ISOM_DUMP
		/* Start the export of the track #1, in the appropriate dump type, indicating it's a conversion */
		dump_isom_timed_text(file, gf_isom_get_track_id(file, 1),
							  dump_std ? NULL : (outName ? outName : outfile), outName ? GF_TRUE : GF_FALSE,
		                      GF_TRUE,
		                      (import_subtitle==2) ? GF_TEXTDUMPTYPE_SVG : (dump_srt ? GF_TEXTDUMPTYPE_SRT : GF_TEXTDUMPTYPE_TTXT));
#endif
		/* Clean the importer */
		gf_isom_delete(file);
		gf_delete_file("ttxt_convert");
		if (e) {
			fprintf(stderr, "Error converting %s: %s\n", inName, gf_error_to_string(e));
			return mp4box_cleanup(1);
		}
		return mp4box_cleanup(0);
#else
		fprintf(stderr, "Feature not supported\n");
		return mp4box_cleanup(1);
#endif
	}

#if !defined(GPAC_DISABLE_MEDIA_IMPORT) && !defined(GPAC_DISABLE_ISOM_WRITE)
	if (nb_add) {
		u8 open_mode = GF_ISOM_OPEN_EDIT;
		if (force_new) {
			open_mode = (do_flat) ? GF_ISOM_OPEN_WRITE : GF_ISOM_WRITE_EDIT;
		} else {
			FILE *test = gf_fopen(inName, "rb");
			if (!test) {
				open_mode = (do_flat) ? GF_ISOM_OPEN_WRITE : GF_ISOM_WRITE_EDIT;
				if (!outName) outName = inName;
			} else {
				gf_fclose(test);
				if (! gf_isom_probe_file(inName) ) {
					open_mode = (do_flat) ? GF_ISOM_OPEN_WRITE : GF_ISOM_WRITE_EDIT;
					if (!outName) outName = inName;
				}
			}
		}

		open_edit = GF_TRUE;
		file = gf_isom_open(inName, open_mode, tmpdir);
		if (!file) {
			fprintf(stderr, "Cannot open destination file %s: %s\n", inName, gf_error_to_string(gf_isom_last_error(NULL)) );
			return mp4box_cleanup(1);
		}
		if (force_test_mode) {
			gf_isom_no_version_date_info(file, 1);
		}

		for (i=0; i<(u32) argc; i++) {
			if (!strcmp(argv[i], "-add")) {
				char *src = argv[i+1];

				e = import_file(file, src, import_flags, import_fps, agg_samples);
				if (e) {
					while (src) {
						char *sep = strchr(src, '+');
						if (sep) {
							sep[0] = 0;
						} else {
							break;
						}

						e = import_file(file, src, import_flags, import_fps, agg_samples);

						if (sep) {
							sep[0] = '+';
							src = sep+1;
						} else {
							src= NULL;
						}
						if (e)
							break;
					}
					if (e) {
						fprintf(stderr, "Error importing %s: %s\n", argv[i+1], gf_error_to_string(e));
						gf_isom_delete(file);
						return mp4box_cleanup(1);
					}
				}
				i++;
			}
		}

		/*unless explicitly asked, remove all systems tracks*/
		if (!keep_sys_tracks) remove_systems_tracks(file);
		needSave = GF_TRUE;
	}

	if (nb_cat) {
		if (!file) {
			u8 open_mode = GF_ISOM_OPEN_EDIT;
			if (force_new) {
				open_mode = (do_flat) ? GF_ISOM_OPEN_WRITE : GF_ISOM_WRITE_EDIT;
			} else {
				FILE *test = gf_fopen(inName, "rb");
				if (!test) {
					open_mode = (do_flat) ? GF_ISOM_OPEN_WRITE : GF_ISOM_WRITE_EDIT;
					if (!outName) outName = inName;
				}
				else gf_fclose(test);
			}

			open_edit = GF_TRUE;
			file = gf_isom_open(inName, open_mode, tmpdir);
			if (!file) {
				fprintf(stderr, "Cannot open destination file %s: %s\n", inName, gf_error_to_string(gf_isom_last_error(NULL)) );
				return mp4box_cleanup(1);
			}
		}
		for (i=0; i<(u32)argc; i++) {
			if (!strcmp(argv[i], "-cat") || !strcmp(argv[i], "-catx")) {
				e = cat_isomedia_file(file, argv[i+1], import_flags, import_fps, agg_samples, tmpdir, force_cat, align_cat, !strcmp(argv[i], "-catx") ? GF_TRUE : GF_FALSE);
				if (e) {
					fprintf(stderr, "Error appending %s: %s\n", argv[i+1], gf_error_to_string(e));
					gf_isom_delete(file);
					return mp4box_cleanup(1);
				}
				i++;
			}
		}
		/*unless explicitly asked, remove all systems tracks*/
		if (!keep_sys_tracks) remove_systems_tracks(file);

		needSave = GF_TRUE;
		if (conv_type && can_convert_to_isma(file)) conv_type = GF_ISOM_CONV_TYPE_ISMA;
	}
#endif /*!GPAC_DISABLE_MEDIA_IMPORT && !GPAC_DISABLE_ISOM_WRITE*/

#if !defined(GPAC_DISABLE_ISOM_WRITE) && !defined(GPAC_DISABLE_SCENE_ENCODER) && !defined(GPAC_DISABLE_MEDIA_IMPORT)
	else if (chunk_mode) {
		if (!inName) {
			fprintf(stderr, "chunk encoding syntax: [-outctx outDump] -inctx inScene auFile\n");
			return mp4box_cleanup(1);
		}
		e = EncodeFileChunk(inName, outName ? outName : inName, input_ctx, output_ctx, tmpdir);
		if (e) {
			fprintf(stderr, "Error encoding chunk file %s\n", gf_error_to_string(e));
			return mp4box_cleanup(1);
		}
		goto exit;
	}
#endif
	else if (encode) {
#if !defined(GPAC_DISABLE_ISOM_WRITE) && !defined(GPAC_DISABLE_SCENE_ENCODER) && !defined(GPAC_DISABLE_MEDIA_IMPORT)
		FILE *logs = NULL;
		if (do_log) {
			char logfile[5000];
			strcpy(logfile, inName);
			if (strchr(logfile, '.')) {
				while (logfile[strlen(logfile)-1] != '.') logfile[strlen(logfile)-1] = 0;
				logfile[strlen(logfile)-1] = 0;
			}
			strcat(logfile, "_enc.logs");
			logs = gf_fopen(logfile, "wt");
		}
		strcpy(outfile, outName ? outName : inName);
		if (strchr(outfile, '.')) {
			while (outfile[strlen(outfile)-1] != '.') outfile[strlen(outfile)-1] = 0;
			outfile[strlen(outfile)-1] = 0;
		}
		strcat(outfile, ".mp4");
		file = gf_isom_open(outfile, GF_ISOM_WRITE_EDIT, tmpdir);
		opts.mediaSource = mediaSource ? mediaSource : outfile;
		e = EncodeFile(inName, file, &opts, logs);
		if (logs) gf_fclose(logs);
		if (e) goto err_exit;
		needSave = GF_TRUE;
		if (do_saf) {
			needSave = GF_FALSE;
			open_edit = GF_FALSE;
		}
#endif
	}

#ifndef GPAC_DISABLE_ISOM_WRITE
	else if (pack_file) {
		char *fileName = strchr(pack_file, ':');
		if (fileName && ((fileName - pack_file)==4)) {
			fileName[0] = 0;
			file = package_file(fileName + 1, pack_file, tmpdir, pack_wgt);
			fileName[0] = ':';
		} else {
			file = package_file(pack_file, NULL, tmpdir, pack_wgt);
		}
		if (!outName) outName = inName;
		needSave = GF_TRUE;
		open_edit = GF_TRUE;
	}
#endif

	if (dash_duration) {
		Bool del_file = GF_FALSE;
		char szMPD[GF_MAX_PATH], *sep;
		char szStateFile[GF_MAX_PATH];
		Bool dyn_state_file = GF_FALSE;
		u32 do_abort = 0;
		GF_DASHSegmenter *dasher=NULL;

		if (crypt) {
			fprintf(stderr, "MP4Box cannot crypt and DASH on the same pass. Please encrypt your content first.\n");
			return mp4box_cleanup(1);
		}

		strcpy(outfile, outName ? outName : gf_url_get_resource_name(inName) );
		sep = strrchr(outfile, '.');
		if (sep) sep[0] = 0;
		if (!outName) strcat(outfile, "_dash");
		strcpy(szMPD, outfile);
		if (sep) {
			sep[0] = '.';
			strcat(szMPD, sep);
		} else {
			strcat(szMPD, ".mpd");
		}
		
		if ((dash_subduration>0) && (dash_duration > dash_subduration)) {
			fprintf(stderr, "Warning: -subdur parameter (%g s) should be greater than segment duration (%g s), using segment duration instead\n", dash_subduration, dash_duration);
			dash_subduration = dash_duration;
		}

		if (dash_mode && dash_live)
			fprintf(stderr, "Live DASH-ing - press 'q' to quit, 's' to save context and quit\n");

		if (!dash_ctx_file && dash_live) {
			u64 add = (u64) &dasher;
			add ^= gf_net_get_utc();
			u32 r1 = (u32) add ^ (u32) (add/0xFFFFFFFF);
			r1 ^= gf_rand();
 			sprintf(szStateFile, "%s/dasher_%X.xml", gf_get_default_cache_directory(), r1 );
			dash_ctx_file = szStateFile;
			dyn_state_file = GF_TRUE;
		} else if (dash_ctx_file) {
			if (force_new)
				gf_delete_file(dash_ctx_file);
		}

		if (dash_profile==GF_DASH_PROFILE_AUTO)
			dash_profile = dash_mode ? GF_DASH_PROFILE_LIVE : GF_DASH_PROFILE_FULL;

		if (!dash_mode) {
			time_shift_depth = 0;
			mpd_update_time = 0;
		} else if ((dash_profile>=GF_DASH_PROFILE_MAIN) && !use_url_template && !mpd_update_time) {
			/*use a default MPD update of dash_duration sec*/
			mpd_update_time = (Double) (dash_subduration ? dash_subduration : dash_duration);
			fprintf(stderr, "Using default MPD refresh of %g seconds\n", mpd_update_time);
		}

		if (file && needSave) {
			gf_isom_close(file);
			file = NULL;
			del_file = GF_TRUE;
		}

		/*setup dash*/
		dasher = gf_dasher_new(szMPD, dash_profile, tmpdir, dash_scale, dash_ctx_file);
		if (!dasher) {
			return mp4box_cleanup(1);
			return GF_OUT_OF_MEM;
		}
		e = gf_dasher_set_info(dasher, dash_title, cprt, dash_more_info, dash_source, NULL);
		if (e) {
			fprintf(stderr, "DASH Error: %s\n", gf_error_to_string(e));
			return mp4box_cleanup(1);
		}
		if (dash_start_date) gf_dasher_set_start_date(dasher, dash_start_date);


		//e = gf_dasher_set_location(dasher, mpd_source);
		for (i=0; i < nb_mpd_base_urls; i++) {
			e = gf_dasher_add_base_url(dasher, mpd_base_urls[i]);
			if (e) {
				fprintf(stderr, "DASH Error: %s\n", gf_error_to_string(e));
				return mp4box_cleanup(1);
			}
		}

		if (segment_timeline && !use_url_template) {
			fprintf(stderr, "DASH Warning: using -segment-timeline with no -url-template. Forcing URL template.\n");
			use_url_template = GF_TRUE;
		}

		e = gf_dasher_enable_url_template(dasher, (Bool) use_url_template, seg_name, seg_ext, init_seg_ext);
		if (!e) e = gf_dasher_enable_segment_timeline(dasher, segment_timeline);
		if (!e) e = gf_dasher_enable_single_segment(dasher, single_segment);
		if (!e) e = gf_dasher_enable_single_file(dasher, single_file);
		if (!e) e = gf_dasher_set_switch_mode(dasher, bitstream_switching_mode);
		if (!e) e = gf_dasher_set_durations(dasher, dash_duration, interleaving_time, dash_subduration);
		if (!e) e = gf_dasher_enable_rap_splitting(dasher, seg_at_rap, frag_at_rap);
		if (!e) e = gf_dasher_set_segment_marker(dasher, segment_marker);
		if (!e) e = gf_dasher_enable_sidx(dasher, (subsegs_per_sidx>=0) ? 1 : 0, (u32) subsegs_per_sidx, daisy_chain_sidx, use_ssix);
		if (!e) e = gf_dasher_set_dynamic_mode(dasher, dash_mode, mpd_update_time, time_shift_depth, mpd_live_duration);
		if (!e) e = gf_dasher_set_min_buffer(dasher, min_buffer);
		if (!e) e = gf_dasher_set_ast_offset(dasher, ast_offset_ms);
		if (!e) e = gf_dasher_enable_memory_fragmenting(dasher, memory_frags);
		if (!e) e = gf_dasher_set_initial_isobmf(dasher, initial_moof_sn, initial_tfdt);
		if (!e) e = gf_dasher_configure_isobmf_default(dasher, no_fragments_defaults, pssh_mode, samplegroups_in_traf, single_traf_per_moof, tfdt_per_traf, mvex_after_traks);
		if (!e) e = gf_dasher_enable_utc_ref(dasher, insert_utc);
		if (!e) e = gf_dasher_enable_real_time(dasher, frag_real_time);
		if (!e) e = gf_dasher_set_content_protection_location_mode(dasher, cp_location_mode);
		if (!e) e = gf_dasher_set_profile_extension(dasher, dash_profile_extension);
		if (!e) e = gf_dasher_enable_cached_inputs(dasher, no_cache);
		if (!e) e = gf_dasher_set_test_mode(dasher,force_test_mode);
		if (!e) e = gf_dasher_enable_loop_inputs(dasher, ! no_loop);
		if (!e) e = gf_dasher_set_split_on_bound(dasher, split_on_bound);
		if (!e) e = gf_dasher_set_split_on_closest(dasher, split_on_closest);
		if (!e) e = gf_dasher_set_hls_clock(dasher, hls_clock);
		if (!e && dash_cues) e = gf_dasher_set_cues(dasher, dash_cues, strict_cues);

		for (i=0; i < nb_dash_inputs; i++) {
			if (!e) e = gf_dasher_add_input(dasher, &dash_inputs[i]);
		}
		if (e) {
			fprintf(stderr, "DASH Setup Error: %s\n", gf_error_to_string(e));
			return mp4box_cleanup(1);
		}

		dash_cumulated_time=0;

		while (1) {
			if (run_for && (dash_cumulated_time >= run_for))
				do_abort = 3;

			dash_prev_time=gf_sys_clock();
			if (do_abort>=2) {
				e = gf_dasher_set_dynamic_mode(dasher, GF_DASH_DYNAMIC_LAST, 0, time_shift_depth, mpd_live_duration);
			}

			if (!e) e = gf_dasher_process(dasher);
			if (!dash_live && (e==GF_EOS) ) {
				fprintf(stderr, "Nothing to dash, too early ...\n");
				e = GF_OK;
			}

			if (do_abort)
				break;

			//this happens when reading file while writing them (local playback of the live session ...)
			if (dash_live && (e==GF_IO_ERR) ) {
				fprintf(stderr, "Error dashing file (%s) but continuing ...\n", gf_error_to_string(e) );
				e = GF_OK;
			}

			if (e) break;

			if (dash_live) {
				u64 ms_in_session=0;
				u32 slept = gf_sys_clock();
				u32 sleep_for = gf_dasher_next_update_time(dasher, &ms_in_session);
				fprintf(stderr, "Next generation scheduled in %u ms (DASH time "LLU" ms)\n", sleep_for, ms_in_session);
				if (ms_in_session>=run_for) {
					dash_cumulated_time = 1+run_for;
					continue;
				}
				
				while (1) {
					if (gf_prompt_has_input()) {
						char c = (char) gf_prompt_get_char();
						if (c=='X') {
							do_abort = 1;
							break;
						}
						if (c=='q') {
							do_abort = 2;
							break;
						}
						if (c=='s') {
							do_abort = 3;
							break;
						}
					}

					if (dash_mode == GF_DASH_DYNAMIC_DEBUG) {
						break;
					}
					if (!sleep_for) break;

					gf_sleep(sleep_for/10);
					sleep_for = gf_dasher_next_update_time(dasher, NULL);
					if (sleep_for<=1) {
						dash_now_time=gf_sys_clock();
						dash_cumulated_time+=(dash_now_time-dash_prev_time);
						fprintf(stderr, "Slept for %d ms before generation, dash cumulated time %d\n", dash_now_time - slept, dash_cumulated_time);
						break;
					}
				}
			} else {
				break;
			}
		}

		gf_dasher_del(dasher);

		if (!run_for && dash_ctx_file && (do_abort==3) && (dyn_state_file) && !force_test_mode) {
			char szName[1024];
			fprintf(stderr, "Enter file name to save dash context:\n");
			if (scanf("%s", szName) == 1) {
				gf_move_file(dash_ctx_file, szName);
			}
		}
		if (e) fprintf(stderr, "Error DASHing file: %s\n", gf_error_to_string(e));
		if (file) gf_isom_delete(file);
		if (del_file)
			gf_delete_file(inName);

		if (e) return mp4box_cleanup(1);
		goto exit;
	}

	else if (!file && !do_hash
#ifndef GPAC_DISABLE_MEDIA_EXPORT
	         && !(track_dump_type & GF_EXPORT_AVI_NATIVE)
#endif
	        ) {
		FILE *st = gf_fopen(inName, "rb");
		Bool file_exists = 0;
		if (st) {
			file_exists = 1;
			gf_fclose(st);
		}
		switch (get_file_type_by_ext(inName)) {
		case 1:
			file = gf_isom_open(inName, (u8) (force_new ? GF_ISOM_WRITE_EDIT : (open_edit ? GF_ISOM_OPEN_EDIT : ( ((dump_isom>0) || print_info) ? GF_ISOM_OPEN_READ_DUMP : GF_ISOM_OPEN_READ) ) ), tmpdir);
			if (!file && (gf_isom_last_error(NULL) == GF_ISOM_INCOMPLETE_FILE) && !open_edit) {
				u64 missing_bytes;
				e = gf_isom_open_progressive(inName, 0, 0, &file, &missing_bytes);
				fprintf(stderr, "Truncated file - missing "LLD" bytes\n", missing_bytes);
			}

			if (!file) {
				if (open_edit && nb_meta_act) {
					file = gf_isom_open(inName, GF_ISOM_WRITE_EDIT, tmpdir);
					if (!outName && file) outName = inName;
				}

				if (!file) {
					fprintf(stderr, "Error opening file %s: %s\n", inName, gf_error_to_string(gf_isom_last_error(NULL)));
					return mp4box_cleanup(1);
				}
			}
			break;
		/*allowed for bt<->xmt*/
		case 2:
		case 3:
		/*allowed for svg->lsr**/
		case 4:
		/*allowed for swf->bt, swf->xmt, swf->svg*/
		case 5:
			break;
		/*used for .saf / .lsr dump*/
		case 6:
#ifndef GPAC_DISABLE_SCENE_DUMP
			if ((dump_mode==GF_SM_DUMP_LASER) || (dump_mode==GF_SM_DUMP_SVG)) {
				break;
			}
#endif

		default:
			if (!open_edit && file_exists && !gf_isom_probe_file(inName) && track_dump_type) {
			}
#ifndef GPAC_DISABLE_ISOM_WRITE
			else if (!open_edit && file_exists /* && !gf_isom_probe_file(inName) */
#ifndef GPAC_DISABLE_SCENE_DUMP
			         && dump_mode == GF_SM_DUMP_NONE
#endif
			        ) {
				/*************************************************************************************************/
#ifndef GPAC_DISABLE_MEDIA_IMPORT
				if(dvbhdemux)
				{
					GF_MediaImporter import;
					file = gf_isom_open("ttxt_convert", GF_ISOM_OPEN_WRITE, NULL);
					memset(&import, 0, sizeof(GF_MediaImporter));
					import.dest = file;
					import.in_name = inName;
					import.flags = GF_IMPORT_MPE_DEMUX;
					e = gf_media_import(&import);
					if (e) {
						fprintf(stderr, "Error importing %s: %s\n", inName, gf_error_to_string(e));
						gf_isom_delete(file);
						gf_delete_file("ttxt_convert");
						return mp4box_cleanup(1);
					}
				}
#endif /*GPAC_DISABLE_MEDIA_IMPORT*/

				if (dump_m2ts) {
#ifndef GPAC_DISABLE_MPEG2TS
					dump_mpeg2_ts(inName, pes_dump, program_number);
#endif
				} else if (dump_timestamps) {
#ifndef GPAC_DISABLE_MPEG2TS
					dump_mpeg2_ts(inName, pes_dump, program_number);
#endif
#ifndef GPAC_DISABLE_CORE_TOOLS
				} else if (do_bin_nhml) {
					nhml_bs_to_bin(inName, outName, dump_std);
#endif
				} else if (do_hash) {
					hash_file(inName, dump_std);
				} else {
#ifndef GPAC_DISABLE_MEDIA_IMPORT
					convert_file_info(inName, info_track_id);
#endif
				}
				goto exit;
			}
#endif /*GPAC_DISABLE_ISOM_WRITE*/
			else if (open_edit) {
				file = gf_isom_open(inName, GF_ISOM_WRITE_EDIT, tmpdir);
				if (!outName && file) outName = inName;
			} else if (!file_exists) {
				fprintf(stderr, "Error creating file %s: %s\n", inName, gf_error_to_string(GF_URL_ERROR));
				return mp4box_cleanup(1);
			} else {
				fprintf(stderr, "Cannot open %s - extension not supported\n", inName);
				return mp4box_cleanup(1);
			}
		}
	}

	if (file && keep_utc && open_edit) {
		gf_isom_keep_utc_times(file, 1);
	}

	if (file && force_test_mode) {
		gf_isom_no_version_date_info(file, 1);
	}


	strcpy(outfile, outName ? outName : inName);
	{

		char *szExt = gf_file_ext_start(outfile);

		if (szExt)
		{
			/*turn on 3GP saving*/
			if (!stricmp(szExt, ".3gp") || !stricmp(szExt, ".3gpp") || !stricmp(szExt, ".3g2"))
				conv_type = GF_ISOM_CONV_TYPE_3GPP;
			else if (!stricmp(szExt, ".m4a") || !stricmp(szExt, ".m4v"))
				conv_type = GF_ISOM_CONV_TYPE_IPOD;
			else if (!stricmp(szExt, ".psp"))
				conv_type = GF_ISOM_CONV_TYPE_PSP;

			//remove extension from outfile
			*szExt = 0;
		}
	}

#ifndef GPAC_DISABLE_MEDIA_EXPORT
	if (track_dump_type & GF_EXPORT_AVI_NATIVE) {
		char szFile[1024];
		GF_MediaExporter mdump;
		memset(&mdump, 0, sizeof(mdump));
		mdump.in_name = inName;
		mdump.flags = GF_EXPORT_AVI_NATIVE;
		mdump.trackID = trackID;
		if (dump_std) {
			mdump.out_name = "std";
		} else if (outName) {
			mdump.out_name = outName;
		} else if (trackID>2) {
			sprintf(szFile, "%s_audio%d", outfile, trackID-1);
			mdump.out_name = szFile;
		} else {
			sprintf(szFile, "%s_%s", outfile, (trackID==1) ? "video" : "audio");
			mdump.out_name = szFile;
		}

		e = gf_media_export(&mdump);
		if (e) goto err_exit;
		goto exit;
	}
	if (!open_edit && !gf_isom_probe_file(inName) && track_dump_type) {
		GF_MediaExporter mdump;
		char szFile[1024];
		for (i=0; i<nb_track_act; i++) {
			TrackAction *tka = &tracks[i];
			if (tka->act_type != TRAC_ACTION_RAW_EXTRACT) continue;
			memset(&mdump, 0, sizeof(mdump));
			mdump.in_name = inName;
			mdump.flags = tka->dump_type;
			mdump.trackID = tka->trackID;
			mdump.sample_num = tka->sample_num;
			if (outName) {
				mdump.out_name = outName;
				mdump.flags |= GF_EXPORT_MERGE;
			} else if (nb_track_act>1) {
				sprintf(szFile, "%s_track%d", outfile, mdump.trackID);
				mdump.out_name = szFile;
			} else {
				mdump.out_name = outfile;
			}
			e = gf_media_export(&mdump);
			if (e) goto err_exit;
		}
		goto exit;
	}

#endif /*GPAC_DISABLE_MEDIA_EXPORT*/

#ifndef GPAC_DISABLE_SCENE_DUMP
	if (dump_mode != GF_SM_DUMP_NONE) {
		e = dump_isom_scene(inName, dump_std ? NULL : (outName ? outName : outfile), outName ? GF_TRUE : GF_FALSE, dump_mode, do_log);
		if (e) goto err_exit;
	}
#endif

#ifndef GPAC_DISABLE_SCENE_STATS
	if (stat_level) dump_isom_scene_stats(inName, dump_std ? NULL : (outName ? outName : outfile), outName ? GF_TRUE : GF_FALSE, stat_level);
#endif

#ifndef GPAC_DISABLE_ISOM_HINTING
	if (!HintIt && print_sdp) dump_isom_sdp(file, dump_std ? NULL : (outName ? outName : outfile), outName ? GF_TRUE : GF_FALSE);
#endif
	if (print_info) {
		if (!file) {
			fprintf(stderr, "Cannot print info on a non ISOM file (%s)\n", inName);
		} else {
			if (info_track_id) DumpTrackInfo(file, info_track_id, 1);
			else DumpMovieInfo(file);
		}
	}
#ifndef GPAC_DISABLE_ISOM_DUMP
	if (dump_isom) {
		e = dump_isom_xml(file, dump_std ? NULL : (outName ? outName : outfile), outName ? GF_TRUE : GF_FALSE, (dump_isom==2) ? GF_TRUE : GF_FALSE);
		if (e) goto err_exit;
	}
	if (dump_cr) dump_isom_ismacryp(file, dump_std ? NULL : (outName ? outName : outfile), outName ? GF_TRUE : GF_FALSE);
	if ((dump_ttxt || dump_srt) && trackID) {

		if (trackID == (u32)-1) {

			u32 j;
			for (j=0; j<gf_isom_get_track_count(file); j++) {
				trackID = gf_isom_get_track_id(file, j+1);
				dump_isom_timed_text(file, trackID, dump_std ? NULL : (outName ? outName : outfile), outName ? GF_TRUE : GF_FALSE,
									GF_FALSE, dump_srt ? GF_TEXTDUMPTYPE_SRT : GF_TEXTDUMPTYPE_TTXT);
			}

		}
		else {
			dump_isom_timed_text(file, trackID, dump_std ? NULL : (outName ? outName : outfile), outName ? GF_TRUE : GF_FALSE,
								GF_FALSE, dump_srt ? GF_TEXTDUMPTYPE_SRT : GF_TEXTDUMPTYPE_TTXT);
		}
	}

#ifndef GPAC_DISABLE_ISOM_HINTING
	if (dump_rtp) dump_isom_rtp(file, dump_std ? NULL : (outName ? outName : outfile), outName ? GF_TRUE : GF_FALSE);
#endif

#endif

	if (dump_timestamps) dump_isom_timestamps(file, dump_std ? NULL : (outName ? outName : outfile), outName ? GF_TRUE : GF_FALSE, dump_timestamps);
	if (dump_nal) dump_isom_nal(file, dump_nal, dump_std ? NULL : (outName ? outName : outfile), outName ? GF_TRUE : GF_FALSE, dump_nal_crc);
	if (dump_saps) dump_isom_saps(file, dump_saps, dump_saps_mode, dump_std ? NULL : (outName ? outName : outfile), outName ? GF_TRUE : GF_FALSE);

	if (do_hash) {
		e = hash_file(inName, dump_std);
		if (e) goto err_exit;
	}
#ifndef GPAC_DISABLE_CORE_TOOLS
	if (do_bin_nhml) {
		e = nhml_bs_to_bin(inName, outName, dump_std);
		if (e) goto err_exit;
	}
#endif

	if (dump_cart) dump_isom_cover_art(file, dump_std ? NULL : (outName ? outName : outfile), outName ? GF_TRUE : GF_FALSE);
	if (dump_chap) dump_isom_chapters(file, dump_std ? NULL : (outName ? outName : outfile), outName ? GF_TRUE : GF_FALSE,(dump_chap==2) ? 1 : 0);
	if (dump_udta_type) dump_isom_udta(file, dump_std ? NULL : (outName ? outName : outfile), outName ? GF_TRUE : GF_FALSE, dump_udta_type, dump_udta_track);

	if (dump_iod) {
		GF_InitialObjectDescriptor *iod = (GF_InitialObjectDescriptor *)gf_isom_get_root_od(file);
		if (!iod) {
			fprintf(stderr, "File %s has no IOD", inName);
		} else {
			char szName[GF_MAX_PATH];
			FILE *iodf;
			GF_BitStream *bs = NULL;

			sprintf(szName, "%s.iod", outfile);
			iodf = gf_fopen(szName, "wb");
			if (!iodf) {
				fprintf(stderr, "Cannot open destination %s\n", szName);
			} else {
				char *desc;
				u32 size;
				bs = gf_bs_from_file(iodf, GF_BITSTREAM_WRITE);
				if (gf_odf_desc_write((GF_Descriptor *)iod, &desc, &size)==GF_OK) {
					gf_fwrite(desc, 1, size, iodf);
					gf_free(desc);
				} else {
					fprintf(stderr, "Error writing IOD %s\n", szName);
				}
				gf_fclose(iodf);
			}
			gf_free(bs);
		}
	}

#if !defined(GPAC_DISABLE_ISOM_WRITE) && !defined(GPAC_DISABLE_MEDIA_IMPORT)
	if (split_duration || split_size) {
		split_isomedia_file(file, split_duration, split_size, inName, interleaving_time, split_start, adjust_split_end, outName, tmpdir);
		/*never save file when splitting is desired*/
		open_edit = GF_FALSE;
		needSave = GF_FALSE;
	}
#endif

#ifndef GPAC_DISABLE_MEDIA_EXPORT
	if (track_dump_type) {
		char szFile[1024];
		GF_MediaExporter mdump;
		for (i=0; i<nb_track_act; i++) {
			TrackAction *tka = &tracks[i];
			if (tka->act_type != TRAC_ACTION_RAW_EXTRACT) continue;
			memset(&mdump, 0, sizeof(mdump));
			mdump.file = file;
			mdump.flags = tka->dump_type;
			mdump.trackID = tka->trackID;
			mdump.sample_num = tka->sample_num;
			if (tka->out_name) {
				mdump.out_name = tka->out_name;
			} else if (outName) {
				mdump.out_name = outName;
				mdump.flags |= GF_EXPORT_MERGE;
			} else if (mdump.trackID) {
				sprintf(szFile, "%s_track%d", outfile, mdump.trackID);
				mdump.out_name = szFile;
			} else {
				sprintf(szFile, "%s_export", outfile);
				mdump.out_name = szFile;
			}
			if (tka->trackID==(u32) -1) {
				u32 j;
				for (j=0; j<gf_isom_get_track_count(file); j++) {
					mdump.trackID = gf_isom_get_track_id(file, j+1);
					sprintf(szFile, "%s_track%d", outfile, mdump.trackID);
					mdump.out_name = szFile;
					e = gf_media_export(&mdump);
					if (e) goto err_exit;
				}
			} else {
				e = gf_media_export(&mdump);
				if (e) goto err_exit;
			}
		}
	} else if (do_saf) {
		GF_MediaExporter mdump;
		memset(&mdump, 0, sizeof(mdump));
		mdump.file = file;
		mdump.flags = GF_EXPORT_SAF;
		mdump.out_name = outfile;
		e = gf_media_export(&mdump);
		if (e) goto err_exit;
	}
#endif

	for (i=0; i<nb_meta_act; i++) {
		u32 tk = 0;
		Bool self_ref;
		MetaAction *meta = &metas[i];

		if (meta->trackID) tk = gf_isom_get_track_by_id(file, meta->trackID);

		switch (meta->act_type) {
#ifndef GPAC_DISABLE_ISOM_WRITE
		case META_ACTION_SET_TYPE:
			/*note: we don't handle file brand modification, this is an author stuff and cannot be guessed from meta type*/
			e = gf_isom_set_meta_type(file, meta->root_meta, tk, meta->meta_4cc);
			gf_isom_modify_alternate_brand(file, GF_ISOM_BRAND_ISO2, 1);
			needSave = GF_TRUE;
			break;
		case META_ACTION_ADD_ITEM:
			self_ref = !stricmp(meta->szPath, "NULL") || !stricmp(meta->szPath, "this") || !stricmp(meta->szPath, "self");
			e = gf_isom_add_meta_item(file, meta->root_meta, tk, self_ref, self_ref ? NULL : meta->szPath,
			                          strlen(meta->szName) ? meta->szName : NULL,
			                          meta->item_id,
									  meta->item_type,
			                          strlen(meta->mime_type) ? meta->mime_type : NULL,
			                          strlen(meta->enc_type) ? meta->enc_type : NULL,
			                          meta->use_dref ? meta->szPath : NULL,  NULL,
			                          meta->image_props);
			if (meta->ref_type) {
				e = gf_isom_meta_add_item_ref(file, meta->root_meta, tk, meta->item_id, meta->ref_item_id, meta->ref_type, NULL);
			}
			needSave = GF_TRUE;
			break;
		case META_ACTION_ADD_IMAGE_ITEM:
			{
				e = import_file(file, meta->szPath, 0, 0, 0);
				if (e == GF_OK) {
					u32 meta_type = gf_isom_get_meta_type(file, meta->root_meta, tk);
					if (!meta_type) {
						e = gf_isom_set_meta_type(file, meta->root_meta, tk, GF_META_ITEM_TYPE_PICT);
					} else {
						if (meta_type != GF_META_ITEM_TYPE_PICT) {
							GF_LOG(GF_LOG_ERROR, GF_LOG_CONTAINER, ("Warning: file already has a root 'meta' box of type %s\n", gf_4cc_to_str(meta_type)));
							e = GF_BAD_PARAM;
						}
					}
					if (e == GF_OK) {
						if (!meta->item_id) {
							e = gf_isom_meta_get_next_item_id(file, meta->root_meta, tk, &meta->item_id);
						}
						if (e == GF_OK) {
							e = gf_isom_iff_create_image_item_from_track(file, meta->root_meta, tk, 1,
									strlen(meta->szName) ? meta->szName : NULL,
									meta->item_id,
									meta->image_props, NULL);
							if (e == GF_OK && meta->primary) {
								e = gf_isom_set_meta_primary_item(file, meta->root_meta, tk, meta->item_id);
							}
							if (e == GF_OK && meta->ref_type) {
								e = gf_isom_meta_add_item_ref(file, meta->root_meta, tk, meta->item_id, meta->ref_item_id, meta->ref_type, NULL);
							}
						}
					}
				}
				gf_isom_remove_track(file, 1);
				needSave = GF_TRUE;
			}
			break;
		case META_ACTION_REM_ITEM:
			e = gf_isom_remove_meta_item(file, meta->root_meta, tk, meta->item_id);
			needSave = GF_TRUE;
			break;
		case META_ACTION_SET_PRIMARY_ITEM:
			e = gf_isom_set_meta_primary_item(file, meta->root_meta, tk, meta->item_id);
			needSave = GF_TRUE;
			break;
		case META_ACTION_SET_XML:
		case META_ACTION_SET_BINARY_XML:
			e = gf_isom_set_meta_xml(file, meta->root_meta, tk, meta->szPath, (meta->act_type==META_ACTION_SET_BINARY_XML) ? 1 : 0);
			needSave = GF_TRUE;
			break;
		case META_ACTION_REM_XML:
			if (gf_isom_get_meta_item_count(file, meta->root_meta, tk)) {
				e = gf_isom_remove_meta_xml(file, meta->root_meta, tk);
				needSave = GF_TRUE;
			} else {
				fprintf(stderr, "No meta box in input file\n");
			}
			break;
		case META_ACTION_DUMP_ITEM:
			if (gf_isom_get_meta_item_count(file, meta->root_meta, tk)) {
				e = gf_isom_extract_meta_item(file, meta->root_meta, tk, meta->item_id, strlen(meta->szPath) ? meta->szPath : NULL);
			} else {
				fprintf(stderr, "No meta box in input file\n");
			}
			break;
#endif
		case META_ACTION_DUMP_XML:
			if (gf_isom_has_meta_xml(file, meta->root_meta, tk)) {
				e = gf_isom_extract_meta_xml(file, meta->root_meta, tk, meta->szPath, NULL);
			} else {
				fprintf(stderr, "No meta box in input file\n");
			}
			break;
		default:
			break;
		}
		if (meta->image_props) {
			gf_free(meta->image_props);
			meta->image_props = NULL;
		}
		if (e) goto err_exit;
	}
	if (!open_edit && !needSave) {
		if (file) gf_isom_delete(file);
		goto exit;
	}


#ifndef GPAC_DISABLE_ISOM_WRITE
	if (clean_groups) {
		e = gf_isom_reset_switch_parameters(file);
		if (e) goto err_exit;
		needSave = GF_TRUE;
	}

	for (i=0; i<nb_tsel_acts; i++) {
		switch (tsel_acts[i].act_type) {
		case TSEL_ACTION_SET_PARAM:
			e = gf_isom_set_track_switch_parameter(file,
			                                       gf_isom_get_track_by_id(file, tsel_acts[i].trackID),
			                                       tsel_acts[i].refTrackID ? gf_isom_get_track_by_id(file, tsel_acts[i].refTrackID) : 0,
			                                       tsel_acts[i].is_switchGroup ? 1 : 0,
			                                       &tsel_acts[i].switchGroupID,
			                                       tsel_acts[i].criteria, tsel_acts[i].nb_criteria);
			if (e == GF_BAD_PARAM) {
				u32 alternateGroupID, nb_groups;
				gf_isom_get_track_switch_group_count(file, gf_isom_get_track_by_id(file, tsel_acts[i].trackID), &alternateGroupID, &nb_groups);
				if (alternateGroupID)
					fprintf(stderr, "Hint: for adding more tracks to group, using: -group-add -refTrack=ID1:[criteria:]trackID=ID2\n");
				else
					fprintf(stderr, "Hint: for creates a new grouping information, using -group-add -trackID=ID1:[criteria:]trackID=ID2\n");
			}
			if (e) goto err_exit;
			needSave = GF_TRUE;
			break;
		case TSEL_ACTION_REMOVE_TSEL:
			e = gf_isom_reset_track_switch_parameter(file, gf_isom_get_track_by_id(file, tsel_acts[i].trackID), 0);
			if (e) goto err_exit;
			needSave = GF_TRUE;
			break;
		case TSEL_ACTION_REMOVE_ALL_TSEL_IN_GROUP:
			e = gf_isom_reset_track_switch_parameter(file, gf_isom_get_track_by_id(file, tsel_acts[i].trackID), 1);
			if (e) goto err_exit;
			needSave = GF_TRUE;
			break;
		default:
			break;
		}
	}

	if (remove_sys_tracks) {
#ifndef GPAC_DISABLE_AV_PARSERS
		remove_systems_tracks(file);
#endif
		needSave = GF_TRUE;
		if (conv_type < GF_ISOM_CONV_TYPE_ISMA_EX) conv_type = 0;
	}
	if (remove_root_od) {
		gf_isom_remove_root_od(file);
		needSave = GF_TRUE;
	}
#ifndef GPAC_DISABLE_ISOM_HINTING
	if (remove_hint) {
		for (i=0; i<gf_isom_get_track_count(file); i++) {
			if (gf_isom_get_media_type(file, i+1) == GF_ISOM_MEDIA_HINT) {
				fprintf(stderr, "Removing hint track ID %d\n", gf_isom_get_track_id(file, i+1));
				gf_isom_remove_track(file, i+1);
				i--;
			}
		}
		gf_isom_sdp_clean(file);
		needSave = GF_TRUE;
	}
#endif

	if (timescale && (timescale != gf_isom_get_timescale(file))) {
		gf_isom_set_timescale(file, timescale);
		needSave = GF_TRUE;
	}

	if (!encode) {
		if (!file) {
			fprintf(stderr, "Nothing to do - exiting\n");
			goto exit;
		}
		if (outName) {
			strcpy(outfile, outName);
		} else {
			char *rel_name = strrchr(inName, GF_PATH_SEPARATOR);
			if (!rel_name) rel_name = strrchr(inName, '/');

			strcpy(outfile, "");
			if (tmpdir) {
				strcpy(outfile, tmpdir);
				if (!strchr("\\/", tmpdir[strlen(tmpdir)-1])) strcat(outfile, "/");
			}
			if (!pack_file) strcat(outfile, "out_");
			strcat(outfile, rel_name ? rel_name + 1 : inName);

			if (pack_file) {
				strcpy(outfile, rel_name ? rel_name + 1 : inName);
				rel_name = strrchr(outfile, '.');
				if (rel_name) rel_name[0] = 0;
				strcat(outfile, ".m21");
			}
		}
#ifndef GPAC_DISABLE_MEDIA_IMPORT
		if ((conv_type == GF_ISOM_CONV_TYPE_ISMA) || (conv_type == GF_ISOM_CONV_TYPE_ISMA_EX)) {
			fprintf(stderr, "Converting to ISMA Audio-Video MP4 file...\n");
			/*keep ESIDs when doing ISMACryp*/
			e = gf_media_make_isma(file, crypt ? 1 : 0, GF_FALSE, (conv_type==GF_ISOM_CONV_TYPE_ISMA_EX) ? 1 : 0);
			if (e) goto err_exit;
			needSave = GF_TRUE;
		}
		if (conv_type == GF_ISOM_CONV_TYPE_3GPP) {
			fprintf(stderr, "Converting to 3GP file...\n");
			e = gf_media_make_3gpp(file);
			if (e) goto err_exit;
			needSave = GF_TRUE;
		}
		if (conv_type == GF_ISOM_CONV_TYPE_PSP) {
			fprintf(stderr, "Converting to PSP file...\n");
			e = gf_media_make_psp(file);
			if (e) goto err_exit;
			needSave = GF_TRUE;
		}
#endif /*GPAC_DISABLE_MEDIA_IMPORT*/
		if (conv_type == GF_ISOM_CONV_TYPE_IPOD) {
			u32 major_brand = 0;

			fprintf(stderr, "Setting up iTunes/iPod file...\n");

			for (i=0; i<gf_isom_get_track_count(file); i++) {
				u32 mType = gf_isom_get_media_type(file, i+1);
				switch (mType) {
				case GF_ISOM_MEDIA_VISUAL:
                case GF_ISOM_MEDIA_AUXV:
                case GF_ISOM_MEDIA_PICT:
					major_brand = GF_ISOM_BRAND_M4V;
					gf_isom_set_ipod_compatible(file, i+1);
#if 0
					switch (gf_isom_get_media_subtype(file, i+1, 1)) {
					case GF_ISOM_SUBTYPE_AVC_H264:
					case GF_ISOM_SUBTYPE_AVC2_H264:
					case GF_ISOM_SUBTYPE_AVC3_H264:
					case GF_ISOM_SUBTYPE_AVC4_H264:
						fprintf(stderr, "Forcing AVC/H264 SAR to 1:1...\n");
						gf_media_change_par(file, i+1, 1, 1);
						break;
					}
#endif
					break;
				case GF_ISOM_MEDIA_AUDIO:
					if (!major_brand) major_brand = GF_ISOM_BRAND_M4A;
					else gf_isom_modify_alternate_brand(file, GF_ISOM_BRAND_M4A, 1);
					break;
				case GF_ISOM_MEDIA_TEXT:
					/*this is a text track track*/
					if (gf_isom_get_media_subtype(file, i+1, 1) == GF_ISOM_SUBTYPE_TX3G) {
						u32 j;
						Bool is_chap = 0;
						for (j=0; j<gf_isom_get_track_count(file); j++) {
							s32 count = gf_isom_get_reference_count(file, j+1, GF_ISOM_REF_CHAP);
							if (count>0) {
								u32 tk, k;
								for (k=0; k<(u32) count; k++) {
									gf_isom_get_reference(file, j+1, GF_ISOM_REF_CHAP, k+1, &tk);
									if (tk==i+1) {
										is_chap = 1;
										break;
									}
								}
								if (is_chap) break;
							}
							if (is_chap) break;
						}
						/*this is a subtitle track*/
						if (!is_chap)
							gf_isom_set_media_type(file, i+1, GF_ISOM_MEDIA_SUBT);
					}
					break;
				}
			}
			gf_isom_set_brand_info(file, major_brand, 1);
			gf_isom_modify_alternate_brand(file, GF_ISOM_BRAND_MP42, 1);
			needSave = GF_TRUE;
		}

	} else if (outName) {
		strcpy(outfile, outName);
	}

	for (j=0; j<nb_track_act; j++) {
		TrackAction *tka = &tracks[j];
		u32 track = tka->trackID ? gf_isom_get_track_by_id(file, tka->trackID) : 0;
		u32 timescale = gf_isom_get_timescale(file);
		switch (tka->act_type) {
		case TRAC_ACTION_REM_TRACK:
			e = gf_isom_remove_track(file, track);
			if (e) {
				fprintf(stderr, "Error Removing track ID %d: %s\n", tka->trackID, gf_error_to_string(e));
			} else {
				fprintf(stderr, "Removing track ID %d\n", tka->trackID);
			}
			needSave = GF_TRUE;
			break;
		case TRAC_ACTION_SET_LANGUAGE:
			for (i=0; i<gf_isom_get_track_count(file); i++) {
				if (track && (track != i+1)) continue;
				e = gf_isom_set_media_language(file, i+1, tka->lang);
				if (e) goto err_exit;
				needSave = GF_TRUE;
			}
			needSave = GF_TRUE;
			break;
		case TRAC_ACTION_SET_KIND:
			for (i=0; i<gf_isom_get_track_count(file); i++) {
				if (track && (track != i+1)) continue;
				e = gf_isom_add_track_kind(file, i+1, tka->kind_scheme, tka->kind_value);
				if (e) goto err_exit;
				needSave = GF_TRUE;
			}
			needSave = GF_TRUE;
			break;
		case TRAC_ACTION_REM_KIND:
			for (i=0; i<gf_isom_get_track_count(file); i++) {
				if (track && (track != i+1)) continue;
				e = gf_isom_remove_track_kind(file, i+1, tka->kind_scheme, tka->kind_value);
				if (e) goto err_exit;
				needSave = GF_TRUE;
			}
			needSave = GF_TRUE;
			break;
		case TRAC_ACTION_SET_DELAY:
			if (tka->delay_ms) {
				u64 tk_dur;

				gf_isom_remove_edit_segments(file, track);
				tk_dur = gf_isom_get_track_duration(file, track);
				if (gf_isom_get_edit_segment_count(file, track))
					needSave = GF_TRUE;
				if (tka->delay_ms>0) {
					gf_isom_append_edit_segment(file, track, (timescale*tka->delay_ms)/1000, 0, GF_ISOM_EDIT_EMPTY);
					gf_isom_append_edit_segment(file, track, tk_dur, 0, GF_ISOM_EDIT_NORMAL);
					needSave = GF_TRUE;
				} else {
					u64 to_skip = (timescale*(-tka->delay_ms))/1000;
					if (to_skip<tk_dur) {
						u64 media_time = (-tka->delay_ms)*gf_isom_get_media_timescale(file, track) / 1000;
						gf_isom_append_edit_segment(file, track, tk_dur-to_skip, media_time, GF_ISOM_EDIT_NORMAL);
						needSave = GF_TRUE;
					} else {
						fprintf(stderr, "Warning: request negative delay longer than track duration - ignoring\n");
					}
				}
			} else if (gf_isom_get_edit_segment_count(file, track)) {
				gf_isom_remove_edit_segments(file, track);
				needSave = GF_TRUE;
			}
			break;
		case TRAC_ACTION_SET_KMS_URI:
			for (i=0; i<gf_isom_get_track_count(file); i++) {
				if (track && (track != i+1)) continue;
				if (!gf_isom_is_media_encrypted(file, i+1, 1)) continue;
				if (!gf_isom_is_ismacryp_media(file, i+1, 1)) continue;
				e = gf_isom_change_ismacryp_protection(file, i+1, 1, NULL, (char *) tka->kms);
				if (e) goto err_exit;
				needSave = GF_TRUE;
			}
			break;
		case TRAC_ACTION_SET_ID:
			if (!tka->trackID && (gf_isom_get_track_count(file) == 1)) {
				fprintf(stderr, "Warning: track id is not specified, but file has only one track - assume that you want to change id for this track\n");
				track = 1;
			}
			if (track) {
				u32 newTrack;
				newTrack = gf_isom_get_track_by_id(file, tka->newTrackID);
				if (newTrack != 0) {
					fprintf(stderr, "Error: Cannot set track id with value %d because a track already exists - ignoring", tka->newTrackID);
				} else {
					e = gf_isom_set_track_id(file, track, tka->newTrackID);
					needSave = GF_TRUE;
				}
			} else {
				fprintf(stderr, "Error: Cannot change id for track %d because it does not exist - ignoring", tka->trackID);
			}
			break;
		case TRAC_ACTION_SWAP_ID:
			if (track) {
				u32 tk1, tk2;
				tk1 = gf_isom_get_track_by_id(file, tka->trackID);
				tk2 = gf_isom_get_track_by_id(file, tka->newTrackID);
				if (!tk1 || !tk2) {
					fprintf(stderr, "Error: Cannot swap track IDs because not existing - ignoring");
				} else {
					e = gf_isom_set_track_id(file, tk2, 0);
					if (!e) e = gf_isom_set_track_id(file, tk1, tka->newTrackID);
					if (!e) e = gf_isom_set_track_id(file, tk2, tka->trackID);
					needSave = GF_TRUE;
				}
			} else {
				fprintf(stderr, "Error: Cannot change id for track %d because it does not exist - ignoring", tka->trackID);
			}
			break;
		case TRAC_ACTION_SET_PAR:
			e = gf_media_change_par(file, track, tka->par_num, tka->par_den);
			needSave = GF_TRUE;
			break;
		case TRAC_ACTION_SET_HANDLER_NAME:
			e = gf_isom_set_handler_name(file, track, tka->hdl_name);
			needSave = GF_TRUE;
			break;
		case TRAC_ACTION_ENABLE:
			if (!gf_isom_is_track_enabled(file, track)) {
				e = gf_isom_set_track_enabled(file, track, 1);
				needSave = GF_TRUE;
			}
			break;
		case TRAC_ACTION_DISABLE:
			if (gf_isom_is_track_enabled(file, track)) {
				e = gf_isom_set_track_enabled(file, track, 0);
				needSave = GF_TRUE;
			}
			break;
		case TRAC_ACTION_REFERENCE:
			e = gf_isom_set_track_reference(file, track, GF_4CC(tka->lang[0], tka->lang[1], tka->lang[2], tka->lang[3]), (u32) tka->delay_ms);
			needSave = GF_TRUE;
			break;
		case TRAC_ACTION_REM_NON_RAP:
			fprintf(stderr, "Removing non-rap samples from track %d\n", tka->trackID);
			e = gf_media_remove_non_rap(file, track, GF_FALSE);
			needSave = GF_TRUE;
			break;
		case TRAC_ACTION_REM_NON_REFS:
			fprintf(stderr, "Removing non-reference samples from track %d\n", tka->trackID);
			e = gf_media_remove_non_rap(file, track, GF_TRUE);
			needSave = GF_TRUE;
			break;
		case TRAC_ACTION_SET_UDTA:
			e = set_file_udta(file, track, tka->udta_type, tka->src_name, tka->sample_num ? GF_TRUE : GF_FALSE);
			if (e) goto err_exit;
			needSave = GF_TRUE;
			break;
		default:
			break;
		}
		if (e) goto err_exit;
	}

	if (itunes_tags) {
		char *tags = itunes_tags;

		while (tags) {
			char *val;
			char *sep = strchr(tags, ':');
			u32 tlen, itag = 0;
			if (sep) {
				while (sep) {
					for (itag=0; itag<nb_itunes_tags; itag++) {
						if (!strnicmp(sep+1, itags[itag].name, strlen(itags[itag].name))) break;
					}
					if (itag<nb_itunes_tags) {
						break;
					}
					sep = strchr(sep+1, ':');
				}
				if (sep) sep[0] = 0;
			}
			for (itag=0; itag<nb_itunes_tags; itag++) {
				if (!strnicmp(tags, itags[itag].name, strlen(itags[itag].name))) {
					break;
				}
			}
			if (itag==nb_itunes_tags) {
				fprintf(stderr, "Invalid iTune tag format \"%s\" - ignoring\n", tags);
				tags = NULL;
				continue;
			}
			itag = itags[itag].code;

			val = strchr(tags, '=');
			if (!val) {
				fprintf(stderr, "Invalid iTune tag format \"%s\" (expecting '=') - ignoring\n", tags);
				tags = NULL;
				continue;
			}
			if (val) {
				val ++;
				if ((val[0]==':') || !val[0] || !stricmp(val, "NULL") ) val = NULL;
			}

			tlen = val ? (u32) strlen(val) : 0;
			switch (itag) {
			case GF_ISOM_ITUNE_COVER_ART:
			{
				char *d, *ext;
				d=NULL;
				if (val) {
					FILE *t = gf_fopen(val, "rb");
					gf_fseek(t, 0, SEEK_END);
					tlen = (u32)gf_ftell(t);
					gf_fseek(t, 0, SEEK_SET);
					d = gf_malloc(sizeof(char) * tlen);
					tlen = (u32)fread(d, sizeof(char), tlen, t);
					gf_fclose(t);

					ext = strrchr(val, '.');
					if (!stricmp(ext, ".png")) tlen |= 0x80000000;
				}
				e = gf_isom_apple_set_tag(file, GF_ISOM_ITUNE_COVER_ART, d, tlen);
				if (d) gf_free(d);
			}
			break;
			case GF_ISOM_ITUNE_TEMPO:
				gf_isom_apple_set_tag(file, itag, NULL, atoi(val) );
				break;
			case GF_ISOM_ITUNE_GENRE:
			{
				u8 _v = id3_get_genre_tag(val);
				if (_v) {
					gf_isom_apple_set_tag(file, itag, NULL, _v);
				} else {
					if (!val) val="";
					gf_isom_apple_set_tag(file, itag, val, (u32) strlen(val) );
				}
			}
			break;
			case GF_ISOM_ITUNE_DISK:
			case GF_ISOM_ITUNE_TRACKNUMBER:
			{
				u32 n, t;
				char _t[8];
				n = t = 0;
				if (val) {
					memset(_t, 0, sizeof(char) * 8);
					tlen = (itag == GF_ISOM_ITUNE_DISK) ? 6 : 8;
					if (sscanf(val, "%u/%u", &n, &t) == 2) {
						_t[3] = n;
						_t[2] = n >> 8;
						_t[5] = t;
						_t[4] = t >> 8;
					}
					else if (sscanf(val, "%u", &n) == 1) {
						_t[3] = n;
						_t[2] = n >> 8;
					}
					else tlen = 0;
				}
				if (!val || tlen) gf_isom_apple_set_tag(file, itag, val ? _t : NULL, tlen);
			}
			break;
			case GF_ISOM_ITUNE_GAPLESS:
			case GF_ISOM_ITUNE_COMPILATION:
			{
				char _t[1];
				if (val && !stricmp(val, "yes")) _t[0] = 1;
				else  _t[0] = 0;
				gf_isom_apple_set_tag(file, itag, _t, 1);
			}
			break;
			default:
				gf_isom_apple_set_tag(file, itag, val, tlen);
				break;
			}
			needSave = GF_TRUE;

			if (sep) {
				sep[0] = ':';
				tags = sep+1;
			} else {
				tags = NULL;
			}
		}
	}

	if (movie_time) {
		gf_isom_set_creation_time(file, movie_time);
		for (i=0; i<gf_isom_get_track_count(file); i++) {
			gf_isom_set_track_creation_time(file, i+1, movie_time);
		}
		needSave = GF_TRUE;
	}

	if (cprt) {
		e = gf_isom_set_copyright(file, "und", cprt);
		needSave = GF_TRUE;
		if (e) goto err_exit;
	}
	if (chap_file) {
#ifndef GPAC_DISABLE_MEDIA_IMPORT
		e = gf_media_import_chapters(file, chap_file, import_fps);
		needSave = GF_TRUE;
#else
		fprintf(stderr, "Warning: GPAC compiled without Media Import, chapters can't be imported\n");
		e = GF_NOT_SUPPORTED;
#endif
		if (e) goto err_exit;
	}

	if (major_brand) {
		gf_isom_set_brand_info(file, major_brand, minor_version);
		needSave = GF_TRUE;
	}
	for (i=0; i<nb_alt_brand_add; i++) {
		gf_isom_modify_alternate_brand(file, brand_add[i], 1);
		needSave = GF_TRUE;
	}
	for (i=0; i<nb_alt_brand_rem; i++) {
		gf_isom_modify_alternate_brand(file, brand_rem[i], 0);
		needSave = GF_TRUE;
	}

#ifndef GPAC_DISABLE_CRYPTO
	if (crypt) {
		if (!drm_file) {
			fprintf(stderr, "Missing DRM file location - usage '-%s drm_file input_file\n", (crypt==1) ? "crypt" : "decrypt");
			e = GF_BAD_PARAM;
			goto err_exit;
		}
		if (get_file_type_by_ext(inName) != GF_FILE_TYPE_ISO_MEDIA) {
			fprintf(stderr, "MP4Box can crypt only ISOMedia File\n");
			e = GF_BAD_PARAM;
			goto err_exit;
		}
		if (crypt == 1) {
			e = gf_crypt_file(file, drm_file, outfile, interleaving_time);
		} else if (crypt ==2) {
			e = gf_decrypt_file(file, drm_file, outfile, interleaving_time);
		}
		if (e) goto err_exit;
		needSave = outName ? GF_FALSE : GF_TRUE;

		if (!Frag && !HintIt && !FullInter && !force_co64) {
			char szName[GF_MAX_PATH];
			strcpy(szName, gf_isom_get_filename(file) );
			e = GF_OK;
			gf_isom_delete(file);
			file = NULL;
			if (!outName) {
				e = gf_move_file(outfile, szName);
				if (e) goto err_exit;
			}
			goto exit;
		}
	}
#endif /*GPAC_DISABLE_CRYPTO*/

#ifndef GPAC_DISABLE_ISOM_FRAGMENTS
	if (Frag) {
		if (!interleaving_time) interleaving_time = DEFAULT_INTERLEAVING_IN_SEC;
		if (HintIt) fprintf(stderr, "Warning: cannot hint and fragment - ignoring hint\n");
		fprintf(stderr, "Fragmenting file (%.3f seconds fragments)\n", interleaving_time);
		e = gf_media_fragment_file(file, outfile, interleaving_time, use_mfra);
		if (e) fprintf(stderr, "Error while fragmenting file: %s\n", gf_error_to_string(e));
		if (!e && !outName && !force_new) {
			if (gf_delete_file(inName)) fprintf(stderr, "Error removing file %s\n", inName);
			else if (gf_move_file(outfile, inName)) fprintf(stderr, "Error renaming file %s to %s\n", outfile, inName);
		}
		if (e) goto err_exit;
		gf_isom_delete(file);
		goto exit;
	}
#endif

#ifndef GPAC_DISABLE_ISOM_HINTING
	if (HintIt) {
		if (force_ocr) SetupClockReferences(file);
		fprintf(stderr, "Hinting file with Path-MTU %d Bytes\n", MTUSize);
		MTUSize -= 12;
		e = HintFile(file, MTUSize, max_ptime, rtp_rate, hint_flags, HintCopy, HintInter, regular_iod, single_group);
		if (e) goto err_exit;
		needSave = GF_TRUE;
		if (print_sdp) dump_isom_sdp(file, dump_std ? NULL : (outName ? outName : outfile), outName ? GF_TRUE : GF_FALSE);
	}
#endif

#if !defined(GPAC_DISABLE_ISOM_HINTING) && !defined(GPAC_DISABLE_SENG)
	for (i=0; i<nb_sdp_ex; i++) {
		if (sdp_lines[i].trackID) {
			u32 track = gf_isom_get_track_by_id(file, sdp_lines[i].trackID);
			if (gf_isom_get_media_type(file, track)!=GF_ISOM_MEDIA_HINT) {
				s32 ref_count;
				u32 j, k, count = gf_isom_get_track_count(file);
				for (j=0; j<count; j++) {
					if (gf_isom_get_media_type(file, j+1)!=GF_ISOM_MEDIA_HINT) continue;
					ref_count = gf_isom_get_reference_count(file, j+1, GF_ISOM_REF_HINT);
					if (ref_count<0) continue;
					for (k=0; k<(u32) ref_count; k++) {
						u32 refTk;
						if (gf_isom_get_reference(file, j+1, GF_ISOM_REF_HINT, k+1, &refTk)) continue;
						if (refTk==track) {
							track = j+1;
							j=count;
							break;
						}
					}
				}
			}
			gf_isom_sdp_add_track_line(file, track, sdp_lines[i].line);
			needSave = GF_TRUE;
		} else {
			gf_isom_sdp_add_line(file, sdp_lines[i].line);
			needSave = GF_TRUE;
		}
	}
#endif /*!defined(GPAC_DISABLE_ISOM_HINTING) && !defined(GPAC_DISABLE_SENG)*/

	/*full interleave (sample-based) if just hinted*/
	if (FullInter) {
		e = gf_isom_set_storage_mode(file, GF_ISOM_STORE_TIGHT);
	} else if (!interleaving_time) {
		e = gf_isom_set_storage_mode(file, GF_ISOM_STORE_STREAMABLE);
		needSave = GF_TRUE;
	} else if (do_flat) {
		e = gf_isom_set_storage_mode(file, GF_ISOM_STORE_FLAT);
		needSave = GF_TRUE;
	} else {
		e = gf_isom_make_interleave(file, interleaving_time);
		if (!e && old_interleave) e = gf_isom_set_storage_mode(file, GF_ISOM_STORE_INTERLEAVED);
	}
	if (force_co64)
		gf_isom_force_64bit_chunk_offset(file, GF_TRUE);

	if (e) goto err_exit;

	if (!encode && !force_new) gf_isom_set_final_name(file, outfile);
	if (needSave) {
		if (outName) {
			fprintf(stderr, "Saving to %s: ", outfile);
			gf_isom_set_final_name(file, outfile);
		} else if (encode || pack_file) {
			fprintf(stderr, "Saving to %s: ", gf_isom_get_filename(file) );
		} else {
			fprintf(stderr, "Saving %s: ", inName);
		}
		if (HintIt && FullInter) fprintf(stderr, "Hinted file - Full Interleaving\n");
		else if (FullInter) fprintf(stderr, "Full Interleaving\n");
		else if (do_flat || !interleaving_time) fprintf(stderr, "Flat storage\n");
		else fprintf(stderr, "%.3f secs Interleaving%s\n", interleaving_time, old_interleave ? " - no drift control" : "");

		e = gf_isom_close(file);
		file = NULL;

		if (!e && !outName && !encode && !force_new && !pack_file) {
			e = gf_delete_file(inName);
			if (e) {
				fprintf(stderr, "Error removing file %s\n", inName);
			} else {
				e = gf_move_file(outfile, inName);
				if (e) {
					fprintf(stderr, "Error renaming file %s to %s\n", outfile, inName);
				}
			}
		}
	} else {
		gf_isom_delete(file);
	}

	if (e) {
		fprintf(stderr, "Error: %s\n", gf_error_to_string(e));
		goto err_exit;
	}
	goto exit;

#else
	/*close libgpac*/
	gf_isom_delete(file);
	fprintf(stderr, "Error: Read-only version of MP4Box.\n");
	return mp4box_cleanup(1);
#endif

err_exit:
	/*close libgpac*/
	if (file) gf_isom_delete(file);
	fprintf(stderr, "\n\tError: %s\n", gf_error_to_string(e));
	return mp4box_cleanup(1);

exit:
	mp4box_cleanup(0);

#ifdef GPAC_MEMORY_TRACKING
	if (mem_track && (gf_memory_size() || gf_file_handles_count() )) {
		gf_log_set_tool_level(GF_LOG_MEMORY, GF_LOG_INFO);
		gf_memory_print();
		return 2;
	}
#endif
	return 0;
}


GF_MAIN_FUNC(mp4boxMain)


#endif /*GPAC_DISABLE_ISOM*/<|MERGE_RESOLUTION|>--- conflicted
+++ resolved
@@ -856,11 +856,6 @@
 	         " -languages           lists supported ISO 639 languages\n"
 	         " -boxes               lists all supported ISOBMF boxes and their syntax\n"
 	         "\n"
-<<<<<<< HEAD
-=======
-	         " -quiet               quiet mode\n"
-	         " -noprog              disables progress\n"
->>>>>>> 5ddd9d1c
 	         " -v                   verbose mode\n"
 	         " -version             gets build version\n"
 	         " -- INPUT             escape option if INPUT starts with - character\n"
@@ -3887,7 +3882,6 @@
 #endif
 
 	if (gf_logs) {
-		if (quiet==1) gf_set_progress_callback(NULL, progress_quiet);
 	} else {
 		GF_LOG_Level level = verbose ? GF_LOG_DEBUG : GF_LOG_INFO;
 		gf_log_set_tool_level(GF_LOG_CONTAINER, level);
