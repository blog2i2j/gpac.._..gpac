--- conflicted
+++ resolved
@@ -5291,9 +5291,6 @@
 	argv = (char **)malloc(argc*sizeof(wchar_t *));
 	for (i = 0; i < argc; i++) {
 		wchar_t *src_str = wargv[i];
-<<<<<<< HEAD
-		argv[i] = wstr_to_windows_multibyte(src_str);
-=======
 		len = UTF8_MAX_BYTES_PER_CHAR*gf_utf8_wcslen(wargv[i]);
 		argv[i] = (char *)malloc(len + 1);
 		res_len = gf_utf8_wcstombs(argv[i], len, (const unsigned short**)&src_str);
@@ -5302,7 +5299,6 @@
 			fprintf(stderr, "Length allocated for conversion of wide char to UTF-8 not sufficient\n");
 			return -1;
 		}
->>>>>>> 77b247bc
 	}
 	/* force windows console codepage to utf8 to display (some, but not all) characters properly */
 	SetConsoleOutputCP(65001);
