--- conflicted
+++ resolved
@@ -2202,17 +2202,10 @@
 #endif
 Double mpd_live_duration = 0;
 Bool HintIt, needSave, FullInter, Frag, HintInter, dump_rtp, regular_iod, remove_sys_tracks, remove_hint, force_new, remove_root_od;
-<<<<<<< HEAD
-Bool print_sdp, print_info, open_edit, dump_cr, force_ocr, encode, do_log, do_flat, dump_srt, dump_ttxt, do_saf, dump_m2ts, dump_cart, do_hash, verbose, force_cat, align_cat, pack_wgt, single_group, clean_groups, dash_live, no_fragments_defaults, single_traf_per_moof, tfdt_per_traf, dump_nal_crc, hls_clock, do_mpd_rip, merge_vtt_cues;
+Bool print_sdp, print_info, open_edit, dump_cr, force_ocr, encode, do_log, dump_srt, dump_ttxt, do_saf, dump_m2ts, dump_cart, do_hash, verbose, force_cat, align_cat, pack_wgt, single_group, clean_groups, dash_live, no_fragments_defaults, single_traf_per_moof, tfdt_per_traf, dump_nal_crc, hls_clock, do_mpd_rip, merge_vtt_cues;
 char *inName, *outName, *arg, *mediaSource, *tmpdir, *input_ctx, *output_ctx, *drm_file, *avi2raw, *cprt, *chap_file, *pes_dump, *itunes_tags, *pack_file, *raw_cat, *seg_name, *dash_ctx_file, *compress_top_boxes, *high_dynamc_range_filename, *use_init_seg, *box_patch_filename;
 u32 track_dump_type, dump_isom, dump_timestamps;
-u32 trackID, box_patch_trackID=0;
-=======
-Bool print_sdp, print_info, open_edit, dump_cr, force_ocr, encode, do_log, dump_srt, dump_ttxt, do_saf, dump_m2ts, dump_cart, do_hash, verbose, force_cat, align_cat, pack_wgt, single_group, clean_groups, dash_live, no_fragments_defaults, single_traf_per_moof, tfdt_per_traf, dump_nal_crc, do_mpd_rip;
-char *inName, *outName, *arg, *mediaSource, *tmpdir, *input_ctx, *output_ctx, *drm_file, *avi2raw, *cprt, *chap_file, *pes_dump, *itunes_tags, *pack_file, *raw_cat, *seg_name, *dash_ctx_file, *compress_top_boxes, *hdr_filename;
-u32 track_dump_type, dump_isom, dump_timestamps;
-u32 trackID, do_flat;
->>>>>>> 987169b5
+u32 trackID, do_flat, box_patch_trackID=0;
 Bool comp_lzma=GF_FALSE;
 Bool freeze_box_order=GF_FALSE;
 Double min_buffer = 1.5;
@@ -4153,13 +4146,8 @@
 	trackID = stat_level = hint_flags = 0;
 	program_number = 0;
 	info_track_id = 0;
-<<<<<<< HEAD
-	do_flat = GF_FALSE;
+	do_flat = 0;
 	inName = outName = mediaSource = input_ctx = output_ctx = drm_file = avi2raw = cprt = chap_file = pack_file = raw_cat = high_dynamc_range_filename = use_init_seg = box_patch_filename = NULL;
-=======
-	do_flat = 0;
-	inName = outName = mediaSource = input_ctx = output_ctx = drm_file = avi2raw = cprt = chap_file = pack_file = raw_cat = hdr_filename = NULL;
->>>>>>> 987169b5
 
 #ifndef GPAC_DISABLE_SWF_IMPORT
 	swf_flags = GF_SM_SWF_SPLIT_TIMELINE;
@@ -5982,24 +5970,6 @@
 	}
 #endif
 
-<<<<<<< HEAD
-=======
-	/*full interleave (sample-based) if just hinted*/
-	if (FullInter) {
-		e = gf_isom_set_storage_mode(file, GF_ISOM_STORE_TIGHT);
-	} else if (do_flat) {
-		e = gf_isom_set_storage_mode(file, (do_flat==1) ? GF_ISOM_STORE_FLAT : GF_ISOM_STORE_STREAMABLE);
-		needSave = GF_TRUE;
-	} else {
-		e = gf_isom_make_interleave(file, interleaving_time);
-		if (!e && old_interleave) e = gf_isom_set_storage_mode(file, GF_ISOM_STORE_INTERLEAVED);
-	}
-	if (force_co64)
-		gf_isom_force_64bit_chunk_offset(file, GF_TRUE);
-
-	if (e) goto err_exit;
-
->>>>>>> 987169b5
 #if !defined(GPAC_DISABLE_ISOM_HINTING) && !defined(GPAC_DISABLE_SENG)
 	for (i=0; i<nb_sdp_ex; i++) {
 		if (sdp_lines[i].trackID) {
@@ -6034,11 +6004,8 @@
 	/*full interleave (sample-based) if just hinted*/
 	if (FullInter) {
 		e = gf_isom_set_storage_mode(file, GF_ISOM_STORE_TIGHT);
-	} else if (!interleaving_time) {
-		e = gf_isom_set_storage_mode(file, GF_ISOM_STORE_STREAMABLE);
-		needSave = GF_TRUE;
 	} else if (do_flat) {
-		e = gf_isom_set_storage_mode(file, GF_ISOM_STORE_FLAT);
+		e = gf_isom_set_storage_mode(file, (do_flat==1) ? GF_ISOM_STORE_FLAT : GF_ISOM_STORE_STREAMABLE);
 		needSave = GF_TRUE;
 	} else {
 		e = gf_isom_make_interleave(file, interleaving_time);
