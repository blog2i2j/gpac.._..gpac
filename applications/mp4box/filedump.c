--- conflicted
+++ resolved
@@ -1132,15 +1132,9 @@
 		return;
 	}
 
-<<<<<<< HEAD
 	type = ptr[0] & 0x1F;
-=======
-	bs = gf_bs_new(ptr, ptr_size, GF_BITSTREAM_READ);
-	hdr = gf_bs_read_u8(bs);
-	type = hdr & 0x1F;
-	nal_ref_idc = hdr & 0x60;
+	nal_ref_idc = ptr[0] & 0x60;
 	nal_ref_idc>>=5;
->>>>>>> 5ddd9d1c
 	fprintf(dump, "code=\"%d\" type=\"", type);
 	res = 0;
 	bs = gf_bs_new(ptr, ptr_size, GF_BITSTREAM_READ);
