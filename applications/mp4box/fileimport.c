/*
 *			GPAC - Multimedia Framework C SDK
 *
 *			Authors: Jean Le Feuvre
 *			Copyright (c) Telecom ParisTech 2000-2019
 *					All rights reserved
 *
 *  This file is part of GPAC / mp4box application
 *
 *  GPAC is free software; you can redistribute it and/or modify
 *  it under the terms of the GNU Lesser General Public License as published by
 *  the Free Software Foundation; either version 2, or (at your option)
 *  any later version.
 *
 *  GPAC is distributed in the hope that it will be useful,
 *  but WITHOUT ANY WARRANTY; without even the implied warranty of
 *  MERCHANTABILITY or FITNESS FOR A PARTICULAR PURPOSE.  See the
 *  GNU Lesser General Public License for more details.
 *
 *  You should have received a copy of the GNU Lesser General Public
 *  License along with this library; see the file COPYING.  If not, write to
 *  the Free Software Foundation, 675 Mass Ave, Cambridge, MA 02139, USA.
 *
 */


#include "mp4box.h"

#include <gpac/media_tools.h>
#include <gpac/constants.h>
#include <gpac/scene_manager.h>
#include <gpac/network.h>
#include <gpac/base_coding.h>

#if !defined(GPAC_DISABLE_VRML) && !defined(GPAC_DISABLE_X3D) && !defined(GPAC_DISABLE_SVG)
#include <gpac/scenegraph.h>
#endif


#ifndef GPAC_DISABLE_BIFS
#include <gpac/bifs.h>
#endif
#ifndef GPAC_DISABLE_VRML
#include <gpac/nodes_mpeg4.h>
#endif

#ifndef GPAC_DISABLE_ISOM_WRITE

#include <gpac/xml.h>
#include <gpac/isomedia.h>

typedef struct
{
	const char *root_file;
	const char *dir;
	GF_List *imports;
} WGTEnum;

GF_Err set_file_udta(GF_ISOFile *dest, u32 tracknum, u32 udta_type, char *src, Bool is_box_array)
{
	u8 *data = NULL;
	GF_Err res = GF_OK;
	u32 size;
	bin128 uuid;
	memset(uuid, 0 , 16);

	if (!udta_type && !is_box_array) return GF_BAD_PARAM;

	if (!src || !strlen(src)) {
		return gf_isom_remove_user_data(dest, tracknum, udta_type, uuid);
	}

#ifndef GPAC_DISABLE_CORE_TOOLS
	if (!strnicmp(src, "base64", 6)) {
		src += 7;
		size = (u32) strlen(src);
		data = gf_malloc(sizeof(char) * size);
		size = gf_base64_decode((u8 *)src, size, data, size);
	} else
#endif
	{
		GF_Err e = gf_file_load_data(src, (u8 **) &data, &size);
		if (e) return e;
	}

	if (size && data) {
		if (is_box_array) {
			res = gf_isom_add_user_data_boxes(dest, tracknum, data, size);
		} else {
			res = gf_isom_add_user_data(dest, tracknum, udta_type, uuid, data, size);
		}
		gf_free(data);
	}
	return res;
}

#ifndef GPAC_DISABLE_MEDIA_IMPORT

extern u32 swf_flags;
extern Float swf_flatten_angle;
extern Bool keep_sys_tracks;
extern u32 fs_dump_flags;

void scene_coding_log(void *cbk, GF_LOG_Level log_level, GF_LOG_Tool log_tool, const char *fmt, va_list vlist);

void convert_file_info(char *inName, GF_ISOTrackID trackID)
{
	GF_Err e;
	u32 i;
	Bool found;
	GF_MediaImporter import;
	memset(&import, 0, sizeof(GF_MediaImporter));
	import.trackID = trackID;
	import.in_name = inName;
	import.flags = GF_IMPORT_PROBE_ONLY;
	import.print_stats_graph = fs_dump_flags;

	e = gf_media_import(&import);
	if (e) {
		fprintf(stderr, "Error probing file %s: %s\n", inName, gf_error_to_string(e));
		return;
	}
	if (trackID) {
		fprintf(stderr, "Import probing results for track %s#%d:\n", inName, trackID);
	} else {
		fprintf(stderr, "Import probing results for %s:\n", inName);
		if (!import.nb_tracks) {
			fprintf(stderr, "File has no selectable tracks\n");
			return;
		}
		fprintf(stderr, "File has %d tracks\n", import.nb_tracks);
	}
	if (import.probe_duration) {
		fprintf(stderr, "Duration: %g s\n", (Double) (import.probe_duration/1000.0));
	}
	found = 0;
	for (i=0; i<import.nb_tracks; i++) {
		if (trackID && (trackID != import.tk_info[i].track_num)) continue;
		if (!trackID) fprintf(stderr, "\tTrack %d type: ", import.tk_info[i].track_num);
		else fprintf(stderr, "Track type: ");

		switch (import.tk_info[i].stream_type) {
		case GF_STREAM_VISUAL:
			if (import.tk_info[i].media_subtype == GF_ISOM_MEDIA_AUXV)  fprintf(stderr, "Auxiliary Video");
			else if (import.tk_info[i].media_subtype == GF_ISOM_MEDIA_PICT)  fprintf(stderr, "Picture Sequence");
			else fprintf(stderr, "Video");
			if (import.tk_info[i].video_info.temporal_enhancement) fprintf(stderr, " Temporal Enhancement");
			break;
		case GF_STREAM_AUDIO:
			fprintf(stderr, "Audio");
			break;
		case GF_STREAM_TEXT:
			fprintf(stderr, "Text");
			break;
		case GF_STREAM_SCENE:
			fprintf(stderr, "Scene");
			break;
		case GF_STREAM_OD:
			fprintf(stderr, "OD");
			break;
		case GF_STREAM_METADATA:
			fprintf(stderr, "Metadata");
			break;
		default:
			fprintf(stderr, "Other (%s)", gf_4cc_to_str(import.tk_info[i].stream_type));
			break;
		}
		if (import.tk_info[i].codecid) fprintf(stderr, " Codec %s (ID %d)", gf_codecid_name(import.tk_info[i].codecid), import.tk_info[i].codecid);

		if (import.tk_info[i].lang) fprintf(stderr, " lang %s", gf_4cc_to_str(import.tk_info[i].lang));

		if (import.tk_info[i].mpeg4_es_id) fprintf(stderr, " MPEG-4 ESID %d", import.tk_info[i].mpeg4_es_id);

		if (import.tk_info[i].prog_num) {
			if (!import.nb_progs) {
				fprintf(stderr, " Program %d", import.tk_info[i].prog_num);
			} else {
				u32 j;
				for (j=0; j<import.nb_progs; j++) {
					if (import.tk_info[i].prog_num != import.pg_info[j].number) continue;
					fprintf(stderr, " Program %s", import.pg_info[j].name);
					break;
				}
			}
		}
		fprintf(stderr, "\n");

		if (import.tk_info[i].video_info.width && import.tk_info[i].video_info.height
		   ) {
			fprintf(stderr, "\tSize %dx%d", import.tk_info[i].video_info.width, import.tk_info[i].video_info.height);
			if (import.tk_info[i].video_info.FPS) fprintf(stderr, " @ %g FPS", import.tk_info[i].video_info.FPS);
			if (import.tk_info[i].stream_type==GF_STREAM_VISUAL) {
				if (import.tk_info[i].video_info.par) fprintf(stderr, " PAR: %d:%d", import.tk_info[i].video_info.par >> 16, import.tk_info[i].video_info.par & 0xFFFF);
			}

			fprintf(stderr, "\n");
		}
		else if ((import.tk_info[i].stream_type==GF_STREAM_AUDIO) && import.tk_info[i].audio_info.sample_rate) {
			fprintf(stderr, "\tSampleRate %d - %d channels\n", import.tk_info[i].audio_info.sample_rate, import.tk_info[i].audio_info.nb_channels);
		}

		if (trackID) {
			found = 1;
			break;
		}
	}
	fprintf(stderr, "\n");
	fprintf(stderr, "For more details, use `gpac -i %s inspect[:deep][:analyze]`\n", gf_file_basename(inName));
	if (!found && trackID) fprintf(stderr, "Cannot find track %d in file\n", trackID);
}

static void set_chapter_track(GF_ISOFile *file, u32 track, u32 chapter_ref_trak)
{
	u64 ref_duration, chap_duration;
	Double scale;

	gf_isom_set_track_reference(file, chapter_ref_trak, GF_ISOM_REF_CHAP, gf_isom_get_track_id(file, track) );
	gf_isom_set_track_enabled(file, track, GF_FALSE);

	ref_duration = gf_isom_get_media_duration(file, chapter_ref_trak);
	chap_duration = gf_isom_get_media_duration(file, track);
	scale = (Double) (s64) gf_isom_get_media_timescale(file, track);
	scale /= gf_isom_get_media_timescale(file, chapter_ref_trak);
	ref_duration = (u64) (ref_duration * scale);

	if (chap_duration < ref_duration) {
		chap_duration -= gf_isom_get_sample_duration(file, track, gf_isom_get_sample_count(file, track));
		chap_duration = ref_duration - chap_duration;
		gf_isom_set_last_sample_duration(file, track, (u32) chap_duration);
	}
}

GF_Err import_file(GF_ISOFile *dest, char *inName, u32 import_flags, GF_Fraction force_fps, u32 frames_per_sample, GF_FilterSession *fsess, char **mux_args_if_first_pass)
{
	u32 track_id, i, j, timescale, track, stype, profile, level, new_timescale, rescale_num, rescale_den, svc_mode, txt_flags, split_tile_mode, temporal_mode, nb_tracks;
	s32 par_d, par_n, prog_id, delay, force_rate, moov_timescale;
	s32 tw, th, tx, ty, txtw, txth, txtx, txty;
	Bool do_audio, do_video, do_auxv,do_pict, do_all, disable, track_layout, text_layout, chap_ref, is_chap, is_chap_file, keep_handler, negative_cts_offset, rap_only, refs_only, force_par, rewrite_bs;
	u32 group, handler, rvc_predefined, check_track_for_svc, check_track_for_lhvc, check_track_for_hevc;
	const char *szLan;
	GF_Err e;
	u32 tmcd_track = 0;
	Bool keep_audelim = GF_FALSE;
	u32 print_stats_graph=fs_dump_flags;
	GF_MediaImporter import;
	char *ext, szName[1000], *handler_name, *rvc_config, *chapter_name;
	GF_List *kinds;
	GF_TextFlagsMode txt_mode = GF_ISOM_TEXT_FLAGS_OVERWRITE;
	u8 max_layer_id_plus_one, max_temporal_id_plus_one;
	u32 clap_wn, clap_wd, clap_hn, clap_hd, clap_hon, clap_hod, clap_von, clap_vod;
	Bool has_clap=GF_FALSE;
	Bool use_stz2=GF_FALSE;
	Bool has_mx=GF_FALSE;
	s32 mx[9];
	u32 bitdepth=0;
	u32 clr_type=0;
	u32 clr_prim;
	u32 clr_tranf;
	u32 clr_mx;
	u32 clr_full_range=GF_FALSE;
	Bool fmt_ok = GF_TRUE;
	u32 icc_size=0;
	u8 *icc_data = NULL;
	u32 tc_fps_num=0, tc_fps_den=0, tc_h=0, tc_m=0, tc_s=0, tc_f=0, tc_frames_per_tick=0;
	Bool tc_force_counter=GF_FALSE;
	Bool tc_drop_frame = GF_FALSE;
	char *ext_start;
	u32 xps_inband=0;
	u64 source_magic=0;
	char *opt_src = NULL;
	char *opt_dst = NULL;
	char *fchain = NULL;
	Bool set_ccst=GF_FALSE;

	clap_wn = clap_wd = clap_hn = clap_hd = clap_hon = clap_hod = clap_von = clap_vod = 0;

	rvc_predefined = 0;
	chapter_name = NULL;
	new_timescale = 1;
	moov_timescale = 0;
	rescale_num = rescale_den = 0;
	text_layout = 0;
	/*0: merge all
	  1: split base and all SVC in two tracks
	  2: split all base and SVC layers in dedicated tracks
	 */
	svc_mode = 0;

	memset(&import, 0, sizeof(GF_MediaImporter));

	strcpy(szName, inName);
#ifdef WIN32
	/*dirty hack for msys&mingw: when we use import options, the ':' separator used prevents msys from translating the path
	we do this for regular cases where the path starts with the drive letter. If the path start with anything else (/home , /opt, ...) we're screwed :( */
	if ( (szName[0]=='/') && (szName[2]=='/')) {
		szName[0] = szName[1];
		szName[1] = ':';
	}
#endif

	is_chap_file = 0;
	handler = 0;
	disable = 0;
	chap_ref = 0;
	is_chap = 0;
	kinds = gf_list_new();
	track_layout = 0;
	szLan = NULL;
	delay = 0;
	group = 0;
	stype = 0;
	profile = level = 0;
	negative_cts_offset = 0;
	split_tile_mode = 0;
	temporal_mode = 0;
	rap_only = 0;
	refs_only = 0;
	txt_flags = 0;
	max_layer_id_plus_one = max_temporal_id_plus_one = 0;
	force_rate = -1;

	tw = th = tx = ty = txtw = txth = txtx = txty = 0;
<<<<<<< HEAD
	par_d = par_n = -2;
	force_par = GF_FALSE;

	ext = gf_url_colon_suffix(szName);
=======
	par_d = par_n = -1;
	force_par = rewrite_bs = GF_FALSE;
	/*use ':' as separator, but beware DOS paths...*/
	ext = strchr(szName, ':');
	if (ext && (ext[1]=='\\' || ext[1] == '/')) ext = strchr(szName+2, ':');
>>>>>>> bc2e310f

	handler_name = NULL;
	rvc_config = NULL;
	while (ext) {
		char *ext2 = gf_url_colon_suffix(ext+1);

		if (ext2) ext2[0] = 0;

		/*all extensions for track-based importing*/
		if (!strnicmp(ext+1, "dur=", 4)) import.duration = (u32)( (atof(ext+5) * 1000) + 0.5 );
		else if (!strnicmp(ext+1, "lang=", 5)) {
			/* prevent leak if param is set twice */
			if (szLan)
				gf_free((char*) szLan);

			szLan = gf_strdup(ext+6);
		}
		else if (!strnicmp(ext+1, "delay=", 6)) delay = atoi(ext+7);
		else if (!strnicmp(ext+1, "par=", 4)) {
			if (!stricmp(ext + 5, "none")) {
				par_n = par_d = 0;
			} else if (!stricmp(ext + 5, "auto")) {
				force_par = GF_TRUE;
			} else if (!stricmp(ext + 5, "force")) {
				par_n = par_d = 1;
				force_par = GF_TRUE;
			} else {
<<<<<<< HEAD
				if (ext2) {
					ext2[0] = ':';
					ext2 = strchr(ext2+1, ':');
					if (ext2) ext2[0] = 0;
				}
				sscanf(ext+5, "%d:%d", &par_n, &par_d);
=======
				if (ext2) ext2[0] = ':';
				if (ext2) ext2 = strchr(ext2+1, ':');
				if (ext2) ext2[0] = 0;
				if (ext[5]=='w') {
					rewrite_bs = GF_TRUE;
					sscanf(ext+6, "%d:%d", &par_n, &par_d);
				} else {
					sscanf(ext+5, "%d:%d", &par_n, &par_d);
				}
>>>>>>> bc2e310f
			}
		}
		else if (!strnicmp(ext+1, "clap=", 5)) {
			if (!stricmp(ext+6, "none")) {
				has_clap=GF_TRUE;
			} else {
				if (sscanf(ext+6, "%d,%d,%d,%d,%d,%d,%d,%d", &clap_wn, &clap_wd, &clap_hn, &clap_hd, &clap_hon, &clap_hod, &clap_von, &clap_vod)==8) {
					has_clap=GF_TRUE;
				}
			}
		}
		else if (!strnicmp(ext+1, "mx=", 3)) {
			if (strstr(ext+4, "0x")) {
				if (sscanf(ext+4, "0x%d:0x%d:0x%d:0x%d:0x%d:0x%d:0x%d:0x%d:0x%d", &mx[0], &mx[1], &mx[2], &mx[3], &mx[4], &mx[5], &mx[6], &mx[7], &mx[8])==9) {
					has_mx=GF_TRUE;
				}
			} else if (sscanf(ext+4, "%d:%d:%d:%d:%d:%d:%d:%d:%d", &mx[0], &mx[1], &mx[2], &mx[3], &mx[4], &mx[5], &mx[6], &mx[7], &mx[8])==9) {
				has_mx=GF_TRUE;
			}
		}
		else if (!strnicmp(ext+1, "name=", 5)) {
			handler_name = gf_strdup(ext+6);
		}
		else if (!strnicmp(ext+1, "ext=", 4)) {
			/*extensions begin with '.'*/
			if (*(ext+5) == '.')
				import.force_ext = gf_strdup(ext+5);
			else {
				import.force_ext = gf_calloc(1+strlen(ext+5)+1, 1);
				import.force_ext[0] = '.';
				strcat(import.force_ext+1, ext+5);
			}
		}
		else if (!strnicmp(ext+1, "hdlr=", 5)) handler = GF_4CC(ext[6], ext[7], ext[8], ext[9]);
		else if (!strnicmp(ext+1, "disable", 7)) disable = 1;
		else if (!strnicmp(ext+1, "group=", 6)) {
			group = atoi(ext+7);
			if (!group) group = gf_isom_get_next_alternate_group_id(dest);
		}
		else if (!strnicmp(ext+1, "fps=", 4)) {
			u32 ticks, dts_inc;
			if (!strcmp(ext+5, "auto")) {
				fprintf(stderr, "Warning, fps=auto option is deprecated\n");
			} else if ((sscanf(ext+5, "%u-%u", &ticks, &dts_inc) == 2) || (sscanf(ext+5, "%u/%u", &ticks, &dts_inc) == 2)) {
				if (!dts_inc) dts_inc=1;
				force_fps.num = ticks;
				force_fps.den = dts_inc;
			} else {
				force_fps.num = (u32) (atof(ext+5));
				force_fps.den = 1000;
			}
		}
		else if (!stricmp(ext+1, "rap")) rap_only = 1;
		else if (!stricmp(ext+1, "refs")) refs_only = 1;
		else if (!stricmp(ext+1, "trailing")) import_flags |= GF_IMPORT_KEEP_TRAILING;
		else if (!strnicmp(ext+1, "agg=", 4)) frames_per_sample = atoi(ext+5);
		else if (!stricmp(ext+1, "dref")) import_flags |= GF_IMPORT_USE_DATAREF;
		else if (!stricmp(ext+1, "keep_refs")) import_flags |= GF_IMPORT_KEEP_REFS;
		else if (!stricmp(ext+1, "nodrop")) import_flags |= GF_IMPORT_NO_FRAME_DROP;
		else if (!stricmp(ext+1, "packed")) import_flags |= GF_IMPORT_FORCE_PACKED;
		else if (!stricmp(ext+1, "sbr")) import_flags |= GF_IMPORT_SBR_IMPLICIT;
		else if (!stricmp(ext+1, "sbrx")) import_flags |= GF_IMPORT_SBR_EXPLICIT;
		else if (!stricmp(ext+1, "ovsbr")) import_flags |= GF_IMPORT_OVSBR;
		else if (!stricmp(ext+1, "ps")) import_flags |= GF_IMPORT_PS_IMPLICIT;
		else if (!stricmp(ext+1, "psx")) import_flags |= GF_IMPORT_PS_EXPLICIT;
		else if (!stricmp(ext+1, "mpeg4")) import_flags |= GF_IMPORT_FORCE_MPEG4;
		else if (!stricmp(ext+1, "nosei")) import_flags |= GF_IMPORT_NO_SEI;
		else if (!stricmp(ext+1, "svc") || !stricmp(ext+1, "lhvc") ) import_flags |= GF_IMPORT_SVC_EXPLICIT;
		else if (!stricmp(ext+1, "nosvc") || !stricmp(ext+1, "nolhvc")) import_flags |= GF_IMPORT_SVC_NONE;

		/*split SVC layers*/
		else if (!strnicmp(ext+1, "svcmode=", 8) || !strnicmp(ext+1, "lhvcmode=", 9)) {
			char *mode = ext+9;
			if (mode[0]=='=') mode = ext+10;

			if (!stricmp(mode, "splitnox"))
				svc_mode = 3;
			else if (!stricmp(mode, "splitnoxib"))
				svc_mode = 4;
			else if (!stricmp(mode, "splitall") || !stricmp(mode, "split"))
				svc_mode = 2;
			else if (!stricmp(mode, "splitbase"))
				svc_mode = 1;
			else if (!stricmp(mode, "merged"))
				svc_mode = 0;
		}
		/*split SHVC temporal sublayers*/
		else if (!strnicmp(ext+1, "temporal=", 9)) {
			char *mode = ext+10;
			if (!stricmp(mode, "split"))
				temporal_mode = 2;
			else if (!stricmp(mode, "splitnox"))
				temporal_mode = 3;
			else if (!stricmp(mode, "splitbase"))
				temporal_mode = 1;
			else {
				fprintf(stderr, "Unrecognized temporal mode %s, ignoring\n", mode);
				temporal_mode = 0;
			}
		}
		else if (!stricmp(ext+1, "subsamples")) import_flags |= GF_IMPORT_SET_SUBSAMPLES;
		else if (!stricmp(ext+1, "deps")) import_flags |= GF_IMPORT_SAMPLE_DEPS;
		else if (!stricmp(ext+1, "ccst")) set_ccst = GF_TRUE;
		else if (!stricmp(ext+1, "alpha")) import.is_alpha = GF_TRUE;
		else if (!stricmp(ext+1, "forcesync")) import_flags |= GF_IMPORT_FORCE_SYNC;
		else if (!stricmp(ext+1, "xps_inband")) xps_inband = 1;
		else if (!stricmp(ext+1, "xps_inbandx")) xps_inband = 2;
		else if (!stricmp(ext+1, "au_delim")) keep_audelim = GF_TRUE;
		else if (!strnicmp(ext+1, "max_lid=", 8) || !strnicmp(ext+1, "max_tid=", 8)) {
			s32 val = atoi(ext+9);
			if (val < 0) {
				fprintf(stderr, "Warning: request max layer/temporal id is negative - ignoring\n");
			} else {
				if (!strnicmp(ext+1, "max_lid=", 8))
					max_layer_id_plus_one = 1 + (u8) val;
				else
					max_temporal_id_plus_one = 1 + (u8) val;
			}
		}
		else if (!stricmp(ext+1, "tiles")) split_tile_mode = 2;
		else if (!stricmp(ext+1, "tiles_rle")) split_tile_mode = 3;
		else if (!stricmp(ext+1, "split_tiles")) split_tile_mode = 1;

		/*force all composition offsets to be positive*/
		else if (!strnicmp(ext+1, "negctts", 7)) negative_cts_offset = 1;
		else if (!strnicmp(ext+1, "stype=", 6)) {
			stype = GF_4CC(ext[7], ext[8], ext[9], ext[10]);
		}
		else if (!stricmp(ext+1, "chap")) is_chap = 1;
		else if (!strnicmp(ext+1, "chapter=", 8)) {
			chapter_name = gf_strdup(ext+9);
		}
		else if (!strnicmp(ext+1, "chapfile=", 9)) {
			chapter_name = gf_strdup(ext+10);
			is_chap_file=1;
		}
		else if (!strnicmp(ext+1, "layout=", 7)) {
			if ( sscanf(ext+8, "%dx%dx%dx%d", &tw, &th, &tx, &ty)==4) {
				track_layout = 1;
			} else if ( sscanf(ext+8, "%dx%d", &tw, &th)==2) {
				track_layout = 1;
				tx = ty = 0;
			}
		}
		else if (!strnicmp(ext+1, "rescale=", 8)) {
			if (sscanf(ext+9, "%d/%d", &rescale_num, &rescale_den) != 2) {
				rescale_num = atoi(ext+9);
				rescale_den = 0;
			}
		}
		else if (!strnicmp(ext+1, "timescale=", 10)) {
			new_timescale = atoi(ext+11);
		}
		else if (!strnicmp(ext+1, "moovts=", 7)) {
			moov_timescale = atoi(ext+8);
		}

		else if (!stricmp(ext+1, "noedit")) import_flags |= GF_IMPORT_NO_EDIT_LIST;


		else if (!strnicmp(ext+1, "rvc=", 4)) {
			if (sscanf(ext+5, "%d", &rvc_predefined) != 1) {
				rvc_config = gf_strdup(ext+5);
			}
		}
		else if (!strnicmp(ext+1, "fmt=", 4)) import.streamFormat = gf_strdup(ext+5);
		else if (!strnicmp(ext+1, "profile=", 8)) profile = atoi(ext+9);
		else if (!strnicmp(ext+1, "level=", 6)) level = atoi(ext+7);
		else if (!strnicmp(ext+1, "novpsext", 8)) import_flags |= GF_IMPORT_NO_VPS_EXTENSIONS;
		else if (!strnicmp(ext+1, "keepav1t", 8)) import_flags |= GF_IMPORT_KEEP_AV1_TEMPORAL_OBU;

		else if (!strnicmp(ext+1, "font=", 5)) import.fontName = gf_strdup(ext+6);
		else if (!strnicmp(ext+1, "size=", 5)) import.fontSize = atoi(ext+6);
		else if (!strnicmp(ext+1, "text_layout=", 12)) {
			if ( sscanf(ext+13, "%dx%dx%dx%d", &txtw, &txth, &txtx, &txty)==4) {
				text_layout = 1;
			} else if ( sscanf(ext+8, "%dx%d", &txtw, &txth)==2) {
				track_layout = 1;
				txtx = txty = 0;
			}
		}

#ifndef GPAC_DISABLE_SWF_IMPORT
		else if (!stricmp(ext+1, "swf-global")) import.swf_flags |= GF_SM_SWF_STATIC_DICT;
		else if (!stricmp(ext+1, "swf-no-ctrl")) import.swf_flags &= ~GF_SM_SWF_SPLIT_TIMELINE;
		else if (!stricmp(ext+1, "swf-no-text")) import.swf_flags |= GF_SM_SWF_NO_TEXT;
		else if (!stricmp(ext+1, "swf-no-font")) import.swf_flags |= GF_SM_SWF_NO_FONT;
		else if (!stricmp(ext+1, "swf-no-line")) import.swf_flags |= GF_SM_SWF_NO_LINE;
		else if (!stricmp(ext+1, "swf-no-grad")) import.swf_flags |= GF_SM_SWF_NO_GRADIENT;
		else if (!stricmp(ext+1, "swf-quad")) import.swf_flags |= GF_SM_SWF_QUAD_CURVE;
		else if (!stricmp(ext+1, "swf-xlp")) import.swf_flags |= GF_SM_SWF_SCALABLE_LINE;
		else if (!stricmp(ext+1, "swf-ic2d")) import.swf_flags |= GF_SM_SWF_USE_IC2D;
		else if (!stricmp(ext+1, "swf-same-app")) import.swf_flags |= GF_SM_SWF_REUSE_APPEARANCE;
		else if (!strnicmp(ext+1, "swf-flatten=", 12)) import.swf_flatten_angle = (Float) atof(ext+13);
#endif

		else if (!strnicmp(ext+1, "kind=", 5)) {
			char *kind_scheme, *kind_value;
			char *kind_data = ext+6;
			char *sep = strchr(kind_data, '=');
			if (sep) {
				*sep = 0;
			}
			kind_scheme = gf_strdup(kind_data);
			if (sep) {
				*sep = '=';
				kind_value = gf_strdup(sep+1);
			} else {
				kind_value = NULL;
			}
			gf_list_add(kinds, kind_scheme);
			gf_list_add(kinds, kind_value);
		}
		else if (!strnicmp(ext+1, "txtflags", 8)) {
			if (!strnicmp(ext+1, "txtflags=", 9)) {
				sscanf(ext+10, "%x", &txt_flags);
			}
			else if (!strnicmp(ext+1, "txtflags+=", 10)) {
				sscanf(ext+11, "%x", &txt_flags);
				txt_mode = GF_ISOM_TEXT_FLAGS_TOGGLE;
			}
			else if (!strnicmp(ext+1, "txtflags-=", 10)) {
				sscanf(ext+11, "%x", &txt_flags);
				txt_mode = GF_ISOM_TEXT_FLAGS_UNTOGGLE;
			}
		}
		else if (!strnicmp(ext+1, "rate=", 5)) {
			force_rate = atoi(ext+6);
		}
		else if (!stricmp(ext+1, "fstat"))
			print_stats_graph |= 1;
		else if (!stricmp(ext+1, "fgraph"))
			print_stats_graph |= 2;
		else if (!strncmp(ext+1, "sopt", 4) || !strncmp(ext+1, "dopt", 4) || !strncmp(ext+1, "@@", 2)) {
			if (ext2) ext2[0] = ':';
			opt_src = strstr(ext, ":sopt:");
			opt_dst = strstr(ext, ":dopt:");
			fchain = strstr(ext, ":@@");
			if (opt_src) opt_src[0] = 0;
			if (opt_dst) opt_dst[0] = 0;
			if (fchain) fchain[0] = 0;

			if (opt_src) import.filter_src_opts = opt_src+6;
			if (opt_dst) import.filter_dst_opts = opt_dst+6;
			if (fchain) import.filter_chain = fchain+3;

			ext = NULL;
			break;
		}

		else if (!strnicmp(ext+1, "asemode=", 8)){
			char *mode = ext+9;
			if (!stricmp(mode, "v0-bs"))
				import.asemode = GF_IMPORT_AUDIO_SAMPLE_ENTRY_v0_BS;
			else if (!stricmp(mode, "v0-2"))
				import.asemode = GF_IMPORT_AUDIO_SAMPLE_ENTRY_v0_2;
			else if (!stricmp(mode, "v1"))
				import.asemode = GF_IMPORT_AUDIO_SAMPLE_ENTRY_v1_MPEG;
			else if (!stricmp(mode, "v1-qt"))
				import.asemode = GF_IMPORT_AUDIO_SAMPLE_ENTRY_v1_QTFF;
			else
				fprintf(stderr, "Unrecognized audio sample entry mode %s, ignoring\n", mode);
		}

		else if (!strnicmp(ext+1, "audio_roll=", 11)) {
			import.audio_roll_change = GF_TRUE;
			import.audio_roll = atoi(ext+12);
		}
		else if (!strcmp(ext+1, "stz2")) {
			use_stz2 = GF_TRUE;
		} else if (!strnicmp(ext+1, "bitdepth=", 9)) {
			bitdepth=atoi(ext+10);
		}
		else if (!strnicmp(ext+1, "colr=", 5)) {
			char *cval = ext+6;
			if (strlen(cval)<6) {
				fmt_ok = GF_FALSE;
			} else {
				clr_type = GF_4CC(cval[0],cval[1],cval[2],cval[3]);
				cval+=4;
				if (cval[0] != ',') {
					fmt_ok = GF_FALSE;
				}
				else if (clr_type==GF_ISOM_SUBTYPE_NCLX) {
					if (sscanf(cval+1, "%d,%d,%d,%d", &clr_prim, &clr_tranf, &clr_mx, &clr_full_range) != 4)
						fmt_ok=GF_FALSE;
				}
				else if (clr_type==GF_ISOM_SUBTYPE_NCLC) {
					if (sscanf(cval+1, "%d,%d,%d", &clr_prim, &clr_tranf, &clr_mx) != 3)
						fmt_ok=GF_FALSE;
				}
				else if ((clr_type==GF_ISOM_SUBTYPE_RICC) || (clr_type==GF_ISOM_SUBTYPE_PROF)) {
					FILE *f = gf_fopen(cval+1, "rb");
					if (!f) {
						fprintf(stderr, "Failed to open file %s\n", cval+1);
						fmt_ok = GF_FALSE;
					} else {
						gf_fseek(f, 0, SEEK_END);
						icc_size = (u32) gf_ftell(f);
						icc_data = gf_malloc(sizeof(char)*icc_size);
						gf_fseek(f, 0, SEEK_SET);
						icc_size = (u32) fread(icc_data, 1, icc_size, f);
						gf_fclose(f);
					}
				} else {
					fprintf(stderr, "unrecognized profile %s\n", gf_4cc_to_str(clr_type) );
					fmt_ok = GF_FALSE;
				}
			}
			if (!fmt_ok) {
				fprintf(stderr, "Bad format for clr option, check help\n");
				e = GF_BAD_PARAM;
				goto exit;
			}
		}
		else if (!strnicmp(ext+1, "tc=", 3)) {
			char *tc_str = ext+4;
			if (tc_str[0] == 'd') {
				tc_drop_frame=GF_TRUE;
				tc_str+=1;
			}
			if (sscanf(tc_str, "%d/%d,%d,%d,%d,%d,%d", &tc_fps_num, &tc_fps_den, &tc_h, &tc_m, &tc_s, &tc_f, &tc_frames_per_tick) == 7) {
			} else if (sscanf(tc_str, "%d/%d,%d,%d,%d,%d", &tc_fps_num, &tc_fps_den, &tc_h, &tc_m, &tc_s, &tc_f) == 6) {
			} else if (sscanf(tc_str, "%d,%d,%d,%d,%d,%d", &tc_fps_num, &tc_h, &tc_m, &tc_s, &tc_f, &tc_frames_per_tick) == 6) {
				tc_fps_den = 1;
			} else if (sscanf(tc_str, "%d,%d,%d,%d,%d", &tc_fps_num, &tc_h, &tc_m, &tc_s, &tc_f) == 5) {
				tc_fps_den = 1;
			} else if (sscanf(tc_str, "%d/%d,%d,%d", &tc_fps_num, &tc_fps_den, &tc_f, &tc_frames_per_tick) == 4) {
				tc_force_counter = GF_TRUE;
				tc_h = tc_m = tc_s = 0;
			} else if (sscanf(tc_str, "%d/%d,%d", &tc_fps_num, &tc_fps_den, &tc_f) == 3) {
				tc_force_counter = GF_TRUE;
				tc_h = tc_m = tc_s = 0;
			} else if (sscanf(tc_str, "%d,%d,%d", &tc_fps_num, &tc_f, &tc_frames_per_tick) == 3) {
				tc_force_counter = GF_TRUE;
				tc_h = tc_m = tc_s = 0;
				tc_fps_den = 1;
			} else if (sscanf(tc_str, "%d,%d", &tc_fps_num, &tc_f) == 2) {
				tc_force_counter = GF_TRUE;
				tc_h = tc_m = tc_s = 0;
				tc_fps_den = 1;
			} else {
				fprintf(stderr, "Bad format %s for timecode, ignoring\n", ext+1);
			}
		}

		/*unrecognized, assume name has colon in it*/
		else {
			fprintf(stderr, "Unrecognized import option %s, ignoring\n", ext+1);
			if (ext2) ext2[0] = ':';
			ext = ext2;
			continue;
		}

		if (ext2) ext2[0] = ':';

		ext[0] = 0;

		/* restart from where we stopped
		 * if we didn't stop (ext2 null) then the end has been reached
		 * so we can stop the whole thing */
		ext = ext2;
	}

	/*check duration import (old syntax)*/
	ext = strrchr(szName, '%');
	if (ext) {
		import.duration = (u32) (atof(ext+1) * 1000);
		ext[0] = 0;
	}

	/*select switches for av containers import*/
	do_audio = do_video = do_auxv = do_pict = 0;
	track_id = prog_id = 0;
	do_all = 1;

	ext_start = gf_file_ext_start(szName);
	ext = strrchr(ext_start ? ext_start : szName, '#');
	if (ext) ext[0] = 0;

	if (ext) {
		ext++;
		char *sep = gf_url_colon_suffix(ext);
		if (sep) sep[0] = 0;

		//we have a fragment, we need to check if the track or the program is present in source
		import.in_name = szName;
		import.flags = GF_IMPORT_PROBE_ONLY;
		e = gf_media_import(&import);
		if (e) goto exit;

		if (!strnicmp(ext, "audio", 5)) do_audio = 1;
		else if (!strnicmp(ext, "video", 5)) do_video = 1;
        else if (!strnicmp(ext, "auxv", 4)) do_auxv = 1;
        else if (!strnicmp(ext, "pict", 4)) do_pict = 1;
		else if (!strnicmp(ext, "trackID=", 8)) track_id = atoi(&ext[8]);
		else if (!strnicmp(ext, "PID=", 4)) track_id = atoi(&ext[4]);
		else if (!strnicmp(ext, "program=", 8)) {
			for (i=0; i<import.nb_progs; i++) {
				if (!stricmp(import.pg_info[i].name, ext+8)) {
					prog_id = import.pg_info[i].number;
					do_all = 0;
					break;
				}
			}
		}
		else if (!strnicmp(ext, "prog_id=", 8)) {
			prog_id = atoi(ext+8);
			do_all = 0;
		}
		else track_id = atoi(ext);

		//figure out trackID
		if (do_audio || do_video || do_auxv || do_pict || track_id) {
			Bool found = track_id ? GF_FALSE : GF_TRUE;
			for (i=0; i<import.nb_tracks; i++) {
				if (track_id && (import.tk_info[i].track_num==track_id)) {
					found=GF_TRUE;
					break;
				}
				if (do_audio && (import.tk_info[i].stream_type==GF_STREAM_AUDIO)) {
					track_id = import.tk_info[i].track_num;
					break;
				}
				else if (do_video && (import.tk_info[i].stream_type==GF_STREAM_VISUAL)) {
					track_id = import.tk_info[i].track_num;
					break;
				}
				else if (do_auxv && (import.tk_info[i].media_subtype==GF_ISOM_MEDIA_AUXV)) {
					track_id = import.tk_info[i].track_num;
					break;
				}
				else if (do_pict && (import.tk_info[i].media_subtype==GF_ISOM_MEDIA_PICT)) {
					track_id = import.tk_info[i].track_num;
					break;
				}
			}
			if (!track_id || !found) {
				fprintf(stderr, "Cannot find track ID matching fragment #%s\n", ext);
				if (sep) sep[0] = ':';
				e = GF_NOT_FOUND;
				goto exit;
			}
		}
		if (sep) sep[0] = ':';
	}
	if (do_audio || do_video || do_auxv || do_pict || track_id) do_all = 0;

	if (track_layout || is_chap) {
		u32 w, h, sw, sh, fw, fh;
		w = h = sw = sh = fw = fh = 0;
		chap_ref = 0;
		for (i=0; i<gf_isom_get_track_count(dest); i++) {
			switch (gf_isom_get_media_type(dest, i+1)) {
			case GF_ISOM_MEDIA_SCENE:
			case GF_ISOM_MEDIA_VISUAL:
            case GF_ISOM_MEDIA_AUXV:
            case GF_ISOM_MEDIA_PICT:
				if (!chap_ref && gf_isom_is_track_enabled(dest, i+1) ) chap_ref = i+1;

				gf_isom_get_visual_info(dest, i+1, 1, &sw, &sh);
				gf_isom_get_track_layout_info(dest, i+1, &fw, &fh, NULL, NULL, NULL);
				if (w<sw) w = sw;
				if (w<fw) w = fw;
				if (h<sh) h = sh;
				if (h<fh) h = fh;
				break;
			case GF_ISOM_MEDIA_AUDIO:
				if (!chap_ref && gf_isom_is_track_enabled(dest, i+1) ) chap_ref = i+1;
				break;
			}
		}
		if (track_layout) {
			if (!tw) tw = w;
			if (!th) th = h;
			if (ty==-1) ty = (h>(u32)th) ? h-th : 0;
			import.text_width = tw;
			import.text_height = th;
		}
		if (is_chap && chap_ref) import_flags |= GF_IMPORT_NO_TEXT_FLUSH;
	}
	if (text_layout && txtw && txth) {
		import.text_track_width = import.text_width ? import.text_width : txtw;
		import.text_track_height = import.text_height ? import.text_height : txth;
		import.text_width = txtw;
		import.text_height = txth;
		import.text_x = txtx;
		import.text_y = txty;
	}

	check_track_for_svc = check_track_for_lhvc = check_track_for_hevc = 0;

<<<<<<< HEAD
	source_magic = (u64) gf_crc_32((u8 *)inName, (u32) strlen(inName));
	if (!fsess || mux_args_if_first_pass) {
		import.in_name = szName;
		import.dest = dest;
		import.video_fps = force_fps;
		import.frames_per_sample = frames_per_sample;
		import.flags = import_flags;
		import.keep_audelim = keep_audelim;
		import.print_stats_graph = print_stats_graph;
		import.xps_inband = xps_inband;
		import.prog_id = prog_id;
		import.trackID = track_id;
		import.source_magic = source_magic;

		import.run_in_session = fsess;
		import.update_mux_args = NULL;
		if (do_all)
			import.flags |= GF_IMPORT_KEEP_REFS;

		e = gf_media_import(&import);
		if (e) {
			if (import.update_mux_args) gf_free(import.update_mux_args);
			goto exit;
		}

		if (fsess) {
			*mux_args_if_first_pass = import.update_mux_args;
			import.update_mux_args = NULL;
			goto exit;
		}
	}

	nb_tracks = gf_isom_get_track_count(dest);
	for (i=0; i<nb_tracks; i++) {
		u32 media_type;
		u64 tk_source_magic;
		track = i+1;
		tk_source_magic = gf_isom_get_track_magic(dest, track);

		if ((tk_source_magic & 0xFFFFFFFFUL) != source_magic)
			continue;
		tk_source_magic>>=32;
		
		keep_handler = (tk_source_magic & 1) ? GF_TRUE : GF_FALSE;

		media_type = gf_isom_get_media_type(dest, track);

		if (moov_timescale) {
			if (moov_timescale<0) moov_timescale = gf_isom_get_media_timescale(dest, track);
			gf_isom_set_timescale(dest, moov_timescale);
			moov_timescale = 0;
		}

		timescale = gf_isom_get_timescale(dest);
		if (szLan) gf_isom_set_media_language(dest, track, (char *) szLan);
		if (disable) gf_isom_set_track_enabled(dest, track, GF_FALSE);

		if (delay) {
			u64 tk_dur;
			gf_isom_remove_edits(dest, track);
			tk_dur = gf_isom_get_track_duration(dest, track);
			if (delay>0) {
				gf_isom_append_edit(dest, track, (timescale*delay)/1000, 0, GF_ISOM_EDIT_EMPTY);
				gf_isom_append_edit(dest, track, tk_dur, 0, GF_ISOM_EDIT_NORMAL);
			} else {
				u64 to_skip = (timescale*(-delay))/1000;
				if (to_skip<tk_dur) {
					u64 media_time = (-delay)*gf_isom_get_media_timescale(dest, track) / 1000;
					gf_isom_append_edit(dest, track, tk_dur-to_skip, media_time, GF_ISOM_EDIT_NORMAL);
				} else {
					fprintf(stderr, "Warning: request negative delay longer than track duration - ignoring\n");
				}
			}
		}
		if (gf_isom_is_video_handler_type(media_type)) {
			if ((par_n>=-1) && (par_d>=-1)) {
				e = gf_media_change_par(dest, track, par_n, par_d, force_par);
			}
			if (has_clap) {
				e = gf_isom_set_clean_aperture(dest, track, 1, clap_wn, clap_wd, clap_hn, clap_hd, clap_hon, clap_hod, clap_von, clap_vod);
			}
			if (bitdepth) {
				gf_isom_set_visual_bit_depth(dest, track, 1, bitdepth);
			}
			if (clr_type) {
				gf_isom_set_visual_color_info(dest, track, 1, clr_type, clr_prim, clr_tranf, clr_mx, clr_full_range, icc_data, icc_size);
			}

			if (set_ccst) {
				gf_isom_set_image_sequence_coding_constraints(dest, track, 1, GF_FALSE, GF_FALSE, GF_TRUE, 15);
			}
		}
		if (has_mx) {
			e = gf_isom_set_track_matrix(dest, track, mx);
		}
		if (use_stz2) {
			e = gf_isom_use_compact_size(dest, track, GF_TRUE);
		}

		if (gf_isom_get_media_subtype(dest, track, 1) == GF_ISOM_MEDIA_TIMECODE) {
			tmcd_track = track;
		}
		if (rap_only || refs_only) {
			e = gf_media_remove_non_rap(dest, track, refs_only);
=======
	import.dest = dest;
	import.video_fps = force_fps;
	import.frames_per_sample = frames_per_sample;
	import.flags = import_flags;
	import.keep_audelim = keep_audelim;

    if (do_all)
        import.flags |= GF_IMPORT_KEEP_REFS;

    for (i=0; i<import.nb_tracks; i++) {
        import.trackID = import.tk_info[i].track_num;
        if (prog_id) {
            if (import.tk_info[i].prog_num!=prog_id) continue;
            e = gf_media_import(&import);
        }
        else if (do_all) e = gf_media_import(&import);
        else if (track_id && (track_id==import.trackID)) {
            track_id = 0;
            e = gf_media_import(&import);
        }
        else if (do_audio && (import.tk_info[i].type==GF_ISOM_MEDIA_AUDIO)) {
            do_audio = 0;
            e = gf_media_import(&import);
        }
        else if (do_video && (import.tk_info[i].type==GF_ISOM_MEDIA_VISUAL)) {
            do_video = 0;
            e = gf_media_import(&import);
        }
        else if (do_auxv && (import.tk_info[i].type==GF_ISOM_MEDIA_AUXV)) {
            do_auxv = 0;
            e = gf_media_import(&import);
        }
        else if (do_pict && (import.tk_info[i].type==GF_ISOM_MEDIA_PICT)) {
            do_pict = 0;
            e = gf_media_import(&import);
        }
        else continue;
        if (e) goto exit;

        track = gf_isom_get_track_by_id(import.dest, import.final_trackID);

        if (moov_timescale) {
            if (moov_timescale<0) moov_timescale = gf_isom_get_media_timescale(import.dest, track);
            gf_isom_set_timescale(import.dest, moov_timescale);
            moov_timescale = 0;
        }

        timescale = gf_isom_get_timescale(dest);
        if (szLan) gf_isom_set_media_language(import.dest, track, (char *) szLan);
        if (disable) gf_isom_set_track_enabled(import.dest, track, 0);

        if (delay) {
            u64 tk_dur;
            gf_isom_remove_edit_segments(import.dest, track);
            tk_dur = gf_isom_get_track_duration(import.dest, track);
            if (delay>0) {
                gf_isom_append_edit_segment(import.dest, track, (timescale*delay)/1000, 0, GF_ISOM_EDIT_EMPTY);
                gf_isom_append_edit_segment(import.dest, track, tk_dur, 0, GF_ISOM_EDIT_NORMAL);
            } else {
                u64 to_skip = (timescale*(-delay))/1000;
                if (to_skip<tk_dur) {
                    u64 media_time = (-delay)*gf_isom_get_media_timescale(import.dest, track) / 1000;
                    gf_isom_append_edit_segment(import.dest, track, tk_dur-to_skip, media_time, GF_ISOM_EDIT_NORMAL);
                } else {
                    fprintf(stderr, "Warning: request negative delay longer than track duration - ignoring\n");
                }
            }
        }
        if (gf_isom_is_video_subtype(import.tk_info[i].type)) {
            if (((par_n>=0) && (par_d>=0)) || force_par) {
                e = gf_media_change_par(import.dest, track, par_n, par_d, force_par, rewrite_bs);
            }
			if (e) goto exit;
            if (has_clap) {
                e = gf_isom_set_clean_aperture(import.dest, track, 1, clap_wn, clap_wd, clap_hn, clap_hd, clap_hon, clap_hod, clap_von, clap_vod);
            }
>>>>>>> bc2e310f
			if (e) goto exit;
		}
		if (handler_name) gf_isom_set_handler_name(dest, track, handler_name);
		else if (!keep_handler) {
			char szHName[1024];
			const char *fName = gf_url_get_resource_name((const  char *)inName);
			fName = strchr(fName, '.');
			if (fName) fName += 1;
			else fName = "?";

			sprintf(szHName, "%s@GPAC%s", fName, gf_gpac_version());
			gf_isom_set_handler_name(dest, track, szHName);
		}
		if (handler) gf_isom_set_media_type(dest, track, handler);

		if (group) {
			gf_isom_set_alternate_group_id(dest, track, group);
		}

		if (track_layout) {
			gf_isom_set_track_layout_info(dest, track, tw<<16, th<<16, tx<<16, ty<<16, 0);
		}
		if (stype)
			gf_isom_set_media_subtype(dest, track, 1, stype);

		if (is_chap && chap_ref) {
			set_chapter_track(dest, track, chap_ref);
		}


		for (j = 0; j < gf_list_count(kinds); j+=2) {
			char *kind_scheme = (char *)gf_list_get(kinds, j);
			char *kind_value = (char *)gf_list_get(kinds, j+1);
			gf_isom_add_track_kind(dest, i+1, kind_scheme, kind_value);
		}

		if (profile || level)
			gf_media_change_pl(dest, track, profile, level);

		if (gf_isom_get_mpeg4_subtype(dest, track, 1))
			keep_sys_tracks = 1;

		if (new_timescale>1) {
			gf_isom_set_media_timescale(dest, track, new_timescale, 0, 0);
		}

		if (rescale_num > 1) {
			switch (gf_isom_get_media_type(dest, track)) {
			case GF_ISOM_MEDIA_AUDIO:
				fprintf(stderr, "Cannot force media timescale for audio media types - ignoring\n");
				break;
			default:
				gf_isom_set_media_timescale(dest, track, rescale_num, rescale_den, 1);
				break;
			}
		}

		if (rvc_config) {
			u8 *data;
			u32 size;
			e = gf_file_load_data(rvc_config, (u8 **) &data, &size);
			if (e) {
				fprintf(stderr, "Error: failed to load rvc config from file: %s\n", gf_error_to_string(e) );
			} else {
#ifdef GPAC_DISABLE_ZLIB
				fprintf(stderr, "Error: no zlib support - RVC not available\n");
				e = GF_NOT_SUPPORTED;
				gf_free(data);
				goto exit;
#else
				gf_gz_compress_payload(&data, size, &size);
#endif
				gf_isom_set_rvc_config(dest, track, 1, 0, "application/rvc-config+xml+gz", data, size);
				gf_free(data);
			}
		} else if (rvc_predefined>0) {
			gf_isom_set_rvc_config(dest, track, 1, rvc_predefined, NULL, NULL, 0);
		}

		gf_isom_set_composition_offset_mode(dest, track, negative_cts_offset);

		if (gf_isom_get_avc_svc_type(dest, track, 1)>=GF_ISOM_AVCTYPE_AVC_SVC)
			check_track_for_svc = track;

		switch (gf_isom_get_hevc_lhvc_type(dest, track, 1)) {
		case GF_ISOM_HEVCTYPE_HEVC_LHVC:
		case GF_ISOM_HEVCTYPE_LHVC_ONLY:
			check_track_for_lhvc = i+1;
			break;
		case GF_ISOM_HEVCTYPE_HEVC_ONLY:
			check_track_for_hevc=1;
			break;
		default:
			break;
		}

		if (txt_flags) {
			gf_isom_text_set_display_flags(dest, track, 0, txt_flags, txt_mode);
		}
		if (force_rate>=0) {
			gf_isom_update_bitrate(dest, i+1, 1, force_rate, force_rate, 0);
		}

		if (split_tile_mode) {
			switch (gf_isom_get_media_subtype(dest, track, 1)) {
			case GF_ISOM_SUBTYPE_HVC1:
			case GF_ISOM_SUBTYPE_HEV1:
			case GF_ISOM_SUBTYPE_HVC2:
			case GF_ISOM_SUBTYPE_HEV2:
				break;
			default:
				split_tile_mode = 0;
				break;
			}
		}
	}

	if (chapter_name) {
		if (is_chap_file) {
			GF_Fraction a_fps = {0,0};
			e = gf_media_import_chapters(dest, chapter_name, a_fps);
		} else {
			e = gf_isom_add_chapter(dest, 0, 0, chapter_name);
		}
	}

	if (tmcd_track) {
		u32 tmcd_id = gf_isom_get_track_id(dest, tmcd_track);
		for (i=0; i < gf_isom_get_track_count(dest); i++) {
			switch (gf_isom_get_media_type(dest, i+1)) {
			case GF_ISOM_MEDIA_VISUAL:
			case GF_ISOM_MEDIA_AUXV:
			case GF_ISOM_MEDIA_PICT:
				break;
			default:
				continue;
			}
			gf_isom_set_track_reference(dest, i+1, GF_ISOM_REF_TMCD, tmcd_id);
		}
	}

	/*force to rewrite all dependencies*/
	for (i = 1; i <= gf_isom_get_track_count(dest); i++)
	{
		e = gf_isom_rewrite_track_dependencies(dest, i);
		if (e) {
			GF_LOG(GF_LOG_WARNING, GF_LOG_CONTAINER, ("Warning: track ID %d has references to a track not imported\n", gf_isom_get_track_id(dest, i) ));
			e = GF_OK;
		}
	}

#ifndef GPAC_DISABLE_AV_PARSERS
	if (max_layer_id_plus_one || max_temporal_id_plus_one) {
		for (i = 1; i <= gf_isom_get_track_count(dest); i++)
		{
			e = gf_media_filter_hevc(dest, i, max_temporal_id_plus_one, max_layer_id_plus_one);
			if (e) {
				fprintf(stderr, "Warning: track ID %d: error while filtering LHVC layers\n", gf_isom_get_track_id(dest, i));
				e = GF_OK;
			}
		}
	}
#endif

	if (check_track_for_svc) {
		if (svc_mode) {
			e = gf_media_split_svc(dest, check_track_for_svc, (svc_mode==2) ? 1 : 0);
			if (e) goto exit;
		} else {
			e = gf_media_merge_svc(dest, check_track_for_svc, 1);
			if (e) goto exit;
		}
	}
#ifndef GPAC_DISABLE_AV_PARSERS
	if (check_track_for_lhvc) {
		if (svc_mode) {
			GF_LHVCExtractoreMode xmode = GF_LHVC_EXTRACTORS_ON;
			if (svc_mode==3) xmode = GF_LHVC_EXTRACTORS_OFF;
			else if (svc_mode==4) xmode = GF_LHVC_EXTRACTORS_OFF_FORCE_INBAND;
			e = gf_media_split_lhvc(dest, check_track_for_lhvc, GF_FALSE, (svc_mode==1) ? 0 : 1, xmode );
			if (e) goto exit;
		} else {
			//TODO - merge, temporal sublayers
		}
	}
	if (check_track_for_hevc) {
		if (split_tile_mode) {
			e = gf_media_split_hevc_tiles(dest, split_tile_mode - 1);
			if (e) goto exit;
		}
		if (temporal_mode) {
			GF_LHVCExtractoreMode xmode = (temporal_mode==3) ? GF_LHVC_EXTRACTORS_OFF : GF_LHVC_EXTRACTORS_ON;
			e = gf_media_split_lhvc(dest, check_track_for_hevc, GF_TRUE, (temporal_mode==1) ? GF_FALSE : GF_TRUE, xmode );
			if (e) goto exit;
		}
	}

	if (tc_fps_num) {
		u32 desc_index=0;
		u32 tmcd_tk, tmcd_id;
		u32 video_ref = 0;
		GF_BitStream *bs;
		GF_ISOSample *samp;
		for (i=0; i<gf_isom_get_track_count(dest); i++) {
			if (gf_isom_is_video_handler_type(gf_isom_get_media_type(dest, i+1))) {
				video_ref = i+1;
				break;
			}
		}
		tmcd_tk = gf_isom_new_track(dest, 0, GF_ISOM_MEDIA_TIMECODE, tc_fps_num);
		if (!tmcd_tk) {
			e = gf_isom_last_error(dest);
			goto exit;
		}
		e = gf_isom_set_track_enabled(import.dest, tmcd_tk, 1);
		if (e != GF_OK) {
			GF_LOG(GF_LOG_ERROR, GF_LOG_DASH, ("%s: gf_isom_set_track_enabled\n", gf_error_to_string(e)));
			goto exit;
		}

		if (!tc_frames_per_tick) {
			tc_frames_per_tick = tc_fps_num;
			tc_frames_per_tick /= tc_fps_den;
			if (tc_frames_per_tick * tc_fps_den < tc_fps_num)
				tc_frames_per_tick++;
		}

		u32 tmcd_value = (tc_h * 3600 + tc_m*60 + tc_s)*tc_frames_per_tick+tc_f;
		tmcd_id = gf_isom_get_track_id(dest, tmcd_tk);
		e = gf_isom_tmcd_config_new(dest, tmcd_tk, tc_fps_num, tc_fps_den, tc_frames_per_tick, tc_drop_frame, tc_force_counter, &desc_index);

		if (e) goto exit;

		if (video_ref) {
			gf_isom_set_track_reference(dest, video_ref, GF_ISOM_REF_TMCD, tmcd_id);
		}
		bs = gf_bs_new(NULL, 0, GF_BITSTREAM_WRITE);
		gf_bs_write_u32(bs, tmcd_value);
		samp = gf_isom_sample_new();
		samp->IsRAP = SAP_TYPE_1;
		gf_bs_get_content(bs, &samp->data, &samp->dataLength);
		gf_bs_del(bs);
		e = gf_isom_add_sample(dest, tmcd_tk, desc_index, samp);
		gf_isom_sample_del(&samp);

		if (video_ref) {
			u64 video_ref_dur = gf_isom_get_media_duration(dest, video_ref);
			video_ref_dur *= tc_fps_num;
			video_ref_dur /= gf_isom_get_media_timescale(dest, video_ref);
			gf_isom_set_last_sample_duration(dest, tmcd_tk, (u32) video_ref_dur);
		} else {
			gf_isom_set_last_sample_duration(dest, tmcd_tk, tc_fps_den ? tc_fps_den : 1);
		}
	}

#endif /*GPAC_DISABLE_AV_PARSERS*/

exit:
	while (gf_list_count(kinds)) {
		char *kind = (char *)gf_list_get(kinds, 0);
		gf_list_rem(kinds, 0);
		if (kind) gf_free(kind);
	}
	if (opt_src) opt_src[0] = ':';
	if (opt_dst) opt_dst[0] = ':';
	if (fchain) fchain[0] = ':';

	gf_list_del(kinds);
	if (handler_name) gf_free(handler_name);
	if (chapter_name ) gf_free(chapter_name);
	if (import.fontName) gf_free(import.fontName);
	if (import.streamFormat) gf_free(import.streamFormat);
	if (import.force_ext) gf_free(import.force_ext);
	if (rvc_config) gf_free(rvc_config);
	if (szLan) gf_free((char *)szLan);
	if (icc_data) gf_free(icc_data);
	return e;
}

typedef struct
{
	u32 tk;
	Bool has_non_raps;
	u32 last_sample;
	u32 sample_count;
	u32 time_scale;
	u64 firstDTS, lastDTS;
	u32 dst_tk;
	/*set if media can be duplicated at split boundaries - only used for text tracks and provate tracks, this assumes all
	samples are RAP*/
	Bool can_duplicate;
	/*controls import by time rather than by sample (otherwise we would have to remove much more samples video vs audio for example*/
	Bool first_sample_done;
	Bool next_sample_is_rap;
	u32 stop_state;
} TKInfo;

GF_Err split_isomedia_file(GF_ISOFile *mp4, Double split_dur, u64 split_size_kb, char *inName, Double InterleavingTime, Double chunk_start_time, Bool adjust_split_end, char *outName, const char *tmpdir, Bool force_rap_split)
{
	u32 i, count, nb_tk, needs_rap_sync, cur_file, conv_type, nb_tk_done, nb_samp, nb_done, di;
	Double max_dur, cur_file_time;
	Bool do_add, all_duplicatable, size_exceeded, chunk_extraction, rap_split, split_until_end;
	GF_ISOFile *dest;
	GF_ISOSample *samp;
	GF_Err e;
	TKInfo *tks, *tki;
	char *ext, szName[1000], szFile[1000];
	Double chunk_start = (Double) chunk_start_time;

	chunk_extraction = (chunk_start>=0) ? 1 : 0;
	split_until_end = 0;
	rap_split = 0;
	if (split_size_kb == (u64)-1) rap_split = 1;
	if (split_dur == -1) rap_split = 1;
	else if (split_dur <= -2) {
		split_size_kb = 0;
		split_until_end = 1;
	}
	else if (force_rap_split)
		rap_split = 1;

	if (rap_split) {
		split_size_kb = 0;
		split_dur = (double) GF_MAX_FLOAT;
	}

	//split in same dir as source
	strcpy(szName, inName);
	ext = strrchr(szName, '.');
	if (ext) ext[0] = 0;
	ext = strrchr(inName, '.');

	dest = NULL;

	conv_type = 0;
	switch (gf_isom_guess_specification(mp4)) {
	case GF_ISOM_BRAND_ISMA:
		conv_type = 1;
		break;
	case GF_ISOM_BRAND_3GP4:
	case GF_ISOM_BRAND_3GP5:
	case GF_ISOM_BRAND_3GP6:
	case GF_ISOM_BRAND_3GG6:
	case GF_ISOM_BRAND_3G2A:
		conv_type = 2;
		break;
	}
	if (!stricmp(ext, ".3gp") || !stricmp(ext, ".3g2")) conv_type = 2;

	count = gf_isom_get_track_count(mp4);
	tks = (TKInfo *)gf_malloc(sizeof(TKInfo)*count);
	memset(tks, 0, sizeof(TKInfo)*count);

	e = GF_OK;
	max_dur = 0;
	nb_tk = 0;
	all_duplicatable = 1;
	needs_rap_sync = 0;
	nb_samp = 0;
	for (i=0; i<count; i++) {
		u32 mtype;
		Double dur;
		tks[nb_tk].tk = i+1;
		tks[nb_tk].can_duplicate = 0;

		mtype = gf_isom_get_media_type(mp4, i+1);
		switch (mtype) {
		/*we duplicate text samples at boundaries*/
		case GF_ISOM_MEDIA_TEXT:
		case GF_ISOM_MEDIA_SUBT:
		case GF_ISOM_MEDIA_MPEG_SUBT:
			tks[nb_tk].can_duplicate = 1;
		case GF_ISOM_MEDIA_AUDIO:
			break;
		case GF_ISOM_MEDIA_VISUAL:
        case GF_ISOM_MEDIA_AUXV:
        case GF_ISOM_MEDIA_PICT:
			if (gf_isom_get_sample_count(mp4, i+1)>1) {
				break;
			}
			continue;
		case GF_ISOM_MEDIA_HINT:
		case GF_ISOM_MEDIA_SCENE:
		case GF_ISOM_MEDIA_OCR:
		case GF_ISOM_MEDIA_OD:
		case GF_ISOM_MEDIA_OCI:
		case GF_ISOM_MEDIA_IPMP:
		case GF_ISOM_MEDIA_MPEGJ:
		case GF_ISOM_MEDIA_MPEG7:
		case GF_ISOM_MEDIA_FLASH:
			fprintf(stderr, "WARNING: Track ID %d (type %s) not handled by splitter - skipping\n", gf_isom_get_track_id(mp4, i+1), gf_4cc_to_str(mtype));
			continue;
		default:
			/*for all other track types, only split if more than one sample*/
			if (gf_isom_get_sample_count(mp4, i+1)==1) {
				fprintf(stderr, "WARNING: Track ID %d (type %s) not handled by splitter - skipping\n", gf_isom_get_track_id(mp4, i+1), gf_4cc_to_str(mtype));
				continue;
			}
			tks[nb_tk].can_duplicate = 1;
		}

		tks[nb_tk].sample_count = gf_isom_get_sample_count(mp4, i+1);
		nb_samp += tks[nb_tk].sample_count;
		tks[nb_tk].last_sample = 0;
		tks[nb_tk].firstDTS = 0;
		tks[nb_tk].time_scale = gf_isom_get_media_timescale(mp4, i+1);
		tks[nb_tk].has_non_raps = gf_isom_has_sync_points(mp4, i+1);
		/*seen that on some 3gp files from nokia ...*/
		if (mtype==GF_ISOM_MEDIA_AUDIO) tks[nb_tk].has_non_raps = 0;

		dur = (Double) (s64) gf_isom_get_media_duration(mp4, i+1);
		dur /= tks[nb_tk].time_scale;
		if (max_dur<dur) max_dur=dur;

		if (tks[nb_tk].has_non_raps) {
			/*we don't support that*/
			if (needs_rap_sync) {
				fprintf(stderr, "More than one track has non-sync points - cannot split file\n");
				gf_free(tks);
				return GF_NOT_SUPPORTED;
			}
			needs_rap_sync = nb_tk+1;
		}
		if (!tks[nb_tk].can_duplicate) all_duplicatable = 0;
		nb_tk++;
	}
	if (!nb_tk) {
		fprintf(stderr, "No suitable tracks found for splitting file\n");
		gf_free(tks);
		return GF_NOT_SUPPORTED;
	}
	if (chunk_start>=max_dur) {
		fprintf(stderr, "Input file (%f) shorter than requested split start offset (%f)\n", max_dur, chunk_start);
		gf_free(tks);
		return GF_NOT_SUPPORTED;
	}
	if (split_until_end) {
		if (split_dur < -2) {
			split_dur = - (split_dur + 2 - chunk_start);
			if (max_dur < split_dur) {
				fprintf(stderr, "Split duration till end %lf longer than track duration %lf\n", split_dur, max_dur);
				gf_free(tks);
				return GF_NOT_SUPPORTED;
			} else {
				split_dur = max_dur - split_dur;
			}
		} else {
			split_dur = max_dur;
		}
	} else if (!rap_split && (max_dur<=split_dur)) {
		fprintf(stderr, "Input file (%f) shorter than requested split duration (%f)\n", max_dur, split_dur);
		gf_free(tks);
		return GF_NOT_SUPPORTED;
	}
	if (needs_rap_sync) {
		Bool has_enough_sync = GF_FALSE;
		tki = &tks[needs_rap_sync-1];

		if (chunk_start == 0.0f)
			has_enough_sync = GF_TRUE;
		else if (gf_isom_get_sync_point_count(mp4, tki->tk) > 1)
			has_enough_sync = GF_TRUE;
		else if (gf_isom_get_sample_group_info(mp4, tki->tk, 1, GF_ISOM_SAMPLE_GROUP_RAP, NULL, NULL, NULL))
			has_enough_sync = GF_TRUE;
		else if (gf_isom_get_sample_group_info(mp4, tki->tk, 1, GF_ISOM_SAMPLE_GROUP_SYNC, NULL, NULL, NULL))
			has_enough_sync = GF_TRUE;

		if (!has_enough_sync) {
			fprintf(stderr, "Not enough Random Access points in input file - cannot split\n");
			gf_free(tks);
			return GF_NOT_SUPPORTED;
		}
	}
	split_size_kb *= 1024;
	cur_file_time = 0;

	if (chunk_start>0) {
		if (needs_rap_sync) {
			u32 sample_num;
			Double start;
			tki = &tks[needs_rap_sync-1];

			start = (Double) (s64) gf_isom_get_sample_dts(mp4, tki->tk, tki->sample_count);
			start /= tki->time_scale;
			if (start<chunk_start) {
				tki->stop_state = 2;
			} else  {
				samp = NULL;
				e = gf_isom_get_sample_for_media_time(mp4, tki->tk, (u64) (chunk_start*tki->time_scale), &di, GF_ISOM_SEARCH_SYNC_BACKWARD, &samp, &sample_num, NULL);
				if (e!=GF_OK) {
					fprintf(stderr, "Cannot locate RAP in track ID %d for chunk extraction from %02.2f sec\n", gf_isom_get_track_id(mp4, tki->tk), chunk_start);
					gf_free(tks);
					return GF_NOT_SUPPORTED;
				}
				start = (Double) (s64) samp->DTS;
				start /= tki->time_scale;
				gf_isom_sample_del(&samp);
				fprintf(stderr, "Adjusting chunk start time to previous random access at %02.2f sec\n", start);
				split_dur += (chunk_start - start);
				chunk_start = start;
			}
		}
		/*sync all tracks*/
		for (i=0; i<nb_tk; i++) {
			tki = &tks[i];
			while (tki->last_sample<tki->sample_count) {
				Double time;
				u64 dts;
				dts = gf_isom_get_sample_dts(mp4, tki->tk, tki->last_sample+1);
				time = (Double) (s64) dts;
				time /= tki->time_scale;
				if (time>=chunk_start) {
					/*rewind one sample (text tracks & co)*/
					if (tki->can_duplicate && tki->last_sample) {
						tki->last_sample--;
						tki->firstDTS = (u64) (chunk_start*tki->time_scale);
					} else {
						tki->firstDTS = dts;
					}
					break;
				}
				tki->last_sample++;
			}
		}
		cur_file_time = chunk_start;
	} else {
		chunk_start = 0;
	}

	dest = NULL;
	nb_done = 0;
	nb_tk_done = 0;
	cur_file = 0;
	while (nb_tk_done<nb_tk) {
		Double last_rap_sample_time, max_dts, file_split_dur;
		Bool is_last_rap;
		Bool all_av_done = GF_FALSE;

		if (chunk_extraction) {
			sprintf(szFile, "%s_%d_%d%s", szName, (u32) chunk_start, (u32) (chunk_start+split_dur), ext);
			if (outName) strcpy(szFile, outName);
		} else {
			sprintf(szFile, "%s_%03d%s", szName, cur_file+1, ext);
			if (outName) {
				char *the_file = gf_url_concatenate(outName, szFile);
				if (the_file) {
					strcpy(szFile, the_file);
					gf_free(the_file);
				}
			}
		}
		dest = gf_isom_open(szFile, GF_ISOM_WRITE_EDIT, tmpdir);
		/*clone all tracks*/
		for (i=0; i<nb_tk; i++) {
			tki = &tks[i];
			/*track done - we remove the track from destination, an empty video track could cause pbs to some players*/
			if (tki->stop_state==2) continue;

			e = gf_isom_clone_track(mp4, tki->tk, dest, 0, &tki->dst_tk);
			if (e) {
				fprintf(stderr, "Error cloning track %d\n", tki->tk);
				goto err_exit;
			}
			/*use non-packet CTS offsets (faster add/remove)*/
			if (gf_isom_has_time_offset(mp4, tki->tk)) {
				gf_isom_set_cts_packing(dest, tki->dst_tk, GF_TRUE);
			}
			gf_isom_remove_edits(dest, tki->dst_tk);

			gf_isom_enable_raw_pack(mp4, tki->tk, 1024);

		}
		do_add = 1;
		is_last_rap = 0;
		last_rap_sample_time = 0;
		file_split_dur = split_dur;

		size_exceeded = 0;
		max_dts = 0;
		while (do_add) {
			Bool is_rap;
			Double time;
			u32 nb_over, nb_av = 0;
			/*perfom basic de-interleaving to make sure we're not importing too much of a given track*/
			u32 nb_add = 0;
			/*add one sample of each track*/
			for (i=0; i<nb_tk; i++) {
				Double t;
				u64 dts;
				tki = &tks[i];

				if (!tki->can_duplicate) nb_av++;

				if (tki->stop_state)
					continue;
				if (tki->last_sample==tki->sample_count)
					continue;

				/*get sample info, see if we need to check it (basic de-interleaver)*/
				dts = gf_isom_get_sample_dts(mp4, tki->tk, tki->last_sample+1);

				/*reinsertion (timed text)*/
				if (dts < tki->firstDTS) {
					samp = gf_isom_get_sample(mp4, tki->tk, tki->last_sample+1, &di);
					samp->DTS = 0;
					e = gf_isom_add_sample(dest, tki->dst_tk, di, samp);
					if (!e) {
						e = gf_isom_copy_sample_info(dest, tki->dst_tk, mp4, tki->tk, tki->last_sample+1);
					}

					gf_isom_sample_del(&samp);
					tki->last_sample += 1;
					dts = gf_isom_get_sample_dts(mp4, tki->tk, tki->last_sample+1);
				}
				dts -= tki->firstDTS;


				t = (Double) (s64) dts;
				t /= tki->time_scale;
				if (tki->first_sample_done) {
					if (!all_av_done && (t>max_dts)) continue;
				} else {
					/*here's the trick: only take care of a/v media for splitting, and add other media
					only if their dts is less than the max AV dts found. Otherwise with some text streams we will end up importing
					too much video and corrupting the last sync point indication*/
					if (!tki->can_duplicate && (t>max_dts)) max_dts = t;
					tki->first_sample_done = 1;
				}
				samp = gf_isom_get_sample(mp4, tki->tk, tki->last_sample+1, &di);
				samp->DTS -= tki->firstDTS;

				if (samp->nb_pack) {
					nb_add += samp->nb_pack;
				} else {
					nb_add += 1;
				}

				is_rap = GF_FALSE;
				if (samp->IsRAP) {
					is_rap = GF_TRUE;
				} else {
					Bool has_roll;
					gf_isom_get_sample_rap_roll_info(mp4, tki->tk, tki->last_sample+1, &is_rap, &has_roll, NULL);
				}


				if (tki->has_non_raps && is_rap) {
					GF_ISOSample *next_rap=NULL;
					u32 next_rap_num, sdi;
					last_rap_sample_time = (Double) (s64) samp->DTS;
					last_rap_sample_time /= tki->time_scale;
					e = gf_isom_get_sample_for_media_time(mp4, tki->tk, samp->DTS+tki->firstDTS+2, &sdi, GF_ISOM_SEARCH_SYNC_FORWARD, &next_rap, &next_rap_num, NULL);
					if (e==GF_EOS)
						is_last_rap = 1;
					if (next_rap) {
						if (!next_rap->IsRAP)
							is_last_rap = 1;
						gf_isom_sample_del(&next_rap);
					}
				}
				tki->lastDTS = samp->DTS;
				e = gf_isom_add_sample(dest, tki->dst_tk, di, samp);

				if (!e) {
					e = gf_isom_copy_sample_info(dest, tki->dst_tk, mp4, tki->tk, tki->last_sample+1);
				}
				if (samp->nb_pack) {
					tki->last_sample += samp->nb_pack;
				} else {
					tki->last_sample += 1;
				}

				gf_isom_sample_del(&samp);
				gf_set_progress("Splitting", nb_done, nb_samp);
				nb_done++;
				if (e) {
					fprintf(stderr, "Error cloning track %d sample %d\n", tki->tk, tki->last_sample);
					goto err_exit;
				}

				tki->next_sample_is_rap = 0;
				if (rap_split && tki->has_non_raps) {
					if ( gf_isom_get_sample_sync(mp4, tki->tk, tki->last_sample+1))
						tki->next_sample_is_rap = 1;
				}
			}

			/*test by size/duration*/
			nb_over = 0;

			/*test by file size: same as duration test, only dynamically increment import duration*/
			if (split_size_kb) {
				u64 est_size = gf_isom_estimate_size(dest);
				/*while below desired size keep importing*/
				if (est_size<split_size_kb)
					file_split_dur = (Double) GF_MAX_FLOAT;
				else {
					size_exceeded = 1;
				}
			}

			for (i=0; i<nb_tk; i++) {
				tki = &tks[i];
				if (tki->stop_state) {
					nb_over++;
					if (!tki->can_duplicate && (tki->last_sample==tki->sample_count) )
						nb_av--;
					continue;
				}
				time = (Double) (s64) tki->lastDTS;
				time /= tki->time_scale;
				if (size_exceeded
				        || (tki->last_sample==tki->sample_count)
				        || (!tki->can_duplicate && (time>file_split_dur))
				        || (rap_split && tki->has_non_raps && tki->next_sample_is_rap)
				   ) {
					nb_over++;
					tki->stop_state = 1;
					if (tki->last_sample<tki->sample_count)
						is_last_rap = 0;
					else if (tki->first_sample_done)
						is_last_rap = 0;

					if (rap_split && tki->next_sample_is_rap) {
						file_split_dur = (Double) ( gf_isom_get_sample_dts(mp4, tki->tk, tki->last_sample+1) - tki->firstDTS);
						file_split_dur /= tki->time_scale;
					}
				}
				/*special tracks (not audio, not video)*/
				else if (tki->can_duplicate) {
					u64 dts = gf_isom_get_sample_dts(mp4, tki->tk, tki->last_sample+1);
					time = (Double) (s64) (dts - tki->firstDTS);
					time /= tki->time_scale;
					if (time>file_split_dur) {
						nb_over++;
						tki->stop_state = 1;
					}
				}
				if (!nb_add && (!max_dts || (tki->lastDTS <= 1 + (u64) (tki->time_scale*max_dts) )))
					tki->first_sample_done = 0;
			}
			if (nb_over==nb_tk) do_add = 0;

			if (!nb_av)
				all_av_done = GF_TRUE;
		}

		/*remove samples - first figure out smallest duration*/
		file_split_dur = (Double) GF_MAX_FLOAT;
		for (i=0; i<nb_tk; i++) {
			Double time;
			tki = &tks[i];
			/*track done*/
			if ((tki->stop_state==2) || (!is_last_rap && (tki->sample_count == tki->last_sample)) ) {
				if (tki->has_non_raps) last_rap_sample_time = 0;
				time = (Double) (s64) ( gf_isom_get_sample_dts(mp4, tki->tk, tki->last_sample+1) - tki->firstDTS);
				time /= tki->time_scale;
				if (file_split_dur==(Double)GF_MAX_FLOAT || file_split_dur<time) file_split_dur = time;
				continue;
			}

			//if (tki->lastDTS)
			{
				//time = (Double) (s64) tki->lastDTS;
				time = (Double) (s64) ( gf_isom_get_sample_dts(mp4, tki->tk, tki->last_sample+1) - tki->firstDTS);
				time /= tki->time_scale;
				if ((!tki->can_duplicate || all_duplicatable) && time<file_split_dur) file_split_dur = time;
				else if (rap_split && tki->next_sample_is_rap) file_split_dur = time;
			}
		}
		if (file_split_dur == (Double) GF_MAX_FLOAT) {
			fprintf(stderr, "Cannot split file (duration too small or size too small)\n");
			goto err_exit;
		}
		if (chunk_extraction) {
			if (adjust_split_end) {
				fprintf(stderr, "Adjusting chunk end time to previous random access at %02.2f sec\n", chunk_start + last_rap_sample_time);
				file_split_dur = last_rap_sample_time;
				if (outName) strcpy(szFile, outName);
				else sprintf(szFile, "%s_%d_%d%s", szName, (u32) chunk_start, (u32) (chunk_start+file_split_dur), ext);
				gf_isom_set_final_name(dest, szFile);
			}
			else file_split_dur = split_dur;
		}

		/*don't split if eq to copy...*/
		if (is_last_rap && !cur_file && !chunk_start) {
			fprintf(stderr, "Cannot split file (Not enough sync samples, duration too large or size too big)\n");
			goto err_exit;
		}


		/*if not last chunk and longer duration adjust to previous RAP point*/
		if ( (size_exceeded || !split_size_kb) && (file_split_dur>split_dur) && !chunk_start) {
			/*if larger than last RAP, rewind till it*/
			if (last_rap_sample_time && (last_rap_sample_time<file_split_dur) ) {
				file_split_dur = last_rap_sample_time;
				is_last_rap = 0;
			}
		}

		nb_tk_done = 0;
		if (!is_last_rap || chunk_extraction) {
			for (i=0; i<nb_tk; i++) {
				Double time = 0;
				u32 last_samp;
				tki = &tks[i];
				while (1) {
					last_samp = gf_isom_get_sample_count(dest, tki->dst_tk);

					time = (Double) (s64) gf_isom_get_media_duration(dest, tki->dst_tk);
					//time could get slightly higher than requests dur due to rounding precision. We use 1/4 of the last sample dur as safety marge
					time -= (Double) (s64) gf_isom_get_sample_duration(dest, tki->dst_tk, tki->last_sample) / 4;
					time /= tki->time_scale;

					if (last_samp<=1) break;

					/*done*/
					if (tki->last_sample==tki->sample_count) {
						if (!chunk_extraction && !tki->can_duplicate) {
							tki->stop_state=2;
							break;
						}
					}

					if (time <= file_split_dur) break;

					gf_isom_remove_sample(dest, tki->dst_tk, last_samp);
					tki->last_sample--;
					assert(tki->last_sample);
					nb_done--;
					gf_set_progress("Splitting", nb_done, nb_samp);
				}
				if (tki->last_sample<tki->sample_count) {
					u64 dts;
					tki->stop_state = 0;
					dts = gf_isom_get_sample_dts(mp4, tki->tk, tki->last_sample+1);
					time = (Double) (s64) (dts - tki->firstDTS);
					time /= tki->time_scale;
					/*re-insert prev sample*/
					if (tki->can_duplicate && (time>file_split_dur) ) {
						Bool was_insert = GF_FALSE;
						tki->last_sample--;
						dts = gf_isom_get_sample_dts(mp4, tki->tk, tki->last_sample+1);
						if (dts < tki->firstDTS) was_insert = GF_TRUE;
						tki->firstDTS += (u64) (file_split_dur*tki->time_scale);
						//the original, last sample added starts before the first sample in the file: we have re-inserted
						//a single sample, use split duration as target duration
						if (was_insert) {
							gf_isom_set_last_sample_duration(dest, tki->dst_tk, (u32) (file_split_dur*tki->time_scale));
						} else {
							gf_isom_set_last_sample_duration(dest, tki->dst_tk, (u32) (tki->firstDTS - dts) );
						}
					} else {
						tki->firstDTS = dts;
					}
					tki->first_sample_done = 0;
				} else {
					nb_tk_done++;
				}

			}
		}

		if (chunk_extraction) {
			fprintf(stderr, "Extracting chunk %s - duration %02.2fs (%02.2fs->%02.2fs)\n", szFile, file_split_dur, chunk_start, (chunk_start+split_dur));
		} else {
			fprintf(stderr, "Storing split-file %s - duration %02.2f seconds\n", szFile, file_split_dur);
		}

		/*repack CTSs*/
		for (i=0; i<nb_tk; i++) {
			u32 j;
			u64 new_track_dur;
			tki = &tks[i];
			if (tki->stop_state == 2) continue;
			if (!gf_isom_get_sample_count(dest, tki->dst_tk)) {
				gf_isom_remove_track(dest, tki->dst_tk);
				continue;
			}
			if (gf_isom_has_time_offset(mp4, tki->tk)) {
				gf_isom_set_cts_packing(dest, tki->dst_tk, GF_FALSE);
			}
			if (is_last_rap && tki->can_duplicate) {
				gf_isom_set_last_sample_duration(dest, tki->dst_tk, gf_isom_get_sample_duration(mp4, tki->tk, tki->sample_count));
			}

			/*rewrite edit list*/
			new_track_dur = gf_isom_get_track_duration(dest, tki->dst_tk);
			count = gf_isom_get_edits_count(mp4, tki->tk);
			if (count>2) {
				fprintf(stderr, "Warning: %d edit segments - not supported while splitting (max 2) - ignoring extra\n", count);
				count=2;
			}
			for (j=0; j<count; j++) {
				u64 editTime, segDur, MediaTime;
				GF_ISOEditType mode;

				gf_isom_get_edit(mp4, tki->tk, j+1, &editTime, &segDur, &MediaTime, &mode);
				if (!j && (mode!=GF_ISOM_EDIT_EMPTY) ) {
					fprintf(stderr, "Warning: Edit list doesn't look like a track delay scheme - ignoring\n");
					break;
				}
				if (mode==GF_ISOM_EDIT_NORMAL) {
					segDur = new_track_dur;
				}
				gf_isom_set_edit(dest, tki->dst_tk, editTime, segDur, MediaTime, mode);
			}
		}
		/*check chapters*/
		do_add = 1;
		for (i=0; i<gf_isom_get_chapter_count(mp4, 0); i++) {
			char *name;
			u64 chap_time;
			gf_isom_get_chapter(mp4, 0, i+1, &chap_time, (const char **) &name);
			max_dts = (Double) (s64) chap_time;
			max_dts /= 1000;
			if (max_dts<cur_file_time) continue;
			if (max_dts>cur_file_time+file_split_dur) break;
			max_dts-=cur_file_time;
			chap_time = (u64) (max_dts*1000);
			gf_isom_add_chapter(dest, 0, chap_time, name);
			/*add prev*/
			if (do_add && i) {
				gf_isom_get_chapter(mp4, 0, i, &chap_time, (const char **) &name);
				gf_isom_add_chapter(dest, 0, 0, name);
				do_add = 0;
			}
		}
		cur_file_time += file_split_dur;

		if (conv_type==1) gf_media_make_isma(dest, 1, 0, 0);
		else if (conv_type==2) gf_media_make_3gpp(dest);
		if (InterleavingTime) {
			gf_isom_make_interleave(dest, InterleavingTime);
		} else {
			gf_isom_set_storage_mode(dest, GF_ISOM_STORE_STREAMABLE);
		}

		gf_isom_clone_pl_indications(mp4, dest);
		e = gf_isom_close(dest);
		dest = NULL;
		if (e) fprintf(stderr, "Error storing file %s\n", gf_error_to_string(e));
		if (is_last_rap || chunk_extraction) break;
		cur_file++;
	}
	gf_set_progress("Splitting", nb_samp, nb_samp);
err_exit:
	if (dest) gf_isom_delete(dest);
	gf_free(tks);
	return e;
}

GF_Err cat_multiple_files(GF_ISOFile *dest, char *fileName, u32 import_flags, GF_Fraction force_fps, u32 frames_per_sample, char *tmp_dir, Bool force_cat, Bool align_timelines, Bool allow_add_in_command);

static Bool merge_parameter_set(GF_List *src, GF_List *dst, const char *name)
{
	u32 j, k;
	for (j=0; j<gf_list_count(src); j++) {
		Bool found = 0;
		GF_AVCConfigSlot *slc = gf_list_get(src, j);
		for (k=0; k<gf_list_count(dst); k++) {
			GF_AVCConfigSlot *slc_dst = gf_list_get(dst, k);
			if ( (slc->size==slc_dst->size) && !memcmp(slc->data, slc_dst->data, slc->size) ) {
				found = 1;
				break;
			}
		}
		if (!found) {
			return GF_FALSE;
		}
	}
	return GF_TRUE;
}

static u32 merge_avc_config(GF_ISOFile *dest, u32 tk_id, GF_ISOFile *orig, u32 src_track, Bool force_cat)
{
	GF_AVCConfig *avc_src, *avc_dst;
	u32 dst_tk = gf_isom_get_track_by_id(dest, tk_id);

	avc_src = gf_isom_avc_config_get(orig, src_track, 1);
	avc_dst = gf_isom_avc_config_get(dest, dst_tk, 1);

	if (avc_src->AVCLevelIndication!=avc_dst->AVCLevelIndication) {
		dst_tk = 0;
	} else if (avc_src->AVCProfileIndication!=avc_dst->AVCProfileIndication) {
		dst_tk = 0;
	}
	else {
		/*rewrite all samples if using different NALU size*/
		if (avc_src->nal_unit_size > avc_dst->nal_unit_size) {
			gf_media_nal_rewrite_samples(dest, dst_tk, 8*avc_src->nal_unit_size);
			avc_dst->nal_unit_size = avc_src->nal_unit_size;
		} else if (avc_src->nal_unit_size < avc_dst->nal_unit_size) {
			gf_media_nal_rewrite_samples(orig, src_track, 8*avc_dst->nal_unit_size);
		}

		/*merge PS*/
		if (!merge_parameter_set(avc_src->sequenceParameterSets, avc_dst->sequenceParameterSets, "SPS"))
			dst_tk = 0;
		if (!merge_parameter_set(avc_src->pictureParameterSets, avc_dst->pictureParameterSets, "PPS"))
			dst_tk = 0;

		gf_isom_avc_config_update(dest, dst_tk, 1, avc_dst);
	}

	gf_odf_avc_cfg_del(avc_src);
	gf_odf_avc_cfg_del(avc_dst);

	if (!dst_tk) {
		dst_tk = gf_isom_get_track_by_id(dest, tk_id);
		gf_isom_set_nalu_extract_mode(orig, src_track, GF_ISOM_NALU_EXTRACT_INBAND_PS_FLAG);
		if (!force_cat) {
			gf_isom_avc_set_inband_config(dest, dst_tk, 1, GF_FALSE);
		} else {
			fprintf(stderr, "WARNING: Concatenating track ID %d even though sample descriptions do not match\n", tk_id);
		}
	}
	return dst_tk;
}

#ifndef GPAC_DISABLE_HEVC
static u32 merge_hevc_config(GF_ISOFile *dest, u32 tk_id, GF_ISOFile *orig, u32 src_track, Bool force_cat)
{
	u32 i;
	GF_HEVCConfig *hevc_src, *hevc_dst;
	u32 dst_tk = gf_isom_get_track_by_id(dest, tk_id);

	hevc_src = gf_isom_hevc_config_get(orig, src_track, 1);
	hevc_dst = gf_isom_hevc_config_get(dest, dst_tk, 1);

	if (hevc_src->profile_idc != hevc_dst->profile_idc) dst_tk = 0;
	else if (hevc_src->level_idc != hevc_dst->level_idc) dst_tk = 0;
	else if (hevc_src->general_profile_compatibility_flags != hevc_dst->general_profile_compatibility_flags ) dst_tk = 0;
	else {
		/*rewrite all samples if using different NALU size*/
		if (hevc_src->nal_unit_size > hevc_dst->nal_unit_size) {
			gf_media_nal_rewrite_samples(dest, dst_tk, 8*hevc_src->nal_unit_size);
			hevc_dst->nal_unit_size = hevc_src->nal_unit_size;
		} else if (hevc_src->nal_unit_size < hevc_dst->nal_unit_size) {
			gf_media_nal_rewrite_samples(orig, src_track, 8*hevc_dst->nal_unit_size);
		}

		/*merge PS*/
		for (i=0; i<gf_list_count(hevc_src->param_array); i++) {
			u32 k;
			GF_HEVCParamArray *src_ar = gf_list_get(hevc_src->param_array, i);
			for (k=0; k<gf_list_count(hevc_dst->param_array); k++) {
				GF_HEVCParamArray *dst_ar = gf_list_get(hevc_dst->param_array, k);
				if (dst_ar->type==src_ar->type) {
					if (!merge_parameter_set(src_ar->nalus, dst_ar->nalus, "SPS"))
						dst_tk = 0;
					break;
				}
			}
		}

		gf_isom_hevc_config_update(dest, dst_tk, 1, hevc_dst);
	}

	gf_odf_hevc_cfg_del(hevc_src);
	gf_odf_hevc_cfg_del(hevc_dst);

	if (!dst_tk) {
		dst_tk = gf_isom_get_track_by_id(dest, tk_id);
		gf_isom_set_nalu_extract_mode(orig, src_track, GF_ISOM_NALU_EXTRACT_INBAND_PS_FLAG);
		if (!force_cat) {
			gf_isom_hevc_set_inband_config(dest, dst_tk, 1, GF_FALSE);
		} else {
			fprintf(stderr, "WARNING: Concatenating track ID %d even though sample descriptions do not match\n", tk_id);
		}
	}
	return dst_tk;
}
#endif /*GPAC_DISABLE_HEVC */

GF_Err cat_playlist(GF_ISOFile *dest, char *playlistName, u32 import_flags, GF_Fraction force_fps, u32 frames_per_sample, char *tmp_dir, Bool force_cat, Bool align_timelines, Bool allow_add_in_command);

GF_Err cat_isomedia_file(GF_ISOFile *dest, char *fileName, u32 import_flags, GF_Fraction force_fps, u32 frames_per_sample, char *tmp_dir, Bool force_cat, Bool align_timelines, Bool allow_add_in_command, Bool is_pl)
{
	u32 i, j, count, nb_tracks, nb_samp, nb_done;
	GF_ISOFile *orig;
	GF_Err e;
	char *opts, *multi_cat;
	Double ts_scale;
	Double dest_orig_dur;
	u32 dst_tk, tk_id, mtype;
	u64 insert_dts;
	Bool is_isom;
	GF_ISOSample *samp;
	GF_Fraction64 aligned_to_DTS_frac;

	if (is_pl) return cat_playlist(dest, fileName, import_flags, force_fps, frames_per_sample, tmp_dir, force_cat, align_timelines, allow_add_in_command);

	if (strchr(fileName, '*') || (strchr(fileName, '@')) )
		return cat_multiple_files(dest, fileName, import_flags, force_fps, frames_per_sample, tmp_dir, force_cat, align_timelines, allow_add_in_command);

	multi_cat = allow_add_in_command ? strchr(fileName, '+') : NULL;
	if (multi_cat) {
		multi_cat[0] = 0;
		multi_cat = &multi_cat[1];
	}
	opts = gf_url_colon_suffix(fileName);

	e = GF_OK;

	/*if options are specified, reimport the file*/
	is_isom = opts ? 0 : gf_isom_probe_file(fileName);

	if (!is_isom || opts) {
		orig = gf_isom_open("temp", GF_ISOM_WRITE_EDIT, tmp_dir);
		e = import_file(orig, fileName, import_flags, force_fps, frames_per_sample, NULL, NULL);
		if (e) return e;
	} else {
		/*we open the original file in edit mode since we may have to rewrite AVC samples*/
		orig = gf_isom_open(fileName, GF_ISOM_OPEN_EDIT, tmp_dir);
	}

	while (multi_cat) {
		char *sep = strchr(multi_cat, '+');
		if (sep) sep[0] = 0;

		e = import_file(orig, multi_cat, import_flags, force_fps, frames_per_sample, NULL, NULL);
		if (e) {
			gf_isom_delete(orig);
			return e;
		}
		if (!sep) break;
		sep[0]=':';
		multi_cat = sep+1;
	}

	nb_samp = 0;
	nb_tracks = gf_isom_get_track_count(orig);
	for (i=0; i<nb_tracks; i++) {
		mtype = gf_isom_get_media_type(orig, i+1);
		switch (mtype) {
		case GF_ISOM_MEDIA_HINT:
		case GF_ISOM_MEDIA_OD:
		case GF_ISOM_MEDIA_FLASH:
			fprintf(stderr, "WARNING: Track ID %d (type %s) not handled by concatenation - removing from destination\n", gf_isom_get_track_id(orig, i+1), gf_4cc_to_str(mtype));
			continue;
		case GF_ISOM_MEDIA_AUDIO:
		case GF_ISOM_MEDIA_TEXT:
		case GF_ISOM_MEDIA_SUBT:
		case GF_ISOM_MEDIA_MPEG_SUBT:
		case GF_ISOM_MEDIA_VISUAL:
        case GF_ISOM_MEDIA_AUXV:
        case GF_ISOM_MEDIA_PICT:
		case GF_ISOM_MEDIA_SCENE:
		case GF_ISOM_MEDIA_OCR:
		case GF_ISOM_MEDIA_OCI:
		case GF_ISOM_MEDIA_IPMP:
		case GF_ISOM_MEDIA_MPEGJ:
		case GF_ISOM_MEDIA_MPEG7:
		default:
			/*only cat self-contained files*/
			if (gf_isom_is_self_contained(orig, i+1, 1)) {
				nb_samp+= gf_isom_get_sample_count(orig, i+1);
				break;
			}
			break;
		}
	}
	if (!nb_samp) {
		fprintf(stderr, "No suitable media tracks to cat in %s - skipping\n", fileName);
		goto err_exit;
	}

	dest_orig_dur = (Double) (s64) gf_isom_get_duration(dest);
	if (!gf_isom_get_timescale(dest)) {
		gf_isom_set_timescale(dest, gf_isom_get_timescale(orig));
	}
	dest_orig_dur /= gf_isom_get_timescale(dest);

	aligned_to_DTS_frac.num = 0;
	aligned_to_DTS_frac.den = 1;
	for (i=0; i<gf_isom_get_track_count(dest); i++) {
		u64 track_dur = gf_isom_get_media_duration(dest, i+1);
		u32 track_ts = gf_isom_get_media_timescale(dest, i+1);
		if ((u64)aligned_to_DTS_frac.num * track_ts < track_dur * aligned_to_DTS_frac.den) {
			aligned_to_DTS_frac.num = track_dur;
			aligned_to_DTS_frac.den = track_ts;
		}
	}

	fprintf(stderr, "Appending file %s\n", fileName);
	nb_done = 0;
	for (i=0; i<nb_tracks; i++) {
		u64 last_DTS, dest_track_dur_before_cat;
		u32 nb_edits = 0;
		Bool skip_lang_test = 1;
		Bool use_ts_dur = 1;
		Bool merge_edits = 0;
		Bool new_track = 0;
		mtype = gf_isom_get_media_type(orig, i+1);
		switch (mtype) {
		case GF_ISOM_MEDIA_HINT:
		case GF_ISOM_MEDIA_OD:
		case GF_ISOM_MEDIA_FLASH:
			continue;
		case GF_ISOM_MEDIA_TEXT:
		case GF_ISOM_MEDIA_SUBT:
		case GF_ISOM_MEDIA_MPEG_SUBT:
		case GF_ISOM_MEDIA_SCENE:
			use_ts_dur = 0;
		case GF_ISOM_MEDIA_AUDIO:
		case GF_ISOM_MEDIA_VISUAL:
        case GF_ISOM_MEDIA_PICT:
		case GF_ISOM_MEDIA_OCR:
		case GF_ISOM_MEDIA_OCI:
		case GF_ISOM_MEDIA_IPMP:
		case GF_ISOM_MEDIA_MPEGJ:
		case GF_ISOM_MEDIA_MPEG7:
		default:
			if (!gf_isom_is_self_contained(orig, i+1, 1)) continue;
			break;
		}

		dst_tk = 0;
		/*if we had a temporary import of the file, check if the original track ID matches the dst one. If so, skip all language detection code*/
		tk_id = gf_isom_get_track_original_id(orig, i+1);
		if (!tk_id) {
			tk_id = gf_isom_get_track_id(orig, i+1);
			skip_lang_test = 0;
		}
		dst_tk = gf_isom_get_track_by_id(dest, tk_id);


		if (dst_tk) {
			if (mtype != gf_isom_get_media_type(dest, dst_tk))
				dst_tk = 0;
			else {
				u32 subtype_dst = gf_isom_get_media_subtype(dest, dst_tk, 1);
				u32 subtype_src = gf_isom_get_media_subtype(orig, i+1, 1);
				if (subtype_dst==GF_ISOM_SUBTYPE_AVC3_H264)
					subtype_dst=GF_ISOM_SUBTYPE_AVC_H264 ;
				if (subtype_src==GF_ISOM_SUBTYPE_AVC3_H264)
					subtype_src=GF_ISOM_SUBTYPE_AVC_H264;

				if (subtype_dst==GF_ISOM_SUBTYPE_HEV1)
					subtype_dst=GF_ISOM_SUBTYPE_HVC1;
				if (subtype_src==GF_ISOM_SUBTYPE_HEV1)
					subtype_src=GF_ISOM_SUBTYPE_HVC1;

				if (subtype_dst != subtype_src) {
					dst_tk = 0;
				}
			}
		}

		if (!dst_tk) {
			for (j=0; j<gf_isom_get_track_count(dest); j++) {
				if (mtype != gf_isom_get_media_type(dest, j+1)) continue;
				if (gf_isom_is_same_sample_description(orig, i+1, 0, dest, j+1, 0)) {
					if (gf_isom_is_video_handler_type(mtype) ) {
						u32 w, h, ow, oh;
						gf_isom_get_visual_info(orig, i+1, 1, &ow, &oh);
						gf_isom_get_visual_info(dest, j+1, 1, &w, &h);
						if ((ow==w) && (oh==h)) {
							dst_tk = j+1;
							break;
						}
					}
					/*check language code*/
					else if (!skip_lang_test && (mtype==GF_ISOM_MEDIA_AUDIO)) {
						u32 lang_src, lang_dst;
						char *lang = NULL;
						gf_isom_get_media_language(orig, i+1, &lang);
						if (lang) {
							lang_src = GF_4CC(lang[0], lang[1], lang[2], lang[3]);
							gf_free(lang);
						} else {
							lang_src = 0;
						}
						gf_isom_get_media_language(dest, j+1, &lang);
						if (lang) {
							lang_dst = GF_4CC(lang[0], lang[1], lang[2], lang[3]);
							gf_free(lang);
						} else {
							lang_dst = 0;
						}
						if (lang_dst==lang_src) {
							dst_tk = j+1;
							break;
						}
					} else {
						dst_tk = j+1;
						break;
					}
				}
			}
		}

		if (dst_tk) {
			u32 found_dst_tk = dst_tk;
			u32 stype = gf_isom_get_media_subtype(dest, dst_tk, 1);
			/*we MUST have the same codec*/
			if (gf_isom_get_media_subtype(orig, i+1, 1) != stype) dst_tk = 0;
			/*we only support cat with the same number of sample descriptions*/
			if (gf_isom_get_sample_description_count(orig, i+1) != gf_isom_get_sample_description_count(dest, dst_tk)) dst_tk = 0;
			/*if not forcing cat, check the media codec config is the same*/
			if (!gf_isom_is_same_sample_description(orig, i+1, 0, dest, dst_tk, 0)) {
				dst_tk = 0;
			}
			/*we force the same visual resolution*/
			else if (gf_isom_is_video_handler_type(mtype) ) {
				u32 w, h, ow, oh;
				gf_isom_get_visual_info(orig, i+1, 1, &ow, &oh);
				gf_isom_get_visual_info(dest, dst_tk, 1, &w, &h);
				if ((ow!=w) || (oh!=h)) {
					dst_tk = 0;
				}
			}

			if (!dst_tk) {
				/*merge AVC config if possible*/
				if ((stype == GF_ISOM_SUBTYPE_AVC_H264)
				        || (stype == GF_ISOM_SUBTYPE_AVC2_H264)
				        || (stype == GF_ISOM_SUBTYPE_AVC3_H264)
				        || (stype == GF_ISOM_SUBTYPE_AVC4_H264) ) {
					dst_tk = merge_avc_config(dest, tk_id, orig, i+1, force_cat);
				}
#ifndef GPAC_DISABLE_HEVC
				/*merge HEVC config if possible*/
				else if ((stype == GF_ISOM_SUBTYPE_HVC1)
				         || (stype == GF_ISOM_SUBTYPE_HEV1)
				         || (stype == GF_ISOM_SUBTYPE_HVC2)
				         || (stype == GF_ISOM_SUBTYPE_HEV2)) {
					dst_tk = merge_hevc_config(dest, tk_id, orig, i+1, force_cat);
				}
#endif /*GPAC_DISABLE_HEVC*/
				else if (force_cat) {
					dst_tk = found_dst_tk;
				}
			}
		}

		/*looks like a new track*/
		if (!dst_tk) {
			fprintf(stderr, "No suitable destination track found - creating new one (type %s)\n", gf_4cc_to_str(mtype));
			e = gf_isom_clone_track(orig, i+1, dest, 0, &dst_tk);
			if (e) goto err_exit;
			gf_isom_clone_pl_indications(orig, dest);
			new_track = 1;

			if (align_timelines) {
				u32 max_timescale = 0;
//				u32 dst_timescale = 0;
				u32 idx;
				for (idx=0; idx<nb_tracks; idx++) {
					if (max_timescale < gf_isom_get_media_timescale(orig, idx+1))
						max_timescale = gf_isom_get_media_timescale(orig, idx+1);
				}
#if 0
				if (dst_timescale < max_timescale) {
					dst_timescale = gf_isom_get_media_timescale(dest, dst_tk);
					idx = max_timescale / dst_timescale;
					if (dst_timescale * idx < max_timescale) idx ++;
					dst_timescale *= idx;

					gf_isom_set_media_timescale(dest, dst_tk, max_timescale, 0, 0);
				}
#else
				gf_isom_set_media_timescale(dest, dst_tk, max_timescale, 0, 0);
#endif
			}

			/*remove cloned edit list, as it will be rewritten after import*/
			gf_isom_remove_edits(dest, dst_tk);
		} else {
			nb_edits = gf_isom_get_edits_count(orig, i+1);
		}

		dest_track_dur_before_cat = gf_isom_get_media_duration(dest, dst_tk);
		count = gf_isom_get_sample_count(dest, dst_tk);

		if (align_timelines) {
			insert_dts = (u64) (aligned_to_DTS_frac.num * gf_isom_get_media_timescale(dest, dst_tk));
			insert_dts /= aligned_to_DTS_frac.den;
		} else if (use_ts_dur && (count>1)) {
			insert_dts = 2*gf_isom_get_sample_dts(dest, dst_tk, count) - gf_isom_get_sample_dts(dest, dst_tk, count-1);
		} else {
			insert_dts = dest_track_dur_before_cat;
			if (!count) insert_dts = 0;
		}

		ts_scale = gf_isom_get_media_timescale(dest, dst_tk);
		ts_scale /= gf_isom_get_media_timescale(orig, i+1);

		/*if not a new track, see if we can merge the edit list - this is a crude test that only checks
		we have the same edit types*/
		if (nb_edits && (nb_edits == gf_isom_get_edits_count(dest, dst_tk)) ) {
			u64 editTime, segmentDuration, mediaTime, dst_editTime, dst_segmentDuration, dst_mediaTime;
			GF_ISOEditType dst_editMode, editMode;
			merge_edits = 1;
			for (j=0; j<nb_edits; j++) {
				gf_isom_get_edit(orig, i+1, j+1, &editTime, &segmentDuration, &mediaTime, &editMode);
				gf_isom_get_edit(dest, dst_tk, j+1, &dst_editTime, &dst_segmentDuration, &dst_mediaTime, &dst_editMode);

				if (dst_editMode!=editMode) {
					merge_edits=0;
					break;
				}
			}
		}

		gf_isom_enable_raw_pack(orig, i+1, 2048);

		last_DTS = 0;
		count = gf_isom_get_sample_count(orig, i+1);
		for (j=0; j<count; j++) {
			u32 di;
			samp = gf_isom_get_sample(orig, i+1, j+1, &di);
			last_DTS = samp->DTS;
			samp->DTS =  (u64) (ts_scale * samp->DTS + (new_track ? 0 : insert_dts));
			samp->CTS_Offset =  (u32) (samp->CTS_Offset * ts_scale);

			if (gf_isom_is_self_contained(orig, i+1, di)) {
				e = gf_isom_add_sample(dest, dst_tk, di, samp);
			} else {
				u64 offset;
				GF_ISOSample *s = gf_isom_get_sample_info(orig, i+1, j+1, &di, &offset);
				e = gf_isom_add_sample_reference(dest, dst_tk, di, samp, offset);
				gf_isom_sample_del(&s);
			}
			if (samp->nb_pack)
				j+= samp->nb_pack-1;

			gf_isom_sample_del(&samp);
			if (e) goto err_exit;

			e = gf_isom_copy_sample_info(dest, dst_tk, orig, i+1, j+1);
			if (e) goto err_exit;

			gf_set_progress("Appending", nb_done, nb_samp);
			nb_done++;
		}
		/*scene description and text: compute last sample duration based on original media duration*/
		if (!use_ts_dur) {
			u64 extend_dur = gf_isom_get_media_duration(orig, i+1) - last_DTS;
			//extend the duration of the last sample, but don't insert any edit list entry
			gf_isom_set_last_sample_duration(dest, dst_tk, (u32) (ts_scale*extend_dur) );
		}

		if (new_track && insert_dts) {
			u64 media_dur = gf_isom_get_media_duration(orig, i+1);
			/*convert from media time to track time*/
			Double rescale = (Float) gf_isom_get_timescale(dest);
			rescale /= (Float) gf_isom_get_media_timescale(dest, dst_tk);
			/*convert from orig to dst time scale*/
			rescale *= ts_scale;

			gf_isom_set_edit(dest, dst_tk, 0, (u64) (s64) (insert_dts*rescale), 0, GF_ISOM_EDIT_EMPTY);
			gf_isom_set_edit(dest, dst_tk, (u64) (s64) (insert_dts*rescale), (u64) (s64) (media_dur*rescale), 0, GF_ISOM_EDIT_NORMAL);
		} else if (merge_edits) {
			/*convert from media time to track time*/
			u32 movts_dst = gf_isom_get_timescale(dest);
			u32 trackts_dst = gf_isom_get_media_timescale(dest, dst_tk);
			/*convert from orig to dst time scale*/
			movts_dst = (u32) (movts_dst * ts_scale);

			/*get the first edit normal mode and add the new track dur*/
			for (j=nb_edits; j>0; j--) {
				u64 editTime, segmentDuration, mediaTime;
				GF_ISOEditType editMode;
				gf_isom_get_edit(dest, dst_tk, j, &editTime, &segmentDuration, &mediaTime, &editMode);

				if (editMode==GF_ISOM_EDIT_NORMAL) {
					Double prev_dur = (Double) (s64) dest_track_dur_before_cat;
					Double dur = (Double) (s64) gf_isom_get_media_duration(orig, i+1);

					dur *= movts_dst;
					dur /= trackts_dst;
					prev_dur *= movts_dst;
					prev_dur /= trackts_dst;

					/*safety test: some files have broken edit lists. If no more than 2 entries, check that the segment duration
					is less or equal to the movie duration*/
					if (prev_dur < segmentDuration) {
						fprintf(stderr, "Warning: suspicious edit list entry found: duration %g sec but longest track duration before cat is %g - fixing it\n", (Double) (s64) segmentDuration/1000.0, prev_dur/1000);
						segmentDuration = (dest_track_dur_before_cat - mediaTime) * movts_dst;
						segmentDuration /= trackts_dst;
					}

					segmentDuration += (u64) (s64) dur;
					gf_isom_modify_edit(dest, dst_tk, j, segmentDuration, mediaTime, editMode);
					break;
				}
			}
		} else {
			u64 editTime, segmentDuration, mediaTime, edit_offset;
			Double t;
			GF_ISOEditType editMode;

			count = gf_isom_get_edits_count(dest, dst_tk);
			if (count) {
				e = gf_isom_get_edit(dest, dst_tk, count, &editTime, &segmentDuration, &mediaTime, &editMode);
				if (e) {
					fprintf(stderr, "Error: edit segment error on destination track %u could not be retrieved.\n", dst_tk);
					goto err_exit;
				}
			} else if (gf_isom_get_edits_count(orig, i+1)) {
				/*fake empty edit segment*/
				/*convert from media time to track time*/
				Double rescale = (Float) gf_isom_get_timescale(dest);
				rescale /= (Float) gf_isom_get_media_timescale(dest, dst_tk);
				segmentDuration = (u64) (dest_track_dur_before_cat * rescale);
				editTime = 0;
				mediaTime = 0;
				gf_isom_set_edit(dest, dst_tk, editTime, segmentDuration, mediaTime, GF_ISOM_EDIT_NORMAL);
			} else {
				editTime = 0;
				segmentDuration = 0;
			}

			/*convert to dst time scale*/
			ts_scale = (Float) gf_isom_get_timescale(dest);
			ts_scale /= (Float) gf_isom_get_timescale(orig);

			edit_offset = editTime + segmentDuration;
			count = gf_isom_get_edits_count(orig, i+1);
			for (j=0; j<count; j++) {
				gf_isom_get_edit(orig, i+1, j+1, &editTime, &segmentDuration, &mediaTime, &editMode);
				t = (Double) (s64) editTime;
				t *= ts_scale;
				t += (s64) edit_offset;
				editTime = (s64) t;
				t = (Double) (s64) segmentDuration;
				t *= ts_scale;
				segmentDuration = (s64) t;
				t = (Double) (s64) mediaTime;
				t *= ts_scale;
				t+= (s64) dest_track_dur_before_cat;
				mediaTime = (s64) t;
				if ((editMode == GF_ISOM_EDIT_EMPTY) && (mediaTime > 0)) {
					editMode = GF_ISOM_EDIT_NORMAL;
				}
				gf_isom_set_edit(dest, dst_tk, editTime, segmentDuration, mediaTime, editMode);
			}
		}
		gf_media_update_bitrate(dest, dst_tk);

	}
	gf_set_progress("Appending", nb_samp, nb_samp);

	/*check brands*/
	gf_isom_get_brand_info(orig, NULL, NULL, &j);
	for (i=0; i<j; i++) {
		u32 brand;
		gf_isom_get_alternate_brand(orig, i+1, &brand);
		gf_isom_modify_alternate_brand(dest, brand, GF_TRUE);
	}
	/*check chapters*/
	for (i=0; i<gf_isom_get_chapter_count(orig, 0); i++) {
		char *name;
		Double c_time;
		u64 chap_time;
		gf_isom_get_chapter(orig, 0, i+1, &chap_time, (const char **) &name);
		c_time = (Double) (s64) chap_time;
		c_time /= 1000;
		c_time += dest_orig_dur;

		/*check last file chapter*/
		if (!i && gf_isom_get_chapter_count(dest, 0)) {
			const char *last_name;
			u64 last_chap_time;
			gf_isom_get_chapter(dest, 0, gf_isom_get_chapter_count(dest, 0), &last_chap_time, &last_name);
			/*last and first chapters are the same, don't duplicate*/
			if (last_name && name && !stricmp(last_name, name)) continue;
		}

		chap_time = (u64) (c_time*1000);
		gf_isom_add_chapter(dest, 0, chap_time, name);
	}


err_exit:
	gf_isom_delete(orig);
	return e;
}

typedef struct
{
	char szPath[GF_MAX_PATH];
	char szRad1[1024], szRad2[1024], szOpt[200];
	GF_ISOFile *dest;
	u32 import_flags;
	GF_Fraction force_fps;
	u32 frames_per_sample;
	char *tmp_dir;
	Bool force_cat, align_timelines, allow_add_in_command;
} CATEnum;

Bool cat_enumerate(void *cbk, char *szName, char *szPath, GF_FileEnumInfo *file_info)
{
	GF_Err e;
	u32 len_rad1;
	char szFileName[GF_MAX_PATH];
	CATEnum *cat_enum = (CATEnum *)cbk;
	len_rad1 = (u32) strlen(cat_enum->szRad1);
	if (strnicmp(szName, cat_enum->szRad1, len_rad1)) return 0;
	if (strlen(cat_enum->szRad2) && !strstr(szName + len_rad1, cat_enum->szRad2) ) return 0;

	strcpy(szFileName, szPath);
	strcat(szFileName, cat_enum->szOpt);

	e = cat_isomedia_file(cat_enum->dest, szFileName, cat_enum->import_flags, cat_enum->force_fps, cat_enum->frames_per_sample, cat_enum->tmp_dir, cat_enum->force_cat, cat_enum->align_timelines, cat_enum->allow_add_in_command, GF_FALSE);
	if (e) return 1;
	return 0;
}

GF_Err cat_multiple_files(GF_ISOFile *dest, char *fileName, u32 import_flags, GF_Fraction force_fps, u32 frames_per_sample, char *tmp_dir, Bool force_cat, Bool align_timelines, Bool allow_add_in_command)
{
	CATEnum cat_enum;
	char *sep;

	cat_enum.dest = dest;
	cat_enum.import_flags = import_flags;
	cat_enum.force_fps = force_fps;
	cat_enum.frames_per_sample = frames_per_sample;
	cat_enum.tmp_dir = tmp_dir;
	cat_enum.force_cat = force_cat;
	cat_enum.align_timelines = align_timelines;
	cat_enum.allow_add_in_command = allow_add_in_command;

	if (strlen(fileName) >= sizeof(cat_enum.szPath)) {
		GF_LOG(GF_LOG_ERROR, GF_LOG_CONTAINER, ("File name %s is too long.\n", fileName));
		return GF_NOT_SUPPORTED;
	}
	strcpy(cat_enum.szPath, fileName);
	sep = strrchr(cat_enum.szPath, GF_PATH_SEPARATOR);
	if (!sep) sep = strrchr(cat_enum.szPath, '/');
	if (!sep) {
		strcpy(cat_enum.szPath, ".");
		if (strlen(fileName) >= sizeof(cat_enum.szRad1)) {
			GF_LOG(GF_LOG_ERROR, GF_LOG_CONTAINER, ("File name %s is too long.\n", fileName));
			return GF_NOT_SUPPORTED;
		}
		strcpy(cat_enum.szRad1, fileName);
	} else {
		if (strlen(sep + 1) >= sizeof(cat_enum.szRad1)) {
			GF_LOG(GF_LOG_ERROR, GF_LOG_CONTAINER, ("File name %s is too long.\n", (sep + 1)));
			return GF_NOT_SUPPORTED;
		}
		strcpy(cat_enum.szRad1, sep+1);
		sep[0] = 0;
	}
	sep = strchr(cat_enum.szRad1, '*');
	if (!sep) sep = strchr(cat_enum.szRad1, '@');
	if (strlen(sep + 1) >= sizeof(cat_enum.szRad2)) {
		GF_LOG(GF_LOG_ERROR, GF_LOG_CONTAINER, ("File name %s is too long.\n", (sep + 1)));
		return GF_NOT_SUPPORTED;
	}
	strcpy(cat_enum.szRad2, sep+1);
	sep[0] = 0;
	sep = strchr(cat_enum.szRad2, '%');
	if (!sep) sep = strchr(cat_enum.szRad2, '#');
	if (!sep) sep = gf_url_colon_suffix(cat_enum.szRad2);
	strcpy(cat_enum.szOpt, "");
	if (sep) {
		if (strlen(sep) >= sizeof(cat_enum.szOpt)) {
			GF_LOG(GF_LOG_ERROR, GF_LOG_CONTAINER, ("Invalid option: %s.\n", sep));
			return GF_NOT_SUPPORTED;
		}
		strcpy(cat_enum.szOpt, sep);
		sep[0] = 0;
	}
	return gf_enum_directory(cat_enum.szPath, 0, cat_enumerate, &cat_enum, NULL);
}

GF_Err cat_playlist(GF_ISOFile *dest, char *playlistName, u32 import_flags, GF_Fraction force_fps, u32 frames_per_sample, char *tmp_dir, Bool force_cat, Bool align_timelines, Bool allow_add_in_command)
{
	GF_Err e;
	FILE *pl = gf_fopen(playlistName, "r");
	if (!pl) {
		GF_LOG(GF_LOG_ERROR, GF_LOG_CONTAINER, ("Failed to open playlist file %s\n", playlistName));
		return GF_URL_ERROR;
	}

	e = GF_OK;
	while (!feof(pl)) {
		char szLine[10000];
		char *url;
		u32 len;
		szLine[0] = 0;
		if (fgets(szLine, 10000, pl) == NULL) break;
		if (szLine[0]=='#') continue;
		len = (u32) strlen(szLine);
		while (len && strchr("\r\n \t", szLine[len-1])) {
			szLine[len-1] = 0;
			len--;
		}
		if (!len) continue;

		url = gf_url_concatenate(playlistName, szLine);
		if (!url) url = gf_strdup(szLine);

		e = cat_isomedia_file(dest, url, import_flags, force_fps, frames_per_sample, tmp_dir, force_cat, align_timelines, allow_add_in_command, GF_FALSE);


		if (e) {
			GF_LOG(GF_LOG_ERROR, GF_LOG_CONTAINER, ("Failed to concatenate file %s\n", url));
			gf_free(url);
			break;
		}
		gf_free(url);
	}
	gf_fclose(pl);
	return e;
}

#ifndef GPAC_DISABLE_SCENE_ENCODER
/*
		MPEG-4 encoding
*/

GF_Err EncodeFile(char *in, GF_ISOFile *mp4, GF_SMEncodeOptions *opts, FILE *logs)
{
#ifdef GPAC_DISABLE_SMGR
	return GF_NOT_SUPPORTED;
#else
	GF_Err e;
	GF_SceneLoader load;
	GF_SceneManager *ctx;
	GF_SceneGraph *sg;
#ifndef GPAC_DISABLE_SCENE_STATS
	GF_StatManager *statsman = NULL;
#endif

	sg = gf_sg_new();
	ctx = gf_sm_new(sg);
	memset(&load, 0, sizeof(GF_SceneLoader));
	load.fileName = in;
	load.ctx = ctx;
	load.swf_import_flags = swf_flags;
	load.swf_flatten_limit = swf_flatten_angle;
	/*since we're encoding we must get MPEG4 nodes only*/
	load.flags = GF_SM_LOAD_MPEG4_STRICT;
	e = gf_sm_load_init(&load);
	if (e<0) {
		gf_sm_load_done(&load);
		fprintf(stderr, "Cannot load context %s - %s\n", in, gf_error_to_string(e));
		goto err_exit;
	}
	e = gf_sm_load_run(&load);
	gf_sm_load_done(&load);

#ifndef GPAC_DISABLE_SCENE_STATS
	if (opts->auto_quant) {
		fprintf(stderr, "Analysing Scene for Automatic Quantization\n");
		statsman = gf_sm_stats_new();
		e = gf_sm_stats_for_scene(statsman, ctx);
		if (!e) {
			const GF_SceneStatistics *stats = gf_sm_stats_get(statsman);
			/*LASeR*/
			if (opts->auto_quant==1) {
				if (opts->resolution > (s32)stats->frac_res_2d) {
					fprintf(stderr, " Given resolution %d is (unnecessarily) too high, using %d instead.\n", opts->resolution, stats->frac_res_2d);
					opts->resolution = stats->frac_res_2d;
				} else if (stats->int_res_2d + opts->resolution <= 0) {
					fprintf(stderr, " Given resolution %d is too low, using %d instead.\n", opts->resolution, stats->int_res_2d - 1);
					opts->resolution = 1 - stats->int_res_2d;
				}
				opts->coord_bits = stats->int_res_2d + opts->resolution;
				fprintf(stderr, " Coordinates & Lengths encoded using ");
				if (opts->resolution < 0) fprintf(stderr, "only the %d most significant bits (of %d).\n", opts->coord_bits, stats->int_res_2d);
				else fprintf(stderr, "a %d.%d representation\n", stats->int_res_2d, opts->resolution);

				fprintf(stderr, " Matrix Scale & Skew Coefficients ");
				if (opts->coord_bits - 8 < stats->scale_int_res_2d) {
					opts->scale_bits = stats->scale_int_res_2d - opts->coord_bits + 8;
					fprintf(stderr, "encoded using a %d.8 representation\n", stats->scale_int_res_2d);
				} else  {
					opts->scale_bits = 0;
					fprintf(stderr, "encoded using a %d.8 representation\n", opts->coord_bits - 8);
				}
			}
#ifndef GPAC_DISABLE_VRML
			/*BIFS*/
			else if (stats->base_layer) {
				GF_AUContext *au;
				GF_CommandField *inf;
				M_QuantizationParameter *qp;
				GF_Command *com = gf_sg_command_new(ctx->scene_graph, GF_SG_GLOBAL_QUANTIZER);
				qp = (M_QuantizationParameter *) gf_node_new(ctx->scene_graph, TAG_MPEG4_QuantizationParameter);

				inf = gf_sg_command_field_new(com);
				inf->new_node = (GF_Node *)qp;
				inf->field_ptr = &inf->new_node;
				inf->fieldType = GF_SG_VRML_SFNODE;
				gf_node_register(inf->new_node, NULL);
				au = gf_list_get(stats->base_layer->AUs, 0);
				gf_list_insert(au->commands, com, 0);
				qp->useEfficientCoding = 1;
				qp->textureCoordinateQuant = 0;
				if ((stats->count_2f+stats->count_2d) && opts->resolution) {
					qp->position2DMin = stats->min_2d;
					qp->position2DMax = stats->max_2d;
					qp->position2DNbBits = opts->resolution;
					qp->position2DQuant = 1;
				}
				if ((stats->count_3f+stats->count_3d) &&  opts->resolution) {
					qp->position3DMin = stats->min_3d;
					qp->position3DMax = stats->max_3d;
					qp->position3DQuant = opts->resolution;
					qp->position3DQuant = 1;
					qp->textureCoordinateQuant = 1;
				}
				//float quantif is disabled since 2008, check if we want to re-enable it
#if 0
				if (stats->count_float && opts->resolution) {
					qp->scaleMin = stats->min_fixed;
					qp->scaleMax = stats->max_fixed;
					qp->scaleNbBits = 2*opts->resolution;
					qp->scaleQuant = 1;
				}
#endif
			}
#endif
		}
	}
#endif /*GPAC_DISABLE_SCENE_STATS*/

	if (e<0) {
		fprintf(stderr, "Error loading file %s\n", gf_error_to_string(e));
		goto err_exit;
	} else {
		gf_log_cbk prev_logs = NULL;
		if (logs) {
			gf_log_set_tool_level(GF_LOG_CODING, GF_LOG_DEBUG);
			prev_logs = gf_log_set_callback(logs, scene_coding_log);
		}
		opts->src_url = in;
		e = gf_sm_encode_to_file(ctx, mp4, opts);
		if (logs) {
			gf_log_set_tool_level(GF_LOG_CODING, GF_LOG_ERROR);
			gf_log_set_callback(NULL, prev_logs);
		}
	}

	gf_isom_set_brand_info(mp4, GF_ISOM_BRAND_MP42, 1);
	gf_isom_modify_alternate_brand(mp4, GF_ISOM_BRAND_ISOM, GF_TRUE);

err_exit:
#ifndef GPAC_DISABLE_SCENE_STATS
	if (statsman) gf_sm_stats_del(statsman);
#endif
	gf_sm_del(ctx);
	gf_sg_del(sg);
	return e;

#endif /*GPAC_DISABLE_SMGR*/
}
#endif /*GPAC_DISABLE_SCENE_ENCODER*/


#ifndef GPAC_DISABLE_BIFS_ENC
/*
		MPEG-4 chunk encoding
*/

static u32 GetNbBits(u32 MaxVal)
{
	u32 k=0;
	while ((s32) MaxVal > ((1<<k)-1) ) k+=1;
	return k;
}

#ifndef GPAC_DISABLE_SMGR
GF_Err EncodeBIFSChunk(GF_SceneManager *ctx, char *bifsOutputFile, GF_Err (*AUCallback)(GF_ISOSample *))
{
	GF_Err			e;
	u8 *data;
	u32 data_len;
	GF_BifsEncoder *bifsenc;
	GF_InitialObjectDescriptor *iod;
	u32 i, j, count;
	Bool encode_names, delete_bcfg;
	GF_BIFSConfig *bcfg;
	GF_AUContext		*au;
	char szRad[GF_MAX_PATH], *ext;
	char szName[1024];
	FILE *f;

	strcpy(szRad, bifsOutputFile);
	ext = strrchr(szRad, '.');
	if (ext) ext[0] = 0;


	/* step3: encoding all AUs in ctx->streams starting at AU index 1 (0 is SceneReplace from previous context) */
	bifsenc = gf_bifs_encoder_new(ctx->scene_graph);
	e = GF_OK;

	iod = (GF_InitialObjectDescriptor *) ctx->root_od;
	/*if no iod check we only have one bifs*/
	if (!iod) {
		count = 0;
		for (i=0; i<gf_list_count(ctx->streams); i++) {
			GF_StreamContext *sc = gf_list_get(ctx->streams, i);
			if (sc->streamType == GF_STREAM_OD) count++;
		}
		if (count>1) return GF_NOT_SUPPORTED;
	}

	count = gf_list_count(ctx->streams);
	for (i=0; i<count; i++) {
		u32 nbb;
		Bool delete_esd = GF_FALSE;
		GF_ESD *esd = NULL;
		GF_StreamContext *sc = gf_list_get(ctx->streams, i);

		if (sc->streamType != GF_STREAM_SCENE) continue;

		if (iod) {
			for (j=0; j<gf_list_count(iod->ESDescriptors); j++) {
				esd = gf_list_get(iod->ESDescriptors, j);
				if (esd->decoderConfig && esd->decoderConfig->streamType == GF_STREAM_SCENE) {
					if (!sc->ESID) sc->ESID = esd->ESID;
					if (sc->ESID == esd->ESID) {
						break;
					}
				}
				/*special BIFS direct import from NHNT*/
				else if (gf_list_count(iod->ESDescriptors)==1) {
					sc->ESID = esd->ESID;
					break;
				}
				esd = NULL;
			}
		}

		if (!esd) {
			esd = gf_odf_desc_esd_new(2);
			if (!esd) return GF_OUT_OF_MEM;
			gf_odf_desc_del((GF_Descriptor *) esd->decoderConfig->decoderSpecificInfo);
			esd->decoderConfig->decoderSpecificInfo = NULL;
			esd->ESID = sc->ESID;
			esd->decoderConfig->streamType = GF_STREAM_SCENE;
			delete_esd = GF_TRUE;
		}
		if (!esd->decoderConfig) return GF_OUT_OF_MEM;

		/*should NOT happen (means inputctx is not properly setup)*/
		if (!esd->decoderConfig->decoderSpecificInfo) {
			bcfg = (GF_BIFSConfig*)gf_odf_desc_new(GF_ODF_BIFS_CFG_TAG);
			delete_bcfg = 1;
		}
		/*regular retrieve from ctx*/
		else if (esd->decoderConfig->decoderSpecificInfo->tag == GF_ODF_BIFS_CFG_TAG) {
			bcfg = (GF_BIFSConfig *)esd->decoderConfig->decoderSpecificInfo;
			delete_bcfg = 0;
		}
		/*should not happen either (unless loading from MP4 in which case BIFSc is not decoded)*/
		else {
			bcfg = gf_odf_get_bifs_config(esd->decoderConfig->decoderSpecificInfo, esd->decoderConfig->objectTypeIndication);
			delete_bcfg = 1;
		}
		/*NO CHANGE TO BIFSC otherwise the generated update will not match the input context*/
		nbb = GetNbBits(ctx->max_node_id);
		if (!bcfg->nodeIDbits) bcfg->nodeIDbits=nbb;
		if (bcfg->nodeIDbits<nbb) fprintf(stderr, "Warning: BIFSConfig.NodeIDBits TOO SMALL\n");

		nbb = GetNbBits(ctx->max_route_id);
		if (!bcfg->routeIDbits) bcfg->routeIDbits = nbb;
		if (bcfg->routeIDbits<nbb) fprintf(stderr, "Warning: BIFSConfig.RouteIDBits TOO SMALL\n");

		nbb = GetNbBits(ctx->max_proto_id);
		if (!bcfg->protoIDbits) bcfg->protoIDbits=nbb;
		if (bcfg->protoIDbits<nbb) fprintf(stderr, "Warning: BIFSConfig.ProtoIDBits TOO SMALL\n");

		/*this is the real pb, not stored in cfg or file level, set at EACH replaceScene*/
		encode_names = 0;

		/* The BIFS Config that is passed here should be the BIFSConfig from the IOD */
		gf_bifs_encoder_new_stream(bifsenc, sc->ESID, bcfg, encode_names, 0);
		if (delete_bcfg) gf_odf_desc_del((GF_Descriptor *)bcfg);

		if (!esd->slConfig) esd->slConfig = (GF_SLConfig *) gf_odf_desc_new(GF_ODF_SLC_TAG);
		if (sc->timeScale) esd->slConfig->timestampResolution = sc->timeScale;
		if (!esd->slConfig->timestampResolution) esd->slConfig->timestampResolution = 1000;
		esd->ESID = sc->ESID;
		gf_bifs_encoder_get_config(bifsenc, sc->ESID, &data, &data_len);

		if (esd->decoderConfig->decoderSpecificInfo) gf_odf_desc_del((GF_Descriptor *) esd->decoderConfig->decoderSpecificInfo);
		esd->decoderConfig->decoderSpecificInfo = (GF_DefaultDescriptor *) gf_odf_desc_new(GF_ODF_DSI_TAG);
		esd->decoderConfig->decoderSpecificInfo->data = data;
		esd->decoderConfig->decoderSpecificInfo->dataLength = data_len;
		esd->decoderConfig->objectTypeIndication = gf_bifs_encoder_get_version(bifsenc, sc->ESID);

		for (j=1; j<gf_list_count(sc->AUs); j++) {
			au = gf_list_get(sc->AUs, j);
			e = gf_bifs_encode_au(bifsenc, sc->ESID, au->commands, &data, &data_len);
			if (data) {
				sprintf(szName, "%s-%02d-%02d.bifs", szRad, sc->ESID, j);
				f = gf_fopen(szName, "wb");
				gf_fwrite(data, data_len, 1, f);
				gf_fclose(f);
				gf_free(data);
			}
		}
		if (delete_esd) gf_odf_desc_del((GF_Descriptor*)esd);
	}
	gf_bifs_encoder_del(bifsenc);
	return e;
}
#endif /*GPAC_DISABLE_SMGR*/


#endif /*GPAC_DISABLE_BIFS_ENC*/

/**
\param chunkFile BT chunk to be encoded
\param bifs output file name for the BIFS data
\param inputContext initial BT upon which the chunk is based (shall not be NULL)
\param outputContext: file name to dump the context after applying the new chunk to the input context
                   can be NULL, without .bt
\param tmpdir can be NULL
 */
GF_Err EncodeFileChunk(char *chunkFile, char *bifs, char *inputContext, char *outputContext, const char *tmpdir)
{
#if defined(GPAC_DISABLE_SMGR) || defined(GPAC_DISABLE_BIFS_ENC) || defined(GPAC_DISABLE_SCENE_ENCODER) || defined (GPAC_DISABLE_SCENE_DUMP)
	fprintf(stderr, "BIFS encoding is not supported in this build of GPAC\n");
	return GF_NOT_SUPPORTED;
#else
	GF_Err e;
	GF_SceneGraph *sg;
	GF_SceneManager	*ctx;
	GF_SceneLoader load;

	/*Step 1: create context and load input*/
	sg = gf_sg_new();
	ctx = gf_sm_new(sg);
	memset(&load, 0, sizeof(GF_SceneLoader));
	load.fileName = inputContext;
	load.ctx = ctx;
	/*since we're encoding we must get MPEG4 nodes only*/
	load.flags = GF_SM_LOAD_MPEG4_STRICT;
	e = gf_sm_load_init(&load);
	if (!e) e = gf_sm_load_run(&load);
	gf_sm_load_done(&load);
	if (e) {
		fprintf(stderr, "Cannot load context %s: %s\n", inputContext, gf_error_to_string(e));
		goto exit;
	}

	/* Step 2: make sure we have only ONE RAP for each stream*/
	e = gf_sm_aggregate(ctx, 0);
	if (e) goto exit;

	/*Step 3: loading the chunk into the context*/
	memset(&load, 0, sizeof(GF_SceneLoader));
	load.fileName = chunkFile;
	load.ctx = ctx;
	load.flags = GF_SM_LOAD_MPEG4_STRICT | GF_SM_LOAD_CONTEXT_READY;
	e = gf_sm_load_init(&load);
	if (!e) e = gf_sm_load_run(&load);
	gf_sm_load_done(&load);
	if (e) {
		fprintf(stderr, "Cannot load scene commands chunk %s: %s\n", chunkFile, gf_error_to_string(e));
		goto exit;
	}
	fprintf(stderr, "Context and chunks loaded\n");

	/* Assumes that the first AU contains only one command a SceneReplace and
	   that is not part of the current chunk */
	/* Last argument is a callback to pass the encoded AUs: not needed here
	   Saving is not handled correctly */
	e = EncodeBIFSChunk(ctx, bifs, NULL);
	if (e) goto exit;


	if (outputContext) {
		u32 d_mode, do_enc;
		char szF[GF_MAX_PATH], *ext;

		/*make random access for storage*/
		e = gf_sm_aggregate(ctx, 0);
		if (e) goto exit;

		/*check if we dump to BT, XMT or encode to MP4*/
		strcpy(szF, outputContext);
		ext = strrchr(szF, '.');
		d_mode = GF_SM_DUMP_BT;
		do_enc = 0;
		if (ext) {
			if (!stricmp(ext, ".xmt") || !stricmp(ext, ".xmta")) d_mode = GF_SM_DUMP_XMTA;
			else if (!stricmp(ext, ".mp4")) do_enc = 1;
			ext[0] = 0;
		}

		if (do_enc) {
			GF_ISOFile *mp4;
			strcat(szF, ".mp4");
			mp4 = gf_isom_open(szF, GF_ISOM_WRITE_EDIT, tmpdir);
			e = gf_sm_encode_to_file(ctx, mp4, NULL);
			if (e) gf_isom_delete(mp4);
			else gf_isom_close(mp4);
		}
		else e = gf_sm_dump(ctx, szF, GF_FALSE, d_mode);
	}

exit:
	if (ctx) {
		sg = ctx->scene_graph;
		gf_sm_del(ctx);
		gf_sg_del(sg);
	}

	return e;

#endif /*defined(GPAC_DISABLE_BIFS_ENC) || defined(GPAC_DISABLE_SCENE_ENCODER) || defined (GPAC_DISABLE_SCENE_DUMP)*/

}

#endif /*GPAC_DISABLE_MEDIA_IMPORT*/


#ifndef GPAC_DISABLE_CORE_TOOLS
void sax_node_start(void *sax_cbck, const char *node_name, const char *name_space, const GF_XMLAttribute *attributes, u32 nb_attributes)
{
	char szCheck[100];
	GF_List *imports = sax_cbck;
	u32 i=0;

	/*do not process hyperlinks*/
	if (!strcmp(node_name, "a") || !strcmp(node_name, "Anchor")) return;

	for (i=0; i<nb_attributes; i++) {
		GF_XMLAttribute *att = (GF_XMLAttribute *) &attributes[i];
		if (stricmp(att->name, "xlink:href") && stricmp(att->name, "url")) continue;
		if (att->value[0]=='#') continue;
		if (!strnicmp(att->value, "od:", 3)) continue;
		sprintf(szCheck, "%d", atoi(att->value));
		if (!strcmp(szCheck, att->value)) continue;
		gf_list_add(imports, gf_strdup(att->value) );
	}
}

static Bool wgt_enum_files(void *cbck, char *file_name, char *file_path, GF_FileEnumInfo *file_info)
{
	WGTEnum *wgt = (WGTEnum *)cbck;

	if (!strcmp(wgt->root_file, file_path)) return 0;
	//remove hidden files
	if (file_path[0] == '.') return 0;
	gf_list_add(wgt->imports, gf_strdup(file_path) );
	return 0;
}
static Bool wgt_enum_dir(void *cbck, char *file_name, char *file_path, GF_FileEnumInfo *file_info)
{
	if (!stricmp(file_name, "cvs") || !stricmp(file_name, ".svn") || !stricmp(file_name, ".git")) return 0;
	gf_enum_directory(file_path, 0, wgt_enum_files, cbck, NULL);
	return gf_enum_directory(file_path, 1, wgt_enum_dir, cbck, NULL);
}

GF_ISOFile *package_file(char *file_name, char *fcc, const char *tmpdir, Bool make_wgt)
{
	GF_ISOFile *file = NULL;
	GF_Err e;
	GF_SAXParser *sax;
	GF_List *imports;
	Bool ascii;
	char root_dir[GF_MAX_PATH];
	char *isom_src = NULL;
	u32 i, count, mtype, skip_chars;
	char *type;

	type = gf_xml_get_root_type(file_name, &e);
	if (!type) {
		fprintf(stderr, "Cannot process XML file %s: %s\n", file_name, gf_error_to_string(e) );
		return NULL;
	}
	if (make_wgt) {
		if (strcmp(type, "widget")) {
			fprintf(stderr, "XML Root type %s differs from \"widget\" \n", type);
			gf_free(type);
			return NULL;
		}
		gf_free(type);
		type = gf_strdup("application/mw-manifest+xml");
		fcc = "mwgt";
	}
	imports = gf_list_new();


	root_dir[0] = 0;
	if (make_wgt) {
		WGTEnum wgt;
		char *sep = strrchr(file_name, '\\');
		if (!sep) sep = strrchr(file_name, '/');
		if (sep) {
			char c = sep[1];
			sep[1]=0;
			strcpy(root_dir, file_name);
			sep[1] = c;
		} else {
			strcpy(root_dir, "./");
		}
		wgt.dir = root_dir;
		wgt.root_file = file_name;
		wgt.imports = imports;
		gf_enum_directory(wgt.dir, 0, wgt_enum_files, &wgt, NULL);
		gf_enum_directory(wgt.dir, 1, wgt_enum_dir, &wgt, NULL);
		ascii = 1;
	} else {
		sax = gf_xml_sax_new(sax_node_start, NULL, NULL, imports);
		e = gf_xml_sax_parse_file(sax, file_name, NULL);
		ascii = !gf_xml_sax_binary_file(sax);
		gf_xml_sax_del(sax);
		if (e<0) goto exit;
		e = GF_OK;
	}

	if (fcc) {
		mtype = GF_4CC(fcc[0],fcc[1],fcc[2],fcc[3]);
	} else {
		mtype = 0;
		if (!stricmp(type, "svg")) mtype = ascii ? GF_META_TYPE_SVG : GF_META_TYPE_SVGZ;
		else if (!stricmp(type, "smil")) mtype = ascii ? GF_META_TYPE_SMIL : GF_META_TYPE_SMLZ;
		else if (!stricmp(type, "x3d")) mtype = ascii ? GF_META_TYPE_X3D  : GF_META_TYPE_X3DZ  ;
		else if (!stricmp(type, "xmt-a")) mtype = ascii ? GF_META_TYPE_XMTA : GF_META_TYPE_XMTZ;
	}
	if (!mtype) {
		fprintf(stderr, "Missing 4CC code for meta name - please use ABCD:fileName\n");
		e = GF_BAD_PARAM;
		goto exit;
	}


	if (!make_wgt) {
		count = gf_list_count(imports);
		for (i=0; i<count; i++) {
			char *item = gf_list_get(imports, i);

			FILE *test = gf_fopen(item, "rb");
			if (!test) {
				char *resurl = gf_url_concatenate(file_name, item);
				test = gf_fopen(resurl, "rb");
				gf_free(resurl);
			}

			if (!test) {
				gf_list_rem(imports, i);
				i--;
				count--;
				gf_free(item);
				continue;
			}
			gf_fclose(test);
			if (gf_isom_probe_file(item)) {
				if (isom_src) {
					fprintf(stderr, "Cannot package several IsoMedia files together\n");
					e = GF_NOT_SUPPORTED;
					goto exit;
				}
				gf_list_rem(imports, i);
				i--;
				count--;
				isom_src = item;
				continue;
			}
		}
	}

	if (isom_src) {
		file = gf_isom_open(isom_src, GF_ISOM_OPEN_EDIT, tmpdir);
	} else {
		file = gf_isom_open("package", GF_ISOM_WRITE_EDIT, tmpdir);
	}

	e = gf_isom_set_meta_type(file, 1, 0, mtype);
	if (e) goto exit;
	/*add self ref*/
	if (isom_src) {
		e = gf_isom_add_meta_item(file, 1, 0, 1, NULL, isom_src, 0, 0, NULL, NULL, NULL,  NULL, NULL);
		if (e) goto exit;
	}
	e = gf_isom_set_meta_xml(file, 1, 0, file_name, !ascii);
	if (e) goto exit;

	skip_chars = (u32) strlen(root_dir);
	count = gf_list_count(imports);
	for (i=0; i<count; i++) {
		char *ext, *mime, *encoding, *name = NULL, *itemurl;
		char *item = gf_list_get(imports, i);

		name = gf_strdup(item + skip_chars);

		if (make_wgt) {
			while (1) {
				char *sep = strchr(name, '\\');
				if (!sep) break;
				sep[0] = '/';
			}
		}


		mime = encoding = NULL;
		ext = strrchr(item, '.');
		if (!stricmp(ext, ".gz")) ext = strrchr(ext-1, '.');

		if (!stricmp(ext, ".jpg") || !stricmp(ext, ".jpeg")) mime = "image/jpeg";
		else if (!stricmp(ext, ".png")) mime = "image/png";
		else if (!stricmp(ext, ".svg")) mime = "image/svg+xml";
		else if (!stricmp(ext, ".x3d")) mime = "model/x3d+xml";
		else if (!stricmp(ext, ".xmt")) mime = "application/x-xmt";
		else if (!stricmp(ext, ".js")) {
			mime = "application/javascript";
		}
		else if (!stricmp(ext, ".svgz") || !stricmp(ext, ".svg.gz")) {
			mime = "image/svg+xml";
			encoding = "binary-gzip";
		}
		else if (!stricmp(ext, ".x3dz") || !stricmp(ext, ".x3d.gz")) {
			mime = "model/x3d+xml";
			encoding = "binary-gzip";
		}
		else if (!stricmp(ext, ".xmtz") || !stricmp(ext, ".xmt.gz")) {
			mime = "application/x-xmt";
			encoding = "binary-gzip";
		}

		itemurl = gf_url_concatenate(file_name, item);

		e = gf_isom_add_meta_item(file, 1, 0, 0, itemurl ? itemurl : item, name, 0, GF_META_ITEM_TYPE_MIME, mime, encoding, NULL,  NULL, NULL);
		gf_free(name);
		gf_free(itemurl);
		if (e) goto exit;
	}

exit:
	while (gf_list_count(imports)) {
		char *item = gf_list_last(imports);
		gf_list_rem_last(imports);
		gf_free(item);
	}
	gf_list_del(imports);
	if (isom_src) gf_free(isom_src);
	if (type) gf_free(type);
	if (e) {
		if (file) gf_isom_delete(file);
		return NULL;
	}
	return file;
}

GF_Err parse_high_dynamc_range_xml_desc(GF_ISOFile *movie, char *file_name)
{
	GF_DOMParser *parser;
	GF_XMLNode *root, *stream;
	GF_Err e;
	u32 i;
	GF_MasteringDisplayColourVolumeInfo mdcv;
	GF_ContentLightLevelInfo clli;

	memset(&mdcv, 0, sizeof(GF_MasteringDisplayColourVolumeInfo));
	memset(&clli, 0, sizeof(GF_ContentLightLevelInfo));

	parser = gf_xml_dom_new();
	e = gf_xml_dom_parse(parser, file_name, NULL, NULL);
	if (e) {
		fprintf(stderr, "Error parsing HDR XML file: Line %d - %s. Abort.\n", gf_xml_dom_get_line(parser), gf_xml_dom_get_error(parser));
		gf_xml_dom_del(parser);
		return e;
	}
	root = gf_xml_dom_get_root(parser);
	if (!root) {
		fprintf(stderr, "Error parsing HDR XML file: no \"root\" found. Abort.\n");
		gf_xml_dom_del(parser);
		return e;
	}
	if (strcmp(root->name, "HDR")) {
		fprintf(stderr, "Error parsing HDR XML file: root name is \"%s\", expecting \"HDR\"\n", root->name);
		gf_xml_dom_del(parser);
		return GF_NON_COMPLIANT_BITSTREAM;
	}

	i = 0;
	while ((stream = gf_list_enum(root->content, &i))) {
		u32 id = 0, j;
		GF_XMLAttribute* att = NULL;
		GF_XMLNode *box = NULL;

		if (stream->type != GF_XML_NODE_TYPE) continue;
		if (strcmp(stream->name, "Track")) continue;

		j = 0;
		while ((att = gf_list_enum(stream->attributes, &j))) {
			if (!strcmp(att->name, "id")) id = atoi(att->value);
			else fprintf(stderr, "HDR XML: ignoring track attribute \"%s\"\n", att->name);
		}

		j = 0;
		while ((box = gf_list_enum(stream->content, &j))) {
			u32 k;

			if (box->type != GF_XML_NODE_TYPE) continue;

			if (!strcmp(box->name, "mdcv")) {
				k = 0;
				while ((att = gf_list_enum(box->attributes, &k))) {
					if (!strcmp(att->name, "display_primaries_0_x")) mdcv.display_primaries[0].x = atoi(att->value);
					else if (!strcmp(att->name, "display_primaries_0_y")) mdcv.display_primaries[0].y = atoi(att->value);
					else if (!strcmp(att->name, "display_primaries_1_x")) mdcv.display_primaries[1].x = atoi(att->value);
					else if (!strcmp(att->name, "display_primaries_1_y")) mdcv.display_primaries[1].y = atoi(att->value);
					else if (!strcmp(att->name, "display_primaries_2_x")) mdcv.display_primaries[2].x = atoi(att->value);
					else if (!strcmp(att->name, "display_primaries_2_y")) mdcv.display_primaries[2].y = atoi(att->value);
					else if (!strcmp(att->name, "white_point_x")) mdcv.white_point_x = atoi(att->value);
					else if (!strcmp(att->name, "white_point_y")) mdcv.white_point_y = atoi(att->value);
					else if (!strcmp(att->name, "max_display_mastering_luminance")) mdcv.max_display_mastering_luminance = atoi(att->value);
					else if (!strcmp(att->name, "min_display_mastering_luminance")) mdcv.min_display_mastering_luminance = atoi(att->value);
					else fprintf(stderr, "HDR XML: ignoring box \"%s\" attribute \"%s\"\n", box->name, att->name);
				}
			} else if (!strcmp(box->name, "clli")) {
				k = 0;
				while ((att = gf_list_enum(box->attributes, &k))) {
					if (!strcmp(att->name, "max_content_light_level")) clli.max_content_light_level = atoi(att->value);
					else if (!strcmp(att->name, "max_pic_average_light_level")) clli.max_pic_average_light_level = atoi(att->value);
					else fprintf(stderr, "HDR XML: ignoring box \"%s\" attribute \"%s\"\n", box->name, att->name);
				}
			} else {
				fprintf(stderr, "HDR XML: ignoring box element \"%s\"\n", box->name);
				continue;
			}
		}

		e = gf_isom_set_high_dynamic_range_info(movie, id, 1, &mdcv, &clli);
		if (e) {
			fprintf(stderr, "HDR XML: error in gf_isom_set_high_dynamic_range_info()\n");
			break;
		}
	}

	gf_xml_dom_del(parser);
	return e;
}

#else
GF_ISOFile *package_file(char *file_name, char *fcc, const char *tmpdir, Bool make_wgt)
{
	fprintf(stderr, "XML Not supported in this build of GPAC - cannot package file\n");
	return NULL;
}

GF_Err parse_high_dynamc_range_xml_desc(GF_ISOFile* movie, char* file_name)
{
	fprintf(stderr, "XML Not supported in this build of GPAC - cannot process HDR parameter file\n");
	return GF_OK;
}
#endif //#ifndef GPAC_DISABLE_CORE_TOOLS


#endif /*GPAC_DISABLE_ISOM_WRITE*/
<|MERGE_RESOLUTION|>--- conflicted
+++ resolved
@@ -320,18 +320,10 @@
 	force_rate = -1;
 
 	tw = th = tx = ty = txtw = txth = txtx = txty = 0;
-<<<<<<< HEAD
-	par_d = par_n = -2;
-	force_par = GF_FALSE;
-
-	ext = gf_url_colon_suffix(szName);
-=======
 	par_d = par_n = -1;
 	force_par = rewrite_bs = GF_FALSE;
-	/*use ':' as separator, but beware DOS paths...*/
-	ext = strchr(szName, ':');
-	if (ext && (ext[1]=='\\' || ext[1] == '/')) ext = strchr(szName+2, ':');
->>>>>>> bc2e310f
+
+	ext = gf_url_colon_suffix(szName);
 
 	handler_name = NULL;
 	rvc_config = NULL;
@@ -359,24 +351,17 @@
 				par_n = par_d = 1;
 				force_par = GF_TRUE;
 			} else {
-<<<<<<< HEAD
 				if (ext2) {
 					ext2[0] = ':';
 					ext2 = strchr(ext2+1, ':');
 					if (ext2) ext2[0] = 0;
 				}
-				sscanf(ext+5, "%d:%d", &par_n, &par_d);
-=======
-				if (ext2) ext2[0] = ':';
-				if (ext2) ext2 = strchr(ext2+1, ':');
-				if (ext2) ext2[0] = 0;
 				if (ext[5]=='w') {
 					rewrite_bs = GF_TRUE;
 					sscanf(ext+6, "%d:%d", &par_n, &par_d);
 				} else {
 					sscanf(ext+5, "%d:%d", &par_n, &par_d);
 				}
->>>>>>> bc2e310f
 			}
 		}
 		else if (!strnicmp(ext+1, "clap=", 5)) {
@@ -869,7 +854,6 @@
 
 	check_track_for_svc = check_track_for_lhvc = check_track_for_hevc = 0;
 
-<<<<<<< HEAD
 	source_magic = (u64) gf_crc_32((u8 *)inName, (u32) strlen(inName));
 	if (!fsess || mux_args_if_first_pass) {
 		import.in_name = szName;
@@ -946,7 +930,7 @@
 		}
 		if (gf_isom_is_video_handler_type(media_type)) {
 			if ((par_n>=-1) && (par_d>=-1)) {
-				e = gf_media_change_par(dest, track, par_n, par_d, force_par);
+				e = gf_media_change_par(dest, track, par_n, par_d, force_par, rewrite_bs);
 			}
 			if (has_clap) {
 				e = gf_isom_set_clean_aperture(dest, track, 1, clap_wn, clap_wd, clap_hn, clap_hd, clap_hon, clap_hod, clap_von, clap_vod);
@@ -974,84 +958,6 @@
 		}
 		if (rap_only || refs_only) {
 			e = gf_media_remove_non_rap(dest, track, refs_only);
-=======
-	import.dest = dest;
-	import.video_fps = force_fps;
-	import.frames_per_sample = frames_per_sample;
-	import.flags = import_flags;
-	import.keep_audelim = keep_audelim;
-
-    if (do_all)
-        import.flags |= GF_IMPORT_KEEP_REFS;
-
-    for (i=0; i<import.nb_tracks; i++) {
-        import.trackID = import.tk_info[i].track_num;
-        if (prog_id) {
-            if (import.tk_info[i].prog_num!=prog_id) continue;
-            e = gf_media_import(&import);
-        }
-        else if (do_all) e = gf_media_import(&import);
-        else if (track_id && (track_id==import.trackID)) {
-            track_id = 0;
-            e = gf_media_import(&import);
-        }
-        else if (do_audio && (import.tk_info[i].type==GF_ISOM_MEDIA_AUDIO)) {
-            do_audio = 0;
-            e = gf_media_import(&import);
-        }
-        else if (do_video && (import.tk_info[i].type==GF_ISOM_MEDIA_VISUAL)) {
-            do_video = 0;
-            e = gf_media_import(&import);
-        }
-        else if (do_auxv && (import.tk_info[i].type==GF_ISOM_MEDIA_AUXV)) {
-            do_auxv = 0;
-            e = gf_media_import(&import);
-        }
-        else if (do_pict && (import.tk_info[i].type==GF_ISOM_MEDIA_PICT)) {
-            do_pict = 0;
-            e = gf_media_import(&import);
-        }
-        else continue;
-        if (e) goto exit;
-
-        track = gf_isom_get_track_by_id(import.dest, import.final_trackID);
-
-        if (moov_timescale) {
-            if (moov_timescale<0) moov_timescale = gf_isom_get_media_timescale(import.dest, track);
-            gf_isom_set_timescale(import.dest, moov_timescale);
-            moov_timescale = 0;
-        }
-
-        timescale = gf_isom_get_timescale(dest);
-        if (szLan) gf_isom_set_media_language(import.dest, track, (char *) szLan);
-        if (disable) gf_isom_set_track_enabled(import.dest, track, 0);
-
-        if (delay) {
-            u64 tk_dur;
-            gf_isom_remove_edit_segments(import.dest, track);
-            tk_dur = gf_isom_get_track_duration(import.dest, track);
-            if (delay>0) {
-                gf_isom_append_edit_segment(import.dest, track, (timescale*delay)/1000, 0, GF_ISOM_EDIT_EMPTY);
-                gf_isom_append_edit_segment(import.dest, track, tk_dur, 0, GF_ISOM_EDIT_NORMAL);
-            } else {
-                u64 to_skip = (timescale*(-delay))/1000;
-                if (to_skip<tk_dur) {
-                    u64 media_time = (-delay)*gf_isom_get_media_timescale(import.dest, track) / 1000;
-                    gf_isom_append_edit_segment(import.dest, track, tk_dur-to_skip, media_time, GF_ISOM_EDIT_NORMAL);
-                } else {
-                    fprintf(stderr, "Warning: request negative delay longer than track duration - ignoring\n");
-                }
-            }
-        }
-        if (gf_isom_is_video_subtype(import.tk_info[i].type)) {
-            if (((par_n>=0) && (par_d>=0)) || force_par) {
-                e = gf_media_change_par(import.dest, track, par_n, par_d, force_par, rewrite_bs);
-            }
-			if (e) goto exit;
-            if (has_clap) {
-                e = gf_isom_set_clean_aperture(import.dest, track, 1, clap_wn, clap_wd, clap_hn, clap_hd, clap_hon, clap_hod, clap_von, clap_vod);
-            }
->>>>>>> bc2e310f
 			if (e) goto exit;
 		}
 		if (handler_name) gf_isom_set_handler_name(dest, track, handler_name);
