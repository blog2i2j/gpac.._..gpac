/*
 *			GPAC - Multimedia Framework C SDK
 *
 *			Authors: Jean Le Feuvre
 *			Copyright (c) Telecom ParisTech 2000-2012
 *					All rights reserved
 *
 *  This file is part of GPAC / mp4box application
 *
 *  GPAC is free software; you can redistribute it and/or modify
 *  it under the terms of the GNU Lesser General Public License as published by
 *  the Free Software Foundation; either version 2, or (at your option)
 *  any later version.
 *
 *  GPAC is distributed in the hope that it will be useful,
 *  but WITHOUT ANY WARRANTY; without even the implied warranty of
 *  MERCHANTABILITY or FITNESS FOR A PARTICULAR PURPOSE.  See the
 *  GNU Lesser General Public License for more details.
 *
 *  You should have received a copy of the GNU Lesser General Public
 *  License along with this library; see the file COPYING.  If not, write to
 *  the Free Software Foundation, 675 Mass Ave, Cambridge, MA 02139, USA.
 *
 */


#include "mp4box.h"

#include <gpac/media_tools.h>
#include <gpac/constants.h>
#include <gpac/scene_manager.h>
#include <gpac/network.h>
#include <gpac/base_coding.h>

#if !defined(GPAC_DISABLE_VRML) && !defined(GPAC_DISABLE_X3D) && !defined(GPAC_DISABLE_SVG)
#include <gpac/scenegraph.h>
#endif


#ifndef GPAC_DISABLE_BIFS
#include <gpac/bifs.h>
#endif
#ifndef GPAC_DISABLE_VRML
#include <gpac/nodes_mpeg4.h>
#endif

#ifndef GPAC_DISABLE_ISOM_WRITE

#include <gpac/xml.h>
#include <gpac/internal/isomedia_dev.h>

typedef struct
{
	const char *root_file;
	const char *dir;
	GF_List *imports;
} WGTEnum;

GF_Err set_file_udta(GF_ISOFile *dest, u32 tracknum, u32 udta_type, char *src, Bool is_box_array)
{
	u8 *data = NULL;
	GF_Err res = GF_OK;
	u32 size;
	bin128 uuid;
	memset(uuid, 0 , 16);

	if (!udta_type && !is_box_array) return GF_BAD_PARAM;

	if (!src || !strlen(src)) {
		return gf_isom_remove_user_data(dest, tracknum, udta_type, uuid);
	}

#ifndef GPAC_DISABLE_CORE_TOOLS
	if (!strnicmp(src, "base64", 6)) {
		src += 7;
		size = (u32) strlen(src);
		data = gf_malloc(sizeof(char) * size);
		size = gf_base64_decode((u8 *)src, size, data, size);
	} else
#endif
	{
		GF_Err e = gf_file_load_data(src, (u8 **) &data, &size);
		if (e) return e;
	}

	if (size && data) {
		if (is_box_array) {
			res = gf_isom_add_user_data_boxes(dest, tracknum, data, size);
		} else {
			res = gf_isom_add_user_data(dest, tracknum, udta_type, uuid, data, size);
		}
		gf_free(data);
	}
	return res;
}

#ifndef GPAC_DISABLE_MEDIA_IMPORT

extern u32 swf_flags;
extern Float swf_flatten_angle;
extern Bool keep_sys_tracks;
extern u32 fs_dump_flags;

void scene_coding_log(void *cbk, GF_LOG_Level log_level, GF_LOG_Tool log_tool, const char *fmt, va_list vlist);

void convert_file_info(char *inName, GF_ISOTrackID trackID)
{
	GF_Err e;
	u32 i;
	Bool found;
	GF_MediaImporter import;
	memset(&import, 0, sizeof(GF_MediaImporter));
	import.trackID = trackID;
	import.in_name = inName;
	import.flags = GF_IMPORT_PROBE_ONLY;
	import.print_stats_graph = fs_dump_flags;

	e = gf_media_import(&import);
	if (e) {
		fprintf(stderr, "Error probing file %s: %s\n", inName, gf_error_to_string(e));
		return;
	}
	if (trackID) {
		fprintf(stderr, "Import probing results for track %s#%d:\n", inName, trackID);
	} else {
		fprintf(stderr, "Import probing results for %s:\n", inName);
		if (!import.nb_tracks) {
			fprintf(stderr, "File has no selectable tracks\n");
			return;
		}
		fprintf(stderr, "File has %d tracks\n", import.nb_tracks);
	}
	if (import.probe_duration) {
		fprintf(stderr, "Duration: %g s\n", (Double) (import.probe_duration/1000.0));
	}
	found = 0;
	for (i=0; i<import.nb_tracks; i++) {
		if (trackID && (trackID != import.tk_info[i].track_num)) continue;
		if (!trackID) fprintf(stderr, "\tTrack %d type: ", import.tk_info[i].track_num);
		else fprintf(stderr, "Track type: ");

		switch (import.tk_info[i].stream_type) {
		case GF_STREAM_VISUAL:
			if (import.tk_info[i].media_subtype == GF_ISOM_MEDIA_AUXV)  fprintf(stderr, "Auxiliary Video");
			else if (import.tk_info[i].media_subtype == GF_ISOM_MEDIA_PICT)  fprintf(stderr, "Picture Sequence");
			else fprintf(stderr, "Video");
			if (import.tk_info[i].video_info.temporal_enhancement) fprintf(stderr, " Temporal Enhancement");
			break;
		case GF_STREAM_AUDIO:
			fprintf(stderr, "Audio");
			break;
		case GF_STREAM_TEXT:
			fprintf(stderr, "Text");
			break;
		case GF_STREAM_SCENE:
			fprintf(stderr, "Scene");
			break;
		case GF_STREAM_OD:
			fprintf(stderr, "OD");
			break;
		case GF_STREAM_METADATA:
			fprintf(stderr, "Metadata");
			break;
		default:
			fprintf(stderr, "Other (%s)", gf_4cc_to_str(import.tk_info[i].stream_type));
			break;
		}
		if (import.tk_info[i].codecid) fprintf(stderr, " Codec %s (ID %d)", gf_codecid_name(import.tk_info[i].codecid), import.tk_info[i].codecid);

		if (import.tk_info[i].lang) fprintf(stderr, " lang %s", gf_4cc_to_str(import.tk_info[i].lang));

		if (import.tk_info[i].mpeg4_es_id) fprintf(stderr, " MPEG-4 ESID %d", import.tk_info[i].mpeg4_es_id);

		if (import.tk_info[i].prog_num) {
			if (!import.nb_progs) {
				fprintf(stderr, " Program %d", import.tk_info[i].prog_num);
			} else {
				u32 j;
				for (j=0; j<import.nb_progs; j++) {
					if (import.tk_info[i].prog_num != import.pg_info[j].number) continue;
					fprintf(stderr, " Program %s", import.pg_info[j].name);
					break;
				}
			}
		}
		fprintf(stderr, "\n");

		if (import.tk_info[i].video_info.width && import.tk_info[i].video_info.height
		   ) {
			fprintf(stderr, "\tSize %dx%d", import.tk_info[i].video_info.width, import.tk_info[i].video_info.height);
			if (import.tk_info[i].video_info.FPS) fprintf(stderr, " @ %g FPS", import.tk_info[i].video_info.FPS);
			if (import.tk_info[i].stream_type==GF_STREAM_VISUAL) {
				if (import.tk_info[i].video_info.par) fprintf(stderr, " PAR: %d:%d", import.tk_info[i].video_info.par >> 16, import.tk_info[i].video_info.par & 0xFFFF);
			}

			fprintf(stderr, "\n");
		}
		else if ((import.tk_info[i].stream_type==GF_STREAM_AUDIO) && import.tk_info[i].audio_info.sample_rate) {
			fprintf(stderr, "\tSampleRate %d - %d channels\n", import.tk_info[i].audio_info.sample_rate, import.tk_info[i].audio_info.nb_channels);
		}

		if (trackID) {
			found = 1;
			break;
		}
	}
	fprintf(stderr, "\n");
	fprintf(stderr, "For more details, use `gpac -i %s inspect[:deep][:analyze]`\n", gf_file_basename(inName));
	if (!found && trackID) fprintf(stderr, "Cannot find track %d in file\n", trackID);
}

static void set_chapter_track(GF_ISOFile *file, u32 track, u32 chapter_ref_trak)
{
	u64 ref_duration, chap_duration;
	Double scale;

	gf_isom_set_track_reference(file, chapter_ref_trak, GF_ISOM_REF_CHAP, gf_isom_get_track_id(file, track) );
	gf_isom_set_track_enabled(file, track, 0);

	ref_duration = gf_isom_get_media_duration(file, chapter_ref_trak);
	chap_duration = gf_isom_get_media_duration(file, track);
	scale = (Double) (s64) gf_isom_get_media_timescale(file, track);
	scale /= gf_isom_get_media_timescale(file, chapter_ref_trak);
	ref_duration = (u64) (ref_duration * scale);

	if (chap_duration < ref_duration) {
		chap_duration -= gf_isom_get_sample_duration(file, track, gf_isom_get_sample_count(file, track));
		chap_duration = ref_duration - chap_duration;
		gf_isom_set_last_sample_duration(file, track, (u32) chap_duration);
	}
}

GF_Err import_file(GF_ISOFile *dest, char *inName, u32 import_flags, GF_Fraction force_fps, u32 frames_per_sample)
{
	u32 track_id, i, j, timescale, track, stype, profile, level, new_timescale, rescale, svc_mode, txt_flags, split_tile_mode, temporal_mode;
	s32 par_d, par_n, prog_id, delay, force_rate, moov_timescale;
	s32 tw, th, tx, ty, txtw, txth, txtx, txty;
	Bool do_audio, do_video, do_auxv,do_pict, do_all, disable, track_layout, text_layout, chap_ref, is_chap, is_chap_file, keep_handler, negative_cts_offset, rap_only, refs_only, force_par;
	u32 group, handler, rvc_predefined, check_track_for_svc, check_track_for_lhvc, check_track_for_hevc;
	const char *szLan;
	GF_Err e;
	u32 tmcd_track = 0;
	Bool keep_audelim = GF_FALSE;
	u32 print_stats_graph=fs_dump_flags;
	GF_MediaImporter import;
	char *ext, szName[1000], *handler_name, *rvc_config, *chapter_name;
	GF_List *kinds;
	GF_TextFlagsMode txt_mode = GF_ISOM_TEXT_FLAGS_OVERWRITE;
	u8 max_layer_id_plus_one, max_temporal_id_plus_one;
	u32 clap_wn, clap_wd, clap_hn, clap_hd, clap_hon, clap_hod, clap_von, clap_vod;
	Bool has_clap=GF_FALSE;
<<<<<<< HEAD
	Bool use_stz2=GF_FALSE;
	Bool has_mx=GF_FALSE;
	s32 mx[9];
=======
>>>>>>> 1b151349
	u32 bitdepth=0;
	u32 clr_type=0;
	u32 clr_prim;
	u32 clr_tranf;
	u32 clr_mx;
	u32 clr_full_range=GF_FALSE;
	Bool fmt_ok = GF_TRUE;
	u32 icc_size=0;
	u8 *icc_data = NULL;
	char *ext_start;
	u32 xps_inband=0;
	char *opt_src = NULL;
	char *opt_dst = NULL;
	char *fchain = NULL;

	clap_wn = clap_wd = clap_hn = clap_hd = clap_hon = clap_hod = clap_von = clap_vod = 0;

	rvc_predefined = 0;
	chapter_name = NULL;
	new_timescale = 1;
	moov_timescale = 0;
	rescale = 0;
	text_layout = 0;
	/*0: merge all
	  1: split base and all SVC in two tracks
	  2: split all base and SVC layers in dedicated tracks
	 */
	svc_mode = 0;

	memset(&import, 0, sizeof(GF_MediaImporter));

	strcpy(szName, inName);
#ifdef WIN32
	/*dirty hack for msys&mingw: when we use import options, the ':' separator used prevents msys from translating the path
	we do this for regular cases where the path starts with the drive letter. If the path start with anything else (/home , /opt, ...) we're screwed :( */
	if ( (szName[0]=='/') && (szName[2]=='/')) {
		szName[0] = szName[1];
		szName[1] = ':';
	}
#endif

	is_chap_file = 0;
	handler = 0;
	disable = 0;
	chap_ref = 0;
	is_chap = 0;
	kinds = gf_list_new();
	track_layout = 0;
	szLan = NULL;
	delay = 0;
	group = 0;
	stype = 0;
	profile = level = 0;
	negative_cts_offset = 0;
	split_tile_mode = 0;
	temporal_mode = 0;
	rap_only = 0;
	refs_only = 0;
	txt_flags = 0;
	max_layer_id_plus_one = max_temporal_id_plus_one = 0;
	force_rate = -1;

	tw = th = tx = ty = txtw = txth = txtx = txty = 0;
	par_d = par_n = -2;
	force_par = GF_FALSE;

	ext = gf_url_colon_suffix(szName);

	handler_name = NULL;
	rvc_config = NULL;
	while (ext) {
		char *ext2 = gf_url_colon_suffix(ext+1);

		if (ext2) ext2[0] = 0;

		/*all extensions for track-based importing*/
		if (!strnicmp(ext+1, "dur=", 4)) import.duration = (u32)( (atof(ext+5) * 1000) + 0.5 );
		else if (!strnicmp(ext+1, "lang=", 5)) {
			/* prevent leak if param is set twice */
			if (szLan)
				gf_free((char*) szLan);

			szLan = gf_strdup(ext+6);
		}
		else if (!strnicmp(ext+1, "delay=", 6)) delay = atoi(ext+7);
		else if (!strnicmp(ext+1, "par=", 4)) {
			if (!stricmp(ext + 5, "none")) {
				par_n = par_d = -1;
			} else if (!stricmp(ext + 5, "force")) {
				force_par = GF_TRUE;
			} else {
				if (ext2) ext2[0] = ':';
				if (ext2) ext2 = strchr(ext2+1, ':');
				if (ext2) ext2[0] = 0;
				sscanf(ext+5, "%d:%d", &par_n, &par_d);
			}
		}
		else if (!strnicmp(ext+1, "clap=", 5)) {
			if (!stricmp(ext+6, "none")) {
				has_clap=GF_TRUE;
			} else {
				if (sscanf(ext+6, "%d:%d:%d:%d:%d:%d:%d:%d", &clap_wn, &clap_wd, &clap_hn, &clap_hd, &clap_hon, &clap_hod, &clap_von, &clap_vod)==8) {
					has_clap=GF_TRUE;
				}
			}
		}
<<<<<<< HEAD
		else if (!strnicmp(ext+1, "mx=", 3)) {
			if (strstr(ext+4, "0x")) {
				if (sscanf(ext+4, "0x%d:0x%d:0x%d:0x%d:0x%d:0x%d:0x%d:0x%d:0x%d", &mx[0], &mx[1], &mx[2], &mx[3], &mx[4], &mx[5], &mx[6], &mx[7], &mx[8])==9) {
					has_mx=GF_TRUE;
				}
			} else if (sscanf(ext+4, "%d:%d:%d:%d:%d:%d:%d:%d:%d", &mx[0], &mx[1], &mx[2], &mx[3], &mx[4], &mx[5], &mx[6], &mx[7], &mx[8])==9) {
				has_mx=GF_TRUE;
			}
		}
=======
>>>>>>> 1b151349
		else if (!strnicmp(ext+1, "name=", 5)) {
			handler_name = gf_strdup(ext+6);
		}
		else if (!strnicmp(ext+1, "ext=", 4)) {
			/*extensions begin with '.'*/
			if (*(ext+5) == '.')
				import.force_ext = gf_strdup(ext+5);
			else {
				import.force_ext = gf_calloc(1+strlen(ext+5)+1, 1);
				import.force_ext[0] = '.';
				strcat(import.force_ext+1, ext+5);
			}
		}
		else if (!strnicmp(ext+1, "hdlr=", 5)) handler = GF_4CC(ext[6], ext[7], ext[8], ext[9]);
		else if (!strnicmp(ext+1, "disable", 7)) disable = 1;
		else if (!strnicmp(ext+1, "group=", 6)) {
			group = atoi(ext+7);
			if (!group) group = gf_isom_get_next_alternate_group_id(dest);
		}
		else if (!strnicmp(ext+1, "fps=", 4)) {
			u32 ticks, dts_inc;
			if (!strcmp(ext+5, "auto")) {
				fprintf(stderr, "Warning, fps=auto option is deprecated\n");
			} else if ((sscanf(ext+5, "%u-%u", &ticks, &dts_inc) == 2) || (sscanf(ext+5, "%u/%u", &ticks, &dts_inc) == 2)) {
				if (!dts_inc) dts_inc=1;
				force_fps.num = ticks;
				force_fps.den = dts_inc;
			} else {
				force_fps.num = (u32) (atof(ext+5));
				force_fps.den = 1000;
			}
		}
		else if (!stricmp(ext+1, "rap")) rap_only = 1;
		else if (!stricmp(ext+1, "refs")) refs_only = 1;
		else if (!stricmp(ext+1, "trailing")) import_flags |= GF_IMPORT_KEEP_TRAILING;
		else if (!strnicmp(ext+1, "agg=", 4)) frames_per_sample = atoi(ext+5);
		else if (!stricmp(ext+1, "dref")) import_flags |= GF_IMPORT_USE_DATAREF;
		else if (!stricmp(ext+1, "keep_refs")) import_flags |= GF_IMPORT_KEEP_REFS;
		else if (!stricmp(ext+1, "nodrop")) import_flags |= GF_IMPORT_NO_FRAME_DROP;
		else if (!stricmp(ext+1, "packed")) import_flags |= GF_IMPORT_FORCE_PACKED;
		else if (!stricmp(ext+1, "sbr")) import_flags |= GF_IMPORT_SBR_IMPLICIT;
		else if (!stricmp(ext+1, "sbrx")) import_flags |= GF_IMPORT_SBR_EXPLICIT;
		else if (!stricmp(ext+1, "ovsbr")) import_flags |= GF_IMPORT_OVSBR;
		else if (!stricmp(ext+1, "ps")) import_flags |= GF_IMPORT_PS_IMPLICIT;
		else if (!stricmp(ext+1, "psx")) import_flags |= GF_IMPORT_PS_EXPLICIT;
		else if (!stricmp(ext+1, "mpeg4")) import_flags |= GF_IMPORT_FORCE_MPEG4;
		else if (!stricmp(ext+1, "nosei")) import_flags |= GF_IMPORT_NO_SEI;
		else if (!stricmp(ext+1, "svc") || !stricmp(ext+1, "lhvc") ) import_flags |= GF_IMPORT_SVC_EXPLICIT;
		else if (!stricmp(ext+1, "nosvc") || !stricmp(ext+1, "nolhvc")) import_flags |= GF_IMPORT_SVC_NONE;

		/*split SVC layers*/
		else if (!strnicmp(ext+1, "svcmode=", 8) || !strnicmp(ext+1, "lhvcmode=", 9)) {
			char *mode = ext+9;
			if (mode[0]=='=') mode = ext+10;

			if (!stricmp(mode, "splitnox"))
				svc_mode = 3;
			else if (!stricmp(mode, "splitnoxib"))
				svc_mode = 4;
			else if (!stricmp(mode, "splitall") || !stricmp(mode, "split"))
				svc_mode = 2;
			else if (!stricmp(mode, "splitbase"))
				svc_mode = 1;
			else if (!stricmp(mode, "merged"))
				svc_mode = 0;
		}
		/*split SHVC temporal sublayers*/
		else if (!strnicmp(ext+1, "temporal=", 9)) {
			char *mode = ext+10;
			if (!stricmp(mode, "split"))
				temporal_mode = 2;
			else if (!stricmp(mode, "splitnox"))
				temporal_mode = 3;
			else if (!stricmp(mode, "splitbase"))
				temporal_mode = 1;
			else {
				fprintf(stderr, "Unrecognized temporal mode %s, ignoring\n", mode);
				temporal_mode = 0;
			}
		}
		else if (!stricmp(ext+1, "subsamples")) import_flags |= GF_IMPORT_SET_SUBSAMPLES;
		else if (!stricmp(ext+1, "deps")) import_flags |= GF_IMPORT_SAMPLE_DEPS;
		else if (!stricmp(ext+1, "ccst")) import_flags |= GF_IMPORT_USE_CCST;
		else if (!stricmp(ext+1, "alpha")) import.is_alpha = GF_TRUE;
		else if (!stricmp(ext+1, "forcesync")) import_flags |= GF_IMPORT_FORCE_SYNC;
		else if (!stricmp(ext+1, "xps_inband")) xps_inband = 1;
		else if (!stricmp(ext+1, "xps_inbandx")) xps_inband = 2;
		else if (!stricmp(ext+1, "au_delim")) keep_audelim = GF_TRUE;
		else if (!strnicmp(ext+1, "max_lid=", 8) || !strnicmp(ext+1, "max_tid=", 8)) {
			s32 val = atoi(ext+9);
			if (val < 0) {
				fprintf(stderr, "Warning: request max layer/temporal id is negative - ignoring\n");
			} else {
				if (!strnicmp(ext+1, "max_lid=", 8))
					max_layer_id_plus_one = 1 + (u8) val;
				else
					max_temporal_id_plus_one = 1 + (u8) val;
			}
		}
		else if (!stricmp(ext+1, "tiles")) split_tile_mode = 2;
		else if (!stricmp(ext+1, "tiles_rle")) split_tile_mode = 3;
		else if (!stricmp(ext+1, "split_tiles")) split_tile_mode = 1;

		/*force all composition offsets to be positive*/
		else if (!strnicmp(ext+1, "negctts", 7)) negative_cts_offset = 1;
		else if (!strnicmp(ext+1, "stype=", 6)) {
			stype = GF_4CC(ext[7], ext[8], ext[9], ext[10]);
		}
		else if (!stricmp(ext+1, "chap")) is_chap = 1;
		else if (!strnicmp(ext+1, "chapter=", 8)) {
			chapter_name = gf_strdup(ext+9);
		}
		else if (!strnicmp(ext+1, "chapfile=", 9)) {
			chapter_name = gf_strdup(ext+10);
			is_chap_file=1;
		}
		else if (!strnicmp(ext+1, "layout=", 7)) {
			if ( sscanf(ext+8, "%dx%dx%dx%d", &tw, &th, &tx, &ty)==4) {
				track_layout = 1;
			} else if ( sscanf(ext+8, "%dx%d", &tw, &th)==2) {
				track_layout = 1;
				tx = ty = 0;
			}
		}
		else if (!strnicmp(ext+1, "rescale=", 8)) {
			rescale = atoi(ext+9);
		}
		else if (!strnicmp(ext+1, "timescale=", 10)) {
			new_timescale = atoi(ext+11);
		}
		else if (!strnicmp(ext+1, "moovts=", 7)) {
			moov_timescale = atoi(ext+8);
		}

		else if (!stricmp(ext+1, "noedit")) import_flags |= GF_IMPORT_NO_EDIT_LIST;


		else if (!strnicmp(ext+1, "rvc=", 4)) {
			if (sscanf(ext+5, "%d", &rvc_predefined) != 1) {
				rvc_config = gf_strdup(ext+5);
			}
		}
		else if (!strnicmp(ext+1, "fmt=", 4)) import.streamFormat = gf_strdup(ext+5);
		else if (!strnicmp(ext+1, "profile=", 8)) profile = atoi(ext+9);
		else if (!strnicmp(ext+1, "level=", 6)) level = atoi(ext+7);
		else if (!strnicmp(ext+1, "novpsext", 8)) import_flags |= GF_IMPORT_NO_VPS_EXTENSIONS;
		else if (!strnicmp(ext+1, "keepav1t", 8)) import_flags |= GF_IMPORT_KEEP_AV1_TEMPORAL_OBU;

		else if (!strnicmp(ext+1, "font=", 5)) import.fontName = gf_strdup(ext+6);
		else if (!strnicmp(ext+1, "size=", 5)) import.fontSize = atoi(ext+6);
		else if (!strnicmp(ext+1, "text_layout=", 12)) {
			if ( sscanf(ext+13, "%dx%dx%dx%d", &txtw, &txth, &txtx, &txty)==4) {
				text_layout = 1;
			} else if ( sscanf(ext+8, "%dx%d", &txtw, &txth)==2) {
				track_layout = 1;
				txtx = txty = 0;
			}
		}

#ifndef GPAC_DISABLE_SWF_IMPORT
		else if (!stricmp(ext+1, "swf-global")) import.swf_flags |= GF_SM_SWF_STATIC_DICT;
		else if (!stricmp(ext+1, "swf-no-ctrl")) import.swf_flags &= ~GF_SM_SWF_SPLIT_TIMELINE;
		else if (!stricmp(ext+1, "swf-no-text")) import.swf_flags |= GF_SM_SWF_NO_TEXT;
		else if (!stricmp(ext+1, "swf-no-font")) import.swf_flags |= GF_SM_SWF_NO_FONT;
		else if (!stricmp(ext+1, "swf-no-line")) import.swf_flags |= GF_SM_SWF_NO_LINE;
		else if (!stricmp(ext+1, "swf-no-grad")) import.swf_flags |= GF_SM_SWF_NO_GRADIENT;
		else if (!stricmp(ext+1, "swf-quad")) import.swf_flags |= GF_SM_SWF_QUAD_CURVE;
		else if (!stricmp(ext+1, "swf-xlp")) import.swf_flags |= GF_SM_SWF_SCALABLE_LINE;
		else if (!stricmp(ext+1, "swf-ic2d")) import.swf_flags |= GF_SM_SWF_USE_IC2D;
		else if (!stricmp(ext+1, "swf-same-app")) import.swf_flags |= GF_SM_SWF_REUSE_APPEARANCE;
		else if (!strnicmp(ext+1, "swf-flatten=", 12)) import.swf_flatten_angle = (Float) atof(ext+13);
#endif

		else if (!strnicmp(ext+1, "kind=", 5)) {
			char *kind_scheme, *kind_value;
			char *kind_data = ext+6;
			char *sep = strchr(kind_data, '=');
			if (sep) {
				*sep = 0;
			}
			kind_scheme = gf_strdup(kind_data);
			if (sep) {
				*sep = '=';
				kind_value = gf_strdup(sep+1);
			} else {
				kind_value = NULL;
			}
			gf_list_add(kinds, kind_scheme);
			gf_list_add(kinds, kind_value);
		}
		else if (!strnicmp(ext+1, "txtflags", 8)) {
			if (!strnicmp(ext+1, "txtflags=", 9)) {
				sscanf(ext+10, "%x", &txt_flags);
			}
			else if (!strnicmp(ext+1, "txtflags+=", 10)) {
				sscanf(ext+11, "%x", &txt_flags);
				txt_mode = GF_ISOM_TEXT_FLAGS_TOGGLE;
			}
			else if (!strnicmp(ext+1, "txtflags-=", 10)) {
				sscanf(ext+11, "%x", &txt_flags);
				txt_mode = GF_ISOM_TEXT_FLAGS_UNTOGGLE;
			}
		}
		else if (!strnicmp(ext+1, "rate=", 5)) {
			force_rate = atoi(ext+6);
		}
		else if (!stricmp(ext+1, "fstat"))
			print_stats_graph |= 1;
		else if (!stricmp(ext+1, "fgraph"))
			print_stats_graph |= 2;
		else if (!strncmp(ext+1, "sopt", 4) || !strncmp(ext+1, "dopt", 4) || !strncmp(ext+1, "@@", 2)) {
			if (ext2) ext2[0] = ':';
			opt_src = strstr(ext, ":sopt:");
			opt_dst = strstr(ext, ":dopt:");
			fchain = strstr(ext, ":@@");
			if (opt_src) opt_src[0] = 0;
			if (opt_dst) opt_dst[0] = 0;
			if (fchain) fchain[0] = 0;

			if (opt_src) import.filter_src_opts = opt_src+6;
			if (opt_dst) import.filter_dst_opts = opt_dst+6;
			if (fchain) import.filter_chain = fchain+3;

			ext = NULL;
			break;
		}

		else if (!strnicmp(ext+1, "asemode=", 8)){
			char *mode = ext+9;
			if (!stricmp(mode, "v0-bs"))
				import.asemode = GF_IMPORT_AUDIO_SAMPLE_ENTRY_v0_BS;
			else if (!stricmp(mode, "v0-2"))
				import.asemode = GF_IMPORT_AUDIO_SAMPLE_ENTRY_v0_2;
			else if (!stricmp(mode, "v1"))
				import.asemode = GF_IMPORT_AUDIO_SAMPLE_ENTRY_v1_MPEG;
			else if (!stricmp(mode, "v1-qt"))
				import.asemode = GF_IMPORT_AUDIO_SAMPLE_ENTRY_v1_QTFF;
			else
				fprintf(stderr, "Unrecognized audio sample entry mode %s, ignoring\n", mode);
		}

		else if (!strnicmp(ext+1, "audio_roll=", 11)) {
			import.audio_roll_change = GF_TRUE;
			import.audio_roll = atoi(ext+12);
		}
		else if (!strcmp(ext+1, "stz2")) {
			use_stz2 = GF_TRUE;
		} else if (!strnicmp(ext+1, "bitdepth=", 9)) {
			bitdepth=atoi(ext+10);
		}
		else if (!strnicmp(ext+1, "colr=", 5)) {
			char *cval = ext+6;
			if (strlen(cval)<6) {
				fmt_ok = GF_FALSE;
			} else {
				clr_type = GF_4CC(cval[0],cval[1],cval[2],cval[3]);
				cval+=4;
				if (cval[0] != ',') {
					fmt_ok = GF_FALSE;
				}
				else if (clr_type==GF_ISOM_SUBTYPE_NCLX) {
					if (sscanf(cval+1, "%d,%d,%d,%d", &clr_prim, &clr_tranf, &clr_mx, &clr_full_range) != 4)
						fmt_ok=GF_FALSE;
				}
				else if (clr_type==GF_ISOM_SUBTYPE_NCLC) {
					if (sscanf(cval+1, "%d,%d,%d", &clr_prim, &clr_tranf, &clr_mx) != 3)
						fmt_ok=GF_FALSE;
				}
				else if ((clr_type==GF_ISOM_SUBTYPE_RICC) || (clr_type==GF_ISOM_SUBTYPE_PROF)) {
					FILE *f = gf_fopen(cval+1, "rb");
					if (!f) {
						fprintf(stderr, "Failed to open file %s\n", cval+1);
						fmt_ok = GF_FALSE;
					} else {
						gf_fseek(f, 0, SEEK_END);
						icc_size = (u32) gf_ftell(f);
						icc_data = gf_malloc(sizeof(char)*icc_size);
						gf_fseek(f, 0, SEEK_SET);
						icc_size = (u32) gf_fread(icc_data, 1, icc_size, f);
						gf_fclose(f);
					}
				} else {
					fprintf(stderr, "unrecognized profile %s\n", gf_4cc_to_str(clr_type) );
					fmt_ok = GF_FALSE;
				}
			}
			if (!fmt_ok) {
				fprintf(stderr, "Bad format for clr option, check help\n");
				e = GF_BAD_PARAM;
				goto exit;
			}
		}

		/*unrecognized, assume name has colon in it*/
		else {
			fprintf(stderr, "Unrecognized import option %s, ignoring\n", ext+1);
			ext = ext2;
			continue;
		}

		if (ext2) ext2[0] = ':';

		ext[0] = 0;

		/* restart from where we stopped
		 * if we didn't stop (ext2 null) then the end has been reached
		 * so we can stop the whole thing */
		ext = ext2;
	}

	/*check duration import (old syntax)*/
	ext = strrchr(szName, '%');
	if (ext) {
		import.duration = (u32) (atof(ext+1) * 1000);
		ext[0] = 0;
	}

	/*select switches for av containers import*/
	do_audio = do_video = do_auxv = do_pict = 0;
	track_id = prog_id = 0;
	do_all = 1;

	ext_start = gf_file_ext_start(szName);
	ext = strrchr(ext_start ? ext_start : szName, '#');
	if (ext) ext[0] = 0;

	keep_handler = gf_isom_probe_file(szName);

	import.in_name = szName;
	import.flags = GF_IMPORT_PROBE_ONLY;
	e = gf_media_import(&import);
	if (e) goto exit;
	
	if (ext) {
		ext++;
		char *sep = gf_url_colon_suffix(ext);
		if (sep) sep[0] = 0;

		if (!strnicmp(ext, "audio", 5)) do_audio = 1;
		else if (!strnicmp(ext, "video", 5)) do_video = 1;
        else if (!strnicmp(ext, "auxv", 4)) do_auxv = 1;
        else if (!strnicmp(ext, "pict", 4)) do_pict = 1;
		else if (!strnicmp(ext, "trackID=", 8)) track_id = atoi(&ext[8]);
		else if (!strnicmp(ext, "PID=", 4)) track_id = atoi(&ext[4]);
		else if (!strnicmp(ext, "program=", 8)) {
			for (i=0; i<import.nb_progs; i++) {
				if (!stricmp(import.pg_info[i].name, ext+8)) {
					prog_id = import.pg_info[i].number;
					do_all = 0;
					break;
				}
			}
		}
		else if (!strnicmp(ext, "prog_id=", 8)) {
			prog_id = atoi(ext+8);
			do_all = 0;
		}
		else track_id = atoi(ext);

		if (sep) sep[0] = ':';
	}
	if (do_audio || do_video || do_auxv || do_pict || track_id) do_all = 0;

	if (track_layout || is_chap) {
		u32 w, h, sw, sh, fw, fh, i;
		w = h = sw = sh = fw = fh = 0;
		chap_ref = 0;
		for (i=0; i<gf_isom_get_track_count(dest); i++) {
			switch (gf_isom_get_media_type(dest, i+1)) {
			case GF_ISOM_MEDIA_SCENE:
			case GF_ISOM_MEDIA_VISUAL:
            case GF_ISOM_MEDIA_AUXV:
            case GF_ISOM_MEDIA_PICT:
				if (!chap_ref && gf_isom_is_track_enabled(dest, i+1) ) chap_ref = i+1;

				gf_isom_get_visual_info(dest, i+1, 1, &sw, &sh);
				gf_isom_get_track_layout_info(dest, i+1, &fw, &fh, NULL, NULL, NULL);
				if (w<sw) w = sw;
				if (w<fw) w = fw;
				if (h<sh) h = sh;
				if (h<fh) h = fh;
				break;
			case GF_ISOM_MEDIA_AUDIO:
				if (!chap_ref && gf_isom_is_track_enabled(dest, i+1) ) chap_ref = i+1;
				break;
			}
		}
		if (track_layout) {
			if (!tw) tw = w;
			if (!th) th = h;
			if (ty==-1) ty = (h>(u32)th) ? h-th : 0;
			import.text_width = tw;
			import.text_height = th;
		}
		if (is_chap && chap_ref) import_flags |= GF_IMPORT_NO_TEXT_FLUSH;
	}
	if (text_layout && txtw && txth) {
		import.text_track_width = import.text_width ? import.text_width : txtw;
		import.text_track_height = import.text_height ? import.text_height : txth;
		import.text_width = txtw;
		import.text_height = txth;
		import.text_x = txtx;
		import.text_y = txty;
	}

	check_track_for_svc = check_track_for_lhvc = check_track_for_hevc = 0;

	import.dest = dest;
	import.video_fps = force_fps;
	import.frames_per_sample = frames_per_sample;
	import.flags = import_flags;
	import.keep_audelim = keep_audelim;
	import.print_stats_graph = print_stats_graph;
	import.xps_inband = xps_inband;

	if (!import.nb_tracks) {
		u32 count, o_count;
		o_count = gf_isom_get_track_count(import.dest);
		e = gf_media_import(&import);
		if (e) return e;
		count = gf_isom_get_track_count(import.dest);

		if (moov_timescale) {
			if (moov_timescale<0) moov_timescale = gf_isom_get_media_timescale(import.dest, o_count+1);
			gf_isom_set_timescale(import.dest, moov_timescale);
			moov_timescale = 0;
		}

		timescale = gf_isom_get_timescale(dest);
		for (i=o_count; i<count; i++) {
			if (szLan) gf_isom_set_media_language(import.dest, i+1, (char *) szLan);
			if (delay) {
				u64 tk_dur;
				gf_isom_remove_edit_segments(import.dest, i+1);
				tk_dur = gf_isom_get_track_duration(import.dest, i+1);
				if (delay>0) {
					gf_isom_append_edit_segment(import.dest, i+1, (timescale*delay)/1000, 0, GF_ISOM_EDIT_EMPTY);
					gf_isom_append_edit_segment(import.dest, i+1, tk_dur, 0, GF_ISOM_EDIT_NORMAL);
				} else if (delay<0) {
					u64 to_skip = (timescale*(-delay))/1000;
					if (to_skip<tk_dur) {
						//u64 seg_dur = (-delay)*gf_isom_get_media_timescale(import.dest, i+1) / 1000;
						gf_isom_append_edit_segment(import.dest, i+1, tk_dur-to_skip, to_skip, GF_ISOM_EDIT_NORMAL);
					} else {
						fprintf(stderr, "Warning: request negative delay longer than track duration - ignoring\n");
					}
				}
			}
			if (((par_n>=0) && (par_d>=0)) || force_par) {
				e = gf_media_change_par(import.dest, i+1, par_n, par_d, force_par);
			}
			if (has_clap) {
				e = gf_isom_set_clean_aperture(import.dest, i+1, 1, clap_wn, clap_wd, clap_hn, clap_hd, clap_hon, clap_hod, clap_von, clap_vod);
			}
<<<<<<< HEAD
			if (use_stz2) {
				e = gf_isom_use_compact_size(import.dest, i+1, 1);
			}
			if (has_mx) {
				e = gf_isom_set_track_matrix(import.dest, i+1, mx);
			}

=======
>>>>>>> 1b151349
			if (rap_only || refs_only) {
				e = gf_media_remove_non_rap(import.dest, i+1, refs_only);
			}

			if (handler_name) gf_isom_set_handler_name(import.dest, i+1, handler_name);
			else if (!keep_handler) {
				char szHName[1024];
				const char *fName = gf_url_get_resource_name((const  char *)inName);
				fName = strchr(fName, '.');
				if (fName) fName += 1;
				else fName = "?";

				sprintf(szHName, "*%s@GPAC%s", fName, gf_gpac_version() );
				gf_isom_set_handler_name(import.dest, i+1, szHName);
			}
			if (handler) gf_isom_set_media_type(import.dest, i+1, handler);
			if (disable) gf_isom_set_track_enabled(import.dest, i+1, 0);

			if (group) {
				gf_isom_set_alternate_group_id(import.dest, i+1, group);
			}
			if (track_layout) {
				gf_isom_set_track_layout_info(import.dest, i+1, tw<<16, th<<16, tx<<16, ty<<16, 0);
			}
			if (stype)
				gf_isom_set_media_subtype(import.dest, i+1, 1, stype);

			if (is_chap && chap_ref) {
				set_chapter_track(import.dest, i+1, chap_ref);
			}
			if (bitdepth) {
				gf_isom_set_visual_bit_depth(import.dest, i+1, 1, bitdepth);
			}
			if (clr_type) {
				gf_isom_set_visual_color_info(import.dest, i+1, 1, clr_type, clr_prim, clr_tranf, clr_mx, clr_full_range, icc_data, icc_size);
			}

			for (j = 0; j < gf_list_count(kinds); j+=2) {
				char *kind_scheme = (char *)gf_list_get(kinds, j);
				char *kind_value = (char *)gf_list_get(kinds, j+1);
				gf_isom_add_track_kind(import.dest, i+1, kind_scheme, kind_value);
			}

			if (profile || level)
				gf_media_change_pl(import.dest, i+1, profile, level);

			switch (gf_isom_get_media_subtype(import.dest, i+1, 1)) {
			case GF_ISOM_BOX_TYPE_MP4S:
				keep_sys_tracks = 1;
				break;
			case GF_QT_BOX_TYPE_TMCD:
				tmcd_track = i+1;
				break;
			}

			gf_isom_set_composition_offset_mode(import.dest, i+1, negative_cts_offset);

			if (gf_isom_get_avc_svc_type(import.dest, i+1, 1)>=GF_ISOM_AVCTYPE_AVC_SVC)
				check_track_for_svc = i+1;

			switch (gf_isom_get_hevc_lhvc_type(import.dest, i+1, 1)) {
			case GF_ISOM_HEVCTYPE_HEVC_LHVC:
			case GF_ISOM_HEVCTYPE_LHVC_ONLY:
				check_track_for_lhvc = i+1;
				break;
			case GF_ISOM_HEVCTYPE_HEVC_ONLY:
				check_track_for_hevc=1;
				break;
			}

			if (txt_flags) {
				gf_isom_text_set_display_flags(import.dest, i+1, 0, txt_flags, txt_mode);
			}

			if (force_rate>=0) {
				gf_isom_update_bitrate(import.dest, i+1, 1, force_rate, force_rate, 0);
			}

			if (split_tile_mode) {
				switch (gf_isom_get_media_subtype(import.dest, i+1, 1)) {
				case GF_ISOM_SUBTYPE_HVC1:
				case GF_ISOM_SUBTYPE_HEV1:
				case GF_ISOM_SUBTYPE_HVC2:
				case GF_ISOM_SUBTYPE_HEV2:
					break;
				default:
					split_tile_mode = 0;
					break;
				}
			}
		}
	} else {
		if (do_all)
			import.flags |= GF_IMPORT_KEEP_REFS;

		for (i=0; i<import.nb_tracks; i++) {
			import.trackID = import.tk_info[i].track_num;
			if (prog_id) {
				if (import.tk_info[i].prog_num!=prog_id) continue;
				e = gf_media_import(&import);
			}
			else if (do_all) e = gf_media_import(&import);
			else if (track_id && (track_id==import.trackID)) {
				track_id = 0;
				e = gf_media_import(&import);
			}
			else if (do_audio && (import.tk_info[i].stream_type==GF_STREAM_AUDIO)) {
				do_audio = 0;
				e = gf_media_import(&import);
			}
			else if (do_video && (import.tk_info[i].stream_type==GF_STREAM_VISUAL)) {
				do_video = 0;
				e = gf_media_import(&import);
			}
            else if (do_auxv && (import.tk_info[i].media_subtype==GF_ISOM_MEDIA_AUXV)) {
                do_auxv = 0;
                e = gf_media_import(&import);
            }
            else if (do_pict && (import.tk_info[i].media_subtype==GF_ISOM_MEDIA_PICT)) {
                do_pict = 0;
                e = gf_media_import(&import);
            }
			else continue;
			if (e) goto exit;

			track = gf_isom_get_track_by_id(import.dest, import.final_trackID);

			if (moov_timescale) {
				if (moov_timescale<0) moov_timescale = gf_isom_get_media_timescale(import.dest, track);
				gf_isom_set_timescale(import.dest, moov_timescale);
				moov_timescale = 0;
			}

			timescale = gf_isom_get_timescale(dest);
			if (szLan) gf_isom_set_media_language(import.dest, track, (char *) szLan);
			if (disable) gf_isom_set_track_enabled(import.dest, track, 0);

			if (delay) {
				u64 tk_dur;
				gf_isom_remove_edit_segments(import.dest, track);
				tk_dur = gf_isom_get_track_duration(import.dest, track);
				if (delay>0) {
					gf_isom_append_edit_segment(import.dest, track, (timescale*delay)/1000, 0, GF_ISOM_EDIT_EMPTY);
					gf_isom_append_edit_segment(import.dest, track, tk_dur, 0, GF_ISOM_EDIT_NORMAL);
				} else {
					u64 to_skip = (timescale*(-delay))/1000;
					if (to_skip<tk_dur) {
						u64 media_time = (-delay)*gf_isom_get_media_timescale(import.dest, track) / 1000;
						gf_isom_append_edit_segment(import.dest, track, tk_dur-to_skip, media_time, GF_ISOM_EDIT_NORMAL);
					} else {
						fprintf(stderr, "Warning: request negative delay longer than track duration - ignoring\n");
					}
				}
			}
<<<<<<< HEAD
			if (gf_isom_is_video_subtype(import.tk_info[i].stream_type)) {
=======
			if (gf_isom_is_video_subtype(import.tk_info[i].type)) {
>>>>>>> 1b151349
				if ((par_n>=-1) && (par_d>=-1)) {
					e = gf_media_change_par(import.dest, track, par_n, par_d, force_par);
				}
				if (has_clap) {
					e = gf_isom_set_clean_aperture(import.dest, track, 1, clap_wn, clap_wd, clap_hn, clap_hd, clap_hon, clap_hod, clap_von, clap_vod);
				}
<<<<<<< HEAD
			}
			if (has_mx) {
				e = gf_isom_set_track_matrix(import.dest, track, mx);
			}
			if (use_stz2) {
				e = gf_isom_use_compact_size(import.dest, track, 1);
=======
>>>>>>> 1b151349
			}

			if (gf_isom_get_media_subtype(import.dest, track, 1) == GF_QT_BOX_TYPE_TMCD) {
				tmcd_track = track;
			}
			if (rap_only || refs_only) {
				e = gf_media_remove_non_rap(import.dest, track, refs_only);
			}
			if (handler_name) gf_isom_set_handler_name(import.dest, track, handler_name);
			else if (!keep_handler) {
				char szHName[1024];
				const char *fName = gf_url_get_resource_name((const  char *)inName);
				fName = strchr(fName, '.');
				if (fName) fName += 1;
				else fName = "?";

				sprintf(szHName, "%s@GPAC%s", fName, gf_gpac_version());
				gf_isom_set_handler_name(import.dest, track, szHName);
			}
			if (handler) gf_isom_set_media_type(import.dest, track, handler);

			if (group) {
				gf_isom_set_alternate_group_id(import.dest, track, group);
			}

			if (track_layout) {
				gf_isom_set_track_layout_info(import.dest, track, tw<<16, th<<16, tx<<16, ty<<16, 0);
			}
			if (stype)
				gf_isom_set_media_subtype(import.dest, track, 1, stype);

			if (is_chap && chap_ref) {
				set_chapter_track(import.dest, track, chap_ref);
			}

			if (bitdepth) {
				gf_isom_set_visual_bit_depth(import.dest, track, 1, bitdepth);
			}
			if (clr_type) {
				gf_isom_set_visual_color_info(import.dest, track, 1, clr_type, clr_prim, clr_tranf, clr_mx, clr_full_range, icc_data, icc_size);
			}

			for (j = 0; j < gf_list_count(kinds); j+=2) {
				char *kind_scheme = (char *)gf_list_get(kinds, j);
				char *kind_value = (char *)gf_list_get(kinds, j+1);
				gf_isom_add_track_kind(import.dest, i+1, kind_scheme, kind_value);
			}

			if (profile || level)
				gf_media_change_pl(import.dest, track, profile, level);

			if (gf_isom_get_mpeg4_subtype(import.dest, track, 1))
				keep_sys_tracks = 1;

			if (new_timescale>1) {
				gf_isom_set_media_timescale(import.dest, track, new_timescale, 0);
			}

			if (rescale>1) {
				switch (gf_isom_get_media_type(import.dest, track)) {
				case GF_ISOM_MEDIA_AUDIO:
					fprintf(stderr, "Cannot force media timescale for audio media types - ignoring\n");
					break;
				default:
					gf_isom_set_media_timescale(import.dest, track, rescale, 1);
					break;
				}
			}

			if (rvc_config) {
				u8 *data;
				u32 size;
				e = gf_file_load_data(rvc_config, (u8 **) &data, &size);
				if (e) {
					fprintf(stderr, "Error: failed to load rvc config from file: %s\n", gf_error_to_string(e) );
				} else {
#ifdef GPAC_DISABLE_ZLIB
					fprintf(stderr, "Error: no zlib support - RVC not available\n");
					e = GF_NOT_SUPPORTED;
					gf_free(data);
					goto exit;
#else
					gf_gz_compress_payload(&data, size, &size);
#endif
					gf_isom_set_rvc_config(import.dest, track, 1, 0, "application/rvc-config+xml+gz", data, size);
					gf_free(data);
				}
			} else if (rvc_predefined>0) {
				gf_isom_set_rvc_config(import.dest, track, 1, rvc_predefined, NULL, NULL, 0);
			}

			gf_isom_set_composition_offset_mode(import.dest, track, negative_cts_offset);

			if (gf_isom_get_avc_svc_type(import.dest, track, 1)>=GF_ISOM_AVCTYPE_AVC_SVC)
				check_track_for_svc = track;

			switch (gf_isom_get_hevc_lhvc_type(import.dest, track, 1)) {
			case GF_ISOM_HEVCTYPE_HEVC_LHVC:
			case GF_ISOM_HEVCTYPE_LHVC_ONLY:
				check_track_for_lhvc = i+1;
				break;
			case GF_ISOM_HEVCTYPE_HEVC_ONLY:
				check_track_for_hevc=1;
				break;
			}

			if (txt_flags) {
				gf_isom_text_set_display_flags(import.dest, track, 0, txt_flags, txt_mode);
			}
			if (force_rate>=0) {
				gf_isom_update_bitrate(import.dest, i+1, 1, force_rate, force_rate, 0);
			}

			if (split_tile_mode) {
				switch (gf_isom_get_media_subtype(import.dest, track, 1)) {
				case GF_ISOM_SUBTYPE_HVC1:
				case GF_ISOM_SUBTYPE_HEV1:
				case GF_ISOM_SUBTYPE_HVC2:
				case GF_ISOM_SUBTYPE_HEV2:
					break;
				default:
					split_tile_mode = 0;
					break;
				}
			}
		}
		if (track_id) fprintf(stderr, "WARNING: Track ID %d not found in file\n", track_id);
		else if (do_video) fprintf(stderr, "WARNING: Video track not found\n");
        else if (do_auxv) fprintf(stderr, "WARNING: Auxiliary Video track not found\n");
        else if (do_pict) fprintf(stderr, "WARNING: Picture sequence track not found\n");
		else if (do_audio) fprintf(stderr, "WARNING: Audio track not found\n");
	}

	if (chapter_name) {
		if (is_chap_file) {
			GF_Fraction a_fps = {0,0};
			e = gf_media_import_chapters(import.dest, chapter_name, a_fps);
		} else {
			e = gf_isom_add_chapter(import.dest, 0, 0, chapter_name);
		}
	}

	if (tmcd_track) {
		u32 tmcd_id = gf_isom_get_track_id(import.dest, tmcd_track);
		for (i=0; i < gf_isom_get_track_count(import.dest); i++) {
			switch (gf_isom_get_media_type(import.dest, i+1)) {
			case GF_ISOM_MEDIA_VISUAL:
			case GF_ISOM_MEDIA_AUXV:
			case GF_ISOM_MEDIA_PICT:
				break;
			default:
				continue;
			}
			gf_isom_set_track_reference(import.dest, i+1, GF_ISOM_REF_TMCD, tmcd_id);
		}
	}

	/*force to rewrite all dependencies*/
	for (i = 1; i <= gf_isom_get_track_count(import.dest); i++)
	{
		e = gf_isom_rewrite_track_dependencies(import.dest, i);
		if (e) {
			GF_LOG(GF_LOG_WARNING, GF_LOG_CONTAINER, ("Warning: track ID %d has references to a track not imported\n", gf_isom_get_track_id(import.dest, i) ));
			e = GF_OK;
		}
	}

	if (max_layer_id_plus_one || max_temporal_id_plus_one) {
		for (i = 1; i <= gf_isom_get_track_count(import.dest); i++)
		{
			e = gf_media_filter_hevc(import.dest, i, max_temporal_id_plus_one, max_layer_id_plus_one);
			if (e) {
				fprintf(stderr, "Warning: track ID %d: error while filtering LHVC layers\n", gf_isom_get_track_id(import.dest, i));
				e = GF_OK;
			}
		}
	}

	if (check_track_for_svc) {
		if (svc_mode) {
			e = gf_media_split_svc(import.dest, check_track_for_svc, (svc_mode==2) ? 1 : 0);
			if (e) goto exit;
		} else {
			e = gf_media_merge_svc(import.dest, check_track_for_svc, 1);
			if (e) goto exit;
		}
	}
#ifndef GPAC_DISABLE_HEVC
	if (check_track_for_lhvc) {
		if (svc_mode) {
			GF_LHVCExtractoreMode xmode = GF_LHVC_EXTRACTORS_ON;
			if (svc_mode==3) xmode = GF_LHVC_EXTRACTORS_OFF;
			else if (svc_mode==4) xmode = GF_LHVC_EXTRACTORS_OFF_FORCE_INBAND;
			e = gf_media_split_lhvc(import.dest, check_track_for_lhvc, GF_FALSE, (svc_mode==1) ? 0 : 1, xmode );
			if (e) goto exit;
		} else {
			//TODO - merge, temporal sublayers
		}
	}
	if (check_track_for_hevc) {
		if (split_tile_mode) {
			e = gf_media_split_hevc_tiles(import.dest, split_tile_mode - 1);
			if (e) goto exit;
		}
		if (temporal_mode) {
			GF_LHVCExtractoreMode xmode = (temporal_mode==3) ? GF_LHVC_EXTRACTORS_OFF : GF_LHVC_EXTRACTORS_ON;
			e = gf_media_split_lhvc(import.dest, check_track_for_hevc, GF_TRUE, (temporal_mode==1) ? GF_FALSE : GF_TRUE, xmode );
			if (e) goto exit;
		}
	}

#endif /*GPAC_DISABLE_HEVC*/

exit:
	while (gf_list_count(kinds)) {
		char *kind = (char *)gf_list_get(kinds, 0);
		gf_list_rem(kinds, 0);
		if (kind) gf_free(kind);
	}
	if (opt_src) opt_src[0] = ':';
	if (opt_dst) opt_dst[0] = ':';
	if (fchain) fchain[0] = ':';

	gf_list_del(kinds);
	if (handler_name) gf_free(handler_name);
	if (chapter_name ) gf_free(chapter_name);
	if (import.fontName) gf_free(import.fontName);
	if (import.streamFormat) gf_free(import.streamFormat);
	if (import.force_ext) gf_free(import.force_ext);
	if (rvc_config) gf_free(rvc_config);
	if (szLan) gf_free((char *)szLan);
	if (icc_data) gf_free(icc_data);
	return e;
}

typedef struct
{
	u32 tk;
	Bool has_non_raps;
	u32 last_sample;
	u32 sample_count;
	u32 time_scale;
	u64 firstDTS, lastDTS;
	u32 dst_tk;
	/*set if media can be duplicated at split boundaries - only used for text tracks and provate tracks, this assumes all
	samples are RAP*/
	Bool can_duplicate;
	/*controls import by time rather than by sample (otherwise we would have to remove much more samples video vs audio for example*/
	Bool first_sample_done;
	Bool next_sample_is_rap;
	u32 stop_state;
} TKInfo;

GF_Err split_isomedia_file(GF_ISOFile *mp4, Double split_dur, u64 split_size_kb, char *inName, Double InterleavingTime, Double chunk_start_time, Bool adjust_split_end, char *outName, const char *tmpdir, Bool force_rap_split)
{
	u32 i, count, nb_tk, needs_rap_sync, cur_file, conv_type, nb_tk_done, nb_samp, nb_done, di;
	Double max_dur, cur_file_time;
	Bool do_add, all_duplicatable, size_exceeded, chunk_extraction, rap_split, split_until_end;
	GF_ISOFile *dest;
	GF_ISOSample *samp;
	GF_Err e;
	TKInfo *tks, *tki;
	char *ext, szName[1000], szFile[1000];
	Double chunk_start = (Double) chunk_start_time;

	chunk_extraction = (chunk_start>=0) ? 1 : 0;
	split_until_end = 0;
	rap_split = 0;
	if (split_size_kb == (u64)-1) rap_split = 1;
	if (split_dur == -1) rap_split = 1;
	else if (split_dur <= -2) {
		split_size_kb = 0;
		split_until_end = 1;
	}
	else if (force_rap_split)
		rap_split = 1;

	if (rap_split) {
		split_size_kb = 0;
		split_dur = (double) GF_MAX_FLOAT;
	}

	//split in same dir as source
	strcpy(szName, inName);
	ext = strrchr(szName, '.');
	if (ext) ext[0] = 0;
	ext = strrchr(inName, '.');

	dest = NULL;

	conv_type = 0;
	switch (gf_isom_guess_specification(mp4)) {
	case GF_ISOM_BRAND_ISMA:
		conv_type = 1;
		break;
	case GF_ISOM_BRAND_3GP4:
	case GF_ISOM_BRAND_3GP5:
	case GF_ISOM_BRAND_3GP6:
	case GF_ISOM_BRAND_3GG6:
	case GF_ISOM_BRAND_3G2A:
		conv_type = 2;
		break;
	}
	if (!stricmp(ext, ".3gp") || !stricmp(ext, ".3g2")) conv_type = 2;

	count = gf_isom_get_track_count(mp4);
	tks = (TKInfo *)gf_malloc(sizeof(TKInfo)*count);
	memset(tks, 0, sizeof(TKInfo)*count);

	e = GF_OK;
	max_dur = 0;
	nb_tk = 0;
	all_duplicatable = 1;
	needs_rap_sync = 0;
	nb_samp = 0;
	for (i=0; i<count; i++) {
		u32 mtype;
		Double dur;
		tks[nb_tk].tk = i+1;
		tks[nb_tk].can_duplicate = 0;

		mtype = gf_isom_get_media_type(mp4, i+1);
		switch (mtype) {
		/*we duplicate text samples at boundaries*/
		case GF_ISOM_MEDIA_TEXT:
		case GF_ISOM_MEDIA_SUBT:
		case GF_ISOM_MEDIA_MPEG_SUBT:
			tks[nb_tk].can_duplicate = 1;
		case GF_ISOM_MEDIA_AUDIO:
			break;
		case GF_ISOM_MEDIA_VISUAL:
        case GF_ISOM_MEDIA_AUXV:
        case GF_ISOM_MEDIA_PICT:
			if (gf_isom_get_sample_count(mp4, i+1)>1) {
				break;
			}
			continue;
		case GF_ISOM_MEDIA_HINT:
		case GF_ISOM_MEDIA_SCENE:
		case GF_ISOM_MEDIA_OCR:
		case GF_ISOM_MEDIA_OD:
		case GF_ISOM_MEDIA_OCI:
		case GF_ISOM_MEDIA_IPMP:
		case GF_ISOM_MEDIA_MPEGJ:
		case GF_ISOM_MEDIA_MPEG7:
		case GF_ISOM_MEDIA_FLASH:
			fprintf(stderr, "WARNING: Track ID %d (type %s) not handled by splitter - skipping\n", gf_isom_get_track_id(mp4, i+1), gf_4cc_to_str(mtype));
			continue;
		default:
			/*for all other track types, only split if more than one sample*/
			if (gf_isom_get_sample_count(mp4, i+1)==1) {
				fprintf(stderr, "WARNING: Track ID %d (type %s) not handled by splitter - skipping\n", gf_isom_get_track_id(mp4, i+1), gf_4cc_to_str(mtype));
				continue;
			}
			tks[nb_tk].can_duplicate = 1;
		}

		tks[nb_tk].sample_count = gf_isom_get_sample_count(mp4, i+1);
		nb_samp += tks[nb_tk].sample_count;
		tks[nb_tk].last_sample = 0;
		tks[nb_tk].firstDTS = 0;
		tks[nb_tk].time_scale = gf_isom_get_media_timescale(mp4, i+1);
		tks[nb_tk].has_non_raps = gf_isom_has_sync_points(mp4, i+1);
		/*seen that on some 3gp files from nokia ...*/
		if (mtype==GF_ISOM_MEDIA_AUDIO) tks[nb_tk].has_non_raps = 0;

		dur = (Double) (s64) gf_isom_get_media_duration(mp4, i+1);
		dur /= tks[nb_tk].time_scale;
		if (max_dur<dur) max_dur=dur;

		if (tks[nb_tk].has_non_raps) {
			/*we don't support that*/
			if (needs_rap_sync) {
				fprintf(stderr, "More than one track has non-sync points - cannot split file\n");
				gf_free(tks);
				return GF_NOT_SUPPORTED;
			}
			needs_rap_sync = nb_tk+1;
		}
		if (!tks[nb_tk].can_duplicate) all_duplicatable = 0;
		nb_tk++;
	}
	if (!nb_tk) {
		fprintf(stderr, "No suitable tracks found for splitting file\n");
		gf_free(tks);
		return GF_NOT_SUPPORTED;
	}
	if (chunk_start>=max_dur) {
		fprintf(stderr, "Input file (%f) shorter than requested split start offset (%f)\n", max_dur, chunk_start);
		gf_free(tks);
		return GF_NOT_SUPPORTED;
	}
	if (split_until_end) {
		if (split_dur < -2) {
			split_dur = - (split_dur + 2 - chunk_start);
			if (max_dur < split_dur) {
				fprintf(stderr, "Split duration till end %lf longer than track duration %lf\n", split_dur, max_dur);
				gf_free(tks);
				return GF_NOT_SUPPORTED;
			} else {
				split_dur = max_dur - split_dur;
			}
		} else {
			split_dur = max_dur;
		}
	} else if (!rap_split && (max_dur<=split_dur)) {
		fprintf(stderr, "Input file (%f) shorter than requested split duration (%f)\n", max_dur, split_dur);
		gf_free(tks);
		return GF_NOT_SUPPORTED;
	}
	if (needs_rap_sync) {
		Bool has_enough_sync = GF_FALSE;
		tki = &tks[needs_rap_sync-1];

		if (chunk_start == 0.0f)
			has_enough_sync = GF_TRUE;
		else if (gf_isom_get_sync_point_count(mp4, tki->tk) > 1)
			has_enough_sync = GF_TRUE;
		else if (gf_isom_get_sample_group_info(mp4, tki->tk, 1, GF_ISOM_SAMPLE_GROUP_RAP, NULL, NULL, NULL))
			has_enough_sync = GF_TRUE;
		else if (gf_isom_get_sample_group_info(mp4, tki->tk, 1, GF_ISOM_SAMPLE_GROUP_SYNC, NULL, NULL, NULL))
			has_enough_sync = GF_TRUE;

		if (!has_enough_sync) {
			fprintf(stderr, "Not enough Random Access points in input file - cannot split\n");
			gf_free(tks);
			return GF_NOT_SUPPORTED;
		}
	}
	split_size_kb *= 1024;
	cur_file_time = 0;

	if (chunk_start>0) {
		if (needs_rap_sync) {
			u32 sample_num;
			Double start;
			tki = &tks[needs_rap_sync-1];

			start = (Double) (s64) gf_isom_get_sample_dts(mp4, tki->tk, tki->sample_count);
			start /= tki->time_scale;
			if (start<chunk_start) {
				tki->stop_state = 2;
			} else  {
				samp = NULL;
				e = gf_isom_get_sample_for_media_time(mp4, tki->tk, (u64) (chunk_start*tki->time_scale), &di, GF_ISOM_SEARCH_SYNC_BACKWARD, &samp, &sample_num, NULL);
				if (e!=GF_OK) {
					fprintf(stderr, "Cannot locate RAP in track ID %d for chunk extraction from %02.2f sec\n", gf_isom_get_track_id(mp4, tki->tk), chunk_start);
					gf_free(tks);
					return GF_NOT_SUPPORTED;
				}
				start = (Double) (s64) samp->DTS;
				start /= tki->time_scale;
				gf_isom_sample_del(&samp);
				fprintf(stderr, "Adjusting chunk start time to previous random access at %02.2f sec\n", start);
				split_dur += (chunk_start - start);
				chunk_start = start;
			}
		}
		/*sync all tracks*/
		for (i=0; i<nb_tk; i++) {
			tki = &tks[i];
			while (tki->last_sample<tki->sample_count) {
				Double time;
				u64 dts;
				dts = gf_isom_get_sample_dts(mp4, tki->tk, tki->last_sample+1);
				time = (Double) (s64) dts;
				time /= tki->time_scale;
				if (time>=chunk_start) {
					/*rewind one sample (text tracks & co)*/
					if (tki->can_duplicate && tki->last_sample) {
						tki->last_sample--;
						tki->firstDTS = (u64) (chunk_start*tki->time_scale);
					} else {
						tki->firstDTS = dts;
					}
					break;
				}
				tki->last_sample++;
			}
		}
		cur_file_time = chunk_start;
	} else {
		chunk_start = 0;
	}

	dest = NULL;
	nb_done = 0;
	nb_tk_done = 0;
	cur_file = 0;
	while (nb_tk_done<nb_tk) {
		Double last_rap_sample_time, max_dts, file_split_dur;
		Bool is_last_rap;
		Bool all_av_done = GF_FALSE;

		if (chunk_extraction) {
			sprintf(szFile, "%s_%d_%d%s", szName, (u32) chunk_start, (u32) (chunk_start+split_dur), ext);
			if (outName) strcpy(szFile, outName);
		} else {
			sprintf(szFile, "%s_%03d%s", szName, cur_file+1, ext);
			if (outName) {
				char *the_file = gf_url_concatenate(outName, szFile);
				if (the_file) {
					strcpy(szFile, the_file);
					gf_free(the_file);
				}
			}
		}
		dest = gf_isom_open(szFile, GF_ISOM_WRITE_EDIT, tmpdir);
		/*clone all tracks*/
		for (i=0; i<nb_tk; i++) {
			tki = &tks[i];
			/*track done - we remove the track from destination, an empty video track could cause pbs to some players*/
			if (tki->stop_state==2) continue;

			e = gf_isom_clone_track(mp4, tki->tk, dest, 0, &tki->dst_tk);
			if (e) {
				fprintf(stderr, "Error cloning track %d\n", tki->tk);
				goto err_exit;
			}
			/*use non-packet CTS offsets (faster add/remove)*/
			if (gf_isom_has_time_offset(mp4, tki->tk)) {
				gf_isom_set_cts_packing(dest, tki->dst_tk, GF_TRUE);
			}
			gf_isom_remove_edit_segments(dest, tki->dst_tk);

			gf_isom_enable_raw_pack(mp4, tki->tk, 1024);

		}
		do_add = 1;
		is_last_rap = 0;
		last_rap_sample_time = 0;
		file_split_dur = split_dur;

		size_exceeded = 0;
		max_dts = 0;
		while (do_add) {
			Bool is_rap;
			Double time;
			u32 nb_over, nb_av = 0;
			/*perfom basic de-interleaving to make sure we're not importing too much of a given track*/
			u32 nb_add = 0;
			/*add one sample of each track*/
			for (i=0; i<nb_tk; i++) {
				Double t;
				u64 dts;
				tki = &tks[i];

				if (!tki->can_duplicate) nb_av++;

				if (tki->stop_state)
					continue;
				if (tki->last_sample==tki->sample_count)
					continue;

				/*get sample info, see if we need to check it (basic de-interleaver)*/
				dts = gf_isom_get_sample_dts(mp4, tki->tk, tki->last_sample+1);

				/*reinsertion (timed text)*/
				if (dts < tki->firstDTS) {
					samp = gf_isom_get_sample(mp4, tki->tk, tki->last_sample+1, &di);
					samp->DTS = 0;
					e = gf_isom_add_sample(dest, tki->dst_tk, di, samp);
					if (!e) {
						e = gf_isom_copy_sample_info(dest, tki->dst_tk, mp4, tki->tk, tki->last_sample+1);
					}

					gf_isom_sample_del(&samp);
					tki->last_sample += 1;
					dts = gf_isom_get_sample_dts(mp4, tki->tk, tki->last_sample+1);
				}
				dts -= tki->firstDTS;


				t = (Double) (s64) dts;
				t /= tki->time_scale;
				if (tki->first_sample_done) {
					if (!all_av_done && (t>max_dts)) continue;
				} else {
					/*here's the trick: only take care of a/v media for splitting, and add other media
					only if their dts is less than the max AV dts found. Otherwise with some text streams we will end up importing
					too much video and corrupting the last sync point indication*/
					if (!tki->can_duplicate && (t>max_dts)) max_dts = t;
					tki->first_sample_done = 1;
				}
				samp = gf_isom_get_sample(mp4, tki->tk, tki->last_sample+1, &di);
				samp->DTS -= tki->firstDTS;

				if (samp->nb_pack) {
					nb_add += samp->nb_pack;
				} else {
					nb_add += 1;
				}

				is_rap = GF_FALSE;
				if (samp->IsRAP) {
					is_rap = GF_TRUE;
				} else {
					Bool has_roll;
					gf_isom_get_sample_rap_roll_info(mp4, tki->tk, tki->last_sample+1, &is_rap, &has_roll, NULL);
				}


				if (tki->has_non_raps && is_rap) {
					GF_ISOSample *next_rap=NULL;
					u32 next_rap_num, sdi;
					last_rap_sample_time = (Double) (s64) samp->DTS;
					last_rap_sample_time /= tki->time_scale;
					e = gf_isom_get_sample_for_media_time(mp4, tki->tk, samp->DTS+tki->firstDTS+2, &sdi, GF_ISOM_SEARCH_SYNC_FORWARD, &next_rap, &next_rap_num, NULL);
					if (e==GF_EOS)
						is_last_rap = 1;
					if (next_rap) {
						if (!next_rap->IsRAP)
							is_last_rap = 1;
						gf_isom_sample_del(&next_rap);
					}
				}
				tki->lastDTS = samp->DTS;
				e = gf_isom_add_sample(dest, tki->dst_tk, di, samp);

				if (!e) {
					e = gf_isom_copy_sample_info(dest, tki->dst_tk, mp4, tki->tk, tki->last_sample+1);
				}
				if (samp->nb_pack) {
					tki->last_sample += samp->nb_pack;
				} else {
					tki->last_sample += 1;
				}

				gf_isom_sample_del(&samp);
				gf_set_progress("Splitting", nb_done, nb_samp);
				nb_done++;
				if (e) {
					fprintf(stderr, "Error cloning track %d sample %d\n", tki->tk, tki->last_sample);
					goto err_exit;
				}

				tki->next_sample_is_rap = 0;
				if (rap_split && tki->has_non_raps) {
					if ( gf_isom_get_sample_sync(mp4, tki->tk, tki->last_sample+1))
						tki->next_sample_is_rap = 1;
				}
			}

			/*test by size/duration*/
			nb_over = 0;

			/*test by file size: same as duration test, only dynamically increment import duration*/
			if (split_size_kb) {
				u64 est_size = gf_isom_estimate_size(dest);
				/*while below desired size keep importing*/
				if (est_size<split_size_kb)
					file_split_dur = (Double) GF_MAX_FLOAT;
				else {
					size_exceeded = 1;
				}
			}

			for (i=0; i<nb_tk; i++) {
				tki = &tks[i];
				if (tki->stop_state) {
					nb_over++;
					if (!tki->can_duplicate && (tki->last_sample==tki->sample_count) )
						nb_av--;
					continue;
				}
				time = (Double) (s64) tki->lastDTS;
				time /= tki->time_scale;
				if (size_exceeded
				        || (tki->last_sample==tki->sample_count)
				        || (!tki->can_duplicate && (time>file_split_dur))
				        || (rap_split && tki->has_non_raps && tki->next_sample_is_rap)
				   ) {
					nb_over++;
					tki->stop_state = 1;
					if (tki->last_sample<tki->sample_count)
						is_last_rap = 0;
					else if (tki->first_sample_done)
						is_last_rap = 0;

					if (rap_split && tki->next_sample_is_rap) {
						file_split_dur = (Double) ( gf_isom_get_sample_dts(mp4, tki->tk, tki->last_sample+1) - tki->firstDTS);
						file_split_dur /= tki->time_scale;
					}
				}
				/*special tracks (not audio, not video)*/
				else if (tki->can_duplicate) {
					u64 dts = gf_isom_get_sample_dts(mp4, tki->tk, tki->last_sample+1);
					time = (Double) (s64) (dts - tki->firstDTS);
					time /= tki->time_scale;
					if (time>file_split_dur) {
						nb_over++;
						tki->stop_state = 1;
					}
				}
				if (!nb_add && (!max_dts || (tki->lastDTS <= 1 + (u64) (tki->time_scale*max_dts) )))
					tki->first_sample_done = 0;
			}
			if (nb_over==nb_tk) do_add = 0;

			if (!nb_av)
				all_av_done = GF_TRUE;
		}

		/*remove samples - first figure out smallest duration*/
		file_split_dur = (Double) GF_MAX_FLOAT;
		for (i=0; i<nb_tk; i++) {
			Double time;
			tki = &tks[i];
			/*track done*/
			if ((tki->stop_state==2) || (!is_last_rap && (tki->sample_count == tki->last_sample)) ) {
				if (tki->has_non_raps) last_rap_sample_time = 0;
				time = (Double) (s64) ( gf_isom_get_sample_dts(mp4, tki->tk, tki->last_sample+1) - tki->firstDTS);
				time /= tki->time_scale;
				if (file_split_dur==(Double)GF_MAX_FLOAT || file_split_dur<time) file_split_dur = time;
				continue;
			}

			//if (tki->lastDTS)
			{
				//time = (Double) (s64) tki->lastDTS;
				time = (Double) (s64) ( gf_isom_get_sample_dts(mp4, tki->tk, tki->last_sample+1) - tki->firstDTS);
				time /= tki->time_scale;
				if ((!tki->can_duplicate || all_duplicatable) && time<file_split_dur) file_split_dur = time;
				else if (rap_split && tki->next_sample_is_rap) file_split_dur = time;
			}
		}
		if (file_split_dur == (Double) GF_MAX_FLOAT) {
			fprintf(stderr, "Cannot split file (duration too small or size too small)\n");
			goto err_exit;
		}
		if (chunk_extraction) {
			if (adjust_split_end) {
				fprintf(stderr, "Adjusting chunk end time to previous random access at %02.2f sec\n", chunk_start + last_rap_sample_time);
				file_split_dur = last_rap_sample_time;
				if (outName) strcpy(szFile, outName);
				else sprintf(szFile, "%s_%d_%d%s", szName, (u32) chunk_start, (u32) (chunk_start+file_split_dur), ext);
				gf_isom_set_final_name(dest, szFile);
			}
			else file_split_dur = split_dur;
		}

		/*don't split if eq to copy...*/
		if (is_last_rap && !cur_file && !chunk_start) {
			fprintf(stderr, "Cannot split file (Not enough sync samples, duration too large or size too big)\n");
			goto err_exit;
		}


		/*if not last chunk and longer duration adjust to previous RAP point*/
		if ( (size_exceeded || !split_size_kb) && (file_split_dur>split_dur) && !chunk_start) {
			/*if larger than last RAP, rewind till it*/
			if (last_rap_sample_time && (last_rap_sample_time<file_split_dur) ) {
				file_split_dur = last_rap_sample_time;
				is_last_rap = 0;
			}
		}

		nb_tk_done = 0;
		if (!is_last_rap || chunk_extraction) {
			for (i=0; i<nb_tk; i++) {
				Double time = 0;
				u32 last_samp;
				tki = &tks[i];
				while (1) {
					last_samp = gf_isom_get_sample_count(dest, tki->dst_tk);

					time = (Double) (s64) gf_isom_get_media_duration(dest, tki->dst_tk);
					//time could get slightly higher than requests dur due to rounding precision. We use 1/4 of the last sample dur as safety marge
					time -= (Double) (s64) gf_isom_get_sample_duration(dest, tki->dst_tk, tki->last_sample) / 4;
					time /= tki->time_scale;

					if (last_samp<=1) break;

					/*done*/
					if (tki->last_sample==tki->sample_count) {
						if (!chunk_extraction && !tki->can_duplicate) {
							tki->stop_state=2;
							break;
						}
					}

					if (time <= file_split_dur) break;

					gf_isom_remove_sample(dest, tki->dst_tk, last_samp);
					tki->last_sample--;
					assert(tki->last_sample);
					nb_done--;
					gf_set_progress("Splitting", nb_done, nb_samp);
				}
				if (tki->last_sample<tki->sample_count) {
					u64 dts;
					tki->stop_state = 0;
					dts = gf_isom_get_sample_dts(mp4, tki->tk, tki->last_sample+1);
					time = (Double) (s64) (dts - tki->firstDTS);
					time /= tki->time_scale;
					/*re-insert prev sample*/
					if (tki->can_duplicate && (time>file_split_dur) ) {
						Bool was_insert = GF_FALSE;
						tki->last_sample--;
						dts = gf_isom_get_sample_dts(mp4, tki->tk, tki->last_sample+1);
						if (dts < tki->firstDTS) was_insert = GF_TRUE;
						tki->firstDTS += (u64) (file_split_dur*tki->time_scale);
						//the original, last sample added starts before the first sample in the file: we have re-inserted
						//a single sample, use split duration as target duration
						if (was_insert) {
							gf_isom_set_last_sample_duration(dest, tki->dst_tk, (u32) (file_split_dur*tki->time_scale));
						} else {
							gf_isom_set_last_sample_duration(dest, tki->dst_tk, (u32) (tki->firstDTS - dts) );
						}
					} else {
						tki->firstDTS = dts;
					}
					tki->first_sample_done = 0;
				} else {
					nb_tk_done++;
				}

			}
		}

		if (chunk_extraction) {
			fprintf(stderr, "Extracting chunk %s - duration %02.2fs (%02.2fs->%02.2fs)\n", szFile, file_split_dur, chunk_start, (chunk_start+split_dur));
		} else {
			fprintf(stderr, "Storing split-file %s - duration %02.2f seconds\n", szFile, file_split_dur);
		}

		/*repack CTSs*/
		for (i=0; i<nb_tk; i++) {
			u32 j;
			u64 new_track_dur;
			tki = &tks[i];
			if (tki->stop_state == 2) continue;
			if (!gf_isom_get_sample_count(dest, tki->dst_tk)) {
				gf_isom_remove_track(dest, tki->dst_tk);
				continue;
			}
			if (gf_isom_has_time_offset(mp4, tki->tk)) {
				gf_isom_set_cts_packing(dest, tki->dst_tk, GF_FALSE);
			}
			if (is_last_rap && tki->can_duplicate) {
				gf_isom_set_last_sample_duration(dest, tki->dst_tk, gf_isom_get_sample_duration(mp4, tki->tk, tki->sample_count));
			}

			/*rewrite edit list*/
			new_track_dur = gf_isom_get_track_duration(dest, tki->dst_tk);
			count = gf_isom_get_edit_segment_count(mp4, tki->tk);
			if (count>2) {
				fprintf(stderr, "Warning: %d edit segments - not supported while splitting (max 2) - ignoring extra\n", count);
				count=2;
			}
			for (j=0; j<count; j++) {
				u64 editTime, segDur, MediaTime;
				u8 mode;

				gf_isom_get_edit_segment(mp4, tki->tk, j+1, &editTime, &segDur, &MediaTime, &mode);
				if (!j && (mode!=GF_ISOM_EDIT_EMPTY) ) {
					fprintf(stderr, "Warning: Edit list doesn't look like a track delay scheme - ignoring\n");
					break;
				}
				if (mode==GF_ISOM_EDIT_NORMAL) {
					segDur = new_track_dur;
				}
				gf_isom_set_edit_segment(dest, tki->dst_tk, editTime, segDur, MediaTime, mode);
			}
		}
		/*check chapters*/
		do_add = 1;
		for (i=0; i<gf_isom_get_chapter_count(mp4, 0); i++) {
			char *name;
			u64 chap_time;
			gf_isom_get_chapter(mp4, 0, i+1, &chap_time, (const char **) &name);
			max_dts = (Double) (s64) chap_time;
			max_dts /= 1000;
			if (max_dts<cur_file_time) continue;
			if (max_dts>cur_file_time+file_split_dur) break;
			max_dts-=cur_file_time;
			chap_time = (u64) (max_dts*1000);
			gf_isom_add_chapter(dest, 0, chap_time, name);
			/*add prev*/
			if (do_add && i) {
				gf_isom_get_chapter(mp4, 0, i, &chap_time, (const char **) &name);
				gf_isom_add_chapter(dest, 0, 0, name);
				do_add = 0;
			}
		}
		cur_file_time += file_split_dur;

		if (conv_type==1) gf_media_make_isma(dest, 1, 0, 0);
		else if (conv_type==2) gf_media_make_3gpp(dest);
		if (InterleavingTime) {
			gf_isom_make_interleave(dest, InterleavingTime);
		} else {
			gf_isom_set_storage_mode(dest, GF_ISOM_STORE_STREAMABLE);
		}

		gf_isom_clone_pl_indications(mp4, dest);
		e = gf_isom_close(dest);
		dest = NULL;
		if (e) fprintf(stderr, "Error storing file %s\n", gf_error_to_string(e));
		if (is_last_rap || chunk_extraction) break;
		cur_file++;
	}
	gf_set_progress("Splitting", nb_samp, nb_samp);
err_exit:
	if (dest) gf_isom_delete(dest);
	gf_free(tks);
	return e;
}

GF_Err cat_multiple_files(GF_ISOFile *dest, char *fileName, u32 import_flags, GF_Fraction force_fps, u32 frames_per_sample, char *tmp_dir, Bool force_cat, Bool align_timelines, Bool allow_add_in_command);

static Bool merge_parameter_set(GF_List *src, GF_List *dst, const char *name)
{
	u32 j, k;
	for (j=0; j<gf_list_count(src); j++) {
		Bool found = 0;
		GF_AVCConfigSlot *slc = gf_list_get(src, j);
		for (k=0; k<gf_list_count(dst); k++) {
			GF_AVCConfigSlot *slc_dst = gf_list_get(dst, k);
			if ( (slc->size==slc_dst->size) && !memcmp(slc->data, slc_dst->data, slc->size) ) {
				found = 1;
				break;
			}
		}
		if (!found) {
			return GF_FALSE;
		}
	}
	return GF_TRUE;
}

static u32 merge_avc_config(GF_ISOFile *dest, u32 tk_id, GF_ISOFile *orig, u32 src_track, Bool force_cat)
{
	GF_AVCConfig *avc_src, *avc_dst;
	u32 dst_tk = gf_isom_get_track_by_id(dest, tk_id);

	avc_src = gf_isom_avc_config_get(orig, src_track, 1);
	avc_dst = gf_isom_avc_config_get(dest, dst_tk, 1);

	if (avc_src->AVCLevelIndication!=avc_dst->AVCLevelIndication) {
		dst_tk = 0;
	} else if (avc_src->AVCProfileIndication!=avc_dst->AVCProfileIndication) {
		dst_tk = 0;
	}
	else {
		/*rewrite all samples if using different NALU size*/
		if (avc_src->nal_unit_size > avc_dst->nal_unit_size) {
			gf_media_nal_rewrite_samples(dest, dst_tk, 8*avc_src->nal_unit_size);
			avc_dst->nal_unit_size = avc_src->nal_unit_size;
		} else if (avc_src->nal_unit_size < avc_dst->nal_unit_size) {
			gf_media_nal_rewrite_samples(orig, src_track, 8*avc_dst->nal_unit_size);
		}

		/*merge PS*/
		if (!merge_parameter_set(avc_src->sequenceParameterSets, avc_dst->sequenceParameterSets, "SPS"))
			dst_tk = 0;
		if (!merge_parameter_set(avc_src->pictureParameterSets, avc_dst->pictureParameterSets, "PPS"))
			dst_tk = 0;

		gf_isom_avc_config_update(dest, dst_tk, 1, avc_dst);
	}

	gf_odf_avc_cfg_del(avc_src);
	gf_odf_avc_cfg_del(avc_dst);

	if (!dst_tk) {
		dst_tk = gf_isom_get_track_by_id(dest, tk_id);
		gf_isom_set_nalu_extract_mode(orig, src_track, GF_ISOM_NALU_EXTRACT_INBAND_PS_FLAG);
		if (!force_cat) {
			gf_isom_avc_set_inband_config(dest, dst_tk, 1, GF_FALSE);
		} else {
			fprintf(stderr, "WARNING: Concatenating track ID %d even though sample descriptions do not match\n", tk_id);
		}
	}
	return dst_tk;
}

#ifndef GPAC_DISABLE_HEVC
static u32 merge_hevc_config(GF_ISOFile *dest, u32 tk_id, GF_ISOFile *orig, u32 src_track, Bool force_cat)
{
	u32 i;
	GF_HEVCConfig *hevc_src, *hevc_dst;
	u32 dst_tk = gf_isom_get_track_by_id(dest, tk_id);

	hevc_src = gf_isom_hevc_config_get(orig, src_track, 1);
	hevc_dst = gf_isom_hevc_config_get(dest, dst_tk, 1);

	if (hevc_src->profile_idc != hevc_dst->profile_idc) dst_tk = 0;
	else if (hevc_src->level_idc != hevc_dst->level_idc) dst_tk = 0;
	else if (hevc_src->general_profile_compatibility_flags != hevc_dst->general_profile_compatibility_flags ) dst_tk = 0;
	else {
		/*rewrite all samples if using different NALU size*/
		if (hevc_src->nal_unit_size > hevc_dst->nal_unit_size) {
			gf_media_nal_rewrite_samples(dest, dst_tk, 8*hevc_src->nal_unit_size);
			hevc_dst->nal_unit_size = hevc_src->nal_unit_size;
		} else if (hevc_src->nal_unit_size < hevc_dst->nal_unit_size) {
			gf_media_nal_rewrite_samples(orig, src_track, 8*hevc_dst->nal_unit_size);
		}

		/*merge PS*/
		for (i=0; i<gf_list_count(hevc_src->param_array); i++) {
			u32 k;
			GF_HEVCParamArray *src_ar = gf_list_get(hevc_src->param_array, i);
			for (k=0; k<gf_list_count(hevc_dst->param_array); k++) {
				GF_HEVCParamArray *dst_ar = gf_list_get(hevc_dst->param_array, k);
				if (dst_ar->type==src_ar->type) {
					if (!merge_parameter_set(src_ar->nalus, dst_ar->nalus, "SPS"))
						dst_tk = 0;
					break;
				}
			}
		}

		gf_isom_hevc_config_update(dest, dst_tk, 1, hevc_dst);
	}

	gf_odf_hevc_cfg_del(hevc_src);
	gf_odf_hevc_cfg_del(hevc_dst);

	if (!dst_tk) {
		dst_tk = gf_isom_get_track_by_id(dest, tk_id);
		gf_isom_set_nalu_extract_mode(orig, src_track, GF_ISOM_NALU_EXTRACT_INBAND_PS_FLAG);
		if (!force_cat) {
			gf_isom_hevc_set_inband_config(dest, dst_tk, 1, GF_FALSE);
		} else {
			fprintf(stderr, "WARNING: Concatenating track ID %d even though sample descriptions do not match\n", tk_id);
		}
	}
	return dst_tk;
}
#endif /*GPAC_DISABLE_HEVC */

GF_Err cat_playlist(GF_ISOFile *dest, char *playlistName, u32 import_flags, GF_Fraction force_fps, u32 frames_per_sample, char *tmp_dir, Bool force_cat, Bool align_timelines, Bool allow_add_in_command);

GF_Err cat_isomedia_file(GF_ISOFile *dest, char *fileName, u32 import_flags, GF_Fraction force_fps, u32 frames_per_sample, char *tmp_dir, Bool force_cat, Bool align_timelines, Bool allow_add_in_command, Bool is_pl)
{
	u32 i, j, count, nb_tracks, nb_samp, nb_done;
	GF_ISOFile *orig;
	GF_Err e;
	char *opts, *multi_cat;
	Double ts_scale;
	Double dest_orig_dur;
	u32 dst_tk, tk_id, mtype;
	u64 insert_dts;
	Bool is_isom;
	GF_ISOSample *samp;
	GF_Fraction64 aligned_to_DTS_frac;

	if (is_pl) return cat_playlist(dest, fileName, import_flags, force_fps, frames_per_sample, tmp_dir, force_cat, align_timelines, allow_add_in_command);

	if (strchr(fileName, '*') || (strchr(fileName, '@')) )
		return cat_multiple_files(dest, fileName, import_flags, force_fps, frames_per_sample, tmp_dir, force_cat, align_timelines, allow_add_in_command);

	multi_cat = allow_add_in_command ? strchr(fileName, '+') : NULL;
	if (multi_cat) {
		multi_cat[0] = 0;
		multi_cat = &multi_cat[1];
	}
	opts = gf_url_colon_suffix(fileName);

	e = GF_OK;

	/*if options are specified, reimport the file*/
	is_isom = opts ? 0 : gf_isom_probe_file(fileName);

	if (!is_isom || opts) {
		orig = gf_isom_open("temp", GF_ISOM_WRITE_EDIT, tmp_dir);
		e = import_file(orig, fileName, import_flags, force_fps, frames_per_sample);
		if (e) return e;
	} else {
		/*we open the original file in edit mode since we may have to rewrite AVC samples*/
		orig = gf_isom_open(fileName, GF_ISOM_OPEN_EDIT, tmp_dir);
	}

	while (multi_cat) {
		char *sep = strchr(multi_cat, '+');
		if (sep) sep[0] = 0;

		e = import_file(orig, multi_cat, import_flags, force_fps, frames_per_sample);
		if (e) {
			gf_isom_delete(orig);
			return e;
		}
		if (!sep) break;
		sep[0]=':';
		multi_cat = sep+1;
	}

	nb_samp = 0;
	nb_tracks = gf_isom_get_track_count(orig);
	for (i=0; i<nb_tracks; i++) {
		u32 mtype = gf_isom_get_media_type(orig, i+1);
		switch (mtype) {
		case GF_ISOM_MEDIA_HINT:
		case GF_ISOM_MEDIA_OD:
		case GF_ISOM_MEDIA_FLASH:
			fprintf(stderr, "WARNING: Track ID %d (type %s) not handled by concatenation - removing from destination\n", gf_isom_get_track_id(orig, i+1), gf_4cc_to_str(mtype));
			continue;
		case GF_ISOM_MEDIA_AUDIO:
		case GF_ISOM_MEDIA_TEXT:
		case GF_ISOM_MEDIA_SUBT:
		case GF_ISOM_MEDIA_MPEG_SUBT:
		case GF_ISOM_MEDIA_VISUAL:
        case GF_ISOM_MEDIA_AUXV:
        case GF_ISOM_MEDIA_PICT:
		case GF_ISOM_MEDIA_SCENE:
		case GF_ISOM_MEDIA_OCR:
		case GF_ISOM_MEDIA_OCI:
		case GF_ISOM_MEDIA_IPMP:
		case GF_ISOM_MEDIA_MPEGJ:
		case GF_ISOM_MEDIA_MPEG7:
		default:
			/*only cat self-contained files*/
			if (gf_isom_is_self_contained(orig, i+1, 1)) {
				nb_samp+= gf_isom_get_sample_count(orig, i+1);
				break;
			}
			break;
		}
	}
	if (!nb_samp) {
		fprintf(stderr, "No suitable media tracks to cat in %s - skipping\n", fileName);
		goto err_exit;
	}

	dest_orig_dur = (Double) (s64) gf_isom_get_duration(dest);
	if (!gf_isom_get_timescale(dest)) {
		gf_isom_set_timescale(dest, gf_isom_get_timescale(orig));
	}
	dest_orig_dur /= gf_isom_get_timescale(dest);

	aligned_to_DTS_frac.num = 0;
	aligned_to_DTS_frac.den = 1;
	for (i=0; i<gf_isom_get_track_count(dest); i++) {
		u64 track_dur = gf_isom_get_media_duration(dest, i+1);
		u32 track_ts = gf_isom_get_media_timescale(dest, i+1);
		if ((u64)aligned_to_DTS_frac.num * track_ts < track_dur * aligned_to_DTS_frac.den) {
			aligned_to_DTS_frac.num = track_dur;
			aligned_to_DTS_frac.den = track_ts;
		}
	}

	fprintf(stderr, "Appending file %s\n", fileName);
	nb_done = 0;
	for (i=0; i<nb_tracks; i++) {
		u64 last_DTS, dest_track_dur_before_cat;
		u32 nb_edits = 0;
		Bool skip_lang_test = 1;
		Bool use_ts_dur = 1;
		Bool merge_edits = 0;
		Bool new_track = 0;
		mtype = gf_isom_get_media_type(orig, i+1);
		switch (mtype) {
		case GF_ISOM_MEDIA_HINT:
		case GF_ISOM_MEDIA_OD:
		case GF_ISOM_MEDIA_FLASH:
			continue;
		case GF_ISOM_MEDIA_TEXT:
		case GF_ISOM_MEDIA_SUBT:
		case GF_ISOM_MEDIA_MPEG_SUBT:
		case GF_ISOM_MEDIA_SCENE:
			use_ts_dur = 0;
		case GF_ISOM_MEDIA_AUDIO:
		case GF_ISOM_MEDIA_VISUAL:
        case GF_ISOM_MEDIA_PICT:
		case GF_ISOM_MEDIA_OCR:
		case GF_ISOM_MEDIA_OCI:
		case GF_ISOM_MEDIA_IPMP:
		case GF_ISOM_MEDIA_MPEGJ:
		case GF_ISOM_MEDIA_MPEG7:
		default:
			if (!gf_isom_is_self_contained(orig, i+1, 1)) continue;
			break;
		}

		dst_tk = 0;
		/*if we had a temporary import of the file, check if the original track ID matches the dst one. If so, skip all language detection code*/
		tk_id = gf_isom_get_track_original_id(orig, i+1);
		if (!tk_id) {
			tk_id = gf_isom_get_track_id(orig, i+1);
			skip_lang_test = 0;
		}
		dst_tk = gf_isom_get_track_by_id(dest, tk_id);


		if (dst_tk) {
			if (mtype != gf_isom_get_media_type(dest, dst_tk))
				dst_tk = 0;
			else {
				u32 subtype_dst = gf_isom_get_media_subtype(dest, dst_tk, 1);
				u32 subtype_src = gf_isom_get_media_subtype(orig, i+1, 1);
				if (subtype_dst==GF_ISOM_SUBTYPE_AVC3_H264)
					subtype_dst=GF_ISOM_SUBTYPE_AVC_H264 ;
				if (subtype_src==GF_ISOM_SUBTYPE_AVC3_H264)
					subtype_src=GF_ISOM_SUBTYPE_AVC_H264;

				if (subtype_dst==GF_ISOM_SUBTYPE_HEV1)
					subtype_dst=GF_ISOM_SUBTYPE_HVC1;
				if (subtype_src==GF_ISOM_SUBTYPE_HEV1)
					subtype_src=GF_ISOM_SUBTYPE_HVC1;

				if (subtype_dst != subtype_src) {
					dst_tk = 0;
				}
			}
		}

		if (!dst_tk) {
			for (j=0; j<gf_isom_get_track_count(dest); j++) {
				if (mtype != gf_isom_get_media_type(dest, j+1)) continue;
				if (gf_isom_is_same_sample_description(orig, i+1, 0, dest, j+1, 0)) {
					if (gf_isom_is_video_subtype(mtype) ) {
						u32 w, h, ow, oh;
						gf_isom_get_visual_info(orig, i+1, 1, &ow, &oh);
						gf_isom_get_visual_info(dest, j+1, 1, &w, &h);
						if ((ow==w) && (oh==h)) {
							dst_tk = j+1;
							break;
						}
					}
					/*check language code*/
					else if (!skip_lang_test && (mtype==GF_ISOM_MEDIA_AUDIO)) {
						u32 lang_src, lang_dst;
						char *lang = NULL;
						gf_isom_get_media_language(orig, i+1, &lang);
						if (lang) {
							lang_src = GF_4CC(lang[0], lang[1], lang[2], lang[3]);
							gf_free(lang);
						} else {
							lang_src = 0;
						}
						gf_isom_get_media_language(dest, j+1, &lang);
						if (lang) {
							lang_dst = GF_4CC(lang[0], lang[1], lang[2], lang[3]);
							gf_free(lang);
						} else {
							lang_dst = 0;
						}
						if (lang_dst==lang_src) {
							dst_tk = j+1;
							break;
						}
					} else {
						dst_tk = j+1;
						break;
					}
				}
			}
		}

		if (dst_tk) {
			u32 found_dst_tk = dst_tk;
			u32 stype = gf_isom_get_media_subtype(dest, dst_tk, 1);
			/*we MUST have the same codec*/
			if (gf_isom_get_media_subtype(orig, i+1, 1) != stype) dst_tk = 0;
			/*we only support cat with the same number of sample descriptions*/
			if (gf_isom_get_sample_description_count(orig, i+1) != gf_isom_get_sample_description_count(dest, dst_tk)) dst_tk = 0;
			/*if not forcing cat, check the media codec config is the same*/
			if (!gf_isom_is_same_sample_description(orig, i+1, 0, dest, dst_tk, 0)) {
				dst_tk = 0;
			}
			/*we force the same visual resolution*/
			else if (gf_isom_is_video_subtype(mtype) ) {
				u32 w, h, ow, oh;
				gf_isom_get_visual_info(orig, i+1, 1, &ow, &oh);
				gf_isom_get_visual_info(dest, dst_tk, 1, &w, &h);
				if ((ow!=w) || (oh!=h)) {
					dst_tk = 0;
				}
			}

			if (!dst_tk) {
				/*merge AVC config if possible*/
				if ((stype == GF_ISOM_SUBTYPE_AVC_H264)
				        || (stype == GF_ISOM_SUBTYPE_AVC2_H264)
				        || (stype == GF_ISOM_SUBTYPE_AVC3_H264)
				        || (stype == GF_ISOM_SUBTYPE_AVC4_H264) ) {
					dst_tk = merge_avc_config(dest, tk_id, orig, i+1, force_cat);
				}
#ifndef GPAC_DISABLE_HEVC
				/*merge HEVC config if possible*/
				else if ((stype == GF_ISOM_SUBTYPE_HVC1)
				         || (stype == GF_ISOM_SUBTYPE_HEV1)
				         || (stype == GF_ISOM_SUBTYPE_HVC2)
				         || (stype == GF_ISOM_SUBTYPE_HEV2)) {
					dst_tk = merge_hevc_config(dest, tk_id, orig, i+1, force_cat);
				}
#endif /*GPAC_DISABLE_HEVC*/
				else if (force_cat) {
					dst_tk = found_dst_tk;
				}
			}
		}

		/*looks like a new track*/
		if (!dst_tk) {
			fprintf(stderr, "No suitable destination track found - creating new one (type %s)\n", gf_4cc_to_str(mtype));
			e = gf_isom_clone_track(orig, i+1, dest, 0, &dst_tk);
			if (e) goto err_exit;
			gf_isom_clone_pl_indications(orig, dest);
			new_track = 1;

			if (align_timelines) {
				u32 max_timescale = 0;
//				u32 dst_timescale = 0;
				u32 idx;
				for (idx=0; idx<nb_tracks; idx++) {
					if (max_timescale < gf_isom_get_media_timescale(orig, idx+1))
						max_timescale = gf_isom_get_media_timescale(orig, idx+1);
				}
#if 0
				if (dst_timescale < max_timescale) {
					dst_timescale = gf_isom_get_media_timescale(dest, dst_tk);
					idx = max_timescale / dst_timescale;
					if (dst_timescale * idx < max_timescale) idx ++;
					dst_timescale *= idx;

					gf_isom_set_media_timescale(dest, dst_tk, max_timescale, 0);
				}
#else
				gf_isom_set_media_timescale(dest, dst_tk, max_timescale, 0);
#endif
			}

			/*remove cloned edit list, as it will be rewritten after import*/
			gf_isom_remove_edit_segments(dest, dst_tk);
		} else {
			nb_edits = gf_isom_get_edit_segment_count(orig, i+1);
		}

		dest_track_dur_before_cat = gf_isom_get_media_duration(dest, dst_tk);
		count = gf_isom_get_sample_count(dest, dst_tk);

		if (align_timelines) {
			insert_dts = (u64) (aligned_to_DTS_frac.num * gf_isom_get_media_timescale(dest, dst_tk));
			insert_dts /= aligned_to_DTS_frac.den;
		} else if (use_ts_dur && (count>1)) {
			insert_dts = 2*gf_isom_get_sample_dts(dest, dst_tk, count) - gf_isom_get_sample_dts(dest, dst_tk, count-1);
		} else {
			insert_dts = dest_track_dur_before_cat;
			if (!count) insert_dts = 0;
		}

		ts_scale = gf_isom_get_media_timescale(dest, dst_tk);
		ts_scale /= gf_isom_get_media_timescale(orig, i+1);

		/*if not a new track, see if we can merge the edit list - this is a crude test that only checks
		we have the same edit types*/
		if (nb_edits && (nb_edits == gf_isom_get_edit_segment_count(dest, dst_tk)) ) {
			u64 editTime, segmentDuration, mediaTime, dst_editTime, dst_segmentDuration, dst_mediaTime;
			u8 dst_editMode, editMode;
			u32 j;
			merge_edits = 1;
			for (j=0; j<nb_edits; j++) {
				gf_isom_get_edit_segment(orig, i+1, j+1, &editTime, &segmentDuration, &mediaTime, &editMode);
				gf_isom_get_edit_segment(dest, dst_tk, j+1, &dst_editTime, &dst_segmentDuration, &dst_mediaTime, &dst_editMode);

				if (dst_editMode!=editMode) {
					merge_edits=0;
					break;
				}
			}
		}

		gf_isom_enable_raw_pack(orig, i+1, 2048);

		last_DTS = 0;
		count = gf_isom_get_sample_count(orig, i+1);
		for (j=0; j<count; j++) {
			u32 di;
			samp = gf_isom_get_sample(orig, i+1, j+1, &di);
			last_DTS = samp->DTS;
			samp->DTS =  (u64) (ts_scale * samp->DTS + (new_track ? 0 : insert_dts));
			samp->CTS_Offset =  (u32) (samp->CTS_Offset * ts_scale);

			if (gf_isom_is_self_contained(orig, i+1, di)) {
				e = gf_isom_add_sample(dest, dst_tk, di, samp);
			} else {
				u64 offset;
				GF_ISOSample *s = gf_isom_get_sample_info(orig, i+1, j+1, &di, &offset);
				e = gf_isom_add_sample_reference(dest, dst_tk, di, samp, offset);
				gf_isom_sample_del(&s);
			}
			if (samp->nb_pack)
				j+= samp->nb_pack-1;

			gf_isom_sample_del(&samp);
			if (e) goto err_exit;

			e = gf_isom_copy_sample_info(dest, dst_tk, orig, i+1, j+1);
			if (e) goto err_exit;

			gf_set_progress("Appending", nb_done, nb_samp);
			nb_done++;
		}
		/*scene description and text: compute last sample duration based on original media duration*/
		if (!use_ts_dur) {
			u64 extend_dur = gf_isom_get_media_duration(orig, i+1) - last_DTS;
			//extend the duration of the last sample, but don't insert any edit list entry
			gf_isom_set_last_sample_duration(dest, dst_tk, (u32) (ts_scale*extend_dur) );
		}

		if (new_track && insert_dts) {
			u64 media_dur = gf_isom_get_media_duration(orig, i+1);
			/*convert from media time to track time*/
			Double rescale = (Float) gf_isom_get_timescale(dest);
			rescale /= (Float) gf_isom_get_media_timescale(dest, dst_tk);
			/*convert from orig to dst time scale*/
			rescale *= ts_scale;

			gf_isom_set_edit_segment(dest, dst_tk, 0, (u64) (s64) (insert_dts*rescale), 0, GF_ISOM_EDIT_EMPTY);
			gf_isom_set_edit_segment(dest, dst_tk, (u64) (s64) (insert_dts*rescale), (u64) (s64) (media_dur*rescale), 0, GF_ISOM_EDIT_NORMAL);
		} else if (merge_edits) {
			/*convert from media time to track time*/
			u32 movts_dst = gf_isom_get_timescale(dest);
			u32 trackts_dst = gf_isom_get_media_timescale(dest, dst_tk);
			/*convert from orig to dst time scale*/
			movts_dst = (u32) (movts_dst * ts_scale);

			/*get the first edit normal mode and add the new track dur*/
			for (j=nb_edits; j>0; j--) {
				u64 editTime, segmentDuration, mediaTime;
				u8 editMode;
				gf_isom_get_edit_segment(dest, dst_tk, j, &editTime, &segmentDuration, &mediaTime, &editMode);

				if (editMode==GF_ISOM_EDIT_NORMAL) {
					Double prev_dur = (Double) (s64) dest_track_dur_before_cat;
					Double dur = (Double) (s64) gf_isom_get_media_duration(orig, i+1);

					dur *= movts_dst;
					dur /= trackts_dst;
					prev_dur *= movts_dst;
					prev_dur /= trackts_dst;

					/*safety test: some files have broken edit lists. If no more than 2 entries, check that the segment duration
					is less or equal to the movie duration*/
					if (prev_dur < segmentDuration) {
						fprintf(stderr, "Warning: suspicious edit list entry found: duration %g sec but longest track duration before cat is %g - fixing it\n", (Double) (s64) segmentDuration/1000.0, prev_dur/1000);
						segmentDuration = (dest_track_dur_before_cat - mediaTime) * movts_dst;
						segmentDuration /= trackts_dst;
					}

					segmentDuration += (u64) (s64) dur;
					gf_isom_modify_edit_segment(dest, dst_tk, j, segmentDuration, mediaTime, editMode);
					break;
				}
			}
		} else {
			u64 editTime, segmentDuration, mediaTime, edit_offset;
			Double t;
			u8 editMode;
			u32 j, count;

			count = gf_isom_get_edit_segment_count(dest, dst_tk);
			if (count) {
				e = gf_isom_get_edit_segment(dest, dst_tk, count, &editTime, &segmentDuration, &mediaTime, &editMode);
				if (e) {
					fprintf(stderr, "Error: edit segment error on destination track %u could not be retrieved.\n", dst_tk);
					goto err_exit;
				}
			} else if (gf_isom_get_edit_segment_count(orig, i+1)) {
				/*fake empty edit segment*/
				/*convert from media time to track time*/
				Double rescale = (Float) gf_isom_get_timescale(dest);
				rescale /= (Float) gf_isom_get_media_timescale(dest, dst_tk);
				segmentDuration = (u64) (dest_track_dur_before_cat * rescale);
				editTime = 0;
				mediaTime = 0;
				gf_isom_set_edit_segment(dest, dst_tk, editTime, segmentDuration, mediaTime, GF_ISOM_EDIT_NORMAL);
			} else {
				editTime = 0;
				segmentDuration = 0;
			}

			/*convert to dst time scale*/
			ts_scale = (Float) gf_isom_get_timescale(dest);
			ts_scale /= (Float) gf_isom_get_timescale(orig);

			edit_offset = editTime + segmentDuration;
			count = gf_isom_get_edit_segment_count(orig, i+1);
			for (j=0; j<count; j++) {
				gf_isom_get_edit_segment(orig, i+1, j+1, &editTime, &segmentDuration, &mediaTime, &editMode);
				t = (Double) (s64) editTime;
				t *= ts_scale;
				t += (s64) edit_offset;
				editTime = (s64) t;
				t = (Double) (s64) segmentDuration;
				t *= ts_scale;
				segmentDuration = (s64) t;
				t = (Double) (s64) mediaTime;
				t *= ts_scale;
				t+= (s64) dest_track_dur_before_cat;
				mediaTime = (s64) t;
				if ((editMode == GF_ISOM_EDIT_EMPTY) && (mediaTime > 0)) {
					editMode = GF_ISOM_EDIT_NORMAL;
				}
				gf_isom_set_edit_segment(dest, dst_tk, editTime, segmentDuration, mediaTime, editMode);
			}
		}
		gf_media_update_bitrate(dest, dst_tk);

	}
	gf_set_progress("Appending", nb_samp, nb_samp);

	/*check brands*/
	gf_isom_get_brand_info(orig, NULL, NULL, &j);
	for (i=0; i<j; i++) {
		u32 brand;
		gf_isom_get_alternate_brand(orig, i+1, &brand);
		gf_isom_modify_alternate_brand(dest, brand, 1);
	}
	/*check chapters*/
	for (i=0; i<gf_isom_get_chapter_count(orig, 0); i++) {
		char *name;
		Double c_time;
		u64 chap_time;
		gf_isom_get_chapter(orig, 0, i+1, &chap_time, (const char **) &name);
		c_time = (Double) (s64) chap_time;
		c_time /= 1000;
		c_time += dest_orig_dur;

		/*check last file chapter*/
		if (!i && gf_isom_get_chapter_count(dest, 0)) {
			const char *last_name;
			u64 last_chap_time;
			gf_isom_get_chapter(dest, 0, gf_isom_get_chapter_count(dest, 0), &last_chap_time, &last_name);
			/*last and first chapters are the same, don't duplicate*/
			if (last_name && name && !stricmp(last_name, name)) continue;
		}

		chap_time = (u64) (c_time*1000);
		gf_isom_add_chapter(dest, 0, chap_time, name);
	}


err_exit:
	gf_isom_delete(orig);
	return e;
}

typedef struct
{
	char szPath[GF_MAX_PATH];
	char szRad1[1024], szRad2[1024], szOpt[200];
	GF_ISOFile *dest;
	u32 import_flags;
	GF_Fraction force_fps;
	u32 frames_per_sample;
	char *tmp_dir;
	Bool force_cat, align_timelines, allow_add_in_command;
} CATEnum;

Bool cat_enumerate(void *cbk, char *szName, char *szPath, GF_FileEnumInfo *file_info)
{
	GF_Err e;
	u32 len_rad1;
	char szFileName[GF_MAX_PATH];
	CATEnum *cat_enum = (CATEnum *)cbk;
	len_rad1 = (u32) strlen(cat_enum->szRad1);
	if (strnicmp(szName, cat_enum->szRad1, len_rad1)) return 0;
	if (strlen(cat_enum->szRad2) && !strstr(szName + len_rad1, cat_enum->szRad2) ) return 0;

	strcpy(szFileName, szPath);
	strcat(szFileName, cat_enum->szOpt);

	e = cat_isomedia_file(cat_enum->dest, szFileName, cat_enum->import_flags, cat_enum->force_fps, cat_enum->frames_per_sample, cat_enum->tmp_dir, cat_enum->force_cat, cat_enum->align_timelines, cat_enum->allow_add_in_command, GF_FALSE);
	if (e) return 1;
	return 0;
}

GF_Err cat_multiple_files(GF_ISOFile *dest, char *fileName, u32 import_flags, GF_Fraction force_fps, u32 frames_per_sample, char *tmp_dir, Bool force_cat, Bool align_timelines, Bool allow_add_in_command)
{
	CATEnum cat_enum;
	char *sep;

	cat_enum.dest = dest;
	cat_enum.import_flags = import_flags;
	cat_enum.force_fps = force_fps;
	cat_enum.frames_per_sample = frames_per_sample;
	cat_enum.tmp_dir = tmp_dir;
	cat_enum.force_cat = force_cat;
	cat_enum.align_timelines = align_timelines;
	cat_enum.allow_add_in_command = allow_add_in_command;

	if (strlen(fileName) >= sizeof(cat_enum.szPath)) {
		GF_LOG(GF_LOG_ERROR, GF_LOG_CONTAINER, ("File name %s is too long.\n", fileName));
		return GF_NOT_SUPPORTED;
	}
	strcpy(cat_enum.szPath, fileName);
	sep = strrchr(cat_enum.szPath, GF_PATH_SEPARATOR);
	if (!sep) sep = strrchr(cat_enum.szPath, '/');
	if (!sep) {
		strcpy(cat_enum.szPath, ".");
		if (strlen(fileName) >= sizeof(cat_enum.szRad1)) {
			GF_LOG(GF_LOG_ERROR, GF_LOG_CONTAINER, ("File name %s is too long.\n", fileName));
			return GF_NOT_SUPPORTED;
		}
		strcpy(cat_enum.szRad1, fileName);
	} else {
		if (strlen(sep + 1) >= sizeof(cat_enum.szRad1)) {
			GF_LOG(GF_LOG_ERROR, GF_LOG_CONTAINER, ("File name %s is too long.\n", (sep + 1)));
			return GF_NOT_SUPPORTED;
		}
		strcpy(cat_enum.szRad1, sep+1);
		sep[0] = 0;
	}
	sep = strchr(cat_enum.szRad1, '*');
	if (!sep) sep = strchr(cat_enum.szRad1, '@');
	if (strlen(sep + 1) >= sizeof(cat_enum.szRad2)) {
		GF_LOG(GF_LOG_ERROR, GF_LOG_CONTAINER, ("File name %s is too long.\n", (sep + 1)));
		return GF_NOT_SUPPORTED;
	}
	strcpy(cat_enum.szRad2, sep+1);
	sep[0] = 0;
	sep = strchr(cat_enum.szRad2, '%');
	if (!sep) sep = strchr(cat_enum.szRad2, '#');
	if (!sep) sep = gf_url_colon_suffix(cat_enum.szRad2);
	strcpy(cat_enum.szOpt, "");
	if (sep) {
		if (strlen(sep) >= sizeof(cat_enum.szOpt)) {
			GF_LOG(GF_LOG_ERROR, GF_LOG_CONTAINER, ("Invalid option: %s.\n", sep));
			return GF_NOT_SUPPORTED;
		}
		strcpy(cat_enum.szOpt, sep);
		sep[0] = 0;
	}
	return gf_enum_directory(cat_enum.szPath, 0, cat_enumerate, &cat_enum, NULL);
}

GF_Err cat_playlist(GF_ISOFile *dest, char *playlistName, u32 import_flags, GF_Fraction force_fps, u32 frames_per_sample, char *tmp_dir, Bool force_cat, Bool align_timelines, Bool allow_add_in_command)
{
	GF_Err e;
	FILE *pl = gf_fopen(playlistName, "r");
	if (!pl) {
		GF_LOG(GF_LOG_ERROR, GF_LOG_CONTAINER, ("Failed to open playlist file %s\n", playlistName));
		return GF_URL_ERROR;
	}

	e = GF_OK;
	while (!feof(pl)) {
		char szLine[10000];
		char *url;
		u32 len;
		szLine[0] = 0;
		if (fgets(szLine, 10000, pl) == NULL) break;
		if (szLine[0]=='#') continue;
		len = (u32) strlen(szLine);
		while (len && strchr("\r\n \t", szLine[len-1])) {
			szLine[len-1] = 0;
			len--;
		}
		if (!len) continue;

		url = gf_url_concatenate(playlistName, szLine);
		if (!url) url = gf_strdup(szLine);

		e = cat_isomedia_file(dest, url, import_flags, force_fps, frames_per_sample, tmp_dir, force_cat, align_timelines, allow_add_in_command, GF_FALSE);


		if (e) {
			GF_LOG(GF_LOG_ERROR, GF_LOG_CONTAINER, ("Failed to concatenate file %s\n", url));
			gf_free(url);
			break;
		}
		gf_free(url);
	}
	gf_fclose(pl);
	return e;
}

#ifndef GPAC_DISABLE_SCENE_ENCODER
/*
		MPEG-4 encoding
*/

GF_Err EncodeFile(char *in, GF_ISOFile *mp4, GF_SMEncodeOptions *opts, FILE *logs)
{
#ifdef GPAC_DISABLE_SMGR
	return GF_NOT_SUPPORTED;
#else
	GF_Err e;
	GF_SceneLoader load;
	GF_SceneManager *ctx;
	GF_SceneGraph *sg;
#ifndef GPAC_DISABLE_SCENE_STATS
	GF_StatManager *statsman = NULL;
#endif

	sg = gf_sg_new();
	ctx = gf_sm_new(sg);
	memset(&load, 0, sizeof(GF_SceneLoader));
	load.fileName = in;
	load.ctx = ctx;
	load.swf_import_flags = swf_flags;
	load.swf_flatten_limit = swf_flatten_angle;
	/*since we're encoding we must get MPEG4 nodes only*/
	load.flags = GF_SM_LOAD_MPEG4_STRICT;
	e = gf_sm_load_init(&load);
	if (e<0) {
		gf_sm_load_done(&load);
		fprintf(stderr, "Cannot load context %s - %s\n", in, gf_error_to_string(e));
		goto err_exit;
	}
	e = gf_sm_load_run(&load);
	gf_sm_load_done(&load);

#ifndef GPAC_DISABLE_SCENE_STATS
	if (opts->auto_quant) {
		fprintf(stderr, "Analysing Scene for Automatic Quantization\n");
		statsman = gf_sm_stats_new();
		e = gf_sm_stats_for_scene(statsman, ctx);
		if (!e) {
			GF_SceneStatistics *stats = gf_sm_stats_get(statsman);
			/*LASeR*/
			if (opts->auto_quant==1) {
				if (opts->resolution > (s32)stats->frac_res_2d) {
					fprintf(stderr, " Given resolution %d is (unnecessarily) too high, using %d instead.\n", opts->resolution, stats->frac_res_2d);
					opts->resolution = stats->frac_res_2d;
				} else if (stats->int_res_2d + opts->resolution <= 0) {
					fprintf(stderr, " Given resolution %d is too low, using %d instead.\n", opts->resolution, stats->int_res_2d - 1);
					opts->resolution = 1 - stats->int_res_2d;
				}
				opts->coord_bits = stats->int_res_2d + opts->resolution;
				fprintf(stderr, " Coordinates & Lengths encoded using ");
				if (opts->resolution < 0) fprintf(stderr, "only the %d most significant bits (of %d).\n", opts->coord_bits, stats->int_res_2d);
				else fprintf(stderr, "a %d.%d representation\n", stats->int_res_2d, opts->resolution);

				fprintf(stderr, " Matrix Scale & Skew Coefficients ");
				if (opts->coord_bits - 8 < stats->scale_int_res_2d) {
					opts->scale_bits = stats->scale_int_res_2d - opts->coord_bits + 8;
					fprintf(stderr, "encoded using a %d.8 representation\n", stats->scale_int_res_2d);
				} else  {
					opts->scale_bits = 0;
					fprintf(stderr, "encoded using a %d.8 representation\n", opts->coord_bits - 8);
				}
			}
#ifndef GPAC_DISABLE_VRML
			/*BIFS*/
			else if (stats->base_layer) {
				GF_AUContext *au;
				GF_CommandField *inf;
				M_QuantizationParameter *qp;
				GF_Command *com = gf_sg_command_new(ctx->scene_graph, GF_SG_GLOBAL_QUANTIZER);
				qp = (M_QuantizationParameter *) gf_node_new(ctx->scene_graph, TAG_MPEG4_QuantizationParameter);

				inf = gf_sg_command_field_new(com);
				inf->new_node = (GF_Node *)qp;
				inf->field_ptr = &inf->new_node;
				inf->fieldType = GF_SG_VRML_SFNODE;
				gf_node_register(inf->new_node, NULL);
				au = gf_list_get(stats->base_layer->AUs, 0);
				gf_list_insert(au->commands, com, 0);
				qp->useEfficientCoding = 1;
				qp->textureCoordinateQuant = 0;
				if ((stats->count_2f+stats->count_2d) && opts->resolution) {
					qp->position2DMin = stats->min_2d;
					qp->position2DMax = stats->max_2d;
					qp->position2DNbBits = opts->resolution;
					qp->position2DQuant = 1;
				}
				if ((stats->count_3f+stats->count_3d) &&  opts->resolution) {
					qp->position3DMin = stats->min_3d;
					qp->position3DMax = stats->max_3d;
					qp->position3DQuant = opts->resolution;
					qp->position3DQuant = 1;
					qp->textureCoordinateQuant = 1;
				}
				//float quantif is disabled since 2008, check if we want to re-enable it
#if 0
				if (stats->count_float && opts->resolution) {
					qp->scaleMin = stats->min_fixed;
					qp->scaleMax = stats->max_fixed;
					qp->scaleNbBits = 2*opts->resolution;
					qp->scaleQuant = 1;
				}
#endif
			}
#endif
		}
	}
#endif /*GPAC_DISABLE_SCENE_STATS*/

	if (e<0) {
		fprintf(stderr, "Error loading file %s\n", gf_error_to_string(e));
		goto err_exit;
	} else {
		gf_log_cbk prev_logs = NULL;
		if (logs) {
			gf_log_set_tool_level(GF_LOG_CODING, GF_LOG_DEBUG);
			prev_logs = gf_log_set_callback(logs, scene_coding_log);
		}
		opts->src_url = in;
		e = gf_sm_encode_to_file(ctx, mp4, opts);
		if (logs) {
			gf_log_set_tool_level(GF_LOG_CODING, GF_LOG_ERROR);
			gf_log_set_callback(NULL, prev_logs);
		}
	}

	gf_isom_set_brand_info(mp4, GF_ISOM_BRAND_MP42, 1);
	gf_isom_modify_alternate_brand(mp4, GF_ISOM_BRAND_ISOM, 1);

err_exit:
#ifndef GPAC_DISABLE_SCENE_STATS
	if (statsman) gf_sm_stats_del(statsman);
#endif
	gf_sm_del(ctx);
	gf_sg_del(sg);
	return e;

#endif /*GPAC_DISABLE_SMGR*/
}
#endif /*GPAC_DISABLE_SCENE_ENCODER*/


#ifndef GPAC_DISABLE_BIFS_ENC
/*
		MPEG-4 chunk encoding
*/

static u32 GetNbBits(u32 MaxVal)
{
	u32 k=0;
	while ((s32) MaxVal > ((1<<k)-1) ) k+=1;
	return k;
}

#ifndef GPAC_DISABLE_SMGR
GF_Err EncodeBIFSChunk(GF_SceneManager *ctx, char *bifsOutputFile, GF_Err (*AUCallback)(GF_ISOSample *))
{
	GF_Err			e;
	u8 *data;
	u32 data_len;
	GF_BifsEncoder *bifsenc;
	GF_InitialObjectDescriptor *iod;
	u32 i, j, count;
	Bool encode_names, delete_bcfg;
	GF_BIFSConfig *bcfg;
	GF_AUContext		*au;
	char szRad[GF_MAX_PATH], *ext;
	char szName[1024];
	FILE *f;

	strcpy(szRad, bifsOutputFile);
	ext = strrchr(szRad, '.');
	if (ext) ext[0] = 0;


	/* step3: encoding all AUs in ctx->streams starting at AU index 1 (0 is SceneReplace from previous context) */
	bifsenc = gf_bifs_encoder_new(ctx->scene_graph);
	e = GF_OK;

	iod = (GF_InitialObjectDescriptor *) ctx->root_od;
	/*if no iod check we only have one bifs*/
	if (!iod) {
		count = 0;
		for (i=0; i<gf_list_count(ctx->streams); i++) {
			GF_StreamContext *sc = gf_list_get(ctx->streams, i);
			if (sc->streamType == GF_STREAM_OD) count++;
		}
		if (!iod && count>1) return GF_NOT_SUPPORTED;
	}

	count = gf_list_count(ctx->streams);
	for (i=0; i<count; i++) {
		u32 nbb;
		Bool delete_esd = GF_FALSE;
		GF_ESD *esd = NULL;
		GF_StreamContext *sc = gf_list_get(ctx->streams, i);

		if (sc->streamType != GF_STREAM_SCENE) continue;

		if (iod) {
			for (j=0; j<gf_list_count(iod->ESDescriptors); j++) {
				esd = gf_list_get(iod->ESDescriptors, j);
				if (esd->decoderConfig && esd->decoderConfig->streamType == GF_STREAM_SCENE) {
					if (!sc->ESID) sc->ESID = esd->ESID;
					if (sc->ESID == esd->ESID) {
						break;
					}
				}
				/*special BIFS direct import from NHNT*/
				else if (gf_list_count(iod->ESDescriptors)==1) {
					sc->ESID = esd->ESID;
					break;
				}
				esd = NULL;
			}
		}

		if (!esd) {
			esd = gf_odf_desc_esd_new(2);
			if (!esd) return GF_OUT_OF_MEM;
			gf_odf_desc_del((GF_Descriptor *) esd->decoderConfig->decoderSpecificInfo);
			esd->decoderConfig->decoderSpecificInfo = NULL;
			esd->ESID = sc->ESID;
			esd->decoderConfig->streamType = GF_STREAM_SCENE;
			delete_esd = GF_TRUE;
		}
		if (!esd->decoderConfig) return GF_OUT_OF_MEM;

		/*should NOT happen (means inputctx is not properly setup)*/
		if (!esd->decoderConfig->decoderSpecificInfo) {
			bcfg = (GF_BIFSConfig*)gf_odf_desc_new(GF_ODF_BIFS_CFG_TAG);
			delete_bcfg = 1;
		}
		/*regular retrieve from ctx*/
		else if (esd->decoderConfig->decoderSpecificInfo->tag == GF_ODF_BIFS_CFG_TAG) {
			bcfg = (GF_BIFSConfig *)esd->decoderConfig->decoderSpecificInfo;
			delete_bcfg = 0;
		}
		/*should not happen either (unless loading from MP4 in which case BIFSc is not decoded)*/
		else {
			bcfg = gf_odf_get_bifs_config(esd->decoderConfig->decoderSpecificInfo, esd->decoderConfig->objectTypeIndication);
			delete_bcfg = 1;
		}
		/*NO CHANGE TO BIFSC otherwise the generated update will not match the input context*/
		nbb = GetNbBits(ctx->max_node_id);
		if (!bcfg->nodeIDbits) bcfg->nodeIDbits=nbb;
		if (bcfg->nodeIDbits<nbb) fprintf(stderr, "Warning: BIFSConfig.NodeIDBits TOO SMALL\n");

		nbb = GetNbBits(ctx->max_route_id);
		if (!bcfg->routeIDbits) bcfg->routeIDbits = nbb;
		if (bcfg->routeIDbits<nbb) fprintf(stderr, "Warning: BIFSConfig.RouteIDBits TOO SMALL\n");

		nbb = GetNbBits(ctx->max_proto_id);
		if (!bcfg->protoIDbits) bcfg->protoIDbits=nbb;
		if (bcfg->protoIDbits<nbb) fprintf(stderr, "Warning: BIFSConfig.ProtoIDBits TOO SMALL\n");

		/*this is the real pb, not stored in cfg or file level, set at EACH replaceScene*/
		encode_names = 0;

		/* The BIFS Config that is passed here should be the BIFSConfig from the IOD */
		gf_bifs_encoder_new_stream(bifsenc, sc->ESID, bcfg, encode_names, 0);
		if (delete_bcfg) gf_odf_desc_del((GF_Descriptor *)bcfg);

		if (!esd->slConfig) esd->slConfig = (GF_SLConfig *) gf_odf_desc_new(GF_ODF_SLC_TAG);
		if (sc->timeScale) esd->slConfig->timestampResolution = sc->timeScale;
		if (!esd->slConfig->timestampResolution) esd->slConfig->timestampResolution = 1000;
		esd->ESID = sc->ESID;
		gf_bifs_encoder_get_config(bifsenc, sc->ESID, &data, &data_len);

		if (esd->decoderConfig->decoderSpecificInfo) gf_odf_desc_del((GF_Descriptor *) esd->decoderConfig->decoderSpecificInfo);
		esd->decoderConfig->decoderSpecificInfo = (GF_DefaultDescriptor *) gf_odf_desc_new(GF_ODF_DSI_TAG);
		esd->decoderConfig->decoderSpecificInfo->data = data;
		esd->decoderConfig->decoderSpecificInfo->dataLength = data_len;
		esd->decoderConfig->objectTypeIndication = gf_bifs_encoder_get_version(bifsenc, sc->ESID);

		for (j=1; j<gf_list_count(sc->AUs); j++) {
			u8 *data;
			u32 data_len;
			au = gf_list_get(sc->AUs, j);
			e = gf_bifs_encode_au(bifsenc, sc->ESID, au->commands, &data, &data_len);
			if (data) {
				sprintf(szName, "%s-%02d-%02d.bifs", szRad, sc->ESID, j);
				f = gf_fopen(szName, "wb");
				gf_fwrite(data, data_len, 1, f);
				gf_fclose(f);
				gf_free(data);
			}
		}
		if (delete_esd) gf_odf_desc_del((GF_Descriptor*)esd);
	}
	gf_bifs_encoder_del(bifsenc);
	return e;
}
#endif /*GPAC_DISABLE_SMGR*/


#endif /*GPAC_DISABLE_BIFS_ENC*/

/**
 * \param chunkFile BT chunk to be encoded
 * \param bifs output file name for the BIFS data
 * \param inputContext initial BT upon which the chunk is based (shall not be NULL)
 * \param outputContext: file name to dump the context after applying the new chunk to the input context
                   can be NULL, without .bt
 * \param tmpdir can be NULL
 */
GF_Err EncodeFileChunk(char *chunkFile, char *bifs, char *inputContext, char *outputContext, const char *tmpdir)
{
#if defined(GPAC_DISABLE_SMGR) || defined(GPAC_DISABLE_BIFS_ENC) || defined(GPAC_DISABLE_SCENE_ENCODER) || defined (GPAC_DISABLE_SCENE_DUMP)
	fprintf(stderr, "BIFS encoding is not supported in this build of GPAC\n");
	return GF_NOT_SUPPORTED;
#else
	GF_Err e;
	GF_SceneGraph *sg;
	GF_SceneManager	*ctx;
	GF_SceneLoader load;

	/*Step 1: create context and load input*/
	sg = gf_sg_new();
	ctx = gf_sm_new(sg);
	memset(&load, 0, sizeof(GF_SceneLoader));
	load.fileName = inputContext;
	load.ctx = ctx;
	/*since we're encoding we must get MPEG4 nodes only*/
	load.flags = GF_SM_LOAD_MPEG4_STRICT;
	e = gf_sm_load_init(&load);
	if (!e) e = gf_sm_load_run(&load);
	gf_sm_load_done(&load);
	if (e) {
		fprintf(stderr, "Cannot load context %s: %s\n", inputContext, gf_error_to_string(e));
		goto exit;
	}

	/* Step 2: make sure we have only ONE RAP for each stream*/
	e = gf_sm_aggregate(ctx, 0);
	if (e) goto exit;

	/*Step 3: loading the chunk into the context*/
	memset(&load, 0, sizeof(GF_SceneLoader));
	load.fileName = chunkFile;
	load.ctx = ctx;
	load.flags = GF_SM_LOAD_MPEG4_STRICT | GF_SM_LOAD_CONTEXT_READY;
	e = gf_sm_load_init(&load);
	if (!e) e = gf_sm_load_run(&load);
	gf_sm_load_done(&load);
	if (e) {
		fprintf(stderr, "Cannot load scene commands chunk %s: %s\n", chunkFile, gf_error_to_string(e));
		goto exit;
	}
	fprintf(stderr, "Context and chunks loaded\n");

	/* Assumes that the first AU contains only one command a SceneReplace and
	   that is not part of the current chunk */
	/* Last argument is a callback to pass the encoded AUs: not needed here
	   Saving is not handled correctly */
	e = EncodeBIFSChunk(ctx, bifs, NULL);
	if (e) goto exit;


	if (outputContext) {
		u32 d_mode, do_enc;
		char szF[GF_MAX_PATH], *ext;

		/*make random access for storage*/
		e = gf_sm_aggregate(ctx, 0);
		if (e) goto exit;

		/*check if we dump to BT, XMT or encode to MP4*/
		strcpy(szF, outputContext);
		ext = strrchr(szF, '.');
		d_mode = GF_SM_DUMP_BT;
		do_enc = 0;
		if (ext) {
			if (!stricmp(ext, ".xmt") || !stricmp(ext, ".xmta")) d_mode = GF_SM_DUMP_XMTA;
			else if (!stricmp(ext, ".mp4")) do_enc = 1;
			ext[0] = 0;
		}

		if (do_enc) {
			GF_ISOFile *mp4;
			strcat(szF, ".mp4");
			mp4 = gf_isom_open(szF, GF_ISOM_WRITE_EDIT, tmpdir);
			e = gf_sm_encode_to_file(ctx, mp4, NULL);
			if (e) gf_isom_delete(mp4);
			else gf_isom_close(mp4);
		}
		else e = gf_sm_dump(ctx, szF, GF_FALSE, d_mode);
	}

exit:
	if (ctx) {
		sg = ctx->scene_graph;
		gf_sm_del(ctx);
		gf_sg_del(sg);
	}

	return e;

#endif /*defined(GPAC_DISABLE_BIFS_ENC) || defined(GPAC_DISABLE_SCENE_ENCODER) || defined (GPAC_DISABLE_SCENE_DUMP)*/

}

#endif /*GPAC_DISABLE_MEDIA_IMPORT*/


#ifndef GPAC_DISABLE_CORE_TOOLS
void sax_node_start(void *sax_cbck, const char *node_name, const char *name_space, const GF_XMLAttribute *attributes, u32 nb_attributes)
{
	char szCheck[100];
	GF_List *imports = sax_cbck;
	GF_XMLAttribute *att;
	u32 i=0;

	/*do not process hyperlinks*/
	if (!strcmp(node_name, "a") || !strcmp(node_name, "Anchor")) return;

	for (i=0; i<nb_attributes; i++) {
		att = (GF_XMLAttribute *) &attributes[i];
		if (stricmp(att->name, "xlink:href") && stricmp(att->name, "url")) continue;
		if (att->value[0]=='#') continue;
		if (!strnicmp(att->value, "od:", 3)) continue;
		sprintf(szCheck, "%d", atoi(att->value));
		if (!strcmp(szCheck, att->value)) continue;
		gf_list_add(imports, gf_strdup(att->value) );
	}
}

static Bool wgt_enum_files(void *cbck, char *file_name, char *file_path, GF_FileEnumInfo *file_info)
{
	WGTEnum *wgt = (WGTEnum *)cbck;

	if (!strcmp(wgt->root_file, file_path)) return 0;
	//remove hidden files
	if (file_path[0] == '.') return 0;
	gf_list_add(wgt->imports, gf_strdup(file_path) );
	return 0;
}
static Bool wgt_enum_dir(void *cbck, char *file_name, char *file_path, GF_FileEnumInfo *file_info)
{
	if (!stricmp(file_name, "cvs") || !stricmp(file_name, ".svn") || !stricmp(file_name, ".git")) return 0;
	gf_enum_directory(file_path, 0, wgt_enum_files, cbck, NULL);
	return gf_enum_directory(file_path, 1, wgt_enum_dir, cbck, NULL);
}

GF_ISOFile *package_file(char *file_name, char *fcc, const char *tmpdir, Bool make_wgt)
{
	GF_ISOFile *file = NULL;
	GF_Err e;
	GF_SAXParser *sax;
	GF_List *imports;
	Bool ascii;
	char root_dir[GF_MAX_PATH];
	char *isom_src = NULL;
	u32 i, count, mtype, skip_chars;
	char *type;

	type = gf_xml_get_root_type(file_name, &e);
	if (!type) {
		fprintf(stderr, "Cannot process XML file %s: %s\n", file_name, gf_error_to_string(e) );
		return NULL;
	}
	if (make_wgt) {
		if (strcmp(type, "widget")) {
			fprintf(stderr, "XML Root type %s differs from \"widget\" \n", type);
			gf_free(type);
			return NULL;
		}
		gf_free(type);
		type = gf_strdup("application/mw-manifest+xml");
		fcc = "mwgt";
	}
	imports = gf_list_new();


	root_dir[0] = 0;
	if (make_wgt) {
		WGTEnum wgt;
		char *sep = strrchr(file_name, '\\');
		if (!sep) sep = strrchr(file_name, '/');
		if (sep) {
			char c = sep[1];
			sep[1]=0;
			strcpy(root_dir, file_name);
			sep[1] = c;
		} else {
			strcpy(root_dir, "./");
		}
		wgt.dir = root_dir;
		wgt.root_file = file_name;
		wgt.imports = imports;
		gf_enum_directory(wgt.dir, 0, wgt_enum_files, &wgt, NULL);
		gf_enum_directory(wgt.dir, 1, wgt_enum_dir, &wgt, NULL);
		ascii = 1;
	} else {
		sax = gf_xml_sax_new(sax_node_start, NULL, NULL, imports);
		e = gf_xml_sax_parse_file(sax, file_name, NULL);
		ascii = !gf_xml_sax_binary_file(sax);
		gf_xml_sax_del(sax);
		if (e<0) goto exit;
		e = GF_OK;
	}

	if (fcc) {
		mtype = GF_4CC(fcc[0],fcc[1],fcc[2],fcc[3]);
	} else {
		mtype = 0;
		if (!stricmp(type, "svg")) mtype = ascii ? GF_META_TYPE_SVG : GF_META_TYPE_SVGZ;
		else if (!stricmp(type, "smil")) mtype = ascii ? GF_META_TYPE_SMIL : GF_META_TYPE_SMLZ;
		else if (!stricmp(type, "x3d")) mtype = ascii ? GF_META_TYPE_X3D  : GF_META_TYPE_X3DZ  ;
		else if (!stricmp(type, "xmt-a")) mtype = ascii ? GF_META_TYPE_XMTA : GF_META_TYPE_XMTZ;
	}
	if (!mtype) {
		fprintf(stderr, "Missing 4CC code for meta name - please use ABCD:fileName\n");
		e = GF_BAD_PARAM;
		goto exit;
	}


	if (!make_wgt) {
		count = gf_list_count(imports);
		for (i=0; i<count; i++) {
			char *item = gf_list_get(imports, i);

			FILE *test = gf_fopen(item, "rb");
			if (!test) {
				char *resurl = gf_url_concatenate(file_name, item);
				test = gf_fopen(resurl, "rb");
				gf_free(resurl);
			}

			if (!test) {
				gf_list_rem(imports, i);
				i--;
				count--;
				gf_free(item);
				continue;
			}
			gf_fclose(test);
			if (gf_isom_probe_file(item)) {
				if (isom_src) {
					fprintf(stderr, "Cannot package several IsoMedia files together\n");
					e = GF_NOT_SUPPORTED;
					goto exit;
				}
				gf_list_rem(imports, i);
				i--;
				count--;
				isom_src = item;
				continue;
			}
		}
	}

	if (isom_src) {
		file = gf_isom_open(isom_src, GF_ISOM_OPEN_EDIT, tmpdir);
	} else {
		file = gf_isom_open("package", GF_ISOM_WRITE_EDIT, tmpdir);
	}

	e = gf_isom_set_meta_type(file, 1, 0, mtype);
	if (e) goto exit;
	/*add self ref*/
	if (isom_src) {
		e = gf_isom_add_meta_item(file, 1, 0, 1, NULL, isom_src, 0, 0, NULL, NULL, NULL,  NULL, NULL);
		if (e) goto exit;
	}
	e = gf_isom_set_meta_xml(file, 1, 0, file_name, !ascii);
	if (e) goto exit;

	skip_chars = (u32) strlen(root_dir);
	count = gf_list_count(imports);
	for (i=0; i<count; i++) {
		char *ext, *mime, *encoding, *name = NULL, *itemurl;
		char *item = gf_list_get(imports, i);

		name = gf_strdup(item + skip_chars);

		if (make_wgt) {
			char *sep;
			while (1) {
				sep = strchr(name, '\\');
				if (!sep) break;
				sep[0] = '/';
			}
		}


		mime = encoding = NULL;
		ext = strrchr(item, '.');
		if (!stricmp(ext, ".gz")) ext = strrchr(ext-1, '.');

		if (!stricmp(ext, ".jpg") || !stricmp(ext, ".jpeg")) mime = "image/jpeg";
		else if (!stricmp(ext, ".png")) mime = "image/png";
		else if (!stricmp(ext, ".svg")) mime = "image/svg+xml";
		else if (!stricmp(ext, ".x3d")) mime = "model/x3d+xml";
		else if (!stricmp(ext, ".xmt")) mime = "application/x-xmt";
		else if (!stricmp(ext, ".js")) {
			mime = "application/javascript";
		}
		else if (!stricmp(ext, ".svgz") || !stricmp(ext, ".svg.gz")) {
			mime = "image/svg+xml";
			encoding = "binary-gzip";
		}
		else if (!stricmp(ext, ".x3dz") || !stricmp(ext, ".x3d.gz")) {
			mime = "model/x3d+xml";
			encoding = "binary-gzip";
		}
		else if (!stricmp(ext, ".xmtz") || !stricmp(ext, ".xmt.gz")) {
			mime = "application/x-xmt";
			encoding = "binary-gzip";
		}

		itemurl = gf_url_concatenate(file_name, item);

		e = gf_isom_add_meta_item(file, 1, 0, 0, itemurl ? itemurl : item, name, 0, GF_META_ITEM_TYPE_MIME, mime, encoding, NULL,  NULL, NULL);
		gf_free(name);
		gf_free(itemurl);
		if (e) goto exit;
	}

exit:
	while (gf_list_count(imports)) {
		char *item = gf_list_last(imports);
		gf_list_rem_last(imports);
		gf_free(item);
	}
	gf_list_del(imports);
	if (isom_src) gf_free(isom_src);
	if (type) gf_free(type);
	if (e) {
		if (file) gf_isom_delete(file);
		return NULL;
	}
	return file;
}

GF_Err parse_high_dynamc_range_xml_desc(GF_ISOFile *movie, char *file_name)
{
	GF_DOMParser *parser;
	GF_XMLNode *root, *stream;
	GF_Err e;
	u32 i;
	GF_MasteringDisplayColourVolumeBox mdcv;
	GF_ContentLightLevelBox clli;

	memset(&mdcv, 0, sizeof(GF_MasteringDisplayColourVolumeBox));
	memset(&clli, 0, sizeof(GF_ContentLightLevelBox));

	parser = gf_xml_dom_new();
	e = gf_xml_dom_parse(parser, file_name, NULL, NULL);
	if (e) {
		fprintf(stderr, "Error parsing HDR XML file: Line %d - %s. Abort.\n", gf_xml_dom_get_line(parser), gf_xml_dom_get_error(parser));
		gf_xml_dom_del(parser);
		return e;
	}
	root = gf_xml_dom_get_root(parser);
	if (!root) {
		fprintf(stderr, "Error parsing HDR XML file: no \"root\" found. Abort.\n");
		gf_xml_dom_del(parser);
		return e;
	}
	if (strcmp(root->name, "HDR")) {
		fprintf(stderr, "Error parsing HDR XML file: root name is \"%s\", expecting \"HDR\"\n", root->name);
		gf_xml_dom_del(parser);
		return GF_NON_COMPLIANT_BITSTREAM;
	}

	i = 0;
	while ((stream = gf_list_enum(root->content, &i))) {
		u32 id = 0, j;
		GF_XMLAttribute* att = NULL;
		GF_XMLNode *box = NULL;

		if (stream->type != GF_XML_NODE_TYPE) continue;
		if (strcmp(stream->name, "Track")) continue;

		j = 0;
		while ((att = gf_list_enum(stream->attributes, &j))) {
			if (!strcmp(att->name, "id")) id = atoi(att->value);
			else fprintf(stderr, "HDR XML: ignoring track attribute \"%s\"\n", att->name);
		}

		j = 0;
		while ((box = gf_list_enum(stream->content, &j))) {
			u32 k;

			if (box->type != GF_XML_NODE_TYPE) continue;

			if (!strcmp(box->name, "mdcv")) {
				k = 0;
				while ((att = gf_list_enum(box->attributes, &k))) {
					if (!strcmp(att->name, "display_primaries_0_x")) mdcv.display_primaries[0].x = atoi(att->value);
					else if (!strcmp(att->name, "display_primaries_0_y")) mdcv.display_primaries[0].y = atoi(att->value);
					else if (!strcmp(att->name, "display_primaries_1_x")) mdcv.display_primaries[1].x = atoi(att->value);
					else if (!strcmp(att->name, "display_primaries_1_y")) mdcv.display_primaries[1].y = atoi(att->value);
					else if (!strcmp(att->name, "display_primaries_2_x")) mdcv.display_primaries[2].x = atoi(att->value);
					else if (!strcmp(att->name, "display_primaries_2_y")) mdcv.display_primaries[2].y = atoi(att->value);
					else if (!strcmp(att->name, "white_point_x")) mdcv.white_point_x = atoi(att->value);
					else if (!strcmp(att->name, "white_point_y")) mdcv.white_point_y = atoi(att->value);
					else if (!strcmp(att->name, "max_display_mastering_luminance")) mdcv.max_display_mastering_luminance = atoi(att->value);
					else if (!strcmp(att->name, "min_display_mastering_luminance")) mdcv.min_display_mastering_luminance = atoi(att->value);
					else fprintf(stderr, "HDR XML: ignoring box \"%s\" attribute \"%s\"\n", box->name, att->name);
				}
			} else if (!strcmp(box->name, "clli")) {
				k = 0;
				while ((att = gf_list_enum(box->attributes, &k))) {
					if (!strcmp(att->name, "max_content_light_level")) clli.max_content_light_level = atoi(att->value);
					else if (!strcmp(att->name, "max_pic_average_light_level")) clli.max_pic_average_light_level = atoi(att->value);
					else fprintf(stderr, "HDR XML: ignoring box \"%s\" attribute \"%s\"\n", box->name, att->name);
				}
			} else {
				fprintf(stderr, "HDR XML: ignoring box element \"%s\"\n", box->name);
				continue;
			}
		}

		e = gf_isom_set_high_dynamic_range_info(movie, id, 1, &mdcv, &clli);
		if (e) {
			fprintf(stderr, "HDR XML: error in gf_isom_set_high_dynamic_range_info()\n");
			break;
		}
	}

	gf_xml_dom_del(parser);
	return e;
}

#else
GF_ISOFile *package_file(char *file_name, char *fcc, const char *tmpdir, Bool make_wgt)
{
	fprintf(stderr, "XML Not supported in this build of GPAC - cannot package file\n");
	return NULL;
}

GF_Err parse_high_dynamc_range_xml_desc(GF_ISOFile* movie, char* file_name)
{
	fprintf(stderr, "XML Not supported in this build of GPAC - cannot process HDR parameter file\n");
	return GF_OK;
}
#endif //#ifndef GPAC_DISABLE_CORE_TOOLS


#endif /*GPAC_DISABLE_ISOM_WRITE*/
<|MERGE_RESOLUTION|>--- conflicted
+++ resolved
@@ -249,12 +249,9 @@
 	u8 max_layer_id_plus_one, max_temporal_id_plus_one;
 	u32 clap_wn, clap_wd, clap_hn, clap_hd, clap_hon, clap_hod, clap_von, clap_vod;
 	Bool has_clap=GF_FALSE;
-<<<<<<< HEAD
 	Bool use_stz2=GF_FALSE;
 	Bool has_mx=GF_FALSE;
 	s32 mx[9];
-=======
->>>>>>> 1b151349
 	u32 bitdepth=0;
 	u32 clr_type=0;
 	u32 clr_prim;
@@ -361,7 +358,6 @@
 				}
 			}
 		}
-<<<<<<< HEAD
 		else if (!strnicmp(ext+1, "mx=", 3)) {
 			if (strstr(ext+4, "0x")) {
 				if (sscanf(ext+4, "0x%d:0x%d:0x%d:0x%d:0x%d:0x%d:0x%d:0x%d:0x%d", &mx[0], &mx[1], &mx[2], &mx[3], &mx[4], &mx[5], &mx[6], &mx[7], &mx[8])==9) {
@@ -371,8 +367,6 @@
 				has_mx=GF_TRUE;
 			}
 		}
-=======
->>>>>>> 1b151349
 		else if (!strnicmp(ext+1, "name=", 5)) {
 			handler_name = gf_strdup(ext+6);
 		}
@@ -827,7 +821,6 @@
 			if (has_clap) {
 				e = gf_isom_set_clean_aperture(import.dest, i+1, 1, clap_wn, clap_wd, clap_hn, clap_hd, clap_hon, clap_hod, clap_von, clap_vod);
 			}
-<<<<<<< HEAD
 			if (use_stz2) {
 				e = gf_isom_use_compact_size(import.dest, i+1, 1);
 			}
@@ -835,8 +828,6 @@
 				e = gf_isom_set_track_matrix(import.dest, i+1, mx);
 			}
 
-=======
->>>>>>> 1b151349
 			if (rap_only || refs_only) {
 				e = gf_media_remove_non_rap(import.dest, i+1, refs_only);
 			}
@@ -991,26 +982,19 @@
 					}
 				}
 			}
-<<<<<<< HEAD
 			if (gf_isom_is_video_subtype(import.tk_info[i].stream_type)) {
-=======
-			if (gf_isom_is_video_subtype(import.tk_info[i].type)) {
->>>>>>> 1b151349
 				if ((par_n>=-1) && (par_d>=-1)) {
 					e = gf_media_change_par(import.dest, track, par_n, par_d, force_par);
 				}
 				if (has_clap) {
 					e = gf_isom_set_clean_aperture(import.dest, track, 1, clap_wn, clap_wd, clap_hn, clap_hd, clap_hon, clap_hod, clap_von, clap_vod);
 				}
-<<<<<<< HEAD
 			}
 			if (has_mx) {
 				e = gf_isom_set_track_matrix(import.dest, track, mx);
 			}
 			if (use_stz2) {
 				e = gf_isom_use_compact_size(import.dest, track, 1);
-=======
->>>>>>> 1b151349
 			}
 
 			if (gf_isom_get_media_subtype(import.dest, track, 1) == GF_QT_BOX_TYPE_TMCD) {
