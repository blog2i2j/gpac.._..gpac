--- conflicted
+++ resolved
@@ -323,14 +323,8 @@
 	tw = th = tx = ty = txtw = txth = txtx = txty = 0;
 	par_d = par_n = -2;
 	force_par = GF_FALSE;
-<<<<<<< HEAD
 
 	ext = gf_url_colon_suffix(szName);
-=======
-	/*use ':' as separator, but beware DOS paths...*/
-	ext = strchr(szName, ':');
-	if (ext && (ext[1]=='\\' || ext[1] == '/')) ext = strchr(szName+2, ':');
->>>>>>> d5bf5a81
 
 	handler_name = NULL;
 	rvc_config = NULL;
