--- conflicted
+++ resolved
@@ -1286,18 +1286,15 @@
 		gf_bs_del(bs);
 		e = gf_isom_add_sample(import.dest, tmcd_tk, desc_index, samp);
 		gf_isom_sample_del(&samp);
-<<<<<<< HEAD
-		gf_isom_set_last_sample_duration(import.dest, tmcd_tk, tc_fps_den ? tc_fps_den : 1);
-=======
+
 		if (video_ref) {
 			u64 video_ref_dur = gf_isom_get_media_duration(import.dest, video_ref);
 			video_ref_dur *= tc_fps_num;
 			video_ref_dur /= gf_isom_get_media_timescale(import.dest, video_ref);
-			gf_isom_set_last_sample_duration(import.dest, tmcd_track, video_ref_dur);
+			gf_isom_set_last_sample_duration(import.dest, tmcd_tk, video_ref_dur);
 		} else {
-			gf_isom_set_last_sample_duration(import.dest, tmcd_track, tc_fps_den ? tc_fps_den : 1);
-		}
->>>>>>> cfc5b4b9
+			gf_isom_set_last_sample_duration(import.dest, tmcd_tk, tc_fps_den ? tc_fps_den : 1);
+		}
 	}
 
 #endif /*GPAC_DISABLE_AV_PARSERS*/
