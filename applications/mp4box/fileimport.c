--- conflicted
+++ resolved
@@ -631,15 +631,7 @@
 			if (!edit_dur.den || !edit_dur.num) {
 				edur = gf_timestamp_rescale(media_dur, media_ts, movie_ts);
 			} else {
-<<<<<<< HEAD
-				edur = edit_dur.num;
-				edur *= movie_ts;
-				edur /= edit_dur.den;
-				if (media_dur && (edur>media_dur))
-					edur = media_dur;
-=======
 				edur = gf_timestamp_rescale(edit_dur.num, edit_dur.den, movie_ts);
->>>>>>> 5dc60e5e
 			}
 			//empty edit
 			if (!media_time.den) {
