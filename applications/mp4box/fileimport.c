--- conflicted
+++ resolved
@@ -251,15 +251,11 @@
 	GF_List *kinds;
 	GF_TextFlagsMode txt_mode = GF_ISOM_TEXT_FLAGS_OVERWRITE;
 	u8 max_layer_id_plus_one, max_temporal_id_plus_one;
-<<<<<<< HEAD
 	u32 clap_wn, clap_wd, clap_hn, clap_hd, clap_hon, clap_hod, clap_von, clap_vod;
 	Bool has_clap=GF_FALSE;
 	Bool use_stz2=GF_FALSE;
 	Bool has_mx=GF_FALSE;
 	s32 mx[9];
-
-	clap_wn = clap_wd = clap_hn = clap_hd = clap_hon = clap_hod = clap_von = clap_vod = 0;
-=======
 	u32 bitdepth=0;
 	u32 clr_type=0;
 	u32 clr_prim;
@@ -269,7 +265,8 @@
 	Bool fmt_ok = GF_TRUE;
 	u32 icc_size=0;
 	char *icc_data = NULL;
->>>>>>> cd116e88
+
+	clap_wn = clap_wd = clap_hn = clap_hd = clap_hon = clap_hod = clap_von = clap_vod = 0;
 
 	rvc_predefined = 0;
 	chapter_name = NULL;
@@ -627,11 +624,9 @@
 			import.audio_roll_change = GF_TRUE;
 			import.audio_roll = atoi(ext+12);
 		}
-<<<<<<< HEAD
 		else if (!strcmp(ext+1, "stz2")) {
 			use_stz2 = GF_TRUE;
-=======
-		else if (!strnicmp(ext+1, "bitdepth=", 9)) {
+		} else if (!strnicmp(ext+1, "bitdepth=", 9)) {
 			bitdepth=atoi(ext+10);
 		}
 		else if (!strnicmp(ext+1, "clr=", 4)) {
@@ -670,7 +665,6 @@
 				e = GF_BAD_PARAM;
 				goto exit;
 			}
->>>>>>> cd116e88
 		}
 
 		/*unrecognized, assume name has colon in it*/
