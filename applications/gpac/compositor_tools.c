/*
 *			GPAC - Multimedia Framework C SDK
 *
 *			Authors: Jean Le Feuvre
 *			Copyright (c) Telecom ParisTech 2022
 *					All rights reserved
 *
 *  This file is part of GPAC / gpac application
 *
 *  GPAC is free software; you can redistribute it and/or modify
 *  it under the terms of the GNU Lesser General Public License as published by
 *  the Free Software Foundation; either version 2, or (at your option)
 *  any later version.
 *
 *  GPAC is distributed in the hope that it will be useful,
 *  but WITHOUT ANY WARRANTY; without even the implied warranty of
 *  MERCHANTABILITY or FITNESS FOR A PARTICULAR PURPOSE.  See the
 *  GNU Lesser General Public License for more details.
 *
 *  You should have received a copy of the GNU Lesser General Public
 *  License along with this library; see the file COPYING.  If not, write to
 *  the Free Software Foundation, 675 Mass Ave, Cambridge, MA 02139, USA.
 *
 */

#include "gpac.h"

#ifndef GPAC_DISABLE_PLAYER

#include <gpac/main.h>
#include <gpac/events.h>
#include <gpac/filters.h>
#include <gpac/compositor.h>
//for window flags
#include <gpac/modules/video_out.h>
#include <gpac/avparse.h>

#ifndef WIN32
#include <dlfcn.h>
#include <pwd.h>
#include <unistd.h>

#else //WIN32

#ifdef __MINGW32__
// force mingw windows api level high enough for GetModuleFileNameExA
#if !defined(_WIN32_WINNT) || _WIN32_WINNT  < 0x0601
#undef _WIN32_WINNT
#define _WIN32_WINNT  0x0601
#endif
#endif

#include <windows.h> /*for GetModuleFileName*/

#endif	//WIN32

extern u32 compositor_mode;

#if !defined(GPAC_CONFIG_IOS)
#define DESKTOP_GUI
#endif


#ifdef DESKTOP_GUI
static void mp4c_take_screenshot(Bool for_coverage);
#endif


static Bool reload = GF_FALSE;
static u32 window_flags=0;
static Bool do_coverage = GF_FALSE;

extern FILE *helpout;
extern u32 gen_doc;
extern u32 help_flags;

#ifdef WIN32
#include <wincon.h>
#endif

#if defined(__DARWIN__) || defined(__APPLE__)
#define VK_MOD  GF_KEY_MOD_ALT
#else
#define VK_MOD  GF_KEY_MOD_CTRL
#endif

static u32 bench_mode = 0;
static u32 bench_mode_start = 0;
static u32 bench_buffer = 0;
static Bool eos_seen = GF_FALSE;
static Bool addon_visible = GF_TRUE;
static Bool is_connected = GF_FALSE;
static u64 duration_ms=0;
static GF_Err last_error = GF_OK;
static Bool enable_add_ons = GF_TRUE;
static Fixed playback_speed = FIX_ONE;

static u32 display_rti = 0;
static Bool can_seek = GF_FALSE;
static u64 log_rti_time_start = 0;

static Bool loop_at_end = GF_FALSE;

#ifdef DESKTOP_GUI
static u32 forced_width=0;
static u32 forced_height=0;


/*windowless options*/
static u32 align_mode = 0;
static u32 init_w = 0;
static u32 init_h = 0;
static u32 last_x, last_y;
static Bool right_down = GF_FALSE;

#endif


static GF_Filter *comp_filter = NULL;
static GF_Compositor *compositor = NULL;


GF_GPACArg mp4c_args[] =
{
#ifdef DESKTOP_GUI
	GF_DEF_ARG("size", NULL, "specify visual size WxH. If not set, scene size or video size is used", NULL, NULL, GF_ARG_STRING, GF_ARG_HINT_ADVANCED),
	GF_DEF_ARG("fs", NULL, "start in fullscreen mode", NULL, NULL, GF_ARG_BOOL, 0),
#endif

 	GF_DEF_ARG("bm", NULL, "benchmark compositor without video out", NULL, NULL, GF_ARG_BOOL, GF_ARG_HINT_ADVANCED),
 	GF_DEF_ARG("vbm", NULL, "benchmark compositor with video out", NULL, NULL, GF_ARG_BOOL, GF_ARG_HINT_ADVANCED),
 	GF_DEF_ARG("sbm", NULL, "benchmark compositor systems aspect (no decode, no video)", NULL, NULL, GF_ARG_BOOL, GF_ARG_HINT_ADVANCED),
	GF_DEF_ARG("loop", NULL, "loop playback", NULL, NULL, GF_ARG_BOOL, 0),

	GF_DEF_ARG("rti", NULL, "log run-time info (FPS, CPU, Mem usage) to given file", NULL, NULL, GF_ARG_STRING, GF_ARG_HINT_EXPERT),
	GF_DEF_ARG("rtix", NULL, "same as -rti but driven by GPAC logs", NULL, NULL, GF_ARG_STRING, GF_ARG_HINT_EXPERT),
	GF_DEF_ARG("rti-refresh", NULL, "set refresh time in ms between two runt-time counters queries (default is 200)", NULL, NULL, GF_ARG_INT, 0),
 	GF_DEF_ARG("pause", NULL, "pause at first frame", NULL, NULL, GF_ARG_BOOL, GF_ARG_HINT_ADVANCED),
	GF_DEF_ARG("start", NULL, "play from given time in seconds", NULL, NULL, GF_ARG_DOUBLE, 0),
	GF_DEF_ARG("speed", NULL, "set playback speed", NULL, NULL, GF_ARG_DOUBLE, 0),
	GF_DEF_ARG("exit", NULL, "exit when presentation is over", NULL, NULL, GF_ARG_BOOL, GF_ARG_HINT_ADVANCED),
	GF_DEF_ARG("service", NULL, "auto-tune to given service ID in a multiplex", NULL, NULL, GF_ARG_INT, GF_ARG_HINT_ADVANCED),

#ifdef GPAC_CONFIG_WIN32
 	GF_DEF_ARG("no-wnd", NULL, "use windowless mode (Win32 only)", NULL, NULL, GF_ARG_BOOL, GF_ARG_HINT_EXPERIMENTAL),
 	GF_DEF_ARG("no-back", NULL, "use transparent background for output window when no background is specified (Win32 only)", NULL, NULL, GF_ARG_BOOL, GF_ARG_HINT_EXPERIMENTAL),
 	GF_DEF_ARG("align", NULL, "specify v and h alignment for windowless mode\n"
 	"- tl: top/left\n"
 	"- tm: top/horizontal middle\n"
 	"- tr: top/right\n"
 	"- ml: vertical middle/left\n"
 	"- mm: vertical middle/horizontal middle\n"
 	"- mr: vertical middle/right\n"
 	"- bl: bottom/left\n"
 	"- bm: bottom/horizontal middle\n"
 	"- br: bottom/right", "tl", "tl|tm|tr|ml|mm|mr|bl|bm|br", GF_ARG_INT, GF_ARG_HINT_EXPERIMENTAL),
#endif // GPAC_CONFIG_WIN32

	GF_DEF_ARG("no-addon", NULL, "disable automatic loading of media addons declared in source URL", NULL, NULL, GF_ARG_BOOL, GF_ARG_HINT_EXPERT),
	GF_DEF_ARG("nk", NULL, "disable keyboard interaction", NULL, NULL, GF_ARG_BOOL, GF_ARG_HINT_ADVANCED),
	{0}
};

typedef enum
{
	MP4C_RELOAD=0,
	MP4C_OPEN,
	MP4C_DISCONNECT,
	MP4C_PAUSE_RESUME,
	MP4C_STEP,
	MP4C_SEEK,
	MP4C_SEEK_TIME,
	MP4C_TIME,
	MP4C_UPDATE,
	MP4C_EVALJS,
#ifdef DESKTOP_GUI
	MP4C_SCREENSHOT,
#endif
	MP4C_DUMPSCENE,
	MP4C_STRESSMODE,
	MP4C_NAVMODE,
	MP4C_LASTVP,
	MP4C_OGL2D,
	MP4C_AR_4_3,
	MP4C_AR_16_9,
	MP4C_AR_NONE,
	MP4C_AR_ORIG,
	MP4C_LOGS,
	MP4C_RELOAD_OPTS,
	MP4C_DISP_RTI,
	MP4C_DISP_FPS,
	MP4C_HELP,
	MP4C_DOWNRATE,
	MP4C_VMEM_CACHE,

} MP4C_Command;

struct _mp4c_key
{
 u8 char_code;
 MP4C_Command cmd_type;
 const char *cmd_help;
 u32 flags;
} MP4C_Keys[] = {
	{'R', MP4C_RELOAD, "reload presentation", 0},
	{'o', MP4C_OPEN, "connect to the specified URL", 0},
	{'D', MP4C_DISCONNECT, "disconnect the current presentation", 0},
	{'p', MP4C_PAUSE_RESUME, "play/pause the presentation", 0},
	{'f', MP4C_STEP, "step one frame ahead", 0},
	{'z', MP4C_SEEK, "seek into presentation by percentage", 0},
	{'T', MP4C_SEEK_TIME, "seek into presentation by time", 0},
	{'t', MP4C_TIME, "print current timing", 0},
	{'a', MP4C_UPDATE, "send a command (BIFS or LASeR) to the main scene", 0},
	{'e', MP4C_EVALJS, "evaluate JavaScript code in the main scene", 0},
#ifdef DESKTOP_GUI
	{'Z', MP4C_SCREENSHOT, "dump current output frame to PNG", 0},
#endif
	{ 'd', MP4C_DUMPSCENE, "dump scene graph", 0},
	{ 'k', MP4C_STRESSMODE, "turn stress mode on/off", 0},
	{ 'n', MP4C_NAVMODE, "change navigation mode", 0},
	{ 'v', MP4C_LASTVP, "reset to last active viewpoint", 0},
	{ '3', MP4C_OGL2D, "switch OpenGL on or off for 2D scenes", 0},
	{ '4', MP4C_AR_4_3, "force 4/3 Aspect Ratio", 0},
	{ '5', MP4C_AR_16_9, "force 16/9 Aspect Ratio", 0},
	{ '6', MP4C_AR_NONE, "force no Aspect Ratio (always fill screen)", 0},
	{ '7', MP4C_AR_ORIG, "force original Aspect Ratio (default)", 0},
	{ 'H', MP4C_DOWNRATE, "set HTTP max download rate", 0},
	{ 'E', MP4C_RELOAD_OPTS, "force reload of compositor options", 0},

	{ 'L', MP4C_LOGS, "change log tool/level", 0},
	{ 'R', MP4C_DISP_RTI, "toggle run-time info display in window title bar on/off", 0},
	{ 'F', MP4C_DISP_FPS, "toggle displaying of FPS in stderr on/off", 0},

	{ 'h', MP4C_HELP, "print this message", 0},
	//below this, only experimental features
	{ 'M', MP4C_VMEM_CACHE, "specify video cache memory for 2D objects", 1},
	{0}
};

void mp4c_help(u32 argmode)
{
	u32 i=0;

	if (help_flags & (GF_PRINTARG_MAN|GF_PRINTARG_MD)) {
		return;
	}

	gf_sys_format_help(helpout, help_flags, "Usage: gpac -mp4c URL [options]\n"
		"# General\n"
		"The `-mp4c` option launches the GPAC compositor as a standalone player without GUI.\n"
		"Specific URLs shortcuts are available, see [GPAC Compositor (gpac -h compositor)](compositor)\n"
		"\n"
		"# Options  \n"
	);

	while (mp4c_args[i].name) {
		GF_GPACArg *arg = &mp4c_args[i];
		i++;
		if ((argmode<GF_ARGMODE_EXPERT) && (arg->flags & (GF_ARG_HINT_EXPERIMENTAL|GF_ARG_HINT_EXPERT) ))
			continue;
		gf_sys_print_arg(helpout, help_flags, arg, "gpac");
	}

	if (argmode<GF_ARGMODE_EXPERT) return;
	gf_sys_format_help(helpout, help_flags, "Usage: gpac -mp4c URL [options]\n"
		"# Run-time keyboard options  \n"
	);

	i=0;
	while (MP4C_Keys[i].char_code) {
		gf_sys_format_help(helpout, help_flags, "`%c`: %s\n", MP4C_Keys[i].char_code, MP4C_Keys[i].cmd_help);
		i++;
	}
	gf_sys_format_help(helpout, help_flags, "  \n");
}

static MP4C_Command get_gui_cmd(u8 char_code)
{
	u32 i=0;
	while (MP4C_Keys[i].char_code) {
		if (MP4C_Keys[i].char_code == char_code)
			return MP4C_Keys[i].cmd_type;
		i++;
	}
	return 0;
}

void gpac_open_urls(const char *urls)
{
	GF_Event evt;
	memset(&evt, 0, sizeof(GF_Event));
	evt.type = GF_EVENT_NAVIGATE;
	evt.navigate.to_url = urls;
	gf_sc_user_event(compositor, &evt);
}


static void mp4c_print_help()
{
	u32 i=0;

	gf_sys_format_help(helpout, help_flags, "# Runtime commands\n"
		"## Prompt Interaction\n"
		"The following keys are used for prompt interaction:\n");

	while (MP4C_Keys[i].char_code) {
		struct _mp4c_key *k = &MP4C_Keys[i];
		i++;
		gf_sys_format_help(helpout, help_flags|GF_PRINTARG_HIGHLIGHT_FIRST, "%c: %s%s\n", k->char_code, k->cmd_help, k->flags ? " **! experimental !**" : "");
	}

	gf_sys_format_help(helpout, help_flags, "\n"
		"## Content interaction\n"
		"It is possible to interact with content (interactive or not) using mouse and keyboard.\n"
		"The following commands are available:\n"
		"TODO\n"
		"\n"
	);
}

static void print_time(u64 time)
{
	u32 ms, h, m, s;
	h = (u32) (time / 1000 / 3600);
	m = (u32) (time / 1000 / 60 - h*60);
	s = (u32) (time / 1000 - h*3600 - m*60);
	ms = (u32) (time - (h*3600 + m*60 + s) * 1000);
	fprintf(stderr, "%02d:%02d:%02d.%03d", h, m, s, ms);
}

static u32 rti_update_time_ms = 200;
static FILE *rti_logs = NULL;

static void update_rti(const char *legend)
{
	GF_SystemRTInfo rti;

	/*refresh every second*/
	if (!display_rti && !rti_logs) return;
	if (!gf_sys_get_rti(rti_update_time_ms, &rti, 0) && !legend)
		return;

	if (display_rti) {
		char szMsg[1024];
		if (rti.total_cpu_usage && (bench_mode<2) ) {
			sprintf(szMsg, "FPS %02.02f CPU %2d (%02d) Mem %d kB",
			        gf_sc_get_fps(compositor, 0), rti.total_cpu_usage, rti.process_cpu_usage, (u32) (rti.gpac_memory / 1024));
		} else {
			sprintf(szMsg, "FPS %02.02f CPU %02d Mem %d kB",
			        gf_sc_get_fps(compositor, 0), rti.process_cpu_usage, (u32) (rti.gpac_memory / 1024) );
		}

		if (display_rti==2) {
			fprintf(stderr, "%s\r", szMsg);
		} else {
			GF_Event evt;
			evt.type = GF_EVENT_SET_CAPTION;
			evt.caption.caption = szMsg;
			gf_sc_user_event(compositor, &evt);
		}
	}
	if (rti_logs) {
		fprintf(rti_logs, "% 8d\t% 8d\t% 8d\t% 4d\t% 8d\t%s",
		        gf_sys_clock(),
		        gf_sc_get_time_in_ms(compositor),
		        rti.total_cpu_usage,
		        (u32) gf_sc_get_fps(compositor, 0),
		        (u32) (rti.gpac_memory / 1024),
		        legend ? legend : ""
		       );
		if (!legend) fprintf(rti_logs, "\n");
	}
}

#ifdef DESKTOP_GUI

#include <gpac/revision.h>

char *caption = NULL;

static void set_window_caption()
{
	GF_Event event;
	if (display_rti) return;
	event.type = GF_EVENT_SET_CAPTION;
	event.caption.caption = NULL;

	if (is_connected && (compositor_mode==LOAD_MP4C)) {
		const GF_PropertyValue *p;
		GF_PropertyEntry *pe=NULL;
		GF_FilterPid *pid = (GF_FilterPid *) gf_sc_get_main_pid(compositor);

		if (caption) gf_free(caption);
		caption = NULL;
		/*get any service info*/
		if (pid) {
			p = gf_filter_pid_get_info_str(pid, "info:track", &pe);
			if (p) {
				char szBuf[10];
				sprintf(szBuf, "%02d", p->value.frac.num);
				gf_dynstrcat(&caption, szBuf, " ");
			}
			p = gf_filter_pid_get_info_str(pid, "info:artist", &pe);
			if (p && p->value.string)
				gf_dynstrcat(&caption, p->value.string, " ");

			p = gf_filter_pid_get_info_str(pid, "info:name", &pe);
			if (p && p->value.string)
				gf_dynstrcat(&caption, p->value.string, " ");

			p = gf_filter_pid_get_info_str(pid, "info:album", &pe);
			if (p && p->value.string) {
				gf_dynstrcat(&caption, "(", " ");
				gf_dynstrcat(&caption, p->value.string, NULL);
				gf_dynstrcat(&caption, ")", NULL);
			}
			if (caption) event.caption.caption = caption;

			if (!event.caption.caption) {
				p = gf_filter_pid_get_property(pid, GF_PROP_PID_URL);
				if (!p) p = gf_filter_pid_get_property(pid, GF_PROP_PID_FILEPATH);
				if (p && p->value.string) caption = gf_strdup(gf_file_basename(p->value.string));
				event.caption.caption = caption;
			}
		}
	} else {
		event.caption.caption = "GPAC "GPAC_VERSION "-rev" GPAC_GIT_REVISION;
	}
	gf_sc_user_event(compositor, &event);
}
#else

#define set_window_caption(_ARG)

#endif

#ifdef WIN32
u32 get_sys_col(int idx)
{
	u32 res;
	DWORD val = GetSysColor(idx);
	res = (val)&0xFF;
	res<<=8;
	res |= (val>>8)&0xFF;
	res<<=8;
	res |= (val>>16)&0xFF;
	return res;
}
#endif

static void switch_bench(u32 is_on)
{
	bench_mode = is_on;
	display_rti = is_on ? 2 : 0;
	set_window_caption();
	gf_sc_set_option(compositor, GF_OPT_VIDEO_BENCH, is_on);
}

#ifdef GPAC_ENABLE_COVERAGE
#define gf_getch() 0
#define gf_read_line_input(_line, _maxSize, _showContent) GF_FALSE
#endif

static void do_set_speed(Fixed desired_speed)
{
	if (gf_sc_set_speed(compositor, desired_speed) == GF_OK) {
		playback_speed = desired_speed;
		fprintf(stderr, "Playing at %g speed\n", FIX2FLT(playback_speed));
	} else {
		fprintf(stderr, "Adjusting speed to %g not supported for this content\n", FIX2FLT(desired_speed));
	}
}

#ifdef GPAC_CONFIG_IOS
#include "sensors_def.h"
static void *gyro_dev = NULL;

void ios_sensor_callback(int sensorType, float x, float y, float z, float w)
{
	GF_Event evt;
	memset(&evt, 0, sizeof(GF_Event));

	switch (sensorType) {
	case SENSOR_ORIENTATION:
		evt.type = GF_EVENT_SENSOR_ORIENTATION;
		evt.sensor.x = x;
		evt.sensor.y = y;
		evt.sensor.z = z;
		evt.sensor.w = w;
		gf_sc_user_event(compositor, &evt);
		return;
	default:
		return;
	}
}
#endif


Bool mp4c_event_proc(void *ptr, GF_Event *evt)
{
	if (compositor_mode==LOAD_GUI_CBK) {
#ifdef GPAC_CONFIG_IOS
		if (evt->type == GF_EVENT_SENSOR_REQUEST) {
			if (evt->activate_sensor.sensor_type==GF_EVENT_SENSOR_ORIENTATION) {
				if (!gyro_dev) {
					gyro_dev = sensor_create(SENSOR_ORIENTATION, ios_sensor_callback);
					if (!gyro_dev)
						return GF_FALSE;
				}
				if (evt->activate_sensor.activate) {
					/*start sensors*/
					sensor_start(gyro_dev);
				} else if (gyro_dev) {
					sensor_stop(gyro_dev);
				}
				return GF_TRUE;
			}
			return GF_FALSE;
		}
#endif
		return GF_FALSE;
	}

	switch (evt->type) {
	case GF_EVENT_DURATION:
		duration_ms = (u64) ( 1000 * (s64) evt->duration.duration);
		can_seek = evt->duration.can_seek;
		break;
	case GF_EVENT_MESSAGE:
	{
		if (!evt->message.message) return 0;
		if (evt->message.error) {
			if (!is_connected) last_error = evt->message.error;
			if (evt->message.error==GF_SCRIPT_INFO) {
				GF_LOG(GF_LOG_INFO, GF_LOG_CONSOLE, ("%s\n", evt->message.message));
			} else {
				GF_LOG(GF_LOG_ERROR, GF_LOG_CONSOLE, ("%s: %s\n", evt->message.message, gf_error_to_string(evt->message.error)));
			}
		} else {
			GF_LOG(GF_LOG_INFO, GF_LOG_CONSOLE, ("%s\n", evt->message.message));
		}
	}
	break;
	case GF_EVENT_PROGRESS:
	{
		char *szTitle = "";
		if (evt->progress.progress_type==0) {
			szTitle = "Buffer ";
			if (bench_mode && (bench_mode!=3) ) {
				if (evt->progress.done >= evt->progress.total) bench_buffer = 0;
				else bench_buffer = 1 + 100*evt->progress.done / evt->progress.total;
				break;
			}
		}
		else if (evt->progress.progress_type==1) {
			if (bench_mode) break;
			szTitle = "Download ";
		}
		else if (evt->progress.progress_type==2) szTitle = "Import ";
		gf_set_progress(szTitle, evt->progress.done, evt->progress.total);
	}
	break;


	case GF_EVENT_DBLCLICK:
		gf_sc_set_option(compositor, GF_OPT_FULLSCREEN, !gf_sc_get_option(compositor, GF_OPT_FULLSCREEN));
		return 0;

#ifdef DESKTOP_GUI
	case GF_EVENT_MOUSEDOWN:
		if (evt->mouse.button==GF_MOUSE_RIGHT) {
			right_down = 1;
			last_x = evt->mouse.x;
			last_y = evt->mouse.y;
		}
		return 0;
	case GF_EVENT_MOUSEUP:
		if (evt->mouse.button==GF_MOUSE_RIGHT) {
			right_down = 0;
			last_x = evt->mouse.x;
			last_y = evt->mouse.y;
		}
		return 0;
	case GF_EVENT_MOUSEMOVE:
		if (right_down && (window_flags & GF_VOUT_WINDOWLESS) ) {
			GF_Event move;
			move.move.x = evt->mouse.x - last_x;
			move.move.y = last_y-evt->mouse.y;
			move.type = GF_EVENT_MOVE;
			move.move.relative = 1;
			gf_sc_user_event(compositor, &move);
		}
		return 0;
#endif

	case GF_EVENT_KEYUP:
		switch (evt->key.key_code) {
		case GF_KEY_SPACE:
			if (evt->key.flags & GF_KEY_MOD_CTRL) switch_bench(!bench_mode);
			break;
		}
		break;
	case GF_EVENT_KEYDOWN:
		switch (evt->key.key_code) {
		case GF_KEY_SPACE:
			if (evt->key.flags & GF_KEY_MOD_CTRL) {
				/*ignore key repeat*/
				if (!bench_mode) switch_bench(!bench_mode);
			}
			break;
		case GF_KEY_PAGEDOWN:
		case GF_KEY_MEDIANEXTTRACK:
			break;
		case GF_KEY_MEDIAPREVIOUSTRACK:
			break;
		case GF_KEY_ESCAPE:
			gf_sc_set_option(compositor, GF_OPT_FULLSCREEN, !gf_sc_get_option(compositor, GF_OPT_FULLSCREEN));
			break;
		case GF_KEY_F:
			if (evt->key.flags & GF_KEY_MOD_CTRL) fprintf(stderr, "Rendering rate: %f FPS\n", gf_sc_get_fps(compositor, 0));
			break;
		case GF_KEY_T:
			if (evt->key.flags & GF_KEY_MOD_CTRL) fprintf(stderr, "Scene Time: %f \n", gf_sc_get_time_in_ms(compositor)/1000.0);
			break;
		case GF_KEY_D:
			if (evt->key.flags & GF_KEY_MOD_CTRL) gf_sc_set_option(compositor, GF_OPT_DRAW_MODE, (gf_sc_get_option(compositor, GF_OPT_DRAW_MODE)==GF_DRAW_MODE_DEFER) ? GF_DRAW_MODE_IMMEDIATE : GF_DRAW_MODE_DEFER );
			break;
		case GF_KEY_4:
			if (evt->key.flags & GF_KEY_MOD_CTRL)
				gf_sc_set_option(compositor, GF_OPT_ASPECT_RATIO, GF_ASPECT_RATIO_4_3);
			break;
		case GF_KEY_5:
			if (evt->key.flags & GF_KEY_MOD_CTRL)
				gf_sc_set_option(compositor, GF_OPT_ASPECT_RATIO, GF_ASPECT_RATIO_16_9);
			break;
		case GF_KEY_6:
			if (evt->key.flags & GF_KEY_MOD_CTRL)
				gf_sc_set_option(compositor, GF_OPT_ASPECT_RATIO, GF_ASPECT_RATIO_FILL_SCREEN);
			break;
		case GF_KEY_7:
			if (evt->key.flags & GF_KEY_MOD_CTRL)
				gf_sc_set_option(compositor, GF_OPT_ASPECT_RATIO, GF_ASPECT_RATIO_KEEP);
			break;
		case GF_KEY_O:
			if ((evt->key.flags & GF_KEY_MOD_CTRL) && is_connected) {
				if (gf_sc_get_option(compositor, GF_OPT_MAIN_ADDON)) {
					fprintf(stderr, "Resuming to main content\n");
					gf_sc_set_option(compositor, GF_OPT_PLAY_STATE, GF_STATE_PLAY_LIVE);
				} else {
					fprintf(stderr, "Main addon not enabled\n");
				}
			}
			break;
		case GF_KEY_P:
			if ((evt->key.flags & GF_KEY_MOD_CTRL) && is_connected) {
				u32 pause_state = gf_sc_get_option(compositor, GF_OPT_PLAY_STATE) ;
				fprintf(stderr, "[Status: %s]\n", pause_state ? "Playing" : "Paused");
				if ((pause_state == GF_STATE_PAUSED) && (evt->key.flags & GF_KEY_MOD_SHIFT)) {
					gf_sc_set_option(compositor, GF_OPT_PLAY_STATE, GF_STATE_PLAY_LIVE);
				} else {
					gf_sc_set_option(compositor, GF_OPT_PLAY_STATE, (pause_state==GF_STATE_PAUSED) ? GF_STATE_PLAYING : GF_STATE_PAUSED);
				}
			}
			break;
		case GF_KEY_S:
			if ((evt->key.flags & GF_KEY_MOD_CTRL) && is_connected) {
				gf_sc_set_option(compositor, GF_OPT_PLAY_STATE, GF_STATE_STEP_PAUSE);
				fprintf(stderr, "Step time: ");
				print_time(gf_sc_get_time_in_ms(compositor));
				fprintf(stderr, "\n");
			}
			break;
		case GF_KEY_B:
			break;
		case GF_KEY_M:
			break;
		case GF_KEY_H:
			if ((evt->key.flags & GF_KEY_MOD_CTRL) && is_connected) {
				gf_sc_switch_quality(compositor, GF_TRUE);
			//	gf_sc_set_option(term, GF_OPT_MULTIVIEW_MODE, 0);
			}
			break;
		case GF_KEY_L:
			if ((evt->key.flags & GF_KEY_MOD_CTRL) && is_connected) {
				gf_sc_switch_quality(compositor, GF_FALSE);
			//	gf_sc_set_option(compositor, GF_OPT_MULTIVIEW_MODE, 1);
			}
			break;
		case GF_KEY_F5:
			if (is_connected)
				reload = 1;
			break;
		case GF_KEY_A:
			addon_visible = !addon_visible;
			gf_sc_toggle_addons(compositor, addon_visible);
			break;
		case GF_KEY_UP:
			if ((evt->key.flags & VK_MOD) && is_connected) {
				do_set_speed(playback_speed * 2);
			}
			break;
		case GF_KEY_DOWN:
			if ((evt->key.flags & VK_MOD) && is_connected) {
				do_set_speed(playback_speed / 2);
			}
			break;
		case GF_KEY_LEFT:
			if ((evt->key.flags & VK_MOD) && is_connected) {
				do_set_speed(-1 * playback_speed );
			}
			break;

		}
		break;

	case GF_EVENT_CONNECT:
		if (evt->connect.is_connected) {
			is_connected = 1;
			fprintf(stderr, "Service Connected\n");
			eos_seen = GF_FALSE;
			if (playback_speed != FIX_ONE)
				gf_sc_set_speed(compositor, playback_speed);
		} else if (is_connected) {
			fprintf(stderr, "Service %s\n", is_connected ? "Disconnected" : "Connection Failed");
			is_connected = 0;
			duration_ms = 0;
		}

#ifdef DESKTOP_GUI
		if (init_w && init_h) {
			gf_sc_set_size(compositor, init_w, init_h);
		}
		set_window_caption();
#endif
		break;
	case GF_EVENT_EOS:
		eos_seen = GF_TRUE;
		break;
	case GF_EVENT_SIZE:
#ifdef DESKTOP_GUI
		if (window_flags & GF_VOUT_WINDOWLESS) {
			GF_Event move;
			move.type = GF_EVENT_MOVE;
			move.move.align_x = align_mode & 0xFF;
			move.move.align_y = (align_mode>>8) & 0xFF;
			move.move.relative = 2;
			gf_sc_user_event(compositor, &move);
		}
#endif
		break;
	case GF_EVENT_SCENE_SIZE:

#ifdef DESKTOP_GUI
		if (forced_width && forced_height) {
			GF_Event size;
			u32 nw = forced_width ? forced_width : evt->size.width;
			u32 nh = forced_height ? forced_height : evt->size.height;

			if ((nw != evt->size.width) || (nh != evt->size.height)) {
				size.type = GF_EVENT_SIZE;
				size.size.width = nw;
				size.size.height = nh;
				gf_sc_user_event(compositor, &size);
			}
		}
#endif
		break;

	case GF_EVENT_METADATA:
		set_window_caption();
		break;
	case GF_EVENT_DROPFILE:
		if (evt->open_file.nb_files) {
			gf_sc_navigate_to(compositor, evt->open_file.files[0]);
		}
		return 1;

	case GF_EVENT_DISCONNECT:
		gf_sc_disconnect(compositor);
		break;
	case GF_EVENT_MIGRATE:
	{
	}
	break;
	case GF_EVENT_NAVIGATE_INFO:
		if (evt->navigate.to_url)
			fprintf(stderr, "Go to URL: \"%s\"\r", evt->navigate.to_url);
		break;
	case GF_EVENT_NAVIGATE:
		if (gf_sc_is_supported_url(compositor, evt->navigate.to_url, GF_TRUE)) {
			fprintf(stderr, "Navigating to URL %s\n", evt->navigate.to_url);
			gf_sc_navigate_to(compositor, evt->navigate.to_url);
			return 1;
		} else {
			fprintf(stderr, "Navigation destination not supported\nGo to URL: %s\n", evt->navigate.to_url);
		}
		break;
	case GF_EVENT_SET_CAPTION:
		gf_sc_user_event(compositor, evt);
		break;
	case GF_EVENT_AUTHORIZATION:
	{
		u32 nb_retry = 4;
		assert( evt->type == GF_EVENT_AUTHORIZATION);
		assert( evt->auth.user);
		assert( evt->auth.password);
		assert( evt->auth.site_url);
		while ((!strlen(evt->auth.user) || !strlen(evt->auth.password)) && (nb_retry > 0) ) {
			nb_retry--;
			fprintf(stderr, "**** Authorization required for site %s ****\n", evt->auth.site_url);
			fprintf(stderr, "login   : ");
			if (!gf_read_line_input(evt->auth.user, 50, 1))
				continue;
			fprintf(stderr, "\npassword: ");
			if (!gf_read_line_input(evt->auth.password, 50, 0))
				continue;
			fprintf(stderr, "*********\n");
		}
		if (nb_retry == 0) {
			fprintf(stderr, "**** No User or password has been filled, aborting ***\n");
			return 0;
		}
		return 1;
	}
	case GF_EVENT_ADDON_DETECTED:
		if (enable_add_ons) {
			fprintf(stderr, "Media Addon %s detected - enabling it\n", evt->addon_connect.addon_url);
			addon_visible = 1;
		}
		return enable_add_ons;
	}
	return 0;
}


static void set_navigation()
{
	GF_Err e;
	char nav;
	u32 type = gf_sc_get_option(compositor, GF_OPT_NAVIGATION_TYPE);
	e = GF_OK;
//	fflush(stdin);

	if (!type) {
		fprintf(stderr, "Content/compositor doesn't allow user-selectable navigation\n");
	} else if (type==1) {
		fprintf(stderr, "Select Navigation (\'N\'one, \'E\'xamine, \'S\'lide): ");
		nav = do_coverage ? 'N' : gf_getch();
		if (nav=='N') e = gf_sc_set_option(compositor, GF_OPT_NAVIGATION, GF_NAVIGATE_NONE);
		else if (nav=='E') e = gf_sc_set_option(compositor, GF_OPT_NAVIGATION, GF_NAVIGATE_EXAMINE);
		else if (nav=='S') e = gf_sc_set_option(compositor, GF_OPT_NAVIGATION, GF_NAVIGATE_SLIDE);
		else fprintf(stderr, "Unknown selector \'%c\' - only \'N\',\'E\',\'S\' allowed\n", nav);
	} else if (type==2) {
		fprintf(stderr, "Select Navigation (\'N\'one, \'W\'alk, \'F\'ly, \'E\'xamine, \'P\'an, \'S\'lide, \'G\'ame, \'V\'R, \'O\'rbit): ");
		nav = do_coverage ? 'N' : gf_getch();
		if (nav=='N') e = gf_sc_set_option(compositor, GF_OPT_NAVIGATION, GF_NAVIGATE_NONE);
		else if (nav=='W') e = gf_sc_set_option(compositor, GF_OPT_NAVIGATION, GF_NAVIGATE_WALK);
		else if (nav=='F') e = gf_sc_set_option(compositor, GF_OPT_NAVIGATION, GF_NAVIGATE_FLY);
		else if (nav=='E') e = gf_sc_set_option(compositor, GF_OPT_NAVIGATION, GF_NAVIGATE_EXAMINE);
		else if (nav=='P') e = gf_sc_set_option(compositor, GF_OPT_NAVIGATION, GF_NAVIGATE_PAN);
		else if (nav=='S') e = gf_sc_set_option(compositor, GF_OPT_NAVIGATION, GF_NAVIGATE_SLIDE);
		else if (nav=='G') e = gf_sc_set_option(compositor, GF_OPT_NAVIGATION, GF_NAVIGATE_GAME);
		else if (nav=='O') e = gf_sc_set_option(compositor, GF_OPT_NAVIGATION, GF_NAVIGATE_ORBIT);
		else if (nav=='V') e = gf_sc_set_option(compositor, GF_OPT_NAVIGATION, GF_NAVIGATE_VR);
		else fprintf(stderr, "Unknown selector %c - only \'N\',\'W\',\'F\',\'E\',\'P\',\'S\',\'G\', \'V\', \'O\' allowed\n", nav);
	}
	if (e) fprintf(stderr, "Error setting mode: %s\n", gf_error_to_string(e));
}


static void on_rti_log(void *cbk, GF_LOG_Level ll, GF_LOG_Tool lm, const char *fmt, va_list list)
{
	if (rti_logs && (lm & GF_LOG_RTI)) {
		char szMsg[2048];
		vsnprintf(szMsg, 2048, fmt, list);
		update_rti(szMsg + 6 /*"[RTI] "*/);
	}
}

static void init_rti_logs(char *rti_file, Bool use_rtix)
{
	if (rti_logs) gf_fclose(rti_logs);
	rti_logs = gf_fopen(rti_file, "wt");
	if (rti_logs) {
		fprintf(rti_logs, "!! GPAC RunTime Info ");
		fprintf(rti_logs, " !!\n");
		fprintf(rti_logs, "SysTime(ms)\tSceneTime(ms)\tCPU\tFPS\tMemory(kB)\tObservation\n");

		/*turn on RTI loging*/
		if (use_rtix) {
			gf_log_set_callback(NULL, on_rti_log);
			gf_log_set_tool_level(GF_LOG_RTI, GF_LOG_DEBUG);

			GF_LOG(GF_LOG_DEBUG, GF_LOG_RTI, ("[RTI] System state when enabling log\n"));
		} else if (log_rti_time_start) {
			log_rti_time_start = gf_sys_clock_high_res();
		}
	}
}


static char *rti_file=NULL;
Bool use_rtix = GF_FALSE;
char *send_command = NULL;
u32 initial_service_id = 0;
Bool auto_exit = GF_FALSE;
Bool pause_at_first = GF_FALSE;
Bool no_keyboard = GF_FALSE;
Double play_from = 0;

static Bool has_args=GF_FALSE;

#ifdef DESKTOP_GUI
Bool start_fs = GF_FALSE;
#else
Bool start_fs = GF_TRUE;
#endif

Bool mp4c_parse_arg(char *arg, char *arg_val)
{
	if (!strcmp(arg, "-rti")) {
		rti_file = arg_val;
	} else if (!strcmp(arg, "-rtix")) {
		rti_file = arg_val;
		use_rtix = GF_TRUE;
	} else if (!strcmp(arg, "-rti-refresh")) {
		rti_update_time_ms = arg_val ? get_s32(arg_val, "rti-refresh") : 0;
	} else if (!strcmp(arg, "-cov")) {
		do_coverage = GF_TRUE;
	}
#ifdef DESKTOP_GUI
	else if (!stricmp(arg, "-size")) {
		/*usage of %ud breaks sscanf on MSVC*/
		if (arg_val && (sscanf(arg_val, "%dx%d", &forced_width, &forced_height) != 2)) {
			forced_width = forced_height = 0;
		}
	}
	else if (!strcmp(arg, "-fs")) start_fs = 1;
#endif
	else if (!strcmp(arg, "-nk")) no_keyboard = GF_TRUE;
	/*arguments only used in non-gui mode*/
	else if (compositor_mode==LOAD_MP4C) {
		if (arg[0] != '-') {
		}
		else if (!strcmp(arg, "-bm")) bench_mode = 1;
		else if (!strcmp(arg, "-vbm")) bench_mode = 2;
		else if (!strcmp(arg, "-sbm")) bench_mode = 3;
		else if (!strcmp(arg, "-loop")) loop_at_end = GF_TRUE;
		else if (!strcmp(arg, "-no-addon")) enable_add_ons = GF_FALSE;
		else if (!strcmp(arg, "-pause")) pause_at_first = 1;
		else if (!strcmp(arg, "-start")) {
			play_from = arg_val ? atof(arg_val) : 0;
		}
		else if (!strcmp(arg, "-speed")) {
			if (arg_val) playback_speed = FLT2FIX( atof(arg_val) );
			if (playback_speed == 0) { playback_speed = FIX_ONE; pause_at_first = 1; }
			else if (playback_speed < 0) playback_speed = FIX_ONE;
		}
#ifdef DESKTOP_GUI
		else if (!strcmp(arg, "-no-wnd")) window_flags |= GF_VOUT_WINDOWLESS;
		else if (!strcmp(arg, "-no-back")) window_flags |= GF_VOUT_WINDOW_NO_DECORATION;
		else if (!strcmp(arg, "-align")) {
			if (!arg_val) {}
			else if (arg_val[0]=='m') align_mode = 1;
			else if (arg_val[0]=='b') align_mode = 2;
			align_mode <<= 8;
			if (!arg_val) {}
			else if (arg_val[1]=='m') align_mode |= 1;
			else if (arg_val[1]=='r') align_mode |= 2;
		}
#endif
		else if (!strcmp(arg, "-exit")) auto_exit = GF_TRUE;
		else if (!stricmp(arg, "-com")) send_command = arg_val;
		else if (!stricmp(arg, "-service")) initial_service_id = arg_val ? get_u32(arg_val, "service") : 0;
		else {
			return GF_FALSE;
		}
	} else {
		return GF_FALSE;
	}
	has_args = GF_TRUE;
	return GF_TRUE;
}



void load_compositor(GF_Filter *);

void load_compositor(GF_Filter *filter)
{
	const char *str;

	char szArgs[20];
	sprintf(szArgs, "%d", window_flags);
	gf_opts_set_key("temp", "window-flags", szArgs);


	comp_filter = filter;
	compositor = gf_filter_get_udta(comp_filter);
	if (start_fs) gf_sc_set_option(compositor, GF_OPT_FULLSCREEN, 1);
	if (play_from || pause_at_first)
		gf_sc_connect_from_time(compositor, NULL, (u64) (play_from*1000), pause_at_first, GF_FALSE, NULL);

#if (defined(__DARWIN__) || defined(__APPLE__)) && !defined(GPAC_CONFIG_IOS)
	/*the output window is init, inject carbon event watcher on open doc, only in GUI mode (when launched by Finder)
	keep the hook active for the entire app so we can get send back "open with" commands to gpac
	*/
	if (compositor_mode==LOAD_GUI_ENV)
		carbon_set_hook();
#endif


	if (compositor_mode!=LOAD_MP4C) return;

	if (rti_file) init_rti_logs(rti_file, use_rtix);

	GF_SystemRTInfo rti;
	if (gf_sys_get_rti(0, &rti, 0) && (compositor_mode==LOAD_MP4C))
		fprintf(stderr, "System info: %d MB RAM - %d cores\n", (u32) (rti.physical_memory/1024/1024), rti.nb_cores);

	if (bench_mode) {
		gf_opts_discard_changes();
		auto_exit = GF_TRUE;
		if (bench_mode!=2)
			gf_opts_set_key("temp", "no-video", "yes");
	}

#ifdef DESKTOP_GUI
	init_w = forced_width;
	init_h = forced_height;

	if (forced_width && forced_height) {
/*		char dim[50];
		sprintf(dim, "%d", forced_width);
		gf_opts_set_key("Temp", "DefaultWidth", dim);
		sprintf(dim, "%d", forced_height);
		gf_opts_set_key("Temp", "DefaultHeight", dim);
*/
	}
#endif

	if (gf_opts_get_bool("core", "proxy-on")) {
		str = gf_opts_get_key("core", "proxy-name");
		if (str) fprintf(stderr, "HTTP Proxy %s enabled\n", str);
	}

	if (rti_file) {
		update_rti("At GPAC load time\n");
	}

	if (bench_mode) {
		display_rti = 2;
		gf_sc_set_option(compositor, GF_OPT_VIDEO_BENCH, (bench_mode==3) ? 2 : 1);
		if (bench_mode==1) bench_mode=2;
	}

	if (bench_mode) {
		rti_update_time_ms = 500;
		bench_mode_start = gf_sys_clock();
	}
}


#ifdef GPAC_ENABLE_COVERAGE
static void mp4c_coverage()
{
	u32 k, nb_drawn;
	GF_Event evt;
	Bool is_bound;
	const char *outName;

	GF_List *descs = gf_list_new();
	gf_sc_get_world_info(compositor, descs);
	gf_list_del(descs);


	gf_sc_dump_scene(compositor, NULL, NULL, GF_FALSE, 0);
	gf_sc_get_current_service_id(compositor);
	gf_sc_toggle_addons(compositor, GF_FALSE);
	set_navigation();

	get_gui_cmd('v');

	memset(&evt, 0, sizeof(GF_Event));
	evt.type = GF_EVENT_MOUSEUP;
	evt.mouse.x = 20;
	evt.mouse.y = 20;
	gf_sc_user_event(compositor, &evt);

	gf_sc_set_option(compositor, GF_OPT_PLAY_STATE, GF_STATE_STEP_PAUSE);
	//exercise step clocks
	gf_sc_set_option(compositor, GF_OPT_PLAY_STATE, GF_STATE_STEP_PAUSE);

	gf_sc_get_url(compositor);
	gf_sc_get_simulation_frame_rate(compositor, &nb_drawn);

	gf_sc_has_text_selection(compositor);
	gf_sc_get_selected_text(compositor);
	gf_sc_paste_text(compositor, "test");

	gf_sc_set_option(compositor, GF_OPT_AUDIO_MUTE, 1);

	mp4c_take_screenshot(GF_TRUE);

	gf_sc_scene_update(compositor, NULL, "REPLACE DYN_TRANS.translation BY 10 10");
	gf_sc_add_object(compositor, NULL, GF_TRUE);

	gf_sc_get_viewpoint(compositor, 1, &outName, &is_bound);
	gf_sc_set_viewpoint(compositor, 1, "testvp");

	for (k=GF_NAVIGATE_WALK; k<=GF_NAVIGATE_VR; k++) {
		gf_sc_set_option(compositor, GF_OPT_NAVIGATION, k);
		memset(&evt, 0, sizeof(GF_Event));
		evt.type = GF_EVENT_MOUSEDOWN;
		evt.mouse.x = 100;
		evt.mouse.y = 100;
		gf_sc_user_event(compositor, &evt);
		evt.type = GF_EVENT_MOUSEMOVE;
		evt.mouse.x += 10;
		gf_sc_user_event(compositor, &evt);
		evt.mouse.y += 10;
		gf_sc_user_event(compositor, &evt);

		evt.type = GF_EVENT_KEYDOWN;
		evt.key.key_code = GF_KEY_CONTROL;
		gf_sc_user_event(compositor, &evt);

		evt.type = GF_EVENT_MOUSEMOVE;
		evt.mouse.x = 120;
		evt.mouse.y = 110;
		gf_sc_user_event(compositor, &evt);

		evt.type = GF_EVENT_KEYUP;
		evt.key.key_code = GF_KEY_CONTROL;
		gf_sc_user_event(compositor, &evt);

		evt.type = GF_EVENT_KEYDOWN;
		evt.key.key_code = GF_KEY_J;
		gf_sc_user_event(compositor, &evt);
	}
	gf_sc_set_option(compositor, GF_OPT_NAVIGATION_TYPE, 0);

	gf_sc_connect_from_time(compositor, "logo.jpg", 0, 0, GF_FALSE, "./media/auxiliary_files/");
	gf_sc_navigate_to(compositor, "./media/auxiliary_files/logo.jpg");
	gpac_open_urls("./media/auxiliary_files/logo.jpg");
	switch_bench(1);
	do_set_speed(1.0);
}
#endif

#if defined(WIN32) && !defined(_WIN32_WCE)
static void close_console();
#endif

void unload_compositor()
{
	if (rti_file) update_rti("Disconnected\n");

	if (rti_logs) gf_fclose(rti_logs);

#ifdef GPAC_ENABLE_COVERAGE
	if (do_coverage) {
		mp4c_coverage();
	}
#endif

#if defined(WIN32) && !defined(_WIN32_WCE)
	close_console();
#endif


#ifdef DESKTOP_GUI
	if (caption) gf_free(caption);
	caption = NULL;
#endif

	comp_filter = NULL;
	compositor = NULL;
#if (defined(__DARWIN__) || defined(__APPLE__)) && !defined(GPAC_CONFIG_IOS)
	if (compositor_mode==LOAD_GUI_ENV)
		carbon_remove_hook();
#endif


#ifdef GPAC_CONFIG_IOS
	if (gyro_dev) {
		sensor_stop(gyro_dev);
	}
#endif

}

Bool mp4c_task()
{
	if (eos_seen && gf_sc_get_option(compositor, GF_OPT_IS_OVER)) {
		if (!auto_exit) return GF_FALSE;
		if (!loop_at_end) {
			gf_sc_disconnect(compositor);
			return GF_TRUE;
		}
		eos_seen = GF_FALSE;
		gf_sc_play_from_time(compositor, 0, 0);
		return GF_FALSE;
	}

	if (reload) {
		char *url = (char *) gf_sc_get_url(compositor);
		if (url) {
			url = gf_strdup(url);
			gf_sc_disconnect(compositor);
			gf_sc_connect_from_time(compositor, url, 0, 0, GF_FALSE, NULL);
			gf_free(url);
		}
		reload = 0;
	}

	if (send_command && is_connected) {
		gf_sc_scene_update(compositor, NULL, send_command);
		send_command = NULL;
	}
	if (initial_service_id && is_connected) {
		gf_sc_select_service(compositor, initial_service_id);
		initial_service_id = 0;
	}

	if (!use_rtix || display_rti)
		update_rti(NULL);

	return GF_FALSE;
}

Bool mp4c_handle_prompt(u8 char_val)
{
	MP4C_Command cmdtype = get_gui_cmd(char_val);
	switch (cmdtype) {
	case MP4C_OPEN:
	{
		char szURL[2000];
		gf_sc_disconnect(compositor);
		fprintf(stderr, "Enter the absolute URL\n");
		if (1 > scanf("%1999s", szURL)) {
			fprintf(stderr, "Cannot read absolute URL, aborting\n");
			break;
		}
		if (rti_file) init_rti_logs(rti_file, use_rtix);
		gf_sc_connect_from_time(compositor, szURL, 0, 0, 0, NULL);
	}
		break;
	case MP4C_RELOAD:
		if (is_connected)
			reload = 1;
		break;

	case MP4C_DISCONNECT:
		if (is_connected) gf_sc_disconnect(compositor);
		break;

	case MP4C_PAUSE_RESUME:
		if (is_connected) {
			Bool is_pause = gf_sc_get_option(compositor, GF_OPT_PLAY_STATE);
			fprintf(stderr, "[Status: %s]\n", is_pause ? "Playing" : "Paused");
			gf_sc_set_option(compositor, GF_OPT_PLAY_STATE, is_pause ? GF_STATE_PLAYING : GF_STATE_PAUSED);
		}
		break;
	case MP4C_STEP:
		if (is_connected) {
			gf_sc_set_option(compositor, GF_OPT_PLAY_STATE, GF_STATE_STEP_PAUSE);
			fprintf(stderr, "Step time: ");
			print_time(gf_sc_get_time_in_ms(compositor));
			fprintf(stderr, "\n");
		}
		break;

	case MP4C_SEEK:
	case MP4C_SEEK_TIME:
		if (!can_seek || (duration_ms<=2000)) {
			fprintf(stderr, "scene not seekable\n");
		} else {
			Double res;
			s32 seekTo;
			fprintf(stderr, "Duration: ");
			print_time(duration_ms);
			res = gf_sc_get_time_in_ms(compositor);
			if (cmdtype==MP4C_SEEK) {
				res *= 100;
				res /= (s64)duration_ms;
				fprintf(stderr, " (current %.2f %%)\nEnter Seek percentage:\n", res);
				if (scanf("%d", &seekTo) == 1) {
					if (seekTo > 100) seekTo = 100;
					res = (Double)(s64)duration_ms;
					res /= 100;
					res *= seekTo;
					gf_sc_play_from_time(compositor, (u64) (s64) res, 0);
				}
			} else {
				u32 r, h, m, s;
				fprintf(stderr, " - Current Time: ");
				print_time((u64) res);
				fprintf(stderr, "\nEnter seek time (Format: s, m:s or h:m:s):\n");
				h = m = s = 0;
				r =scanf("%d:%d:%d", &h, &m, &s);
				if (r==2) {
					s = m;
					m = h;
					h = 0;
				}
				else if (r==1) {
					s = h;
					m = h = 0;
				}

				if (r && (r<=3)) {
					u64 time = h*3600 + m*60 + s;
					gf_sc_play_from_time(compositor, time*1000, 0);
				}
			}
		}
		break;

	case MP4C_TIME:
	{
		if (is_connected) {
			fprintf(stderr, "Current Time: ");
			print_time(gf_sc_get_time_in_ms(compositor));
			fprintf(stderr, " - Duration: ");
			print_time(duration_ms);
			fprintf(stderr, "\n");
		}
	}
	break;
	case MP4C_NAVMODE:
		if (is_connected) set_navigation();
		break;
	case MP4C_LASTVP:
		if (is_connected) gf_sc_set_option(compositor, GF_OPT_NAVIGATION_TYPE, 0);
		break;

	case MP4C_DUMPSCENE:
		if (is_connected) {
			char radname[GF_MAX_PATH], *sExt;
			Bool xml_dump, std_out;
			radname[0] = 0;
			do {
				fprintf(stderr, "Enter file radical name (+\'.x\' for XML dumping) - \"std\" for stderr: ");
				fflush(stderr);
			} while( 1 > scanf("%1023s", radname));
			sExt = strrchr(radname, '.');
			xml_dump = 0;
			if (sExt) {
				if (!stricmp(sExt, ".x")) xml_dump = 1;
				sExt[0] = 0;
			}
			std_out = strnicmp(radname, "std", 3) ? 0 : 1;
			GF_Err e = gf_sc_dump_scene(compositor, std_out ? NULL : radname, NULL, xml_dump, 0);
			if (e<0)
				fprintf(stderr, "Dump failed: %s\n", gf_error_to_string(e));
			else
				fprintf(stderr, "Dump done\n");
		}
		break;

	case MP4C_OGL2D:
	{
		Bool use_3d = !gf_sc_get_option(compositor, GF_OPT_USE_OPENGL);
		if (gf_sc_set_option(compositor, GF_OPT_USE_OPENGL, use_3d)==GF_OK) {
			fprintf(stderr, "Using %s for 2D drawing\n", use_3d ? "OpenGL" : "2D rasterizer");
		}
	}
	break;
	case MP4C_STRESSMODE:
	{
		Bool opt = gf_sc_get_option(compositor, GF_OPT_STRESS_MODE);
		opt = !opt;
		fprintf(stderr, "Turning stress mode %s\n", opt ? "on" : "off");
		gf_sc_set_option(compositor, GF_OPT_STRESS_MODE, opt);
	}
	break;
	case MP4C_AR_4_3:
		gf_sc_set_option(compositor, GF_OPT_ASPECT_RATIO, GF_ASPECT_RATIO_4_3);
		break;
	case MP4C_AR_16_9:
		gf_sc_set_option(compositor, GF_OPT_ASPECT_RATIO, GF_ASPECT_RATIO_16_9);
		break;
	case MP4C_AR_NONE:
		gf_sc_set_option(compositor, GF_OPT_ASPECT_RATIO, GF_ASPECT_RATIO_FILL_SCREEN);
		break;
	case MP4C_AR_ORIG:
		gf_sc_set_option(compositor, GF_OPT_ASPECT_RATIO, GF_ASPECT_RATIO_KEEP);
		break;

	case MP4C_DISP_RTI:
		display_rti = !display_rti;
		set_window_caption();
		break;
	case MP4C_DISP_FPS:
		if (display_rti) display_rti = 0;
		else display_rti = 2;
		set_window_caption();
		break;
	case MP4C_UPDATE:
	{
		char szCom[8192];
		fprintf(stderr, "Enter command to send:\n");
		szCom[0] = 0;
		if (1 > scanf("%8191[^\t\n]", szCom)) {
			fprintf(stderr, "Cannot read command to send, aborting.\n");
			break;
		}
		GF_Err e = gf_sc_scene_update(compositor, NULL, szCom);
		if (e) fprintf(stderr, "Processing command failed: %s\n", gf_error_to_string(e));
	}
	break;
	case MP4C_EVALJS:
	{
		char jsCode[8192];
		fprintf(stderr, "Enter JavaScript code to evaluate:\n");
		jsCode[0] = 0;
		if (1 > scanf("%8191[^\t\n]", jsCode)) {
			fprintf(stderr, "Cannot read code to evaluate, aborting.\n");
			break;
		}
		GF_Err e = gf_sc_scene_update(compositor, "application/ecmascript", jsCode);
		if (e) fprintf(stderr, "Processing JS code failed: %s\n", gf_error_to_string(e));
	}
	break;

	case MP4C_LOGS:
	{
		char szLog[1024], *cur_logs;
		cur_logs = gf_log_get_tools_levels();
		fprintf(stderr, "Enter new log level (current tools %s):\n", cur_logs);
		gf_free(cur_logs);
		if (scanf("%1023s", szLog) < 1) {
			fprintf(stderr, "Cannot read new log level, aborting.\n");
			break;
		}
		gf_log_modify_tools_levels(szLog);
	}
	break;

	case MP4C_VMEM_CACHE:
	{
		u32 size;
		do {
			fprintf(stderr, "Enter new video cache memory in kBytes (current %ud):\n", gf_sc_get_option(compositor, GF_OPT_VIDEO_CACHE_SIZE));
		} while (1 > scanf("%ud", &size));
		gf_sc_set_option(compositor, GF_OPT_VIDEO_CACHE_SIZE, size);
	}
	break;

	case MP4C_DOWNRATE:
	{
		u32 http_bitrate = gf_sc_get_option(compositor, GF_OPT_HTTP_MAX_RATE);
		do {
			fprintf(stderr, "Enter new http bitrate in bps (0 for none) - current limit: %d\n", http_bitrate);
		} while (1 > scanf("%ud", &http_bitrate));

		gf_sc_set_option(compositor, GF_OPT_HTTP_MAX_RATE, http_bitrate);
	}
	break;

	case MP4C_RELOAD_OPTS:
		gf_sc_set_option(compositor, GF_OPT_RELOAD_CONFIG, 1);
		break;

#ifdef DESKTOP_GUI
	/*extract to PNG*/
	case MP4C_SCREENSHOT:
		mp4c_take_screenshot(GF_FALSE);
		break;
#endif

	case MP4C_HELP:
		mp4c_print_help();
		break;
	default:
		return GF_FALSE;
	}
	return GF_TRUE;
}


#ifdef DESKTOP_GUI
static void mp4c_take_screenshot(Bool for_coverage)
{
	char szFileName[100];
	u32 nb_pass, nb_views, offscreen_view = 0;
	GF_VideoSurface fb;
	GF_Err e;
	nb_pass = 1;
	nb_views = gf_sc_get_option(compositor, GF_OPT_NUM_STEREO_VIEWS);
	if (nb_views>1) {
		fprintf(stderr, "Auto-stereo mode detected - type number of view to dump (0 is main output, 1 to %d offscreen view, %d for all offscreen, %d for all offscreen and main)\n", nb_views, nb_views+1, nb_views+2);
		if (!for_coverage) {
			if (scanf("%d", &offscreen_view) != 1) {
				offscreen_view = 0;
			}
		}
		if (offscreen_view==nb_views+1) {
			offscreen_view = 1;
			nb_pass = nb_views;
		}
		else if (offscreen_view==nb_views+2) {
			offscreen_view = 0;
			nb_pass = nb_views+1;
		}
	}
	if (for_coverage && !offscreen_view) {
		if (gf_sc_get_offscreen_buffer(compositor, &fb, 0, 0)==GF_OK)
			gf_sc_release_screen_buffer(compositor, &fb);
	}
	while (nb_pass) {
		nb_pass--;
		if (offscreen_view) {
			sprintf(szFileName, "view%d_dump.png", offscreen_view);
			e = gf_sc_get_offscreen_buffer(compositor, &fb, offscreen_view-1, 0);
		} else {
			sprintf(szFileName, "gpac_video_dump_"LLU".png", gf_net_get_utc() );
			e = gf_sc_get_screen_buffer(compositor, &fb, 0);
		}
		offscreen_view++;
		if (e) {
			fprintf(stderr, "Error dumping screen buffer %s\n", gf_error_to_string(e) );
			nb_pass = 0;
		} else {
#ifndef GPAC_DISABLE_AV_PARSERS
			u32 dst_size = fb.width*fb.height*4;
			u8 *dst = (u8*)gf_malloc(sizeof(u8)*dst_size);

			e = gf_img_png_enc(fb.video_buffer, fb.width, fb.height, fb.pitch_y, fb.pixel_format, dst, &dst_size);
			if (e) {
				fprintf(stderr, "Error encoding PNG %s\n", gf_error_to_string(e) );
				nb_pass = 0;
			} else {
				FILE *png = gf_fopen(szFileName, "wb");
				if (!png) {
					fprintf(stderr, "Error writing file %s\n", szFileName);
					nb_pass = 0;
				} else {
					gf_fwrite(dst, dst_size, png);
					gf_fclose(png);
					fprintf(stderr, "Dump to %s\n", szFileName);
				}
			}
			if (dst) gf_free(dst);
			gf_sc_release_screen_buffer(compositor, &fb);

			if (for_coverage) gf_file_delete(szFileName);
#endif //GPAC_DISABLE_AV_PARSERS
		}
	}
	fprintf(stderr, "Done: %s\n", szFileName);
}
#endif


#if defined(WIN32) && !defined(_WIN32_WCE)

#include <tlhelp32.h>
#include <psapi.h>

static DWORD getParentPID(DWORD pid)
{
	DWORD ppid = 0;
	HANDLE h = CreateToolhelp32Snapshot(TH32CS_SNAPPROCESS, 0);
	if (h) {
		PROCESSENTRY32 pe = { 0 };
		pe.dwSize = sizeof(PROCESSENTRY32);
		if (Process32First(h, &pe)) {
			do {
				if (pe.th32ProcessID == pid) {
					ppid = pe.th32ParentProcessID;
					break;
				}
			} while (Process32Next(h, &pe));
		}
		CloseHandle(h);
	}
	return (ppid);
}

static void getProcessName(DWORD pid, PUCHAR fname, DWORD sz)
{
	HANDLE h = OpenProcess(PROCESS_QUERY_INFORMATION | PROCESS_VM_READ, FALSE, pid);
	if (h) {
		GetModuleFileNameEx(h, NULL, fname, sz);
		CloseHandle(h);
	}
}

static Bool owns_wnd = GF_FALSE;
HWND console_hwnd = NULL;
Bool gpac_is_global_launch()
{
	typedef HWND(WINAPI *GetConsoleWindowT)(void);
	HMODULE hk32 = GetModuleHandle("kernel32.dll");
	char parentName[GF_MAX_PATH];
	DWORD dwProcessId = 0;
	DWORD dwParentProcessId = 0;
	DWORD dwParentParentProcessId = 0;
	Bool no_parent_check = GF_FALSE;
	GetConsoleWindowT GetConsoleWindow = (GetConsoleWindowT)GetProcAddress(hk32, "GetConsoleWindow");
	console_hwnd = GetConsoleWindow();
	dwProcessId = GetCurrentProcessId();
	dwParentProcessId = getParentPID(dwProcessId);
	if (dwParentProcessId)
		dwParentParentProcessId = getParentPID(dwParentProcessId);
	//get parent process name, check for explorer
	parentName[0] = 0;
	getProcessName(dwParentProcessId, parentName, GF_MAX_PATH);
	if (strstr(parentName, "explorer")) {
		owns_wnd = GF_TRUE;
	}
#if 0
	//get parent parent process name, check for devenv (or any other ide name ...)
	else if (dwParentParentProcessId) {
		owns_wnd = GF_FALSE;
		parentName[0] = 0;
		getProcessName(dwParentParentProcessId, parentName, GF_MAX_PATH);
		if (strstr(parentName, "devenv")) {
			owns_wnd = GF_TRUE;
		}
	}
#endif
	else {
		owns_wnd = GF_FALSE;
	}
	if (!owns_wnd) return GF_FALSE;
	ShowWindow(console_hwnd, SW_HIDE);
	return GF_TRUE;
}
static void close_console()
{
	if (owns_wnd && console_hwnd)
		PostMessage(console_hwnd, WM_CLOSE, 0, 0);
}

<<<<<<< HEAD
#endif

#endif //#ifndef GPAC_DISABLE_PLAYER
=======
#endif
>>>>>>> 9923b5ac
<|MERGE_RESOLUTION|>--- conflicted
+++ resolved
@@ -1635,10 +1635,6 @@
 		PostMessage(console_hwnd, WM_CLOSE, 0, 0);
 }
 
-<<<<<<< HEAD
-#endif
-
-#endif //#ifndef GPAC_DISABLE_PLAYER
-=======
-#endif
->>>>>>> 9923b5ac
+#endif
+
+#endif //#ifndef GPAC_DISABLE_PLAYER