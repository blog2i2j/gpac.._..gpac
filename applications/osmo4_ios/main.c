--- conflicted
+++ resolved
@@ -533,13 +533,7 @@
 		}
 	}
 	gf_sys_set_args(argc, (const char **) argv);
-<<<<<<< HEAD
-	
-	//user.config = cfg_file;
-=======
-
-	user.config = cfg_file;
->>>>>>> 1aff47d3
+
 	user.EventProc = GPAC_EventProc;
 	/*dummy in this case (global vars) but MUST be non-NULL*/
 	//user.opaque = user.modules;
