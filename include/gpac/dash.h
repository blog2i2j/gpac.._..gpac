/*
 *			GPAC - Multimedia Framework C SDK
 *
 *			Authors: Jean Le Feuvre
 *			Copyright (c) Telecom ParisTech 2012-2019
 *					All rights reserved
 *
 *  This file is part of GPAC / Adaptive HTTP Streaming sub-project
 *
 *  GPAC is free software; you can redistribute it and/or modify
 *  it under the terms of the GNU Lesser General Public License as published by
 *  the Free Software Foundation; either version 2, or (at your option)
 *  any later version.
 *
 *  GPAC is distributed in the hope that it will be useful,
 *  but WITHOUT ANY WARRANTY; without even the implied warranty of
 *  MERCHANTABILITY or FITNESS FOR A PARTICULAR PURPOSE.  See the
 *  GNU Lesser General Public License for more details.
 *
 *  You should have received a copy of the GNU Lesser General Public
 *  License along with this library; see the file COPYING.  If not, write to
 *  the Free Software Foundation, 675 Mass Ave, Cambridge, MA 02139, USA.
 *
 */


#ifndef _GF_DASH_H_
#define _GF_DASH_H_

#ifdef __cplusplus
extern "C" {
#endif

/*!
\file <gpac/dash.h>
\brief DASH Client API. The DASH client can be used without GPAC player but requires at least the base utils (threads, lists, NTP timing). The HTTP interface used can be either GPAC's one or any other downloader.
*/
	
/*!
\addtogroup dashc_grp DASH Client
\ingroup media_grp
\brief MPEG-DASH and HLS Client

@{
*/

#include <gpac/tools.h>
#include <gpac/list.h>

#ifndef GPAC_DISABLE_DASH_CLIENT

/*!
 * All the possible Mime-types for MPD files
 */
static const char * const GF_DASH_MPD_MIME_TYPES[] = { "application/dash+xml", "video/vnd.3gpp.mpd", "audio/vnd.3gpp.mpd", "video/vnd.mpeg.dash.mpd", "audio/vnd.mpeg.dash.mpd", NULL };

/*!
 * All the possible Mime-types for M3U8 files
 */
static const char * const GF_DASH_M3U8_MIME_TYPES[] = { "video/x-mpegurl", "audio/x-mpegurl", "application/x-mpegurl", "application/vnd.apple.mpegurl", NULL};

/*!
 * All the possible Mime-types for Smooth files
 */
static const char * const GF_DASH_SMOOTH_MIME_TYPES[] = { "application/vnd.ms-sstr+xml", NULL};

/*! DASH Event type. The DASH client communitcaes with the user through a callback mechanism using events*/
typedef enum
{
	/*! event sent if an error occurs when setting up manifest*/
	GF_DASH_EVENT_MANIFEST_INIT_ERROR,
	/*! event sent before groups first segment is fetched - user shall decide which group to select at this point*/
	GF_DASH_EVENT_SELECT_GROUPS,
	/*! event sent if an error occurs during period setup - the download thread will exit at this point*/
	GF_DASH_EVENT_PERIOD_SETUP_ERROR,
	/*! event sent once the first segment of each selected group is fetched - user should load playback chain(s) at this point*/
	GF_DASH_EVENT_CREATE_PLAYBACK,
	/*! event sent when reseting groups at period switch or at exit - user should unload playback chain(s) at this point*/
	GF_DASH_EVENT_DESTROY_PLAYBACK,
	/*! event sent once a new segment becomes available*/
	GF_DASH_EVENT_SEGMENT_AVAILABLE,
	/*! event sent when quality has been switched for the given group*/
	GF_DASH_EVENT_QUALITY_SWITCH,
	/*! position in timeshift buffer has changed (eg, paused)*/
	GF_DASH_EVENT_TIMESHIFT_UPDATE,
	/*! event sent when timeshift buffer is overflown - the group_idx param contains the max number of dropped segments of all representations droped by the client, or -1 if play pos is ahead of live */
	GF_DASH_EVENT_TIMESHIFT_OVERFLOW,
	/*! event send when we need the decoding statistics*/
	GF_DASH_EVENT_CODEC_STAT_QUERY,
	/*! event send when no threading to trigger segment download abort*/
	GF_DASH_EVENT_ABORT_DOWNLOAD,
	/*! event send whenever cache is full, to allow client to dispatch any segment*/
	GF_DASH_EVENT_CACHE_FULL,
	/*! event send when all groups are done in a period*/
	GF_DASH_EVENT_END_OF_PERIOD,
} GF_DASHEventType;

/*! DASH network I/O abstraction object*/
typedef struct _gf_dash_io GF_DASHFileIO;
/*! structure used for all IO sessions for DASH*/
typedef void *GF_DASHFileIOSession;

/*! DASH network I/O abstraction object*/
struct _gf_dash_io
{
	/*! user private data*/
	void *udta;

	/*! signals errors or specific actions to perform*/
	GF_Err (*on_dash_event)(GF_DASHFileIO *dashio, GF_DASHEventType evt, s32 group_idx, GF_Err setup_error);

	/*! used to check whether a representation is supported or not. Function returns 1 if supported, 0 otherwise
	if this callback is not set, the representation is assumed to be supported*/
	Bool (*dash_codec_supported)(GF_DASHFileIO *dashio, const char *codec, u32 width, u32 height, Bool is_interlaced, u32 fps_num, u32 fps_denum, u32 sample_rate);

	/*! called whenever a file has to be deleted*/
	void (*delete_cache_file)(GF_DASHFileIO *dashio, GF_DASHFileIOSession session, const char *cache_url);

	/*! create a file download session for the given resource - group_idx may be -1 if this is a global resource , otherwise it indicates the group/adaptationSet in which the download happens*/
	GF_DASHFileIOSession (*create)(GF_DASHFileIO *dashio, Bool persistent, const char *url, s32 group_idx);
	/*! delete a file download session*/
	void (*del)(GF_DASHFileIO *dashio, GF_DASHFileIOSession session);
	/*! aborts downloading in the given file session*/
	void (*abort)(GF_DASHFileIO *dashio, GF_DASHFileIOSession session);
	/*! resetup the file session with a new resource to get - this allows persistent connection usage with HTTP servers*/
	GF_Err (*setup_from_url)(GF_DASHFileIO *dashio, GF_DASHFileIOSession session, const char *url, s32 group_idx);
	/*! set download range for the file session*/
	GF_Err (*set_range)(GF_DASHFileIO *dashio, GF_DASHFileIOSession session, u64 start_range, u64 end_range, Bool discontinue_cache);
	/*! initialize the file session - all the headers shall be fetched before returning*/
	GF_Err (*init)(GF_DASHFileIO *dashio, GF_DASHFileIOSession session);
	/*! download the content - synchronous call: all the file shall be fetched before returning*/
	GF_Err (*run)(GF_DASHFileIO *dashio, GF_DASHFileIOSession session);

	/*! get URL of the file - it may be different from the original one if resource relocation happened*/
	const char *(*get_url)(GF_DASHFileIO *dashio, GF_DASHFileIOSession session);
	/*! get the name of the cache file. If NULL is returned, the file cannot be cached and its associated URL will be used when
	the client request file to play*/
	const char *(*get_cache_name)(GF_DASHFileIO *dashio, GF_DASHFileIOSession session);
	/*! get the MIME type of the file*/
	const char *(*get_mime)(GF_DASHFileIO *dashio, GF_DASHFileIOSession session);
	/*! get the given hedaer value in the last HTTP response. Function is optional*/
	const char *(*get_header_value)(GF_DASHFileIO *dashio, GF_DASHFileIOSession session, const char *header_name);
	/*! gets the UTC time at which reply has been received. Function is optional*/
	u64 (*get_utc_start_time)(GF_DASHFileIO *dashio, GF_DASHFileIOSession session);
	/*! get the average download rate for the session. If no session is specified, gets the max download rate
	for the client (used for bandwidth simulation in local files)*/
	u32 (*get_bytes_per_sec)(GF_DASHFileIO *dashio, GF_DASHFileIOSession session);
	/*! get the total size on bytes for the session*/
	u32 (*get_total_size)(GF_DASHFileIO *dashio, GF_DASHFileIOSession session);
	/*! get the total size on bytes for the session*/
	u32 (*get_bytes_done)(GF_DASHFileIO *dashio, GF_DASHFileIOSession session);

	void (*manifest_updated)(GF_DASHFileIO *dashio, const char *manifest_name, const char *local_path, s32 group_idx);

};

/*! DASH client object*/
typedef struct __dash_client GF_DashClient;

/*! Quality selection mode of initial segments*/
typedef enum
{
	/*! selects the lowest quality when starting - if one of the representation does not have video (HLS), it may be selected*/
	GF_DASH_SELECT_QUALITY_LOWEST=0,
	/*! selects the highest quality when starting*/
	GF_DASH_SELECT_QUALITY_HIGHEST,
	/*! selects the lowest bandwidth when starting - if one of the representation does not have video (HLS), it will NOT be selected*/
	GF_DASH_SELECT_BANDWIDTH_LOWEST,
	/*! selects the highest bandwidth when starting - for tiles all low priority tiles will have the lower (below max) bandwidth selected*/
	GF_DASH_SELECT_BANDWIDTH_HIGHEST,
	/*! selects the highest bandwidth when starting - for tiles all low priority tiles will have their lowest bandwidth selected*/
	GF_DASH_SELECT_BANDWIDTH_HIGHEST_TILES
} GF_DASHInitialSelectionMode;


/*! create a new DASH client
\param dash_io DASH callbacks to the user
\param max_cache_duration maximum duration in milliseconds for the cached media. If less than \code mpd@minBufferTime \endcode , \code mpd@minBufferTime \endcode  is used
\param auto_switch_count forces representation switching every auto_switch_count segments, set to 0 to disable
\param keep_files do not delete files from the cache
\param disable_switching turn off bandwidth switching algorithm
\param first_select_mode indicates which representation to select upon startup
\param initial_time_shift_value sets initial buffering: if between 0 and 100, this is a percentage of the time shift window of the session. If greater than 100, this is a time shift in milliseconds.
\return a new DASH client
*/
GF_DashClient *gf_dash_new(GF_DASHFileIO *dash_io,
                           u32 max_cache_duration,
                           u32 auto_switch_count,
                           Bool keep_files,
                           Bool disable_switching,
                           GF_DASHInitialSelectionMode first_select_mode,
                           u32 initial_time_shift_value);

/*! destroys a DASH client
\param dash the target dash clien
*/
void gf_dash_del(GF_DashClient *dash);

/*! opens the DASH client for the specific manifest file
\param dash the target dash client
\param manifest_url the URL of the manifest to open
\return error if any
*/
GF_Err gf_dash_open(GF_DashClient *dash, const char *manifest_url);

/*! closes the dash client
\param dash the target dash client
*/
void gf_dash_close(GF_DashClient *dash);

/*! for unthreaded session, executes DASH logic
\param dash the target dash client
\return error if any, GF_EOS on end of session*/
GF_Err gf_dash_process(GF_DashClient *dash);

/*! returns URL of the DASH manifest file
\param dash the target dash client
\return the currently loaded manifest
*/
const char *gf_dash_get_url(GF_DashClient *dash);

/*! tells whether we are playing some Apple HLS M3U8
\param dash the target dash client
\return GF_TRUE if the manifest is M3U8
*/
Bool gf_dash_is_m3u8(GF_DashClient *dash);

/*! tells whether we are playing some MS SmoothStreaming
\param dash the target dash client
\return GF_TRUE if the manifest is SmoothStreaming
*/
Bool gf_dash_is_smooth_streaming(GF_DashClient *dash);

/*! gets title and source for this MPD
\param dash the target dash client
\param title set to the title of the manifest (may be NULL)
\param source set to the source of the manifest (may be NULL)
*/
void gf_dash_get_info(GF_DashClient *dash, const char **title, const char **source);

/*! switches quality up or down
\param dash the target dash client
\param switch_up indicates if the quality should be increased (GF_TRUE) or decreased (GF_FALSE)
\param force_immediate_switch if GF_TRUE, aborts all current downloads, remove downloaded segments not yet played and switch. Otherwise, existing switching will only happen once the existing downloaded segments have been played
*/
void gf_dash_switch_quality(GF_DashClient *dash, Bool switch_up, Bool force_immediate_switch);

/*! indicates whether the DASH client is running or not
\param dash the target dash client
\return GF_TRUE if the session is still active, GF_FALSE otherwise
*/
Bool gf_dash_is_running(GF_DashClient *dash);

/*! indicates whether the DASH client is in setup stage (sloving periods, destroying or creating playback chain) or not
\param dash the target dash client
\return GF_TRUE if the session is in setup, GF_FALSE otherwise
*/
Bool gf_dash_is_in_setup(GF_DashClient *dash);

/*! gets duration of the presentation
\param dash the target dash client
\return the duration in second of the session
*/
Double gf_dash_get_duration(GF_DashClient *dash);

/*! sets timeshift for the presentation - this function does not trigger a seek, this has to be done by the caller
\param dash the target dash client
\param ms_in_timeshift if between 0 and 100, this is a percentage of the time shift window of the session. If greater than 100, this is a time shift in milliseconds
\return error if any
*/
GF_Err gf_dash_set_timeshift(GF_DashClient *dash, u32 ms_in_timeshift);

/*! returns the number of groups. A group is a set of media resources that are alternate of each other in terms of bandwidth/quality
\param dash the target dash client
\return the number of groups in the active session
*/
u32 gf_dash_get_group_count(GF_DashClient *dash);

/*! associates user data (or NULL) with a given group
\param dash the target dash client
\param group_index the 0-based index of the target group
\param udta the opaque data to associate to the group
\return error if any
*/
GF_Err gf_dash_set_group_udta(GF_DashClient *dash, u32 group_index, void *udta);

/*! returns the user data associated with this group
\param dash the target dash client
\param group_index the 0-based index of the target group
\return the opaque data to associate to the group
*/
void *gf_dash_get_group_udta(GF_DashClient *dash, u32 group_index);

/*! indicates whether a group is selected for playback or not. Currently groups cannot be selected during playback
\param dash the target dash client
\param group_index the 0-based index of the target group
\return GF_TRUE if the group is selected for playback/download
*/
Bool gf_dash_is_group_selected(GF_DashClient *dash, u32 group_index);

/*! indicates whether this group is dependent on another group (because representations are). If this is the case, all representations of this group will be made available through the base group (and has_next_segment flag) if the group is selected.
returns -1 if not dependent on another group, otherwise return dependent group index
\param dash the target dash client
\param group_idx the 0-based index of the target group
\return -1 if the group does not depend on another group, otherwise returns the dependent group index
*/
s32 gf_dash_group_has_dependent_group(GF_DashClient *dash, u32 group_idx);

/*! gives the number of groups depending on this one for decoding
\param dash the target dash client
\param group_idx the 0-based index of the target group
\return the number of other groups depending on this group
*/
u32 gf_dash_group_get_num_groups_depending_on(GF_DashClient *dash, u32 group_idx);

/*! gets the index of the depending_on group with the specified group_depending_on_dep_idx (between 0 and \ref gf_dash_group_get_num_groups_depending_on -1)
\param dash the target dash client
\param group_idx the 0-based index of the target group
\param group_depending_on_dep_idx the 0-based index of the queried dependent group
\return the index of the depending_on group
*/
s32 gf_dash_get_dependent_group_index(GF_DashClient *dash, u32 group_idx, u32 group_depending_on_dep_idx);

/*! indicates whether a group can be selected for playback or not. Some groups may have been disabled because of non supported features
\param dash the target dash client
\param group_idx the 0-based index of the target group
\return GF_TRUE if the group can be selected for playback, GF_FALSE otherwise
*/
Bool gf_dash_is_group_selectable(GF_DashClient *dash, u32 group_idx);

/*! selects a group for playback. If other groups are alternate to this group (through the group attribute), they are automatically deselected
\param dash the target dash client
\param group_idx the 0-based index of the target group
\param select if GF_TRUE, will select this group and disable any alternate group. If GF_FALSE, only deselects the group
*/
void gf_dash_group_select(GF_DashClient *dash, u32 group_idx, Bool select);

/*! performs selection of representations based on language code
\param dash the target dash client
\param lang_code_rfc_5646 the language code used by the default group selection
*/
void gf_dash_groups_set_language(GF_DashClient *dash, const char *lang_code_rfc_5646);

/*! returns the mime type of the media resources in this group
\param dash the target dash client
\param group_idx the 0-based index of the target group
\return the mime type of the segments in this group
*/
const char *gf_dash_group_get_segment_mime(GF_DashClient *dash, u32 group_idx);

/*! returns the URL of the first media resource to play (init segment or first media segment depending on format). start_range and end_range are optional
\param dash the target dash client
\param group_idx the 0-based index of the target group
\param start_range set to the byte start offset in the init segment
\param end_range set to the byte end offset in the init segment
\return URL of the init segment (can be a relative path if manifest is a local file)
*/
const char *gf_dash_group_get_segment_init_url(GF_DashClient *dash, u32 group_idx, u64 *start_range, u64 *end_range);

/*! returns the URL and IV associated with the first media segment if any (init segment or first media segment depending on format).
This is used for full segment encryption modes of MPEG-2 TS segments. key_IV is optional
\param dash the target dash client
\param group_idx the 0-based index of the target group
\param key_IV set to the IV used for the first media segment (can be NULL)
\return the key URL of the first media segment
*/
const char *gf_dash_group_get_segment_init_keys(GF_DashClient *dash, u32 group_idx, bin128 *key_IV);

/*! returns the language of the group
\param dash the target dash client
\param group_idx the 0-based index of the target group
\return the language of the group or NULL if no language associated
*/
const char *gf_dash_group_get_language(GF_DashClient *dash, u32 group_idx);

/*! returns the number of audio channelsof the group
\param dash the target dash client
\param group_idx the 0-based index of the target group
\return the number of audio channels, or 0 if not audio or unspecified
*/
u32 gf_dash_group_get_audio_channels(GF_DashClient *dash, u32 group_idx);

/*! gets time shift buffer depth of the group
\param dash the target dash client
\param group_idx the 0-based index of the target group
\return time shift buffer depth of the group, -1 means infinity
*/
u32 gf_dash_group_get_time_shift_buffer_depth(GF_DashClient *dash, u32 group_idx);

/*! gets current time in time shift buffer
This functions retrieves the maximum value (further in the past) of all selected/active groups
\param dash the target dash client
\return current time in timeshift buffer in seconds - 0 means 'live point'
*/
Double gf_dash_get_timeshift_buffer_pos(GF_DashClient *dash);

/*! sets codec statistics of a group for playback rate adjustment
\param dash the target dash client
\param group_idx the 0-based index of the target group
\param avg_dec_time average decode time in microseconds of a frame, 0 if unknown
\param max_dec_time maximum decode time in microseconds of a frame, 0 if unknown
\param irap_avg_dec_time average decode time of SAP 1/2/3 pictures in microseconds of a frame, 0 if unknown
\param irap_max_dec_time maximum decode time of SAP 1/2/3 pictures in microseconds of a frame, 0 if unknown
\param codec_reset indicates a codec reset is pending (pipeline flush is needed before reinit)
\param decode_only_rap indicates only SAP1/2/3 are currently being decoded. This may trigger a switch to a trick mode representation
*/
void gf_dash_group_set_codec_stat(GF_DashClient *dash, u32 group_idx, u32 avg_dec_time, u32 max_dec_time, u32 irap_avg_dec_time, u32 irap_max_dec_time, Bool codec_reset, Bool decode_only_rap);

/*! sets buffer levels of a group
\param dash the target dash client
\param group_idx the 0-based index of the target group
\param buffer_min_ms minimum buffer in milliseconds (pipeline would rebuffer below this level)
\param buffer_max_ms maximum buffer in milliseconds (pipeline would block above this level)
\param buffer_occupancy_ms current buffer occupancy in milliseconds
*/
void gf_dash_group_set_buffer_levels(GF_DashClient *dash, u32 group_idx, u32 buffer_min_ms, u32 buffer_max_ms, u32 buffer_occupancy_ms);

/*! indicates the buffer time in ms after which the player resumes playback. This value is less or equal to the buffer_max_ms
indicated in \ref gf_dash_group_set_buffer_levels
\param dash the target dash client
\param group_idx the 0-based index of the target group
\param max_target_buffer_ms buffer in milliseconds above which pipeline resumes after a rebuffering event
\return error if any
*/
GF_Err gf_dash_group_set_max_buffer_playout(GF_DashClient *dash, u32 group_idx, u32 max_target_buffer_ms);

/*! DASH descriptor types*/
typedef enum
{
	/*! Accessibility descriptor*/
	GF_MPD_DESC_ACCESSIBILITY,
	/*! Audio config descriptor*/
	GF_MPD_DESC_AUDIOCONFIG,
	/*! Content Protection descriptor*/
	GF_MPD_DESC_CONTENT_PROTECTION,
	/*! Essential Property descriptor*/
	GF_MPD_DESC_ESSENTIAL_PROPERTIES,
	/*! Supplemental Property descriptor*/
	GF_MPD_DESC_SUPPLEMENTAL_PROPERTIES,
	/*! Frame packing descriptor*/
	GF_MPD_DESC_FRAME_PACKING,
	/*! Role descriptor*/
	GF_MPD_DESC_ROLE,
	/*! Rating descriptor*/
	GF_MPD_DESC_RATING,
	/*! Viewpoint descriptor*/
	GF_MPD_DESC_VIEWPOINT
} GF_DashDescriptorType;

/*! enumerates descriptors of the given type
\param dash the target dash client
\param group_idx the 0-based index of the target group
\param desc_type type of descriptor being checked
\param role_idx index of the descriptor being checked for this type
\param desc_id set to the ID of the descriptor if found (optional, may be NULL)
\param desc_scheme set to the scheme of the descriptor if found (optional, may be NULL)
\param desc_value set to the desc_value of the descriptor if found (optional, may be NULL)
\return GF_TRUE if descriptor is found, GF_FALSE otherwise
*/
Bool gf_dash_group_enum_descriptor(GF_DashClient *dash, u32 group_idx, GF_DashDescriptorType desc_type, u32 role_idx, const char **desc_id, const char **desc_scheme, const char **desc_value);

/*! returns the URL and byte range of the next media resource to play in this group.
\param dash the target dash client
\param group_idx the 0-based index of the target group
\param dependent_representation_index index of the dependent representation to query, 0-based
\param url set to the URL of the next segment
\param start_range set to the start byte offset in the segment (optional, may be NULL)
\param end_range set to the end byte offset in the segment (optional, may be NULL)
\param switching_index set to the quality index of the segment (optional, may be NULL)
\param switching_url set to the URL of the switching segment if needed (optional, may be NULL)
\param switching_start_range set to start byte offset of the switching segment if needed (optional, may be NULL)
\param switching_end_range set to end byte offset of the switching segment if needed (optional, may be NULL)
\param original_url set to original URL value of the segment (optional, may be NULL)
\param has_next_segment set to GF_TRUE if next segment location is known (unthreaded mode) or next segment is downloaded (threaded mode) (optional, may be NULL)
\param key_url set to the key URL of the next segment for MPEG-2 TS full segment encryption (optional, may be NULL)
\param key_IV set to the key initialization vector of the next segment for MPEG-2 TS full segment encryption (optional, may be NULL)
\return GF_BUFFER_TOO_SMALL if no segment found, GF_EOS if end of session or error if any
*/
GF_Err gf_dash_group_get_next_segment_location(GF_DashClient *dash, u32 group_idx, u32 dependent_representation_index, const char **url, u64 *start_range, u64 *end_range,
        s32 *switching_index, const char **switching_url, u64 *switching_start_range, u64 *switching_end_range,
        const char **original_url, Bool *has_next_segment, const char **key_url, bin128 *key_IV);

<<<<<<< HEAD
/*! same as gf_dash_group_get_next_segment_location but query the current downloaded segment
\param dash the target dash client
\param group_idx the 0-based index of the target group
\param url set to the URL of the next segment
\param switching_index set to the quality index of the segment (optional, may be NULL)
\param switching_url set to the URL of the switching segment if needed (optional, may be NULL)
\param original_url set to original URL value of the segment (optional, may be NULL)
\param switched set to GF_TRUE if current segment being downloaded follows an aborted download (optional, may be NULL)
\return GF_BUFFER_TOO_SMALL if no segment found, GF_EOS if end of session or error if any
*/
GF_EXPORT
GF_Err gf_dash_group_probe_current_download_segment_location(GF_DashClient *dash, u32 group_idx, const char **url, s32 *switching_index, const char **switching_url, const char **original_url, Bool *switched);


/*! gets some info on the segment
\param dash the target dash client
\param group_idx the 0-based index of the target group
\param seg_name  set to the segment name, without base url - optional, may be NULL
\param seg_number  set to the segment number for $Number$ addressing - optional, may be NULL
\param seg_time  set to the segment start time  - optional, may be NULL
\param seg_dur_ms  set to the segment estimated duration in ms  - optional, may be NULL
\param init_segment set to the init segment name, without base url  - optional, may be NULL
\return error if any, GF_BUFFER_TOO_SMALL if no segments queued for download
*/
GF_Err gf_dash_group_next_seg_info(GF_DashClient *dash, u32 group_idx, const char **seg_name, u32 *seg_number, GF_Fraction64 *seg_time, u32 *seg_dur_ms, const char **init_segment);

=======
>>>>>>> ad97cef1
/*! checks if loop was detected in playback. This is mostly used for broadcast (eMBMS, ROUTE) based on pcap replay.
\param dash the target dash client
\param group_idx the 0-based index of the target group
\return  GF_TRUE if segment numbers loop was detected
*/
Bool gf_dash_group_loop_detected(GF_DashClient *dash, u32 group_idx);

/*! returns number of seconds at which playback shall start for the group in the current period.
The first segment available for the period will be so that gf_dash_group_get_start_range is in this range after the caller
adjusts it with PTO (eg the returned time is in period timeline, not media timeline)
\param dash the target dash client
\param group_idx the 0-based index of the target group
\return media playback start range in seconds*/
Double gf_dash_group_get_start_range(GF_DashClient *dash, u32 group_idx);

/*! discards the first media resource in the queue of this group
\param dash the target dash client
\param group_idx the 0-based index of the target group
*/
void gf_dash_group_discard_segment(GF_DashClient *dash, u32 group_idx);

/*! indicates to the DASH engine that the group playback has been stopped by the user
\param dash the target dash client
\param group_idx the 0-based index of the target group
\param done mark group as done if GF_TRUE, or not done if GF_FALSE
*/
void gf_dash_set_group_done(GF_DashClient *dash, u32 group_idx, Bool done);

/*! gets presentationTimeOffset and timescale for the active representation
\param dash the target dash client
\param group_idx the 0-based index of the target group
\param presentation_time_offset set to the presentation time offset for the group
\param timescale set to the timescale used to represent the presentation time offset
\return error if any
*/
GF_Err gf_dash_group_get_presentation_time_offset(GF_DashClient *dash, u32 group_idx, u64 *presentation_time_offset, u32 *timescale);

/*! checks if the session is in the last period
\param dash the target dash client
\param check_eos if GF_TRUE, return GF_TRUE only if the last period is known to be the last one (not an open period in live)
\return GF_TRUE if the playback position is in the last period of the presentation
*/
Bool gf_dash_in_last_period(GF_DashClient *dash, Bool check_eos);

/*! checks if the group is playing
\param dash the target dash client
\param group_idx the 0-based index of the target group
\return GF_TRUE if group is done playing
*/
Bool gf_dash_get_group_done(GF_DashClient *dash, u32 group_idx);

/*! gets current period switching status for the session.
\param dash the target dash client
\return possible values:
	1 if the period switching has been requested (due to seeking),
	2 if the switching is in progress (all groups will soon be destroyed and plyback will be stopped and restarted)
	0 if no switching is requested
*/
u32 gf_dash_get_period_switch_status(GF_DashClient *dash);

/*! request period switch - this is typically called when the media engine signals that no more data is available for playback
\param dash the target dash client
*/
void gf_dash_request_period_switch(GF_DashClient *dash);

/*! checks if the client is in a period setup state
\param dash the target dash client
\return GF_TRUE if the DASH engine is currently setting up a period (creating groups and fetching initial segments)
*/
Bool gf_dash_in_period_setup(GF_DashClient *dash);

/*! seeks playback to the given time. If period changes, all playback is stopped and restarted
If the session is dynamic (live), the start_range is ignored and recomputed from current UTC clock to be at the live point. If timeshifting is desired, use \ref gf_dash_set_timeshift before seeking
\param dash the target dash client
\param start_range the desired seek time in seconds
*/
void gf_dash_seek(GF_DashClient *dash, Double start_range);

/*! checks if seeking time is in the previously playing segment
\param dash the target dash client
\param group_idx the 0-based index of the target group
\return GF_TRUE if the seek request was in a different segment than the previously playing one
*/
Bool gf_dash_group_segment_switch_forced(GF_DashClient *dash, u32 group_idx);
/*! gets video info for this group if video
\param dash the target dash client
\param group_idx the 0-based index of the target group
\param max_width set to the maximum width in the group
\param max_height set to the maximum height in the group
\return error if any
*/
GF_Err gf_dash_group_get_video_info(GF_DashClient *dash, u32 group_idx, u32 *max_width, u32 *max_height);

/*! seeks only a given group - results are undefined if the seek operation triggers a period switch
\param dash the target dash client
\param group_idx the 0-based index of the target group
\param seek_to the desired seek time in seconds
*/
void gf_dash_group_seek(GF_DashClient *dash, u32 group_idx, Double seek_to);

/*! sets playback speed of the session. Speed is used in adaptation logic
\param dash the target dash client
\param speed current playback speed
*/
void gf_dash_set_speed(GF_DashClient *dash, Double speed);

/*! updates media bandwidth for the given group. Only allowed for groups without dependencies to other groups
\param dash the target dash client
\param group_idx the 0-based index of the target group
\param bits_per_sec current download rate in bits per seconds
\param total_bytes total size of segment being downloaded
\param bytes_done number of bytes already downloaded in current segment
\param us_since_start time ellapsed in microseconds since  segment has been scheduled for download
\return error if any
*/
GF_Err gf_dash_group_check_bandwidth(GF_DashClient *dash, u32 group_idx, u32 bits_per_sec, u64 total_bytes, u64 bytes_done, u64 us_since_start);

/*! enables UTC drift computation using HTTP header "Server-UTC: UTC", where UTC is in ms
\param dash the target dash client
\param estimate_utc_drift if GF_TRUE, enables UTC drift compensation, otherwise disables it
*/
void gf_dash_enable_utc_drift_compensation(GF_DashClient *dash, Bool estimate_utc_drift);

/*! checks if session is dynamic offering (live)
\param dash the target dash client
\return GF_TRUE if MPD is dynamic, GF_FALSE otherwise
*/
Bool gf_dash_is_dynamic_mpd(GF_DashClient *dash);

/*! gets minimum buffer time of session indicated in MPD
\param dash the target dash client
\return minimum buffer time in ms
*/
u32 gf_dash_get_min_buffer_time(GF_DashClient *dash);

/*! gets the difference between the local UTC clock and the one reported by the server
\param dash the target dash client
\return difference in milliseconds
*/
s32 gf_dash_get_utc_drift_estimate(GF_DashClient *dash);

/*! shifts UTC clock of server by shift_utc_ms so that new UTC in MPD is old + shift_utc_ms
\param dash the target dash client
\param shift_utc_ms UTC clock shift in milliseconds. A positive value will move the clock in the future, a negative value in the past
*/
void gf_dash_set_utc_shift(GF_DashClient *dash, s32 shift_utc_ms);

/*! sets max video display capabilities
\param dash the target dash client
\param width the maximum width of the display
\param height the maximum height of the display
\param max_display_bpp the maximum bits per pixel of the display
\return error if any
*/
GF_Err gf_dash_set_max_resolution(GF_DashClient *dash, u32 width, u32 height, u8 max_display_bpp);

/*! sets min time in ms between a 404 and the next request on the same group. The default value is 500 ms.
\param dash the target dash client
\param min_timeout_between_404 minimum delay in milliseconds between retries
\return error if any
*/
GF_Err gf_dash_set_min_timeout_between_404(GF_DashClient *dash, u32 min_timeout_between_404);

/*! sets time in ms after which 404 request for a segment will indicate segment lost. The clien always retries for segment availability time + segment duration. This allows extanding slightly the probe time (used when segment durations varies, or for VBR broadcast). The default value is 100 ms.
\param dash the target dash client
\param expire_after_ms delay in milliseconds
\return error if any
*/
GF_Err gf_dash_set_segment_expiration_threshold(GF_DashClient *dash, u32 expire_after_ms);

/*! only enables the given group - this shall be set before calling \ref gf_dash_open. If group_idx is <0 (default) no groups will be disabled
\param dash the target dash client
\param group_idx the 0-based index of the target group
*/
void gf_dash_debug_group(GF_DashClient *dash, s32 group_idx);

/*! split all adatation sets so that they contain only one representation (quality)
\param dash the target dash client
*/
void gf_dash_split_adaptation_sets(GF_DashClient *dash);

/*! low latency mode of dash client*/
typedef enum
{
	/*! disable low latency*/
	GF_DASH_LL_DISABLE = 0,
	/*! strict respect of segment availability start time*/
	GF_DASH_LL_STRICT,
	/*! allow fetching segments earlier than their availability start time in case of empty demux*/
	GF_DASH_LL_EARLY_FETCH,
} GF_DASHLowLatencyMode;

/*! allow early segment fetch in low latency mode
\param dash the target dash client
\param low_lat_mode low latency mode
*/
void gf_dash_set_low_latency_mode(GF_DashClient *dash, GF_DASHLowLatencyMode low_lat_mode);

/*! indicates typical buffering used by the user app before playback starts.
 This allows fetching data earlier in live mode, if the timeshiftbuffer allows for it
\param dash the target dash client
\param buffer_time_ms typical playout buffer in milliseconds
*/
void gf_dash_set_user_buffer(GF_DashClient *dash, u32 buffer_time_ms);

/*! indicates the number of segments to wait before switching up bandwidth. The default value is 1 (ie stay in current bandwidth or one more segment before switching up, event if download rate is enough).
Setting this to 0 means the switch will happen instantly, but this is more prone to quality changes due to network variations
\param dash the target dash client
\param switch_probe_count the number of probes before switching
*/
void gf_dash_set_switching_probe_count(GF_DashClient *dash, u32 switch_probe_count);

/*! enables agressive switching mode. If agressive switching is enabled, switching targets to the closest bandwidth fitting the available download rate. Otherwise, switching targets the lowest bitrate representation that is above the currently played (eg does not try to switch to max bandwidth). Default value is no.
\param dash the target dash client
\param enable_agressive_switch if GF_TRUE, enables agressive mode, otherwise disables it
*/
void gf_dash_set_agressive_adaptation(GF_DashClient *dash, Bool enable_agressive_switch);

/*! returns active period start
\param dash the target dash client
\return period start in milliseconds
*/
u64 gf_dash_get_period_start(GF_DashClient *dash);

/*! gets active period duration
\param dash the target dash client
\return active period duration in milliseconds
*/
u64 gf_dash_get_period_duration(GF_DashClient *dash);

/*! gets number of quality available for a group
\param dash the target dash client
\param group_idx the 0-based index of the target group
\return number of quality available
*/
u32 gf_dash_group_get_num_qualities(GF_DashClient *dash, u32 group_idx);

/*! gets the number of components in a group
\param dash the target dash client
\param group_idx the 0-based index of the target group
\return number of components
*/
u32 gf_dash_group_get_num_components(GF_DashClient *dash, u32 group_idx);

/*! disable speed adaptation
\param dash the target dash client
\param disable if GF_TRUE? speed adaptation is disabled, otherwise it is enabled
*/
void gf_dash_disable_speed_adaptation(GF_DashClient *dash, Bool disable);

/*! DASH/HLS quality information structure*/
typedef struct
{
	/*! bandwidth in bits per second*/
	u32 bandwidth;
	/*! ID*/
	const char *ID;
	/*! mime type*/
	const char *mime;
	/*! codec parameter of mime type*/
	const char *codec;
	/*! video width*/
	u32 width;
	/*! video width*/
	u32 height;
	/*! video interlaced flag*/
	Bool interlaced;
	/*! video framerate numerator*/
	u32 fps_num;
	/*! video framerate denominator*/
	u32 fps_den;
	/*! video sample aspect ratio numerator*/
	u32 par_num;
	/*! video sample aspect ratio denominator*/
	u32 par_den;
	/*! audio sample rate*/
	u32 sample_rate;
	/*! audio channel count*/
	u32 nb_channels;
	/*! disabled flag (not supported by DASH client)*/
	Bool disabled;
	/*! selected flag*/
	Bool is_selected;
	/*! AST offset in seconds, 0 if not low latency*/
	Double ast_offset;
	/*! list of segmentURLs if known, NULL otherwise. Used for onDemand profile to get segment sizes*/
	const GF_List *seg_urls;
} GF_DASHQualityInfo;

/*! gets information on  a given quality
\param dash the target dash client
\param group_idx the 0-based index of the target group
\param quality_idx the 0-based index of the quality
\param quality filled with information for the desired quality
\return error if any
*/
GF_Err gf_dash_group_get_quality_info(GF_DashClient *dash, u32 group_idx, u32 quality_idx, GF_DASHQualityInfo *quality);

/*! gets segment template used by group
\param dash the target dash client
\param group_idx the 0-based index of the target group
\return segment template, NULL if no templates used. Memory must be freed by caller
*/
char *gf_dash_group_get_template(GF_DashClient *dash, u32 idx);

/*! checks automatic switching mode
\param dash the target dash client
\return GF_TRUE if automatic quality switching is enabled
*/
Bool gf_dash_get_automatic_switching(GF_DashClient *dash);

/*! sets automatic quality switching mode. If automatic switching is off, switching can only happen based on caller inputs
\param dash the target dash client
\param enable_switching if GF_TRUE, automatic switching is enabled; otherwise it is disabled
\return error if any
*/
GF_Err gf_dash_set_automatic_switching(GF_DashClient *dash, Bool enable_switching);

/*! selects quality of a group, either by ID or by index if ID is null
\param dash the target dash client
\param group_idx the 0-based index of the target group
\param ID the ID of the desired quality
\param q_idx the 0-based index of the desired quality
\return error if any
*/
GF_Err gf_dash_group_select_quality(GF_DashClient *dash, u32 group_idx, const char *ID, u32 q_idx);

/*! gets currently active quality of a group
\param dash the target dash client
\param group_idx the 0-based index of the target group
\return the current quality index for the given group*/
s32 gf_dash_group_get_active_quality(GF_DashClient *dash, u32 group_idx);

/*! forces NTP of the DASH client to be the given NTP
\param dash the target dash client
\param server_ntp NTP timestamp to set as server clock
*/
void gf_dash_override_ntp(GF_DashClient *dash, u64 server_ntp);

/*! Tile adaptation mode
This mode specifies how bitrate is allocated accross tiles of the same video
*/
typedef enum
{
	/*! each tile receives the same amount of bitrate (default strategy)*/
	GF_DASH_ADAPT_TILE_NONE=0,
	/*! bitrate decreases for each row of tiles starting from the top, same rate for each tile on the row*/
	GF_DASH_ADAPT_TILE_ROWS,
	/*! bitrate decreases for each row of tiles starting from the bottom, same rate for each tile on the row*/
	GF_DASH_ADAPT_TILE_ROWS_REVERSE,
	/*! bitrate decreased for top and bottom rows only, same rate for each tile on the row*/
	GF_DASH_ADAPT_TILE_ROWS_MIDDLE,
	/*! bitrate decreases for each column of tiles starting from the left, same rate for each tile on the column*/
	GF_DASH_ADAPT_TILE_COLUMNS,
	/*! bitrate decreases for each column of tiles starting from the right, same rate for each tile on the column*/
	GF_DASH_ADAPT_TILE_COLUMNS_REVERSE,
	/*! bitrate decreased for left and right columns only, same rate for each tile on the column*/
	GF_DASH_ADAPT_TILE_COLUMNS_MIDDLE,
	/*! bitrate decreased for all tiles on the edge of the picture*/
	GF_DASH_ADAPT_TILE_CENTER,
	/*! bitrate decreased for all tiles on the center of the picture*/
	GF_DASH_ADAPT_TILE_EDGES,
} GF_DASHTileAdaptationMode;

/*! sets tile adaptation mode
\param dash the target dash client
\param mode the desired tile adaptation mode
\param tile_rate_decrease percentage (0->100) of global bandwidth to use at each level (recursive rate decrease for all level). If 0% or 100%, automatic rate allocation among tiles is performed (default mode)
*/
void gf_dash_set_tile_adaptation_mode(GF_DashClient *dash, GF_DASHTileAdaptationMode mode, u32 tile_rate_decrease);

/*! gets current tile adaptation mode
\param dash the target dash client
\return tile adaptation mode*/
GF_DASHTileAdaptationMode gf_dash_get_tile_adaptation_mode(GF_DashClient *dash);

/*! gets max width and height in pixels of the SRD (Spatial Relationship Descriptor) a given group belongs to, if any
\param dash the target dash client
\param group_idx the 0-based index of the target group
\param max_width set to the maximum width of the SRD of this group
\param max_height set to the maximum height of the SRD of this group
\return GF_TRUE if the group has an SRD descriptor associated, GF_FALSE otherwise
*/
Bool gf_dash_group_get_srd_max_size_info(GF_DashClient *dash, u32 group_idx, u32 *max_width, u32 *max_height);

/*! gets SRD info, in SRD coordinate, of the SRD this group belongs to, if any
\param dash the target dash client
\param group_idx the 0-based index of the target group
\param srd_id set to the id of the SRD of this group
\param srd_x set to the horizontal coordinate of the SRD of this group
\param srd_y set to the vertical coordinate of the SRD of this group
\param srd_w set to the width of the SRD of this group
\param srd_h set to the height of the SRD of this group
\param srd_width set to the reference width (usually max width) of the SRD of this group
\param srd_height set to the reference height (usually max height) of the SRD of this group
\return GF_TRUE if the group has an SRD descriptor associated, GF_FALSE otherwise
*/
Bool gf_dash_group_get_srd_info(GF_DashClient *dash, u32 group_idx, u32 *srd_id, u32 *srd_x, u32 *srd_y, u32 *srd_w, u32 *srd_h, u32 *srd_width, u32 *srd_height);

/*! sets quality hint for the given group
\param dash the target dash client
\param group_idx the 0-based index of the target group
\param quality_degradation_hint quality degradation from 0 (no degradation) to 100 (worse quality possible)
\return error if any
*/
GF_Err gf_dash_group_set_quality_degradation_hint(GF_DashClient *dash, u32 group_idx, u32 quality_degradation_hint);

/*! sets visible rectangle of a video object, may be used for adaptation. If min_x==max_x==min_y=max_y==0, disable adaptation
\param dash the target dash client
\param group_idx the 0-based index of the target group
\param min_x horizontal coordinate of first visible column
\param max_x horizontal coordinate of last visible column
\param min_y horizontal coordinate of first visible row
\param max_y horizontal coordinate of last visible row
\param is_gaze if set, {min_x, min_y} indicate the position of the gaze (and {max_x, max_y} are ignored)
\return error if any
*/
GF_Err gf_dash_group_set_visible_rect(GF_DashClient *dash, u32 group_idx, u32 min_x, u32 max_x, u32 min_y, u32 max_y, Bool is_gaze);

/*! Ignores xlink on periods if some adaptation sets are specified in the period with xlink
\param dash the target dash client
\param ignore_xlink if GF_TRUE? xlinks will be ignored on periods containing both xlinks and adaptation sets
*/
void gf_dash_ignore_xlink(GF_DashClient *dash, Bool ignore_xlink);

/*! checks if all groups are done
\param dash the target dash client
\return GF_TRUE if all active groups in period are done
*/
Bool gf_dash_all_groups_done(GF_DashClient *dash);

/*! sets a query string to append to xlink on periods
\param dash the target dash client
\param query_string the query string to append to xlinks on periods
*/
void gf_dash_set_period_xlink_query_string(GF_DashClient *dash, const char *query_string);

/*! DASH client adaptation algorithm*/
typedef enum {
	/*! no adaptation*/
	GF_DASH_ALGO_NONE = 0,
	/*! GPAC rate-based adaptation*/
	GF_DASH_ALGO_GPAC_LEGACY_RATE,
	/*! GPAC buffer-based adaptation*/
	GF_DASH_ALGO_GPAC_LEGACY_BUFFER,
	/*! BBA-0*/
	GF_DASH_ALGO_BBA0,
	/*! BOLA finite*/
	GF_DASH_ALGO_BOLA_FINITE,
	/*! BOLA basic*/
	GF_DASH_ALGO_BOLA_BASIC,
	/*! BOLA-U*/
	GF_DASH_ALGO_BOLA_U,
	/*! BOLA-O*/
	GF_DASH_ALGO_BOLA_O,
	/*! Custom*/
	GF_DASH_ALGO_CUSTOM
} GF_DASHAdaptationAlgorithm;

/*! sets dash adaptation algorithm. Cannot be called on an active session
\param dash the target dash client
\param algo the algorithm to use
*/
void gf_dash_set_algo(GF_DashClient *dash, GF_DASHAdaptationAlgorithm algo);

/*! sets group download status of the last downloaded segment for non threaded modes
\param dash the target dash client
\param group_idx the 0-based index of the target group
\param dep_rep_idx the 0-based index of the current dependent rep
\param err error status of the download, GF_OK if no error
*/
void gf_dash_set_group_download_state(GF_DashClient *dash, u32 group_idx, u32 dep_rep_idx, GF_Err err);

/*! sets group download statistics of the last downloaded segment for non threaded modes
\param dash the target dash client
\param group_idx the 0-based index of the target group
\param dep_rep_idx the 0-based index of the dependent rep
\param bytes_per_sec transfer rates in bytes per seconds
\param file_size segment size in bytes
\param is_broadcast set to GF_TRUE if the file is received over a multicast/broadcast link such as eMBMS or ROUTE (i.e. file was pushed to cache)
\param us_since_start time in microseconds since start of the download
*/
void gf_dash_group_store_stats(GF_DashClient *dash, u32 group_idx, u32 dep_rep_idx, u32 bytes_per_sec, u64 file_size, Bool is_broadcast, u64 us_since_start);

/*! sets availabilityStartTime shift for ROUTE. By default the ROUTE tune-in is done by matching the last received segment name
to the segment template and deriving the ROUTE UTC reference from that. The function allows shifting the computed value by a given amount.
\param dash the target dash client
\param ast_shift clock shift in milliseconds of the ROUTE receiver tune-in. Positive values shift the clock in the future, negative ones in the past
*/
void gf_dash_set_route_ast_shift(GF_DashClient *dash, u32 ast_shift);

/*! gets the minimum wait time before calling \ref gf_dash_process again for unthreaded mode
\param dash the target dash client
\return minimum wait time in ms
*/
u32 gf_dash_get_min_wait_ms(GF_DashClient *dash);

/*! gets the adaptation set ID of a given group
\param dash the target dash client
\param group_idx the 0-based index of the target group
\return the adaptation set ID
*/
u32 gf_dash_group_get_as_id(GF_DashClient *dash, u32 group_idx);

/*! Callback function for custom rate adaptation
\param udta user data
\param group_idx index of group to adapt
\param base_group_idx index of associated base group if group is a dependent group
\param download_rate last segment download rate in bits per second
\param speed current playback speed
\param max_available_speed max supported playback speed according to associated decoder stats
\param display_width display width of the video in pixels, 0 if audio stream
\param display_height display height of the video in pixels, 0 if audio stream
\param force_lower_complexity set to true if the dash client would like a lower complexity
\param active_quality_idx index of currently selected quality
\param buffer_min_ms minimum buffer level in milliseconds below witch rebuffer will happen
\param buffer_max_ms maximum buffer level allowed in milliseconds. Packets won't get dropped if overflow, but the algorithm should try not to overflow this buffer
\param buffer_occupancy_ms current buffer level in milliseconds

\return the index of the new quality to select (as listed in group.reps[]), or -1 to not take decision now and postpon it until dependent groups are done
 */
typedef s32 (*gf_dash_rate_adaptation)(void *udta, u32 group_idx, u32 base_group_idx,
				u32 download_rate, u32 file_size, Double speed, Double max_available_speed,
				u32 disp_width, u32 disp_height, Bool force_lower_complexity,
				u32 active_quality_idx, u32 buffer_min_ms, u32 buffer_max_ms, u32 buffer_occupancy_ms
								  );

/*! Callback function for custom rate monitor, not final yet
\param udta user data
\param group_idx index of group to adapt
 */
typedef GF_Err (*gf_dash_download_monitor)(void *udta, u32 group_idx, u32 bits_per_sec, u64 total_bytes, u64 bytes_done, u64 us_since_start, u32 buffer_dur_ms, u32 current_seg_dur);


/*! sets custom rate adaptation logic
\param dash the target dash client
\param udta user data to pass back to callback functions
\param algo_custom rate adaptation custom logic
\param download_monitor_custom download monitor custom logic
 */
void gf_dash_set_algo_custom(GF_DashClient *dash, void *udta,
		gf_dash_rate_adaptation algo_custom,
		gf_dash_download_monitor download_monitor_custom);

#endif //GPAC_DISABLE_DASH_CLIENT

/*!	@} */

#ifdef __cplusplus
}
#endif

#endif	/*_GF_DASH_H_*/
<|MERGE_RESOLUTION|>--- conflicted
+++ resolved
@@ -480,21 +480,6 @@
         s32 *switching_index, const char **switching_url, u64 *switching_start_range, u64 *switching_end_range,
         const char **original_url, Bool *has_next_segment, const char **key_url, bin128 *key_IV);
 
-<<<<<<< HEAD
-/*! same as gf_dash_group_get_next_segment_location but query the current downloaded segment
-\param dash the target dash client
-\param group_idx the 0-based index of the target group
-\param url set to the URL of the next segment
-\param switching_index set to the quality index of the segment (optional, may be NULL)
-\param switching_url set to the URL of the switching segment if needed (optional, may be NULL)
-\param original_url set to original URL value of the segment (optional, may be NULL)
-\param switched set to GF_TRUE if current segment being downloaded follows an aborted download (optional, may be NULL)
-\return GF_BUFFER_TOO_SMALL if no segment found, GF_EOS if end of session or error if any
-*/
-GF_EXPORT
-GF_Err gf_dash_group_probe_current_download_segment_location(GF_DashClient *dash, u32 group_idx, const char **url, s32 *switching_index, const char **switching_url, const char **original_url, Bool *switched);
-
-
 /*! gets some info on the segment
 \param dash the target dash client
 \param group_idx the 0-based index of the target group
@@ -507,8 +492,6 @@
 */
 GF_Err gf_dash_group_next_seg_info(GF_DashClient *dash, u32 group_idx, const char **seg_name, u32 *seg_number, GF_Fraction64 *seg_time, u32 *seg_dur_ms, const char **init_segment);
 
-=======
->>>>>>> ad97cef1
 /*! checks if loop was detected in playback. This is mostly used for broadcast (eMBMS, ROUTE) based on pcap replay.
 \param dash the target dash client
 \param group_idx the 0-based index of the target group
