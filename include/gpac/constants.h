--- conflicted
+++ resolved
@@ -424,40 +424,9 @@
 			bit(16) packet_size;
 			char packet[packet_size];
 			dsi_size -= packet_size;
-<<<<<<< HEAD
 		}
 	 *\endcode
-=======
-		}\endcode
-	*/
-	GPAC_OTI_MEDIA_OGG = 0xDD,
-	GPAC_OTI_MEDIA_OPUS = 0xDE,
-	GPAC_OTI_MEDIA_THEORA = 0xDF,
-
-	GPAC_OTI_MEDIA_SUBPIC = 0xE0,
-
-	/*!OTI for 13K Voice / QCELP audio streams*/
-	GPAC_OTI_AUDIO_13K_VOICE = 0xE1,
-
-	/*!OTI for RAW media streams. Input data is directly dispatched to the composition memory.  The DSI contains is formated (MSBF) as follows:\n
-	*	DSI Syntax for audio streams
-	\code
-	*	u32 sample_rate: sampling rate
-	*	u16 nb_channels: num channels
-	*	u16 nb_bits_per_sample: num of bits per audio sample
-	*	u32 frame_size: max size of audio frame in byte
-	*	u32 channel_config: GPAC mask of GF_AUDIO_CH_ constants, or 0 if unknown
-	\endcode
-	\n
-	*	DSI Syntax for video streams
-	\code
-	*	u32 codec_four_cc: the codec 4CC reg code  / codec id for ffmpeg
-	*	u16 width: video width or 0 if unknown
-	*	u16 height: video height or 0 if unknown
-	*	u32 frame_size: size of the video frame
-	*	u32 stride: horizontal stride of the video frame
-	\endcode
->>>>>>> f264e8ac
+
 	*/
 	/*! codecid for theora video streams*/
 	GF_CODECID_THEORA = GF_4CC('t','h','e','u'),
