/*
 *			GPAC - Multimedia Framework C SDK
 *
 *			Authors: Jean Le Feuvre
 *			Copyright (c) Telecom ParisTech 2000-2019
 *					All rights reserved
 *
 *  This file is part of GPAC / Authoring Tools sub-project
 *
 *  GPAC is free software; you can redistribute it and/or modify
 *  it under the terms of the GNU Lesser General Public License as published by
 *  the Free Software Foundation; either version 2, or (at your option)
 *  any later version.
 *
 *  GPAC is distributed in the hope that it will be useful,
 *  but WITHOUT ANY WARRANTY; without even the implied warranty of
 *  MERCHANTABILITY or FITNESS FOR A PARTICULAR PURPOSE.  See the
 *  GNU Lesser General Public License for more details.
 *
 *  You should have received a copy of the GNU Lesser General Public
 *  License along with this library; see the file COPYING.  If not, write to
 *  the Free Software Foundation, 675 Mass Ave, Cambridge, MA 02139, USA.
 *
 */

#ifndef _GF_PARSERS_AV_H_
#define _GF_PARSERS_AV_H_


#ifdef __cplusplus
extern "C" {
#endif

/*!
\file <gpac/avparse.h>
\brief Utility tools for audio and video raw media parsing.
*/

/*!
\addtogroup media_grp

You will find in this module the documentation of all media tools in GPAC.
*/


/*!
\addtogroup avp_grp AV Parsing
\ingroup media_grp
\brief Utility tools for audio and video raw media parsing.

This section documents the audio and video parsing functions of the GPAC framework.
@{
*/


#include <gpac/bitstream.h>



/*!
  Reduces input width/height to common aspect ration num/denum values
\param width width of the aspect ratio
\param height height of the aspect ratio
 */
void gf_media_reduce_aspect_ratio(u32 *width, u32 *height);

/*!
 Reduces input FPS to a more compact value (eg 25000/1000 -> 25/1)
\param timescale timescale of the aspect ratio
\param sample_dur sample duration of the aspect ratio in the given timescale
 */
void gf_media_get_reduced_frame_rate(u32 *timescale, u32 *sample_dur);

/*! inserts emulation prevention bytes from buffer_src into buffer_dst
\param buffer_src source buffer (NAL without EPB)
\param buffer_dst destination buffer (NAL with EPB)
\param nal_size source buffer size
\return size of buffer after adding emulation prevention bytes
*/
u32 gf_media_nalu_add_emulation_bytes(const u8 *buffer_src, u8 *buffer_dst, u32 nal_size);

/*! gets the number of emulation prevention bytes to add to a non emulated buffer
\param buffer source buffer (NAL without EPB)
\param nal_size source buffer size
\return the number of emulation prevention bytes to add
*/
u32 gf_media_nalu_emulation_bytes_add_count(u8 *buffer, u32 nal_size);

/*! MPEG-1, MPEG-1, MPEG-4 part 2 decoder specific info (only serialized for MPEG-4) */
typedef struct
{
	/*! video PL*/
	u8 VideoPL;
	/*! set if stream is RAP only*/
	u8 RAP_stream;
	/*! MPEG-4 part 2 video object type*/
	u8 objectType;
	/*! set if object has shape coding*/
	u8 has_shape;
	/*! set if object is an enhancement layer*/
	u8 enh_layer;
	/*! video horizontal size*/
	u16 width;
	/*! video vertical size*/
	u16 height;
	/*! pixel aspect ratio numerator*/
	u8 par_num;
	/*! pixel aspect ratio denominator*/
	u8 par_den;

	/*! video clock rate - frames are spaced by time_increment/clock_rate seconds*/
	u16 clock_rate;
	/*! number of bits to code the time increment (internal use only)*/
	u8 NumBitsTimeIncrement;
	/*! time increment between frames*/
	u32 time_increment;
	/*! framerate, for MPEG 1/2*/
	Double fps;
	/*! position of next object in the bitstream*/
	u32 next_object_start;
} GF_M4VDecSpecInfo;


/*! MPEG (1,2,4) visual object parser (DSI extraction and timing/framing)*/
typedef struct __tag_m4v_parser GF_M4VParser;

#ifndef GPAC_DISABLE_AV_PARSERS
/*! Creates a new MPEG-1/2/4 video parser
\param data buffer to parse
\param data_size size of buffer to parse
\param mpeg12video if set, parses as MPEG-1 or MPEG-2
\return the created parser
*/
GF_M4VParser *gf_m4v_parser_new(u8 *data, u64 data_size, Bool mpeg12video);
/*! Creates a new MPEG-1/2/4 video parser from a bitstream object
\param bs the bitstream object to use for parsing
\param mpeg12video if set, parses as MPEG-1 or MPEG-2
\return the created parser
*/
GF_M4VParser *gf_m4v_parser_bs_new(GF_BitStream *bs, Bool mpeg12video);
/*! Deletes a MPEG-1/2/4 video parser
\param m4v the mpeg video parser
*/
void gf_m4v_parser_del(GF_M4VParser *m4v);
/*! Deletes a MPEG-1/2/4 video parser without destroying associated bitstream
\param m4v the mpeg video parser
*/
void gf_m4v_parser_del_no_bs(GF_M4VParser *m4v);
/*! parses the decoder specific info (if found)
\param m4v the mpeg video parser
\param dsi the decoder spcific info structure to fill
\return GF_OK if found, GF_EOS if not enough data, error otherwise
*/
GF_Err gf_m4v_parse_config(GF_M4VParser *m4v, GF_M4VDecSpecInfo *dsi);
/*! resets the parser
\param m4v the mpeg video parser
\param obj_type if not 0, skip next start code and use (obj_type-1) for next obj parsing
*/
void gf_m4v_parser_reset(GF_M4VParser *m4v, u8 obj_type);

/*! parses a frame. The parser ALWAYS resync on the next object in the bitstream
thus you can seek the bitstream to copy the payload without re-seeking it
\param m4v the mpeg video parser
\param dsi pointer to the decoder specific info parsed
\param frame_type set to the frame type (I:0, P:1, B:2)
\param time_inc set to the time increment since last frame
\param size set to the size of the compressed frame
\param start set to the position of the first byte in the buffer/bitstream
\param is_coded set to 1 if frame is coded, 0 if skip frame
\return error if any
*/
GF_Err gf_m4v_parse_frame(GF_M4VParser *m4v, GF_M4VDecSpecInfo *dsi, u8 *frame_type, u32 *time_inc, u64 *size, u64 *start, Bool *is_coded);
/*! returns current object start in bitstream
\param m4v the mpeg video parser
\return the the position in the buffer/bitstream
*/
u64 gf_m4v_get_object_start(GF_M4VParser *m4v);
/*! decodes DSI/VOSHeader for MPEG4
\param rawdsi encoded MPEG-4 decoder config
\param rawdsi_size size of encoded MPEG-4 decoder config
\param dsi the decoder spcific info structure to fill
\return error if any
*/
GF_Err gf_m4v_get_config(u8 *rawdsi, u32 rawdsi_size, GF_M4VDecSpecInfo *dsi);
/*! decodes DSI/VOSHeader for MPEG12
\param rawdsi encoded MPEG-1/2 decoder config
\param rawdsi_size size of encoded MPEG-1/2 decoder config
\param dsi the decoder spcific info structure to fill
\return error if any
*/
GF_Err gf_mpegv12_get_config(u8 *rawdsi, u32 rawdsi_size, GF_M4VDecSpecInfo *dsi);

/*! rewrites Profile and Level indicator in MPEG-4 DSI
\param io_dsi encoded MPEG-4 decoder config
\param io_dsi_len size of encoded MPEG-4 decoder config
\param PL the new Profile/level to set
*/
void gf_m4v_rewrite_pl(u8 **io_dsi, u32 *io_dsi_len, u8 PL);
/*! rewrites PAR code in DSI. Negative values will remove the par
\param io_dsi encoded MPEG-4 decoder config
\param io_dsi_len size of encoded MPEG-4 decoder config
\param par_n the numerator of the new aspect ratio to write
\param par_d the denominator of the new aspect ratio to write
\return error if any
*/
GF_Err gf_m4v_rewrite_par(u8 **io_dsi, u32 *io_dsi_len, s32 par_n, s32 par_d);

#endif /*GPAC_DISABLE_AV_PARSERS*/

/*! returns readable description of profile
\param video_pl the Profile/level
\return name of the profile (never NULL)
*/
const char *gf_m4v_get_profile_name(u8 video_pl);

#ifndef GPAC_DISABLE_AV_PARSERS
/*! returns next start code in mpeg 1/2 video buffer
\param pbuffer the video buffer
\param buflen size of the video buffer
\param optr set to the byte offset in the buffer
\param scode set to the start code value if found
\return 0 if found, -1 otherwise
*/
s32 gf_mv12_next_start_code(u8 *pbuffer, u32 buflen, u32 *optr, u32 *scode);
/*! returns next slice start in mpeg 1/2 video buffer
\param pbuffer the video buffer
\param startoffset the offset in the buffer at which analysis shall begin
\param buflen size of the video buffer
\param slice_offset set to the byte offset of the slice start
\return 0 if found, -1 otherwise
*/
s32 gf_mv12_next_slice_start(u8 *pbuffer, u32 startoffset, u32 buflen, u32 *slice_offset);

#endif /* GPAC_DISABLE_AV_PARSERS*/

#ifndef GPAC_DISABLE_AV_PARSERS

/*MP3 tools*/
/*! gets the number of channels in an MPEG-1/2/3 audio frame
\param hdr the frame header
\return the number of channels
*/
u8 gf_mp3_num_channels(u32 hdr);
/*! gets the sampling rate of an MPEG-1/2/3 audio frame
\param hdr the frame header
\return the sampling rate
*/
u16 gf_mp3_sampling_rate(u32 hdr);
/*! gets the window size (number of samples) in an MPEG-1/2/3 audio frame
\param hdr the frame header
\return the window size
*/
u16 gf_mp3_window_size(u32 hdr);
/*! gets the bitrate of an MPEG-1/2/3 audio frame
\param hdr the frame header
\return the bit rate
*/
u32 gf_mp3_bit_rate(u32 hdr);
/*! gets the MPEG-4 object type indication of an MPEG-1/2/3 audio frame
\param hdr the frame header
\return the object type indication
*/
u8 gf_mp3_object_type_indication(u32 hdr);
/*! gets the layer of an MPEG-1/2/3 audio frame
\param hdr the frame header
\return the layer
*/
u8 gf_mp3_layer(u32 hdr);
/*! gets the frame size of an MPEG-1/2/3 audio frame
\param hdr the frame header
\return the size in bytes (includes the 4 bytes header size)
*/
u16 gf_mp3_frame_size(u32 hdr);
/*! locates the next frame start in an MPEG-1/2/3 audio stream file
\param fin file to search
\return the frame header value, or 0 if not found
*/
u32 gf_mp3_get_next_header(FILE* fin);
/*! locates the next frame start in an MPEG-1/2/3 audio buffer
\param buffer buffer to search
\param size size of buffer to search
\param pos set to the start position of the frame header in the buffer
\return the frame header value, or 0 if not found
*/
u32 gf_mp3_get_next_header_mem(const u8 *buffer, u32 size, u32 *pos);

#endif /*GPAC_DISABLE_AV_PARSERS*/

/*! gets the version size of an MPEG-1/2/3 audio frame
\param hdr the frame header
\return the version
*/
u8 gf_mp3_version(u32 hdr);
/*! gets the version name of an MPEG-1/2/3 audio frame
\param hdr the frame header
\return the version name
*/
const char *gf_mp3_version_name(u32 hdr);


#if !defined(GPAC_DISABLE_AV_PARSERS) && !defined (GPAC_DISABLE_OGG)

/*! OGG audio codec descriptor*/
typedef struct ogg_audio_codec_desc_t
{
	/*! name of the codec*/
	const char* codec_name;
	/*! private*/
	void *parserPrivateState;
	/*! number of channels*/
	int channels;
	/*! samplerate*/
	int sample_rate;

	/*! process the data and returns the sample block_size (i.e. duration)*/
	GF_Err (*process)(struct ogg_audio_codec_desc_t *parserState, u8 *data, u32 data_length, void *importer, Bool *destroy_esd, u32 *track, u32 *di, u64 *duration, int *block_size);
	/*! release private state*/
	void (*release)(struct ogg_audio_codec_desc_t *parserState);
} ogg_audio_codec_desc;

/*! OGG Vorbis parser*/
typedef struct
{
	u32 version, num_headers;
	u32 min_block, max_block;
	u32 max_r, avg_r, low_r;

	/*do not touch, parser private*/
	u32 modebits;
	Bool mode_flag[64];
	u32 nb_init;
	GF_BitStream *vbs;

	u32 sample_rate, channels;
} GF_VorbisParser;

/*! parses vorbis header packets
 	initializes the parser on success, leave it to NULL otherwise
\param vp pointer to a vorbis parser to use
\param data source buffer
\param data_len size of buffer
\return GF_TRUE if success, GF_FALSE otherwise
*/
Bool gf_vorbis_parse_header(GF_VorbisParser *vp, u8 *data, u32 data_len);

/*! checks vorbis frame
\param vp the vorbis parser to use
\param data source buffer
\param data_len size of buffer
\return 0 if init error or not a vorbis frame, otherwise returns the number of audio samples in this frame
*/
u32 gf_vorbis_check_frame(GF_VorbisParser *vp, u8 *data, u32 data_len);

/*! OPUS parser*/
typedef struct
{
	u32 version;

	u32 sample_rate, channels;
	u8 OutputChannelCount;
	u16 PreSkip;
	u32 InputSampleRate;
	u16 OutputGain;

	u8 ChannelMappingFamily, StreamCount, CoupledCount;
	u8 ChannelMapping[255];
} GF_OpusParser;

/*! parses opus header packets - initializes the parser on success, leave it to NULL otherwise
\param op pointer to a vorbis parser to use
\param data opus header buffer to parse
\param data_len size of opus header buffer
\return 1 if success, 0 if error
*/
Bool gf_opus_parse_header(GF_OpusParser *op, u8 *data, u32 data_len);

/*! checks if an opus frame is valid
\param op the vorbis parser to use
\param data source buffer
\param data_len size of buffer
\return 0 if init error or not a vorbis frame, otherwise returns the number of audio samples in this frame*/
u32 gf_opus_check_frame(GF_OpusParser *op, u8 *data, u32 data_len);

#endif /*!defined(GPAC_DISABLE_AV_PARSERS) && !defined (GPAC_DISABLE_OGG)*/

/*! reads a 32 bit sync safe integer of id3v2 from a bitstream object
\param bs the bitstream object to use - has to be positioned on the start if an id3v2 size field
\return the id3v2 size field read
*/
u32 gf_id3_read_size(GF_BitStream *bs);

/*! MPEG-4 audio object types*/
enum
{
	/*! AAC main*/
	GF_M4A_AAC_MAIN = 1,
	/*! AAC LC*/
	GF_M4A_AAC_LC = 2,
	/*! AAC SSR*/
	GF_M4A_AAC_SSR = 3,
	/*! AAC LTP*/
	GF_M4A_AAC_LTP = 4,
	/*! AAC SBR*/
	GF_M4A_AAC_SBR = 5,
	/*! AAC scalable*/
	GF_M4A_AAC_SCALABLE = 6,
	/*! TwinVQ*/
	GF_M4A_TWINVQ = 7,
	/*! CELP*/
	GF_M4A_CELP = 8,
	/*! HVXC*/
	GF_M4A_HVXC = 9,
	/*! TTSI*/
	GF_M4A_TTSI = 12,
	/*! Main Synthetic*/
	GF_M4A_MAIN_SYNTHETIC = 13,
	/*! Wavetable synthesis*/
	GF_M4A_WAVETABLE_SYNTHESIS = 14,
	/*! General Midi*/
	GF_M4A_GENERAL_MIDI = 15,
	/*! AudioFX synthesis*/
	GF_M4A_ALGO_SYNTH_AUDIO_FX = 16,
	/*! Error Resilient AAC LC*/
	GF_M4A_ER_AAC_LC = 17,
	/*! Error Resilient AAC LTP*/
	GF_M4A_ER_AAC_LTP = 19,
	/*! Error Resilient AAC Scalable*/
	GF_M4A_ER_AAC_SCALABLE = 20,
	/*! Error Resilient TwinVQ*/
	GF_M4A_ER_TWINVQ = 21,
	/*! Error Resilient BSAC*/
	GF_M4A_ER_BSAC = 22,
	/*! Error Resilient AAC LD*/
	GF_M4A_ER_AAC_LD = 23,
	/*! Error Resilient CELP*/
	GF_M4A_ER_CELP = 24,
	/*! Error Resilient HVXC*/
	GF_M4A_ER_HVXC = 25,
	/*! Error Resilient HILN*/
	GF_M4A_ER_HILN = 26,
	/*! Error Resilient Parametric*/
	GF_M4A_ER_PARAMETRIC = 27,
	/*! SSC*/
	GF_M4A_SSC = 28,
	/*! AAC PS*/
	GF_M4A_AAC_PS = 29,
	/*! MPEG-1/2 layer 1*/
	GF_M4A_LAYER1 = 32,
	/*! MPEG-1/2 layer 2*/
	GF_M4A_LAYER2 = 33,
	/*! MPEG-1/2 layer 3*/
	GF_M4A_LAYER3 = 34,
	/*! DST*/
	GF_M4A_DST = 35,
	/*! ALS*/
	GF_M4A_ALS = 36
};

/*! AAC sample rates*/
static const u32 GF_M4ASampleRates[] =
{
	96000, 88200, 64000, 48000, 44100, 32000, 24000, 22050,
	16000, 12000, 11025, 8000, 7350, 0, 0, 0
};

/*! AAC channel configurations*/
static const u32 GF_M4ANumChannels[] =
{
	1, 2, 3, 4, 5, 6, 8, 2, 3, 4, 7, 8, 24, 8, 12, 10, 12, 14
};

#ifndef GPAC_DISABLE_AV_PARSERS

/*! returns channel config value (as written in AAC DSI) for the given number of channels
\param nb_chan the number of channels
\return the MPEG-4 AAC channel config value
*/
u32 gf_m4a_get_channel_cfg(u32 nb_chan);

/*! MPEG-4 Audio decoder specific info*/
typedef struct
{
	/*Number of channels*/
	u32 nb_chan;
	/*base audio object type*/
	u32 base_object_type;
	/*base sample rate*/
	u32 base_sr;
	/*index of base sample rate*/
	u32 base_sr_index;
	/*set if SBR (Spectral Band Replication) is present*/
	Bool has_sbr;
	/*sbr audio object type*/
	u32 sbr_object_type;
	/*SBR sample rate*/
	u32 sbr_sr;
	/*SBR sample index*/
	u32 sbr_sr_index;
	/*set if PS (Parametric Stereo) is present*/
	Bool has_ps;
	/*audio Profile level indication*/
	u8 audioPL;

	/*set if program config element is present - members until end of struct are ignored/invalid if this is not set*/
	Bool program_config_element_present;
	/*set if mono mixdown is present*/
	Bool mono_mixdown_present;
	/*set if stereo mixdown is present*/
	Bool stereo_mixdown_present;
	/*set if matrix mixdown is present*/
	Bool matrix_mixdown_idx_present;
	/*set if pseudo surround is present*/
	Bool pseudo_surround_enable;
	/*element instance*/
	u8 element_instance_tag;
	/*object type*/
	u8 object_type;
	/*samplerate index*/
	u8 sampling_frequency_index;
	/*number of front channels*/
	u8 num_front_channel_elements;
	/*number of side channels*/
	u8 num_side_channel_elements;
	/*number of back channels*/
	u8 num_back_channel_elements;
	/*number of LFE channels*/
	u8 num_lfe_channel_elements;
	/*number of associated data channels*/
	u8 num_assoc_data_elements;
	/*number of valid CC elements*/
	u8 num_valid_cc_elements;
	/*id of the mono mixdown element*/
	u8 mono_mixdown_element_number;
	/*id of the stereo mixdown element*/
	u8 stereo_mixdown_element_number;
	/*id of the matrix mixdown element*/
	u8 matrix_mixdown_idx;
	/*front channels cpe flags*/
	u8 front_element_is_cpe[15];
	/*front channels select flags*/
	u8 front_element_tag_select[15];
	/*side channels cpe flags*/
	u8 side_element_is_cpe[15];
	/*side channels select flags*/
	u8 side_element_tag_select[15];
	/*back channels cpe flags*/
	u8 back_element_is_cpe[15];
	/*back channels select flags*/
	u8 back_element_tag_select[15];
	/*LFE channels select flags*/
	u8 lfe_element_tag_select[15];
	/*associated data select flags*/
	u8 assoc_data_element_tag_select[15];
	/*CC elements indep flags*/
	u8 cc_element_is_ind_sw[15];
	/*CC elements select flags*/
	u8 valid_cc_element_tag_select[15];
	/*size of comment field*/
	u8 comment_field_bytes;
	/*comment field*/
	u8 comments[255];
} GF_M4ADecSpecInfo;

/*! parses MPEG-4 audio dsi
\param dsi the buffer containing the decoder config
\param dsi_size size of the buffer containing the decoder config
\param cfg will be filled with the parsed value
\return error code if any
*/
GF_Err gf_m4a_get_config(u8 *dsi, u32 dsi_size, GF_M4ADecSpecInfo *cfg);
/*! gets audio profile and level for a given configuration
\param cfg the parsed MPEG-4 audio configuration
\return audio PL
*/
u32 gf_m4a_get_profile(GF_M4ADecSpecInfo *cfg);

/*! writes MPEG-4 audio dsi in a byte buffer
\param cfg the configuration to write
\param dsi set to the encoded buffer (to be freed by caller)
\param dsi_size set to the size of the encoded buffer
\return error code if any
*/
GF_Err gf_m4a_write_config(GF_M4ADecSpecInfo *cfg, u8 **dsi, u32 *dsi_size);
/*! writes MPEG-4 audio dsi in a bitstream object
\param bs the bitstream object to write to
\param cfg the configuration to write
\return error code if any
*/
GF_Err gf_m4a_write_config_bs(GF_BitStream *bs, GF_M4ADecSpecInfo *cfg);
/*! parses MPEG-4 audio dsi from bitstream
\param bs the bitstream object to use (shall start in the begining of the dsi)
\param cfg will be filled with the parsed value
\param size_known set to GF_TRUE if the bitstream contains the complete DSI (and only it)
\return error code if any
*/
GF_Err gf_m4a_parse_config(GF_BitStream *bs, GF_M4ADecSpecInfo *cfg, Bool size_known);

#endif /*GPAC_DISABLE_AV_PARSERS*/

/*! gets the name of a given MPEG-4 audio object type
\param objectType the object type
\return the MPEG-4 audio object type name
*/
const char *gf_m4a_object_type_name(u32 objectType);
/*! gets the name of the the given MPEG-4 audio profile
\param audio_pl the profile/level
\return the MPEG-4 audio profile name
*/
const char *gf_m4a_get_profile_name(u8 audio_pl);

#ifndef GPAC_DISABLE_AV_PARSERS

/*! AC-3 header*/
typedef struct
{
	u8 fscod, bsid, bsmod, acmod, lfon, brcode;
	u8 asvc, num_dep_sub;
	u16 chan_loc;
} GF_AC3StreamInfo;

/*! AC-3 header*/
typedef struct
{
	u32 bitrate;
	u32 sample_rate;
	u32 framesize;
	u32 channels;
	u16 substreams; //bit-mask, used for channel map > 5.1
	/*only set if full parse*/
	GF_AC3StreamInfo streams[8]; //0->7 sibstream ids
	u8 nb_streams; //main and substream, only independent ones
	//data rate in kbps
	u32 data_rate;
} GF_AC3Header;

/*! parses an AC-3 header from a buffer
\param buffer buffer to parse
\param buffer_size size of buffer to parse
\param pos set to start offset (in bytes) of the AC3 header parsed
\param out_hdr will be filled by parser
\param full_parse if GF_TRUE, complete parsing of the header will be done
\return GF_TRUE if success
*/
Bool gf_ac3_parser(u8 *buffer, u32 buffer_size, u32 *pos, GF_AC3Header *out_hdr, Bool full_parse);
/*! parses an AC-3 header from a bitstream
\param bs bitstream to parse
\param hdr will be filled by parser
\param full_parse if GF_TRUE, complete parsing of the header will be done
\return GF_TRUE if success
*/
Bool gf_ac3_parser_bs(GF_BitStream *bs, GF_AC3Header *hdr, Bool full_parse);
/*! parses an EAC-3 header from a bitstream
\param bs bitstream to parse
\param hdr will be filled by parser
\param full_parse if GF_TRUE, complete parsing of the header will be done
\return GF_TRUE if success
*/
Bool gf_eac3_parser_bs(GF_BitStream *bs, GF_AC3Header *hdr, Bool full_parse);
/*! gets the number of channels in an AC3 frame
\param acmod acmod of the associated frame header
\return number of channels
*/
u32 gf_ac3_get_channels(u32 acmod);
/*! gets the bitrate of an AC3 frame
\param brcode brcode of the associated frame header
\return bitrate
*/
u32 gf_ac3_get_bitrate(u32 brcode);

/*! gets basic information from an AVC Sequence Parameter Set
\param sps SPS NAL buffer
\param sps_size size of buffer
\param sps_id set to the ID
\param width set to the width
\param height set to the height
\param par_n set to the pixel aspect ratio numerator
\param par_d set to the pixel aspect ratio denominator
\return error code if any
*/
GF_Err gf_avc_get_sps_info(u8 *sps, u32 sps_size, u32 *sps_id, u32 *width, u32 *height, s32 *par_n, s32 *par_d);
/*! gets basic information from an AVC Picture Parameter Set
\param pps PPS NAL buffer
\param pps_size size of buffer
\param pps_id set to the ID of the PPS
\param sps_id set to the SPS ID of the PPS
\return error code if any
*/
GF_Err gf_avc_get_pps_info(u8 *pps, u32 pps_size, u32 *pps_id, u32 *sps_id);

/*! gets basic information from an HEVC Sequence Parameter Set
\param sps_data SPS NAL buffer
\param sps_size size of buffer
\param sps_id set to the ID
\param width set to the width
\param height set to the height
\param par_n set to the pixel aspect ratio numerator
\param par_d set to the pixel aspect ratio denominator
\return error code if any
*/
GF_Err gf_hevc_get_sps_info(u8 *sps_data, u32 sps_size, u32 *sps_id, u32 *width, u32 *height, s32 *par_n, s32 *par_d);

#endif /*GPAC_DISABLE_AV_PARSERS*/

/*! gets chroma format name from MPEG chroma format
\param chroma_format the chroma format to query (1: 420, 2: 422, 3: 444)
\return the name of the format
*/
const char * gf_avc_hevc_get_chroma_format_name(u8 chroma_format);
/*! gets AVC profile name from profile indication
\param profile_idc the PL indication
\return the name of the profile
*/
const char *gf_avc_get_profile_name(u8 profile_idc);
/*! checks if an AVC profile is a range extension profile
\param profile_idc the PL indication
\return GF_TRUE if given profile is in range extensions
*/
Bool gf_avc_is_rext_profile(u8 profile_idc);

/*! gets HEVC profile name from profile indication
\param profile_idc the PL indication
\return the name of the profile
*/
const char *gf_hevc_get_profile_name(u8 profile_idc);


/*! parses an image from a bitstream oject. The bitstream must contain the whole image. If a thumbnail is included in the image, the indicated resolution is the one of the main image.
\param bs the source bitstream
\param codecid set to the codec ID of the image
\param width set to the width of the image
\param height set to the height of the image
\param dsi set to a buffer containing the decoder config of the image if any (in whihc case this buffer shall be freed by the caller)
\param dsi_len set to the allocated buffer size
*/
void gf_img_parse(GF_BitStream *bs, u32 *codecid, u32 *width, u32 *height, u8 **dsi, u32 *dsi_len);

/*! decodes a JPEG image in a preallocated buffer
\param jpg the JPEG buffer
\param jpg_size size of the JPEG buffer
\param width set to width of the image
\param height set to height of the image
\param pixel_format set to pixel format of the image
\param dst buffer to hold the decoded pixels (may be NULL)
\param dst_size size in bytes of the buffer to hold the decoded pixels (may be 0)
\param dst_nb_comp number of components in destination buffer
\return GF_BUFFER_TOO_SMALL if destination buffer is too small or error if any
*/
GF_Err gf_img_jpeg_dec(u8 *jpg, u32 jpg_size, u32 *width, u32 *height, u32 *pixel_format, u8 *dst, u32 *dst_size, u32 dst_nb_comp);

/*! decodes a PNG image in a preallocated buffer
\param png the PNG buffer
\param png_size size of the PNG buffer
\param width set to width of the image
\param height set to height of the image
\param pixel_format set to pixel format of the image
\param dst buffer to hold the decoded pixels (may be NULL)
\param dst_size size in bytes of the buffer to hold the decoded pixels (may be 0)
\return GF_BUFFER_TOO_SMALL if destination buffer is too small or error if any
*/
GF_Err gf_img_png_dec(u8 *png, u32 png_size, u32 *width, u32 *height, u32 *pixel_format, u8 *dst, u32 *dst_size);
/*! encodes a raw image into a PNG image
\param data the pixel data
\param width the pixel width
\param height the pixel height
\param stride the pixel horizontal stride
\param pixel_format pixel format of the image
\param dst buffer to hold the decoded pixels (may be NULL)
\param dst_size set to the size in bytes of the buffer to hold the decoded pixels (may be 0)
\return GF_BUFFER_TOO_SMALL if destination buffer is too small or error if any
*/
GF_Err gf_img_png_enc(u8 *data, u32 width, u32 height, s32 stride, u32 pixel_format, u8 *dst, u32 *dst_size);


/*!\brief OBU types*/
typedef enum {
	OBU_RESERVED_0 = 0,
	OBU_SEQUENCE_HEADER = 1,
	OBU_TEMPORAL_DELIMITER = 2,
	OBU_FRAME_HEADER = 3,
	OBU_TILE_GROUP = 4,
	OBU_METADATA = 5,
	OBU_FRAME = 6,
	OBU_REDUNDANT_FRAME_HEADER = 7,
	OBU_TILE_LIST = 8,
	OBU_RESERVED_9 = 9,
	OBU_RESERVED_10 = 10,
	OBU_RESERVED_11 = 11,
	OBU_RESERVED_12 = 12,
	OBU_RESERVED_13 = 13,
	OBU_RESERVED_14 = 14,
	OBU_PADDING = 15,
} ObuType;

/*!\brief OBU metadata types*/
typedef enum {
	OBU_METADATA_TYPE_HDR_CLL = 1,
	OBU_METADATA_TYPE_HDR_MDCV = 2,
	OBU_METADATA_TYPE_SCALABILITY = 3,
	OBU_METADATA_TYPE_ITUT_T35 = 4,
	OBU_METADATA_TYPE_TIMECODE = 5
} ObuMetadataType;

<<<<<<< HEAD
/*! gets the name of a given OBU type
\param obu_type the OBU type
\return the OBU name
*/
const char *av1_get_obu_name(ObuType obu_type);
=======
const char *gf_av1_get_obu_name(ObuType obu_type);
>>>>>>> 39367c29

/*! @} */

#ifdef __cplusplus
}
#endif


#endif	/*_GF_PARSERS_AV_H_*/
<|MERGE_RESOLUTION|>--- conflicted
+++ resolved
@@ -800,15 +800,11 @@
 	OBU_METADATA_TYPE_TIMECODE = 5
 } ObuMetadataType;
 
-<<<<<<< HEAD
 /*! gets the name of a given OBU type
 \param obu_type the OBU type
 \return the OBU name
 */
-const char *av1_get_obu_name(ObuType obu_type);
-=======
 const char *gf_av1_get_obu_name(ObuType obu_type);
->>>>>>> 39367c29
 
 /*! @} */
 
