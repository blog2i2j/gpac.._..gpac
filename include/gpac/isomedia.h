/*
 *			GPAC - Multimedia Framework C SDK
 *
 *			Authors: Jean Le Feuvre
 *			Copyright (c) Telecom ParisTech 2000-2019
 *					All rights reserved
 *
 *  This file is part of GPAC / ISO Media File Format sub-project
 *
 *  GPAC is free software; you can redistribute it and/or modify
 *  it under the terms of the GNU Lesser General Public License as published by
 *  the Free Software Foundation; either version 2, or (at your option)
 *  any later version.
 *
 *  GPAC is distributed in the hope that it will be useful,
 *  but WITHOUT ANY WARRANTY; without even the implied warranty of
 *  MERCHANTABILITY or FITNESS FOR A PARTICULAR PURPOSE.  See the
 *  GNU Lesser General Public License for more details.
 *
 *  You should have received a copy of the GNU Lesser General Public
 *  License along with this library; see the file COPYING.  If not, write to
 *  the Free Software Foundation, 675 Mass Ave, Cambridge, MA 02139, USA.
 *
 */



#ifndef _GF_ISOMEDIA_H_
#define _GF_ISOMEDIA_H_


#ifdef __cplusplus
extern "C" {
#endif

/*!
\file <gpac/isomedia.h>
\brief ISOBMFF parsing and writing library.
*/

/*!
\addtogroup iso_grp ISO Base Media File
\brief ISOBMF, 3GPP, AVC and HEVC file format utilities.

This section documents the reading and writing of ISOBMF (MP4, 3GPP, AVC, HEVC HEIF ...)
The library supports:
- regular movie read
- regular movie write
- fragmented movie and movie segments read
- fragmented movie and movie segments write
- QT support
- Sample descriptions for most common media found in such files (audio, video, text and subtitles)
- Meta and HEIF read
- Meta and HEIF write
- Common Encryption ISMA E&A and OMA DRM support
- MPEG-4 Systems extensions


All the READ function in this API can be used in EDIT/WRITE mode.
However, some unexpected errors or values may happen in that case, depending
on how much modifications you made (timing, track with 0 samples, ...).
On the other hand, none of the EDIT/WRITE functions will work in READ mode.

The output structure of a edited file will sometimes be different
from the original file, but the media-data and meta-data will be identical.
The only change happens in the file media-data container(s) during edition

When editing the file, you MUST set the final name of the modified file
to something different. This API doesn't allow file overwriting.

@{
 */

#include <gpac/tools.h>


/*! Track reference types

Some track may depend on other tracks for several reasons. They reference these tracks through the following Reference Types
*/
enum
{
	/*! ref type for the OD track dependencies*/
	GF_ISOM_REF_OD = GF_4CC( 'm', 'p', 'o', 'd' ),
	/*! ref type for stream dependencies*/
	GF_ISOM_REF_DECODE = GF_4CC( 'd', 'p', 'n', 'd' ),
	/*! ref type for OCR (Object Clock Reference) dependencies*/
	GF_ISOM_REF_OCR = GF_4CC( 's', 'y', 'n', 'c' ),
	/*! ref type for IPI (Intellectual Property Information) dependencies*/
	GF_ISOM_REF_IPI = GF_4CC( 'i', 'p', 'i', 'r' ),
	/*! this track describes the referenced tr*/
	GF_ISOM_REF_META = GF_4CC( 'c', 'd', 's', 'c' ),
	/*! ref type for Hint tracks*/
	GF_ISOM_REF_HINT = GF_4CC( 'h', 'i', 'n', 't' ),
	/*! ref type for QT Chapter tracks*/
	GF_ISOM_REF_CHAP = GF_4CC( 'c', 'h', 'a', 'p' ),
	/*! ref type for the SVC and SHVC base tracks*/
	GF_ISOM_REF_BASE = GF_4CC( 's', 'b', 'a', 's' ),
	/*! ref type for the SVC and SHVC extractor reference tracks*/
	GF_ISOM_REF_SCAL = GF_4CC( 's', 'c', 'a', 'l' ),
	/*! ref type for the SHVC tile base tracks*/
	GF_ISOM_REF_TBAS = GF_4CC( 't', 'b', 'a', 's' ),
	/*! ref type for the SHVC tile tracks*/
	GF_ISOM_REF_SABT = GF_4CC( 's', 'a', 'b', 't' ),
	/*! ref type for the SHVC oinf track*/
	GF_ISOM_REF_OREF = GF_4CC( 'o', 'r', 'e', 'f' ),
	/*! this track uses fonts carried/defined in the referenced track*/
	GF_ISOM_REF_FONT = GF_4CC( 'f', 'o', 'n', 't' ),
	/*! this track depends on the referenced hint track, i.e., it should only be used if the referenced hint track is used.*/
	GF_ISOM_REF_HIND = GF_4CC( 'h', 'i', 'n', 'd' ),
	/*! this track contains auxiliary depth video information for the referenced video track*/
	GF_ISOM_REF_VDEP = GF_4CC( 'v', 'd', 'e', 'p' ),
	/*! this track contains auxiliary parallax video information for the referenced video track*/
	GF_ISOM_REF_VPLX = GF_4CC( 'v', 'p', 'l', 'x' ),
	/*! this track contains subtitle, timed text or overlay graphical information for the referenced track or any track in the alternate group to which the track belongs, if any*/
	GF_ISOM_REF_SUBT = GF_4CC( 's', 'u', 'b', 't' ),
	/*! thumbnail track*/
	GF_ISOM_REF_THUMB = GF_4CC( 't', 'h', 'm', 'b' ),
	/*DRC*/
	/*! additionnal audio track*/
	GF_ISOM_REF_ADDA = GF_4CC( 'a', 'd', 'd', 'a' ),
	/*! DRC metadata*/
	GF_ISOM_REF_ADRC = GF_4CC( 'a', 'd', 'r', 'c' ),
	/*! item->track location*/
	GF_ISOM_REF_ILOC = GF_4CC( 'i', 'l', 'o', 'c' ),
	/*! AVC dep stream*/
	GF_ISOM_REF_AVCP = GF_4CC( 'a', 'v', 'c', 'p' ),
	/*! AVC switch to*/
	GF_ISOM_REF_SWTO = GF_4CC( 's', 'w', 't', 'o' ),
	/*! AVC switch from*/
	GF_ISOM_REF_SWFR = GF_4CC( 's', 'w', 'f', 'r' ),

	/*! Time code*/
	GF_ISOM_REF_TMCD = GF_4CC( 't', 'm', 'c', 'd' ),
	/*! Structural dependency*/
	GF_ISOM_REF_CDEP = GF_4CC( 'c', 'd', 'e', 'p' ),
	/*! transcript*/
	GF_ISOM_REF_SCPT = GF_4CC( 's', 'c', 'p', 't' ),
	/*! nonprimary source description*/
	GF_ISOM_REF_SSRC = GF_4CC( 's', 's', 'r', 'c' ),
	/*! layer audio track dependency*/
	GF_ISOM_REF_LYRA = GF_4CC( 'l', 'y', 'r', 'a' ),
	/*! File Delivery Item Information Extension */
	GF_ISOM_REF_FDEL = GF_4CC( 'f', 'd', 'e', 'l' ),
	/*! Track fragment inherit */
	GF_ISOM_REF_TRIN = GF_4CC( 't', 'r', 'i', 'n' ),
};

/*! Track Edit list type*/
typedef enum {
	/*! empty segment in the track (no media for this segment)*/
	GF_ISOM_EDIT_EMPTY		=	0x00,
	/*! dwelled segment in the track (one media sample for this segment)*/
	GF_ISOM_EDIT_DWELL		=	0x01,
	/*! normal segment in the track*/
	GF_ISOM_EDIT_NORMAL		=	0x02
} GF_ISOEditType;

/*! Generic Media Types (YOU HAVE TO USE ONE OF THESE TYPES FOR COMPLIANT ISO MEDIA FILES)*/
enum
{
	/*base media types*/
	GF_ISOM_MEDIA_VISUAL	= GF_4CC( 'v', 'i', 'd', 'e' ),
    GF_ISOM_MEDIA_AUXV      = GF_4CC( 'a', 'u', 'x', 'v' ),
    GF_ISOM_MEDIA_PICT      = GF_4CC( 'p', 'i', 'c', 't' ),
	GF_ISOM_MEDIA_AUDIO		= GF_4CC( 's', 'o', 'u', 'n' ),
	GF_ISOM_MEDIA_HINT		= GF_4CC( 'h', 'i', 'n', 't' ),
	GF_ISOM_MEDIA_META		= GF_4CC( 'm', 'e', 't', 'a' ),
	GF_ISOM_MEDIA_TEXT		= GF_4CC( 't', 'e', 'x', 't' ),
	/*subtitle code point used on ipod - same as text*/
	GF_ISOM_MEDIA_SUBT		= GF_4CC( 's', 'b', 't', 'l' ),
	GF_ISOM_MEDIA_SUBPIC	= GF_4CC( 's', 'u', 'b', 'p' ),
	GF_ISOM_MEDIA_MPEG_SUBT	= GF_4CC( 's', 'u', 'b', 't' ),
	/*closed caption track types for QT/ProRes*/
	GF_ISOM_MEDIA_CLOSED_CAPTION		= GF_4CC( 'c', 'l', 'c', 'p' ),
	/*timecode metadata for QT/ProRes*/
	GF_ISOM_MEDIA_TIMECODE		= GF_4CC( 't', 'm', 'c', 'd' ),
	/*MPEG-4 media types*/
	GF_ISOM_MEDIA_OD		= GF_4CC( 'o', 'd', 's', 'm' ),
	GF_ISOM_MEDIA_OCR		= GF_4CC( 'c', 'r', 's', 'm' ),
	GF_ISOM_MEDIA_SCENE		= GF_4CC( 's', 'd', 's', 'm' ),
	GF_ISOM_MEDIA_MPEG7		= GF_4CC( 'm', '7', 's', 'm' ),
	GF_ISOM_MEDIA_OCI		= GF_4CC( 'o', 'c', 's', 'm' ),
	GF_ISOM_MEDIA_IPMP		= GF_4CC( 'i', 'p', 's', 'm' ),
	GF_ISOM_MEDIA_MPEGJ		= GF_4CC( 'm', 'j', 's', 'm' ),
	/*GPAC-defined, for any track using MPEG-4 systems signaling but with undefined streaml types*/
	GF_ISOM_MEDIA_ESM		= GF_4CC( 'g', 'e', 's', 'm' ),
	/*DIMS media type (same as scene but with a different mediaInfo)*/
	GF_ISOM_MEDIA_DIMS		= GF_4CC( 'd', 'i', 'm', 's' ),
	/*SWF file embedded in media track*/
	GF_ISOM_MEDIA_FLASH		= GF_4CC( 'f', 'l', 's', 'h' ),
	/*QTVR track*/
	GF_ISOM_MEDIA_QTVR		= GF_4CC( 'q', 't', 'v', 'r' ),
	GF_ISOM_MEDIA_JPEG		= GF_4CC( 'j', 'p', 'e', 'g' ),
	GF_ISOM_MEDIA_JP2		= GF_4CC( 'j', 'p', '2', ' ' ),
	GF_ISOM_MEDIA_PNG		= GF_4CC( 'p', 'n', 'g', ' ' ),
	GF_ISOM_MEDIA_TMCD		= GF_4CC( 't', 'm', 'c', 'd' ),
};


/*! specific media sub-types - you shall make sure the media sub type is what you expect*/
enum
{
	/*reserved, internal use in the lib. Indicates the track complies to MPEG-4 system
	specification, and the usual OD framework tools may be used*/
	GF_ISOM_SUBTYPE_MPEG4		= GF_4CC( 'M', 'P', 'E', 'G' ),

	/*reserved, internal use in the lib. Indicates the track is of GF_ISOM_SUBTYPE_MPEG4
	but it is encrypted.*/
	GF_ISOM_SUBTYPE_MPEG4_CRYP	= GF_4CC( 'E', 'N', 'C', 'M' ),

	/*AVC/H264 media type - not listed as an MPEG-4 type, ALTHOUGH this library automatically remaps
	GF_AVCConfig to MPEG-4 ESD*/
	GF_ISOM_SUBTYPE_AVC_H264		= GF_4CC( 'a', 'v', 'c', '1' ),
	GF_ISOM_SUBTYPE_AVC2_H264		= GF_4CC( 'a', 'v', 'c', '2' ),
	GF_ISOM_SUBTYPE_AVC3_H264		= GF_4CC( 'a', 'v', 'c', '3' ),
	GF_ISOM_SUBTYPE_AVC4_H264		= GF_4CC( 'a', 'v', 'c', '4' ),
	GF_ISOM_SUBTYPE_SVC_H264		= GF_4CC( 's', 'v', 'c', '1' ),
	GF_ISOM_SUBTYPE_MVC_H264		= GF_4CC( 'm', 'v', 'c', '1' ),

	/*HEVC media type*/
	GF_ISOM_SUBTYPE_HVC1			= GF_4CC( 'h', 'v', 'c', '1' ),
	GF_ISOM_SUBTYPE_HEV1			= GF_4CC( 'h', 'e', 'v', '1' ),
	GF_ISOM_SUBTYPE_HVC2			= GF_4CC( 'h', 'v', 'c', '2' ),
	GF_ISOM_SUBTYPE_HEV2			= GF_4CC( 'h', 'e', 'v', '2' ),
	GF_ISOM_SUBTYPE_LHV1			= GF_4CC( 'l', 'h', 'v', '1' ),
	GF_ISOM_SUBTYPE_LHE1			= GF_4CC( 'l', 'h', 'e', '1' ),
	GF_ISOM_SUBTYPE_HVT1			= GF_4CC( 'h', 'v', 't', '1' ),

	/*AV1 media type*/
	GF_ISOM_SUBTYPE_AV01 = GF_4CC('a', 'v', '0', '1'),

	/*Opus media type*/
	GF_ISOM_SUBTYPE_OPUS = GF_4CC('O', 'p', 'u', 's'),
	GF_ISOM_SUBTYPE_FLAC = GF_4CC( 'f', 'L', 'a', 'C' ),

	/* VP */
	GF_ISOM_SUBTYPE_VP08 = GF_4CC('v', 'p', '0', '8'),
	GF_ISOM_SUBTYPE_VP09 = GF_4CC('v', 'p', '0', '9'),
	GF_ISOM_SUBTYPE_VP10 = GF_4CC('v', 'p', '1', '0'),

	/*3GPP(2) extension subtypes*/
	GF_ISOM_SUBTYPE_3GP_H263	= GF_4CC( 's', '2', '6', '3' ),
	GF_ISOM_SUBTYPE_3GP_AMR		= GF_4CC( 's', 'a', 'm', 'r' ),
	GF_ISOM_SUBTYPE_3GP_AMR_WB	= GF_4CC( 's', 'a', 'w', 'b' ),
	GF_ISOM_SUBTYPE_3GP_EVRC	= GF_4CC( 's', 'e', 'v', 'c' ),
	GF_ISOM_SUBTYPE_3GP_QCELP	= GF_4CC( 's', 'q', 'c', 'p' ),
	GF_ISOM_SUBTYPE_3GP_SMV		= GF_4CC( 's', 's', 'm', 'v' ),

	/*3GPP DIMS*/
	GF_ISOM_SUBTYPE_3GP_DIMS	= GF_4CC( 'd', 'i', 'm', 's' ),

	GF_ISOM_SUBTYPE_AC3			= GF_4CC( 'a', 'c', '-', '3' ),
	GF_ISOM_SUBTYPE_EC3			= GF_4CC( 'e', 'c', '-', '3' ),
	GF_ISOM_SUBTYPE_MP3			= GF_4CC( '.', 'm', 'p', '3' ),
	GF_ISOM_SUBTYPE_MP4A		= GF_4CC( 'm', 'p', '4', 'a' ),

	GF_ISOM_SUBTYPE_LSR1		= GF_4CC( 'l', 's', 'r', '1' ),
	GF_ISOM_SUBTYPE_WVTT		= GF_4CC( 'w', 'v', 't', 't' ),
	GF_ISOM_SUBTYPE_STXT		= GF_4CC( 's', 't', 'x', 't' ),
	GF_ISOM_SUBTYPE_STPP		= GF_4CC( 's', 't', 'p', 'p' ),
	GF_ISOM_SUBTYPE_SBTT		= GF_4CC( 's', 'b', 't', 't' ),
	GF_ISOM_SUBTYPE_METT		= GF_4CC( 'm', 'e', 't', 't' ),
	GF_ISOM_SUBTYPE_METX		= GF_4CC( 'm', 'e', 't', 'x' ),
	GF_ISOM_SUBTYPE_TX3G		= GF_4CC( 't', 'x', '3', 'g' ),
	GF_ISOM_SUBTYPE_TEXT		= GF_4CC( 't', 'e', 'x', 't' ),


	GF_ISOM_SUBTYPE_RTP			= GF_4CC( 'r', 't', 'p', ' ' ),
	GF_ISOM_SUBTYPE_SRTP		= GF_4CC( 's', 'r', 't', 'p' ),
	GF_ISOM_SUBTYPE_RRTP		= GF_4CC( 'r', 'r', 't', 'p' ),
	GF_ISOM_SUBTYPE_RTCP		= GF_4CC( 'r', 't', 'c', 'p' ),
	GF_ISOM_SUBTYPE_FLUTE		= GF_4CC( 'f', 'd', 'p', ' ' ),

	/* Apple XDCAM */
	GF_ISOM_SUBTYPE_XDVB		= GF_4CC( 'x', 'd', 'v', 'b' ),

	GF_ISOM_SUBTYPE_H263		= GF_4CC( 'h', '2', '6', '3' ),

	GF_ISOM_SUBTYPE_JPEG		= GF_4CC( 'j', 'p', 'e', 'g' ),
	GF_ISOM_SUBTYPE_PNG 		= GF_4CC( 'p', 'n', 'g', ' ' ),
	GF_ISOM_SUBTYPE_MJP2 		= GF_4CC( 'm', 'j', 'p', '2' ),
	GF_ISOM_SUBTYPE_JP2K		= GF_4CC('j','p','2','k'),

	GF_ISOM_SUBTYPE_MH3D_MHA1	= GF_4CC( 'm', 'h', 'a', '1' ),
	GF_ISOM_SUBTYPE_MH3D_MHA2	= GF_4CC( 'm', 'h', 'a', '2' ),
	GF_ISOM_SUBTYPE_MH3D_MHM1	= GF_4CC( 'm', 'h', 'm', '1' ),
	GF_ISOM_SUBTYPE_MH3D_MHM2	= GF_4CC( 'm', 'h', 'm', '2' ),


	/* on-screen colours */
	GF_ISOM_SUBTYPE_NCLX 		= GF_4CC( 'n', 'c', 'l', 'x' ),
	GF_ISOM_SUBTYPE_NCLC 		= GF_4CC( 'n', 'c', 'l', 'c' ),
	GF_ISOM_SUBTYPE_PROF 		= GF_4CC( 'p', 'r', 'o', 'f' ),
	GF_ISOM_SUBTYPE_RICC 		= GF_4CC( 'r', 'I', 'C', 'C' ),

	/* QT audio codecs */
	GF_QT_SUBTYPE_RAW	= GF_4CC('r','a','w',' '),
	GF_QT_SUBTYPE_TWOS 	= GF_4CC('t','w','o','s'),
	GF_QT_SUBTYPE_SOWT 	= GF_4CC('s','o','w','t'),
	GF_QT_SUBTYPE_FL32 	= GF_4CC('f','l','3','2'),
	GF_QT_SUBTYPE_FL64 	= GF_4CC('f','l','6','4'),
	GF_QT_SUBTYPE_IN24 	= GF_4CC('i','n','2','4'),
	GF_QT_SUBTYPE_IN32 	= GF_4CC('i','n','3','2'),
	GF_QT_SUBTYPE_ULAW 	= GF_4CC('u','l','a','w'),
	GF_QT_SUBTYPE_ALAW 	= GF_4CC('a','l','a','w'),
	GF_QT_SUBTYPE_ADPCM 	= GF_4CC(0x6D,0x73,0x00,0x02),
	GF_QT_SUBTYPE_IMA_ADPCM 	= GF_4CC(0x6D,0x73,0x00,0x11),
	GF_QT_SUBTYPE_DVCA 	= GF_4CC('d','v','c','a'),
	GF_QT_SUBTYPE_QDMC 	= GF_4CC('Q','D','M','C'),
	GF_QT_SUBTYPE_QDMC2	= GF_4CC('Q','D','M','2'),
	GF_QT_SUBTYPE_QCELP	= GF_4CC('Q','c','l','p'),
	GF_QT_SUBTYPE_kMP3 	= GF_4CC(0x6D,0x73,0x00,0x55),

	/* QT video codecs */
	GF_QT_SUBTYPE_C608	= GF_4CC( 'c', '6', '0', '8' ),
	GF_QT_SUBTYPE_APCH	= GF_4CC( 'a', 'p', 'c', 'h' ),
	GF_QT_SUBTYPE_APCO	= GF_4CC( 'a', 'p', 'c', 'o' ),
	GF_QT_SUBTYPE_APCN	= GF_4CC( 'a', 'p', 'c', 'n' ),
	GF_QT_SUBTYPE_APCS	= GF_4CC( 'a', 'p', 'c', 's' ),
	GF_QT_SUBTYPE_AP4X	= GF_4CC( 'a', 'p', '4', 'x' ),
	GF_QT_SUBTYPE_AP4H	= GF_4CC( 'a', 'p', '4', 'h' ),
	GF_QT_SUBTYPE_YUV422 	= GF_4CC('y','u','v','2'),
//	GF_QT_SUBTYPE_YUV422 	= GF_4CC('2','v','u','Y'),
	GF_QT_SUBTYPE_YUV444 	= GF_4CC('v','3','0','8'),
	GF_QT_SUBTYPE_YUV422_10 	= GF_4CC('v','2','1','0'),
	GF_QT_SUBTYPE_YUV444_10 	= GF_4CC('v','4','1','0'),
};




/*! direction for sample search (including SyncSamples search)
Function using search allways specify the desired time in composition (presentation) time
		(Sample N-1)	DesiredTime		(Sample N)
*/
typedef enum
{
	/*! FORWARD: will give the next sample given the desired time (eg, N)*/
	GF_ISOM_SEARCH_FORWARD		=	1,
	/*! BACKWARD: will give the previous sample given the desired time (eg, N-1)*/
	GF_ISOM_SEARCH_BACKWARD		=	2,
	/*! SYNCFORWARD: will search from the desired point in time for a sync sample if any. If no sync info, behaves as FORWARD*/
	GF_ISOM_SEARCH_SYNC_FORWARD	=	3,
	/*! SYNCBACKWARD: will search till the desired point in time for a sync sample if any. If no sync info, behaves as BACKWARD*/
	GF_ISOM_SEARCH_SYNC_BACKWARD	=	4,
	/*! SYNCSHADOW: use the sync shadow information to retrieve the sample. If no SyncShadow info, behave as SYNCBACKWARD
	\warning deprecated in ISOBMFF*/
	GF_ISOM_SEARCH_SYNC_SHADOW		=	5
} GF_ISOSearchMode;

/*! Predefined File Brand codes (MPEG-4 and JPEG2000)*/
enum
{
	/*file complying to the generic ISO Media File (base specification ISO/IEC 14496-12)
	this is the default brand when creating a new movie*/
	GF_ISOM_BRAND_ISOM = GF_4CC( 'i', 's', 'o', 'm' ),
	/*file complying to the generic ISO Media File (base specification ISO/IEC 14496-12) + Meta extensions*/
	GF_ISOM_BRAND_ISO2 =  GF_4CC( 'i', 's', 'o', '2' ),
	/*file complying to ISO/IEC 14496-1 2001 edition. A .mp4 file without a brand
	is equivalent to a file compatible with this brand*/
	GF_ISOM_BRAND_MP41 = GF_4CC( 'm', 'p', '4', '1' ),
	/*file complying to ISO/IEC 14496-14 (MP4 spec)*/
	GF_ISOM_BRAND_MP42 = GF_4CC( 'm', 'p', '4', '2' ),
	/*file complying to ISO/IEC 15444-3 (JPEG2000) without profile restriction*/
	GF_ISOM_BRAND_MJP2 = GF_4CC( 'm', 'j', 'p', '2' ),
	/*file complying to ISO/IEC 15444-3 (JPEG2000) with simple profile restriction*/
	GF_ISOM_BRAND_MJ2S = GF_4CC( 'm', 'j', '2', 's' ),
	/*old versions of 3GPP spec (without timed text)*/
	GF_ISOM_BRAND_3GP4 = GF_4CC('3', 'g', 'p', '4'),
	GF_ISOM_BRAND_3GP5 = GF_4CC('3', 'g', 'p', '5'),
	/*final version of 3GPP file spec*/
	GF_ISOM_BRAND_3GP6 = GF_4CC('3', 'g', 'p', '6'),
	/*generci 3GPP file (several audio tracks, etc..)*/
	GF_ISOM_BRAND_3GG5 = GF_4CC('3', 'g', 'g', '5'),
	GF_ISOM_BRAND_3GG6 = GF_4CC('3', 'g', 'g', '6'),
	/*3GPP2 file spec*/
	GF_ISOM_BRAND_3G2A = GF_4CC('3', 'g', '2', 'a'),
	/*AVC file spec*/
	GF_ISOM_BRAND_AVC1 = GF_4CC('a', 'v', 'c', '1'),
	/* file complying to ISO/IEC 21000-9:2005 (MPEG-21 spec)*/
	GF_ISOM_BRAND_MP21 = GF_4CC('m', 'p', '2', '1'),
	/*file complying to the generic ISO Media File (base specification ISO/IEC 14496-12) + support for version 1*/
	GF_ISOM_BRAND_ISO4 =  GF_4CC( 'i', 's', 'o', '4' ),
	/* Image File Format */
	GF_ISOM_BRAND_MIF1 = GF_4CC('m', 'i', 'f', '1'),
	GF_ISOM_BRAND_HEIC = GF_4CC('h', 'e', 'i', 'c'),

	/*other iso media brands */
	GF_ISOM_BRAND_ISO1 = GF_4CC( 'i', 's', 'o', '1' ),
	GF_ISOM_BRAND_ISO3 = GF_4CC( 'i', 's', 'o', '3' ),
	GF_ISOM_BRAND_ISO5 = GF_4CC( 'i', 's', 'o', '5' ),
	GF_ISOM_BRAND_ISO6 = GF_4CC( 'i', 's', 'o', '6' ),
	GF_ISOM_BRAND_ISO7 = GF_4CC( 'i', 's', 'o', '7' ),
	GF_ISOM_BRAND_ISO8 = GF_4CC( 'i', 's', 'o', '8' ),
	GF_ISOM_BRAND_ISO9 = GF_4CC( 'i', 's', 'o', '9' ),
	GF_ISOM_BRAND_ISOA = GF_4CC( 'i', 's', 'o', 'a' ),

	/* QT brand*/
	GF_ISOM_BRAND_QT  = GF_4CC( 'q', 't', ' ', ' ' ),

	/* JPEG 2000 Image (.JP2) [ISO 15444-1] */
	GF_ISOM_BRAND_JP2  = GF_4CC( 'j', 'p', '2', ' ' ),

	/* MPEG-4 (.MP4) for SonyPSP */
	GF_ISOM_BRAND_MSNV = GF_4CC( 'M', 'S', 'N', 'V' ),
	/* Apple iTunes AAC-LC (.M4A) Audio */
	GF_ISOM_BRAND_M4A  = GF_4CC( 'M', '4', 'A', ' ' ),
	/* Apple iTunes Video (.M4V) Video */
	GF_ISOM_BRAND_M4V  = GF_4CC( 'M', '4', 'V', ' ' ),

	GF_ISOM_BRAND_HVCE = GF_4CC( 'h', 'v', 'c', 'e' ),
	GF_ISOM_BRAND_HVCI = GF_4CC( 'h', 'v', 'c', 'i' ),
	GF_ISOM_BRAND_HVTI = GF_4CC( 'h', 'v', 't', 'i' ),


	GF_ISOM_BRAND_AV01 = GF_4CC( 'a', 'v', '0', '1'),

	GF_ISOM_BRAND_OPUS = GF_4CC( 'O', 'p', 'u', 's'),

	GF_ISOM_BRAND_ISMA = GF_4CC( 'I', 'S', 'M', 'A' ),

	/* dash related brands (ISO/IEC 23009-1) */
	GF_ISOM_BRAND_DASH = GF_4CC('d','a','s','h'),
	/* Media Segment conforming to the DASH Self-Initializing Media Segment format type */
	GF_ISOM_BRAND_DSMS = GF_4CC('d','s','m','s'),
	/* Media Segment conforming to the general format type */
	GF_ISOM_BRAND_MSDH = GF_4CC('m','s','d','h'),
	/* Media Segment conforming to the Indexed Media Segment format type */
	GF_ISOM_BRAND_MSIX = GF_4CC('m','s','i','x'),
	/* Representation Index Segment used to index MPEG-2 TS based Media Segments */
	GF_ISOM_BRAND_RISX = GF_4CC('r','i','s','x'),
	/* last Media Segment indicator for ISO base media file format */
	GF_ISOM_BRAND_LMSG = GF_4CC('l','m','s','g'),
	/* Single Index Segment used to index MPEG-2 TS based Media Segments */
	GF_ISOM_BRAND_SISX = GF_4CC('s','i','s','x'),
	/* Subsegment Index Segment used to index MPEG-2 TS based Media Segments */
	GF_ISOM_BRAND_SSSS = GF_4CC('s','s','s','s'),


	/* from ismacryp.c */
	/* OMA DCF DRM Format 2.0 (OMA-TS-DRM-DCF-V2_0-20060303-A) */
	GF_ISOM_BRAND_ODCF = GF_4CC('o','d','c','f'),
	/* OMA PDCF DRM Format 2.1 (OMA-TS-DRM-DCF-V2_1-20070724-C) */
	GF_ISOM_BRAND_OPF2 = GF_4CC('o','p','f','2'),

};

#ifndef GPAC_DISABLE_ISOM

#include <gpac/mpeg4_odf.h>

/*! isomedia file*/
typedef struct __tag_isom GF_ISOFile;

/*! a track ID value - just a 32 bit value but typedefed for API safety*/
typedef u32 GF_ISOTrackID;

/*! @} */

/*!
\addtogroup isosample_grp ISO Sample
\ingroup iso_grp

Media sample for ISOBMFF API.
@{
*/

/*! Random Access Point flag*/
typedef enum {
	/*! redundant sync shadow - only set when reading sample*/
	RAP_REDUNDANT = -1,
	/*! not rap*/
	RAP_NO = 0,
	/*! sync point (IDR)*/
	RAP = 1,
	/*! sync point (IDR)*/
	SAP_TYPE_1 = 1,
	/*! sync point (IDR)*/
	SAP_TYPE_2 = 2,
	/*! RAP, OpenGOP*/
	SAP_TYPE_3 = 3,
	/*! RAP, roll info (GDR or audio preroll)*/
	SAP_TYPE_4 = 4,
} GF_ISOSAPType;

/*! media sample object*/
typedef struct
{
	/*! data size*/
	u32 dataLength;
	/*! data with padding if requested*/
	u8 *data;
	/*! decoding time*/
	u64 DTS;
	/*! relative offset for composition if needed*/
	s32 CTS_Offset;
	/*! SAP type*/
	GF_ISOSAPType IsRAP;
	/*! allocated data size - used only when using static sample in \ref gf_isom_get_sample_ex*/
	u32 alloc_size;
	
	/*! number of packed samples in this sample. If 0 or 1, only 1 sample is present
	only used for constant size and constant duration samples*/
	u32 nb_pack;
} GF_ISOSample;


/*! creates a new empty sample
\return the newly allocated ISO sample*/
GF_ISOSample *gf_isom_sample_new();

/*! delete a sample. NOTE:the buffer content will be destroyed by default.
if you wish to keep the buffer, set dataLength to 0 in the sample
before deleting it
the pointer is set to NULL after deletion
\param samp pointer to the target ISO sample
*/
void gf_isom_sample_del(GF_ISOSample **samp);


/*! @} */

/*!
\addtogroup isogen_grp Generic API
\ingroup iso_grp

Generic API functions
@{
*/

/*! Movie file opening modes */
typedef enum
{
	/*! Opens file for dumping: same as read-only but keeps all movie fragments info untouched*/
	GF_ISOM_OPEN_READ_DUMP = 0,
	/*! Opens a file in READ ONLY mode*/
	GF_ISOM_OPEN_READ,
	/*! Opens a file in WRITE ONLY mode. Media Data is captured on the fly and storage mode is always flat (moov at end).
	In this mode, the editing functions are disabled.*/
	GF_ISOM_OPEN_WRITE,
	/*! Opens an existing file in EDIT mode*/
	GF_ISOM_OPEN_EDIT,
	/*! Creates a new file in EDIT mode*/
	GF_ISOM_WRITE_EDIT,
	/*! Opens an existing file for fragment concatenation*/
	GF_ISOM_OPEN_CAT_FRAGMENTS,
} GF_ISOOpenMode;

/*! indicates if target file is an IsoMedia file
\param fileName the target local file name or path to probe
\return 1 if it is a non-special file, 2 if an init segment, 3 if a media segment, 0 otherwise
*/
u32 gf_isom_probe_file(const char *fileName);

/*! indicates if target file is an IsoMedia file
\param fileName the target local file name or path to probe
\param start_range the offset in the file to start probing from
\param end_range the offset in the file at which probing shall stop
\return 1 if it is a non-special file, 2 if an init segment, 3 if a media segment, 0 otherwise
*/
u32 gf_isom_probe_file_range(const char *fileName, u64 start_range, u64 end_range);

/*! indicates if target file is an IsoMedia file
\param inBuf the buffer to probe
\param inSize the sizeo of the buffer to probe
\returns 1 if it is a non-special file, 2 if an init segment, 3 if a media segment, 0 otherwise (non recognized or too short)
*/
u32 gf_isom_probe_data(const u8*inBuf, u32 inSize);

/*! opens an isoMedia File.
If fileName is NULL data will be written in memory ; write with gf_isom_write() ; use gf_isom_get_bs() to get the data ; use gf_isom_delete() to delete the internal data.
\param fileName name of the file to open. The special name "_gpac_isobmff_redirect" is used to indicate that segment shall be written to a memory buffer passed to callback function set through \ref gf_isom_set_write_callback
\param OpenMode file opening mode
\param tmp_dir for the 2 edit modes only, specifies a location for temp file. If NULL, the library will use the default
OS temporary file management schemes.
\return the created ISO file if no error
*/
GF_ISOFile *gf_isom_open(const char *fileName, GF_ISOOpenMode OpenMode, const char *tmp_dir);

/*! closes the file, write it if new/edited - equivalent to gf_isom_write()+gf_isom_delete()
\param isom_file the target ISO file
\return error if any
*/
GF_Err gf_isom_close(GF_ISOFile *isom_file);

/*! deletes the movie without saving it
\param isom_file the target ISO file
*/
void gf_isom_delete(GF_ISOFile *isom_file);

/*! gets the last fatal error that occured in the file
ANY FUNCTION OF THIS API WON'T BE PROCESSED IF THE FILE HAS AN ERROR
Note: some function may return an error while the movie has no error
the last error is a FatalError, and is not always set if a bad
param is specified...
\param isom_file the target ISO file
\return error if any
*/
GF_Err gf_isom_last_error(GF_ISOFile *isom_file);

/*! gets the mode of an open file
\param isom_file the target ISO file
\return open mode of the file
*/
u8 gf_isom_get_mode(GF_ISOFile *isom_file);

/*! checks if file is J2K image
\param isom_file the target ISO file
\return GF_TRUE if file is a j2k image, GF_FALSE otherwise
*/
Bool gf_isom_is_JPEG2000(GF_ISOFile *isom_file);

/*! gets file size of an ISO file
\param isom_file the target ISO file
\return the file size in bytes
*/
u64 gf_isom_get_file_size(GF_ISOFile *isom_file);

/*! checks if a given four character code matches a known video handler type (vide, auxv, pict, ...)
\param mtype the four character code to check
\return GF_TRUE if the type is a video media type*/
Bool gf_isom_is_video_handler_type(u32 mtype);

/*! gets number of implemented boxes in  (including the internal unknown box wrapper).
\note There can be several times the same type returned due to variation of the box (versions or flags)
\return number of implemented boxes
*/
u32 gf_isom_get_num_supported_boxes();

/*! gets four character code of box given its index. Index 0 is GPAC internal unknown box handler
\param idx 0-based index of the box
\return four character code of the box
*/
u32 gf_isom_get_supported_box_type(u32 idx);

#ifndef GPAC_DISABLE_ISOM_DUMP

/*! prints default box syntax of box given its index. Index 0 is GPAC internal unknown box handler
\param idx 0-based index of the box
\param trace the file object to dump to
\return error if any
*/
GF_Err gf_isom_dump_supported_box(u32 idx, FILE * trace);

#endif

/*! @} */

/*!
\addtogroup isoread_grp ISOBMFF Reading
\ingroup iso_grp

ISOBMF file reading
@{
*/

/*! checks if moov box is before any mdat box
\param isom_file the target ISO file
\return GF_TRUE if if moov box is before any mdat box, GF_FALSE otherwise
*/
Bool gf_isom_moov_first(GF_ISOFile *isom_file);

/*! when reading a file, indicates that file data is missing the indicated bytes
\param isom_file the target ISO file
\param byte_offset number of bytes not present at the begining of the file
\return error if any
*/
GF_Err gf_isom_set_byte_offset(GF_ISOFile *isom_file, u64 byte_offset);


/*! opens a movie that can be uncomplete in READ_ONLY mode
to use for http streaming & co

start_range and end_range restricts the media byte range in the URL (used by DASH)
if 0 or end_range<=start_range, the entire URL is used when parsing

NOTE: you must buffer the data to a local file, this mode DOES NOT handle
http/ftp/... streaming

\param fileName the name of the local file or cache to open
\param start_range only loads starting from indicated byte range
\param end_range loading stops at indicated byte range
\param enable_frag_templates loads fragment and segment boundaries in an internal table
\param isom_file pointer set to the opened file if success
\param BytesMissing is set to the predicted number of bytes missing for the file to be loaded
Note that if the file is not optimized for streaming, this number is not accurate
If the movie is successfully loaded (isom_file non-NULL), BytesMissing is zero
\return error if any
*/
GF_Err gf_isom_open_progressive(const char *fileName, u64 start_range, u64 end_range, Bool enable_frag_templates, GF_ISOFile **isom_file, u64 *BytesMissing);

/*! retrieves number of bytes missing.
if requesting a sample fails with error GF_ISOM_INCOMPLETE_FILE, use this function
to get the number of bytes missing to retrieve the sample
\param isom_file the target ISO file
\param trackNumber the desired track to query
\return the number of bytes missing to fetch the sample
*/
u64 gf_isom_get_missing_bytes(GF_ISOFile *isom_file, u32 trackNumber);

/*! checks if a file has movie info (moov box with tracks & dynamic media). Some files may just use
the base IsoMedia structure without "moov" container
\param isom_file the target ISO file
\return GF_TRUE if the file has a movie, GF_FALSE otherwise
*/
Bool gf_isom_has_movie(GF_ISOFile *isom_file);

/*! gets number of tracks
\param isom_file the target ISO file
\return the number of tracks in the movie, or -1 if error*/
u32 gf_isom_get_track_count(GF_ISOFile *isom_file);

/*! gets the movie timescale
\param isom_file the target ISO file
\return the timescale of the movie, 0 if error*/
u32 gf_isom_get_timescale(GF_ISOFile *isom_file);

/*! gets the movie duration computed based on media samples and edit lists
\param isom_file the target ISO file
\return the computed duration of the movie, 0 if error*/
u64 gf_isom_get_duration(GF_ISOFile *isom_file);

/*! gets the original movie duration as written in the file, regardless of the media data
\param isom_file the target ISO file
\return the duration of the movie*/
u64 gf_isom_get_original_duration(GF_ISOFile *isom_file);

/*! gets the creation info of the movie
\param isom_file the target ISO file
\param creationTime set to the creation time of the movie
\param modificationTime set to the modification time of the movie
\return error if any
*/
GF_Err gf_isom_get_creation_time(GF_ISOFile *isom_file, u64 *creationTime, u64 *modificationTime);

/*! gets the ID of a track
\param isom_file the target ISO file
\param trackNumber the target track
\return the trackID of the track, or 0 if error*/
GF_ISOTrackID gf_isom_get_track_id(GF_ISOFile *isom_file, u32 trackNumber);

/*! gets a track number by its ID
\param isom_file the target ISO file
\param trackID the target track ID
\return the track number of the track, or 0 if error*/
u32 gf_isom_get_track_by_id(GF_ISOFile *isom_file, GF_ISOTrackID trackID);

/*! gets the track original ID (before cloning from another file)
\param isom_file the target ISO file
\param trackNumber the target track
\return the original trackID of the track, or 0 if error*/
GF_ISOTrackID gf_isom_get_track_original_id(GF_ISOFile *isom_file, u32 trackNumber);

/*! gets the enable flag of a track
\param isom_file the target ISO file
\param trackNumber the target track
\return 0: not enabled, 1: enabled, 2: error
*/
u8 gf_isom_is_track_enabled(GF_ISOFile *isom_file, u32 trackNumber);

/*! gets track flags
\param isom_file the target ISO file
\param trackNumber the target track
\return the track flags
*/
u32 gf_isom_get_track_flags(GF_ISOFile *isom_file, u32 trackNumber);

/*! gets the track duration
\param isom_file the target ISO file
\param trackNumber the target track
\return the track duration in movie timescale, or 0 if error*/
u64 gf_isom_get_track_duration(GF_ISOFile *isom_file, u32 trackNumber);

/*! gets the media type (audio, video, etc) of a track
\param isom_file the target ISO file
\param trackNumber the target track
\return the media type four character code of the media*/
u32 gf_isom_get_media_type(GF_ISOFile *isom_file, u32 trackNumber);

/*! gets media subtype of a sample description entry
\param isom_file the target ISO file
\param trackNumber the target track
\param sampleDescriptionIndex the target sample description index (1-based)
\return the media type four character code of the given sample description*/
u32 gf_isom_get_media_subtype(GF_ISOFile *isom_file, u32 trackNumber, u32 sampleDescriptionIndex);

/*! gets the composition time (media time) given the absolute time in the Movie
\param isom_file the target ISO file
\param trackNumber the target track
\param movieTime desired time in movie timescale
\param mediaTime is set to 0 if the media is not playing at that time (empty time segment)
\return error if any*/
GF_Err gf_isom_get_media_time(GF_ISOFile *isom_file, u32 trackNumber, u32 movieTime, u64 *mediaTime);

/*! gets the number of sample descriptions in the media - a media can have several stream descriptions (eg different codec configurations, different protetcions, different visual sizes).
\param isom_file the target ISO file
\param trackNumber the target track
\return the number of sample descriptions
*/
u32 gf_isom_get_sample_description_count(GF_ISOFile *isom_file, u32 trackNumber);

/*! gets the stream description index for a given time in media time
\param isom_file the target ISO file
\param trackNumber the target track
\param for_time the desired time in media timescale
\return the sample description index, or 0 if error or if empty*/
u32 gf_isom_get_sample_description_index(GF_ISOFile *isom_file, u32 trackNumber, u64 for_time);

/*! checks if a sample stream descritpion is self-contained (samples located in the file)
\param isom_file the target ISO file
\param trackNumber the target track
\param sampleDescriptionIndex the target sample description index (1-based)
\return GF_TRUE if samples refering to the given stream description are present in the file, GF_FALSE otherwise*/
Bool gf_isom_is_self_contained(GF_ISOFile *isom_file, u32 trackNumber, u32 sampleDescriptionIndex);

/*! gets the media duration (without edit) based on sample table
\param isom_file the target ISO file
\param trackNumber the target track
\return the media duration, 0 if no samples
*/
u64 gf_isom_get_media_duration(GF_ISOFile *isom_file, u32 trackNumber);

/*! gets the original media duration (without edit) as indicated in the file
\param isom_file the target ISO file
\param trackNumber the target track
\return the media duration
*/
u64 gf_isom_get_media_original_duration(GF_ISOFile *isom_file, u32 trackNumber);

/*! gets the media timescale
\param isom_file the target ISO file
\param trackNumber the target track
\return the timeScale of the media
*/
u32 gf_isom_get_media_timescale(GF_ISOFile *isom_file, u32 trackNumber);

/*! gets media chunking information for non-fragmented files
\param isom_file the target ISO file
\param trackNumber the target track
\param dur_min set to minimum chunk duration in media timescale (optional, can be NULL)
\param dur_avg set to average chunk duration in media timescale (optional, can be NULL)
\param dur_max set to maximum chunk duration in media timescale (optional, can be NULL)
\param size_min set to smallest chunk size in bytes (optional, can be NULL)
\param size_avg set to average chunk size in bytes (optional, can be NULL)
\param size_max set to largest chunk size in bytes (optional, can be NULL)
\return error if any
*/
GF_Err gf_isom_get_chunks_infos(GF_ISOFile *isom_file, u32 trackNumber, u32 *dur_min, u32 *dur_avg, u32 *dur_max, u32 *size_min, u32 *size_avg, u32 *size_max);

/*! gets the handler name. The outName must be:
\param isom_file the target ISO file
\param trackNumber the target track
\param outName set to the handler name (must be non NULL)
\return error if any
*/
GF_Err gf_isom_get_handler_name(GF_ISOFile *isom_file, u32 trackNumber, const char **outName);

/*! checks if the data reference for the given track and sample description is valid and supported
(a data Reference allows to construct a file without integrating the media data, however this library only handles local storage external data references)
\param isom_file the target ISO file
\param trackNumber the target track
\param sampleDescriptionIndex the target sample description index (1-based)
\return error if any
*/
GF_Err gf_isom_check_data_reference(GF_ISOFile *isom_file, u32 trackNumber, u32 sampleDescriptionIndex);

/*! gets the location of the data. If both outURL and outURN are set to NULL, the data is in this file
\param isom_file the target ISO file
\param trackNumber the target track
\param sampleDescriptionIndex the target sample description index (1-based)
\param outURL set to URL value of the data reference
\param outURN set to URN value of the data reference
\return error if any
*/
GF_Err gf_isom_get_data_reference(GF_ISOFile *isom_file, u32 trackNumber, u32 sampleDescriptionIndex, const char **outURL, const char **outURN);

/*! gets the number of samples in a track
\param isom_file the target ISO file
\param trackNumber the target track
\return the number of samples, or 0 if error*/
u32 gf_isom_get_sample_count(GF_ISOFile *isom_file, u32 trackNumber);

/*! gets the constant sample size for samples of a track
\param isom_file the target ISO file
\param trackNumber the target track
\return constant size of samples or 0 if size not constant
*/
u32 gf_isom_get_constant_sample_size(GF_ISOFile *isom_file, u32 trackNumber);

/*! gets the constant sample duration for samples of a track
\param isom_file the target ISO file
\param trackNumber the target track
\return constant duration of samples, or 0 if duration not constant*/
u32 gf_isom_get_constant_sample_duration(GF_ISOFile *isom_file, u32 trackNumber);

/*! sets max audio sample packing in a single ISOSample.
This is mostly used when processing raw audio tracks, for which extracting samples per samples would be too time consuming
\param isom_file the target ISO file
\param trackNumber the target track
\param pack_num_samples the target number of samples to pack in one ISOSample
\return GF_TRUE if packing was successfull, GF_FALSE otherwise (non constant size and non constant duration)
*/
Bool gf_isom_enable_raw_pack(GF_ISOFile *isom_file, u32 trackNumber, u32 pack_num_samples);

/*! gets the total media data size of a track (whether in the file or not)
\param isom_file the target ISO file
\param trackNumber the target track
\return total amount of media bytes in track
*/
u64 gf_isom_get_media_data_size(GF_ISOFile *isom_file, u32 trackNumber);

/*! sets sample padding bytes when reading a sample
It may be desired to fetch samples with a bigger allocated buffer than their real size, in case the decoder
reads more data than available. This sets the amount of extra bytes to allocate when reading samples from this track
NOTE: the dataLength of the sample does NOT include padding
\param isom_file the target ISO file
\param trackNumber the target track
\param padding_bytes the amount of bytes to add at the end of a sample data buffer
\return error if any
*/
GF_Err gf_isom_set_sample_padding(GF_ISOFile *isom_file, u32 trackNumber, u32 padding_bytes);

/*! fetches a sample from a track. The sample must be destroyed using \ref gf_isom_sample_del
\param isom_file the target ISO file
\param trackNumber the target track
\param sampleNumber the desired sample number (1-based index)
\param sampleDescriptionIndex set to the sample description index corresponding to this sample
\return the ISO sample or NULL if not found or end of stream  or incomplete file. Use \ref gf_isom_last_error to check the error code
*/
GF_ISOSample *gf_isom_get_sample(GF_ISOFile *isom_file, u32 trackNumber, u32 sampleNumber, u32 *sampleDescriptionIndex);

/*! fetches a sample from a track without allocating a new sample.
This function is the same as \ref gf_isom_get_sample except that it fills in the static_sample passed as argument, potentially reallocating buffers

\param isom_file the target ISO file
\param trackNumber the target track
\param sampleNumber the desired sample number (1-based index)
\param sampleDescriptionIndex set to the sample description index corresponding to this sample
\param static_sample a caller-allocated ISO sample to use as the returned sample
\return the ISO sample or NULL if not found or end of stream or incomplete file. Use \ref gf_isom_last_error to check the error code
\note If the function returns NULL, the static_sample and its associated data are NOT destroyed
*/
GF_ISOSample *gf_isom_get_sample_ex(GF_ISOFile *isom_file, u32 trackNumber, u32 sampleNumber, u32 *sampleDescriptionIndex, GF_ISOSample *static_sample);

/*! gets sample information. This is the same as \ref gf_isom_get_sample but doesn't fetch media data

\param isom_file the target ISO file
\param trackNumber the target track
\param sampleNumber the desired sample number (1-based index)
\param sampleDescriptionIndex set to the sample description index corresponding to this sample (optional, can be NULL)
\param data_offset set to the sample start offset in file (optional, can be NULL)
\note: when both sampleDescriptionIndex and data_offset are NULL, only DTS, CTS_Offset and RAP indications are retrieved (faster)
\return the ISO sample without data or NULL if not found or end of stream  or incomplete file. Use \ref gf_isom_last_error to check the error code
*/
GF_ISOSample *gf_isom_get_sample_info(GF_ISOFile *isom_file, u32 trackNumber, u32 sampleNumber, u32 *sampleDescriptionIndex, u64 *data_offset);

/*! gets sample information with a user-allocated sample. This is the same as \ref gf_isom_get_sample_info but uses a static allocated sample as input
\param isom_file the target ISO file
\param trackNumber the target track
\param sampleNumber the desired sample number (1-based index)
\param sampleDescriptionIndex set to the sample description index corresponding to this sample (optional, can be NULL)
\param data_offset set to the sample start offset in file (optional, can be NULL)
\note: when both sampleDescriptionIndex and data_offset are NULL, only DTS, CTS_Offset and RAP indications are retrieved (faster)
\param static_sample a caller-allocated ISO sample to use as the returned sample
\return the ISO sample without data or NULL if not found or end of stream  or incomplete file. Use \ref gf_isom_last_error to check the error code
\note If the function returns NULL, the static_sample and its associated data if any are NOT destroyed
*/
GF_ISOSample *gf_isom_get_sample_info_ex(GF_ISOFile *isom_file, u32 trackNumber, u32 sampleNumber, u32 *sampleDescriptionIndex, u64 *data_offset, GF_ISOSample *static_sample);

/*! get sample decoding time
\param isom_file the target ISO file
\param trackNumber the target track
\param sampleNumber the desired sample number (1-based index)
\return decoding time in media timescale
*/
u64 gf_isom_get_sample_dts(GF_ISOFile *isom_file, u32 trackNumber, u32 sampleNumber);

/*! gets sample duration
\param isom_file the target ISO file
\param trackNumber the target track
\param sampleNumber the desired sample number (1-based index)
\return sample duration in media timescale*/
u32 gf_isom_get_sample_duration(GF_ISOFile *isom_file, u32 trackNumber, u32 sampleNumber);

/*! gets sample size
\param isom_file the target ISO file
\param trackNumber the target track
\param sampleNumber the desired sample number (1-based index)
\return sample size in bytes*/
u32 gf_isom_get_sample_size(GF_ISOFile *isom_file, u32 trackNumber, u32 sampleNumber);

/*! gets maximum sample size in track
\param isom_file the target ISO file
\param trackNumber the target track
\return max size of any sample in track*/
u32 gf_isom_get_max_sample_size(GF_ISOFile *isom_file, u32 trackNumber);

/*! gets average sample size in a track
\param isom_file the target ISO file
\param trackNumber the target track
\return average size of sample in track
*/
u32 gf_isom_get_avg_sample_size(GF_ISOFile *isom_file, u32 trackNumber);

/*! gets maximum sample duration in track
\param isom_file the target ISO file
\param trackNumber the target track
\return max sample delta in media timescale
*/
u32 gf_isom_get_max_sample_delta(GF_ISOFile *isom_file, u32 trackNumber);

/*! gets max sample CTS offset (CTS-DTS) in track
\param isom_file the target ISO file
\param trackNumber the target track
\return max sample cts offset in media timescale*/
u32 gf_isom_get_max_sample_cts_offset(GF_ISOFile *isom_file, u32 trackNumber);

/*! gets sample sync flag. This does not check other sample groups ('rap ' or 'sap ')
\param isom_file the target ISO file
\param trackNumber the target track
\param sampleNumber the desired sample number (1-based index)
\return GF_TRUE if sample is sync, GF_FALSE otherwise*/
Bool gf_isom_get_sample_sync(GF_ISOFile *isom_file, u32 trackNumber, u32 sampleNumber);

/*! gets sample dependency flags - see ISO/IEC 14496-12 and \ref gf_filter_pck_set_dependency_flags
\param isom_file the target ISO file
\param trackNumber the target track
\param sampleNumber the desired sample number (1-based index)
\param is_leading set to 1 if sample is a leading picture
\param dependsOn set to the depends_on flag
\param dependedOn set to the depended_on flag
\param redundant set to the redundant flag
\return error if any
*/
GF_Err gf_isom_get_sample_flags(GF_ISOFile *isom_file, u32 trackNumber, u32 sampleNumber, u32 *is_leading, u32 *dependsOn, u32 *dependedOn, u32 *redundant);

/*! gets a sample given a desired decoding time and set the sampleDescriptionIndex of this sample

WARNING: the sample may not be sync even though the sync was requested (depends on the media and the editList)
the SampleNum is optional. If non-NULL, will contain the sampleNumber

\param isom_file the target ISO file
\param trackNumber the target track
\param desiredTime the desired time in media timescale
\param sampleDescriptionIndex set to the sample description index corresponding to this sample (optional, can be NULL)
\param SearchMode the search direction mode
\param sample set to the fetched sample if any. If NULL, sample is not fetched (optional, can be NULL)
\param sample_number set to the fetched sample number if any, set to 0 otherwise (optional, can be NULL)
\param data_offset set to the sample start offset in file (optional, can be NULL)

\return GF_EOS if the desired time exceeds the media duration or error if any
*/
GF_Err gf_isom_get_sample_for_media_time(GF_ISOFile *isom_file, u32 trackNumber, u64 desiredTime, u32 *sampleDescriptionIndex, GF_ISOSearchMode SearchMode, GF_ISOSample **sample, u32 *sample_number, u64 *data_offset);

/*! gets sample number for a given decode time
\param isom_file the target ISO file
\param trackNumber the target track
\param dts the desired decode time in media timescale
\return the sample number or 0 if not found
*/
u32 gf_isom_get_sample_from_dts(GF_ISOFile *isom_file, u32 trackNumber, u64 dts);

/*! get the number of track references of a track for a given ReferenceType
\param isom_file the target ISO file
\param trackNumber the target track
\param referenceType the four character code of the reference to query
\return -1 if error or the number of references*/
s32 gf_isom_get_reference_count(GF_ISOFile *isom_file, u32 trackNumber, u32 referenceType);

/*! get the referenced track number for a track and a given ReferenceType and Index
\param isom_file the target ISO file
\param trackNumber the target track
\param referenceType the four character code of the reference to query
\param referenceIndex the 1-based index of the reference to query (see \ref gf_isom_get_reference_count)
\param refTrack set to the track number of the referenced track
\return error if any
*/
GF_Err gf_isom_get_reference(GF_ISOFile *isom_file, u32 trackNumber, u32 referenceType, u32 referenceIndex, u32 *refTrack);

/*! get the referenced track ID for a track and a given ReferenceType and Index
\param isom_file the target ISO file
\param trackNumber the target track
\param referenceType the four character code of the reference to query
\param referenceIndex the 1-based index of the reference to query (see \ref gf_isom_get_reference_count)
\param refTrackID set to the track ID of the referenced track
\return error if any
*/
GF_Err gf_isom_get_reference_ID(GF_ISOFile *isom_file, u32 trackNumber, u32 referenceType, u32 referenceIndex, GF_ISOTrackID *refTrackID);

/*! checks if a track has a reference of given type to another track
\param isom_file the target ISO file
\param trackNumber the target track
\param referenceType the four character code of the reference to query
\param refTrackID set to the track number of the referenced track
\return the reference index if the given track has a reference of type referenceType to refTreckID, 0 otherwise*/
u32 gf_isom_has_track_reference(GF_ISOFile *isom_file, u32 trackNumber, u32 referenceType, GF_ISOTrackID refTrackID);

/*! fetches a sample for a given movie time, handling possible track edit lists.

if no sample is playing, an empty sample is returned with no data and a DTS set to MovieTime when searching in sync modes
if no sample is playing, the closest sample in the edit time-line is returned when searching in regular modes

WARNING: the sample may not be sync even though the sync was requested (depends on the media and the editList)

Note: this function will handle re-timestamping the sample according to the mapping  of the media time-line
on the track time-line. The sample TSs (DTS / CTS offset) are expressed in MEDIA TIME SCALE
(to match the media stream TS resolution as indicated in media header / SLConfig)


\param isom_file the target ISO file
\param trackNumber the target track
\param movieTime the desired movie time in media timescale
\param sampleDescriptionIndex set to the sample description index corresponding to this sample (optional, can be NULL)
\param SearchMode the search direction mode
\param sample set to the fetched sample if any. If NULL, sample is not fetched (optional, can be NULL)
\param sample_number set to the fetched sample number if any, set to 0 otherwise (optional, can be NULL)
\param data_offset set to the sample start offset in file (optional, can be NULL)
\return error if any
*/
GF_Err gf_isom_get_sample_for_movie_time(GF_ISOFile *isom_file, u32 trackNumber, u64 movieTime, u32 *sampleDescriptionIndex, GF_ISOSearchMode SearchMode, GF_ISOSample **sample, u32 *sample_number, u64 *data_offset);

/*! gets edit list type
\param isom_file the target ISO file
\param trackNumber the target track
\param mediaOffset set to the media offset of the edit for time-shifting edits
\return GF_TRUE if complex edit list, GF_FALSE if no edit list or time-shifting only edit list, in which case mediaOffset is set to the CTS of the first sample to present at presentation time 0
A negative value implies that the samples with CTS between 0 and mediaOffset should not be presented (skip)
A positive value value implies that there is nothing to present between 0 and CTS (hold)
*/
Bool gf_isom_get_edit_list_type(GF_ISOFile *isom_file, u32 trackNumber, s64 *mediaOffset);

/*! gets the number of edits in an edit list
\param isom_file the target ISO file
\param trackNumber the target track
\return number of edits
*/
u32 gf_isom_get_edits_count(GF_ISOFile *isom_file, u32 trackNumber);

/*! gets the desired edit information
\param isom_file the target ISO file
\param trackNumber the target track
\param EditIndex index of the edit to query (1-based index)
\param EditTime set to the edit time in movie timescale
\param SegmentDuration set to the edit duration in movie timescale
\param MediaTime set to the edit media start time in media timescale
\param EditMode set to the mode of the edit
\return error if any
*/
GF_Err gf_isom_get_edit(GF_ISOFile *isom_file, u32 trackNumber, u32 EditIndex, u64 *EditTime, u64 *SegmentDuration, u64 *MediaTime, GF_ISOEditType *EditMode);

/*! gets the number of languages for the copyright
\param isom_file the target ISO file
\return number of languages, 0 if no copyright*/
u32 gf_isom_get_copyright_count(GF_ISOFile *isom_file);

/*! gets a copyright and its language code
\param isom_file the target ISO file
\param Index the 1-based index of the copyright notice to query
\param threeCharCodes set to the copyright language code
\param notice set to the copyright notice
\return error if any
*/
GF_Err gf_isom_get_copyright(GF_ISOFile *isom_file, u32 Index, const char **threeCharCodes, const char **notice);

/*! gets the number of chapter for movie or track (chapters can be assigned to tracks or to movies)
\param isom_file the target ISO file
\param trackNumber the target track to queryy. If 0, looks for chapter at the movie level
\return number of chapters
*/
u32 gf_isom_get_chapter_count(GF_ISOFile *isom_file, u32 trackNumber);

/*! gets the given chapter time and name for a movie or track
\param isom_file the target ISO file
\param trackNumber the target track to queryy. If 0, looks for chapter at the movie level
\param Index the index of the ckhapter to queryy
\param chapter_time set to chapter start time in milliseconds (optional, may be NULL)
\param name set to chapter name (optional, may be NULL)
\return error if any
*/
GF_Err gf_isom_get_chapter(GF_ISOFile *isom_file, u32 trackNumber, u32 Index, u64 *chapter_time, const char **name);

/*! checks if a media has sync points
\param isom_file the target ISO file
\param trackNumber the target track
\return 0 if the media has no sync point info (eg, all samples are RAPs), 1 if the media has sync points (eg some samples are RAPs),  2 if the media has empty sync point info (no samples are RAPs - this will likely only happen
			in scalable context)
*/
u8 gf_isom_has_sync_points(GF_ISOFile *isom_file, u32 trackNumber);

/*! gets the number of sync points in a media
\param isom_file the target ISO file
\param trackNumber the target track
\return number of sync points*/
u32 gf_isom_get_sync_point_count(GF_ISOFile *isom_file, u32 trackNumber);

/*! checks if a media track hhas composition time offset
\param isom_file the target ISO file
\param trackNumber the target track
\return 1 if the track uses unsigned compositionTime offsets (B-frames or similar), 2 if the track uses signed compositionTime offsets (B-frames or similar), 0 if the track does not use compositionTime offsets (CTS == DTS)
*/
u32 gf_isom_has_time_offset(GF_ISOFile *isom_file, u32 trackNumber);

/*! gets cts to dts shift value if defined.
This shift is defined only in cases of negative CTS offset (ctts version 1) and not always present in files!
Adding shift to CTS guarantees that the shifted CTS is always greater than the DTS for any sample
\param isom_file the target ISO file
\param trackNumber the target track
\return the shift from composition time to decode time for that track if indicated, or 0 if not found
*/
s64 gf_isom_get_cts_to_dts_shift(GF_ISOFile *isom_file, u32 trackNumber);

/*! checks if a track has sync shadow samples (RAP samples replacing non RAP ones)
\param isom_file the target ISO file
\param trackNumber the target track
\return GF_TRUE if the track has sync shadow samples*/
Bool gf_isom_has_sync_shadows(GF_ISOFile *isom_file, u32 trackNumber);

/*! checks if a track has sample dependencoes indicated
\param isom_file the target ISO file
\param trackNumber the target track
\return GF_TRUE if the track has sample dep indications*/
Bool gf_isom_has_sample_dependency(GF_ISOFile *isom_file, u32 trackNumber);

/*! gets a rough estimation of file size. This only works for completely self-contained files and without fragmentation
for the current time
\param isom_file the target ISO file
\return estimated file size in bytes*/
u64 gf_isom_estimate_size(GF_ISOFile *isom_file);

/*! gets next alternate group ID available
\param isom_file the target ISO file
\return next available ID for alternate groups
*/
u32 gf_isom_get_next_alternate_group_id(GF_ISOFile *isom_file);


/*! gets file name of an opened ISO file
\param isom_file the target ISO file
\return the file name*/
const char *gf_isom_get_filename(GF_ISOFile *isom_file);


/*! gets file brand information
The brand is used to
- differenciate MP4, MJPEG2000 and QT while indicating compatibilities
- identify tools that shall be supported for correct parsing of the file

The function will set brand, minorVersion and AlternateBrandsCount to 0 if no brand indication is found in the file

\param isom_file the target ISO file
\param brand set to the four character code of the brand
\param minorVersion set to an informative integer for the minor version of the major brand (optional, can be NULL)
\param AlternateBrandsCount set to the number of compatible brands (optional, can be NULL).
\return error if any*/
GF_Err gf_isom_get_brand_info(GF_ISOFile *isom_file, u32 *brand, u32 *minorVersion, u32 *AlternateBrandsCount);

/*! gets an alternate brand indication
\note the Major brand should always be indicated in the alternate brands
\param isom_file the target ISO file
\param BrandIndex 1-based index of alternate brand to query (cf \ref gf_isom_get_brand_info)
\param brand set to the four character code of the brand
\return error if any*/
GF_Err gf_isom_get_alternate_brand(GF_ISOFile *isom_file, u32 BrandIndex, u32 *brand);

/*! gets the internal list of brands
\param isom_file the target ISO file
\return the internal list of brands. DO NOT MODIFY the content
*/
const u32 *gf_isom_get_brands(GF_ISOFile *isom_file);

/*! gets the number of padding bits at the end of a given sample if any
\param isom_file the target ISO file
\param trackNumber the target track
\param sampleNumber the desired sample number (1-based index)
\param NbBits set to the number of padded bits at the end of the sample
\return error if any*/
GF_Err gf_isom_get_sample_padding_bits(GF_ISOFile *isom_file, u32 trackNumber, u32 sampleNumber, u8 *NbBits);

/*! checks if a track samples use padding bits or not
\param isom_file the target ISO file
\param trackNumber the target track
\return GF_TRUE if samples have padding bits information, GF_FALSE otherwise*/
Bool gf_isom_has_padding_bits(GF_ISOFile *isom_file, u32 trackNumber);

/*! gets information of a visual track for a given sample description
\param isom_file the target ISO file
\param trackNumber the target track
\param sampleDescriptionIndex the target sample description index (1-based)
\param Width set to the width of the sample description in pixels
\param Height set to the height of the sample description in pixels
\return error if any*/
GF_Err gf_isom_get_visual_info(GF_ISOFile *isom_file, u32 trackNumber, u32 sampleDescriptionIndex, u32 *Width, u32 *Height);

/*! gets bit depth of a sample description of a visual track (for uncompressed media usually)
\param isom_file the target ISO file
\param trackNumber the target track number
\param sampleDescriptionIndex the target sample description index
\param bitDepth the bit depth of each pixel (eg 24 for RGB, 32 for RGBA)
\return error if any
*/
GF_Err gf_isom_get_visual_bit_depth(GF_ISOFile* isom_file, u32 trackNumber, u32 sampleDescriptionIndex, u16 *bitDepth);

/*! gets information of an audio track for a given sample description
\param isom_file the target ISO file
\param trackNumber the target track
\param sampleDescriptionIndex the target sample description index (1-based)
\param SampleRate set to the audio sample rate of the sample description
\param Channels set to the audio channel count of the sample description
\param bitsPerSample set to the audio bits per sample for raw audio of the sample description
\return error if any*/
GF_Err gf_isom_get_audio_info(GF_ISOFile *isom_file, u32 trackNumber, u32 sampleDescriptionIndex, u32 *SampleRate, u32 *Channels, u32 *bitsPerSample);

/*! gets visual track layout information
\param isom_file the target ISO file
\param trackNumber the target track
\param width set to the width of the track in pixels
\param height set to the height of the track in pixels
\param translation_x set to the horizontal translation of the track in pixels
\param translation_y set to the vertical translation of the track in pixels
\param layer set to the z-order of the track
\return error if any*/
GF_Err gf_isom_get_track_layout_info(GF_ISOFile *isom_file, u32 trackNumber, u32 *width, u32 *height, s32 *translation_x, s32 *translation_y, s16 *layer);

/*! gets matrix of a visual track
\param isom_file the target ISO file
\param trackNumber the target track
\param matrix set to the track matrix - all coord values are expressed as 16.16 fixed point floats
\return error if any*/
GF_Err gf_isom_get_track_matrix(GF_ISOFile *isom_file, u32 trackNumber, u32 matrix[9]);

/*! gets sample (pixel) aspect ratio information of a visual track for a given sample description
The aspect ratio is hSpacing divided by vSpacing
\param isom_file the target ISO file
\param trackNumber the target track
\param sampleDescriptionIndex the target sample description index (1-based)
\param hSpacing horizontal spacing
\param vSpacing vertical spacing
\return error if any*/
GF_Err gf_isom_get_pixel_aspect_ratio(GF_ISOFile *isom_file, u32 trackNumber, u32 sampleDescriptionIndex, u32 *hSpacing, u32 *vSpacing);

/*! gets color information of a visual track for a given sample description
\param isom_file the target ISO file
\param trackNumber the target track
\param sampleDescriptionIndex the target sample description index (1-based)
\param colour_type set to the four character code of the colour type mode used (nclx, nclc, prof or ricc currently defined)
\param colour_primaries set to the colour primaries for nclc/nclx as defined in ISO/IEC 23001-8
\param transfer_characteristics set to the colour primaries for nclc/nclx as defined in ISO/IEC 23001-8
\param matrix_coefficients set to the colour primaries for nclc/nclx as defined in ISO/IEC 23001-8
\param full_range_flag set to the colour primaries for nclc as defined in ISO/IEC 23001-8
\return error if any*/
GF_Err gf_isom_get_color_info(GF_ISOFile *isom_file, u32 trackNumber, u32 sampleDescriptionIndex, u32 *colour_type, u16 *colour_primaries, u16 *transfer_characteristics, u16 *matrix_coefficients, Bool *full_range_flag);

/*! gets the media language code of a track
\param isom_file the target ISO file
\param trackNumber the target track
\param lang set to a newly allocated string containg 3 chars (if old files) or longer form (BCP-47) - shall be freed by caller
\return error if any*/
GF_Err gf_isom_get_media_language(GF_ISOFile *isom_file, u32 trackNumber, char **lang);

/*! gets the number of kind (media role) for a given track
\param isom_file the target ISO file
\param trackNumber the target track
\return number of kind defined
*/
u32 gf_isom_get_track_kind_count(GF_ISOFile *isom_file, u32 trackNumber);

/*! gets a given kind (media role) information for a given track
\param isom_file the target ISO file
\param trackNumber the target track
\param index the 1-based index of the kind to retrieve
\param scheme set to the scheme of the kind information - shall be freed by caller
\param value set to the value of the kind information - shall be freed by caller
\return error if any*/
GF_Err gf_isom_get_track_kind(GF_ISOFile *isom_file, u32 trackNumber, u32 index, char **scheme, char **value);

/*! gets the magic number associated with a track. The magic number is usually set by a file muxer, and is not serialized to file
\param isom_file the target ISO file
\param trackNumber the target track
\return the magic number (0 by default)
*/
u64 gf_isom_get_track_magic(GF_ISOFile *isom_file, u32 trackNumber);

/*! checks if file is a single AV file with max one audio, one video, one text and basic od/bifs
\param isom_file the target ISO file
\return GF_TRUE if file is single AV, GF_FALSE otherwise
*/
Bool gf_isom_is_single_av(GF_ISOFile *isom_file);

/*! guesses which specification this file refers to.
\param isom_file the target ISO file
\return possible values are:
	GF_ISOM_BRAND_ISOM: unrecognized std
	GF_ISOM_BRAND_3GP5: 3GP file (max 1 audio, 1 video) without text track
	GF_ISOM_BRAND_3GP6: 3GP file (max 1 audio, 1 video) with text track
	GF_ISOM_BRAND_3GG6: 3GP file multitrack file
	GF_ISOM_BRAND_3G2A: 3GP2 file
	GF_ISOM_BRAND_AVC1: AVC file
	FCC("ISMA"): ISMA file (may overlap with 3GP)
	GF_ISOM_BRAND_MP42: any generic MP4 file (eg with BIFS/OD/MPEG-4 systems stuff)

  for files without movie, returns the file meta handler type
*/
u32 gf_isom_guess_specification(GF_ISOFile *isom_file);


/*! gets the nalu_length_field size used for this sample description if NALU-based (AVC/HEVC/...)
\param isom_file the target ISO file
\param trackNumber the target track
\param sampleDescriptionIndex the target sample description index (1-based)
\return number of bytes used to code the NALU size, or 0 if not NALU-based*/
u32 gf_isom_get_nalu_length_field(GF_ISOFile *isom_file, u32 trackNumber, u32 sampleDescriptionIndex);

/*! gets max/average rate information as indicated in ESDS or BTRT boxes. If not found all values are set to 0
if sampleDescriptionIndex is 0, gather for all sample descriptions

\param isom_file the target ISO file
\param trackNumber the target track
\param sampleDescriptionIndex the target sample description index (1-based)
\param average_bitrate set to the average bitrate in bits per second of the media
\param max_bitrate set to the maximum bitrate in bits per second of the media
\param decode_buffer_size set to the decoder buffer size in bytes of the media
\return error if any*/
GF_Err gf_isom_get_bitrate(GF_ISOFile *isom_file, u32 trackNumber, u32 sampleDescriptionIndex, u32 *average_bitrate, u32 *max_bitrate, u32 *decode_buffer_size);


/*! gets the track template of a track. This serializes track box without serializing sample tables nor sample description info
\param isom_file the destination ISO file
\param trackNumber the destination track
\param output will be set to a newly allocated buffer containing the serialized box - caller shall free it
\param output_size will be set to the size of the allocated buffer
\return error if any
*/
GF_Err gf_isom_get_track_template(GF_ISOFile *isom_file, u32 trackNumber, u8 **output, u32 *output_size);

/*! gets the trex template of a track. This serializes trex box
\param isom_file the destination ISO file
\param trackNumber the destination track
\param output will be set to a newly allocated buffer containing the serialized box - caller shall free it
\param output_size will be set to the size of the allocated buffer
\return error if any
*/
GF_Err gf_isom_get_trex_template(GF_ISOFile *isom_file, u32 trackNumber, u8 **output, u32 *output_size);

#ifndef GPAC_DISABLE_ISOM_DUMP

/*! dumps file structures into XML trace file
\param isom_file the target ISO file
\param trace the file object to dump to
\param skip_init does not dump init segment structure
\return error if any
*/
GF_Err gf_isom_dump(GF_ISOFile *isom_file, FILE *trace, Bool skip_init);

#endif /*GPAC_DISABLE_ISOM_DUMP*/


/*! @} */


#ifndef GPAC_DISABLE_ISOM_WRITE

/*!
\addtogroup isowrite_grp ISOBMFF Writing
\ingroup iso_grp

ISOBMF file writing
@{
*/

/*! Movie Storage modes*/
typedef enum
{
	/*! FLAT: the MediaData is stored at the beginning of the file*/
	GF_ISOM_STORE_FLAT = 1,
	/*! STREAMABLE: the MetaData (File Info) is stored at the beginning of the file
	for fast access during download*/
	GF_ISOM_STORE_STREAMABLE,
	/*! INTERLEAVED: Same as STREAMABLE, plus the media data is mixed by chunk  of fixed duration*/
	GF_ISOM_STORE_INTERLEAVED,
	/*! INTERLEAVED +DRIFT: Same as INTERLEAVED, and adds time drift control to avoid creating too long chunks*/
	GF_ISOM_STORE_DRIFT_INTERLEAVED,
	/*! tightly interleaves samples based on their DTS, therefore allowing better placement of samples in the file.
	This is used for both http interleaving and Hinting optimizations*/
	GF_ISOM_STORE_TIGHT,
	/*! FASTSTART: same as FLAT but moves moov before mdat at the end*/
	GF_ISOM_STORE_FASTSTART,
} GF_ISOStorageMode;

/*! writes the file without deleting (see \ref gf_isom_delete)
\param isom_file the target ISO file
\return error if any
*/
GF_Err gf_isom_write(GF_ISOFile *isom_file);

/*! freezes order of the current box tree in the file.
By default the library always reorder boxes in the recommended order in the various specifications implemented.
New created tracks or meta items will not have a frozen order of boxes, but the function can be called several time
\param isom_file the target ISO file
\return error if any
*/
GF_Err gf_isom_freeze_order(GF_ISOFile *isom_file);


/*! sets write cache size for files when creating them. If size is 0, writing
only relies on the underlying OS fwrite/fgetc. Not used in fast start mode
If movie is NULL, assigns the default write cache size for any new movie
\param isom_file the target ISO file
\param size desired cached size
\return error if any
*/
GF_Err gf_isom_set_output_buffering(GF_ISOFile *isom_file, u32 size);

/*! keeps UTC edit times when storing
\param isom_file the target ISO file
\param keep_utc if GF_TRUE, do not edit times
*/
void gf_isom_keep_utc_times(GF_ISOFile *isom_file, Bool keep_utc);

/*! sets the timescale of the movie. This rescales times expressed in movie timescale in edit lists and mvex boxes
\param isom_file the target ISO file
\param timeScale the target timescale
\return error if any
*/
GF_Err gf_isom_set_timescale(GF_ISOFile *isom_file, u32 timeScale);

/*! loads a set of top-level boxes in moov udta and child boxes. UDTA will be replaced if already present
\param isom_file the target ISO file
\param moov_boxes a serialized array of boxes to add
\param moov_boxes_size the size of the serialized array of boxes
\param udta_only only replace/inject udta box and entries
\return error if any
*/
GF_Err gf_isom_load_extra_boxes(GF_ISOFile *isom_file, u8 *moov_boxes, u32 moov_boxes_size, Bool udta_only);

/*! creates a new track
\param isom_file the target ISO file
\param trackID the ID of the track - if 0, the track ID is chosen by the API
\param MediaType the handler type (four character code) of the media
\param TimeScale the time scale of the media
\return the track number or 0 if error*/
u32 gf_isom_new_track(GF_ISOFile *isom_file, GF_ISOTrackID trackID, u32 MediaType, u32 TimeScale);

/*! creates a new track from an encoded trak box.
\param isom_file the target ISO file
\param trackID the ID of the track - if 0, the track ID is chosen by the API
\param MediaType the handler type (four character code) of the media
\param TimeScale the time scale of the media
\param tk_box a serialized trak box to use as template
\param tk_box_size the size of the serialized trak box
\param udta_only only replace/inject udta box and entries
\return the track number or 0 if error*/
u32 gf_isom_new_track_from_template(GF_ISOFile *isom_file, GF_ISOTrackID trackID, u32 MediaType, u32 TimeScale, u8 *tk_box, u32 tk_box_size, Bool udta_only);

/*! removes a track - internal cross dependencies will be updated.
WARNING: any OD streams with references to this track through  ODUpdate, ESDUpdate, ESDRemove commands
will be rewritten
\param isom_file the target ISO file
\param trackNumber the target track to remove file
\return error if any
*/
GF_Err gf_isom_remove_track(GF_ISOFile *isom_file, u32 trackNumber);

/*! sets the enable flag of a track
\param isom_file the target ISO file
\param trackNumber the target track
\param enableTrack if GF_TRUE, track is enabled, otherwise disabled
\return error if any
*/
GF_Err gf_isom_set_track_enabled(GF_ISOFile *isom_file, u32 trackNumber, Bool enableTrack);

/*! Track header flags operation type*/
typedef enum
{
	/*! set flags, erasing previous value*/
	GF_ISOM_TKFLAGS_SET = 0,
	/*! add flags*/
	GF_ISOM_TKFLAGS_REM,
	/*! remove flags*/
	GF_ISOM_TKFLAGS_ADD,
} GF_ISOMTrackFlagOp;

/*! toggles track flags on or off
\param isom_file the target ISO file
\param trackNumber the target track
\param flags flags to modify
\param op flag operation mode
\return error if any
*/
GF_Err gf_isom_set_track_flags(GF_ISOFile *isom_file, u32 trackNumber, u32 flags, GF_ISOMTrackFlagOp op);

/*! sets creationTime and modificationTime of the movie to the specified date
\param isom_file the target ISO file
\param time the new time
\return error if any
*/
GF_Err gf_isom_set_creation_time(GF_ISOFile *isom_file, u64 time);

/*! sets creationTime and modificationTime of the track to the specified date
\param isom_file the target ISO file
\param trackNumber the target track
\param time the new time
\return error if any
*/
GF_Err gf_isom_set_track_creation_time(GF_ISOFile *isom_file,u32 trackNumber, u64 time);

/*! changes the ID of a track - all track references present in the file are updated
\param isom_file the target ISO file
\param trackNumber the target track
\param trackID the new track ID
\return error if trackID is already in used in the file*/
GF_Err gf_isom_set_track_id(GF_ISOFile *isom_file, u32 trackNumber, GF_ISOTrackID trackID);

/*! forces to rewrite all dependencies when track ID changes. Used to check if track references are broken during import of a single track
\param isom_file the target ISO file
\param trackNumber the target track
\return error if any
*/
GF_Err gf_isom_rewrite_track_dependencies(GF_ISOFile *isom_file, u32 trackNumber);

/*! adds a sample to a track
\param isom_file the target ISO file
\param trackNumber the target track
\param sampleDescriptionIndex the target sample description index associated with the sample
\param sample the target sample to add
\return error if any
*/
GF_Err gf_isom_add_sample(GF_ISOFile *isom_file, u32 trackNumber, u32 sampleDescriptionIndex, const GF_ISOSample *sample);

/*! copies all sample dependency, subSample and sample group information from the given sampleNumber in source file to the last added sample in dest file
\param dst the destination ISO file
\param dst_track the destination track
\param src the source ISO file
\param src_track the source track
\param sampleNumber the source sample number
\return error if any
*/
GF_Err gf_isom_copy_sample_info(GF_ISOFile *dst, u32 dst_track, GF_ISOFile *src, u32 src_track, u32 sampleNumber);

/*! adds a sync shadow sample to a track.
- There must be a regular sample with the same DTS.
- Sync Shadow samples MUST be RAP and can only use the same sample description as the sample they shadow
- Currently, adding sync shadow must be done in order (no sample insertion)

\param isom_file the target ISO file
\param trackNumber the target track
\param sample the target shadow sample to add
\return error if any
*/
GF_Err gf_isom_add_sample_shadow(GF_ISOFile *isom_file, u32 trackNumber, GF_ISOSample *sample);

/*! adds data to current sample in the track. This will update the data size.
CANNOT be used with OD media type
There shall not be any other
\param isom_file the target ISO file
\param trackNumber the target track
\param data the data to append to the sample
\param data_size the size of the data to append
\return error if any
*/
GF_Err gf_isom_append_sample_data(GF_ISOFile *isom_file, u32 trackNumber, u8 *data, u32 data_size);

/*! adds sample references to a track
\param isom_file the target ISO file
\param trackNumber the target track
\param sampleDescriptionIndex the target sample description index associated with the sample
\param sample the target sample to add
\param dataOffset is the offset in bytes of the data in the referenced file.
\return error if any
*/
GF_Err gf_isom_add_sample_reference(GF_ISOFile *isom_file, u32 trackNumber, u32 sampleDescriptionIndex, GF_ISOSample *sample, u64 dataOffset);

/*! sets the duration of the last media sample. If not set, the duration of the last sample is the
duration of the previous one if any, or media TimeScale (default value). This does not modify the edit list if any,
you must modify this using \ref gf_isom_set_edit
\param isom_file the target ISO file
\param trackNumber the target track
\param duration duration of last sample in media timescale
\return error if any
*/
GF_Err gf_isom_set_last_sample_duration(GF_ISOFile *isom_file, u32 trackNumber, u32 duration);

/*! patches last stts entry to make sure the cumulated duration equals the given next_dts value
\param isom_file the target ISO file
\param trackNumber the target track
\param next_dts target decode time of next sample
\return error if any
*/
GF_Err gf_isom_patch_last_sample_duration(GF_ISOFile *isom_file, u32 trackNumber, u64 next_dts);

/*! adds a track reference to another track
\param isom_file the target ISO file
\param trackNumber the target track
\param referenceType the four character code of the reference
\param ReferencedTrackID the ID of the track refered to
\return error if any
*/
GF_Err gf_isom_set_track_reference(GF_ISOFile *isom_file, u32 trackNumber, u32 referenceType, GF_ISOTrackID ReferencedTrackID);

/*! removes all track references
\param isom_file the target ISO file
\param trackNumber the target track
\return error if any
*/
GF_Err gf_isom_remove_track_references(GF_ISOFile *isom_file, u32 trackNumber);

/*! sets track handler name.
\param isom_file the target ISO file
\param trackNumber the target track
\param nameUTF8 the handler name; either NULL (reset), a UTF-8 formatted string or a UTF8 file resource in the form "file://path/to/file_utf8"
\return error if any
*/
GF_Err gf_isom_set_handler_name(GF_ISOFile *isom_file, u32 trackNumber, const char *nameUTF8);

/*! updates the sample size table - this is needed when using \ref gf_isom_append_sample_data in case the resulting samples
are of same sizes (typically in 3GP speech tracks)
\param isom_file the target ISO file
\param trackNumber the target track
\return error if any
*/
GF_Err gf_isom_refresh_size_info(GF_ISOFile *isom_file, u32 trackNumber);

/*! updates the duration of the movie
\param isom_file the target ISO file
\return error if any
*/
GF_Err gf_isom_update_duration(GF_ISOFile *isom_file);


/*! updates a given sample of the media. This function updates both media data of sample and sample properties (DTS, CTS, SAP type)
\param isom_file the target ISO file
\param trackNumber the target track
\param sampleNumber the number of the sample to update
\param sample the new sample
\param data_only if set to GF_TRUE, only the sample data is updated, not other info
\return error if any
*/
GF_Err gf_isom_update_sample(GF_ISOFile *isom_file, u32 trackNumber, u32 sampleNumber, GF_ISOSample *sample, Bool data_only);

/*! updates a sample reference in the media. Note that the sample MUST exists, and that sample->data MUST be NULL and sample->dataLength must be NON NULL.
\param isom_file the target ISO file
\param trackNumber the target track
\param sampleNumber the number of the sample to update
\param sample the new sample
\param data_offset new offset of sample in referenced file
\return error if any
*/
GF_Err gf_isom_update_sample_reference(GF_ISOFile *isom_file, u32 trackNumber, u32 sampleNumber, GF_ISOSample *sample, u64 data_offset);

/*! removes a given sample
\param isom_file the target ISO file
\param trackNumber the target track
\param sampleNumber the number of the sample to update
\return error if any
*/
GF_Err gf_isom_remove_sample(GF_ISOFile *isom_file, u32 trackNumber, u32 sampleNumber);

/*! changes media time scale

\param isom_file the target ISO file
\param trackNumber the target track
\param new_timescale the new timescale to set
\param new_tsinc if not 0, changes sample duration and composition offsets to new_tsinc/new_timescale. If non-constant sample dur is used, uses the samllest sample dur in the track. Otherwise, only changes the timescale
\param force_rescale if set to GF_TRUE, only the media timescale is changed but media times are not updated. Ignored if new_tsinc is not 0.
\return error if any
*/
GF_Err gf_isom_set_media_timescale(GF_ISOFile *isom_file, u32 trackNumber, u32 new_timescale, u32 new_tsinc, Bool force_rescale);

/*! sets the save file name of the (edited) movie.
If the movie is edited, the default fileName is the open name suffixed with an internally defined extension "%p_isotmp")"
\note you cannot save an edited file under the same name (overwrite not allowed)
If the movie is created (WRITE mode), the default filename is $OPEN_NAME

\param isom_file the target ISO file
\param filename the new final filename
\return error if any
*/
GF_Err gf_isom_set_final_name(GF_ISOFile *isom_file, char *filename);

/*! sets the storage mode of a file (FLAT, STREAMABLE, INTERLEAVED)
\param isom_file the target ISO file
\param storage_mode the target storage mode
\return error if any
*/
GF_Err gf_isom_set_storage_mode(GF_ISOFile *isom_file, GF_ISOStorageMode storage_mode);

/*! sets the interleaving time of media data (INTERLEAVED mode only)
\param isom_file the target ISO file
\param InterleaveTime the target interleaving time in movie timescale
\return error if any
*/
GF_Err gf_isom_set_interleave_time(GF_ISOFile *isom_file, u32 InterleaveTime);

/*! forces usage of 64 bit chunk offsets
\param isom_file the target ISO file
\param set_on if GF_TRUE, 64 bit chunk offsets are always used; otherwise, they are used only for large files
\return error if any
*/
GF_Err gf_isom_force_64bit_chunk_offset(GF_ISOFile *isom_file, Bool set_on);

/*! compression mode of top-level boxes*/
typedef enum
{
	/*! no compression is used*/
	GF_ISO_COMP_NONE=0,
	/*! only moov box is compressed*/
	GF_ISO_COMP_MOOV,
	/*! only moof boxes are compressed*/
	GF_ISO_COMP_MOOF,
	/*! only moof and sidx boxes are compressed*/
	GF_ISO_COMP_MOOF_SIDX,
	/*! only moof,  sidx and ssix boxes are compressed*/
	GF_ISO_COMP_MOOF_SSIX,
	/*! all (moov, moof,  sidx and ssix) boxes are compressed*/
	GF_ISO_COMP_ALL,
} GF_ISOCompressMode;

/*! sets compression mode of file
\param isom_file the target ISO file
\param compress_mode the desired compress mode
\param force_compress forces compressed box even if compress size is larger than uncompressed size
\return error if any
*/
GF_Err gf_isom_enable_compression(GF_ISOFile *isom_file, GF_ISOCompressMode compress_mode, Bool force_compress);

/*! sets the copyright in one language
\param isom_file the target ISO file
\param threeCharCode the ISO three character language code for copyright
\param notice the copyright notice to add
\return error if any
*/
GF_Err gf_isom_set_copyright(GF_ISOFile *isom_file, const char *threeCharCode, char *notice);

/*! adds a kind type to a track
\param isom_file the target ISO file
\param trackNumber the target track
\param schemeURI the scheme URI of the added kind
\param value the value of the added kind
\return error if any
*/
GF_Err gf_isom_add_track_kind(GF_ISOFile *isom_file, u32 trackNumber, const char *schemeURI, const char *value);

/*! removes a kind type to the track, all if NULL params
\param isom_file the target ISO file
\param trackNumber the target track
\param schemeURI the scheme URI of the removed kind
\param value the value of the removed kind
\return error if any
*/
GF_Err gf_isom_remove_track_kind(GF_ISOFile *isom_file, u32 trackNumber, const char *schemeURI, const char *value);

/*! changes the handler type of the media
\warning this may completely breaks the parsing of the media track
\param isom_file the target ISO file
\param trackNumber the target track
\param new_type the new handler four character type
\return error if any
*/
GF_Err gf_isom_set_media_type(GF_ISOFile *isom_file, u32 trackNumber, u32 new_type);

/*! changes the type of the sampleDescriptionBox
\warning this may completely breaks the parsing of the media track
\param isom_file the target ISO file
\param trackNumber the target track
\param sampleDescriptionIndex the target sample description index
\param new_type the new four character code type of the smaple description
\return error if any
*/
GF_Err gf_isom_set_media_subtype(GF_ISOFile *isom_file, u32 trackNumber, u32 sampleDescriptionIndex, u32 new_type);

/*! sets a track in an alternate group
\param isom_file the target ISO file
\param trackNumber the target track
\param groupId the alternate group ID
\return error if any
*/
GF_Err gf_isom_set_alternate_group_id(GF_ISOFile *isom_file, u32 trackNumber, u32 groupId);

/*! adds chapter info:

\param isom_file the target ISO file
\param trackNumber the target track. If 0, the chapter info is added to the movie, otherwise to the track
\param timestamp the chapter start time in milliseconds. Chapters are added in order to the file. If a chapter with same timestamp
	is found, its name is updated but no entry is created.
\param name the chapter name. If NULL, defaults to 'Chapter N'
\return error if any
*/
GF_Err gf_isom_add_chapter(GF_ISOFile *isom_file, u32 trackNumber, u64 timestamp, char *name);

/*! deletes copyright
\param isom_file the target ISO file
\param trackNumber the target track
\param index the 1-based index of the copyright notice to remove, or 0 to remove all copyrights
\return error if any
*/
GF_Err gf_isom_remove_chapter(GF_ISOFile *isom_file, u32 trackNumber, u32 index);

/*! updates or inserts a new edit in the track time line. Edits are used to modify
the media normal timing. EditTime and EditDuration are expressed in movie timescale
\note If a segment with EditTime already exists, it is erase
\note If there is a segment before this new one, its duration is adjust to match EditTime of the new segment
\warning The first segment always have an EditTime of 0. You should insert an empty or dwelled segment first

\param isom_file the target ISO file
\param trackNumber the target track
\param EditTime the start of the edit in movie timescale
\param EditDuration the duration of the edit in movie timecale
\param MediaTime the corresponding media time of the start of the edit, in media timescale. -1 for empty edits
\param EditMode the edit mode
\return error if any
*/
GF_Err gf_isom_set_edit(GF_ISOFile *isom_file, u32 trackNumber, u64 EditTime, u64 EditDuration, u64 MediaTime, GF_ISOEditType EditMode);

/*! same as \ref gf_isom_set_edit except only modifies duration type and mediaType
\param isom_file the target ISO file
\param trackNumber the target track
\param edit_index the 1-based index of the edit to update
\param EditDuration duration of the edit in movie timescale
\param MediaTime the corresponding media time of the start of the edit, in media timescale. -1 for empty edits
\param EditMode the edit mode
\return error if any
*/
GF_Err gf_isom_modify_edit(GF_ISOFile *isom_file, u32 trackNumber, u32 edit_index, u64 EditDuration, u64 MediaTime, GF_ISOEditType EditMode);

/*! same as \ref gf_isom_modify_edit except only appends new segment
\param isom_file the target ISO file
\param trackNumber the target track
\param EditDuration duration of the edit in movie timescale
\param MediaTime the corresponding media time of the start of the edit, in media timescale. -1 for empty edits
\param EditMode the edit mode
\return error if any
*/
GF_Err gf_isom_append_edit(GF_ISOFile *isom_file, u32 trackNumber, u64 EditDuration, u64 MediaTime, GF_ISOEditType EditMode);

/*! removes all edits in the track
\param isom_file the target ISO file
\param trackNumber the target track
\return error if any
*/
GF_Err gf_isom_remove_edits(GF_ISOFile *isom_file, u32 trackNumber);

/*! removes the given edit. If this is not the last segment, the next segment duration is updated to maintain a continous timeline
\param isom_file the target ISO file
\param trackNumber the target track
\param edit_index the 1-based index of the edit to update
\return error if any
*/
GF_Err gf_isom_remove_edit(GF_ISOFile *isom_file, u32 trackNumber, u32 edit_index);

/*! updates edit list after track edition. All edit entries with a duration or media starttime larger than the media duration are clamped to media duration
\param isom_file the target ISO file
\param trackNumber the target track
\return error if any
*/
GF_Err gf_isom_update_edit_list_duration(GF_ISOFile *isom_file, u32 trackNumber);


/*! remove track, moov or file-level UUID box of matching type
\param isom_file the target ISO file
\param trackNumber the target track for the UUID box; if 0, removes from movie; if 0xFFFFFFFF, removes from file
\param UUID the UUID of the box to remove
\return error if any
*/
GF_Err gf_isom_remove_uuid(GF_ISOFile *isom_file, u32 trackNumber, bin128 UUID);

/*! adds track, moov or file-level UUID box
\param isom_file the target ISO file
\param trackNumber the target track for the UUID box; if 0, removes from movie; if 0xFFFFFFFF, removes from file
\param UUID the UUID of the box to remove
\param data the data to add, may be NULL
\param size the size of the data to add, shall be 0 when data is NULL
\return error if any
*/
GF_Err gf_isom_add_uuid(GF_ISOFile *isom_file, u32 trackNumber, bin128 UUID, const u8 *data, u32 size);

/*! uses a compact track version for sample size. This is not usually recommended
except for speech codecs where the track has a lot of small samples
compaction is done automatically while writing based on the track's sample sizes
\param isom_file the target ISO file
\param trackNumber the target track for the udta box; if 0, add the udta to the movie;
\param CompactionOn if set to GF_TRUE, compact size tables are used; otherwise regular size tables are used
\return error if any
*/
GF_Err gf_isom_use_compact_size(GF_ISOFile *isom_file, u32 trackNumber, Bool CompactionOn);

/*! sets the brand of the movie
\note this automatically adds the major brand to the set of alternate brands if not present
\param isom_file the target ISO file
\param MajorBrand four character code of the major brand to set
\param MinorVersion version of the brand
\return error if any
*/
GF_Err gf_isom_set_brand_info(GF_ISOFile *isom_file, u32 MajorBrand, u32 MinorVersion);

/*! adds or removes an alternate brand for the movie.
\note When removing an alternate brand equal to the major brand, the major brand is updated with the first alternate brand remaining, or 'isom' otherwise
\param isom_file the target ISO file
\param Brand four character code of the brand to add or remove
\param AddIt if set to GF_TRUE, the brand is added, otherwise it is removed
\return error if any
*/
GF_Err gf_isom_modify_alternate_brand(GF_ISOFile *isom_file, u32 Brand, Bool AddIt);

/*! removes all alternate brands except major brand
\param isom_file the target ISO file
\return error if any
*/
GF_Err gf_isom_reset_alt_brands(GF_ISOFile *isom_file);

/*! set sample dependency flags - see ISO/IEC 14496-12 and \ref gf_filter_pck_set_dependency_flags
\param isom_file the target ISO file
\param trackNumber the target track number
\param sampleNumber the target sample number
\param isLeading indicates that the sample is a leading picture
\param dependsOn indicates the sample dependency towards other samples
\param dependedOn indicates the sample dependency from other samples
\param redundant indicates that the sample contains redundant coding
\return error if any
*/
GF_Err gf_isom_set_sample_flags(GF_ISOFile *isom_file, u32 trackNumber, u32 sampleNumber, u32 isLeading, u32 dependsOn, u32 dependedOn, u32 redundant);

/*! sets size information of a sample description of a visual track
\param isom_file the target ISO file
\param trackNumber the target track number
\param sampleDescriptionIndex the target sample description index
\param Width the width in pixels
\param Height the height in pixels
\return error if any
*/
GF_Err gf_isom_set_visual_info(GF_ISOFile *isom_file, u32 trackNumber, u32 sampleDescriptionIndex, u32 Width, u32 Height);

/*! sets bit depth of a sample description of a visual track (for uncompressed media usually)
\param isom_file the target ISO file
\param trackNumber the target track number
\param sampleDescriptionIndex the target sample description index
\param bitDepth the bit depth of each pixel (eg 24 for RGB, 32 for RGBA)
\return error if any
*/
GF_Err gf_isom_set_visual_bit_depth(GF_ISOFile *isom_file, u32 trackNumber, u32 sampleDescriptionIndex, u16 bitDepth);

/*! sets a visual track layout info
\param isom_file the target ISO file
\param trackNumber the target track number
\param width the track width in pixels
\param height the track height in pixels
\param translation_x the horizontal translation (from the left) of the track in the movie canvas, expressed as 16.16 fixed point float
\param translation_y the vertical translation (from the top) of the track in the movie canvas, expressed as 16.16 fixed point float
\param layer z order of the track on the canvas
\return error if any
*/
GF_Err gf_isom_set_track_layout_info(GF_ISOFile *isom_file, u32 trackNumber, u32 width, u32 height, s32 translation_x, s32 translation_y, s16 layer);

/*! sets track matrix
\param isom_file the target ISO file
\param trackNumber the target track number
\param matrix the transformation matrix of the track on the movie canvas; all coeficients are expressed as 16.16 floating points
\return error if any
 */
GF_Err gf_isom_set_track_matrix(GF_ISOFile *isom_file, u32 trackNumber, s32 matrix[9]);

/*! sets the pixel aspect ratio for a sample description
\note the aspect ratio is expressed as hSpacing divided by vSpacing; 2:1 means pixel is twice as wide as it is high
\param isom_file the target ISO file
\param trackNumber the target track number
\param sampleDescriptionIndex the target sample description index
\param hSpacing horizontal spacing of the aspect ratio; a value of 0 removes PAR; negative value means 1
\param vSpacing vertical spacing of the aspect ratio; a value of 0 removes PAR; negative value means 1
\param force_par if set, forces PAR to 1:1 when hSpacing=vSpacing; otherwise removes PAR when hSpacing=vSpacing
\return error if any
*/
GF_Err gf_isom_set_pixel_aspect_ratio(GF_ISOFile *isom_file, u32 trackNumber, u32 sampleDescriptionIndex, s32 hSpacing, s32 vSpacing, Bool force_par);

/*! sets clean apperture (crop window, see ISO/IEC 14496-12) for a sample description
\param isom_file the target ISO file
\param trackNumber the target track number
\param sampleDescriptionIndex the target sample description index
\param cleanApertureWidthN nominator of clean apperture horizontal size
\param cleanApertureWidthD denominator of clean apperture horizontal size
\param cleanApertureHeightN nominator of clean apperture vertical size
\param cleanApertureHeightD denominator of clean apperture vertical size
\param horizOffN nominator of horizontal offset of clean apperture center minus (width-1)/2 (eg 0 sets center to center of video)
\param horizOffD denominator of horizontal offset of clean apperture center minus (width-1)/2 (eg 0 sets center to center of video)
\param vertOffN nominator of vertical offset of clean apperture center minus (height-1)/2 (eg 0 sets center to center of video)
\param vertOffD denominator of vertical offset of clean apperture center minus (height-1)/2 (eg 0 sets center to center of video)
\return error if any
*/
GF_Err gf_isom_set_clean_aperture(GF_ISOFile *isom_file, u32 trackNumber, u32 sampleDescriptionIndex, u32 cleanApertureWidthN, u32 cleanApertureWidthD, u32 cleanApertureHeightN, u32 cleanApertureHeightD, u32 horizOffN, u32 horizOffD, u32 vertOffN, u32 vertOffD);

/*! updates track aperture information for QT/ProRes
\param isom_file the target ISO file
\param trackNumber the target track number
\param remove if GF_TRUE, remove track aperture information, otherwise updates it
\return error if any
*/
GF_Err gf_isom_update_aperture_info(GF_ISOFile *isom_file, u32 trackNumber, Bool remove);

/*! content light level info*/
typedef struct  {
	/*! max content ligth level*/
	u16 max_content_light_level;
	/*! max picture average ligth level*/
	u16 max_pic_average_light_level;
} GF_ContentLightLevelInfo;

/*! mastering display colour volume info*/
typedef struct  {
	/*! display primaries*/
	struct {
		u16 x;
		u16 y;
	} display_primaries[3];
	/*! X white point*/
	u16 white_point_x;
	/*! Y white point*/
	u16 white_point_y;
	u32 max_display_mastering_luminance;
	/*! min display mastering luminance*/
	u32 min_display_mastering_luminance;
} GF_MasteringDisplayColourVolumeInfo;


/*! sets high dynamic range information for a sample description
\param isom_file the target ISO file
\param trackNumber the target track number
\param sampleDescriptionIndex the target sample description index
\param mdcv the mastering display colour volume to set
\param clli the content light level to set
\return error if any
*/
GF_Err gf_isom_set_high_dynamic_range_info(GF_ISOFile *isom_file, u32 trackNumber, u32 sampleDescriptionIndex, GF_MasteringDisplayColourVolumeInfo *mdcv, GF_ContentLightLevelInfo *clli);

/*! sets image sequence coding constraints (mostly used for HEIF image files)
\param isom_file the target ISO file
\param trackNumber the target track number
\param sampleDescriptionIndex the target sample description index
\param remove if set to GF_TRUE, removes coding constraints
\param all_ref_pics_intra indicates if all reference pictures are intra frames
\param intra_pred_used indicates if intra prediction is used
\param max_ref_per_pic indicates the max number of reference images per picture
\return error if any
 */
GF_Err gf_isom_set_image_sequence_coding_constraints(GF_ISOFile *isom_file, u32 trackNumber, u32 sampleDescriptionIndex, Bool remove, Bool all_ref_pics_intra, Bool intra_pred_used, u32 max_ref_per_pic);

/*! sets image sequence alpha flag (mostly used for HEIF image files). The alpha flag indicates the image sequence is an alpha plane
or has an alpha channel
\param isom_file the target ISO file
\param trackNumber the target track number
\param sampleDescriptionIndex the target sample description index
\param remove if set to GF_TRUE, removes coding constraints
\return error if any
*/
GF_Err gf_isom_set_image_sequence_alpha(GF_ISOFile *isom_file, u32 trackNumber, u32 sampleDescriptionIndex, Bool remove);

/*! sets colour information for a sample description
\param isom_file the target ISO file
\param trackNumber the target track number
\param sampleDescriptionIndex the target sample description index
\param colour_type the four character code of the colour type to set (nclc, nclx, prof, ricc); if 0, removes all color info
\param colour_primaries the colour primaries for nclc/nclx as defined in ISO/IEC 23001-8
\param transfer_characteristics the colour primaries for nclc/nclx as defined in ISO/IEC 23001-8
\param matrix_coefficients the colour primaries for nclc/nclx as defined in ISO/IEC 23001-8
\param full_range_flag the colour primaries for nclc as defined in ISO/IEC 23001-8
\param icc_data the icc data pto set for prof and ricc types
\param icc_size the size of the icc data
\return error if any
*/
GF_Err gf_isom_set_visual_color_info(GF_ISOFile *isom_file, u32 trackNumber, u32 sampleDescriptionIndex, u32 colour_type, u16 colour_primaries, u16 transfer_characteristics, u16 matrix_coefficients, Bool full_range_flag, u8 *icc_data, u32 icc_size);


/*! Audio Sample Description signaling mode*/
typedef enum {
	/*! use ISOBMF sample entry v0*/
	GF_IMPORT_AUDIO_SAMPLE_ENTRY_NOT_SET = 0,
	/*! use ISOBMF sample entry v0*/
	GF_IMPORT_AUDIO_SAMPLE_ENTRY_v0_BS,
	/*! use ISOBMF sample entry v0 and forces channel count to 2*/
	GF_IMPORT_AUDIO_SAMPLE_ENTRY_v0_2,
	/*! use ISOBMF sample entry v1*/
	GF_IMPORT_AUDIO_SAMPLE_ENTRY_v1_MPEG,
	/*! use QTFF sample entry v1*/
	GF_IMPORT_AUDIO_SAMPLE_ENTRY_v1_QTFF
} GF_AudioSampleEntryImportMode;


/*! sets audio format  information for a sample description
\param isom_file the target ISO file
\param trackNumber the target track number
\param sampleDescriptionIndex the target sample description index
\param sampleRate the audio sample rate
\param nbChannels the number of audio channels
\param bitsPerSample the number of bits per sample, mostly used for raw audio
\param asemode type of audio entry signaling desired
\return error if any
*/
GF_Err gf_isom_set_audio_info(GF_ISOFile *isom_file, u32 trackNumber, u32 sampleDescriptionIndex, u32 sampleRate, u32 nbChannels, u8 bitsPerSample, GF_AudioSampleEntryImportMode asemode);

/*! sets CTS unpack mode (used for B-frames & like): in unpack mode, each sample uses one entry in CTTS tables

\param isom_file the target ISO file
\param trackNumber the target track number
\param unpack if GF_TRUE, sets unpack on, creating a ctts table if none found; if GF_FALSE, sets unpack off and repacks all table info
\return error if any
*/
GF_Err gf_isom_set_cts_packing(GF_ISOFile *isom_file, u32 trackNumber, Bool unpack);

/*! shifts all CTS with the given offset. This MUST be called in unpack mode only
\param isom_file the target ISO file
\param trackNumber the target track number
\param offset_shift CTS offset shift in media timescale
\return error if any
*/
GF_Err gf_isom_shift_cts_offset(GF_ISOFile *isom_file, u32 trackNumber, s32 offset_shift);

/*! enables negative composition offset in track
\note this will compute the composition to decode time information
\param isom_file the target ISO file
\param trackNumber the target track
\param use_negative_offsets if GF_TRUE, negative offsets are used, otherwise they are disabled
\return error if any
*/
GF_Err gf_isom_set_composition_offset_mode(GF_ISOFile *isom_file, u32 trackNumber, Bool use_negative_offsets);

/*! enables negative composition offset in track and shift offsets

\param isom_file the target ISO file
\param trackNumber the target track
\param ctts_shift shif CTS offsets by the given time in media timescale if positive offsets only are used
\return error if any
*/
GF_Err gf_isom_set_ctts_v1(GF_ISOFile *isom_file, u32 trackNumber, u32 ctts_shift);


/*! sets language for a track
\param isom_file the target ISO file
\param trackNumber the target track number
\param code 3-character code or BCP-47 code media language
\return error if any
*/
GF_Err gf_isom_set_media_language(GF_ISOFile *isom_file, u32 trackNumber, char *code);

/*! gets the ID of the last created track
\param isom_file the target ISO file
\return the last created track ID
*/
GF_ISOTrackID gf_isom_get_last_created_track_id(GF_ISOFile *isom_file);

/*! applies a box patch to the file. See examples in gpac test suite, media/boxpatch/
\param isom_file the target ISO file
\param trackID the ID of the track to patch, in case one of the box patch applies to a track
\param box_patch_filename the name of the file containing the box patches
\param for_fragments indicates if the patch targets movie fragments or regular moov
\return error if any
*/
GF_Err gf_isom_apply_box_patch(GF_ISOFile *isom_file, GF_ISOTrackID trackID, const char *box_patch_filename, Bool for_fragments);

/*! sets track magic number
\param isom_file the target ISO file
\param trackNumber the target track
\param magic the magic number to set; magic number is not written to file
\return error if any
*/
GF_Err gf_isom_set_track_magic(GF_ISOFile *isom_file, u32 trackNumber, u64 magic);

/*! removes a sample description with the given index
\warning This does not remove any added samples for that stream description, nor rewrite the sample to chunk and other boxes referencing the sample description index !
\param isom_file the target ISO file
\param trackNumber the target track number
\param sampleDescriptionIndex the target sample description to remove
\return error if any
*/
GF_Err gf_isom_remove_stream_description(GF_ISOFile *isom_file, u32 trackNumber, u32 sampleDescriptionIndex);

/*! updates average and max bitrate of a sample description
if both average_bitrate and max_bitrate are 0, this removes any bitrate information
\param isom_file the target ISO file
\param trackNumber the target track number
\param sampleDescriptionIndex the target sample description
\param average_bitrate the average bitrate of the media for that sample description
\param max_bitrate the maximum bitrate of the media for that sample description
\param decode_buffer_size the decoder buffer size in bytes for that sample description
\return error if any
*/
GF_Err gf_isom_update_bitrate(GF_ISOFile *isom_file, u32 trackNumber, u32 sampleDescriptionIndex, u32 average_bitrate, u32 max_bitrate, u32 decode_buffer_size);


/*! track clone flags*/
typedef enum
{
	/*! set this flag to keep data reference entries while cloning track*/
	GF_ISOM_CLONE_TRACK_KEEP_DREF = 1,
	/*! set this flag to avoid cloning track as a QT track while cloning track*/
	GF_ISOM_CLONE_TRACK_NO_QT = 1<<1
} GF_ISOTrackCloneFlags;

/*! clones a track. This clones everything except media data and sample info (DTS, CTS, RAPs, etc...), and also clones sample descriptions
\param orig_file the source ISO file
\param orig_track the source track
\param dest_file the destination ISO file
\param flags flags to use during clone
\param dest_track set to the track number of cloned track
\return error if any
*/
GF_Err gf_isom_clone_track(GF_ISOFile *orig_file, u32 orig_track, GF_ISOFile *dest_file, GF_ISOTrackCloneFlags flags, u32 *dest_track);


/*! sets the GroupID of a track (only used for optimized interleaving). By setting GroupIDs
you can specify the storage order for media data of a group of streams. This is useful
for BIFS presentation so that static resources of the scene can be downloaded before BIFS

\param isom_file the target ISO file
\param trackNumber the target track
\param GroupID the desired group ID
\return error if any
*/
GF_Err gf_isom_set_track_interleaving_group(GF_ISOFile *isom_file, u32 trackNumber, u32 GroupID);

/*! sets the priority of a track within a Group (used for optimized interleaving and hinting).
This allows tracks to be stored before other within a same group, for instance the
hint track data can be stored just before the media data, reducing disk seeking

\param isom_file the target ISO file
\param trackNumber the target track
\param InversePriority the desired priority. For a same time, within a group of tracks, the track with the lowest InversePriority will
be written first
\return error if any
*/
GF_Err gf_isom_set_track_priority_in_group(GF_ISOFile *isom_file, u32 trackNumber, u32 InversePriority);

/*! sets the maximum chunk size for a track
\param isom_file the target ISO file
\param trackNumber the target track
\param maxChunkSize the maximum chunk size in bytes
\return error if any
*/
GF_Err gf_isom_hint_max_chunk_size(GF_ISOFile *isom_file, u32 trackNumber, u32 maxChunkSize);

/*! sets up interleaving for storage (shortcut for storeage mode + interleave_time)
\param isom_file the target ISO file
\param TimeInSec the desired interleaving time in seconds
\return error if any
*/
GF_Err gf_isom_make_interleave(GF_ISOFile *isom_file, Double TimeInSec);

/*! sets progress callback when writing a file
\param isom_file the target ISO file
\param progress_cbk the progress callback function
\param progress_cbk_udta opaque data passed to the progress callback function
*/
void gf_isom_set_progress_callback(GF_ISOFile *isom_file, void (*progress_cbk)(void *udta, u64 nb_done, u64 nb_total), void *progress_cbk_udta);

/*! sets write callback functions for in-memory file writing
\param isom_file the target ISO file
\param on_block_out the block write callback function
\param on_block_patch the block patch callback function
\param usr_data opaque user data passed to callback functions
\param block_size desired block size in bytes
\return error if any
*/
GF_Err gf_isom_set_write_callback(GF_ISOFile *isom_file,
 			GF_Err (*on_block_out)(void *cbk, u8 *data, u32 block_size),
			GF_Err (*on_block_patch)(void *usr_data, u8 *block, u32 block_size, u64 block_offset, Bool is_insert),
 			void *usr_data,
 			u32 block_size);

/*! @} */

#endif // GPAC_DISABLE_ISOM_WRITE

/*!
\addtogroup isomp4sys_grp ISOBMFF MPEG-4 Systems
\ingroup iso_grp

MPEG-4 Systems extensions
@{
*/


/*! MPEG-4 ProfileAndLevel codes*/
typedef enum
{
	/*! Audio PL*/
	GF_ISOM_PL_AUDIO,
	/*! Visual PL*/
	GF_ISOM_PL_VISUAL,
	/*! Graphics PL*/
	GF_ISOM_PL_GRAPHICS,
	/*! Scene PL*/
	GF_ISOM_PL_SCENE,
	/*! OD PL*/
	GF_ISOM_PL_OD,
	/*! MPEG-J PL*/
	GF_ISOM_PL_MPEGJ,
	/*! not a profile, just set/unset inlineFlag*/
	GF_ISOM_PL_INLINE,
} GF_ISOProfileLevelType;

/*! gets MPEG-4 subtype of a sample description entry (eg, mp4a, mp4v, enca, encv, resv, etc...)
\param isom_file the target ISO file
\param trackNumber the target track
\param sampleDescriptionIndex the target sample description index (1-based)
\return the media type FOUR CHAR code type of an MPEG4 media, or 0 if not MPEG-4 subtype
 */
u32 gf_isom_get_mpeg4_subtype(GF_ISOFile *isom_file, u32 trackNumber, u32 sampleDescriptionIndex);

/*! checks if files has root OD/IOD or not
\param isom_file the target ISO file
\return GF_TRUE if the file has a root OD or IOD */
Bool gf_isom_has_root_od(GF_ISOFile *isom_file);

/*! fetches the root OD of a file  (can be NULL, OD or IOD, you have to check its tag)
\param isom_file the target ISO file
\return the OD/IOD if any. Caller must destroy the descriptor
*/
GF_Descriptor *gf_isom_get_root_od(GF_ISOFile *isom_file);

/*! checks the presence of a track in rood OD/IOD
\param isom_file the target ISO file
\param trackNumber the target track
\return 0: NO, 1: YES, 2: ERROR*/
u8 gf_isom_is_track_in_root_od(GF_ISOFile *isom_file, u32 trackNumber);

/*! gets the GF_ESD given the sampleDescriptionIndex
\param isom_file the target ISO file
\param trackNumber the target track
\param sampleDescriptionIndex the target sample description index (1-based)
\return the ESD associated to the sample description index, or NULL if error or not supported. Caller must destroy the ESD*/
GF_ESD *gf_isom_get_esd(GF_ISOFile *isom_file, u32 trackNumber, u32 sampleDescriptionIndex);

/*! gets the decoderConfigDescriptor given the sampleDescriptionIndex
\param isom_file the target ISO file
\param trackNumber the target track
\param sampleDescriptionIndex the target sample description index (1-based)
\return the decoder configuration descriptor associated to the sample description index, or NULL if error or not supported. Caller must destroy the descriptor
*/
GF_DecoderConfig *gf_isom_get_decoder_config(GF_ISOFile *isom_file, u32 trackNumber, u32 sampleDescriptionIndex);

/*! sets default TrackID (or ES_ID) for clock references.
\param isom_file the target ISO file
\param trackNumber the target track to set as a clock reference. If 0, default sync track ID is reseted and will be reassigned at next ESD fetch*/
void gf_isom_set_default_sync_track(GF_ISOFile *isom_file, u32 trackNumber);

/*! gets the profile and level value for MPEG-4 streams
\param isom_file the target ISO file
\param PL_Code the target profile to query file
\return the profile and level value, 0xFF if not defined
*/
u8 gf_isom_get_pl_indication(GF_ISOFile *isom_file, GF_ISOProfileLevelType PL_Code);

/*! finds the first ObjectDescriptor using the given track by inspecting all OD tracks
\param isom_file the target ISO file
\param trackNumber the target track
\return the OD ID if dound, 0 otherwise*/
u32 gf_isom_find_od_id_for_track(GF_ISOFile *isom_file, u32 trackNumber);

/*! sets a profile and level indication for the movie iod (created if needed)
\note Use for MPEG-4 Systems only
if the flag is ProfileLevel is 0 this means the movie doesn't require
the specific codec (equivalent to 0xFF value in MPEG profiles)
\param isom_file the target ISO file
\param PL_Code the profile and level code to set
\param ProfileLevel the profile and level value to set
\return error if any
*/
GF_Err gf_isom_set_pl_indication(GF_ISOFile *isom_file, u8 PL_Code, GF_ISOProfileLevelType ProfileLevel);

#ifndef GPAC_DISABLE_ISOM_WRITE
/*! sets the rootOD ID of the movie if you need it. By default, movies are created without root ODs
\note Use for MPEG-4 Systems only
\param isom_file the target ISO file
\param OD_ID ID to assign to the root OD/IOD
\return error if any
*/
GF_Err gf_isom_set_root_od_id(GF_ISOFile *isom_file, u32 OD_ID);

/*! sets the rootOD URL of the movie if you need it (only needed to create an empty file pointing
to external ressource)
\note Use for MPEG-4 Systems only
\param isom_file the target ISO file
\param url_string the URL to assign to the root OD/IOD
\return error if any
*/
GF_Err gf_isom_set_root_od_url(GF_ISOFile *isom_file, const char *url_string);

/*! removes the root OD
\note Use for MPEG-4 Systems only
\param isom_file the target ISO file
\return error if any
*/
GF_Err gf_isom_remove_root_od(GF_ISOFile *isom_file);

/*! adds a system descriptor to the OD of the movie
\note Use for MPEG-4 Systems only
\param isom_file the target ISO file
\param theDesc the descriptor to add
\return error if any
*/
GF_Err gf_isom_add_desc_to_root_od(GF_ISOFile *isom_file, const GF_Descriptor *theDesc);

/*! adds a track to the root OD
\note Use for MPEG-4 Systems only
\param isom_file the target ISO file
\param trackNumber the track to add to the root OD
\return error if any
*/
GF_Err gf_isom_add_track_to_root_od(GF_ISOFile *isom_file, u32 trackNumber);

/*! removes a track to the root OD
\note Use for MPEG-4 Systems only
\param isom_file the target ISO file
\param trackNumber the track to remove from the root OD
\return error if any
*/
GF_Err gf_isom_remove_track_from_root_od(GF_ISOFile *isom_file, u32 trackNumber);


/*! creates a new MPEG-4 sample description in a track

\note Used for MPEG-4 Systems, AAC and MPEG-4 Visual (part 2)

\param isom_file the target ISO file
\param trackNumber the target track number
\param esd the ESD to use for that sample description
\param URLname URL value of the data reference, NULL if no data reference (media in the file)
\param URNname URN value of the data reference, NULL if no data reference (media in the file)
\param outDescriptionIndex set to index of the new sample description
\return error if any
*/
GF_Err gf_isom_new_mpeg4_description(GF_ISOFile *isom_file, u32 trackNumber, const GF_ESD *esd, const char *URLname, const char *URNname, u32 *outDescriptionIndex);

/*! changes an MPEG-4 sample description
\note Used for MPEG-4 Systems, AAC and MPEG-4 Visual (part 2)
\warning This will replace the whole ESD
\param isom_file the target ISO file
\param trackNumber the target track number
\param sampleDescriptionIndex the target sample description
\param newESD the new ESD to use for that sample description
\return error if any
*/
GF_Err gf_isom_change_mpeg4_description(GF_ISOFile *isom_file, u32 trackNumber, u32 sampleDescriptionIndex, const GF_ESD *newESD);

/*! adds an MPEG-4 systems descriptor to the ESD of a sample description
\note Used for MPEG-4 Systems, AAC and MPEG-4 Visual (part 2)
\warning This will replace the whole ESD
\param isom_file the target ISO file
\param trackNumber the target track number
\param sampleDescriptionIndex the target sample description
\param theDesc the descriptor to add to the ESD of the sample description
\return error if any
*/
GF_Err gf_isom_add_desc_to_description(GF_ISOFile *isom_file, u32 trackNumber, u32 sampleDescriptionIndex, const GF_Descriptor *theDesc);

/*! clones IOD PLs from orig to dest if any
\param orig_file the source ISO file
\param dest_file the destination ISO file
\return error if any
*/
GF_Err gf_isom_clone_pl_indications(GF_ISOFile *orig_file, GF_ISOFile *dest_file);

/*deletes chapter (1-based index, index 0 for all)*/
GF_Err gf_isom_remove_chapter(GF_ISOFile *the_file, u32 trackNumber, u32 index);

/*! associates a given SL config with a given ESD while extracting the OD information
This is useful while reading the IOD / OD stream of an MP4 file. Note however that
only full AUs are extracted, therefore the calling application must SL-packetize the streams

\param isom_file the target ISO file
\param trackNumber the target track
\param sampleDescriptionIndex set to the sample description index corresponding to this sample (optional, can be NULL)
\param slConfig the SL configuration descriptor to set. The descriptor is copied by the API for further use. A NULL pointer will result
in using the default SLConfig (predefined = 2) remapped to predefined = 0
\return error if any
*/
GF_Err gf_isom_set_extraction_slc(GF_ISOFile *isom_file, u32 trackNumber, u32 sampleDescriptionIndex, const GF_SLConfig *slConfig);

#endif //GPAC_DISABLE_ISOM_WRITE


/*! @} */

/*!
\addtogroup isostsd_grp ISOBMFF Sample Descriptions
\ingroup iso_grp

Sample Description functions are used to query and set codec parameters of a track

@{
*/

/*! Unknown sample description*/
typedef struct
{
	/*! codec tag is the containing box's tag, 0 if UUID is used*/
	u32 codec_tag;
	/*! entry UUID if no tag is used*/
	bin128 UUID;
	/*! codec version*/
	u16 version;
	/*! codec revision*/
	u16 revision;
	/*! vendor four character code*/
	u32 vendor_code;

	/*! temporal quality, video codecs only*/
	u32 temporal_quality;
	/*! spatial quality, video codecs only*/
	u32 spatial_quality;
	/*! width in pixels, video codecs only*/
	u16 width;
	/*! height in pixels, video codecs only*/
	u16 height;
	/*! horizontal resolution as 16.16 fixed point, video codecs only*/
	u32 h_res;
	/*! vertical resolution as 16.16 fixed point, video codecs only*/
	u32 v_res;
	/*! bit depth resolution in bits, video codecs only*/
	u16 depth;
	/*! color table, video codecs only*/
	u16 color_table_index;
	/*! compressor name, video codecs only*/
	char compressor_name[33];

	/*! sample rate, audio codecs only*/
	u32 samplerate;
	/*! number of channels, audio codecs only*/
	u16 nb_channels;
	/*! bits per sample, audio codecs only*/
	u16 bits_per_sample;
	/*! indicates if QTFF signaling should be used, audio codecs only*/
	Bool is_qtff;

	/*optional, sample description specific configuration*/
	u8 *extension_buf;
	/*optional, sample description specific size*/
	u32 extension_buf_size;
} GF_GenericSampleDescription;

/*! gets an unknown sample description
\param isom_file the target ISO file
\param trackNumber the target track
\param sampleDescriptionIndex the target sample description index (1-based)
\return generic sample description information, or NULL if error
*/
GF_GenericSampleDescription *gf_isom_get_generic_sample_description(GF_ISOFile *isom_file, u32 trackNumber, u32 sampleDescriptionIndex);

/*! gets the decoder configuration of a JP2 file
\param isom_file the target ISO file
\param trackNumber the target track
\param sampleDescriptionIndex the target sample description index (1-based)
\param out_dsi set to the decoder configuration - shall be freed by user
\param out_size set to the decoder configuration size
\return error if any
*/
GF_Err gf_isom_get_jp2_config(GF_ISOFile *isom_file, u32 trackNumber, u32 sampleDescriptionIndex, u8 **out_dsi, u32 *out_size);



/*! gets RVC (Reconvigurable Video Coding) config of a track for a given sample description
\param isom_file the target ISO file
\param trackNumber the target track
\param sampleDescriptionIndex the target sample description index (1-based)
\param rvc_predefined set to a predefined value of RVC
\param data set to the RVC config buffer if not predefined, NULL otherwise
\param size set to the RVC config buffer size
\param mime set to the associated mime type of the stream
\return error if any*/
GF_Err gf_isom_get_rvc_config(GF_ISOFile *isom_file, u32 trackNumber, u32 sampleDescriptionIndex, u16 *rvc_predefined, u8 **data, u32 *size, const char **mime);

#ifndef GPAC_DISABLE_ISOM_WRITE
/*! sets the RVC config for the given track sample description
\param isom_file the target ISO file
\param trackNumber the target track number
\param sampleDescriptionIndex the target sample description index
\param rvc_predefined the predefined RVC configuration code, 0 if not predefined
\param mime the associated mime type of the video
\param data the RVC configuration data; ignored if rvc_predefined is not 0
\param size the size of the RVC configuration data; ignored if rvc_predefined is not 0
\return error if any
*/
GF_Err gf_isom_set_rvc_config(GF_ISOFile *isom_file, u32 trackNumber, u32 sampleDescriptionIndex, u16 rvc_predefined, char *mime, u8 *data, u32 size);


/*! updates fields of given visual sample description - these fields are reserved in ISOBMFF, this should only be used for QT, see QTFF
\param isom_file the target ISO file
\param trackNumber the target track number
\param sampleDescriptionIndex the target sample description
\param revision revision of the sample description format
\param vendor four character code of the vendor
\param temporalQ temporal quality
\param spatialQ spatial quality
\param horiz_res horizontal resolution as 16.16 fixed point number
\param vert_res vertical resolution as 16.16 fixed point number
\param frames_per_sample number of frames per media samples
\param compressor_name human readable name for the compressor
\param color_table_index color table index, use -1 if no color table (most common case)
\return error if any
*/
GF_Err gf_isom_update_video_sample_entry_fields(GF_ISOFile *isom_file, u32 trackNumber, u32 sampleDescriptionIndex, u16 revision, u32 vendor, u32 temporalQ, u32 spatialQ, u32 horiz_res, u32 vert_res, u16 frames_per_sample, const char *compressor_name, s16 color_table_index);

/*! updates a sample description from a serialized sample description box. Only child boxes are removed in the process
\param isom_file the target ISO file
\param trackNumber the target track number
\param sampleDescriptionIndex the target sample description
\param data a serialized sample description box
\param size size of the serialized sample description
\return error if any
*/
GF_Err gf_isom_update_sample_description_from_template(GF_ISOFile *isom_file, u32 trackNumber, u32 sampleDescriptionIndex, u8 *data, u32 size);


/*! creates a new unknown StreamDescription in the file.
\note use this to store media not currently supported by the ISO media format or media types not implemented in this library
\param isom_file the target ISO file
\param trackNumber the target track
\param URLname URL value of the data reference, NULL if no data reference (media in the file)
\param URNname URN value of the data reference, NULL if no data reference (media in the file)
\param udesc generic sample description information to use
\param outDescriptionIndex set to index of the new sample description
\return error if any
*/
GF_Err gf_isom_new_generic_sample_description(GF_ISOFile *isom_file, u32 trackNumber, const char *URLname, const char *URNname, GF_GenericSampleDescription *udesc, u32 *outDescriptionIndex);

/*! clones a sample description without inspecting media types
\param isom_file the destination ISO file
\param trackNumber the destination track
\param orig_file the source ISO file
\param orig_track the source track
\param orig_desc_index the source sample description to clone
\param URLname URL value of the data reference, NULL if no data reference (media in the file)
\param URNname URN value of the data reference, NULL if no data reference (media in the file)
\param outDescriptionIndex set to index of the new sample description
\return error if any
*/
GF_Err gf_isom_clone_sample_description(GF_ISOFile *isom_file, u32 trackNumber, GF_ISOFile *orig_file, u32 orig_track, u32 orig_desc_index, const char *URLname, const char *URNname, u32 *outDescriptionIndex);

/*! gets the sample description template of a track. This serializes sample description box
\param isom_file the destination ISO file
\param trackNumber the destination track
\param sampleDescriptionIndex the target sample description
\param output will be set to a newly allocated buffer containing the serialized box - caller shall free it
\param output_size will be set to the size of the allocated buffer
\return error if any
*/
GF_Err gf_isom_get_stsd_template(GF_ISOFile *isom_file, u32 trackNumber, u32 sampleDescriptionIndex, u8 **output, u32 *output_size);

#endif // GPAC_DISABLE_ISOM_WRITE

/*! checks if sample descriptions are the same. This does include self-contained checking and reserved flags. The specific media cfg (DSI & co) is not analysed, only a memory comparaison is done
\param f1 the first ISO file
\param tk1 the first track
\param sdesc_index1 the first sample description
\param f2 the second ISO file
\param tk2 the second track
\param sdesc_index2 the second sample description
\return GF_TRUE if sample descriptions match, GF_FALSE otherwise
*/
Bool gf_isom_is_same_sample_description(GF_ISOFile *f1, u32 tk1, u32 sdesc_index1, GF_ISOFile *f2, u32 tk2, u32 sdesc_index2);


/*! Generic 3GP/3GP2 config record*/
typedef struct
{
	/*GF_4CC record type, one fo the above GF_ISOM_SUBTYPE_3GP_ * subtypes*/
	u32 type;
	/*4CC vendor name*/
	u32 vendor;
	/*codec version*/
	u8 decoder_version;
	/*number of sound frames per IsoMedia sample, >0 and <=15. The very last sample may contain less frames. */
	u8 frames_per_sample;
	/*H263 ONLY - Level*/
	u8 H263_level;
	/*H263 Profile*/
	u8 H263_profile;
	/*AMR(WB) ONLY - num of mode for the codec*/
	u16 AMR_mode_set;
	/*AMR(WB) ONLY - changes in codec mode per sample*/
	u8 AMR_mode_change_period;
} GF_3GPConfig;


/*! gets a 3GPP sample description
\param isom_file the target ISO file
\param trackNumber the target track
\param sampleDescriptionIndex the target sample description index
\return the 3GP config for this sample description, NULL if not a 3GPP track
*/
GF_3GPConfig *gf_isom_3gp_config_get(GF_ISOFile *isom_file, u32 trackNumber, u32 sampleDescriptionIndex);
#ifndef GPAC_DISABLE_ISOM_WRITE
/*! creates a 3GPP sample description
\param isom_file the target ISO file
\param trackNumber the target track
\param config the 3GP config for this sample description
\param URLname URL value of the data reference, NULL if no data reference (media in the file)
\param URNname URN value of the data reference, NULL if no data reference (media in the file)
\param outDescriptionIndex set to the index of the created sample description
\return error if any
*/
GF_Err gf_isom_3gp_config_new(GF_ISOFile *isom_file, u32 trackNumber, GF_3GPConfig *config, const char *URLname, const char *URNname, u32 *outDescriptionIndex);
/*! updates the 3GPP config - subtypes shall NOT differ
\param isom_file the target ISO file
\param trackNumber the target track
\param config the 3GP config for this sample description
\param sampleDescriptionIndex the target sample description index
\return error if any
*/
GF_Err gf_isom_3gp_config_update(GF_ISOFile *isom_file, u32 trackNumber, GF_3GPConfig *config, u32 sampleDescriptionIndex);
#endif	/*GPAC_DISABLE_ISOM_WRITE*/


/*! gets AVC config for a sample description
\param isom_file the target ISO file
\param trackNumber the target track
\param sampleDescriptionIndex the target sample description index
\return the AVC config - user is responsible for deleting it
*/
GF_AVCConfig *gf_isom_avc_config_get(GF_ISOFile *isom_file, u32 trackNumber, u32 sampleDescriptionIndex);
/*! gets SVC config for a sample description
\param isom_file the target ISO file
\param trackNumber the target track
\param sampleDescriptionIndex the target sample description index
\return the SVC config - user is responsible for deleting it
*/
GF_AVCConfig *gf_isom_svc_config_get(GF_ISOFile *isom_file, u32 trackNumber, u32 sampleDescriptionIndex);
/*! gets MVC config for a sample description
\param isom_file the target ISO file
\param trackNumber the target track
\param sampleDescriptionIndex the target sample description index
\return the SVC config - user is responsible for deleting it
*/
GF_AVCConfig *gf_isom_mvc_config_get(GF_ISOFile *isom_file, u32 trackNumber, u32 sampleDescriptionIndex);

/*! AVC familiy type*/
typedef enum
{
	/*! not an AVC codec*/
	GF_ISOM_AVCTYPE_NONE=0,
	/*! AVC only*/
	GF_ISOM_AVCTYPE_AVC_ONLY,
	/*! AVC+SVC in same track*/
	GF_ISOM_AVCTYPE_AVC_SVC,
	/*! SVC only*/
	GF_ISOM_AVCTYPE_SVC_ONLY,
	/*! AVC+MVC in same track*/
	GF_ISOM_AVCTYPE_AVC_MVC,
	/*! SVC only*/
	GF_ISOM_AVCTYPE_MVC_ONLY,
} GF_ISOMAVCType;

/*! gets the AVC family type for a sample description
\param isom_file the target ISO file
\param trackNumber the target hint track
\param sampleDescriptionIndex the target sample description index
\return the type of AVC media
*/
GF_ISOMAVCType gf_isom_get_avc_svc_type(GF_ISOFile *isom_file, u32 trackNumber, u32 sampleDescriptionIndex);

/*! HEVC family type*/
typedef enum
{
	/*! not an HEVC codec*/
	GF_ISOM_HEVCTYPE_NONE=0,
	/*! HEVC only*/
	GF_ISOM_HEVCTYPE_HEVC_ONLY,
	/*! HEVC+LHVC in same track*/
	GF_ISOM_HEVCTYPE_HEVC_LHVC,
	/*! LHVC only*/
	GF_ISOM_HEVCTYPE_LHVC_ONLY,
} GF_ISOMHEVCType;

/*! gets the HEVC family type for a sample description
\param isom_file the target ISO file
\param trackNumber the target track
\param sampleDescriptionIndex the target sample description index
\return the type of HEVC media
*/
GF_ISOMHEVCType gf_isom_get_hevc_lhvc_type(GF_ISOFile *isom_file, u32 trackNumber, u32 sampleDescriptionIndex);

/*! gets HEVC config for a sample description
\param isom_file the target ISO file
\param trackNumber the target track
\param sampleDescriptionIndex the target sample description index
\return the HEVC config - user is responsible for deleting it
*/
GF_HEVCConfig *gf_isom_hevc_config_get(GF_ISOFile *isom_file, u32 trackNumber, u32 sampleDescriptionIndex);
/*! gets LHVC config for a sample description
\param isom_file the target ISO file
\param trackNumber the target track
\param sampleDescriptionIndex the target sample description index
\return the LHVC config - user is responsible for deleting it
*/
GF_HEVCConfig *gf_isom_lhvc_config_get(GF_ISOFile *isom_file, u32 trackNumber, u32 sampleDescriptionIndex);

/*! gets AV1 config for a sample description
\param isom_file the target ISO file
\param trackNumber the target track
\param sampleDescriptionIndex the target sample description index
\return the AV1 config - user is responsible for deleting it
*/
GF_AV1Config *gf_isom_av1_config_get(GF_ISOFile *isom_file, u32 trackNumber, u32 sampleDescriptionIndex);

/*! gets VP8/9 config for a sample description
\param isom_file the target ISO file
\param trackNumber the target track
\param sampleDescriptionIndex the target sample description index
\return the VP8/9 config - user is responsible for deleting it
*/
GF_VPConfig *gf_isom_vp_config_get(GF_ISOFile *isom_file, u32 trackNumber, u32 sampleDescriptionIndex);

/*! checks if some tracks in file needs layer reconstruction
\param isom_file the target ISO file
\return GF_TRUE if track dependencies implying extractors or implicit reconstruction are found, GF_FALSE otherwise
*/
Bool gf_isom_needs_layer_reconstruction(GF_ISOFile *isom_file);

/*! NALU extract modes and flags*/
typedef enum
{
	/*! all extractors are rewritten*/
	GF_ISOM_NALU_EXTRACT_DEFAULT = 0,
	/*! all extractors are skipped but NALU data from this track is kept*/
	GF_ISOM_NALU_EXTRACT_LAYER_ONLY,
	/*! all extractors are kept (untouched sample) - used for dumping modes*/
	GF_ISOM_NALU_EXTRACT_INSPECT,
	/*! above mode is applied and PPS/SPS/... are appended in the front of every IDR*/
	GF_ISOM_NALU_EXTRACT_INBAND_PS_FLAG = 1<<16,
	/*! above mode is applied and all start codes are rewritten (xPS inband as well)*/
	GF_ISOM_NALU_EXTRACT_ANNEXB_FLAG = 2<<17,
	/*! above mode is applied and VDRD NAL unit is inserted before SVC slice*/
	GF_ISOM_NALU_EXTRACT_VDRD_FLAG = 1<<18,
	/*! all extractors are skipped and only tile track data is kept*/
	GF_ISOM_NALU_EXTRACT_TILE_ONLY = 1<<19
} GF_ISONaluExtractMode;

/*! sets the NALU extraction mode for this track
\param isom_file the target ISO file
\param trackNumber the target track
\param nalu_extract_mode the NALU extraction mode to set
\return error if any
*/
GF_Err gf_isom_set_nalu_extract_mode(GF_ISOFile *isom_file, u32 trackNumber, GF_ISONaluExtractMode nalu_extract_mode);
/*! gets the NALU extraction mode for this track
\param isom_file the target ISO file
\param trackNumber the target track
\return the NALU extraction mode used
*/
GF_ISONaluExtractMode gf_isom_get_nalu_extract_mode(GF_ISOFile *isom_file, u32 trackNumber);


#ifndef GPAC_DISABLE_ISOM_WRITE
/*! creates a new AVC sample description
\param isom_file the target ISO file
\param trackNumber the target track
\param cfg the AVC config for this sample description
\param URLname URL value of the data reference, NULL if no data reference (media in the file)
\param URNname URN value of the data reference, NULL if no data reference (media in the file)
\param outDescriptionIndex set to the index of the created sample description
\return error if any
*/
GF_Err gf_isom_avc_config_new(GF_ISOFile *isom_file, u32 trackNumber, GF_AVCConfig *cfg, const char *URLname, const char *URNname, u32 *outDescriptionIndex);
/*! updates an AVC sample description
\param isom_file the target ISO file
\param trackNumber the target track
\param sampleDescriptionIndex the target sample description index to update
\param cfg the AVC config for this sample description
\return error if any
*/
GF_Err gf_isom_avc_config_update(GF_ISOFile *isom_file, u32 trackNumber, u32 sampleDescriptionIndex, GF_AVCConfig *cfg);

/*! creates a new SVC sample description
\param isom_file the target ISO file
\param trackNumber the target track
\param cfg the SVC config for this sample description
\param URLname URL value of the data reference, NULL if no data reference (media in the file)
\param URNname URN value of the data reference, NULL if no data reference (media in the file)
\param outDescriptionIndex set to the index of the created sample description
\return error if any
*/
GF_Err gf_isom_svc_config_new(GF_ISOFile *isom_file, u32 trackNumber, GF_AVCConfig *cfg, const char *URLname, const char *URNname, u32 *outDescriptionIndex);
/*! updates an SVC sample description
\param isom_file the target ISO file
\param trackNumber the target track
\param sampleDescriptionIndex the target sample description index to update
\param cfg the AVC config for this sample description
\param is_additional if set, the SVCConfig will be added to the AVC sample description, otherwise the sample description will be SVC-only
\return error if any
*/
GF_Err gf_isom_svc_config_update(GF_ISOFile *isom_file, u32 trackNumber, u32 sampleDescriptionIndex, GF_AVCConfig *cfg, Bool is_additional);
/*! deletes an SVC sample description
\warning associated samples if any are NOT deleted
\param isom_file the target ISO file
\param trackNumber the target track
\param sampleDescriptionIndex the target sample description index to delete
\return error if any
*/
GF_Err gf_isom_svc_config_del(GF_ISOFile *isom_file, u32 trackNumber, u32 sampleDescriptionIndex);

/*! creates a new MVC sample description
\param isom_file the target ISO file
\param trackNumber the target track
\param cfg the SVC config for this sample description
\param URLname URL value of the data reference, NULL if no data reference (media in the file)
\param URNname URN value of the data reference, NULL if no data reference (media in the file)
\param outDescriptionIndex set to the index of the created sample description
\return error if any
*/
GF_Err gf_isom_mvc_config_new(GF_ISOFile *isom_file, u32 trackNumber, GF_AVCConfig *cfg, const char *URLname, const char *URNname, u32 *outDescriptionIndex);

/*! updates an MVC sample description
\param isom_file the target ISO file
\param trackNumber the target track
\param sampleDescriptionIndex the target sample description index to update
\param cfg the AVC config for this sample description
\param is_additional if set, the MVCConfig will be added to the AVC sample description, otherwise the sample description will be MVC-only
\return error if any
*/
GF_Err gf_isom_mvc_config_update(GF_ISOFile *isom_file, u32 trackNumber, u32 sampleDescriptionIndex, GF_AVCConfig *cfg, Bool is_additional);

/*! deletes an MVC sample description
\warning associated samples if any are NOT deleted
\param isom_file the target ISO file
\param trackNumber the target track
\param sampleDescriptionIndex the target sample description index to delete
\return error if any
*/
GF_Err gf_isom_mvc_config_del(GF_ISOFile *isom_file, u32 trackNumber, u32 sampleDescriptionIndex);

/*! sets avc3 entry type (inband SPS/PPS) instead of avc1 (SPS/PPS in avcC box)
\param isom_file the target ISO file
\param trackNumber the target track
\param sampleDescriptionIndex the target sample description index
\param keep_xps if set to GF_TRUE, keeps parameter set in the configuration record otherwise removes them
\return error if any
*/
GF_Err gf_isom_avc_set_inband_config(GF_ISOFile *isom_file, u32 trackNumber, u32 sampleDescriptionIndex, Bool keep_xps);

/*! sets hev1 entry type (inband SPS/PPS) instead of hvc1 (SPS/PPS in hvcC box)
\param isom_file the target ISO file
\param trackNumber the target track
\param sampleDescriptionIndex the target sample description index
\param keep_xps if set to GF_TRUE, keeps parameter set in the configuration record otherwise removes them
\return error if any
*/
GF_Err gf_isom_hevc_set_inband_config(GF_ISOFile *isom_file, u32 trackNumber, u32 sampleDescriptionIndex, Bool keep_xps);

/*! sets lhe1 entry type instead of lhc1 but keep lhcC box intact
\param isom_file the target ISO file
\param trackNumber the target track
\param sampleDescriptionIndex the target sample description index
\return error if any
*/
GF_Err gf_isom_lhvc_force_inband_config(GF_ISOFile *isom_file, u32 trackNumber, u32 sampleDescriptionIndex);

/*! sets hvt1 entry type (tile track) or hev2/hvc2 type if is_base_track is set. It is the use responsability to set the tbas track reference to the base hevc track
\param isom_file the target ISO file
\param trackNumber the target track
\param sampleDescriptionIndex the target sample description index
\param cfg may be set to the tile track configuration to indicate sub-profile of the tile, or NULL
\param is_base_track if set to GF_TRUE, indicates this is a tile base track, otherwise this is a tile track
\return error if any
*/
GF_Err gf_isom_hevc_set_tile_config(GF_ISOFile *isom_file, u32 trackNumber, u32 sampleDescriptionIndex, GF_HEVCConfig *cfg, Bool is_base_track);

/*! creates a new HEVC sample description
\param isom_file the target ISO file
\param trackNumber the target track
\param cfg the HEVC config for this sample description
\param URLname URL value of the data reference, NULL if no data reference (media in the file)
\param URNname URN value of the data reference, NULL if no data reference (media in the file)
\param outDescriptionIndex set to the index of the created sample description
\return error if any
*/
GF_Err gf_isom_hevc_config_new(GF_ISOFile *isom_file, u32 trackNumber, GF_HEVCConfig *cfg, const char *URLname, const char *URNname, u32 *outDescriptionIndex);

/*! updates an HEVC sample description
\param isom_file the target ISO file
\param trackNumber the target track
\param sampleDescriptionIndex the target sample description index to update
\param cfg the HEVC config for this sample description
\return error if any
*/
GF_Err gf_isom_hevc_config_update(GF_ISOFile *isom_file, u32 trackNumber, u32 sampleDescriptionIndex, GF_HEVCConfig *cfg);

/*! Updates L-HHVC config*/
typedef enum {
	//! changes track type to LHV1/LHE1: no base nor extractors in track, just enhancement layers
	GF_ISOM_LEHVC_ONLY = 0,
	//! changes track type to HVC2/HEV2: base and extractors/enh. in track
	GF_ISOM_LEHVC_WITH_BASE,
	//! changes track type to HVC1/HEV1 with additionnal cfg: base and enh. in track no extractors
	GF_ISOM_LEHVC_WITH_BASE_BACKWARD,
	//! changes track type to HVC2/HEV2 for tile base tracks
	GF_ISOM_HEVC_TILE_BASE,
} GF_ISOMLHEVCTrackType;

/*! updates an HEVC sample description
\param isom_file the target ISO file
\param trackNumber the target track
\param sampleDescriptionIndex the target sample description index to update
\param cfg the LHVC config for this sample description
\param track_type indicates the LHVC track type to set
\return error if any
*/
GF_Err gf_isom_lhvc_config_update(GF_ISOFile *isom_file, u32 trackNumber, u32 sampleDescriptionIndex, GF_HEVCConfig *cfg, GF_ISOMLHEVCTrackType track_type);

/*! sets nalu size length
\warning any previously added samples must be rewritten by the caller
\param isom_file the target ISO file
\param trackNumber the target track
\param sampleDescriptionIndex the target sample description index to update
\param nalu_size_length the new NALU size length in bytes
\return error if any
*/
GF_Err gf_isom_set_nalu_length_field(GF_ISOFile *isom_file, u32 trackNumber, u32 sampleDescriptionIndex, u32 nalu_size_length);

/*! creates new VPx config
\param isom_file the target ISO file
\param trackNumber the target track
\param cfg the VPx config for this sample description
\param URLname URL value of the data reference, NULL if no data reference (media in the file)
\param URNname URN value of the data reference, NULL if no data reference (media in the file)
\param outDescriptionIndex set to the index of the created sample description
\param vpx_type four character code of entry ('vp08', 'vp09' or 'vp10')
\return error if any
*/
GF_Err gf_isom_vp_config_new(GF_ISOFile *isom_file, u32 trackNumber, GF_VPConfig *cfg, const char *URLname, const char *URNname, u32 *outDescriptionIndex, u32 vpx_type);


/*! creates new AV1 config
\param isom_file the target ISO file
\param trackNumber the target track
\param cfg the AV1 config for this sample description
\param URLname URL value of the data reference, NULL if no data reference (media in the file)
\param URNname URN value of the data reference, NULL if no data reference (media in the file)
\param outDescriptionIndex set to the index of the created sample description
\return error if any
*/
GF_Err gf_isom_av1_config_new(GF_ISOFile *isom_file, u32 trackNumber, GF_AV1Config *cfg, const char *URLname, const char *URNname, u32 *outDescriptionIndex);


#endif /*GPAC_DISABLE_ISOM_WRITE*/


/*! Sample entry description for 3GPP DIMS*/
typedef struct
{
	/*! profile*/
	u8 profile;
	/*! level*/
	u8 level;
	/*! number of components in path*/
	u8 pathComponents;
	/*! full request*/
	Bool fullRequestHost;
	/*! stream type*/
	Bool streamType;
	/*! has redundant sample (carousel)*/
	u8 containsRedundant;
	/*! text encoding string*/
	const char *textEncoding;
	/*! content encoding string*/
	const char *contentEncoding;
	/*! script string*/
	const char *content_script_types;
	/*! mime type string*/
	const char *mime_type;
	/*! xml schema location string*/
	const char *xml_schema_loc;
} GF_DIMSDescription;

/*! gets a DIMS sample description
\param isom_file the target ISO file
\param trackNumber the target track
\param sampleDescriptionIndex the target sample description index
\param desc set to the DIMS description
\return error if any
*/
GF_Err gf_isom_get_dims_description(GF_ISOFile *isom_file, u32 trackNumber, u32 sampleDescriptionIndex, GF_DIMSDescription *desc);

#ifndef GPAC_DISABLE_ISOM_WRITE
/*! creates a DIMS sample description
\param isom_file the target ISO file
\param trackNumber the target track
\param desc the DIMS config for this sample description
\param URLname URL value of the data reference, NULL if no data reference (media in the file)
\param URNname URN value of the data reference, NULL if no data reference (media in the file)
\param outDescriptionIndex set to the index of the created sample description
\return error if any
*/
GF_Err gf_isom_new_dims_description(GF_ISOFile *isom_file, u32 trackNumber, GF_DIMSDescription *desc, const char *URLname, const char *URNname, u32 *outDescriptionIndex);
#endif /*GPAC_DISABLE_ISOM_WRITE*/

/*! AC-3 config record extension for EAC-3 - see dolby specs*/
struct __ec3_stream
{
	/*! AC3 fs code*/
	u8 fscod;
	/*! AC3 bsid code*/
	u8 bsid;
	/*! AC3 bs mode*/
	u8 bsmod;
	/*! AC3 ac mode*/
	u8 acmod;
	/*! LF on*/
	u8 lfon;
	/*! deps, only for EC3*/
	u8 nb_dep_sub;
	/*! channel loc, only for EC3*/
	u8 chan_loc;
};

/*! AC3 config record*/
typedef struct
{
	/*! indicates if ec3*/
	u8 is_ec3;
	/*! number of streams, 1 for AC3, max 8 for EC3*/
	u8 nb_streams;
	/*! if AC3 this is the bitrate code, otherwise cumulated data rate of EC3 streams*/
	u16 brcode;
	struct __ec3_stream streams[8];
} GF_AC3Config;

/*! gets an AC3 sample description
\param isom_file the target ISO file
\param trackNumber the target track
\param sampleDescriptionIndex the target sample description index
\return AC-3 config
*/
GF_AC3Config *gf_isom_ac3_config_get(GF_ISOFile *isom_file, u32 trackNumber, u32 sampleDescriptionIndex);

#ifndef GPAC_DISABLE_ISOM_WRITE
/*! creates an AC3 sample description
\param isom_file the target ISO file
\param trackNumber the target track
\param cfg the AC3 config for this sample description
\param URLname URL value of the data reference, NULL if no data reference (media in the file)
\param URNname URN value of the data reference, NULL if no data reference (media in the file)
\param outDescriptionIndex set to the index of the created sample description
\return error if any
*/
GF_Err gf_isom_ac3_config_new(GF_ISOFile *isom_file, u32 trackNumber, GF_AC3Config *cfg, const char *URLname, const char *URNname, u32 *outDescriptionIndex);
#endif /*GPAC_DISABLE_ISOM_WRITE*/

/*! gets a FLAC sample description
\param isom_file the target ISO file
\param trackNumber the target track
\param sampleDescriptionIndex the target sample description index
\param dsi set to the flac decoder config - shall be freeed by caller
\param dsi_size set to the size of the flac decoder config
\return error if any
*/
GF_Err gf_isom_flac_config_get(GF_ISOFile *isom_file, u32 trackNumber, u32 sampleDescriptionIndex, u8 **dsi, u32 *dsi_size);

#ifndef GPAC_DISABLE_ISOM_WRITE
/*! creates a FLAC sample description
\param isom_file the target ISO file
\param trackNumber the target track
\param metadata the flac decoder config buffer
\param metadata_size the size of flac decoder config
\param URLname URL value of the data reference, NULL if no data reference (media in the file)
\param URNname URN value of the data reference, NULL if no data reference (media in the file)
\param outDescriptionIndex set to the index of the created sample description
\return error if any
*/
GF_Err gf_isom_flac_config_new(GF_ISOFile *isom_file, u32 trackNumber, u8 *metadata, u32 metadata_size, const char *URLname, const char *URNname, u32 *outDescriptionIndex);
#endif /*GPAC_DISABLE_ISOM_WRITE*/

#ifndef GPAC_DISABLE_ISOM_WRITE

/*! creates a motion jpeg 2000 sample description
\param isom_file the target ISO file
\param trackNumber the target track
\param URLname URL value of the data reference, NULL if no data reference (media in the file)
\param URNname URN value of the data reference, NULL if no data reference (media in the file)
\param outDescriptionIndex set to the index of the created sample description
\param dsi the jpeg2000 decoder config buffer
\param dsi_len the size of jpeg2000 decoder config
\return error if any
*/
GF_Err gf_isom_new_mj2k_description(GF_ISOFile *isom_file, u32 trackNumber, const char *URLname, const char *URNname, u32 *outDescriptionIndex, u8 *dsi, u32 dsi_len);
#endif /*GPAC_DISABLE_ISOM_WRITE*/

#ifndef GPAC_DISABLE_ISOM_WRITE

/*! creates a time code metadata sample description
\note frames_per_counter_tick<0 disables counter flag but signals frames_per_tick
\param isom_file the target ISO file
\param trackNumber the target track
\param fps_num the frame rate numerator
\param fps_den the frame rate denumerator (frame rate numerator will be track media timescale)
\param frames_per_counter_tick if not 0, enables counter mode (sample data is an counter) and use this value as number of frames per counter tick. Otherwise, disables counter mode (sample data write h,m,s,frames)
\param is_drop indicates that the time code in samples is a drop timecode
\param is_counter indicates that the counter flag should be set
\param outDescriptionIndex set to the index of the created sample description
\return error if any
*/
GF_Err gf_isom_tmcd_config_new(GF_ISOFile *isom_file, u32 trackNumber, u32 fps_num, u32 fps_den, s32 frames_per_counter_tick, Bool is_drop, Bool is_counter, u32 *outDescriptionIndex);

#endif /*GPAC_DISABLE_ISOM_WRITE*/

/*! gets information of a time code metadata sample description
\param isom_file the target ISO file
\param trackNumber the target track
\param sampleDescriptionIndex the target sample description index
\param tmcd_flags set to the timecode description flags
\param tmcd_fps_num set to fps numerator of timecode description
\param tmcd_fps_den set to fps denominator of timecode description
\param tmcd_fpt set to the ticks per second for counter mode (tmcd_flags & 0x1)
\return error if any
*/
GF_Err gf_isom_get_tmcd_config(GF_ISOFile *isom_file, u32 trackNumber, u32 sampleDescriptionIndex, u32 *tmcd_flags, u32 *tmcd_fps_num, u32 *tmcd_fps_den, u32 *tmcd_fpt);


/*! @} */


#ifndef GPAC_DISABLE_ISOM_FRAGMENTS
/*!
\addtogroup isofragred_grp Fragmented ISOBMFF Read
\ingroup iso_grp

This describes function specific to fragmented ISOBMF files

@{
*/

/*! checks if a movie file is fragmented
\param isom_file the target ISO file
\return GF_FALSE if movie isn't fragmented, GF_TRUE otherwise
*/
Bool gf_isom_is_fragmented(GF_ISOFile *isom_file);
/*! checks if a movie file is fragmented
\param isom_file the target ISO file
\param TrackID the target track
\return GF_FALSE if track isn't fragmented, GF_TRUE otherwise*/
Bool gf_isom_is_track_fragmented(GF_ISOFile *isom_file, GF_ISOTrackID TrackID);

/*! checks if a file has a top styp box
\param isom_file the target ISO file
\param brand set to the major brand of the styp box
\param version set to version of the styp box
\return GF_TRUE of the file has a styp box, GF_FALSE otherwise
*/
Bool gf_isom_has_segment(GF_ISOFile *isom_file, u32 *brand, u32 *version);
/*! gets number of movie fragments in the file
\param isom_file the target ISO file
\returns number of movie fragments in the file, 0 if none
*/
u32 gf_isom_segment_get_fragment_count(GF_ISOFile *isom_file);
/*! gets number of track fragments in the indicated movie fragment
\param isom_file the target ISO file
\param moof_index the target movie fragment  (1-based index)
\return number of track fragments, 0 if none
*/
u32 gf_isom_segment_get_track_fragment_count(GF_ISOFile *isom_file, u32 moof_index);
/*! get the track fragment decode time of a track fragment
\param isom_file the target ISO file
\param moof_index the target movie fragment (1-based index)
\param traf_index the target track fragment (1-based index)
\param decode_time set to the track fragment decode time if present, 0 otherwise
\return the track ID of the track fragment
*/
u32 gf_isom_segment_get_track_fragment_decode_time(GF_ISOFile *isom_file, u32 moof_index, u32 traf_index, u64 *decode_time);

/*! enables single moof mode. In single moof mode, file is parsed only one moof/mdat at a time
   in order to proceed to next moof, \ref gf_isom_reset_data_offset must be called to parse the next moof
\param isom_file the target ISO file
\param mode if GF_TRUE, enables single moof mode; otherwise disables it
*/
void gf_isom_set_single_moof_mode(GF_ISOFile *isom_file, Bool mode);


/*! refreshes a fragmented file
A file being downloaded may be a fragmented file. In this case only partial info
is available once the file is successfully open (gf_isom_open_progressive), and since there is
no information wrt number fragments (which could actually be generated on the fly
at the sender side), you must call this function on regular bases in order to
load newly downloaded fragments. Note this may result in Track/Movie duration changes
and SampleCount change too ...

\param isom_file the target ISO file
\param MissingBytes set to the number of missing bytes to parse the last incomplete top-level box found
\param new_location if set, the previous bitstream is changed to this new location, otherwise it is refreshed (disk flush)
\return error if any
*/
GF_Err gf_isom_refresh_fragmented(GF_ISOFile *isom_file, u64 *MissingBytes, const char *new_location);

/*! gets the current track fragment decode time of the track (the one of the last fragment parsed).
\param isom_file the target ISO file
\param trackNumber the target track
\return the track fragment decode time in media timescale
*/
u64 gf_isom_get_current_tfdt(GF_ISOFile *isom_file, u32 trackNumber);

/*! checks if the movie is a smooth streaming recomputed initial movie
\param isom_file the target ISO file
\return GF_TRUE if the file init segment (moov) was generated from external meta-data (smooth streaming)
*/
Bool gf_isom_is_smooth_streaming_moov(GF_ISOFile *isom_file);


/*! gets default values of samples in a track to use for track fragments default. Each variable is optional and
if set will contain the default value for this track samples

\param isom_file the target ISO file
\param trackNumber the target track
\param defaultDuration set to the default duration of samples, 0 if not computable
\param defaultSize set to the default size of samples, 0 if not computable
\param defaultDescriptionIndex set to the default sample description index of samples, 0 if not computable
\param defaultRandomAccess set to the default sync flag of samples, 0 if not computable
\param defaultPadding set to the default padding bits of samples, 0 if not computable
\param defaultDegradationPriority set to the default degradation priority of samples, 0 if not computable
\return error if any*/
GF_Err gf_isom_get_fragment_defaults(GF_ISOFile *isom_file, u32 trackNumber,
                                     u32 *defaultDuration, u32 *defaultSize, u32 *defaultDescriptionIndex,
                                     u32 *defaultRandomAccess, u8 *defaultPadding, u16 *defaultDegradationPriority);



/*! gets last UTC/timestamp values indicated for the reference track in the file if any (pfrt box)
\param isom_file the target ISO file
\param refTrackID set to the ID of the reference track used by the pfrt box
\param ntp set to the NTP timestamp found
\param timestamp set to the corresponding media timestamp in refTrackID timescale
\param reset_info if GF_TRUE, discards current NTP mapping info; this will trigger parsing of the next prft box found. If not set, subsequent pfrt boxes will not be parsed until the function is called with reset_info=GF_TRUE
\return GF_FALSE if no info found, GF_TRUE if OK
*/
Bool gf_isom_get_last_producer_time_box(GF_ISOFile *isom_file, GF_ISOTrackID *refTrackID, u64 *ntp, u64 *timestamp, Bool reset_info);

#ifndef GPAC_DISABLE_ISOM_WRITE
/*! enables storage of traf templates (serialized sidx/moof/traf without trun/senc) at segment boundaries
This is mostly used to recreate identical segment information when refragmenting a file
\param isom_file the target ISO file
*/
void gf_isom_enable_traf_map_templates(GF_ISOFile *isom_file);

/*! Segement boundary information*/
typedef struct
{
	/*! fragment start offset*/
	u64 frag_start;
	/*! mdat end offset*/
	u64 mdat_end;
	/*segment start offset plus one:
		0 if regular fragment, 1 if dash sedment, offset indicates start of segment (styp or sidx)
		if sidx, it is writtent in the moof_template
	*/
	u64 seg_start_plus_one;

	/*! serialized array of styp (if present) sidx (if present) and moof with only the current traf*/
	const u8 *moof_template;
	/*! size of serialized buffer*/
	u32 moof_template_size;
	/*! sidx start, 0 if absent*/
	u64 sidx_start;
	/*! sidx end, 0 if absent*/
	u64 sidx_end;
} GF_ISOFragmentBoundaryInfo;

/*! checks if a sample is a fragment start
Only use this function if \ref gf_isom_enable_traf_map_templates has been called
\param isom_file the target ISO file
\param trackNumber the target track
\param sampleNum the target sample number
\param frag_info filled with information on fragment boundaries (optional - can be NULL)
\return GF_TRUE if this sample was the first sample of a traf in the fragmented source file, GF_FALSE otherwise*/
Bool gf_isom_sample_is_fragment_start(GF_ISOFile *isom_file, u32 trackNumber, u32 sampleNum, GF_ISOFragmentBoundaryInfo *frag_info);
#endif //GPAC_DISABLE_ISOM_WRITE

/*! resets sample information for all tracks setup. This allows keeping the memory footprint low when playing DASH/CMAF segments
\note seeking in the file is then no longer possible
\param isom_file the target ISO file
\param reset_sample_count if GF_TRUE, sets sample count of all tracks back to 0
\return error if any
*/
GF_Err gf_isom_reset_tables(GF_ISOFile *isom_file, Bool reset_sample_count);

/*! sets the offset for parsing from the input buffer to 0 (used to reclaim input buffer)
\param isom_file the target ISO file
\param top_box_start set to the byte offset in the source buffer of the first top level box
\return error if any
*/
GF_Err gf_isom_reset_data_offset(GF_ISOFile *isom_file, u64 *top_box_start);

/*! releases current movie segment. This closes the associated file IO object.
\note seeking in the file is no longer possible when tables are rested
\warning the sample count is not reseted after the release of tables. use \ref gf_isom_reset_tables for this

\param isom_file the target ISO file
\param reset_tables if set, sample information for all tracks setup as segment are destroyed, along with all PSSH boxes. This allows keeping the memory footprint low when playing segments.
\return error if any
*/
GF_Err gf_isom_release_segment(GF_ISOFile *isom_file, Bool reset_tables);

/*! Flags for gf_isom_open_segment*/
typedef enum
{
	/*! do not check for movie fragment sequence number*/
	GF_ISOM_SEGMENT_NO_ORDER_FLAG = 1,
	/*! the segment contains a scalable layer of the last opened segment*/
	GF_ISOM_SEGMENT_SCALABLE_FLAG = 1<<1,
} GF_ISOSegOpenMode;

/*! opens a new segment file. Access to samples in previous segments is no longer possible
if end_range>start_range, restricts the URL to the given byterange when parsing

\param isom_file the target ISO file
\param fileName the file name of the new segment to open
\param start_range the start offset in bytes in the file of the segment data
\param end_range the end offset in bytes in the file of the segment data
\param flags flags to use when opening the segment
\return error if any
*/
GF_Err gf_isom_open_segment(GF_ISOFile *isom_file, const char *fileName, u64 start_range, u64 end_range, GF_ISOSegOpenMode flags);

/*! returns the track ID of the track containing the highest enhancement layer for the given base track
\param isom_file the target ISO file
\param for_base_track the number of the base track
\return the track ID of the highest enahnacement track
*/
GF_ISOTrackID gf_isom_get_highest_track_in_scalable_segment(GF_ISOFile *isom_file, u32 for_base_track);

/*! resets internal info (track fragement decode time, number of samples, next moof number)used with fragments and segment.
\note This should be called when seeking (with keep_sample_count=0) or when loading a media segments with the same timing as the previously loaded segment
\param isom_file the target ISO file
\param keep_sample_count if GF_TRUE, does not reset the sample count on tracks
*/
void gf_isom_reset_fragment_info(GF_ISOFile *isom_file, Bool keep_sample_count);

/*! resets sample count to 0 and next moof number to 0. When doing scalable media, should be called before opening the segment containing
the base layer in order to make sure the sample count base number is always the same (ie 1) on all tracks
\param isom_file the target ISO file
*/
void gf_isom_reset_sample_count(GF_ISOFile *isom_file);
/*! resets moof sequence number to 0
\param isom_file the target ISO file
*/
void gf_isom_reset_seq_num(GF_ISOFile *isom_file);

/*! gets the duration of movie+fragments
\param isom_file the target ISO file
\return the duration in movie timescale, 0 if unknown or if error*/
u64 gf_isom_get_fragmented_duration(GF_ISOFile *isom_file);

/*! gets the number of fragments or segments when the file is opened in \ref GF_ISOM_OPEN_READ_DUMP mode
\param isom_file the target ISO file
\param segments_only if set to GF_TRUE, counts segments (sidx), otherwise counts fragments
\return the number of segments or fragments
*/
u32 gf_isom_get_fragments_count(GF_ISOFile *isom_file, Bool segments_only);

/*! gets total sample number and duration when the file is opened in \ref GF_ISOM_OPEN_READ_DUMP mode
\param isom_file the target ISO file
\param trackID the ID of the target track
\param nb_samples set to the number of samples in the track
\param duration set to the total duration in media timescale
\return error if any
*/
GF_Err gf_isom_get_fragmented_samples_info(GF_ISOFile *isom_file, GF_ISOTrackID trackID, u32 *nb_samples, u64 *duration);

/*! gets the number of the next moof to be produced
\param isom_file the target ISO file
\return number of the next moof
*/
u32 gf_isom_get_next_moof_number(GF_ISOFile *isom_file);

/*! @} */
#endif //GPAC_DISABLE_ISOM_FRAGMENTS


/*!
\addtogroup isoudta_grp ISOBMFF UserData Manipulation
\ingroup iso_grp

				User Data Manipulation

You can add specific typed data to either a track or the movie: the UserData
	The type must be formated as a FourCC if you have a registered 4CC type
	but the usual is to set a UUID (128 bit ID for box type) which never conflict
	with existing structures in the format
		To manipulate a UUID user data set the UserDataType to 0 and specify a valid UUID.
Otherwise the UUID parameter is ignored
		Several items with the same ID or UUID can be added (this allows you to store any
	kind/number of private information under a unique ID / UUID)

@{
*/

/*! gets number of udta (user data) entries of a movie or track
\param isom_file the target ISO file
\param trackNumber the target track if not 0; if 0, the movie udta is checked
\return the number of entries in UDTA*/
u32 gf_isom_get_udta_count(GF_ISOFile *isom_file, u32 trackNumber);

/*! checks type of a given udta entry
\param isom_file the target ISO file
\param trackNumber the target track if not 0; if 0, the movie udta is checked
\param udta_idx 1-based index of the user data to query
\param UserDataType set to the four character code of the user data entry (optional, can be NULL)
\param UUID set to the UUID of the user data entry (optional, can be NULL)
\return error if any*/
GF_Err gf_isom_get_udta_type(GF_ISOFile *isom_file, u32 trackNumber, u32 udta_idx, u32 *UserDataType, bin128 *UUID);

/*! gets the number of UserDataItems with the same ID / UUID in the desired track or movie
\param isom_file the target ISO file
\param trackNumber the target track if not 0; if 0, the movie udta is checked
\param UserDataType the four character code of the user data entry to query
\param UUID the UUID of the user data entry
\return number of UDTA entries with the given type*/
u32 gf_isom_get_user_data_count(GF_ISOFile *isom_file, u32 trackNumber, u32 UserDataType, bin128 UUID);

/*! gets the UserData for the specified item from the track or the movie
\param isom_file the target ISO file
\param trackNumber the target track if not 0; if 0, the movie udta is checked
\param UserDataType the four character code of the user data entry to query
\param UUID the UUID of the user data entry
\param UserDataIndex 1-based index of the user data of the given type to fetch. If 0, all boxes with type==UserDataType will be serialized (including box header and size) in the output buffer
\param userData set to a newly allocated buffer containing the serialized data - shall be freed by caller, you must pass (userData != NULL && *userData=NULL)
\param userDataSize set to the size of the allocated buffer
\return error if any*/
GF_Err gf_isom_get_user_data(GF_ISOFile *isom_file, u32 trackNumber, u32 UserDataType, bin128 UUID, u32 UserDataIndex, u8 **userData, u32 *userDataSize);

#ifndef GPAC_DISABLE_ISOM_WRITE

/*! adds a user data item in the desired track or in the movie
\param isom_file the target ISO file
\param trackNumber the target track for the user data; if 0, adds user data to the movie
\param UserDataType the user data four character code type
\param UUID the user data UUID
\param data the data to add, may be NULL
\param size the size of the data to add, shall be 0 when data is NULL
\return error if any
*/
GF_Err gf_isom_add_user_data(GF_ISOFile *isom_file, u32 trackNumber, u32 UserDataType, bin128 UUID, u8 *data, u32 size);

/*! removes all user data items from a track or movie
\param isom_file the target ISO file
\param trackNumber the target track for the user data; if 0, adds user data to the movie
\param UserDataType the user data four character code type
\param UUID the user data UUID
\return error if any
*/
GF_Err gf_isom_remove_user_data(GF_ISOFile *isom_file, u32 trackNumber, u32 UserDataType, bin128 UUID);

/*! removes a user data item from a track or movie
use the UDAT read functions to get the item index
\param isom_file the target ISO file
\param trackNumber the target track for the user data; if 0, adds user data to the movie
\param UserDataType the user data four character code type
\param UUID the user data UUID
\param UserDataIndex the 1-based index of the user data item to remove - see \ref gf_isom_get_user_data_count
\return error if any
*/
GF_Err gf_isom_remove_user_data_item(GF_ISOFile *isom_file, u32 trackNumber, u32 UserDataType, bin128 UUID, u32 UserDataIndex);

/*! adds a user data item in a track or movie using a serialzed buffer of ISOBMFF boxes
\param isom_file the target ISO file
\param trackNumber the target track for the udta box; if 0, add the udta to the movie;
\param data the serialized udta box to add, shall not be NULL
\param size the size of the data to add
\return error if any
*/
GF_Err gf_isom_add_user_data_boxes(GF_ISOFile *isom_file, u32 trackNumber, u8 *data, u32 size);

/*! gets serialized user data box of a movie
\param isom_file the destination ISO file
\param output will be set to a newly allocated buffer containing the serialized box - caller shall free it
\param output_size will be set to the size of the allocated buffer
\return error if any
*/
GF_Err gf_isom_get_raw_user_data(GF_ISOFile *isom_file, u8 **output, u32 *output_size);

#endif //GPAC_DISABLE_ISOM_WRITE

/*! @} */


#if !defined(GPAC_DISABLE_ISOM_FRAGMENTS) && !defined(GPAC_DISABLE_ISOM_WRITE)

/*!
\addtogroup isofragwrite_grp Fragmented ISOBMFF Writing
\ingroup iso_grp

			Movie Fragments Writing API
		Movie Fragments is a feature of ISO media files for fragmentation
	of a presentation meta-data and interleaving with its media data.
	This enables faster http fast start for big movies, and also reduces the risk
	of data loss in case of a recording crash, because meta data and media data
	can be written to disk at regular times
		This API provides simple function calls to setup such a movie and write it
	The process implies:
		1- creating a movie in the usual way (track, stream descriptions, (IOD setup
	copyright, ...)
		2- possibly add some samples in the regular fashion
		3- setup track fragments for all track that will be written in a fragmented way
	(note that you can create/write a track that has no fragmentation at all)
		4- finalize the movie for fragmentation (this will flush all meta-data and
	any media-data added to disk, ensuring all vital information for the presentation
	is stored on file and not lost in case of crash/poweroff)

	  then 5-6 as often as desired
		5- start a new movie fragment
		6- add samples to each setup track


  IMPORTANT NOTES:
		* Movie Fragments can only be used in GF_ISOM_OPEN_WRITE mode (capturing)
  and no editing functionalities can be used
		* the fragmented movie API uses TrackID and not TrackNumber

@{
*/

/*! sets up a track for fragmentation by specifying some default values for storage efficiency
\note If all the defaults are 0, traf flags will always be used to signal them.
\param isom_file the target ISO file
\param TrackID ID of the target track
\param DefaultSampleDescriptionIndex the default description used by samples in this track
\param DefaultSampleDuration default duration of samples in this track
\param DefaultSampleSize default size of samples in this track (0 if unknown)
\param DefaultSampleIsSync default key-flag (RAP) of samples in this track
\param DefaultSamplePadding default padding bits for samples in this track
\param DefaultDegradationPriority default degradation priority for samples in this track
\param force_traf_flags if GF_TRUE, will ignore these default in each traf but will still write them in moov
\return error if any
*/
GF_Err gf_isom_setup_track_fragment(GF_ISOFile *isom_file, GF_ISOTrackID TrackID,
                                    u32 DefaultSampleDescriptionIndex,
                                    u32 DefaultSampleDuration,
                                    u32 DefaultSampleSize,
                                    u8 DefaultSampleIsSync,
                                    u8 DefaultSamplePadding,
                                    u16 DefaultDegradationPriority,
									Bool force_traf_flags);

/*! changes the default parameters of an existing trak fragment
\warning should not be used if samples have already been added

\param isom_file the target ISO file
\param TrackID ID of the target track
\param DefaultSampleDescriptionIndex the default description used by samples in this track
\param DefaultSampleDuration default duration of samples in this track
\param DefaultSampleSize default size of samples in this track (0 if unknown)
\param DefaultSampleIsSync default key-flag (RAP) of samples in this track
\param DefaultSamplePadding default padding bits for samples in this track
\param DefaultDegradationPriority default degradation priority for samples in this track
\param force_traf_flags if GF_TRUE, will ignore these default in each traf but will still write them in moov
\return error if any
*/
GF_Err gf_isom_change_track_fragment_defaults(GF_ISOFile *isom_file, GF_ISOTrackID TrackID,
        u32 DefaultSampleDescriptionIndex,
        u32 DefaultSampleDuration,
        u32 DefaultSampleSize,
        u8 DefaultSampleIsSync,
        u8 DefaultSamplePadding,
        u16 DefaultDegradationPriority,
        u8 force_traf_flags);

/*! flushes data to disk and prepare movie fragmentation
\param isom_file the target ISO file
\param media_segment_type 0 if no segments, 1 if regular segment, 2 if single segment
\param mvex_after_tracks forces writing mvex box after track boxes
\return error if any
*/
GF_Err gf_isom_finalize_for_fragment(GF_ISOFile *isom_file, u32 media_segment_type, Bool mvex_after_tracks);

/*! sets the duration of the movie in case of movie fragments
\param isom_file the target ISO file
\param duration the complete duration (movie and all fragments) in movie timescale
\return error if any
*/
GF_Err gf_isom_set_movie_duration(GF_ISOFile *isom_file, u64 duration);

/*! fragment creatio option*/
typedef enum
{
	/*! moof is stored before mdat - will require temporary storage of data in memory*/
	GF_ISOM_FRAG_MOOF_FIRST = 1,
	/*! use compact fragment syntax*/
	GF_ISOM_FRAG_USE_COMPACT = 1<<1,
} GF_ISOStartFragmentFlags;
/*! starts a new movie fragment
\param isom_file the target ISO file
\param moof_first if GF_TRUE, the moof will be written before the mdat
\return error if any
*/
GF_Err gf_isom_start_fragment(GF_ISOFile *isom_file, GF_ISOStartFragmentFlags moof_first);

/*! starts a new segment in the file
\param isom_file the target ISO file
\param SegName if not NULL, the output will be written in the SegName file. If NULL, segment will be created in same file as movie. The special name "_gpac_isobmff_redirect" is used to indicate that segment shall be written to a memory buffer passed to callback function set through \ref gf_isom_set_write_callback
\param memory_mode if set, all samples writing is done in memory rather than on disk. Ignored in callback mode
\return error if any
*/
GF_Err gf_isom_start_segment(GF_ISOFile *isom_file, const char *SegName, Bool memory_mode);

/*! sets the baseMediaDecodeTime of the first sample of the given track
\param isom_file the target ISO file
\param TrackID ID of the target track
\param decode_time the decode time in media timescale
\return error if any
*/
GF_Err gf_isom_set_traf_base_media_decode_time(GF_ISOFile *isom_file, GF_ISOTrackID TrackID, u64 decode_time);

/*! enables mfra (movie fragment random access computing) when writing movie fragments
\note this should only be used when generating segments in a single file
\param isom_file the target ISO file
\return error if any
*/
GF_Err gf_isom_enable_mfra(GF_ISOFile *isom_file);

/*! sets Microsoft Smooth Streaming traf 'tfxd' box info, written at the end of each traf
\param isom_file the target ISO file
\param reference_track_ID ID of the reference track giving the media timescale
\param decode_traf_time decode time of the first sample in the segment in media timescale (hardcoded to 10MHz in Smooth)
\param traf_duration duration of all samples in the traf in media timescale (hardcoded to 10MHz in Smooth)
\return error if any
*/
GF_Err gf_isom_set_traf_mss_timeext(GF_ISOFile *isom_file, GF_ISOTrackID reference_track_ID, u64 decode_traf_time, u64 traf_duration);

/*! closes current segment, producing a segment index box if desired
\param isom_file the target ISO file
\param subsegs_per_sidx number of subsegments per sidx box; a negative value disables sidx, 0 forces a single sidx for the segment (or subsegment)
\param referenceTrackID the ID of the track used as a reference for the segment index box
\param ref_track_decode_time the decode time fo the first sample in the reference track for this segment
\param timestamp_shift the constant difference between media time and presentation time (derived from edit list)
\param ref_track_next_cts the CTS of the first sample in the reference track in the next segment
\param daisy_chain_sidx if GF_TRUE, indicates chained sidx shall be used. Otherwise, an array of indexes is used
\param use_ssix if GF_TRUE, produces an ssix box using I-frames as first level and all other frames as second level
\param last_segment indicates if this is the last segment of the session
\param close_segment_handle if set to GF_TRUE, the associated file if any will be closed
\param segment_marker_4cc a four character code used to insert an empty box at the end of the saegment with the given type. If 0, no such box is inserted
\param index_start_range set to the start offset in bytes of the segment in the media file
\param index_end_range set to the end offset in bytes of the segment in the media file
\param out_seg_size set to the segment size in bytes (optionnal, can be NULL)
\return error if any
*/
GF_Err gf_isom_close_segment(GF_ISOFile *isom_file, s32 subsegs_per_sidx, GF_ISOTrackID referenceTrackID, u64 ref_track_decode_time, s32 timestamp_shift, u64 ref_track_next_cts, Bool daisy_chain_sidx, Bool use_ssix, Bool last_segment, Bool close_segment_handle, u32 segment_marker_4cc, u64 *index_start_range, u64 *index_end_range, u64 *out_seg_size);

/*! writes any pending fragment to file for low-latency output.
\warning This shall only be used if no SIDX is used: subsegs_per_sidx<0 or flushing all fragments before calling \ref gf_isom_close_segment

\param isom_file the target ISO file
\param last_segment indicates if this is the last segment of the session
\return error if any
*/
GF_Err gf_isom_flush_fragments(GF_ISOFile *isom_file, Bool last_segment);

/*! gets name of current segment (or last segment if called between close_segment and start_segment)
\param isom_file the target ISO file
\return associated file name of the segment
*/
const char *gf_isom_get_segment_name(GF_ISOFile *isom_file);

/*! sets fragment prft box info, written just before the moof
\param isom_file the target ISO file
\param reference_track_ID the ID of the track used as a reference for media timestamps
\param ntp absolute NTP time
\param timestamp media time corresponding to the NTP time, in reference track media timescale
\return error if any
*/
GF_Err gf_isom_set_fragment_reference_time(GF_ISOFile *isom_file, GF_ISOTrackID reference_track_ID, u64 ntp, u64 timestamp);

/*! writes an empty sidx in the current movie.

The SIDX will be forced to have nb_segs entries, and nb_segs shall match the number of calls to
\ref gf_isom_close_segment that will follow.
This avoids wasting time and disk space moving data around. Once \ref gf_isom_close_segment has then been called nb_segs times,
the pre-allocated SIDX is destroyed and successive calls to \ref gf_isom_close_segment will create their own sidx, unless gf_isom_allocate_sidx is called again.

\param isom_file the target ISO file
\param subsegs_per_sidx reserved to 0, currently ignored
\param daisy_chain_sidx reserved to 0, currently ignored
\param nb_segs number of entries in the segment index
\param frags_per_segment reserved, currently ignored
\param start_range set to the start offset in bytes of the segment index box
\param end_range set to the end offset in bytes of the segment index box
\param use_ssix if GF_TRUE, produces an ssix box using I-frames as first level and all other frames as second level
\return error if any
*/
GF_Err gf_isom_allocate_sidx(GF_ISOFile *isom_file, s32 subsegs_per_sidx, Bool daisy_chain_sidx, u32 nb_segs, u32 *frags_per_segment, u32 *start_range, u32 *end_range, Bool use_ssix);

/*! sets up track fragment defaults using the given template. The template shall be a serialized array of one or more trex boxes

\param isom_file the target ISO file
\param TrackID ID of the target track
\param boxes serialized array of trex boxes
\param boxes_size size of the serialized array
\param force_traf_flags if GF_TRUE, will ignore these default in each traf but will still write them in moov
\return error if any
*/
GF_Err gf_isom_setup_track_fragment_template(GF_ISOFile *isom_file, GF_ISOTrackID TrackID, u8 *boxes, u32 boxes_size, u8 force_traf_flags);

/*! enables track fragment inheriting from a given traf.
This shall only be set when the inherited traf shares exactly the same syntax except the sample sizes, this library does not compute which
sample values can be inherited

\param isom_file the target ISO file
\param TrackID ID of the target track
\param BaseTrackID ID of the track from which sample values are inherited in track fragments
\return error if any
*/
GF_Err gf_isom_enable_traf_inherit(GF_ISOFile *isom_file, GF_ISOTrackID TrackID, GF_ISOTrackID BaseTrackID);

/*! Track fragment options*/
typedef enum
{
	/*! indicates that the track fragment has no samples but still has a duration
	(silence-detection in audio codecs, ...).
	param: indicates duration*/
	GF_ISOM_TRAF_EMPTY,
	/*! I-Frame detection: this can reduce file size by detecting I-frames and
	optimizing sample flags (padding, priority, ..)
	param: on/off (0/1)*/
	GF_ISOM_TRAF_RANDOM_ACCESS,
	/*! activate data cache on track fragment. This is useful when writing interleaved
	media from a live source (typically audio-video), and greatly reduces file size
	param: Number of samples (> 1) to cache before disk flushing. You shouldn't try
	to cache too many samples since this will load your memory. base that on FPS/SR*/
	GF_ISOM_TRAF_DATA_CACHE,
	/*! forces moof base offsets when traf based offsets would be chosen
	param: on/off (0/1)*/
	GF_ISOM_TFHD_FORCE_MOOF_BASE_OFFSET,
<<<<<<< HEAD
	/*! use sdtp box in traf rather than storing sample deps in trun entry*/
=======
	/*enables usage of stdp in traf. param values are:
		0: disables sdtp
		1: enables sdtp and disables sample dependency flags in trun
		2: enables sdtp and also use sample dependency flags in trun
	*/
>>>>>>> 3951069d
	GF_ISOM_TRAF_USE_SAMPLE_DEPS_BOX,
	/*! forces new trun at next sample add
	param: ignored*/
	GF_ISOM_TRUN_FORCE,
	/*! sets interleave group ID of the  next sample add. Samples with lower interleave ID will be stored first, creating new trun whenever a new group is detected
	This will enable data cache
	param: interleave ID*/
	GF_ISOM_TRUN_SET_INTERLEAVE_ID,
	/*! merge truns when using sample interleaving - EXPERIMENTAL
	param: ignored*/
	GF_ISOM_TRUN_MERGE_INTERLEAVE,

} GF_ISOTrackFragmentOption;

/*! sets a track fragment option. Options can be set at the beginning of each new fragment only, and for the
lifetime of the fragment
\param isom_file the target ISO file
\param TrackID ID of the target track
\param Code the option type to set
\param param the option value
\return error if any
*/
GF_Err gf_isom_set_fragment_option(GF_ISOFile *isom_file, GF_ISOTrackID TrackID, GF_ISOTrackFragmentOption Code, u32 param);

/*! adds a sample to a fragmented track

\param isom_file the target ISO file
\param TrackID destination track
\param sample sample to add
\param sampleDescriptionIndex sample description for this sample. If 0, the default one
is used
\param Duration sample duration; the sample duration MUST be provided at least for the last sample (for intermediate samples, it is recomputed internally by the lib)
\param PaddingBits padding bits for the sample, or 0
\param DegradationPriority for the sample, or 0
\param redundantCoding indicates this is samples acts as a sync shadow point
\return error if any
*/
GF_Err gf_isom_fragment_add_sample(GF_ISOFile *isom_file, GF_ISOTrackID TrackID, const GF_ISOSample *sample,
                                   u32 sampleDescriptionIndex,
                                   u32 Duration, u8 PaddingBits, u16 DegradationPriority, Bool redundantCoding);

/*! appends data into last sample of track for video fragments/other media
\warning this shall not be used with OD tracks
\param isom_file the target ISO file
\param TrackID destination track
\param data the data to append
\param data_size the size of the data to append
\param PaddingBits padding bits for the sample, or 0
\return error if any
*/
GF_Err gf_isom_fragment_append_data(GF_ISOFile *isom_file, GF_ISOTrackID TrackID, u8 *data, u32 data_size, u8 PaddingBits);


/*! sets side information for common encryption for the last added sample
\param isom_file the target ISO file
\param trackID the ID of the target track
\param IV_size the size of the init vector (8 or 16 bytes)
\param sai_b buffer containing the SAI information of the sample
\param sai_b_size size of the SAI buffer. If sai_b is NULL, this indicates the original sample size, and an SAI will be created describing the proper byte ranges if use_subsample is set
\param use_subsample indicates if the media uses CENC subsamples
\param use_saio_32bit indicates if 32-bit saio shall be used
\return error if any
*/
GF_Err gf_isom_fragment_set_cenc_sai(GF_ISOFile *isom_file, GF_ISOTrackID trackID, u32 IV_size, u8 *sai_b, u32 sai_b_size, Bool use_subsample, Bool use_saio_32bit);
/*! clones PSSH data between two files
\param dst_file the target ISO file
\param src_file the source ISO file
\param in_moof if GF_TRUE, indicates the pssh should be cloned in current moof box
\return error if any
*/
GF_Err gf_isom_clone_pssh(GF_ISOFile *dst_file, GF_ISOFile *src_file, Bool in_moof);
/*! sets roll information for a sample in a track fragment
\param isom_file the target ISO file
\param trackID the ID of the target track
\param sample_number the sample number of the last sample
\param is_roll set to GF_TRUE to indicate the sample is a roll sample, GF_FALSE otherwise
\param roll_distance set to the roll distance for a roll sample
\return error if any
*/
GF_Err gf_isom_fragment_set_sample_roll_group(GF_ISOFile *isom_file, GF_ISOTrackID trackID, u32 sample_number, Bool is_roll, s16 roll_distance);

/*! sets rap information for a sample in a track fragment
\param isom_file the target ISO file
\param trackID the ID of the target track
\param sample_number_in_frag the sample number of the sample in the traf
\param is_rap set to GF_TRUE to indicate the sample is a RAP sample (open-GOP), GF_FALSE otherwise
\param num_leading_samples set to the number of leading pictures for a RAP sample
\return error if any
*/
GF_Err gf_isom_fragment_set_sample_rap_group(GF_ISOFile *isom_file, GF_ISOTrackID trackID, u32 sample_number_in_frag, Bool is_rap, u32 num_leading_samples);

/*! sets sample dependency flags in a track fragment - see ISO/IEC 14496-12 and \ref gf_filter_pck_set_dependency_flags
\param isom_file the target ISO file
\param trackID the ID of the target track
\param is_leading indicates that the sample is a leading picture
\param dependsOn indicates the sample dependency towards other samples
\param dependedOn indicates the sample dependency from other samples
\param redundant indicates that the sample contains redundant coding
\return error if any
*/
GF_Err gf_isom_fragment_set_sample_flags(GF_ISOFile *isom_file, GF_ISOTrackID trackID, u32 is_leading, u32 dependsOn, u32 dependedOn, u32 redundant);


/*! sets the number of the next moof to be produced
\param isom_file the target ISO file
\param value the number of the next moof
*/
void gf_isom_set_next_moof_number(GF_ISOFile *isom_file, u32 value);


/*! @} */
#endif// !defined(GPAC_DISABLE_ISOM_FRAGMENTS) && !defined(GPAC_DISABLE_ISOM_WRITE)


/*!
\addtogroup isortp_grp ISOBMFF RTP Hinting
\ingroup iso_grp

@{
*/

/*! supported hint formats - ONLY RTP now*/
typedef enum
{
	/*! RTP hint type*/
	GF_ISOM_HINT_RTP = GF_4CC('r', 't', 'p', ' '),
} GF_ISOHintFormat;

#if !defined(GPAC_DISABLE_ISOM_WRITE) && !defined(GPAC_DISABLE_ISOM_HINTING)

/*! sets up a hint track based on the hint format
\warning This function MUST be called after creating a new hint track and before any other calls on this track
\param isom_file the target ISO file
\param trackNumber the target hint track
\param HintType the desired hint type
\return error if any
*/
GF_Err gf_isom_setup_hint_track(GF_ISOFile *isom_file, u32 trackNumber, GF_ISOHintFormat HintType);

/*! creates a HintDescription for the HintTrack
\param isom_file the target ISO file
\param trackNumber the target hint track
\param HintTrackVersion version of hint track
\param LastCompatibleVersion last compatible version of hint track
\param Rely flag indicating whether a reliable transport protocol is desired/required
for data transport
	0: not desired (UDP/IP). NB: most RTP streaming servers only support UDP/IP for data
	1: preferable (TCP/IP if possible or UDP/IP)
	2: required (TCP/IP only)
\param HintDescriptionIndex is set to the newly created hint sample description index
\return error if any
*/
GF_Err gf_isom_new_hint_description(GF_ISOFile *isom_file, u32 trackNumber, s32 HintTrackVersion, s32 LastCompatibleVersion, u8 Rely, u32 *HintDescriptionIndex);

/*! starts a new sample for the hint track. A sample is just a collection of packets
the transmissionTime is indicated in the media timeScale of the hint track
\param isom_file the target ISO file
\param trackNumber the target hint track
\param HintDescriptionIndex the target hint sample description index
\param TransmissionTime the target transmission time in hint media timescale
\return error if any
*/
GF_Err gf_isom_begin_hint_sample(GF_ISOFile *isom_file, u32 trackNumber, u32 HintDescriptionIndex, u32 TransmissionTime);

/*! ends an hint sample once all your packets for this sample are done
\param isom_file the target ISO file
\param trackNumber the target hint track
\param IsRandomAccessPoint set to GF_TRUE if you want to indicate that this is a random access point in the stream
\return error if any
*/
GF_Err gf_isom_end_hint_sample(GF_ISOFile *isom_file, u32 trackNumber, u8 IsRandomAccessPoint);


/*!
		PacketHandling functions
		Data can be added at the end or at the beginning of the current packet
		by setting AtBegin to 1 the data will be added at the beginning
		This allows constructing the packet payload before any meta-data
*/

/*! adds a blank chunk of data in the sample that is skipped while streaming
\param isom_file the target ISO file
\param trackNumber the target hint track
\param AtBegin indicates if the blank chunk should be at the end or at the begining of the hint packet
\return error if any
*/
GF_Err gf_isom_hint_blank_data(GF_ISOFile *isom_file, u32 trackNumber, u8 AtBegin);

/*! adds a chunk of data in the packet that is directly copied while streaming
NOTE: dataLength MUST BE <= 14 bytes, and you should only use this function
to add small blocks of data (encrypted parts, specific headers, ...)
\param isom_file the target ISO file
\param trackNumber the target hint track
\param data buffer to add to the RTP packet
\param dataLength size of buffer to add to the RTP packet
\param AtBegin indicates if the blank chunk should be at the end or at the begining of the hint packet
\return error if any
*/
GF_Err gf_isom_hint_direct_data(GF_ISOFile *isom_file, u32 trackNumber, u8 *data, u32 dataLength, u8 AtBegin);

/*! adds a reference to some sample data in the packet
\note if you want to reference a previous HintSample in the hintTrack, you will have to parse the sample yourself ...

\param isom_file the target ISO file
\param trackNumber the target hint track
\param SourceTrackID the ID of the track where the referenced sample is
\param SampleNumber the sample number containing the data to be added
\param DataLength the length of bytes to copy in the packet
\param offsetInSample the offset in bytes in the sample at which to begin copying data
\param extra_data only used when the sample is actually the sample that will contain this packet
(useful to store en encrypted version of a packet only available while streaming)
	In this case, set SourceTrackID to the HintTrack ID and SampleNumber to 0
	In this case, the DataOffset MUST BE NULL and length will indicate the extra_data size
\param AtBegin indicates if the blank chunk should be at the end or at the begining of the hint packet
\return error if any
*/
GF_Err gf_isom_hint_sample_data(GF_ISOFile *isom_file, u32 trackNumber, GF_ISOTrackID SourceTrackID, u32 SampleNumber, u16 DataLength, u32 offsetInSample, u8 *extra_data, u8 AtBegin);


/*! adds a reference to some stream description data in the packet (headers, ...)

\param isom_file the target ISO file
\param trackNumber the target hint track
\param SourceTrackID the ID of the track where the referenced sample is
\param sampleDescriptionIndex the index of the stream description in the desired track
\param DataLength the length of bytes to copy in the packet
\param offsetInDescription the offset in bytes in the description at which to begin copying data. Since it is far from being obvious / interoperable what this offset is, we recommend not using this function and injecting the data instead using \ref gf_isom_hint_direct_data.
\param AtBegin indicates if the blank chunk should be at the end or at the begining of the hint packet
\return error if any
*/
GF_Err gf_isom_hint_sample_description_data(GF_ISOFile *isom_file, u32 trackNumber, GF_ISOTrackID SourceTrackID, u32 sampleDescriptionIndex, u16 DataLength, u32 offsetInDescription, u8 AtBegin);


/*! creates a new RTP packet in the HintSample. If a previous packet was created,
it is stored in the hint sample and a new packet is created.

\param isom_file the target ISO file
\param trackNumber the target hint track
\param relativeTime RTP time offset of this packet in the HintSample if any - in hint track
time scale. Used for data smoothing by servers.
\param PackingBit the 'P' bit of the RTP packet header
\param eXtensionBit the'X' bit of the RTP packet header
\param MarkerBit the 'M' bit of the RTP packet header
\param PayloadType the payload type, on 7 bits, format 0x0XXXXXXX
\param disposable_packet indicates if this packet can be skipped by a server
\param IsRepeatedPacket indicates if this is a duplicate packet of a previous one and can be skipped by a server
\param SequenceNumber the RTP base sequence number of the packet. Because of support for repeated packets, you have to set the sequence number yourself.
\return error if any
*/
GF_Err gf_isom_rtp_packet_begin(GF_ISOFile *isom_file, u32 trackNumber, s32 relativeTime, u8 PackingBit, u8 eXtensionBit, u8 MarkerBit, u8 PayloadType, u8 disposable_packet, u8 IsRepeatedPacket, u16 SequenceNumber);

/*! sets the flags of the RTP packet
\param isom_file the target ISO file
\param trackNumber the target hint track
\param PackingBit the 'P' bit of the RTP packet header
\param eXtensionBit the'X' bit of the RTP packet header
\param MarkerBit the 'M' bit of the RTP packet header
\param disposable_packet indicates if this packet can be skipped by a server
\param IsRepeatedPacket indicates if this is a duplicate packet of a previous one and can be skipped by a server
\return error if any*/
GF_Err gf_isom_rtp_packet_set_flags(GF_ISOFile *isom_file, u32 trackNumber, u8 PackingBit, u8 eXtensionBit, u8 MarkerBit, u8 disposable_packet, u8 IsRepeatedPacket);

/*! sets the time offset of this packet. This enables packets to be placed in the hint track
in decoding order, but have their presentation time-stamp in the transmitted
packet in a different order. Typically used for MPEG video with B-frames
\param isom_file the target ISO file
\param trackNumber the target hint track
\param timeOffset time offset in RTP media timescale
\return error if any
*/
GF_Err gf_isom_rtp_packet_set_offset(GF_ISOFile *isom_file, u32 trackNumber, s32 timeOffset);


/*! sets the RTP TimeScale that the server use to send packets
some RTP payloads may need a specific timeScale that is not the timeScale in the file format
the default timeScale choosen by the API is the MediaTimeScale of the hint track
\param isom_file the target ISO file
\param trackNumber the target hint track
\param HintDescriptionIndex the target hint sample description index
\param TimeScale the RTP timescale to use
\return error if any
*/
GF_Err gf_isom_rtp_set_timescale(GF_ISOFile *isom_file, u32 trackNumber, u32 HintDescriptionIndex, u32 TimeScale);

/*! sets the RTP TimeOffset that the server will add to the packets
if not set, the server adds a random offset
\param isom_file the target ISO file
\param trackNumber the target hint track
\param HintDescriptionIndex the target hint sample description index
\param TimeOffset the time offset in RTP timescale
\return error if any
*/
GF_Err gf_isom_rtp_set_time_offset(GF_ISOFile *isom_file, u32 trackNumber, u32 HintDescriptionIndex, u32 TimeOffset);

/*! sets the RTP SequenceNumber Offset that the server will add to the packets
if not set, the server adds a random offset
\param isom_file the target ISO file
\param trackNumber the target hint track
\param HintDescriptionIndex the target hint sample description index
\param SequenceNumberOffset the sequence number offset
\return error if any
*/
GF_Err gf_isom_rtp_set_time_sequence_offset(GF_ISOFile *isom_file, u32 trackNumber, u32 HintDescriptionIndex, u32 SequenceNumberOffset);

/*! adds an SDP line to the SDP container at the track level (media-specific SDP info)
\note the CRLF end of line for SDP is automatically inserted
\param isom_file the target ISO file
\param trackNumber the target hint track
\param text the SDP text to add the target hint track
\return error if any
*/
GF_Err gf_isom_sdp_add_track_line(GF_ISOFile *isom_file, u32 trackNumber, const char *text);
/*! removes all SDP info at the track level
\param isom_file the target ISO file
\param trackNumber the target hint track
\return error if any
*/
GF_Err gf_isom_sdp_clean_track(GF_ISOFile *isom_file, u32 trackNumber);

/*! adds an SDP line to the SDP container at the movie level (presentation SDP info)
NOTE: the CRLF end of line for SDP is automatically inserted
\param isom_file the target ISO file
\param text the SDP text to add the target hint track
\return error if any
*/
GF_Err gf_isom_sdp_add_line(GF_ISOFile *isom_file, const char *text);
/*! removes all SDP info at the movie level
\param isom_file the target ISO file
\return error if any
*/
GF_Err gf_isom_sdp_clean(GF_ISOFile *isom_file);

#endif// !defined(GPAC_DISABLE_ISOM_WRITE) && !defined(GPAC_DISABLE_ISOM_HINTING)


#ifndef GPAC_DISABLE_ISOM_HINTING

#ifndef GPAC_DISABLE_ISOM_DUMP
/*! dumps RTP hint samples structure into XML trace file
\param isom_file the target ISO file
\param trackNumber the target track
\param SampleNum the target sample number
\param trace the file object to dump to
\return error if any
*/
GF_Err gf_isom_dump_hint_sample(GF_ISOFile *isom_file, u32 trackNumber, u32 SampleNum, FILE * trace);
#endif

/*! gets SDP info at the movie level
\param isom_file the target ISO file
\param sdp set to the sdp text - do not modify
\param length set to the sdp length
\return error if any
*/
GF_Err gf_isom_sdp_get(GF_ISOFile *isom_file, const char **sdp, u32 *length);
/*! gets SDP info at the track level
\param isom_file the target ISO file
\param trackNumber the target track
\param sdp set to the sdp text - do not modify
\param length set to the sdp length
\return error if any
*/
GF_Err gf_isom_sdp_track_get(GF_ISOFile *isom_file, u32 trackNumber, const char **sdp, u32 *length);
/*! gets number of payload type defines for an RTP hint track
\param isom_file the target ISO file
\param trackNumber the target track
\return the number of payload types defined
*/
u32 gf_isom_get_payt_count(GF_ISOFile *isom_file, u32 trackNumber);
/*! gets payload type information for an RTP hint track
\param isom_file the target ISO file
\param trackNumber the target track
\param index the payload type 1_based index
\param payID set to the ID of the payload type
\return the sdp fmtp attribute describing the payload
*/
const char *gf_isom_get_payt_info(GF_ISOFile *isom_file, u32 trackNumber, u32 index, u32 *payID);


#endif /*GPAC_DISABLE_ISOM_HINTING*/


/*! @} */

/*!
\addtogroup isotxt_grp Subtitles and Timed Text
\ingroup iso_grp

@{
*/


/*! sets streaming text reading mode (MPEG-4 text vs 3GPP)
\param isom_file the target ISO file
\param do_convert is set, all text samples will be retrieved as TTUs and ESD will be emulated for text tracks
\return error if any
*/
GF_Err gf_isom_text_set_streaming_mode(GF_ISOFile *isom_file, Bool do_convert);


#ifndef GPAC_DISABLE_ISOM_DUMP
/*! text track export type*/
typedef enum {
	/*! dump as TTXT XML*/
	GF_TEXTDUMPTYPE_TTXT = 0,
	/*! dump as TTXT XML with box */
	GF_TEXTDUMPTYPE_TTXT_BOXES = 1,
	/*! dump as SRT*/
	GF_TEXTDUMPTYPE_SRT  = 2,
	/*! dump as SVG*/
	GF_TEXTDUMPTYPE_SVG  = 3,
} GF_TextDumpType;
/*! dumps a text track to a file
\param isom_file the target ISO file
\param trackNumber the target track
\param dump the file object to write to (binary open mode)
\param dump_type the dump type mode
\return error if any
*/
GF_Err gf_isom_text_dump(GF_ISOFile *isom_file, u32 trackNumber, FILE *dump, GF_TextDumpType dump_type);
#endif

/*! gets encoded TX3G box (text sample description for 3GPP text streams) as needed by RTP or other standards:
\param isom_file the target ISO file
\param trackNumber the target track
\param sampleDescriptionIndex the sample description index
\param sidx_offset if 0, the sidx will NOT be written before the encoded TX3G. If not 0, the sidx will be written before the encoded TX3G, with the given offset. Offset sshould be at least 128 for most commmon usage of TX3G (RTP, MPEG-4 timed text, etc)
\param tx3g set to a newly allocated buffer containing the encoded tx3g - to be freed by caller
\param tx3g_size set to the size of the encoded config
\return error if any
*/
GF_Err gf_isom_text_get_encoded_tx3g(GF_ISOFile *isom_file, u32 trackNumber, u32 sampleDescriptionIndex, u32 sidx_offset, u8 **tx3g, u32 *tx3g_size);

/*! text sample formatting*/
typedef struct _3gpp_text_sample GF_TextSample;
/*! creates text sample handle
\return a newly allocated text sample
*/
GF_TextSample *gf_isom_new_text_sample();
/*! destroys text sample handle
\param tx_samp the target text sample
*/
void gf_isom_delete_text_sample(GF_TextSample *tx_samp);

/*! generic subtitle sample formatting*/
typedef struct _generic_subtitle_sample GF_GenericSubtitleSample;
/*! creates generic subtitle sample handle
\return a newly allocated generic subtitle sample
*/
GF_GenericSubtitleSample *gf_isom_new_generic_subtitle_sample();
/*! destroys generic subtitle sample handle
\param generic_subtitle_samp the target generic subtitle sample
*/
void gf_isom_delete_generic_subtitle_sample(GF_GenericSubtitleSample *generic_subtitle_samp);

#ifndef GPAC_DISABLE_VTT
/*! creates new WebVTT config
\param isom_file the target ISO file
\param trackNumber the target track
\param URLname URL value of the data reference, NULL if no data reference (media in the file)
\param URNname URN value of the data reference, NULL if no data reference (media in the file)
\param outDescriptionIndex set to the index of the created sample description
\param config the WebVTT configuration string
\return error if any
*/
GF_Err gf_isom_new_webvtt_description(GF_ISOFile *isom_file, u32 trackNumber, const char *URLname, const char *URNname, u32 *outDescriptionIndex, const char *config);
/*! updates a WebVTT sample description
\param isom_file the target ISO file
\param trackNumber the target track
\param sampleDescriptionIndex the target sample description index to update
\param config the WebVTT configuration string
\return error if any
*/
GF_Err gf_isom_update_webvtt_description(GF_ISOFile *isom_file, u32 trackNumber, u32 sampleDescriptionIndex, const char *config);
#endif

/*! gets WebVTT config for a sample description
\param isom_file the target ISO file
\param trackNumber the target track
\param sampleDescriptionIndex the target sample description index
\return the WebVTT configuration string
*/
const char *gf_isom_get_webvtt_config(GF_ISOFile *isom_file, u32 trackNumber, u32 sampleDescriptionIndex);

/*! gets simple streaming text config for a sample description
\param isom_file the target ISO file
\param trackNumber the target track
\param sampleDescriptionIndex the target sample description index
\param mime set to the mime type (optional, can be NULL)
\param encoding set to the text encoding type (optional, can be NULL)
\param config set to the WebVTT configuration string (optional, can be NULL)
\return error if any
*/
GF_Err gf_isom_stxt_get_description(GF_ISOFile *isom_file, u32 trackNumber, u32 sampleDescriptionIndex, const char **mime, const char **encoding, const char **config);

#ifndef GPAC_DISABLE_ISOM_WRITE
/*! creates new simple streaming text config
\param isom_file the target ISO file
\param trackNumber the target track
\param type the four character code of the simple text sample description (sbtt, stxt, mett)
\param mime the mime type
\param encoding the text encoding, if any
\param config the configuration string, if any
\param outDescriptionIndex set to the index of the created sample description
\return error if any
*/
GF_Err gf_isom_new_stxt_description(GF_ISOFile *isom_file, u32 trackNumber, u32 type, const char *mime, const char *encoding, const char *config, u32 *outDescriptionIndex);

/*! updates simple streaming text config
\param isom_file the target ISO file
\param trackNumber the target track
\param encoding the text encoding, if any
\param config the configuration string, if any
\param sampleDescriptionIndex the target sample description index
\return error if any
*/
GF_Err gf_isom_update_stxt_description(GF_ISOFile *isom_file, u32 trackNumber, const char *encoding, const char *config, u32 sampleDescriptionIndex);
#endif // GPAC_DISABLE_ISOM_WRITE

/*! gets XML streaming text config for a sample description
\param isom_file the target ISO file
\param trackNumber the target track
\param sampleDescriptionIndex the target sample description index
\param xmlnamespace set to the XML namespace (optional, can be NULL)
\param xml_schema_loc set to the XML schema location (optional, can be NULL)
\param mimes set to the associated mime(s) types (optional, can be NULL)
\return error if any
*/
GF_Err gf_isom_xml_subtitle_get_description(GF_ISOFile *isom_file, u32 trackNumber, u32 sampleDescriptionIndex,
        const char **xmlnamespace, const char **xml_schema_loc, const char **mimes);

#ifndef GPAC_DISABLE_ISOM_WRITE
/*! creates a new XML streaming text config
\param isom_file the target ISO file
\param trackNumber the target track
\param xmlnamespace the XML namespace
\param xml_schema_loc the XML schema location (optional, can be NULL)
\param auxiliary_mimes the associated mime(s) types (optional, can be NULL)
\param outDescriptionIndex set to the index of the created sample description
\return error if any
*/
GF_Err gf_isom_new_xml_subtitle_description(GF_ISOFile *isom_file, u32 trackNumber,
        const char *xmlnamespace, const char *xml_schema_loc, const char *auxiliary_mimes,
        u32 *outDescriptionIndex);
#endif // GPAC_DISABLE_ISOM_WRITE


/*! gets XML metadata for a sample description
\param isom_file the target ISO file
\param trackNumber the target track
\param sampleDescriptionIndex the target sample description index
\param xmlnamespace set to the XML namespace (optional, can be NULL)
\param schema_loc set to the XML schema location (optional, can be NULL)
\param content_encoding set to the content encoding string (optional, can be NULL)
\return error if any
*/
GF_Err gf_isom_get_xml_metadata_description(GF_ISOFile *isom_file, u32 trackNumber, u32 sampleDescriptionIndex, const char **xmlnamespace, const char **schema_loc, const char **content_encoding);

#ifndef GPAC_DISABLE_ISOM_WRITE
/*! creates a new timed metadata sample description for this track
\param isom_file the target ISO file
\param trackNumber the target track
\param xmlnamespace the XML namespace
\param schema_loc the XML schema location (optional, can be NULL)
\param content_encoding the content encoding string (optional, can be NULL)
\param outDescriptionIndex set to the index of the created sample description
\return error if any
*/
GF_Err gf_isom_new_xml_metadata_description(GF_ISOFile *isom_file, u32 trackNumber, const char *xmlnamespace, const char *schema_loc, const char *content_encoding, u32 *outDescriptionIndex);
#endif /*GPAC_DISABLE_ISOM_WRITE*/




/*! text flags operation type*/
typedef enum
{
	GF_ISOM_TEXT_FLAGS_OVERWRITE = 0,
	GF_ISOM_TEXT_FLAGS_TOGGLE,
	GF_ISOM_TEXT_FLAGS_UNTOGGLE,
} GF_TextFlagsMode;
/*! sets text display flags according to given mode.
\param isom_file the target ISO file
\param trackNumber the target track
\param sampleDescriptionIndex the target sample description index. If 0, sets the flags for all text descriptions
\param flags the flag to set
\param op_type the flag toggle mode
\return error if any
*/
GF_Err gf_isom_text_set_display_flags(GF_ISOFile *isom_file, u32 trackNumber, u32 sampleDescriptionIndex, u32 flags, GF_TextFlagsMode op_type);

/*! gets text description of a sample description
\param isom_file the target ISO file
\param trackNumber the target track
\param sampleDescriptionIndex the target sample description index
\param out_desc set to a newly allocated text sample descriptor - shall be freeed by user
\return error if any
*/
GF_Err gf_isom_get_text_description(GF_ISOFile *isom_file, u32 trackNumber, u32 sampleDescriptionIndex, GF_TextSampleDescriptor **out_desc);

#ifndef GPAC_DISABLE_ISOM_WRITE

/*! creates a new TextSampleDescription in the file.
\param isom_file the target ISO file
\param trackNumber the target track
\param desc the text sample description
\param URLname URL value of the data reference, NULL if no data reference (media in the file)
\param URNname URN value of the data reference, NULL if no data reference (media in the file)
\param outDescriptionIndex set to the index of the created sample description
\return error if any
*/
GF_Err gf_isom_new_text_description(GF_ISOFile *isom_file, u32 trackNumber, GF_TextSampleDescriptor *desc, const char *URLname, const char *URNname, u32 *outDescriptionIndex);

/*! updates text sample description
\param isom_file the target ISO file
\param trackNumber the target track
\param sampleDescriptionIndex the target sample description index
\param desc the text sample descriptor to use
\return error if any
*/
GF_Err gf_isom_update_text_description(GF_ISOFile *isom_file, u32 trackNumber, u32 sampleDescriptionIndex, GF_TextSampleDescriptor *desc);


/*! resets text sample content
\param tx_samp the target text sample
\return error if any
*/
GF_Err gf_isom_text_reset(GF_TextSample * tx_samp);
/*! resets text sample styles but keep text
\param tx_samp the target text sample
\return error if any
*/
GF_Err gf_isom_text_reset_styles(GF_TextSample *tx_samp);

/*! sets UTF16 marker for text data. This MUST be called on an empty sample. If text data added later
on (cf below) is not formatted as UTF16 data(2 bytes char) the resulting text sample won't be compliant,
but this library won't warn
\param tx_samp the target text sample
\return error if any
*/
GF_Err gf_isom_text_set_utf16_marker(GF_TextSample *tx_samp);
/*! appends text to sample - text_len is the number of bytes to be written from text_data. This allows
handling UTF8 and UTF16 strings in a transparent manner
\param tx_samp the target text sample
\param text_data the text data to add
\param text_len the size of the data to add
\return error if any
*/
GF_Err gf_isom_text_add_text(GF_TextSample *tx_samp, char *text_data, u32 text_len);
/*! appends style modifyer to sample
\param tx_samp the target text sample
\param rec the style record to add
\return error if any
*/
GF_Err gf_isom_text_add_style(GF_TextSample *tx_samp, GF_StyleRecord *rec);
/*! appends highlight modifier for the sample
\param tx_samp the target text sample
\param start_char first char highlighted,
\param end_char first char not highlighted
\return error if any
*/
GF_Err gf_isom_text_add_highlight(GF_TextSample *tx_samp, u16 start_char, u16 end_char);
/*! sets highlight color for the whole sample
\param tx_samp the target text sample
\param r red component value
\param g green component value
\param b blue component value
\param a alpha component value
\return error if any
*/
GF_Err gf_isom_text_set_highlight_color(GF_TextSample *tx_samp, u8 r, u8 g, u8 b, u8 a);
/*! sets highlight color for the whole sample
\param tx_samp the target text sample
\param argb color value
\return error if any
*/
GF_Err gf_isom_text_set_highlight_color_argb(GF_TextSample *tx_samp, u32 argb);
/*! appends a new karaoke sequence in the sample
\param tx_samp the target text sample
\param start_time karaoke start time expressed in text stream timescale, but relative to the sample media time
\return error if any
*/
GF_Err gf_isom_text_add_karaoke(GF_TextSample *tx_samp, u32 start_time);
/*! appends a new segment in the current karaoke sequence - you must build sequences in order to be compliant
\param tx_samp the target text sample
\param end_time segment end time expressed in text stream timescale, but relative to the sample media time
\param start_char first char highlighted,
\param end_char first char not highlighted
\return error if any
*/
GF_Err gf_isom_text_set_karaoke_segment(GF_TextSample *tx_samp, u32 end_time, u16 start_char, u16 end_char);
/*! sets scroll delay for the whole sample (scrolling is enabled through GF_TextSampleDescriptor.DisplayFlags)
\param tx_samp the target text sample
\param scroll_delay delay for scrolling expressed in text stream timescale
\return error if any
*/
GF_Err gf_isom_text_set_scroll_delay(GF_TextSample *tx_samp, u32 scroll_delay);
/*! appends hyperlinking for the sample
\param tx_samp the target text sample
\param URL UTF-8 url
\param altString UTF-8 hint (tooltip, ...) for end user
\param start_char first char hyperlinked,
\param end_char first char not hyperlinked
\return error if any
*/
GF_Err gf_isom_text_add_hyperlink(GF_TextSample *tx_samp, char *URL, char *altString, u16 start_char, u16 end_char);
/*! sets current text box (display pos&size within the text track window) for the sample
\param tx_samp the target text sample
\param top top coordinate of box
\param left left coordinate of box
\param bottom bottom coordinate of box
\param right right coordinate of box
\return error if any
*/
GF_Err gf_isom_text_set_box(GF_TextSample *tx_samp, s16 top, s16 left, s16 bottom, s16 right);
/*! appends blinking for the sample
\param tx_samp the target text sample
\param start_char first char blinking,
\param end_char first char not blinking
\return error if any
*/
GF_Err gf_isom_text_add_blink(GF_TextSample *tx_samp, u16 start_char, u16 end_char);
/*! sets wrap flag for the sample
\param tx_samp the target text sample
\param wrap_flags text wrap flags - currently only 0 (no wrap) and 1 ("soft wrap") are allowed in 3GP
\return error if any
*/
GF_Err gf_isom_text_set_wrap(GF_TextSample *tx_samp, u8 wrap_flags);

/*! formats sample as a regular GF_ISOSample.
The resulting sample will always be marked as random access
\param tx_samp the target text sample
\return the corresponding serialized ISO sample
*/
GF_ISOSample *gf_isom_text_to_sample(const GF_TextSample *tx_samp);
/*! formats sample as a regular GF_ISOSample payload in a bitstream object.
\param tx_samp the target text sample
\param bs thetarget bitstream
\return error if any
*/
GF_Err gf_isom_text_sample_write_bs(const GF_TextSample *tx_samp, GF_BitStream *bs);
/*! gets the serialized size of the text sample
\param tx_samp the target text sample
\return the serialized size
*/
u32 gf_isom_text_sample_size(GF_TextSample *tx_samp);

/*! creates a new XML subtitle sample
\return a new XML subtitle sample
*/
GF_GenericSubtitleSample *gf_isom_new_xml_subtitle_sample();
/*! deletes an XML subtitle sample
\param subt_samp the target XML subtitle sample
*/
void gf_isom_delete_xml_subtitle_sample(GF_GenericSubtitleSample *subt_samp);
/*! resets content of an XML subtitle sample
\param subt_samp the target XML subtitle sample
\return error if any
*/
GF_Err gf_isom_xml_subtitle_reset(GF_GenericSubtitleSample *subt_samp);
/*! the corresponding serialized ISO sample
\param subt_samp the target XML subtitle sample
\return the corresponding serialized ISO sample
*/
GF_ISOSample *gf_isom_xml_subtitle_to_sample(GF_GenericSubtitleSample *subt_samp);
/*! appends text to an XML subtitle sample
\param subt_samp the target XML subtitle sample
\param text_data the UTF-8 or UTF-16 data to add
\param text_len the size of the text to add in bytes
\return error if any
*/
GF_Err gf_isom_xml_subtitle_sample_add_text(GF_GenericSubtitleSample *subt_samp, char *text_data, u32 text_len);

#endif	/*GPAC_DISABLE_ISOM_WRITE*/

/*! @} */


/*!
\addtogroup isocrypt_grp Content Protection
\ingroup iso_grp

@{
*/

/*! DRM related code points*/
enum
{
	/*! Storage location of CENC sample auxiliary in PSEC UUID box*/
	GF_ISOM_BOX_UUID_PSEC = GF_4CC( 'P', 'S', 'E', 'C' ),
	/*! Storage location of CENC sample auxiliary in senc box*/
	GF_ISOM_BOX_TYPE_SENC = GF_4CC( 's', 'e', 'n', 'c'),
	/*! PSSH box type */
	GF_ISOM_BOX_TYPE_PSSH = GF_4CC( 'p', 's', 's', 'h'),
	/*! ISMA Encryption Scheme Type in the SchemeTypeInfoBox */
	GF_ISOM_ISMACRYP_SCHEME	= GF_4CC( 'i', 'A', 'E', 'C' ),
	/*! OMA DRM Encryption Scheme Type in the SchemeTypeInfoBox */
	GF_ISOM_OMADRM_SCHEME = GF_4CC('o','d','k','m'),
	/*! CENC AES-CTR Encryption Scheme Type in the SchemeTypeInfoBox */
	GF_ISOM_CENC_SCHEME	= GF_4CC('c','e','n','c'),
	/*! CENC AES-CBC Encryption Scheme Type in the SchemeTypeInfoBox */
	GF_ISOM_CBC_SCHEME = GF_4CC('c','b','c','1'),
	/*! Adobe Encryption Scheme Type in the SchemeTypeInfoBox */
	GF_ISOM_ADOBE_SCHEME = GF_4CC('a','d','k','m'),
	/*! CENC AES-CTR Pattern Encryption Scheme Type in the SchemeTypeInfoBox */
	GF_ISOM_CENS_SCHEME	= GF_4CC('c','e','n','s'),
	/*! CENC AES-CBC Pattern Encryption Scheme Type in the SchemeTypeInfoBox */
	GF_ISOM_CBCS_SCHEME	= GF_4CC('c','b','c','s'),
};

/*! checks if a track is encrypted or protected
\param isom_file the target ISO file
\param trackNumber the target track
\return GF_TRUE if track is protected, GF_FALSE otherwise*/
Bool gf_isom_is_track_encrypted(GF_ISOFile *isom_file, u32 trackNumber);


/*! flags for GF_ISMASample*/
typedef enum
{
	/*! signals the stream the sample belongs to uses selective encryption*/
	GF_ISOM_ISMA_USE_SEL_ENC = 1,
	/*! signals the sample is encrypted*/
	GF_ISOM_ISMA_IS_ENCRYPTED = 2,
} GF_ISOISMACrypFlags;

/*! ISMA sample*/
typedef struct
{
	/*! IV in ISMACryp is Byte Stream Offset*/
	u64 IV;
	/*! IV size in bytes, repeated from sampleDesc for convenience*/
	u8 IV_length;
	/*! key indicator*/
	u8 *key_indicator;
	/*! key indicator size, repeated from sampleDesc for convenience*/
	u8 KI_length;
	/*! payload size*/
	u32 dataLength;
	/*! payload*/
	u8 *data;
	/*! flags*/
	u32 flags;
} GF_ISMASample;
/*! creates a new empty ISMA sample
\return a new empty ISMA sample
*/
GF_ISMASample *gf_isom_ismacryp_new_sample();

/*! delete an ISMA sample.
\note the buffer content will be destroyed by default. If you wish to keep the buffer, set dataLength to 0 in the sample before deleting it
\param samp the target ISMA sample
*/
void gf_isom_ismacryp_delete_sample(GF_ISMASample *samp);

/*! decodes ISMACryp sample based on all info in ISMACryp sample description
\param data sample data
\param dataLength sample data size in bytes
\param use_selective_encryption set to GF_TRUE if sample uses selective encryption
\param KI_length set to the size in bytes of the key indicator - 0 means no key roll
\param IV_length set to the size in bytes of the initialization vector
\return a newly allocated ISMA sample with the parsed data
*/
GF_ISMASample *gf_isom_ismacryp_sample_from_data(u8 *data, u32 dataLength, Bool use_selective_encryption, u8 KI_length, u8 IV_length);
/*! rewrites ISMA sample as an ISO sample
\param s the ISMA sample to rewrite
\param dest the destination ISO sample
\return error if any
*/
GF_Err gf_isom_ismacryp_sample_to_sample(const GF_ISMASample *s, GF_ISOSample *dest);

/*! decodes ISMACryp sample based on sample and its descrition index
\param isom_file the target ISO file
\param trackNumber the target track
\param samp the sample to decode
\param sampleDescriptionIndex the sample description index of the sample to decode
\return the ISMA sample or NULL if not an ISMA sample or error
*/
GF_ISMASample *gf_isom_get_ismacryp_sample(GF_ISOFile *isom_file, u32 trackNumber, const GF_ISOSample *samp, u32 sampleDescriptionIndex);

/*! checks if sample description is protected or not
\param isom_file the target ISO file
\param trackNumber the target track
\param sampleDescriptionIndex the sample description index. If 0, checks all sample descriptions for protected ones
\return scheme protection 4CC or 0 if not protected*/
u32 gf_isom_is_media_encrypted(GF_ISOFile *isom_file, u32 trackNumber, u32 sampleDescriptionIndex);

/*! checks if sample description is protected with ISMACryp
\param isom_file the target ISO file
\param trackNumber the target track
\param sampleDescriptionIndex the sample description index
\return GF_TRUE if ISMA protection is used*/
Bool gf_isom_is_ismacryp_media(GF_ISOFile *isom_file, u32 trackNumber, u32 sampleDescriptionIndex);

/*! checks if sample description is protected with OMA DRM
\param isom_file the target ISO file
\param trackNumber the target track
\param sampleDescriptionIndex the sample description index
\return GF_TRUE if OMA DRM protection is used*/
Bool gf_isom_is_omadrm_media(GF_ISOFile *isom_file, u32 trackNumber, u32 sampleDescriptionIndex);

/*! gets OMA DRM configuration - all output parameters are optional and may be NULL
\param isom_file the target ISO file
\param trackNumber the target track
\param sampleDescriptionIndex the sample description index
\param outOriginalFormat four character code of the unprotected sample description
\param outSchemeType set to four character code of the protection scheme type
\param outSchemeVersion set to scheme protection version
\param outContentID set to associated ID of content
\param outRightsIssuerURL set to the rights issuer (license server) URL
\param outTextualHeaders set to OMA textual headers
\param outTextualHeadersLen set to the size in bytes of OMA textual headers
\param outPlaintextLength set to the size in bytes of clear data in file
\param outEncryptionType set to the OMA encryption type used
\param outSelectiveEncryption set to GF_TRUE if sample description uses selective encryption
\param outIVLength set to the size of the initialization vector
\param outKeyIndicationLength set to the size of the key indicator
\return error if any
*/
GF_Err gf_isom_get_omadrm_info(GF_ISOFile *isom_file, u32 trackNumber, u32 sampleDescriptionIndex, u32 *outOriginalFormat,
                               u32 *outSchemeType, u32 *outSchemeVersion,
                               const char **outContentID, const char **outRightsIssuerURL, const char **outTextualHeaders, u32 *outTextualHeadersLen, u64 *outPlaintextLength, u32 *outEncryptionType, Bool *outSelectiveEncryption, u32 *outIVLength, u32 *outKeyIndicationLength);

/*! retrieves ISMACryp info for the given track & SDI - all output parameters are optional - URIs SHALL NOT BE MODIFIED BY USER

\note outSelectiveEncryption, outIVLength and outKeyIndicationLength are usually not needed to decode an ISMA sample when using \ref gf_isom_get_ismacryp_sample

\param isom_file the target ISO file
\param trackNumber the target track
\param sampleDescriptionIndex the sample description index
\param outOriginalFormat set to orginal unprotected media format
\param outSchemeType set to 4CC of protection scheme (GF_ISOM_ISMACRYP_SCHEME = iAEC in ISMACryp 1.0)
\param outSchemeVersion set to version of protection scheme (1 in ISMACryp 1.0)
\param outSchemeURI set to URI location of scheme
\param outKMS_URI set to URI location of key management system - only valid with ISMACryp 1.0
\param outSelectiveEncryption set to whether sample-based encryption is used in media - only valid with ISMACryp 1.0
\param outIVLength set to length of Initial Vector - only valid with ISMACryp 1.0
\param outKeyIndicationLength set to length of key indicator - only valid with ISMACryp 1.0
\return error if any
*/
GF_Err gf_isom_get_ismacryp_info(GF_ISOFile *isom_file, u32 trackNumber, u32 sampleDescriptionIndex, u32 *outOriginalFormat, u32 *outSchemeType, u32 *outSchemeVersion, const char **outSchemeURI, const char **outKMS_URI, Bool *outSelectiveEncryption, u32 *outIVLength, u32 *outKeyIndicationLength);

/*! gets original format four character code type of a protected media sample description
\param isom_file the target ISO file
\param trackNumber the target track
\param sampleDescriptionIndex the sample description index. If 0, checks all sample descriptions for a protected one
\param outOriginalFormat set to orginal unprotected media format
\return error if any
*/
GF_Err gf_isom_get_original_format_type(GF_ISOFile *isom_file, u32 trackNumber, u32 sampleDescriptionIndex, u32 *outOriginalFormat);

/*! CENC subsample entry*/
typedef struct
{
	/*! size of bytes in clear - 16 bit stored but we use 32*/
	u32 bytes_clear_data;
	/*! size of bytes encrypted*/
	u32 bytes_encrypted_data;
} GF_CENCSubSampleEntry;

/*! CENC auxiliary info*/
typedef struct __cenc_sample_aux_info
{
 	/*! IV size: 0, 8 or 16; it MUST NOT be written to file*/
	u8 IV_size;
 	/*! IV can be 0, 64 or 128 bits - if 64, bytes 0-7 are used and 8-15 are 0-padded*/
	bin128 IV;
	/*! number of subsamples*/
	u16 subsample_count;
	/*! subsamples*/
	GF_CENCSubSampleEntry *subsamples;
} GF_CENCSampleAuxInfo;

#ifndef GPAC_DISABLE_ISOM_WRITE
/*! removes protection info (does not perform decryption), for ISMA, OMA and CENC of a sample description
\param isom_file the target ISO file
\param trackNumber the target track
\param sampleDescriptionIndex the sample description index
\return error if any
*/
GF_Err gf_isom_remove_track_protection(GF_ISOFile *isom_file, u32 trackNumber, u32 sampleDescriptionIndex);

/*! creates ISMACryp protection info for a sample description
\param isom_file the target ISO file
\param trackNumber the target track
\param sampleDescriptionIndex the sample description index
\param scheme_type 4CC of protection scheme (GF_ISOM_ISMACRYP_SCHEME = iAEC in ISMACryp 1.0)
\param scheme_version version of protection scheme (1 in ISMACryp 1.0)
\param scheme_uri URI location of scheme
\param kms_URI URI location of key management system - only valid with ISMACryp 1.0
\param selective_encryption whether sample-based encryption is used in media - only valid with ISMACryp 1.0
\param KI_length length of key indicator - only valid with ISMACryp 1.0
\param IV_length length of Initial Vector - only valid with ISMACryp 1.0
\return error if any
*/
GF_Err gf_isom_set_ismacryp_protection(GF_ISOFile *isom_file, u32 trackNumber, u32 sampleDescriptionIndex, u32 scheme_type,
                                       u32 scheme_version, char *scheme_uri, char *kms_URI,
                                       Bool selective_encryption, u32 KI_length, u32 IV_length);

/*! changes scheme URI and/or KMS URI for crypted files. Other params cannot be changed once the media is crypted
\param isom_file the target ISO file
\param trackNumber the target track
\param sampleDescriptionIndex the sample description index
\param scheme_uri new scheme URI, or NULL to keep previous
\param kms_uri new KMS URI, or NULL to keep previous
\return error if any
*/
GF_Err gf_isom_change_ismacryp_protection(GF_ISOFile *isom_file, u32 trackNumber, u32 sampleDescriptionIndex, char *scheme_uri, char *kms_uri);


/*! creates OMA DRM protection for a sample description
\param isom_file the target ISO file
\param trackNumber the target track
\param sampleDescriptionIndex the sample description index
\param contentID associated ID of content
\param kms_URI the rights issuer (license server) URL
\param encryption_type the OMA encryption type used
\param plainTextLength the size in bytes of clear data in file
\param textual_headers OMA textual headers
\param textual_headers_len the size in bytes of OMA textual headers
\param selective_encryption GF_TRUE if sample description uses selective encryption
\param KI_length the size of the key indicator
\param IV_length the size of the initialization vector
\return error if any
*/
GF_Err gf_isom_set_oma_protection(GF_ISOFile *isom_file, u32 trackNumber, u32 sampleDescriptionIndex,
                                  char *contentID, char *kms_URI, u32 encryption_type, u64 plainTextLength, char *textual_headers, u32 textual_headers_len,
                                  Bool selective_encryption, u32 KI_length, u32 IV_length);

/*! creates a generic protection for a sample description
\param isom_file the target ISO file
\param trackNumber the target track
\param sampleDescriptionIndex the sample description index
\param scheme_type 4CC of protection scheme (GF_ISOM_ISMACRYP_SCHEME = iAEC in ISMACryp 1.0)
\param scheme_version version of protection scheme (1 in ISMACryp 1.0)
\param scheme_uri URI location of scheme
\param kms_URI the rights issuer (license server) URL
\return error if any
*/
GF_Err gf_isom_set_generic_protection(GF_ISOFile *isom_file, u32 trackNumber, u32 sampleDescriptionIndex, u32 scheme_type, u32 scheme_version, char *scheme_uri, char *kms_URI);

/*! allocates storage for CENC side data in a senc or UUID box
\param isom_file the target ISO file
\param trackNumber the target track
\param container_type the code of the container (currently 'senc' for CENC or 'PSEC' for smooth)
\param AlgorithmID algorith ID, usually 0
\param IV_size the size of the init vector
\param KID the default Key ID
\return error if any
*/
GF_Err gf_isom_cenc_allocate_storage(GF_ISOFile *isom_file, u32 trackNumber, u32 container_type, u32 AlgorithmID, u8 IV_size, bin128 KID);

/*! adds cenc SAI for the last sample added to a track
\param isom_file the target ISO file
\param trackNumber the target track
\param container_type the code of the container (currently 'senc' for CENC or 'PSEC' for smooth)
\param IV_size the size of the init vector
\param buf the SAI buffer
\param len the size of the SAI buffer. If buf is NULL but len is given, this adds an unencrypted entry. otherwise, buf && len represent the sai cenc info to add
\param use_subsamples if GF_TRUE, the media format uses CENC subsamples
\param clear_IV the IV used for clear samples (when buf is null)
\param use_saio_32bit forces usage of 32-bit saio boxes
\return error if any
*/
GF_Err gf_isom_track_cenc_add_sample_info(GF_ISOFile *isom_file, u32 trackNumber, u32 container_type, u8 IV_size, u8 *buf, u32 len, Bool use_subsamples, u8 *clear_IV, Bool use_saio_32bit);



/*! creates CENC protection for a sample description
\param isom_file the target ISO file
\param trackNumber the target track
\param sampleDescriptionIndex the sample description index
\param scheme_type 4CC of protection scheme (GF_ISOM_ISMACRYP_SCHEME = iAEC in ISMACryp 1.0)
\param scheme_version version of protection scheme (1 in ISMACryp 1.0)
\param default_IsEncrypted default isEncrypted flag
\param default_IV_size default IV size flag
\param default_KID default key ID used
\param default_crypt_byte_block default crypt block size for pattern encryption
\param default_skip_byte_block default skip block size for pattern encryption
\param default_constant_IV_size default constant IV size
\param default_constant_IV default constant IV
\return error if any
*/
GF_Err gf_isom_set_cenc_protection(GF_ISOFile *isom_file, u32 trackNumber, u32 sampleDescriptionIndex, u32 scheme_type,
                                   u32 scheme_version, u32 default_IsEncrypted, u8 default_IV_size, bin128 default_KID,
								   u8 default_crypt_byte_block, u8 default_skip_byte_block,
								   u8 default_constant_IV_size, bin128 default_constant_IV);
/*! adds PSSH info for a file, can be called several time per system ID
\param isom_file the target ISO file
\param systemID the ID of the protection system
\param version the version of the protection system
\param KID_count the number of key IDs
\param KID the list of key IDs
\param data opaque data for the protection system
\param len size of the opaque data
\return error if any
*/
GF_Err gf_cenc_set_pssh(GF_ISOFile *isom_file, bin128 systemID, u32 version, u32 KID_count, bin128 *KID, u8 *data, u32 len);

/*! removes CENC SAI size info
\param isom_file the target ISO file
\param trackNumber the target track
\return error if any
*/
GF_Err gf_isom_remove_cenc_saiz(GF_ISOFile *isom_file, u32 trackNumber);
/*! removes CENC SAI offset info
\param isom_file the target ISO file
\param trackNumber the target track
\return error if any
*/
GF_Err gf_isom_remove_cenc_saio(GF_ISOFile *isom_file, u32 trackNumber);
/*! removes CENC senc box info
\param isom_file the target ISO file
\param trackNumber the target track
\return error if any
*/
GF_Err gf_isom_remove_samp_enc_box(GF_ISOFile *isom_file, u32 trackNumber);
/*! removes all CENC sample groups
\param isom_file the target ISO file
\param trackNumber the target track
\return error if any
*/
GF_Err gf_isom_remove_samp_group_box(GF_ISOFile *isom_file, u32 trackNumber);
/*! removes CENC PSSH box
\param isom_file the target ISO file
\return error if any
*/
GF_Err gf_isom_remove_pssh_box(GF_ISOFile *isom_file);

#endif //GPAC_DISABLE_ISOM_WRITE

/*! checks if sample description is protected with Adobe systems
\param isom_file the target ISO file
\param trackNumber the target track
\param sampleDescriptionIndex the sample description index
\return GF_TRUE if ADOBE protection is used
*/
Bool gf_isom_is_adobe_protection_media(GF_ISOFile *isom_file, u32 trackNumber, u32 sampleDescriptionIndex);

/*! gets adobe protection information for a sample description
\param isom_file the target ISO file
\param trackNumber the target track
\param sampleDescriptionIndex the sample description index
\param outOriginalFormat set to orginal unprotected media format
\param outSchemeType set to 4CC of protection scheme (GF_ISOM_ISMACRYP_SCHEME = iAEC in ISMACryp 1.0)
\param outSchemeVersion set to version of protection scheme (1 in ISMACryp 1.0)
\param outMetadata set to adobe metadata string
\return GF_TRUE if ADOBE protection is used
*/
GF_Err gf_isom_get_adobe_protection_info(GF_ISOFile *isom_file, u32 trackNumber, u32 sampleDescriptionIndex, u32 *outOriginalFormat, u32 *outSchemeType, u32 *outSchemeVersion, const char **outMetadata);

#ifndef GPAC_DISABLE_ISOM_WRITE
/*! creates an adobe protection for a sample description
\param isom_file the target ISO file
\param trackNumber the target track
\param sampleDescriptionIndex the sample description index
\param scheme_type 4CC of protection scheme (GF_ISOM_ISMACRYP_SCHEME = iAEC in ISMACryp 1.0)
\param scheme_version version of protection scheme (1 in ISMACryp 1.0)
\param is_selective_enc indicates if selective encryption is used
\param metadata metadata information
\param len size of metadata information in bytes
\return error if any
*/
GF_Err gf_isom_set_adobe_protection(GF_ISOFile *isom_file, u32 trackNumber, u32 sampleDescriptionIndex, u32 scheme_type, u32 scheme_version, Bool is_selective_enc, char *metadata, u32 len);

/*! removes the IPMPX tools from files
\param isom_file the target ISO file
*/
void gf_isom_ipmpx_remove_tool_list(GF_ISOFile *isom_file);

#endif /*GPAC_DISABLE_ISOM_WRITE*/

/*! checks of sample description is protected with CENC
\param isom_file the target ISO file
\param trackNumber the target track
\param sampleDescriptionIndex the sample description index. If 0, checks all sample descriptions for protected ones
\return GF_TRUE if sample protection is CENC
*/
Bool gf_isom_is_cenc_media(GF_ISOFile *isom_file, u32 trackNumber, u32 sampleDescriptionIndex);
/*! gets CENC information of a sample description
\param isom_file the target ISO file
\param trackNumber the target track
\param sampleDescriptionIndex the sample description index
\param outOriginalFormat set to orginal unprotected media format
\param outSchemeType set to 4CC of protection scheme (GF_ISOM_ISMACRYP_SCHEME = iAEC in ISMACryp 1.0)
\param outSchemeVersion set to version of protection scheme (1 in ISMACryp 1.0)
\param outIVLength set to the IV size in bytes
\return error if any
*/
GF_Err gf_isom_get_cenc_info(GF_ISOFile *isom_file, u32 trackNumber, u32 sampleDescriptionIndex, u32 *outOriginalFormat, u32 *outSchemeType, u32 *outSchemeVersion, u32 *outIVLength);

/*! destroys a CENC sample auxiliary structure
\param samp_aux_info the target auxiliary buffer
*/
void gf_isom_cenc_samp_aux_info_del(GF_CENCSampleAuxInfo *samp_aux_info);

/*! gets CENC auxiliary info of a sample
\param isom_file the target ISO file
\param trackNumber the target track
\param sampleNumber the target sample
\param sampleDescIndex the target sample description index
\param sai set to the auxiliary info - shall be freeed by caller
\param container_type set to type of box which contains the sample auxiliary information. Now we have two type: GF_ISOM_BOX_UUID_PSEC and GF_ISOM_BOX_TYPE_SENC
\return error if any
*/
GF_Err gf_isom_cenc_get_sample_aux_info(GF_ISOFile *isom_file, u32 trackNumber, u32 sampleNumber, u32 sampleDescIndex, GF_CENCSampleAuxInfo **sai, u32 *container_type);

/*! gets CENC auxiliary info of a sample as a buffer
\note the serialized buffer format is IV on IV_size bytes, then subsample count if any an [clear_bytes(u16), crypt_bytes(u32)] subsamples

\param isom_file the target ISO file
\param trackNumber the target track
\param sampleNumber the target sample
\param sampleDescIndex the sample description index
\param container_type is type of box which contains the sample auxiliary information. Now we have two type: GF_ISOM_BOX_UUID_PSEC and GF_ISOM_BOX_TYPE_SENC
\param out_buffer set to a newly allocated buffer, or reallocated buffer if not NULL
\param outSize set to the size of the serialized buffer. If an existing buffer was passed, the passed value shall be the allocated buffer size (the returned value is still the buffer size)
\return error if any
*/
GF_Err gf_isom_cenc_get_sample_aux_info_buffer(GF_ISOFile *isom_file, u32 trackNumber, u32 sampleNumber, u32 sampleDescIndex, u32 *container_type, u8 **out_buffer, u32 *outSize);

/*! gets CENC default info for a sample description
\param isom_file the target ISO file
\param trackNumber the target track
\param sampleDescriptionIndex the sample description index
\param container_type set to the container type of SAI data
\param default_IsEncrypted set to default isEncrypted flag
\param default_IV_size set to default IV size flag
\param default_KID set to default key ID used
\param constant_IV_size set to default constant IV size
\param constant_IV set to default constant IV
\param crypt_byte_block set to default crypt block size for pattern encryption
\param skip_byte_block set to default skip block size for pattern encryption
*/
void gf_isom_cenc_get_default_info(GF_ISOFile *isom_file, u32 trackNumber, u32 sampleDescriptionIndex, u32 *container_type, Bool *default_IsEncrypted, u8 *default_IV_size, bin128 *default_KID, u8 *constant_IV_size, bin128 *constant_IV, u8 *crypt_byte_block, u8 *skip_byte_block);


/*! checks if CENC protection uses pattern encryption
\param isom_file the target ISO file
\param trackNumber the target track
\param sampleDescriptionIndex the sample description index
\return GF_TRUE if protection uses pattern encryption
*/
Bool gf_isom_cenc_is_pattern_mode(GF_ISOFile *isom_file, u32 trackNumber, u32 sampleDescriptionIndex);
/*! gets the number of PSSH defined
\param isom_file the target ISO file
\return number of PSSH defined
*/
u32 gf_isom_get_pssh_count(GF_ISOFile *isom_file);

/*! gets PSS info
\param isom_file the target ISO file
\param pssh_index 1-based index of PSSH to query, see \ref gf_isom_get_pssh_count
\param SystemID set to the protection system ID
\param version set to the protection system version
\param KID_count set to the number of key IDs defined
\param KIDs array of defined key IDs
\param private_data set to a buffer containing system ID private data
\param private_data_size set to the size of the system ID private data
\return error if any
*/
GF_Err gf_isom_get_pssh_info(GF_ISOFile *isom_file, u32 pssh_index, bin128 SystemID, u32 *version, u32 *KID_count, const bin128 **KIDs, const u8 **private_data, u32 *private_data_size);

/*! gets serialized PSS
\param isom_file the target ISO file
\param pssh_index 1-based index of PSSH to query, see \ref gf_isom_get_pssh_count
\param pssh_data set to a newly allocated buffer containing serialized PSSH - shall be freeed by caller
\param pssh_size set to the size of the allocated buffer
\return error if any
*/
GF_Err gf_isom_get_pssh(GF_ISOFile *isom_file, u32 pssh_index, u8 **pssh_data, u32 *pssh_size);


#ifndef GPAC_DISABLE_ISOM_DUMP
/*! dumps ismacrypt protection of sample descriptions to xml trace
\param isom_file the target ISO file
\param trackNumber the target track
\param trace the file object to dump to
\return error if any
*/
GF_Err gf_isom_dump_ismacryp_protection(GF_ISOFile *isom_file, u32 trackNumber, FILE * trace);
/*! dumps ismacrypt sample to xml trace
\param isom_file the target ISO file
\param trackNumber the target track
\param SampleNum the target sample number
\param trace the file object to dump to
\return error if any
*/
GF_Err gf_isom_dump_ismacryp_sample(GF_ISOFile *isom_file, u32 trackNumber, u32 SampleNum, FILE *trace);
#endif

/*! gets CENC configuration for a given sample
\param isom_file the target ISO file
\param trackNumber the target track
\param sampleNumber the target sample number
\param IsEncrypted set to GF_TRUE if the sample is encrypted, GF_FALSE otherwise (optional can be NULL)
\param IV_size set to IV size in bytes used for the sample (optional can be NULL)
\param KID set to key ID used for the sample (optional can be NULL)
\param crypt_byte_block set to crypt block count for pattern encryption (optional can be NULL)
\param skip_byte_block set to skip block count for pattern encryption (optional can be NULL)
\param constant_IV_size set to constant IV size (optional can be NULL)
\param constant_IV set to constant IV (optional can be NULL)
\return error if any
*/
GF_Err gf_isom_get_sample_cenc_info(GF_ISOFile *isom_file, u32 trackNumber, u32 sampleNumber, Bool *IsEncrypted, u8 *IV_size, bin128 *KID, u8 *crypt_byte_block, u8 *skip_byte_block, u8 *constant_IV_size, bin128 *constant_IV);


/*! @} */

/*!
\addtogroup isometa_grp Meta and Image File Format
\ingroup iso_grp

@{
*/


/*! gets meta type
\param isom_file the target ISO file
\param root_meta if GF_TRUE uses meta at the file, otherwise uses meta at the movie level if track number is 0
\param track_num if GF_TRUE and root_meta is GF_FALSE, uses meta at the track level
\return 0 if no meta found, or four char code of meta (eg, "mp21", "smil", ...)*/
u32 gf_isom_get_meta_type(GF_ISOFile *isom_file, Bool root_meta, u32 track_num);

/*! checks if the meta has an XML container (note that XML data can also be included as items).
\param isom_file the target ISO file
\param root_meta if GF_TRUE uses meta at the file, otherwise uses meta at the movie level if track number is 0
\param track_num if GF_TRUE and root_meta is GF_FALSE, uses meta at the track level
\return 0 (no XML or error), 1 (XML text), 2 (BinaryXML, eg BiM) */
u32 gf_isom_has_meta_xml(GF_ISOFile *isom_file, Bool root_meta, u32 track_num);

/*! extracts XML (if any) from given meta
\param isom_file the target ISO file
\param root_meta if GF_TRUE uses meta at the file, otherwise uses meta at the movie level if track number is 0
\param track_num if GF_TRUE and root_meta is GF_FALSE, uses meta at the track level
\param outName output file path and location for writing
\param is_binary indicates if XML is Bim or regular XML
\return error if any
*/
GF_Err gf_isom_extract_meta_xml(GF_ISOFile *isom_file, Bool root_meta, u32 track_num, char *outName, Bool *is_binary);

/*! checks the number of items in a meta
\param isom_file the target ISO file
\param root_meta if GF_TRUE uses meta at the file, otherwise uses meta at the movie level if track number is 0
\param track_num if GF_TRUE and root_meta is GF_FALSE, uses meta at the track level
\return number of items*/
u32 gf_isom_get_meta_item_count(GF_ISOFile *isom_file, Bool root_meta, u32 track_num);

/*! gets item info for the given item
\note When an item is fully contained in file, both item_url and item_urn are set to NULL

\param isom_file the target ISO file
\param root_meta if GF_TRUE uses meta at the file, otherwise uses meta at the movie level if track number is 0
\param track_num if GF_TRUE and root_meta is GF_FALSE, uses meta at the track level
\param item_num 1-based index of item to query
\param itemID set to item ID in file (optional, can be NULL)
\param type set to item 4CC type
\param protection_idx set to the 1-based index of the protection in used, 0 if not protected
\param is_self_reference set to item is the file itself
\param item_name set to the item name (optional, can be NULL)
\param item_mime_type set to the item mime type (optional, can be NULL)
\param item_encoding set to the item content encoding type (optional, can be NULL)
\param item_url set to the URL of external resource containing this item data if any.
\param item_urn set to the URN of external resource containing this item data if any.
\return error if any
*/
GF_Err gf_isom_get_meta_item_info(GF_ISOFile *isom_file, Bool root_meta, u32 track_num, u32 item_num,
                                  u32 *itemID, u32 *type, u32 *protection_idx, Bool *is_self_reference,
                                  const char **item_name, const char **item_mime_type, const char **item_encoding,
                                  const char **item_url, const char **item_urn);


/*! gets item index from item ID
\param isom_file the target ISO file
\param root_meta if GF_TRUE uses meta at the file, otherwise uses meta at the movie level if track number is 0
\param track_num if GF_TRUE and root_meta is GF_FALSE, uses meta at the track level
\param item_ID ID of the item to search
\return item index if found, 0 otherwise
*/
u32 gf_isom_get_meta_item_by_id(GF_ISOFile *isom_file, Bool root_meta, u32 track_num, u32 item_ID);

/*! extracts an item from given meta
\param isom_file the target ISO file
\param root_meta if GF_TRUE uses meta at the file, otherwise uses meta at the movie level if track number is 0
\param track_num if GF_TRUE and root_meta is GF_FALSE, uses meta at the track level
\param item_num 1-based index of item to query
\param dump_file_name if NULL, uses item name for dumping, otherwise dumps in given file object (binary write mode)
\return error if any
*/
GF_Err gf_isom_extract_meta_item(GF_ISOFile *isom_file, Bool root_meta, u32 track_num, u32 item_num, const char *dump_file_name);

/*! extracts item from given meta in memory
\param isom_file the target ISO file
\param root_meta if GF_TRUE uses meta at the file, otherwise uses meta at the movie level if track number is 0
\param track_num if GF_TRUE and root_meta is GF_FALSE, uses meta at the track level
\param item_id the ID of the item to dump
\param out_data set to allocated buffer containing the item, shall be freeed by user
\param out_size set to the size of the allocated buffer
\param out_alloc_size set to the allocated size of the buffer (this allows passing an existing buffer without always reallocating it)
\param mime_type set to the mime type of the item
\param use_annex_b for image items based on NALU formats (AVC, HEVC) indicates to extract the data as Annex B format (with start codes)
\return error if any
*/
GF_Err gf_isom_extract_meta_item_mem(GF_ISOFile *isom_file, Bool root_meta, u32 track_num, u32 item_id, u8 **out_data, u32 *out_size, u32 *out_alloc_size, const char **mime_type, Bool use_annex_b);

/*! gets primary item ID
\param isom_file the target ISO file
\param root_meta if GF_TRUE uses meta at the file, otherwise uses meta at the movie level if track number is 0
\param track_num if GF_TRUE and root_meta is GF_FALSE, uses meta at the track level
\return primary item ID, 0 if none found (primary can also be stored through meta XML)*/
u32 gf_isom_get_meta_primary_item_id(GF_ISOFile *isom_file, Bool root_meta, u32 track_num);

/*! item tile mode*/
typedef enum {
	/*! not a tile item*/
	TILE_ITEM_NONE = 0,
	/*! a tile item without base*/
	TILE_ITEM_ALL_NO_BASE,
	/*! a tile item with base*/
	TILE_ITEM_ALL_BASE,
	/*! a tile item grid*/
	TILE_ITEM_ALL_GRID,
	/*! a tile item single*/
	TILE_ITEM_SINGLE
} GF_TileItemMode;

/*! Image item properties*/
typedef struct
{
	/*! width in pixels*/
	u32 width;
	/*! height in pixless*/
	u32 height;
	/*! pixel aspect ratio numerator*/
	u32 hSpacing;
	/*! pixel aspect ratio denominator*/
	u32 vSpacing;
	/*! horizontal offset in pixels*/
	u32 hOffset;
	/*! vertical offset in pixels*/
	u32 vOffset;
	/*! angle in radians*/
	u32 angle;
	/*! hidden flag*/
	Bool hidden;
	/*! pointer to configuration box*/
	void *config;
	/*! tile item mode*/
	GF_TileItemMode tile_mode;
	/*! tile number */
	u32 single_tile_number;
	/*! time for importing*/
	double time;
	/*! file containg iCC data for importing*/
	char iccPath[GF_MAX_PATH];
	/*! is alpha*/
	Bool alpha;
	/*! number of channels*/
	u8 num_channels;
	/*! bits per channels in bits*/
	u8 bits_per_channel[3];
} GF_ImageItemProperties;


#ifndef GPAC_DISABLE_ISOM_WRITE

/*! sets meta type (four char int, eg "mp21", ...), creating a meta box if not found
\param isom_file the target ISO file
\param root_meta if GF_TRUE uses meta at the file, otherwise uses meta at the movie level if track number is 0
\param track_num if GF_TRUE and root_meta is GF_FALSE, uses meta at the track level
\param metaType the type of meta to create. If 0, removes the meta box
\return error if any
*/
GF_Err gf_isom_set_meta_type(GF_ISOFile *isom_file, Bool root_meta, u32 track_num, u32 metaType);

/*! removes meta XML info if any
\param isom_file the target ISO file
\param root_meta if GF_TRUE uses meta at the file, otherwise uses meta at the movie level if track number is 0
\param track_num if GF_TRUE and root_meta is GF_FALSE, uses meta at the track level
\return error if any
*/
GF_Err gf_isom_remove_meta_xml(GF_ISOFile *isom_file, Bool root_meta, u32 track_num);

/*! sets meta XML data from file - erase any previously (Binary)XML info
\param isom_file the target ISO file
\param root_meta if GF_TRUE uses meta at the file, otherwise uses meta at the movie level if track number is 0
\param track_num if GF_TRUE and root_meta is GF_FALSE, uses meta at the track level
\param XMLFileName the XML file to import as XML item
\param IsBinaryXML indicates if the content of the XML file is binary XML (BIM) or not
\return error if any
*/
GF_Err gf_isom_set_meta_xml(GF_ISOFile *isom_file, Bool root_meta, u32 track_num, char *XMLFileName, Bool IsBinaryXML);
/*! set meta XML data from memory - erase any previously (Binary)XML info
\param isom_file the target ISO file
\param root_meta if GF_TRUE uses meta at the file, otherwise uses meta at the movie level if track number is 0
\param track_num if GF_TRUE and root_meta is GF_FALSE, uses meta at the track level
\param data buffer containing XML data
\param data_size size of buffer in bytes
\param IsBinaryXML indicates if the content of the buffer is binary XML (BIM) or not
\return error if any
*/
GF_Err gf_isom_set_meta_xml_memory(GF_ISOFile *isom_file, Bool root_meta, u32 track_num, u8 *data, u32 data_size, Bool IsBinaryXML);

/*! gets next available item ID in a meta
\param isom_file the target ISO file
\param root_meta if GF_TRUE uses meta at the file, otherwise uses meta at the movie level if track number is 0
\param track_num if GF_TRUE and root_meta is GF_FALSE, uses meta at the track level
\param item_id set to the next available item ID
\return error if any
*/
GF_Err gf_isom_meta_get_next_item_id(GF_ISOFile *isom_file, Bool root_meta, u32 track_num, u32 *item_id);

/*! adds an item to a meta box from file
\param isom_file the target ISO file
\param root_meta if GF_TRUE uses meta at the file, otherwise uses meta at the movie level if track number is 0
\param track_num if GF_TRUE and root_meta is GF_FALSE, uses meta at the track level
\param self_reference if GF_TRUE, indicates that the item is in fact the entire container file
\param resource_path path to the file to add
\param item_name name of the item
\param item_id ID of the item, can be 0
\param item_type four character code of item type
\param mime_type mime type of the item, can be NULL
\param content_encoding content encoding of the item, can be NULL
\param URL URL of the item for external data reference (data is not contained in meta parent file)
\param URN URN of the item for external data reference (data is not contained in meta parent file)
\param image_props image properties information for image items
\return error if any
*/
GF_Err gf_isom_add_meta_item(GF_ISOFile *isom_file, Bool root_meta, u32 track_num, Bool self_reference, char *resource_path, const char *item_name, u32 item_id, u32 item_type, const char *mime_type, const char *content_encoding, const char *URL, const char *URN, GF_ImageItemProperties *image_props);

/*! item extend description*/
typedef struct
{
	/*! offset of extent in file*/
	u64 extent_offset;
	/*! size of extent*/
	u64 extent_length;
	/*! index of extent*/
	u64 extent_index;
#ifndef GPAC_DISABLE_ISOM_WRITE
	/*! for storage only, original offset in source file*/
	u64 original_extent_offset;
#endif
} GF_ItemExtentEntry;


/*! adds an item to a meta box from memory
\param isom_file the target ISO file
\param root_meta if GF_TRUE uses meta at the file, otherwise uses meta at the movie level if track number is 0
\param track_num if GF_TRUE and root_meta is GF_FALSE, uses meta at the track level
\param item_name name of the item
\param item_id ID of the item, can be 0
\param item_type four character code of item type
\param mime_type mime type of the item, can be NULL
\param content_encoding content encoding of the item, can be NULL
\param image_props image properties information for image items
\param data buffer containing the item data
\param data_len size of item data buffer in bytes
\param item_extent_refs list of item extend description, or NULL
\return error if any
*/
GF_Err gf_isom_add_meta_item_memory(GF_ISOFile *isom_file, Bool root_meta, u32 track_num, const char *item_name, u32 item_id, u32 item_type, const char *mime_type, const char *content_encoding, GF_ImageItemProperties *image_props, char *data, u32 data_len, GF_List *item_extent_refs);

/*! creates image item(s) from samples of a media track
\param isom_file the target ISO file
\param root_meta if GF_TRUE uses meta at the file, otherwise uses meta at the movie level if meta_track_number is 0
\param meta_track_number if GF_TRUE and root_meta is GF_FALSE, uses meta at the track level
\param media_track track number to import samples from
\param item_name name of the item
\param item_id ID of the item, can be 0
\param image_props image properties information for image items
\param item_extent_refs list of item extend description, or NULL
\return error if any
*/
GF_Err gf_isom_iff_create_image_item_from_track(GF_ISOFile *isom_file, Bool root_meta, u32 meta_track_number, u32 media_track, const char *item_name, u32 item_id, GF_ImageItemProperties *image_props, GF_List *item_extent_refs);

/*! removes item from meta
\param isom_file the target ISO file
\param root_meta if GF_TRUE uses meta at the file, otherwise uses meta at the movie level if track number is 0
\param track_num if GF_TRUE and root_meta is GF_FALSE, uses meta at the track level
\param item_num 1-based index of the item to remove
\return error if any
*/
GF_Err gf_isom_remove_meta_item(GF_ISOFile *isom_file, Bool root_meta, u32 track_num, u32 item_num);

/*! sets the given item as the primary one
\warning This SHALL NOT be used if the meta has a valid XML data
\param isom_file the target ISO file
\param root_meta if GF_TRUE uses meta at the file, otherwise uses meta at the movie level if track number is 0
\param track_num if GF_TRUE and root_meta is GF_FALSE, uses meta at the track level
\param item_num 1-based index of the item to remove
\return error if any
*/
GF_Err gf_isom_set_meta_primary_item(GF_ISOFile *isom_file, Bool root_meta, u32 track_num, u32 item_num);

/*! adds an item reference to another item
\param isom_file the target ISO file
\param root_meta if GF_TRUE uses meta at the file, otherwise uses meta at the movie level if track number is 0
\param track_num if GF_TRUE and root_meta is GF_FALSE, uses meta at the track level
\param from_id ID of item the reference is from
\param to_id ID of item the reference is to
\param type four character code of reference
\param ref_index set to the 1-based index of the reference
\return error if any
*/
GF_Err gf_isom_meta_add_item_ref(GF_ISOFile *isom_file, Bool root_meta, u32 track_num, u32 from_id, u32 to_id, u32 type, u64 *ref_index);

#endif /*GPAC_DISABLE_ISOM_WRITE*/

/*!
\param isom_file the target ISO file
\param root_meta if GF_TRUE uses meta at the file, otherwise uses meta at the movie level if track number is 0
\param track_num if GF_TRUE and root_meta is GF_FALSE, uses meta at the track level
\param item_id ID of the item
\param out_image_props set to the image properties information of the item
\return error if any
*/
GF_Err gf_isom_get_meta_image_props(GF_ISOFile *isom_file, Bool root_meta, u32 track_num, u32 item_id, GF_ImageItemProperties *out_image_props);

/*! @} */

/*!
\addtogroup isotags_grp iTunes tagging
\ingroup iso_grp

@{
*/

/*! iTunes info tags */
typedef enum
{
	/*probe is only used to check if iTunes info are present*/
	GF_ISOM_ITUNE_PROBE = 0,
	/*all is only used to remove all tags*/
	GF_ISOM_ITUNE_ALL = 1,
	GF_ISOM_ITUNE_ALBUM	= GF_4CC( 0xA9, 'a', 'l', 'b' ),
	GF_ISOM_ITUNE_ARTIST = GF_4CC( 0xA9, 'A', 'R', 'T' ),
	GF_ISOM_ITUNE_COMMENT = GF_4CC( 0xA9, 'c', 'm', 't' ),
	GF_ISOM_ITUNE_COMPILATION = GF_4CC( 'c', 'p', 'i', 'l' ),
	GF_ISOM_ITUNE_COMPOSER = GF_4CC( 0xA9, 'c', 'o', 'm' ),
	GF_ISOM_ITUNE_COVER_ART = GF_4CC( 'c', 'o', 'v', 'r' ),
	GF_ISOM_ITUNE_CREATED = GF_4CC( 0xA9, 'd', 'a', 'y' ),
	GF_ISOM_ITUNE_DISK = GF_4CC( 'd', 'i', 's', 'k' ),
	GF_ISOM_ITUNE_TOOL = GF_4CC( 0xA9, 't', 'o', 'o' ),
	GF_ISOM_ITUNE_GENRE = GF_4CC( 'g', 'n', 'r', 'e' ),
	GF_ISOM_ITUNE_GROUP = GF_4CC( 0xA9, 'g', 'r', 'p' ),
	GF_ISOM_ITUNE_ITUNES_DATA = GF_4CC( '-', '-', '-', '-' ),
	GF_ISOM_ITUNE_NAME = GF_4CC( 0xA9, 'n', 'a', 'm' ),
	GF_ISOM_ITUNE_TEMPO = GF_4CC( 't', 'm', 'p', 'o' ),
	GF_ISOM_ITUNE_TRACK = GF_4CC( 0xA9, 't', 'r', 'k' ),
	GF_ISOM_ITUNE_TRACKNUMBER = GF_4CC( 't', 'r', 'k', 'n' ),
	GF_ISOM_ITUNE_WRITER = GF_4CC( 0xA9, 'w', 'r', 't' ),
	GF_ISOM_ITUNE_ENCODER = GF_4CC( 0xA9, 'e', 'n', 'c' ),
	GF_ISOM_ITUNE_ALBUM_ARTIST = GF_4CC( 'a', 'A', 'R', 'T' ),
	GF_ISOM_ITUNE_GAPLESS = GF_4CC( 'p', 'g', 'a', 'p' ),
} GF_ISOiTunesTag;

/*! gets the given itunes tag info.
\warning 'genre' may be coded by ID, the libisomedia doesn't translate the ID. In such a case, the result data is set to NULL and the data_len to the genre ID

\param isom_file the target ISO file
\param tag the tag to query
\param data set to the tag data pointer - do not modify
\param data_len set to the size of the tag data
\return error if any (GF_URL_ERROR if no tag is present in the file)
*/
GF_Err gf_isom_apple_get_tag(GF_ISOFile *isom_file, GF_ISOiTunesTag tag, const u8 **data, u32 *data_len);

#ifndef GPAC_DISABLE_ISOM_WRITE
/*! sets the given tag info.

\warning For 'genre', data may be NULL in which case the genre ID taken from the data_len parameter

\param isom_file the target ISO file
\param tag the tag to set
\param data tag data buffer
\param data_len size of the tag data buffer. If data and data_len are 0, removes the given tag
\return error if any
*/
GF_Err gf_isom_apple_set_tag(GF_ISOFile *isom_file, GF_ISOiTunesTag tag, const u8 *data, u32 data_len);

/*! sets compatibility tag on AVC tracks (needed by iPod to play files... hurray for standards)
\param isom_file the target ISO file
\param trackNumber the target track
\return error if any
*/
GF_Err gf_isom_set_ipod_compatible(GF_ISOFile *isom_file, u32 trackNumber);
#endif /*GPAC_DISABLE_ISOM_WRITE*/

/*! @} */

/*!
\addtogroup isogrp_grp Track Groups
\ingroup iso_grp

@{
*/

/*! gets the number of switching groups declared in this track if any
\param isom_file the target ISO file
\param trackNumber the target track
\param alternateGroupID alternate group id of track if speciifed, 0 otherwise
\param nb_groups set to number of switching groups defined for this track
\return error if any
*/
GF_Err gf_isom_get_track_switch_group_count(GF_ISOFile *isom_file, u32 trackNumber, u32 *alternateGroupID, u32 *nb_groups);

/*! get the list of criteria (expressed as 4CC IDs, cf 3GPP TS 26.244)
\param isom_file the target ISO file
\param trackNumber the track number
\param group_index the 1-based index of the group to inspect
\param switchGroupID set to the ID of the switch group if any, 0 otherwise (alternate-only group)
\param criteriaListSize set to the number of criteria items in returned list
\return list of criteria (four character codes, cf 3GPP TS 26.244) for the switch group
*/
const u32 *gf_isom_get_track_switch_parameter(GF_ISOFile *isom_file, u32 trackNumber, u32 group_index, u32 *switchGroupID, u32 *criteriaListSize);

#ifndef GPAC_DISABLE_ISOM_WRITE
/*! sets a new (switch) group for this track
\param isom_file the target ISO file
\param trackNumber the target track
\param trackRefGroup number of a track belonging to the same alternate group. If 0, a new alternate group will be created for this track
\param is_switch_group if set, indicates that a switch group identifier shall be assigned to the created group. Otherwise, the criteria list is associated with the entire alternate group
\param switchGroupID set to the ID of the switch group. On input, specifies the desired switchGroupID to use; if value is 0, next available switchGroupID in file is used. On output, is set to the switchGroupID used.
\param criteriaList list of four character codes used as criteria - cf 3GPP TS 26.244
\param criteriaListCount number of criterias in list
\return error if any
*/
GF_Err gf_isom_set_track_switch_parameter(GF_ISOFile *isom_file, u32 trackNumber, u32 trackRefGroup, Bool is_switch_group, u32 *switchGroupID, u32 *criteriaList, u32 criteriaListCount);

/*! resets track switch group information
\param isom_file the target ISO file
\param trackNumber the target track
\param reset_all_group if GF_TRUE, resets the entire alternate group this track belongs to; otherwise, resets switch group for the track only
\return error if any
*/
GF_Err gf_isom_reset_track_switch_parameter(GF_ISOFile *isom_file, u32 trackNumber, Bool reset_all_group);

/*! resets all track switch group information in the entire movie
\param isom_file the target ISO file
\return error if any
*/
GF_Err gf_isom_reset_switch_parameters(GF_ISOFile *isom_file);

/*! sets track in group of a given type and ID
\param isom_file the target ISO file
\param trackNumber the target track
\param track_group_id ID of the track group
\param group_type four character code of the track group
\param do_add if GF_FALSE, track is removed from that group, otherwise it is added
\return error if any
*/
GF_Err gf_isom_set_track_group(GF_ISOFile *isom_file, u32 trackNumber, u32 track_group_id, u32 group_type, Bool do_add);

#endif /*GPAC_DISABLE_ISOM_WRITE*/

/*! @} */

/*!
\addtogroup isosubs_grp Subsamples
\ingroup iso_grp

@{
*/


/*! checks if a sample has subsample information
\param isom_file the target ISO file
\param trackNumber the target track
\param sampleNumber the target sample number
\param flags the subsample flags to query (may be 0)
\return the number of subsamples in the given sample for the given flags*/
u32 gf_isom_sample_has_subsamples(GF_ISOFile *isom_file, u32 trackNumber, u32 sampleNumber, u32 flags);

/*! gets subsample information on a sample
\param isom_file the target ISO file
\param trackNumber the target track
\param sampleNumber the target sample number
\param flags the subsample flags to query (may be 0)
\param subSampleNumber the 1-based index of the subsample (see \ref gf_isom_sample_has_subsamples)
\param size set to the subsample size
\param priority set to the subsample priority
\param reserved set to the subsample reserved value (may be used by derived specifications)
\param discardable set to GF_TRUE if subsample is discardable
\return error if any*/
GF_Err gf_isom_sample_get_subsample(GF_ISOFile *isom_file, u32 trackNumber, u32 sampleNumber, u32 flags, u32 subSampleNumber, u32 *size, u8 *priority, u32 *reserved, Bool *discardable);

#ifndef GPAC_DISABLE_ISOM_WRITE
/*! adds subsample information to a given sample. Subsample information shall be added in increasing order of sampleNumbers, insertion of information is not supported

\note it is possible to  add subsample information for samples not yet added to the file
\note specifying 0 as subSampleSize will remove the last subsample information if any
\param isom_file the target ISO file
\param trackNumber the target track
\param sampleNumber the target sample number
\param flags the subsample flags to query (may be 0)
\param subSampleSize size of the subsample. If 0, this will remove the last subsample information if any
\param priority the subsample priority
\param reserved the subsample reserved value (may be used by derived specifications)
\param discardable indicates if the subsample is discardable
\return error if any*/
GF_Err gf_isom_add_subsample(GF_ISOFile *isom_file, u32 trackNumber, u32 sampleNumber, u32 flags, u32 subSampleSize, u8 priority, u32 reserved, Bool discardable);


#ifndef GPAC_DISABLE_ISOM_FRAGMENTS
/*! adds subsample information for the latest sample added to the current track fragment
\param isom_file the target ISO file
\param TrackID the ID of the target track
\param flags the subsample flags to query (may be 0)
\param subSampleSize size of the subsample. If 0, this will remove the last subsample information if any
\param priority the subsample priority
\param reserved the subsample reserved value (may be used by derived specifications)
\param discardable indicates if the subsample is discardable
\return error if any*/
GF_Err gf_isom_fragment_add_subsample(GF_ISOFile *isom_file, GF_ISOTrackID TrackID, u32 flags, u32 subSampleSize, u8 priority, u32 reserved, Bool discardable);
#endif // GPAC_DISABLE_ISOM_FRAGMENTS

#endif //GPAC_DISABLE_ISOM_WRITE

/*! @} */

/*!
\addtogroup isosgdp_grp Sample Groups
\ingroup iso_grp

@{
*/

/*! defined sample groups in GPAC*/
enum {
	GF_ISOM_SAMPLE_GROUP_ROLL = GF_4CC( 'r', 'o', 'l', 'l'),
	GF_ISOM_SAMPLE_GROUP_PROL = GF_4CC( 'p', 'r', 'o', 'l'),
	GF_ISOM_SAMPLE_GROUP_RAP = GF_4CC( 'r', 'a', 'p', ' ' ),
	GF_ISOM_SAMPLE_GROUP_SEIG = GF_4CC( 's', 'e', 'i', 'g' ),
	GF_ISOM_SAMPLE_GROUP_OINF = GF_4CC( 'o', 'i', 'n', 'f'),
	GF_ISOM_SAMPLE_GROUP_LINF = GF_4CC( 'l', 'i', 'n', 'f'),
	GF_ISOM_SAMPLE_GROUP_TRIF = GF_4CC( 't', 'r', 'i', 'f' ),
	GF_ISOM_SAMPLE_GROUP_NALM = GF_4CC( 'n', 'a', 'l', 'm'),
	GF_ISOM_SAMPLE_GROUP_TELE = GF_4CC( 't', 'e', 'l', 'e'),
	GF_ISOM_SAMPLE_GROUP_SAP = GF_4CC( 's', 'a', 'p', ' '),
	GF_ISOM_SAMPLE_GROUP_ALST = GF_4CC( 'a', 'l', 's', 't'),
	GF_ISOM_SAMPLE_GROUP_RASH = GF_4CC( 'r', 'a', 's', 'h'),
	GF_ISOM_SAMPLE_GROUP_AVLL = GF_4CC( 'a', 'v', 'l', 'l'), //p15
	GF_ISOM_SAMPLE_GROUP_AVSS = GF_4CC( 'a', 'v', 's', 's'), //p15
	GF_ISOM_SAMPLE_GROUP_DTRT = GF_4CC( 'd', 't', 'r', 't'), //p15
	GF_ISOM_SAMPLE_GROUP_MVIF = GF_4CC( 'm', 'v', 'i', 'f'), //p15
	GF_ISOM_SAMPLE_GROUP_SCIF = GF_4CC( 's', 'c', 'i', 'f'), //p15
	GF_ISOM_SAMPLE_GROUP_SCNM = GF_4CC( 's', 'c', 'n', 'm'), //p15
	GF_ISOM_SAMPLE_GROUP_STSA = GF_4CC( 's', 't', 's', 'a'), //p15
	GF_ISOM_SAMPLE_GROUP_TSAS = GF_4CC( 't', 's', 'a', 's'), //p15
	GF_ISOM_SAMPLE_GROUP_SYNC = GF_4CC( 's', 'y', 'n', 'c'), //p15
	GF_ISOM_SAMPLE_GROUP_TSCL = GF_4CC( 't', 's', 'c', 'l'), //p15
	GF_ISOM_SAMPLE_GROUP_VIPR = GF_4CC( 'v', 'i', 'p', 'r'), //p15
	GF_ISOM_SAMPLE_GROUP_LBLI = GF_4CC( 'l', 'b', 'l', 'i'), //p15
	GF_ISOM_SAMPLE_GROUP_3GAG = GF_4CC( '3', 'g', 'a', 'g'), //3gpp
	GF_ISOM_SAMPLE_GROUP_AVCB = GF_4CC( 'a', 'v', 'c', 'b'), //3gpp
};

/*! gets 'rap ' and 'roll' group info for the given sample
\param isom_file the target ISO file
\param trackNumber the target track
\param sampleNumber the target sample number
\param is_rap set to GF_TRUE if sample is a rap (open gop), GF_FALSE otherwise
\param has_roll set to GF_TRUE of sample has roll information, GF_FALSE otherwise
\param roll_distance if sample has roll information, set to roll distance
\return error if any*/
GF_Err gf_isom_get_sample_rap_roll_info(GF_ISOFile *isom_file, u32 trackNumber, u32 sampleNumber, Bool *is_rap, Bool *has_roll, s32 *roll_distance);

/*! returns opaque data of sample group
\param isom_file the target ISO file
\param trackNumber the target track
\param sample_group_description_index index of sample group description entry to query
\param grouping_type four character code of grouping typpe of sample group description to query
\param default_index set to the default index for this sample group description if any, 0 otherwise (no defaults)
\param data set to the internal sample group description data buffer
\param size set to size of the sample group description data buffer
\return GF_TRUE if found, GF_FALSE otherwise*/
Bool gf_isom_get_sample_group_info(GF_ISOFile *isom_file, u32 trackNumber, u32 sample_group_description_index, u32 grouping_type, u32 *default_index, const u8 **data, u32 *size);

/*! checks if a track as a CENC seig sample group used for key rolling
\param isom_file the target ISO file
\param trackNumber the target track
\return GF_TRUE if found, GF_FALSE otherwise*/
Bool gf_isom_has_cenc_sample_group(GF_ISOFile *isom_file, u32 trackNumber);

/*! gets HEVC tiling info
\param isom_file the target ISO file
\param trackNumber the target track
\param sample_group_description_index index of sample group description entry to query
\param default_sample_group_index set to the default index for this sample group description if any, 0 otherwise (no defaults)
\param id set to the tile group ID
\param independent set to independent flag of the tile group (0: not constrained, 1: constrained in layer, 2: all intra slices)
\param full_frame set to GF_TRUE if the tile corresponds to the entire picture
\param x set to the horizontal position in pixels
\param y set to the vertical position in pixels
\param w set to the width in pixels
\param h set to the height in pixels
\return GF_TRUE if found, GF_FALSE otherwise*/
Bool gf_isom_get_tile_info(GF_ISOFile *isom_file, u32 trackNumber, u32 sample_group_description_index, u32 *default_sample_group_index, u32 *id, u32 *independent, Bool *full_frame, u32 *x, u32 *y, u32 *w, u32 *h);


#ifndef GPAC_DISABLE_ISOM_WRITE

/*! sets rap flag for sample_number - this is used by non-IDR RAPs in AVC (also in USAC) were SYNC flag (stss table) cannot be used
\warning sample group info MUST be added in order (no insertion in the tables)

\param isom_file the target ISO file
\param trackNumber the target track
\param sampleNumber the target sample number
\param is_rap indicates if the sample is a RAP (open gop) sample
\param num_leading_samples indicates the number of leading samples (samples after this RAP that have dependences on samples before this RAP and hence should be discarded when tuning in)
\return error if any
*/
GF_Err gf_isom_set_sample_rap_group(GF_ISOFile *isom_file, u32 trackNumber, u32 sampleNumber, Bool is_rap, u32 num_leading_samples);

/*! sets roll_distance info for sample_number (number of frames before (<0) or after (>0) this sample to have a complete refresh of the decoded data (used by GDR in AVC)

\warning sample group info MUST be added in order (no insertion in the tables)
\param isom_file the target ISO file
\param trackNumber the target track
\param sampleNumber the target sample number
\param is_roll indicates that the sample is a roll recovery point
\param roll_distance indicates the roll distance before a correct decoding is produced
\return error if any
*/
GF_Err gf_isom_set_sample_roll_group(GF_ISOFile *isom_file, u32 trackNumber, u32 sampleNumber, Bool is_roll, s16 roll_distance);

/*! sets encryption group for a sample number
\param isom_file the target ISO file
\param trackNumber the target track
\param sampleNumber the target sample number
\param isEncrypted isEncrypted flag
\param IV_size IV size, can be 0 if not encrypted
\param KeyID key ID used
\param crypt_byte_block crypt block size for pattern encryption, can be 0
\param skip_byte_block skip block size for pattern encryption, can be 0
\param constant_IV_size constant IV size, can be 0
\param constant_IV constant IV, can be 0
\return error if any
*/
GF_Err gf_isom_set_sample_cenc_group(GF_ISOFile *isom_file, u32 trackNumber, u32 sampleNumber, u8 isEncrypted, u8 IV_size, bin128 KeyID, u8 crypt_byte_block, u8 skip_byte_block, u8 constant_IV_size, bin128 constant_IV);

/*! sets a sample using the default CENC parameters in a CENC saig sample group SEIG, creating a sample group description if needed (when seig is already defined)
\param isom_file the target ISO file
\param trackNumber the target track
\param sampleNumber the target sample number
\return error if any
*/
GF_Err gf_isom_set_sample_cenc_default_group(GF_ISOFile *isom_file, u32 trackNumber, u32 sampleNumber);

/*! adds the given blob as a sample group description entry of the given grouping type.
\param isom_file the target ISO file
\param trackNumber the target track
\param grouping_type the four character code of the grouping type
\param data the payload of the sample group description
\param data_size the size of the payload
\param is_default if GF_TRUE, thie created entry will be marked as the default entry for the sample group description
\param sampleGroupDescriptionIndex is set to the sample group description index (optional, can be NULL)
\return error if any
*/
GF_Err gf_isom_add_sample_group_info(GF_ISOFile *isom_file, u32 trackNumber, u32 grouping_type, void *data, u32 data_size, Bool is_default, u32 *sampleGroupDescriptionIndex);

/*! removes a sample group description of the give grouping type, if found
\param isom_file the target ISO file
\param trackNumber the target track
\param grouping_type the four character code of the grouping type
\return error if any
*/
GF_Err gf_isom_remove_sample_group(GF_ISOFile *isom_file, u32 trackNumber, u32 grouping_type);

/*! adds a sample to the given sample group
\param isom_file the target ISO file
\param trackNumber the target track
\param sampleNumber the target sample number
\param grouping_type the four character code of the grouping type
\param sampleGroupDescriptionIndex the 1-based index of the sample group description entry
\param grouping_type_parameter the grouping type paramter (see ISO/IEC 14496-12)
\return error if any
*/
GF_Err gf_isom_add_sample_info(GF_ISOFile *isom_file, u32 trackNumber, u32 sampleNumber, u32 grouping_type, u32 sampleGroupDescriptionIndex, u32 grouping_type_parameter);

#ifndef GPAC_DISABLE_ISOM_FRAGMENTS
/*! sets sample group descriptions storage in trafs and not in initial movie (Smooth compatibility)
\param isom_file the target ISO file
\return error if any*/
GF_Err gf_isom_set_sample_group_in_traf(GF_ISOFile *isom_file);
#endif

#endif // GPAC_DISABLE_ISOM_WRITE


/*! @} */

#endif /*GPAC_DISABLE_ISOM*/

#ifdef __cplusplus
}
#endif


#endif	/*_GF_ISOMEDIA_H_*/

<|MERGE_RESOLUTION|>--- conflicted
+++ resolved
@@ -3921,15 +3921,11 @@
 	/*! forces moof base offsets when traf based offsets would be chosen
 	param: on/off (0/1)*/
 	GF_ISOM_TFHD_FORCE_MOOF_BASE_OFFSET,
-<<<<<<< HEAD
-	/*! use sdtp box in traf rather than storing sample deps in trun entry*/
-=======
-	/*enables usage of stdp in traf. param values are:
+	/*! use sdtp box in traf rather than storing sample deps in trun entry. param values are:
 		0: disables sdtp
 		1: enables sdtp and disables sample dependency flags in trun
 		2: enables sdtp and also use sample dependency flags in trun
 	*/
->>>>>>> 3951069d
 	GF_ISOM_TRAF_USE_SAMPLE_DEPS_BOX,
 	/*! forces new trun at next sample add
 	param: ignored*/
