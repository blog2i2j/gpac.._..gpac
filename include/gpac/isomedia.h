/*
 *			GPAC - Multimedia Framework C SDK
 *
 *			Authors: Jean Le Feuvre
 *			Copyright (c) Telecom ParisTech 2000-2020
 *					All rights reserved
 *
 *  This file is part of GPAC / ISO Media File Format sub-project
 *
 *  GPAC is free software; you can redistribute it and/or modify
 *  it under the terms of the GNU Lesser General Public License as published by
 *  the Free Software Foundation; either version 2, or (at your option)
 *  any later version.
 *
 *  GPAC is distributed in the hope that it will be useful,
 *  but WITHOUT ANY WARRANTY; without even the implied warranty of
 *  MERCHANTABILITY or FITNESS FOR A PARTICULAR PURPOSE.  See the
 *  GNU Lesser General Public License for more details.
 *
 *  You should have received a copy of the GNU Lesser General Public
 *  License along with this library; see the file COPYING.  If not, write to
 *  the Free Software Foundation, 675 Mass Ave, Cambridge, MA 02139, USA.
 *
 */



#ifndef _GF_ISOMEDIA_H_
#define _GF_ISOMEDIA_H_


#ifdef __cplusplus
extern "C" {
#endif

/*!
\file <gpac/isomedia.h>
\brief ISOBMFF parsing and writing library.
*/

/*!
\addtogroup iso_grp ISO Base Media File
\brief ISOBMF, 3GPP, AVC and HEVC file format utilities.

This section documents the reading and writing of ISOBMF (MP4, 3GPP, AVC, HEVC HEIF ...)
The library supports:
- regular movie read
- regular movie write
- fragmented movie and movie segments read
- fragmented movie and movie segments write
- QT support
- Sample descriptions for most common media found in such files (audio, video, text and subtitles)
- Meta and HEIF read
- Meta and HEIF write
- Common Encryption ISMA E&A and OMA DRM support
- MPEG-4 Systems extensions


All the READ function in this API can be used in EDIT/WRITE mode.
However, some unexpected errors or values may happen in that case, depending
on how much modifications you made (timing, track with 0 samples, ...).
On the other hand, none of the EDIT/WRITE functions will work in READ mode.

The output structure of a edited file will sometimes be different
from the original file, but the media-data and meta-data will be identical.
The only change happens in the file media-data container(s) during edition

When editing the file, you MUST set the final name of the modified file
to something different. This API doesn't allow file overwriting.

@{
 */

#include <gpac/tools.h>


/*! Track reference types

Some track may depend on other tracks for several reasons. They reference these tracks through the following Reference Types
*/
enum
{
	/*! ref type for the OD track dependencies*/
	GF_ISOM_REF_OD = GF_4CC( 'm', 'p', 'o', 'd' ),
	/*! ref type for stream dependencies*/
	GF_ISOM_REF_DECODE = GF_4CC( 'd', 'p', 'n', 'd' ),
	/*! ref type for OCR (Object Clock Reference) dependencies*/
	GF_ISOM_REF_OCR = GF_4CC( 's', 'y', 'n', 'c' ),
	/*! ref type for IPI (Intellectual Property Information) dependencies*/
	GF_ISOM_REF_IPI = GF_4CC( 'i', 'p', 'i', 'r' ),
	/*! this track describes the referenced tr*/
	GF_ISOM_REF_META = GF_4CC( 'c', 'd', 's', 'c' ),
	/*! ref type for Hint tracks*/
	GF_ISOM_REF_HINT = GF_4CC( 'h', 'i', 'n', 't' ),
	/*! ref type for QT Chapter tracks*/
	GF_ISOM_REF_CHAP = GF_4CC( 'c', 'h', 'a', 'p' ),
	/*! ref type for the SVC and SHVC base tracks*/
	GF_ISOM_REF_BASE = GF_4CC( 's', 'b', 'a', 's' ),
	/*! ref type for the SVC and SHVC extractor reference tracks*/
	GF_ISOM_REF_SCAL = GF_4CC( 's', 'c', 'a', 'l' ),
	/*! ref type for the SHVC tile base tracks*/
	GF_ISOM_REF_TBAS = GF_4CC( 't', 'b', 'a', 's' ),
	/*! ref type for the SHVC tile tracks*/
	GF_ISOM_REF_SABT = GF_4CC( 's', 'a', 'b', 't' ),
	/*! ref type for the SHVC oinf track*/
	GF_ISOM_REF_OREF = GF_4CC( 'o', 'r', 'e', 'f' ),
	/*! this track uses fonts carried/defined in the referenced track*/
	GF_ISOM_REF_FONT = GF_4CC( 'f', 'o', 'n', 't' ),
	/*! this track depends on the referenced hint track, i.e., it should only be used if the referenced hint track is used.*/
	GF_ISOM_REF_HIND = GF_4CC( 'h', 'i', 'n', 'd' ),
	/*! this track contains auxiliary depth video information for the referenced video track*/
	GF_ISOM_REF_VDEP = GF_4CC( 'v', 'd', 'e', 'p' ),
	/*! this track contains auxiliary parallax video information for the referenced video track*/
	GF_ISOM_REF_VPLX = GF_4CC( 'v', 'p', 'l', 'x' ),
	/*! this track contains subtitle, timed text or overlay graphical information for the referenced track or any track in the alternate group to which the track belongs, if any*/
	GF_ISOM_REF_SUBT = GF_4CC( 's', 'u', 'b', 't' ),
	/*! thumbnail track*/
	GF_ISOM_REF_THUMB = GF_4CC( 't', 'h', 'm', 'b' ),
	/*DRC*/
	/*! additional audio track*/
	GF_ISOM_REF_ADDA = GF_4CC( 'a', 'd', 'd', 'a' ),
	/*! DRC metadata*/
	GF_ISOM_REF_ADRC = GF_4CC( 'a', 'd', 'r', 'c' ),
	/*! item->track location*/
	GF_ISOM_REF_ILOC = GF_4CC( 'i', 'l', 'o', 'c' ),
	/*! AVC dep stream*/
	GF_ISOM_REF_AVCP = GF_4CC( 'a', 'v', 'c', 'p' ),
	/*! AVC switch to*/
	GF_ISOM_REF_SWTO = GF_4CC( 's', 'w', 't', 'o' ),
	/*! AVC switch from*/
	GF_ISOM_REF_SWFR = GF_4CC( 's', 'w', 'f', 'r' ),

	/*! Time code*/
	GF_ISOM_REF_TMCD = GF_4CC( 't', 'm', 'c', 'd' ),
	/*! Structural dependency*/
	GF_ISOM_REF_CDEP = GF_4CC( 'c', 'd', 'e', 'p' ),
	/*! transcript*/
	GF_ISOM_REF_SCPT = GF_4CC( 's', 'c', 'p', 't' ),
	/*! nonprimary source description*/
	GF_ISOM_REF_SSRC = GF_4CC( 's', 's', 'r', 'c' ),
	/*! layer audio track dependency*/
	GF_ISOM_REF_LYRA = GF_4CC( 'l', 'y', 'r', 'a' ),
	/*! File Delivery Item Information Extension */
	GF_ISOM_REF_FDEL = GF_4CC( 'f', 'd', 'e', 'l' ),
#ifdef GF_ENABLE_CTRN
	/*! Track fragment inherit */
	GF_ISOM_REF_TRIN = GF_4CC( 't', 'r', 'i', 'n' ),
#endif

	/*! Item auxiliary reference */
	GF_ISOM_REF_AUXR = GF_4CC( 'a', 'u', 'x', 'r' ),
};

/*! Track Edit list type*/
typedef enum {
	/*! empty segment in the track (no media for this segment)*/
	GF_ISOM_EDIT_EMPTY		=	0x00,
	/*! dwelled segment in the track (one media sample for this segment)*/
	GF_ISOM_EDIT_DWELL		=	0x01,
	/*! normal segment in the track*/
	GF_ISOM_EDIT_NORMAL		=	0x02
} GF_ISOEditType;

/*! Generic Media Types (YOU HAVE TO USE ONE OF THESE TYPES FOR COMPLIANT ISO MEDIA FILES)*/
enum
{
	/*base media types*/
	GF_ISOM_MEDIA_VISUAL	= GF_4CC( 'v', 'i', 'd', 'e' ),
    GF_ISOM_MEDIA_AUXV      = GF_4CC( 'a', 'u', 'x', 'v' ),
    GF_ISOM_MEDIA_PICT      = GF_4CC( 'p', 'i', 'c', 't' ),
	GF_ISOM_MEDIA_AUDIO		= GF_4CC( 's', 'o', 'u', 'n' ),
	GF_ISOM_MEDIA_HINT		= GF_4CC( 'h', 'i', 'n', 't' ),
	GF_ISOM_MEDIA_META		= GF_4CC( 'm', 'e', 't', 'a' ),
	GF_ISOM_MEDIA_TEXT		= GF_4CC( 't', 'e', 'x', 't' ),
	/*subtitle code point used on ipod - same as text*/
	GF_ISOM_MEDIA_SUBT		= GF_4CC( 's', 'b', 't', 'l' ),
	GF_ISOM_MEDIA_SUBPIC	= GF_4CC( 's', 'u', 'b', 'p' ),
	GF_ISOM_MEDIA_MPEG_SUBT	= GF_4CC( 's', 'u', 'b', 't' ),
	/*closed caption track types for QT/ProRes*/
	GF_ISOM_MEDIA_CLOSED_CAPTION		= GF_4CC( 'c', 'l', 'c', 'p' ),
	/*timecode metadata for QT/ProRes*/
	GF_ISOM_MEDIA_TIMECODE		= GF_4CC( 't', 'm', 'c', 'd' ),
	/*MPEG-4 media types*/
	GF_ISOM_MEDIA_OD		= GF_4CC( 'o', 'd', 's', 'm' ),
	GF_ISOM_MEDIA_OCR		= GF_4CC( 'c', 'r', 's', 'm' ),
	GF_ISOM_MEDIA_SCENE		= GF_4CC( 's', 'd', 's', 'm' ),
	GF_ISOM_MEDIA_MPEG7		= GF_4CC( 'm', '7', 's', 'm' ),
	GF_ISOM_MEDIA_OCI		= GF_4CC( 'o', 'c', 's', 'm' ),
	GF_ISOM_MEDIA_IPMP		= GF_4CC( 'i', 'p', 's', 'm' ),
	GF_ISOM_MEDIA_MPEGJ		= GF_4CC( 'm', 'j', 's', 'm' ),
	/*GPAC-defined, for any track using MPEG-4 systems signaling but with undefined streaml types*/
	GF_ISOM_MEDIA_ESM		= GF_4CC( 'g', 'e', 's', 'm' ),
	/*DIMS media type (same as scene but with a different mediaInfo)*/
	GF_ISOM_MEDIA_DIMS		= GF_4CC( 'd', 'i', 'm', 's' ),
	/*SWF file embedded in media track*/
	GF_ISOM_MEDIA_FLASH		= GF_4CC( 'f', 'l', 's', 'h' ),
	/*QTVR track*/
	GF_ISOM_MEDIA_QTVR		= GF_4CC( 'q', 't', 'v', 'r' ),
	GF_ISOM_MEDIA_JPEG		= GF_4CC( 'j', 'p', 'e', 'g' ),
	GF_ISOM_MEDIA_JP2		= GF_4CC( 'j', 'p', '2', ' ' ),
	GF_ISOM_MEDIA_PNG		= GF_4CC( 'p', 'n', 'g', ' ' ),
};


/*! specific media sub-types - you shall make sure the media sub type is what you expect*/
enum
{
	/*reserved, internal use in the lib. Indicates the track complies to MPEG-4 system
	specification, and the usual OD framework tools may be used*/
	GF_ISOM_SUBTYPE_MPEG4		= GF_4CC( 'M', 'P', 'E', 'G' ),

	/*reserved, internal use in the lib. Indicates the track is of GF_ISOM_SUBTYPE_MPEG4
	but it is encrypted.*/
	GF_ISOM_SUBTYPE_MPEG4_CRYP	= GF_4CC( 'E', 'N', 'C', 'M' ),

	/*AVC/H264 media type - not listed as an MPEG-4 type, ALTHOUGH this library automatically remaps
	GF_AVCConfig to MPEG-4 ESD*/
	GF_ISOM_SUBTYPE_AVC_H264		= GF_4CC( 'a', 'v', 'c', '1' ),
	GF_ISOM_SUBTYPE_AVC2_H264		= GF_4CC( 'a', 'v', 'c', '2' ),
	GF_ISOM_SUBTYPE_AVC3_H264		= GF_4CC( 'a', 'v', 'c', '3' ),
	GF_ISOM_SUBTYPE_AVC4_H264		= GF_4CC( 'a', 'v', 'c', '4' ),
	GF_ISOM_SUBTYPE_SVC_H264		= GF_4CC( 's', 'v', 'c', '1' ),
	GF_ISOM_SUBTYPE_MVC_H264		= GF_4CC( 'm', 'v', 'c', '1' ),

	/*HEVC media type*/
	GF_ISOM_SUBTYPE_HVC1			= GF_4CC( 'h', 'v', 'c', '1' ),
	GF_ISOM_SUBTYPE_HEV1			= GF_4CC( 'h', 'e', 'v', '1' ),
	GF_ISOM_SUBTYPE_HVC2			= GF_4CC( 'h', 'v', 'c', '2' ),
	GF_ISOM_SUBTYPE_HEV2			= GF_4CC( 'h', 'e', 'v', '2' ),
	GF_ISOM_SUBTYPE_LHV1			= GF_4CC( 'l', 'h', 'v', '1' ),
	GF_ISOM_SUBTYPE_LHE1			= GF_4CC( 'l', 'h', 'e', '1' ),
	GF_ISOM_SUBTYPE_HVT1			= GF_4CC( 'h', 'v', 't', '1' ),

	/*VVC media types*/
	GF_ISOM_SUBTYPE_VVC1			= GF_4CC( 'v', 'v', 'c', '1' ),
	GF_ISOM_SUBTYPE_VVI1			= GF_4CC( 'v', 'v', 'i', '1' ),

	/*AV1 media type*/
	GF_ISOM_SUBTYPE_AV01 = GF_4CC('a', 'v', '0', '1'),

	/*Opus media type*/
	GF_ISOM_SUBTYPE_OPUS = GF_4CC('O', 'p', 'u', 's'),
	GF_ISOM_SUBTYPE_FLAC = GF_4CC( 'f', 'L', 'a', 'C' ),

	/* VP */
	GF_ISOM_SUBTYPE_VP08 = GF_4CC('v', 'p', '0', '8'),
	GF_ISOM_SUBTYPE_VP09 = GF_4CC('v', 'p', '0', '9'),
	GF_ISOM_SUBTYPE_VP10 = GF_4CC('v', 'p', '1', '0'),

	/* Dolby Vision */
	GF_ISOM_SUBTYPE_DVHE = GF_4CC('d', 'v', 'h', 'e'),

	/*3GPP(2) extension subtypes*/
	GF_ISOM_SUBTYPE_3GP_H263	= GF_4CC( 's', '2', '6', '3' ),
	GF_ISOM_SUBTYPE_3GP_AMR		= GF_4CC( 's', 'a', 'm', 'r' ),
	GF_ISOM_SUBTYPE_3GP_AMR_WB	= GF_4CC( 's', 'a', 'w', 'b' ),
	GF_ISOM_SUBTYPE_3GP_EVRC	= GF_4CC( 's', 'e', 'v', 'c' ),
	GF_ISOM_SUBTYPE_3GP_QCELP	= GF_4CC( 's', 'q', 'c', 'p' ),
	GF_ISOM_SUBTYPE_3GP_SMV		= GF_4CC( 's', 's', 'm', 'v' ),

	/*3GPP DIMS*/
	GF_ISOM_SUBTYPE_3GP_DIMS	= GF_4CC( 'd', 'i', 'm', 's' ),

	GF_ISOM_SUBTYPE_AC3			= GF_4CC( 'a', 'c', '-', '3' ),
	GF_ISOM_SUBTYPE_EC3			= GF_4CC( 'e', 'c', '-', '3' ),
	GF_ISOM_SUBTYPE_MP3			= GF_4CC( '.', 'm', 'p', '3' ),
	GF_ISOM_SUBTYPE_MP4A		= GF_4CC( 'm', 'p', '4', 'a' ),
	GF_ISOM_SUBTYPE_MP4S		= GF_4CC( 'm', 'p', '4', 's' ),

	GF_ISOM_SUBTYPE_LSR1		= GF_4CC( 'l', 's', 'r', '1' ),
	GF_ISOM_SUBTYPE_WVTT		= GF_4CC( 'w', 'v', 't', 't' ),
	GF_ISOM_SUBTYPE_STXT		= GF_4CC( 's', 't', 'x', 't' ),
	GF_ISOM_SUBTYPE_STPP		= GF_4CC( 's', 't', 'p', 'p' ),
	GF_ISOM_SUBTYPE_SBTT		= GF_4CC( 's', 'b', 't', 't' ),
	GF_ISOM_SUBTYPE_METT		= GF_4CC( 'm', 'e', 't', 't' ),
	GF_ISOM_SUBTYPE_METX		= GF_4CC( 'm', 'e', 't', 'x' ),
	GF_ISOM_SUBTYPE_TX3G		= GF_4CC( 't', 'x', '3', 'g' ),
	GF_ISOM_SUBTYPE_TEXT		= GF_4CC( 't', 'e', 'x', 't' ),


	GF_ISOM_SUBTYPE_RTP			= GF_4CC( 'r', 't', 'p', ' ' ),
	GF_ISOM_SUBTYPE_SRTP		= GF_4CC( 's', 'r', 't', 'p' ),
	GF_ISOM_SUBTYPE_RRTP		= GF_4CC( 'r', 'r', 't', 'p' ),
	GF_ISOM_SUBTYPE_RTCP		= GF_4CC( 'r', 't', 'c', 'p' ),
	GF_ISOM_SUBTYPE_FLUTE		= GF_4CC( 'f', 'd', 'p', ' ' ),

	/* Apple XDCAM */
	GF_ISOM_SUBTYPE_XDVB		= GF_4CC( 'x', 'd', 'v', 'b' ),

	GF_ISOM_SUBTYPE_H263		= GF_4CC( 'h', '2', '6', '3' ),

	GF_ISOM_SUBTYPE_JPEG		= GF_4CC( 'j', 'p', 'e', 'g' ),
	GF_ISOM_SUBTYPE_PNG 		= GF_4CC( 'p', 'n', 'g', ' ' ),
	GF_ISOM_SUBTYPE_MJP2 		= GF_4CC( 'm', 'j', 'p', '2' ),
	GF_ISOM_SUBTYPE_JP2K		= GF_4CC('j','p','2','k'),

	GF_ISOM_SUBTYPE_MH3D_MHA1	= GF_4CC( 'm', 'h', 'a', '1' ),
	GF_ISOM_SUBTYPE_MH3D_MHA2	= GF_4CC( 'm', 'h', 'a', '2' ),
	GF_ISOM_SUBTYPE_MH3D_MHM1	= GF_4CC( 'm', 'h', 'm', '1' ),
	GF_ISOM_SUBTYPE_MH3D_MHM2	= GF_4CC( 'm', 'h', 'm', '2' ),

	GF_ISOM_SUBTYPE_IPCM		= GF_4CC( 'i', 'p', 'c', 'm' ),
	GF_ISOM_SUBTYPE_FPCM		= GF_4CC( 'f', 'p', 'c', 'm' ),

	/* on-screen colours */
	GF_ISOM_SUBTYPE_NCLX 		= GF_4CC( 'n', 'c', 'l', 'x' ),
	GF_ISOM_SUBTYPE_NCLC 		= GF_4CC( 'n', 'c', 'l', 'c' ),
	GF_ISOM_SUBTYPE_PROF 		= GF_4CC( 'p', 'r', 'o', 'f' ),
	GF_ISOM_SUBTYPE_RICC 		= GF_4CC( 'r', 'I', 'C', 'C' ),

	/* QT audio codecs */
	//this one is also used for 24bit RGB
	GF_QT_SUBTYPE_RAW	= GF_4CC('r','a','w',' '),
	GF_QT_SUBTYPE_TWOS 	= GF_4CC('t','w','o','s'),
	GF_QT_SUBTYPE_SOWT 	= GF_4CC('s','o','w','t'),
	GF_QT_SUBTYPE_FL32 	= GF_4CC('f','l','3','2'),
	GF_QT_SUBTYPE_FL64 	= GF_4CC('f','l','6','4'),
	GF_QT_SUBTYPE_IN24 	= GF_4CC('i','n','2','4'),
	GF_QT_SUBTYPE_IN32 	= GF_4CC('i','n','3','2'),
	GF_QT_SUBTYPE_ULAW 	= GF_4CC('u','l','a','w'),
	GF_QT_SUBTYPE_ALAW 	= GF_4CC('a','l','a','w'),
	GF_QT_SUBTYPE_ADPCM 	= GF_4CC(0x6D,0x73,0x00,0x02),
	GF_QT_SUBTYPE_IMA_ADPCM 	= GF_4CC(0x6D,0x73,0x00,0x11),
	GF_QT_SUBTYPE_DVCA 	= GF_4CC('d','v','c','a'),
	GF_QT_SUBTYPE_QDMC 	= GF_4CC('Q','D','M','C'),
	GF_QT_SUBTYPE_QDMC2	= GF_4CC('Q','D','M','2'),
	GF_QT_SUBTYPE_QCELP	= GF_4CC('Q','c','l','p'),
	GF_QT_SUBTYPE_kMP3 	= GF_4CC(0x6D,0x73,0x00,0x55),

	/* QT video codecs */
	GF_QT_SUBTYPE_C608	= GF_4CC( 'c', '6', '0', '8' ),
	GF_QT_SUBTYPE_APCH	= GF_4CC( 'a', 'p', 'c', 'h' ),
	GF_QT_SUBTYPE_APCO	= GF_4CC( 'a', 'p', 'c', 'o' ),
	GF_QT_SUBTYPE_APCN	= GF_4CC( 'a', 'p', 'c', 'n' ),
	GF_QT_SUBTYPE_APCS	= GF_4CC( 'a', 'p', 'c', 's' ),
	GF_QT_SUBTYPE_AP4X	= GF_4CC( 'a', 'p', '4', 'x' ),
	GF_QT_SUBTYPE_AP4H	= GF_4CC( 'a', 'p', '4', 'h' ),
	GF_QT_SUBTYPE_YUYV = GF_4CC('y','u','v','2'),
	GF_QT_SUBTYPE_UYVY = GF_4CC('2','v','u','y'),
	GF_QT_SUBTYPE_YUV444 = GF_4CC('v','3','0','8'),
	GF_QT_SUBTYPE_YUVA444 = GF_4CC('v','4','0','8'),
	GF_QT_SUBTYPE_YUV422_10 = GF_4CC('v','2','1','0'),
	GF_QT_SUBTYPE_YUV444_10 = GF_4CC('v','4','1','0'),
	GF_QT_SUBTYPE_YUV422_16 = GF_4CC('v','2','1','6'),
	GF_QT_SUBTYPE_YUV420 = GF_4CC('j','4','2','0'),
	GF_QT_SUBTYPE_I420 = GF_4CC('I','4','2','0'),
	GF_QT_SUBTYPE_IYUV = GF_4CC('I','Y','U','V'),
	GF_QT_SUBTYPE_YV12 = GF_4CC('y','v','1','2'),
	GF_QT_SUBTYPE_YVYU = GF_4CC('Y','V','Y','U'),
	GF_QT_SUBTYPE_RGBA = GF_4CC('R','G','B','A'),
	GF_QT_SUBTYPE_ABGR = GF_4CC('A','B','G','R'),


	GF_ISOM_ITEM_TYPE_AUXI 	= GF_4CC('a', 'u', 'x', 'i'),

};




/*! direction for sample search (including SyncSamples search)
Function using search allways specify the desired time in composition (presentation) time
		(Sample N-1)	DesiredTime		(Sample N)
*/
typedef enum
{
	/*! FORWARD: will give the next sample given the desired time (eg, N)*/
	GF_ISOM_SEARCH_FORWARD		=	1,
	/*! BACKWARD: will give the previous sample given the desired time (eg, N-1)*/
	GF_ISOM_SEARCH_BACKWARD		=	2,
	/*! SYNCFORWARD: will search from the desired point in time for a sync sample if any. If no sync info, behaves as FORWARD*/
	GF_ISOM_SEARCH_SYNC_FORWARD	=	3,
	/*! SYNCBACKWARD: will search till the desired point in time for a sync sample if any. If no sync info, behaves as BACKWARD*/
	GF_ISOM_SEARCH_SYNC_BACKWARD	=	4,
	/*! SYNCSHADOW: use the sync shadow information to retrieve the sample. If no SyncShadow info, behave as SYNCBACKWARD
	\warning deprecated in ISOBMFF*/
	GF_ISOM_SEARCH_SYNC_SHADOW		=	5
} GF_ISOSearchMode;

/*! Predefined File Brand codes (MPEG-4 and JPEG2000)*/
enum
{
	/*file complying to the generic ISO Media File (base specification ISO/IEC 14496-12)
	this is the default brand when creating a new movie*/
	GF_ISOM_BRAND_ISOM = GF_4CC( 'i', 's', 'o', 'm' ),
	/*file complying to the generic ISO Media File (base specification ISO/IEC 14496-12) + Meta extensions*/
	GF_ISOM_BRAND_ISO2 =  GF_4CC( 'i', 's', 'o', '2' ),
	/*file complying to ISO/IEC 14496-1 2001 edition. A .mp4 file without a brand
	is equivalent to a file compatible with this brand*/
	GF_ISOM_BRAND_MP41 = GF_4CC( 'm', 'p', '4', '1' ),
	/*file complying to ISO/IEC 14496-14 (MP4 spec)*/
	GF_ISOM_BRAND_MP42 = GF_4CC( 'm', 'p', '4', '2' ),
	/*file complying to ISO/IEC 15444-3 (JPEG2000) without profile restriction*/
	GF_ISOM_BRAND_MJP2 = GF_4CC( 'm', 'j', 'p', '2' ),
	/*file complying to ISO/IEC 15444-3 (JPEG2000) with simple profile restriction*/
	GF_ISOM_BRAND_MJ2S = GF_4CC( 'm', 'j', '2', 's' ),
	/*old versions of 3GPP spec (without timed text)*/
	GF_ISOM_BRAND_3GP4 = GF_4CC('3', 'g', 'p', '4'),
	GF_ISOM_BRAND_3GP5 = GF_4CC('3', 'g', 'p', '5'),
	/*final version of 3GPP file spec*/
	GF_ISOM_BRAND_3GP6 = GF_4CC('3', 'g', 'p', '6'),
	/*generci 3GPP file (several audio tracks, etc..)*/
	GF_ISOM_BRAND_3GG5 = GF_4CC('3', 'g', 'g', '5'),
	GF_ISOM_BRAND_3GG6 = GF_4CC('3', 'g', 'g', '6'),
	/*3GPP2 file spec*/
	GF_ISOM_BRAND_3G2A = GF_4CC('3', 'g', '2', 'a'),
	/*AVC file spec*/
	GF_ISOM_BRAND_AVC1 = GF_4CC('a', 'v', 'c', '1'),
	/* file complying to ISO/IEC 21000-9:2005 (MPEG-21 spec)*/
	GF_ISOM_BRAND_MP21 = GF_4CC('m', 'p', '2', '1'),
	/*file complying to the generic ISO Media File (base specification ISO/IEC 14496-12) + support for version 1*/
	GF_ISOM_BRAND_ISO4 =  GF_4CC( 'i', 's', 'o', '4' ),
	/* Image File Format */
	GF_ISOM_BRAND_MIF1 = GF_4CC('m', 'i', 'f', '1'),
	GF_ISOM_BRAND_HEIC = GF_4CC('h', 'e', 'i', 'c'),
	GF_ISOM_BRAND_HEIM = GF_4CC('h', 'e', 'i', 'm'),
	GF_ISOM_BRAND_AVIF = GF_4CC('a', 'v', 'i', 'f'),
	GF_ISOM_BRAND_AVCI = GF_4CC('a', 'v', 'c', 'i'),
	/*other iso media brands */
	GF_ISOM_BRAND_ISO1 = GF_4CC( 'i', 's', 'o', '1' ),
	GF_ISOM_BRAND_ISO3 = GF_4CC( 'i', 's', 'o', '3' ),
	GF_ISOM_BRAND_ISO5 = GF_4CC( 'i', 's', 'o', '5' ),
	GF_ISOM_BRAND_ISO6 = GF_4CC( 'i', 's', 'o', '6' ),
	GF_ISOM_BRAND_ISO7 = GF_4CC( 'i', 's', 'o', '7' ),
	GF_ISOM_BRAND_ISO8 = GF_4CC( 'i', 's', 'o', '8' ),
	GF_ISOM_BRAND_ISO9 = GF_4CC( 'i', 's', 'o', '9' ),
	GF_ISOM_BRAND_ISOA = GF_4CC( 'i', 's', 'o', 'a' ),

	/* QT brand*/
	GF_ISOM_BRAND_QT  = GF_4CC( 'q', 't', ' ', ' ' ),

	/* JPEG 2000 Image (.JP2) [ISO 15444-1] */
	GF_ISOM_BRAND_JP2  = GF_4CC( 'j', 'p', '2', ' ' ),

	/* MPEG-4 (.MP4) for SonyPSP */
	GF_ISOM_BRAND_MSNV = GF_4CC( 'M', 'S', 'N', 'V' ),
	/* Apple iTunes AAC-LC (.M4A) Audio */
	GF_ISOM_BRAND_M4A  = GF_4CC( 'M', '4', 'A', ' ' ),
	/* Apple iTunes Video (.M4V) Video */
	GF_ISOM_BRAND_M4V  = GF_4CC( 'M', '4', 'V', ' ' ),

	GF_ISOM_BRAND_HVCE = GF_4CC( 'h', 'v', 'c', 'e' ),
	GF_ISOM_BRAND_HVCI = GF_4CC( 'h', 'v', 'c', 'i' ),
	GF_ISOM_BRAND_HVTI = GF_4CC( 'h', 'v', 't', 'i' ),


	GF_ISOM_BRAND_AV01 = GF_4CC( 'a', 'v', '0', '1'),

	GF_ISOM_BRAND_OPUS = GF_4CC( 'O', 'p', 'u', 's'),

	GF_ISOM_BRAND_ISMA = GF_4CC( 'I', 'S', 'M', 'A' ),

	/* dash related brands (ISO/IEC 23009-1) */
	GF_ISOM_BRAND_DASH = GF_4CC('d','a','s','h'),
	/* Media Segment conforming to the DASH Self-Initializing Media Segment format type */
	GF_ISOM_BRAND_DSMS = GF_4CC('d','s','m','s'),
	/* Media Segment conforming to the general format type */
	GF_ISOM_BRAND_MSDH = GF_4CC('m','s','d','h'),
	/* Media Segment conforming to the Indexed Media Segment format type */
	GF_ISOM_BRAND_MSIX = GF_4CC('m','s','i','x'),
	/* Representation Index Segment used to index MPEG-2 TS based Media Segments */
	GF_ISOM_BRAND_RISX = GF_4CC('r','i','s','x'),
	/* last Media Segment indicator for ISO base media file format */
	GF_ISOM_BRAND_LMSG = GF_4CC('l','m','s','g'),
	/* Single Index Segment used to index MPEG-2 TS based Media Segments */
	GF_ISOM_BRAND_SISX = GF_4CC('s','i','s','x'),
	/* Subsegment Index Segment used to index MPEG-2 TS based Media Segments */
	GF_ISOM_BRAND_SSSS = GF_4CC('s','s','s','s'),


	/* from ismacryp.c */
	/* OMA DCF DRM Format 2.0 (OMA-TS-DRM-DCF-V2_0-20060303-A) */
	GF_ISOM_BRAND_ODCF = GF_4CC('o','d','c','f'),
	/* OMA PDCF DRM Format 2.1 (OMA-TS-DRM-DCF-V2_1-20070724-C) */
	GF_ISOM_BRAND_OPF2 = GF_4CC('o','p','f','2'),

};

/*! sample roll information type*/
typedef enum
{
	/*! no roll info associated*/
	GF_ISOM_SAMPLE_ROLL_NONE=0,
	/*! roll info describes a roll operation*/
	GF_ISOM_SAMPLE_ROLL,
	/*! roll info describes an audio preroll*/
	GF_ISOM_SAMPLE_PREROLL,
	/*! roll info describes audio preroll but is not set for this sample*/
	GF_ISOM_SAMPLE_PREROLL_NONE
} GF_ISOSampleRollType;

#ifndef GPAC_DISABLE_ISOM

#include <gpac/mpeg4_odf.h>

/*! isomedia file*/
typedef struct __tag_isom GF_ISOFile;

/*! a track ID value - just a 32 bit value but typedefed for API safety*/
typedef u32 GF_ISOTrackID;

/*! @} */

/*!
\addtogroup isosample_grp ISO Sample
\ingroup iso_grp

Media sample for ISOBMFF API.
@{
*/

/*! Random Access Point flag*/
typedef enum {
	/*! redundant sync shadow - only set when reading sample*/
	RAP_REDUNDANT = -1,
	/*! not rap*/
	RAP_NO = 0,
	/*! sync point (IDR)*/
	RAP = 1,
	/*! sync point (IDR)*/
	SAP_TYPE_1 = 1,
	/*! sync point (IDR)*/
	SAP_TYPE_2 = 2,
	/*! RAP, OpenGOP*/
	SAP_TYPE_3 = 3,
	/*! RAP, roll info (GDR or audio preroll)*/
	SAP_TYPE_4 = 4,
} GF_ISOSAPType;

/*! media sample object*/
typedef struct
{
	/*! data size*/
	u32 dataLength;
	/*! data with padding if requested*/
	u8 *data;
	/*! decoding time*/
	u64 DTS;
	/*! relative offset for composition if needed*/
	s32 CTS_Offset;
	/*! SAP type*/
	GF_ISOSAPType IsRAP;
	/*! allocated data size - used only when using static sample in \ref gf_isom_get_sample_ex*/
	u32 alloc_size;
	
	/*! number of packed samples in this sample. If 0 or 1, only 1 sample is present
	only used for constant size and constant duration samples*/
	u32 nb_pack;
} GF_ISOSample;


/*! creates a new empty sample
\return the newly allocated ISO sample*/
GF_ISOSample *gf_isom_sample_new();

/*! delete a sample. NOTE:the buffer content will be destroyed by default.
if you wish to keep the buffer, set dataLength to 0 in the sample
before deleting it
the pointer is set to NULL after deletion
\param samp pointer to the target ISO sample
*/
void gf_isom_sample_del(GF_ISOSample **samp);


/*! @} */

/*!
\addtogroup isogen_grp Generic API
\ingroup iso_grp

Generic API functions
@{
*/

/*! Movie file opening modes */
typedef enum
{
	/*! Opens file for dumping: same as read-only but keeps all movie fragments info untouched*/
	GF_ISOM_OPEN_READ_DUMP = 0,
	/*! Opens a file in READ ONLY mode*/
	GF_ISOM_OPEN_READ,
	/*! Opens a file in WRITE ONLY mode. Media Data is captured on the fly and storage mode is always flat (moov at end).
	In this mode, the editing functions are disabled.*/
	GF_ISOM_OPEN_WRITE,
	/*! Opens an existing file in EDIT mode*/
	GF_ISOM_OPEN_EDIT,
	/*! Creates a new file in EDIT mode*/
	GF_ISOM_WRITE_EDIT,
	/*! Opens an existing file and keep fragment information*/
	GF_ISOM_OPEN_KEEP_FRAGMENTS,
} GF_ISOOpenMode;

/*! indicates if target file is an IsoMedia file
\param fileName the target local file name or path to probe, gmem:// or gfio:// resource
\return 1 if it is a non-special file, 2 if an init segment, 3 if a media segment, 0 otherwise
*/
u32 gf_isom_probe_file(const char *fileName);

/*! indicates if target file is an IsoMedia file
\param fileName the target local file name or path to probe, gmem:// or gfio:// resource
\param start_range the offset in the file to start probing from
\param end_range the offset in the file at which probing shall stop
\return 1 if it is a non-special file, 2 if an init segment, 3 if a media segment, 4 if empty or no file, 0 otherwise
*/
u32 gf_isom_probe_file_range(const char *fileName, u64 start_range, u64 end_range);

/*! indicates if target file is an IsoMedia file
\param inBuf the buffer to probe
\param inSize the sizeo of the buffer to probe
\returns 1 if it is a non-special file, 2 if an init segment, 3 if a media segment, 0 otherwise (non recognized or too short)
*/
u32 gf_isom_probe_data(const u8*inBuf, u32 inSize);

/*! opens an isoMedia File.
If fileName is NULL data will be written in memory ; write with gf_isom_write() ; use gf_isom_get_bs() to get the data ; use gf_isom_delete() to delete the internal data.
\param fileName name of the file to open, , gmem:// or gfio:// resource. The special name "_gpac_isobmff_redirect" is used to indicate that segment shall be written to a memory buffer passed to callback function set through \ref gf_isom_set_write_callback.
\param OpenMode file opening mode
\param tmp_dir for the 2 edit modes only, specifies a location for temp file. If NULL, the library will use the default
OS temporary file management schemes.
\return the created ISO file if no error
*/
GF_ISOFile *gf_isom_open(const char *fileName, GF_ISOOpenMode OpenMode, const char *tmp_dir);

/*! closes the file, write it if new/edited - equivalent to gf_isom_write()+gf_isom_delete()
\param isom_file the target ISO file
\return error if any
*/
GF_Err gf_isom_close(GF_ISOFile *isom_file);

/*! deletes the movie without saving it
\param isom_file the target ISO file
*/
void gf_isom_delete(GF_ISOFile *isom_file);

/*! gets the last fatal error that occured in the file
ANY FUNCTION OF THIS API WON'T BE PROCESSED IF THE FILE HAS AN ERROR
Note: some function may return an error while the movie has no error
the last error is a FatalError, and is not always set if a bad
param is specified...
\param isom_file the target ISO file
\return error if any
*/
GF_Err gf_isom_last_error(GF_ISOFile *isom_file);

/*! gets the mode of an open file
\param isom_file the target ISO file
\return open mode of the file
*/
u8 gf_isom_get_mode(GF_ISOFile *isom_file);

/*! checks if file is J2K image
\param isom_file the target ISO file
\return GF_TRUE if file is a j2k image, GF_FALSE otherwise
*/
Bool gf_isom_is_JPEG2000(GF_ISOFile *isom_file);


/*! checks if a given four character code matches a known video handler type (vide, auxv, pict, ...)
\param mtype the four character code to check
\return GF_TRUE if the type is a video media type*/
Bool gf_isom_is_video_handler_type(u32 mtype);

/*! gets number of implemented boxes in  (including the internal unknown box wrapper).
\note There can be several times the same type returned due to variation of the box (versions or flags)
\return number of implemented boxes
*/
u32 gf_isom_get_num_supported_boxes();

/*! gets four character code of box given its index. Index 0 is GPAC internal unknown box handler
\param idx 0-based index of the box
\return four character code of the box
*/
u32 gf_isom_get_supported_box_type(u32 idx);

#ifndef GPAC_DISABLE_ISOM_DUMP

/*! prints default box syntax of box given its index. Index 0 is GPAC internal unknown box handler
\param idx 0-based index of the box
\param trace the file object to dump to
\return error if any
*/
GF_Err gf_isom_dump_supported_box(u32 idx, FILE * trace);

#endif

/*! @} */

/*!
\addtogroup isoread_grp ISOBMFF Reading
\ingroup iso_grp

ISOBMF file reading
@{
*/

/*! checks if moov box is before any mdat box
\param isom_file the target ISO file
\return GF_TRUE if if moov box is before any mdat box, GF_FALSE otherwise
*/
Bool gf_isom_moov_first(GF_ISOFile *isom_file);

/*! when reading a file, indicates that file data is missing the indicated bytes
\param isom_file the target ISO file
\param byte_offset number of bytes not present at the begining of the file
\return error if any
*/
GF_Err gf_isom_set_byte_offset(GF_ISOFile *isom_file, s64 byte_offset);


/*! opens a movie that can be uncomplete in READ_ONLY mode
to use for http streaming & co

start_range and end_range restricts the media byte range in the URL (used by DASH)
if 0 or end_range<=start_range, the entire URL is used when parsing

If the url indicates a gfio or gmem resource, the file can be played from the associated underlying buffer. For gmem, you must call \ref gf_isom_refresh_fragmented and gf_isom_set_removed_bytes whenever the underlying buffer is modified.

\param fileName the name of the local file or cache to open, gmem:// or gfio://
\param start_range only loads starting from indicated byte range
\param end_range loading stops at indicated byte range
\param enable_frag_templates loads fragment and segment boundaries in an internal table
\param isom_file pointer set to the opened file if success
\param BytesMissing is set to the predicted number of bytes missing for the file to be loaded
Note that if the file is not optimized for streaming, this number is not accurate
If the movie is successfully loaded (isom_file non-NULL), BytesMissing is zero
\return error if any
*/
GF_Err gf_isom_open_progressive(const char *fileName, u64 start_range, u64 end_range, Bool enable_frag_templates, GF_ISOFile **isom_file, u64 *BytesMissing);


/*! same as  \ref gf_isom_open_progressive but allows fetching the incomplete box type

\param fileName the name of the local file or cache to open
\param start_range only loads starting from indicated byte range
\param end_range loading stops at indicated byte range
\param enable_frag_templates loads fragment and segment boundaries in an internal table
\param isom_file pointer set to the opened file if success
\param BytesMissing is set to the predicted number of bytes missing for the file to be loaded
\param topBoxType is set to the 4CC of the incomplete top-level box found - may be NULL
Note that if the file is not optimized for streaming, this number is not accurate
If the movie is successfully loaded (isom_file non-NULL), BytesMissing is zero
\return error if any
*/
GF_Err gf_isom_open_progressive_ex(const char *fileName, u64 start_range, u64 end_range, Bool enable_frag_templates, GF_ISOFile **isom_file, u64 *BytesMissing, u32 *topBoxType);

/*! retrieves number of bytes missing.
if requesting a sample fails with error GF_ISOM_INCOMPLETE_FILE, use this function
to get the number of bytes missing to retrieve the sample
\param isom_file the target ISO file
\param trackNumber the desired track to query
\return the number of bytes missing to fetch the sample
*/
u64 gf_isom_get_missing_bytes(GF_ISOFile *isom_file, u32 trackNumber);

/*! checks if a file has movie info (moov box with tracks & dynamic media). Some files may just use
the base IsoMedia structure without "moov" container
\param isom_file the target ISO file
\return GF_TRUE if the file has a movie, GF_FALSE otherwise
*/
Bool gf_isom_has_movie(GF_ISOFile *isom_file);

/*! gets number of tracks
\param isom_file the target ISO file
\return the number of tracks in the movie, or -1 if error*/
u32 gf_isom_get_track_count(GF_ISOFile *isom_file);

/*! gets the movie timescale
\param isom_file the target ISO file
\return the timescale of the movie, 0 if error*/
u32 gf_isom_get_timescale(GF_ISOFile *isom_file);

/*! gets the movie duration computed based on media samples and edit lists
\param isom_file the target ISO file
\return the computed duration of the movie, 0 if error*/
u64 gf_isom_get_duration(GF_ISOFile *isom_file);

/*! gets the original movie duration as written in the file, regardless of the media data
\param isom_file the target ISO file
\return the duration of the movie*/
u64 gf_isom_get_original_duration(GF_ISOFile *isom_file);

/*! gets the creation info of the movie
\param isom_file the target ISO file
\param creationTime set to the creation time of the movie
\param modificationTime set to the modification time of the movie
\return error if any
*/
GF_Err gf_isom_get_creation_time(GF_ISOFile *isom_file, u64 *creationTime, u64 *modificationTime);


/*! gets the creation info of the movie
\param isom_file the target ISO file
\param trackNumber the target track
\param creationTime set to the creation time of the movie
\param modificationTime set to the modification time of the movie
\return error if any
*/
GF_Err gf_isom_get_track_creation_time(GF_ISOFile *isom_file, u32 trackNumber, u64 *creationTime, u64 *modificationTime);

/*! gets the ID of a track
\param isom_file the target ISO file
\param trackNumber the target track
\return the trackID of the track, or 0 if error*/
GF_ISOTrackID gf_isom_get_track_id(GF_ISOFile *isom_file, u32 trackNumber);

/*! gets a track number by its ID
\param isom_file the target ISO file
\param trackID the target track ID
\return the track number of the track, or 0 if error*/
u32 gf_isom_get_track_by_id(GF_ISOFile *isom_file, GF_ISOTrackID trackID);

/*! gets the track original ID (before cloning from another file)
\param isom_file the target ISO file
\param trackNumber the target track
\return the original trackID of the track, or 0 if error*/
GF_ISOTrackID gf_isom_get_track_original_id(GF_ISOFile *isom_file, u32 trackNumber);

/*! gets the enable flag of a track
\param isom_file the target ISO file
\param trackNumber the target track
\return 0: not enabled, 1: enabled, 2: error
*/
u8 gf_isom_is_track_enabled(GF_ISOFile *isom_file, u32 trackNumber);

/*! gets track flags
\param isom_file the target ISO file
\param trackNumber the target track
\return the track flags
*/
u32 gf_isom_get_track_flags(GF_ISOFile *isom_file, u32 trackNumber);

/*! gets the track duration
\param isom_file the target ISO file
\param trackNumber the target track
\return the track duration in movie timescale, or 0 if error*/
u64 gf_isom_get_track_duration(GF_ISOFile *isom_file, u32 trackNumber);

/*! gets the media type (audio, video, etc) of a track
\param isom_file the target ISO file
\param trackNumber the target track
\return the media type four character code of the media*/
u32 gf_isom_get_media_type(GF_ISOFile *isom_file, u32 trackNumber);

/*! gets media subtype of a sample description entry
\param isom_file the target ISO file
\param trackNumber the target track
\param sampleDescriptionIndex the target sample description index (1-based)
\return the media type four character code of the given sample description*/
u32 gf_isom_get_media_subtype(GF_ISOFile *isom_file, u32 trackNumber, u32 sampleDescriptionIndex);

/*! gets the composition time (media time) given the absolute time in the Movie
\param isom_file the target ISO file
\param trackNumber the target track
\param movieTime desired time in movie timescale
\param mediaTime is set to 0 if the media is not playing at that time (empty time segment)
\return error if any*/
GF_Err gf_isom_get_media_time(GF_ISOFile *isom_file, u32 trackNumber, u32 movieTime, u64 *mediaTime);

/*! gets the number of sample descriptions in the media - a media can have several stream descriptions (eg different codec configurations, different protetcions, different visual sizes).
\param isom_file the target ISO file
\param trackNumber the target track
\return the number of sample descriptions
*/
u32 gf_isom_get_sample_description_count(GF_ISOFile *isom_file, u32 trackNumber);

/*! gets the stream description index for a given time in media time
\param isom_file the target ISO file
\param trackNumber the target track
\param for_time the desired time in media timescale
\return the sample description index, or 0 if error or if empty*/
u32 gf_isom_get_sample_description_index(GF_ISOFile *isom_file, u32 trackNumber, u64 for_time);

/*! checks if a sample stream description is self-contained (samples located in the file)
\param isom_file the target ISO file
\param trackNumber the target track
\param sampleDescriptionIndex the target sample description index (1-based)
\return GF_TRUE if samples refering to the given stream description are present in the file, GF_FALSE otherwise*/
Bool gf_isom_is_self_contained(GF_ISOFile *isom_file, u32 trackNumber, u32 sampleDescriptionIndex);

/*! gets the media duration (without edit) based on sample table
\param isom_file the target ISO file
\param trackNumber the target track
\return the media duration, 0 if no samples
*/
u64 gf_isom_get_media_duration(GF_ISOFile *isom_file, u32 trackNumber);

/*! gets the original media duration (without edit) as indicated in the file
\param isom_file the target ISO file
\param trackNumber the target track
\return the media duration
*/
u64 gf_isom_get_media_original_duration(GF_ISOFile *isom_file, u32 trackNumber);

/*! gets the media timescale
\param isom_file the target ISO file
\param trackNumber the target track
\return the timeScale of the media
*/
u32 gf_isom_get_media_timescale(GF_ISOFile *isom_file, u32 trackNumber);

/*! gets media chunking information for non-fragmented files
\param isom_file the target ISO file
\param trackNumber the target track
\param dur_min set to minimum chunk duration in media timescale (optional, can be NULL)
\param dur_avg set to average chunk duration in media timescale (optional, can be NULL)
\param dur_max set to maximum chunk duration in media timescale (optional, can be NULL)
\param size_min set to smallest chunk size in bytes (optional, can be NULL)
\param size_avg set to average chunk size in bytes (optional, can be NULL)
\param size_max set to largest chunk size in bytes (optional, can be NULL)
\return error if any
*/
GF_Err gf_isom_get_chunks_infos(GF_ISOFile *isom_file, u32 trackNumber, u32 *dur_min, u32 *dur_avg, u32 *dur_max, u32 *size_min, u32 *size_avg, u32 *size_max);

/*! gets the handler name. The outName must be:
\param isom_file the target ISO file
\param trackNumber the target track
\param outName set to the handler name (must be non NULL)
\return error if any
*/
GF_Err gf_isom_get_handler_name(GF_ISOFile *isom_file, u32 trackNumber, const char **outName);

/*! checks if the data reference for the given track and sample description is valid and supported
(a data Reference allows to construct a file without integrating the media data, however this library only handles local storage external data references)
\param isom_file the target ISO file
\param trackNumber the target track
\param sampleDescriptionIndex the target sample description index (1-based)
\return error if any
*/
GF_Err gf_isom_check_data_reference(GF_ISOFile *isom_file, u32 trackNumber, u32 sampleDescriptionIndex);

/*! gets the location of the data. If both outURL and outURN are set to NULL, the data is in this file
\param isom_file the target ISO file
\param trackNumber the target track
\param sampleDescriptionIndex the target sample description index (1-based)
\param outURL set to URL value of the data reference
\param outURN set to URN value of the data reference
\return error if any
*/
GF_Err gf_isom_get_data_reference(GF_ISOFile *isom_file, u32 trackNumber, u32 sampleDescriptionIndex, const char **outURL, const char **outURN);

/*! gets the number of samples in a track
\param isom_file the target ISO file
\param trackNumber the target track
\return the number of samples, or 0 if error*/
u32 gf_isom_get_sample_count(GF_ISOFile *isom_file, u32 trackNumber);

/*! gets the constant sample size for samples of a track
\param isom_file the target ISO file
\param trackNumber the target track
\return constant size of samples or 0 if size not constant
*/
u32 gf_isom_get_constant_sample_size(GF_ISOFile *isom_file, u32 trackNumber);

/*! gets the constant sample duration for samples of a track
\param isom_file the target ISO file
\param trackNumber the target track
\return constant duration of samples, or 0 if duration not constant*/
u32 gf_isom_get_constant_sample_duration(GF_ISOFile *isom_file, u32 trackNumber);

/*! sets max audio sample packing in a single ISOSample.
This is mostly used when processing raw audio tracks, for which extracting samples per samples would be too time consuming
\param isom_file the target ISO file
\param trackNumber the target track
\param pack_num_samples the target number of samples to pack in one ISOSample
\return GF_TRUE if packing was successfull, GF_FALSE otherwise (non constant size and non constant duration)
*/
Bool gf_isom_enable_raw_pack(GF_ISOFile *isom_file, u32 trackNumber, u32 pack_num_samples);

/*! gets the total media data size of a track (whether in the file or not)
\param isom_file the target ISO file
\param trackNumber the target track
\return total amount of media bytes in track
*/
u64 gf_isom_get_media_data_size(GF_ISOFile *isom_file, u32 trackNumber);

/*! sets sample padding bytes when reading a sample
It may be desired to fetch samples with a bigger allocated buffer than their real size, in case the decoder
reads more data than available. This sets the amount of extra bytes to allocate when reading samples from this track
NOTE: the dataLength of the sample does NOT include padding
\param isom_file the target ISO file
\param trackNumber the target track
\param padding_bytes the amount of bytes to add at the end of a sample data buffer
\return error if any
*/
GF_Err gf_isom_set_sample_padding(GF_ISOFile *isom_file, u32 trackNumber, u32 padding_bytes);

/*! fetches a sample from a track. The sample must be destroyed using \ref gf_isom_sample_del
\param isom_file the target ISO file
\param trackNumber the target track
\param sampleNumber the desired sample number (1-based index)
\param sampleDescriptionIndex set to the sample description index corresponding to this sample
\return the ISO sample or NULL if not found or end of stream  or incomplete file. Use \ref gf_isom_last_error to check the error code
*/
GF_ISOSample *gf_isom_get_sample(GF_ISOFile *isom_file, u32 trackNumber, u32 sampleNumber, u32 *sampleDescriptionIndex);

/*! fetches a sample from a track without allocating a new sample.
This function is the same as \ref gf_isom_get_sample except that it fills in the static_sample passed as argument, potentially reallocating buffers

\param isom_file the target ISO file
\param trackNumber the target track
\param sampleNumber the desired sample number (1-based index)
\param sampleDescriptionIndex set to the sample description index corresponding to this sample
\param static_sample a caller-allocated ISO sample to use as the returned sample
\param data_offset set to data offset in file / current bitstream - may be NULL
\return the ISO sample or NULL if not found or end of stream or incomplete file. Use \ref gf_isom_last_error to check the error code
\note If the function returns NULL, the static_sample and its associated data are NOT destroyed
*/
GF_ISOSample *gf_isom_get_sample_ex(GF_ISOFile *isom_file, u32 trackNumber, u32 sampleNumber, u32 *sampleDescriptionIndex, GF_ISOSample *static_sample, u64 *data_offset);

/*! gets sample information. This is the same as \ref gf_isom_get_sample but doesn't fetch media data

\param isom_file the target ISO file
\param trackNumber the target track
\param sampleNumber the desired sample number (1-based index)
\param sampleDescriptionIndex set to the sample description index corresponding to this sample (optional, can be NULL)
\param data_offset set to the sample start offset in file (optional, can be NULL)
\note: when both sampleDescriptionIndex and data_offset are NULL, only DTS, CTS_Offset and RAP indications are retrieved (faster)
\return the ISO sample without data or NULL if not found or end of stream  or incomplete file. Use \ref gf_isom_last_error to check the error code
*/
GF_ISOSample *gf_isom_get_sample_info(GF_ISOFile *isom_file, u32 trackNumber, u32 sampleNumber, u32 *sampleDescriptionIndex, u64 *data_offset);

/*! gets sample information with a user-allocated sample. This is the same as \ref gf_isom_get_sample_info but uses a static allocated sample as input
\param isom_file the target ISO file
\param trackNumber the target track
\param sampleNumber the desired sample number (1-based index)
\param sampleDescriptionIndex set to the sample description index corresponding to this sample (optional, can be NULL)
\param data_offset set to the sample start offset in file (optional, can be NULL)
\note: when both sampleDescriptionIndex and data_offset are NULL, only DTS, CTS_Offset and RAP indications are retrieved (faster)
\param static_sample a caller-allocated ISO sample to use as the returned sample
\return the ISO sample without data or NULL if not found or end of stream  or incomplete file. Use \ref gf_isom_last_error to check the error code
\note If the function returns NULL, the static_sample and its associated data if any are NOT destroyed
*/
GF_ISOSample *gf_isom_get_sample_info_ex(GF_ISOFile *isom_file, u32 trackNumber, u32 sampleNumber, u32 *sampleDescriptionIndex, u64 *data_offset, GF_ISOSample *static_sample);

/*! get sample decoding time
\param isom_file the target ISO file
\param trackNumber the target track
\param sampleNumber the desired sample number (1-based index)
\return decoding time in media timescale
*/
u64 gf_isom_get_sample_dts(GF_ISOFile *isom_file, u32 trackNumber, u32 sampleNumber);

/*! gets sample duration
\param isom_file the target ISO file
\param trackNumber the target track
\param sampleNumber the desired sample number (1-based index)
\return sample duration in media timescale*/
u32 gf_isom_get_sample_duration(GF_ISOFile *isom_file, u32 trackNumber, u32 sampleNumber);

/*! gets sample size
\param isom_file the target ISO file
\param trackNumber the target track
\param sampleNumber the desired sample number (1-based index)
\return sample size in bytes*/
u32 gf_isom_get_sample_size(GF_ISOFile *isom_file, u32 trackNumber, u32 sampleNumber);

/*! gets maximum sample size in track
\param isom_file the target ISO file
\param trackNumber the target track
\return max size of any sample in track*/
u32 gf_isom_get_max_sample_size(GF_ISOFile *isom_file, u32 trackNumber);

/*! gets average sample size in a track
\param isom_file the target ISO file
\param trackNumber the target track
\return average size of sample in track
*/
u32 gf_isom_get_avg_sample_size(GF_ISOFile *isom_file, u32 trackNumber);

/*! gets maximum sample duration in track
\param isom_file the target ISO file
\param trackNumber the target track
\return max sample delta in media timescale
*/
u32 gf_isom_get_max_sample_delta(GF_ISOFile *isom_file, u32 trackNumber);

/*! gets max sample CTS offset (CTS-DTS) in track
\param isom_file the target ISO file
\param trackNumber the target track
\return max sample cts offset in media timescale*/
u32 gf_isom_get_max_sample_cts_offset(GF_ISOFile *isom_file, u32 trackNumber);

/*! gets sample sync flag. This does not check other sample groups ('rap ' or 'sap ')
\param isom_file the target ISO file
\param trackNumber the target track
\param sampleNumber the desired sample number (1-based index)
\return GF_TRUE if sample is sync, GF_FALSE otherwise*/
Bool gf_isom_get_sample_sync(GF_ISOFile *isom_file, u32 trackNumber, u32 sampleNumber);

/*! gets sample dependency flags - see ISO/IEC 14496-12 and \ref gf_filter_pck_set_dependency_flags
\param isom_file the target ISO file
\param trackNumber the target track
\param sampleNumber the desired sample number (1-based index)
\param is_leading set to 1 if sample is a leading picture
\param dependsOn set to the depends_on flag
\param dependedOn set to the depended_on flag
\param redundant set to the redundant flag
\return error if any
*/
GF_Err gf_isom_get_sample_flags(GF_ISOFile *isom_file, u32 trackNumber, u32 sampleNumber, u32 *is_leading, u32 *dependsOn, u32 *dependedOn, u32 *redundant);

/*! gets a sample given a desired decoding time and set the sampleDescriptionIndex of this sample

WARNING: the sample may not be sync even though the sync was requested (depends on the media and the editList)
the SampleNum is optional. If non-NULL, will contain the sampleNumber

\param isom_file the target ISO file
\param trackNumber the target track
\param desiredTime the desired time in media timescale
\param sampleDescriptionIndex set to the sample description index corresponding to this sample (optional, can be NULL)
\param SearchMode the search direction mode
\param sample set to the fetched sample if any. If NULL, sample is not fetched (optional, can be NULL)
\param sample_number set to the fetched sample number if any, set to 0 otherwise (optional, can be NULL)
\param data_offset set to the sample start offset in file (optional, can be NULL)

\return GF_EOS if the desired time exceeds the media duration or error if any
*/
GF_Err gf_isom_get_sample_for_media_time(GF_ISOFile *isom_file, u32 trackNumber, u64 desiredTime, u32 *sampleDescriptionIndex, GF_ISOSearchMode SearchMode, GF_ISOSample **sample, u32 *sample_number, u64 *data_offset);

/*! gets sample number for a given decode time
\param isom_file the target ISO file
\param trackNumber the target track
\param dts the desired decode time in media timescale
\return the sample number or 0 if not found
*/
u32 gf_isom_get_sample_from_dts(GF_ISOFile *isom_file, u32 trackNumber, u64 dts);


/*! enumerates the type and references IDs of a track
\param isom_file the target ISO file
\param trackNumber the target track
\param idx 0-based index of reference to query
\param referenceType set to the four character code of the reference entry
\param referenceCount set to the number of track ID references for  the reference entry
\return list of track IDs, NULL if no references - do NOT modify !*/
const GF_ISOTrackID *gf_isom_enum_track_references(GF_ISOFile *isom_file, u32 trackNumber, u32 idx, u32 *referenceType, u32 *referenceCount);

/*! get the number of track references of a track for a given ReferenceType
\param isom_file the target ISO file
\param trackNumber the target track
\param referenceType the four character code of the reference to query
\return -1 if error or the number of references*/
s32 gf_isom_get_reference_count(GF_ISOFile *isom_file, u32 trackNumber, u32 referenceType);

/*! get the referenced track number for a track and a given ReferenceType and Index
\param isom_file the target ISO file
\param trackNumber the target track
\param referenceType the four character code of the reference to query
\param referenceIndex the 1-based index of the reference to query (see \ref gf_isom_get_reference_count)
\param refTrack set to the track number of the referenced track
\return error if any
*/
GF_Err gf_isom_get_reference(GF_ISOFile *isom_file, u32 trackNumber, u32 referenceType, u32 referenceIndex, u32 *refTrack);

/*! get the referenced track ID for a track and a given ReferenceType and Index
\param isom_file the target ISO file
\param trackNumber the target track
\param referenceType the four character code of the reference to query
\param referenceIndex the 1-based index of the reference to query (see \ref gf_isom_get_reference_count)
\param refTrackID set to the track ID of the referenced track
\return error if any
*/
GF_Err gf_isom_get_reference_ID(GF_ISOFile *isom_file, u32 trackNumber, u32 referenceType, u32 referenceIndex, GF_ISOTrackID *refTrackID);

/*! checks if a track has a reference of given type to another track
\param isom_file the target ISO file
\param trackNumber the target track
\param referenceType the four character code of the reference to query
\param refTrackID set to the track number of the referenced track
\return the reference index if the given track has a reference of type referenceType to refTreckID, 0 otherwise*/
u32 gf_isom_has_track_reference(GF_ISOFile *isom_file, u32 trackNumber, u32 referenceType, GF_ISOTrackID refTrackID);

/*! fetches a sample for a given movie time, handling possible track edit lists.

if no sample is playing, an empty sample is returned with no data and a DTS set to MovieTime when searching in sync modes
if no sample is playing, the closest sample in the edit time-line is returned when searching in regular modes

WARNING: the sample may not be sync even though the sync was requested (depends on the media and the editList)

Note: this function will handle re-timestamping the sample according to the mapping  of the media time-line
on the track time-line. The sample TSs (DTS / CTS offset) are expressed in MEDIA TIME SCALE
(to match the media stream TS resolution as indicated in media header / SLConfig)


\param isom_file the target ISO file
\param trackNumber the target track
\param movieTime the desired movie time in media timescale
\param sampleDescriptionIndex set to the sample description index corresponding to this sample (optional, can be NULL)
\param SearchMode the search direction mode
\param sample set to the fetched sample if any. If NULL, sample is not fetched (optional, can be NULL)
\param sample_number set to the fetched sample number if any, set to 0 otherwise (optional, can be NULL)
\param data_offset set to the sample start offset in file (optional, can be NULL)
\return error if any
*/
GF_Err gf_isom_get_sample_for_movie_time(GF_ISOFile *isom_file, u32 trackNumber, u64 movieTime, u32 *sampleDescriptionIndex, GF_ISOSearchMode SearchMode, GF_ISOSample **sample, u32 *sample_number, u64 *data_offset);

/*! gets edit list type
\param isom_file the target ISO file
\param trackNumber the target track
\param mediaOffset set to the media offset of the edit for time-shifting edits
\return GF_TRUE if complex edit list, GF_FALSE if no edit list or time-shifting only edit list, in which case mediaOffset is set to the CTS of the first sample to present at presentation time 0
A negative value implies that the samples with CTS between 0 and mediaOffset should not be presented (skip)
A positive value value implies that there is nothing to present between 0 and CTS (hold)
*/
Bool gf_isom_get_edit_list_type(GF_ISOFile *isom_file, u32 trackNumber, s64 *mediaOffset);

/*! gets the number of edits in an edit list
\param isom_file the target ISO file
\param trackNumber the target track
\return number of edits
*/
u32 gf_isom_get_edits_count(GF_ISOFile *isom_file, u32 trackNumber);

/*! gets the desired edit information
\param isom_file the target ISO file
\param trackNumber the target track
\param EditIndex index of the edit to query (1-based index)
\param EditTime set to the edit time in movie timescale
\param SegmentDuration set to the edit duration in movie timescale
\param MediaTime set to the edit media start time in media timescale
\param EditMode set to the mode of the edit
\return error if any
*/
GF_Err gf_isom_get_edit(GF_ISOFile *isom_file, u32 trackNumber, u32 EditIndex, u64 *EditTime, u64 *SegmentDuration, u64 *MediaTime, GF_ISOEditType *EditMode);

/*! gets the number of languages for the copyright
\param isom_file the target ISO file
\return number of languages, 0 if no copyright*/
u32 gf_isom_get_copyright_count(GF_ISOFile *isom_file);

/*! gets a copyright and its language code
\param isom_file the target ISO file
\param Index the 1-based index of the copyright notice to query
\param threeCharCodes set to the copyright language code
\param notice set to the copyright notice
\return error if any
*/
GF_Err gf_isom_get_copyright(GF_ISOFile *isom_file, u32 Index, const char **threeCharCodes, const char **notice);

/*! gets the number of chapter for movie or track (chapters can be assigned to tracks or to movies)
\param isom_file the target ISO file
\param trackNumber the target track to queryy. If 0, looks for chapter at the movie level
\return number of chapters
*/
u32 gf_isom_get_chapter_count(GF_ISOFile *isom_file, u32 trackNumber);

/*! gets the given chapter time and name for a movie or track
\param isom_file the target ISO file
\param trackNumber the target track to queryy. If 0, looks for chapter at the movie level
\param Index the index of the ckhapter to queryy
\param chapter_time set to chapter start time in milliseconds (optional, may be NULL)
\param name set to chapter name (optional, may be NULL)
\return error if any
*/
GF_Err gf_isom_get_chapter(GF_ISOFile *isom_file, u32 trackNumber, u32 Index, u64 *chapter_time, const char **name);

/*! checks if a media has sync points
\param isom_file the target ISO file
\param trackNumber the target track
\return 0 if the media has no sync point info (eg, all samples are RAPs), 1 if the media has sync points (eg some samples are RAPs),  2 if the media has empty sync point info (no samples are RAPs - this will likely only happen
			in scalable context)
*/
u8 gf_isom_has_sync_points(GF_ISOFile *isom_file, u32 trackNumber);

/*! gets the number of sync points in a media
\param isom_file the target ISO file
\param trackNumber the target track
\return number of sync points*/
u32 gf_isom_get_sync_point_count(GF_ISOFile *isom_file, u32 trackNumber);

/*! checks if a media track hhas composition time offset
\param isom_file the target ISO file
\param trackNumber the target track
\return 1 if the track uses unsigned compositionTime offsets (B-frames or similar), 2 if the track uses signed compositionTime offsets (B-frames or similar), 0 if the track does not use compositionTime offsets (CTS == DTS)
*/
u32 gf_isom_has_time_offset(GF_ISOFile *isom_file, u32 trackNumber);

/*! gets cts to dts shift value if defined.
This shift is defined only in cases of negative CTS offset (ctts version 1) and not always present in files!
Adding shift to CTS guarantees that the shifted CTS is always greater than the DTS for any sample
\param isom_file the target ISO file
\param trackNumber the target track
\return the shift from composition time to decode time for that track if indicated, or 0 if not found
*/
s64 gf_isom_get_cts_to_dts_shift(GF_ISOFile *isom_file, u32 trackNumber);

/*! checks if a track has sync shadow samples (RAP samples replacing non RAP ones)
\param isom_file the target ISO file
\param trackNumber the target track
\return GF_TRUE if the track has sync shadow samples*/
Bool gf_isom_has_sync_shadows(GF_ISOFile *isom_file, u32 trackNumber);

/*! checks if a track has sample dependencoes indicated
\param isom_file the target ISO file
\param trackNumber the target track
\return GF_TRUE if the track has sample dep indications*/
Bool gf_isom_has_sample_dependency(GF_ISOFile *isom_file, u32 trackNumber);

/*! gets a rough estimation of file size. This only works for completely self-contained files and without fragmentation
for the current time
\param isom_file the target ISO file
\return estimated file size in bytes*/
u64 gf_isom_estimate_size(GF_ISOFile *isom_file);

/*! gets next alternate group ID available
\param isom_file the target ISO file
\return next available ID for alternate groups
*/
u32 gf_isom_get_next_alternate_group_id(GF_ISOFile *isom_file);


/*! gets file name of an opened ISO file
\param isom_file the target ISO file
\return the file name*/
const char *gf_isom_get_filename(GF_ISOFile *isom_file);


/*! gets file brand information
The brand is used to
- differenciate MP4, MJPEG2000 and QT while indicating compatibilities
- identify tools that shall be supported for correct parsing of the file

The function will set brand, minorVersion and AlternateBrandsCount to 0 if no brand indication is found in the file

\param isom_file the target ISO file
\param brand set to the four character code of the brand
\param minorVersion set to an informative integer for the minor version of the major brand (optional, can be NULL)
\param AlternateBrandsCount set to the number of compatible brands (optional, can be NULL).
\return error if any*/
GF_Err gf_isom_get_brand_info(GF_ISOFile *isom_file, u32 *brand, u32 *minorVersion, u32 *AlternateBrandsCount);

/*! gets an alternate brand indication
\note the Major brand should always be indicated in the alternate brands
\param isom_file the target ISO file
\param BrandIndex 1-based index of alternate brand to query (cf \ref gf_isom_get_brand_info)
\param brand set to the four character code of the brand
\return error if any*/
GF_Err gf_isom_get_alternate_brand(GF_ISOFile *isom_file, u32 BrandIndex, u32 *brand);

/*! gets the internal list of brands
\param isom_file the target ISO file
\return the internal list of brands. DO NOT MODIFY the content
*/
const u32 *gf_isom_get_brands(GF_ISOFile *isom_file);

/*! gets the number of padding bits at the end of a given sample if any
\param isom_file the target ISO file
\param trackNumber the target track
\param sampleNumber the desired sample number (1-based index)
\param NbBits set to the number of padded bits at the end of the sample
\return error if any*/
GF_Err gf_isom_get_sample_padding_bits(GF_ISOFile *isom_file, u32 trackNumber, u32 sampleNumber, u8 *NbBits);

/*! checks if a track samples use padding bits or not
\param isom_file the target ISO file
\param trackNumber the target track
\return GF_TRUE if samples have padding bits information, GF_FALSE otherwise*/
Bool gf_isom_has_padding_bits(GF_ISOFile *isom_file, u32 trackNumber);

/*! gets information of a visual track for a given sample description
\param isom_file the target ISO file
\param trackNumber the target track
\param sampleDescriptionIndex the target sample description index (1-based)
\param Width set to the width of the sample description in pixels
\param Height set to the height of the sample description in pixels
\return error if any*/
GF_Err gf_isom_get_visual_info(GF_ISOFile *isom_file, u32 trackNumber, u32 sampleDescriptionIndex, u32 *Width, u32 *Height);

/*! gets bit depth of a sample description of a visual track (for uncompressed media usually)
\param isom_file the target ISO file
\param trackNumber the target track number
\param sampleDescriptionIndex the target sample description index
\param bitDepth the bit depth of each pixel (eg 24 for RGB, 32 for RGBA)
\return error if any
*/
GF_Err gf_isom_get_visual_bit_depth(GF_ISOFile* isom_file, u32 trackNumber, u32 sampleDescriptionIndex, u16 *bitDepth);

/*! gets information of an audio track for a given sample description
\param isom_file the target ISO file
\param trackNumber the target track
\param sampleDescriptionIndex the target sample description index (1-based)
\param SampleRate set to the audio sample rate of the sample description
\param Channels set to the audio channel count of the sample description
\param bitsPerSample set to the audio bits per sample for raw audio of the sample description
\return error if any*/
GF_Err gf_isom_get_audio_info(GF_ISOFile *isom_file, u32 trackNumber, u32 sampleDescriptionIndex, u32 *SampleRate, u32 *Channels, u32 *bitsPerSample);

/*! Audio channel layout description, ISOBMFF style*/
typedef struct
{
	/*! stream structure flags, 1: has channel layout, 2: has objects*/
	u8 stream_structure;

	/*! defined CICP channel layout*/
	u8 definedLayout;

	/*! number of channels*/
	u32 channels_count;
	struct {
		/*! speaker position*/
		u8 position;
		/*! speaker elevation if position==126*/
		s8 elevation;
		/*! speaker azimuth if position==126*/
		s16 azimuth;
	} layouts[64];
	/*! bit-map of omitted channels using bit positions defined in CICP - only valid if definedLayout is not 0*/
	u64 omittedChannelsMap;
	/*! number of objects in the stream*/
	u8 object_count;
} GF_AudioChannelLayout;

/*! get channel layout info for an audio track, ISOBMFF style
 \param isom_file the target ISO file
 \param trackNumber the target track
 \param sampleDescriptionIndex the target sample description index (1-based)
 \param layout set to the channel/object layout info for this track
 \return GF_NOT_FOUND if not set in file, or other error if any*/
GF_Err gf_isom_get_audio_layout(GF_ISOFile *isom_file, u32 trackNumber, u32 sampleDescriptionIndex, GF_AudioChannelLayout *layout);


/*! gets visual track layout information
\param isom_file the target ISO file
\param trackNumber the target track
\param width set to the width of the track in pixels
\param height set to the height of the track in pixels
\param translation_x set to the horizontal translation of the track in pixels
\param translation_y set to the vertical translation of the track in pixels
\param layer set to the z-order of the track
\return error if any*/
GF_Err gf_isom_get_track_layout_info(GF_ISOFile *isom_file, u32 trackNumber, u32 *width, u32 *height, s32 *translation_x, s32 *translation_y, s16 *layer);

/*! gets matrix of a visual track
\param isom_file the target ISO file
\param trackNumber the target track
\param matrix set to the track matrix - all coord values are expressed as 16.16 fixed point floats
\return error if any*/
GF_Err gf_isom_get_track_matrix(GF_ISOFile *isom_file, u32 trackNumber, u32 matrix[9]);

/*! gets sample (pixel) aspect ratio information of a visual track for a given sample description
The aspect ratio is hSpacing divided by vSpacing
\param isom_file the target ISO file
\param trackNumber the target track
\param sampleDescriptionIndex the target sample description index (1-based)
\param hSpacing horizontal spacing
\param vSpacing vertical spacing
\return error if any*/
GF_Err gf_isom_get_pixel_aspect_ratio(GF_ISOFile *isom_file, u32 trackNumber, u32 sampleDescriptionIndex, u32 *hSpacing, u32 *vSpacing);

/*! gets color information of a visual track for a given sample description
\param isom_file the target ISO file
\param trackNumber the target track
\param sampleDescriptionIndex the target sample description index (1-based)
\param colour_type set to the four character code of the colour type mode used (nclx, nclc, prof or ricc currently defined)
\param colour_primaries set to the colour primaries for nclc/nclx as defined in ISO/IEC 23001-8
\param transfer_characteristics set to the colour primaries for nclc/nclx as defined in ISO/IEC 23001-8
\param matrix_coefficients set to the colour primaries for nclc/nclx as defined in ISO/IEC 23001-8
\param full_range_flag set to the colour primaries for nclc as defined in ISO/IEC 23001-8
\return error if any*/
GF_Err gf_isom_get_color_info(GF_ISOFile *isom_file, u32 trackNumber, u32 sampleDescriptionIndex, u32 *colour_type, u16 *colour_primaries, u16 *transfer_characteristics, u16 *matrix_coefficients, Bool *full_range_flag);

/*! gets the media language code of a track
\param isom_file the target ISO file
\param trackNumber the target track
\param lang set to a newly allocated string containg 3 chars (if old files) or longer form (BCP-47) - shall be freed by caller
\return error if any*/
GF_Err gf_isom_get_media_language(GF_ISOFile *isom_file, u32 trackNumber, char **lang);

/*! gets the number of kind (media role) for a given track
\param isom_file the target ISO file
\param trackNumber the target track
\return number of kind defined
*/
u32 gf_isom_get_track_kind_count(GF_ISOFile *isom_file, u32 trackNumber);

/*! gets a given kind (media role) information for a given track
\param isom_file the target ISO file
\param trackNumber the target track
\param index the 1-based index of the kind to retrieve
\param scheme set to the scheme of the kind information - shall be freed by caller
\param value set to the value of the kind information - shall be freed by caller
\return error if any*/
GF_Err gf_isom_get_track_kind(GF_ISOFile *isom_file, u32 trackNumber, u32 index, char **scheme, char **value);

/*! gets the magic number associated with a track. The magic number is usually set by a file muxer, and is not serialized to file
\param isom_file the target ISO file
\param trackNumber the target track
\return the magic number (0 by default)
*/
u64 gf_isom_get_track_magic(GF_ISOFile *isom_file, u32 trackNumber);

/*! checks if file is a single AV file with max one audio, one video, one text and basic od/bifs
\param isom_file the target ISO file
\return GF_TRUE if file is single AV, GF_FALSE otherwise
*/
Bool gf_isom_is_single_av(GF_ISOFile *isom_file);

/*! guesses which specification this file refers to.
\param isom_file the target ISO file
\return possible values are:
	GF_ISOM_BRAND_ISOM: unrecognized std
	GF_ISOM_BRAND_3GP5: 3GP file (max 1 audio, 1 video) without text track
	GF_ISOM_BRAND_3GP6: 3GP file (max 1 audio, 1 video) with text track
	GF_ISOM_BRAND_3GG6: 3GP file multitrack file
	GF_ISOM_BRAND_3G2A: 3GP2 file
	GF_ISOM_BRAND_AVC1: AVC file
	FCC("ISMA"): ISMA file (may overlap with 3GP)
	GF_ISOM_BRAND_MP42: any generic MP4 file (eg with BIFS/OD/MPEG-4 systems stuff)

  for files without movie, returns the file meta handler type
*/
u32 gf_isom_guess_specification(GF_ISOFile *isom_file);


/*! gets the nalu_length_field size used for this sample description if NALU-based (AVC/HEVC/...)
\param isom_file the target ISO file
\param trackNumber the target track
\param sampleDescriptionIndex the target sample description index (1-based)
\return number of bytes used to code the NALU size, or 0 if not NALU-based*/
u32 gf_isom_get_nalu_length_field(GF_ISOFile *isom_file, u32 trackNumber, u32 sampleDescriptionIndex);

/*! gets max/average rate information as indicated in ESDS or BTRT boxes. If not found all values are set to 0
if sampleDescriptionIndex is 0, gather for all sample descriptions

\param isom_file the target ISO file
\param trackNumber the target track
\param sampleDescriptionIndex the target sample description index (1-based)
\param average_bitrate set to the average bitrate in bits per second of the media
\param max_bitrate set to the maximum bitrate in bits per second of the media
\param decode_buffer_size set to the decoder buffer size in bytes of the media
\return error if any*/
GF_Err gf_isom_get_bitrate(GF_ISOFile *isom_file, u32 trackNumber, u32 sampleDescriptionIndex, u32 *average_bitrate, u32 *max_bitrate, u32 *decode_buffer_size);


/*! gets the track template of a track. This serializes track box without serializing sample tables nor sample description info
\param isom_file the destination ISO file
\param trackNumber the destination track
\param output will be set to a newly allocated buffer containing the serialized box - caller shall free it
\param output_size will be set to the size of the allocated buffer
\return error if any
*/
GF_Err gf_isom_get_track_template(GF_ISOFile *isom_file, u32 trackNumber, u8 **output, u32 *output_size);

/*! gets the trex template of a track. This serializes trex box
\param isom_file the destination ISO file
\param trackNumber the destination track
\param output will be set to a newly allocated buffer containing the serialized box - caller shall free it
\param output_size will be set to the size of the allocated buffer
\return error if any
*/
GF_Err gf_isom_get_trex_template(GF_ISOFile *isom_file, u32 trackNumber, u8 **output, u32 *output_size);

/*! sets the number of removed bytes form the input bitstream when using gmem:// url
 The number of bytes shall be the total number since the opening of the movie
\param isom_file the target ISO file
\param bytes_removed number of bytes removed
\return error if any
*/
GF_Err gf_isom_set_removed_bytes(GF_ISOFile *isom_file, u64 bytes_removed);

/*! gets the current file offset of the current incomplete top level box not parsed
 This shall be checked to avoid discarding bytes at or after the current top box header
\param isom_file the target ISO file
\param current_top_box_offset set to the offset from file first byte
\return error if any
*/
GF_Err gf_isom_get_current_top_box_offset(GF_ISOFile *isom_file, u64 *current_top_box_offset);

/*! purges the given number of samples, starting from the first sample, from a track of a fragmented file.
 This avoids having sample tables growing in size when reading a fragmented file in pure streaming mode (no seek).
 You should always keep one sample in the track
\param isom_file the target ISO file
\param trackNumber the desired track to purge
\param nb_samples the number of samples to remove
\return error if any
*/
GF_Err gf_isom_purge_samples(GF_ISOFile *isom_file, u32 trackNumber, u32 nb_samples);

#ifndef GPAC_DISABLE_ISOM_DUMP

/*! dumps file structures into XML trace file
\param isom_file the target ISO file
\param trace the file object to dump to
\param skip_init does not dump init segment structure
\param skip_samples does not dump sample tables
\return error if any
*/
GF_Err gf_isom_dump(GF_ISOFile *isom_file, FILE *trace, Bool skip_init, Bool skip_samples);

#endif /*GPAC_DISABLE_ISOM_DUMP*/


/*! @} */


#ifndef GPAC_DISABLE_ISOM_WRITE

/*!
\addtogroup isowrite_grp ISOBMFF Writing
\ingroup iso_grp

ISOBMF file writing
@{
*/

/*! Movie Storage modes*/
typedef enum
{
	/*! FLAT: the MediaData is stored at the beginning of the file*/
	GF_ISOM_STORE_FLAT = 1,
	/*! STREAMABLE: the MetaData (File Info) is stored at the beginning of the file
	for fast access during download*/
	GF_ISOM_STORE_STREAMABLE,
	/*! INTERLEAVED: Same as STREAMABLE, plus the media data is mixed by chunk  of fixed duration*/
	GF_ISOM_STORE_INTERLEAVED,
	/*! INTERLEAVED +DRIFT: Same as INTERLEAVED, and adds time drift control to avoid creating too long chunks*/
	GF_ISOM_STORE_DRIFT_INTERLEAVED,
	/*! tightly interleaves samples based on their DTS, therefore allowing better placement of samples in the file.
	This is used for both http interleaving and Hinting optimizations*/
	GF_ISOM_STORE_TIGHT,
	/*! FASTSTART: same as FLAT but moves moov before mdat at the end*/
	GF_ISOM_STORE_FASTSTART,
} GF_ISOStorageMode;

/*! writes the file without deleting (see \ref gf_isom_delete)
\param isom_file the target ISO file
\return error if any
*/
GF_Err gf_isom_write(GF_ISOFile *isom_file);

/*! freezes order of the current box tree in the file.
By default the library always reorder boxes in the recommended order in the various specifications implemented.
New created tracks or meta items will not have a frozen order of boxes, but the function can be called several time
\param isom_file the target ISO file
\return error if any
*/
GF_Err gf_isom_freeze_order(GF_ISOFile *isom_file);

/*! keeps UTC edit times when storing
\param isom_file the target ISO file
\param keep_utc if GF_TRUE, do not edit times
*/
void gf_isom_keep_utc_times(GF_ISOFile *isom_file, Bool keep_utc);

/*! Checks if UTC keeping is enabled
\param isom_file the target ISO file
\return GF_TRUE if UTC keeping is enabled
*/
Bool gf_isom_has_keep_utc_times(GF_ISOFile *file);

/*! sets the timescale of the movie. This rescales times expressed in movie timescale in edit lists and mvex boxes
\param isom_file the target ISO file
\param timeScale the target timescale
\return error if any
*/
GF_Err gf_isom_set_timescale(GF_ISOFile *isom_file, u32 timeScale);

/*! loads a set of top-level boxes in moov udta and child boxes. UDTA will be replaced if already present
\param isom_file the target ISO file
\param moov_boxes a serialized array of boxes to add
\param moov_boxes_size the size of the serialized array of boxes
\param udta_only only replace/inject udta box and entries
\return error if any
*/
GF_Err gf_isom_load_extra_boxes(GF_ISOFile *isom_file, u8 *moov_boxes, u32 moov_boxes_size, Bool udta_only);

/*! creates a new track
\param isom_file the target ISO file
\param trackID the ID of the track - if 0, the track ID is chosen by the API
\param MediaType the handler type (four character code) of the media
\param TimeScale the time scale of the media
\return the track number or 0 if error*/
u32 gf_isom_new_track(GF_ISOFile *isom_file, GF_ISOTrackID trackID, u32 MediaType, u32 TimeScale);

/*! creates a new track from an encoded trak box.
\param isom_file the target ISO file
\param trackID the ID of the track - if 0, the track ID is chosen by the API
\param MediaType the handler type (four character code) of the media
\param TimeScale the time scale of the media
\param tk_box a serialized trak box to use as template
\param tk_box_size the size of the serialized trak box
\param udta_only only replace/inject udta box and entries
\return the track number or 0 if error*/
u32 gf_isom_new_track_from_template(GF_ISOFile *isom_file, GF_ISOTrackID trackID, u32 MediaType, u32 TimeScale, u8 *tk_box, u32 tk_box_size, Bool udta_only);

/*! removes a track - internal cross dependencies will be updated.
WARNING: any OD streams with references to this track through  ODUpdate, ESDUpdate, ESDRemove commands
will be rewritten
\param isom_file the target ISO file
\param trackNumber the target track to remove file
\return error if any
*/
GF_Err gf_isom_remove_track(GF_ISOFile *isom_file, u32 trackNumber);

/*! sets the enable flag of a track
\param isom_file the target ISO file
\param trackNumber the target track
\param enableTrack if GF_TRUE, track is enabled, otherwise disabled
\return error if any
*/
GF_Err gf_isom_set_track_enabled(GF_ISOFile *isom_file, u32 trackNumber, Bool enableTrack);

/*! Track header flags operation type*/
typedef enum
{
	/*! set flags, erasing previous value*/
	GF_ISOM_TKFLAGS_SET = 0,
	/*! add flags*/
	GF_ISOM_TKFLAGS_REM,
	/*! remove flags*/
	GF_ISOM_TKFLAGS_ADD,
} GF_ISOMTrackFlagOp;

/*! toggles track flags on or off
\param isom_file the target ISO file
\param trackNumber the target track
\param flags flags to modify
\param op flag operation mode
\return error if any
*/
GF_Err gf_isom_set_track_flags(GF_ISOFile *isom_file, u32 trackNumber, u32 flags, GF_ISOMTrackFlagOp op);

/*! sets creationTime and modificationTime of the movie to the specified dates (no validty check)
\param isom_file the target ISO file
\param create_time the new creation time
\param modif_time the new modification time
\return error if any
*/
GF_Err gf_isom_set_creation_time(GF_ISOFile *isom_file, u64 create_time, u64 modif_time);

/*! sets creationTime and modificationTime of the track to the specified dates
\param isom_file the target ISO file
\param trackNumber the target track
\param create_time the new creation time
\param modif_time the new modification time
\return error if any
*/
GF_Err gf_isom_set_track_creation_time(GF_ISOFile *isom_file,u32 trackNumber, u64 create_time, u64 modif_time);

/*! changes the ID of a track - all track references present in the file are updated
\param isom_file the target ISO file
\param trackNumber the target track
\param trackID the new track ID
\return error if trackID is already in used in the file*/
GF_Err gf_isom_set_track_id(GF_ISOFile *isom_file, u32 trackNumber, GF_ISOTrackID trackID);

/*! forces to rewrite all dependencies when track ID changes. Used to check if track references are broken during import of a single track
\param isom_file the target ISO file
\param trackNumber the target track
\return error if any
*/
GF_Err gf_isom_rewrite_track_dependencies(GF_ISOFile *isom_file, u32 trackNumber);

/*! adds a sample to a track
\param isom_file the target ISO file
\param trackNumber the target track
\param sampleDescriptionIndex the target sample description index associated with the sample
\param sample the target sample to add
\return error if any
*/
GF_Err gf_isom_add_sample(GF_ISOFile *isom_file, u32 trackNumber, u32 sampleDescriptionIndex, const GF_ISOSample *sample);

/*! copies all sample dependency, subSample and sample group information from the given sampleNumber in source file to the last added sample in dest file
\param dst the destination ISO file
\param dst_track the destination track
\param src the source ISO file
\param src_track the source track
\param sampleNumber the source sample number
\return error if any
*/
GF_Err gf_isom_copy_sample_info(GF_ISOFile *dst, u32 dst_track, GF_ISOFile *src, u32 src_track, u32 sampleNumber);

/*! adds a sync shadow sample to a track.
- There must be a regular sample with the same DTS.
- Sync Shadow samples MUST be RAP and can only use the same sample description as the sample they shadow
- Currently, adding sync shadow must be done in order (no sample insertion)

\param isom_file the target ISO file
\param trackNumber the target track
\param sample the target shadow sample to add
\return error if any
*/
GF_Err gf_isom_add_sample_shadow(GF_ISOFile *isom_file, u32 trackNumber, GF_ISOSample *sample);

/*! adds data to current sample in the track. This will update the data size.
CANNOT be used with OD media type
There shall not be any other
\param isom_file the target ISO file
\param trackNumber the target track
\param data the data to append to the sample
\param data_size the size of the data to append
\return error if any
*/
GF_Err gf_isom_append_sample_data(GF_ISOFile *isom_file, u32 trackNumber, u8 *data, u32 data_size);

/*! adds sample references to a track
\param isom_file the target ISO file
\param trackNumber the target track
\param sampleDescriptionIndex the target sample description index associated with the sample
\param sample the target sample to add
\param dataOffset is the offset in bytes of the data in the referenced file.
\return error if any
*/
GF_Err gf_isom_add_sample_reference(GF_ISOFile *isom_file, u32 trackNumber, u32 sampleDescriptionIndex, GF_ISOSample *sample, u64 dataOffset);

/*! sets the duration of the last media sample. If not set, the duration of the last sample is the
duration of the previous one if any, or media TimeScale (default value). This does not modify the edit list if any,
you must modify this using \ref gf_isom_set_edit
\param isom_file the target ISO file
\param trackNumber the target track
\param duration duration of last sample in media timescale
\return error if any
*/
GF_Err gf_isom_set_last_sample_duration(GF_ISOFile *isom_file, u32 trackNumber, u32 duration);

/*! sets the duration of the last media sample. If not set, the duration of the last sample is the
duration of the previous one if any, or media TimeScale (default value). This does not modify the edit list if any,
you must modify this using \ref gf_isom_set_edit.
If both dur_num and dur_den are both zero, forces last sample duration to be the same as previous sample
\param isom_file the target ISO file
\param trackNumber the target track
\param dur_num duration num value
\param dur_den duration num value
\return error if any
*/
GF_Err gf_isom_set_last_sample_duration_ex(GF_ISOFile *isom_file, u32 trackNumber, u32 dur_num, u32 dur_den);

/*! patches last stts entry to make sure the cumulated duration equals the given next_dts value
\param isom_file the target ISO file
\param trackNumber the target track
\param next_dts target decode time of next sample
\return error if any
*/
GF_Err gf_isom_patch_last_sample_duration(GF_ISOFile *isom_file, u32 trackNumber, u64 next_dts);

/*! adds a track reference to another track
\param isom_file the target ISO file
\param trackNumber the target track
\param referenceType the four character code of the reference
\param ReferencedTrackID the ID of the track refered to
\return error if any
*/
GF_Err gf_isom_set_track_reference(GF_ISOFile *isom_file, u32 trackNumber, u32 referenceType, GF_ISOTrackID ReferencedTrackID);

/*! removes all track references
\param isom_file the target ISO file
\param trackNumber the target track
\return error if any
*/
GF_Err gf_isom_remove_track_references(GF_ISOFile *isom_file, u32 trackNumber);

/*! removes any track reference poiting to a non-existing track
\param isom_file the target ISO file
\param trackNumber the target track
\return error if any
*/
GF_Err gf_isom_purge_track_reference(GF_ISOFile *isom_file, u32 trackNumber);

/*! removes all track references of a given type
\param isom_file the target ISO file
\param trackNumber the target track
\param ref_type the reference type to remove
\return error if any
*/
GF_Err gf_isom_remove_track_reference(GF_ISOFile *isom_file, u32 trackNumber, u32 ref_type);

/*! sets track handler name.
\param isom_file the target ISO file
\param trackNumber the target track
\param nameUTF8 the handler name; either NULL (reset), a UTF-8 formatted string or a UTF8 file resource in the form "file://path/to/file_utf8"
\return error if any
*/
GF_Err gf_isom_set_handler_name(GF_ISOFile *isom_file, u32 trackNumber, const char *nameUTF8);

/*! updates the sample size table - this is needed when using \ref gf_isom_append_sample_data in case the resulting samples
are of same sizes (typically in 3GP speech tracks)
\param isom_file the target ISO file
\param trackNumber the target track
\return error if any
*/
GF_Err gf_isom_refresh_size_info(GF_ISOFile *isom_file, u32 trackNumber);

/*! updates the duration of the movie
\param isom_file the target ISO file
\return error if any
*/
GF_Err gf_isom_update_duration(GF_ISOFile *isom_file);


/*! updates a given sample of the media. This function updates both media data of sample and sample properties (DTS, CTS, SAP type)
\param isom_file the target ISO file
\param trackNumber the target track
\param sampleNumber the number of the sample to update
\param sample the new sample
\param data_only if set to GF_TRUE, only the sample data is updated, not other info
\return error if any
*/
GF_Err gf_isom_update_sample(GF_ISOFile *isom_file, u32 trackNumber, u32 sampleNumber, GF_ISOSample *sample, Bool data_only);

/*! updates a sample reference in the media. Note that the sample MUST exists, and that sample->data MUST be NULL and sample->dataLength must be NON NULL.
\param isom_file the target ISO file
\param trackNumber the target track
\param sampleNumber the number of the sample to update
\param sample the new sample
\param data_offset new offset of sample in referenced file
\return error if any
*/
GF_Err gf_isom_update_sample_reference(GF_ISOFile *isom_file, u32 trackNumber, u32 sampleNumber, GF_ISOSample *sample, u64 data_offset);

/*! removes a given sample
\param isom_file the target ISO file
\param trackNumber the target track
\param sampleNumber the number of the sample to update
\return error if any
*/
GF_Err gf_isom_remove_sample(GF_ISOFile *isom_file, u32 trackNumber, u32 sampleNumber);

/*! changes media time scale

\param isom_file the target ISO file
\param trackNumber the target track
\param new_timescale the new timescale to set
\param new_tsinc if not 0, changes sample duration and composition offsets to new_tsinc/new_timescale. If non-constant sample dur is used, uses the samllest sample dur in the track. Otherwise, only changes the timescale
\param force_rescale if set to GF_TRUE, only the media timescale is changed but media times are not updated. Ignored if new_tsinc is not 0.
\return GF_EOS if no action taken (same config), or error if any
*/
GF_Err gf_isom_set_media_timescale(GF_ISOFile *isom_file, u32 trackNumber, u32 new_timescale, u32 new_tsinc, Bool force_rescale);

/*! sets the save file name of the (edited) movie.
If the movie is edited, the default fileName is the open name suffixed with an internally defined extension "%p_isotmp")"
\note you cannot save an edited file under the same name (overwrite not allowed)
If the movie is created (WRITE mode), the default filename is $OPEN_NAME

\param isom_file the target ISO file
\param filename the new final filename
\return error if any
*/
GF_Err gf_isom_set_final_name(GF_ISOFile *isom_file, char *filename);

/*! sets the storage mode of a file (FLAT, STREAMABLE, INTERLEAVED)
\param isom_file the target ISO file
\param storage_mode the target storage mode
\return error if any
*/
GF_Err gf_isom_set_storage_mode(GF_ISOFile *isom_file, GF_ISOStorageMode storage_mode);

/*! sets the interleaving time of media data (INTERLEAVED mode only)
\param isom_file the target ISO file
\param InterleaveTime the target interleaving time in movie timescale
\return error if any
*/
GF_Err gf_isom_set_interleave_time(GF_ISOFile *isom_file, u32 InterleaveTime);

/*! forces usage of 64 bit chunk offsets
\param isom_file the target ISO file
\param set_on if GF_TRUE, 64 bit chunk offsets are always used; otherwise, they are used only for large files
\return error if any
*/
GF_Err gf_isom_force_64bit_chunk_offset(GF_ISOFile *isom_file, Bool set_on);

/*! compression mode of top-level boxes*/
typedef enum
{
	/*! no compression is used*/
	GF_ISO_COMP_NONE=0,
	/*! only moov box is compressed*/
	GF_ISO_COMP_MOOV,
	/*! only moof boxes are compressed*/
	GF_ISO_COMP_MOOF,
	/*! only moof and sidx boxes are compressed*/
	GF_ISO_COMP_MOOF_SIDX,
	/*! only moof,  sidx and ssix boxes are compressed*/
	GF_ISO_COMP_MOOF_SSIX,
	/*! all (moov, moof,  sidx and ssix) boxes are compressed*/
	GF_ISO_COMP_ALL,
} GF_ISOCompressMode;

/*! sets compression mode of file
\param isom_file the target ISO file
\param compress_mode the desired compress mode
\param force_compress forces compressed box even if compress size is larger than uncompressed size
\return error if any
*/
GF_Err gf_isom_enable_compression(GF_ISOFile *isom_file, GF_ISOCompressMode compress_mode, Bool force_compress);

/*! sets the copyright in one language
\param isom_file the target ISO file
\param threeCharCode the ISO three character language code for copyright
\param notice the copyright notice to add
\return error if any
*/
GF_Err gf_isom_set_copyright(GF_ISOFile *isom_file, const char *threeCharCode, char *notice);

/*! adds a kind type to a track
\param isom_file the target ISO file
\param trackNumber the target track
\param schemeURI the scheme URI of the added kind
\param value the value of the added kind
\return error if any
*/
GF_Err gf_isom_add_track_kind(GF_ISOFile *isom_file, u32 trackNumber, const char *schemeURI, const char *value);

/*! removes a kind type to the track, all if NULL params
\param isom_file the target ISO file
\param trackNumber the target track
\param schemeURI the scheme URI of the removed kind
\param value the value of the removed kind
\return error if any
*/
GF_Err gf_isom_remove_track_kind(GF_ISOFile *isom_file, u32 trackNumber, const char *schemeURI, const char *value);

/*! changes the handler type of the media
\warning this may completely breaks the parsing of the media track
\param isom_file the target ISO file
\param trackNumber the target track
\param new_type the new handler four character type
\return error if any
*/
GF_Err gf_isom_set_media_type(GF_ISOFile *isom_file, u32 trackNumber, u32 new_type);

/*! changes the type of the sampleDescriptionBox
\warning this may completely breaks the parsing of the media track
\param isom_file the target ISO file
\param trackNumber the target track
\param sampleDescriptionIndex the target sample description index
\param new_type the new four character code type of the smaple description
\return error if any
*/
GF_Err gf_isom_set_media_subtype(GF_ISOFile *isom_file, u32 trackNumber, u32 sampleDescriptionIndex, u32 new_type);

/*! sets a track in an alternate group
\param isom_file the target ISO file
\param trackNumber the target track
\param groupId the alternate group ID
\return error if any
*/
GF_Err gf_isom_set_alternate_group_id(GF_ISOFile *isom_file, u32 trackNumber, u32 groupId);

/*! adds chapter info:

\param isom_file the target ISO file
\param trackNumber the target track. If 0, the chapter info is added to the movie, otherwise to the track
\param timestamp the chapter start time in milliseconds. Chapters are added in order to the file. If a chapter with same timestamp
	is found, its name is updated but no entry is created.
\param name the chapter name. If NULL, defaults to 'Chapter N'
\return error if any
*/
GF_Err gf_isom_add_chapter(GF_ISOFile *isom_file, u32 trackNumber, u64 timestamp, char *name);

/*! deletes copyright
\param isom_file the target ISO file
\param trackNumber the target track
\param index the 1-based index of the copyright notice to remove, or 0 to remove all copyrights
\return error if any
*/
GF_Err gf_isom_remove_chapter(GF_ISOFile *isom_file, u32 trackNumber, u32 index);

/*! updates or inserts a new edit in the track time line. Edits are used to modify
the media normal timing. EditTime and EditDuration are expressed in movie timescale
\note If a segment with EditTime already exists, it is erase
\note If there is a segment before this new one, its duration is adjust to match EditTime of the new segment
\warning The first segment always have an EditTime of 0. You should insert an empty or dwelled segment first

\param isom_file the target ISO file
\param trackNumber the target track
\param EditTime the start of the edit in movie timescale
\param EditDuration the duration of the edit in movie timecale
\param MediaTime the corresponding media time of the start of the edit, in media timescale. -1 for empty edits
\param EditMode the edit mode
\return error if any
*/
GF_Err gf_isom_set_edit(GF_ISOFile *isom_file, u32 trackNumber, u64 EditTime, u64 EditDuration, u64 MediaTime, GF_ISOEditType EditMode);



/*! updates or inserts a new edit in the track time line. Edits are used to modify
the media normal timing. EditTime and EditDuration are expressed in movie timescale
\note If a segment with EditTime already exists, it is erase
\note If there is a segment before this new one, its duration is adjust to match EditTime of the new segment
\warning The first segment always have an EditTime of 0. You should insert an empty or dwelled segment first

\param isom_file the target ISO file
\param trackNumber the target track
\param EditTime the start of the edit in movie timescale
\param EditDuration the duration of the edit in movie timecale
\param MediaTime the corresponding media time of the start of the edit, in media timescale. -1 for empty edits
\param MediaRate a 16.16 rate (0x10000 means normal playback)
\return error if any
*/
GF_Err gf_isom_set_edit_with_rate(GF_ISOFile *isom_file, u32 trackNumber, u64 EditTime, u64 EditDuration, u64 MediaTime, u32 MediaRate);


/*! same as \ref gf_isom_set_edit except only modifies duration type and mediaType
\param isom_file the target ISO file
\param trackNumber the target track
\param edit_index the 1-based index of the edit to update
\param EditDuration duration of the edit in movie timescale
\param MediaTime the corresponding media time of the start of the edit, in media timescale. -1 for empty edits
\param EditMode the edit mode
\return error if any
*/
GF_Err gf_isom_modify_edit(GF_ISOFile *isom_file, u32 trackNumber, u32 edit_index, u64 EditDuration, u64 MediaTime, GF_ISOEditType EditMode);

/*! same as \ref gf_isom_modify_edit except only appends new segment
\param isom_file the target ISO file
\param trackNumber the target track
\param EditDuration duration of the edit in movie timescale
\param MediaTime the corresponding media time of the start of the edit, in media timescale. -1 for empty edits
\param EditMode the edit mode
\return error if any
*/
GF_Err gf_isom_append_edit(GF_ISOFile *isom_file, u32 trackNumber, u64 EditDuration, u64 MediaTime, GF_ISOEditType EditMode);

/*! removes all edits in the track
\param isom_file the target ISO file
\param trackNumber the target track
\return error if any
*/
GF_Err gf_isom_remove_edits(GF_ISOFile *isom_file, u32 trackNumber);

/*! removes the given edit. If this is not the last segment, the next segment duration is updated to maintain a continous timeline
\param isom_file the target ISO file
\param trackNumber the target track
\param edit_index the 1-based index of the edit to update
\return error if any
*/
GF_Err gf_isom_remove_edit(GF_ISOFile *isom_file, u32 trackNumber, u32 edit_index);

/*! updates edit list after track edition. All edit entries with a duration or media starttime larger than the media duration are clamped to media duration
\param isom_file the target ISO file
\param trackNumber the target track
\return error if any
*/
GF_Err gf_isom_update_edit_list_duration(GF_ISOFile *isom_file, u32 trackNumber);


/*! remove track, moov or file-level UUID box of matching type
\param isom_file the target ISO file
\param trackNumber the target track for the UUID box; if 0, removes from movie; if 0xFFFFFFFF, removes from file
\param UUID the UUID of the box to remove
\return error if any
*/
GF_Err gf_isom_remove_uuid(GF_ISOFile *isom_file, u32 trackNumber, bin128 UUID);

/*! adds track, moov or file-level UUID box
\param isom_file the target ISO file
\param trackNumber the target track for the UUID box; if 0, removes from movie; if 0xFFFFFFFF, removes from file
\param UUID the UUID of the box to remove
\param data the data to add, may be NULL
\param size the size of the data to add, shall be 0 when data is NULL
\return error if any
*/
GF_Err gf_isom_add_uuid(GF_ISOFile *isom_file, u32 trackNumber, bin128 UUID, const u8 *data, u32 size);

/*! uses a compact track version for sample size. This is not usually recommended
except for speech codecs where the track has a lot of small samples
compaction is done automatically while writing based on the track's sample sizes
\param isom_file the target ISO file
\param trackNumber the target track for the udta box; if 0, add the udta to the movie;
\param CompactionOn if set to GF_TRUE, compact size tables are used; otherwise regular size tables are used
\return error if any
*/
GF_Err gf_isom_use_compact_size(GF_ISOFile *isom_file, u32 trackNumber, Bool CompactionOn);

/*! sets the brand of the movie
\note this automatically adds the major brand to the set of alternate brands if not present
\param isom_file the target ISO file
\param MajorBrand four character code of the major brand to set
\param MinorVersion version of the brand
\return error if any
*/
GF_Err gf_isom_set_brand_info(GF_ISOFile *isom_file, u32 MajorBrand, u32 MinorVersion);

/*! adds or removes an alternate brand for the movie.
\note When removing an alternate brand equal to the major brand, the major brand is updated with the first alternate brand remaining, or 'isom' otherwise
\param isom_file the target ISO file
\param Brand four character code of the brand to add or remove
\param AddIt if set to GF_TRUE, the brand is added, otherwise it is removed
\return error if any
*/
GF_Err gf_isom_modify_alternate_brand(GF_ISOFile *isom_file, u32 Brand, Bool AddIt);

/*! removes all alternate brands except major brand
\param isom_file the target ISO file
\return error if any
*/
GF_Err gf_isom_reset_alt_brands(GF_ISOFile *isom_file);

/*! removes all alternate brands except major brand
\param isom_file the target ISO file
\param leave_empty if GF_TRUE, does not create a default alternate brand matching the major brand
\return error if any
*/
GF_Err gf_isom_reset_alt_brands_ex(GF_ISOFile *isom_file, Bool leave_empty);

/*! set sample dependency flags - see ISO/IEC 14496-12 and \ref gf_filter_pck_set_dependency_flags
\param isom_file the target ISO file
\param trackNumber the target track number
\param sampleNumber the target sample number
\param isLeading indicates that the sample is a leading picture
\param dependsOn indicates the sample dependency towards other samples
\param dependedOn indicates the sample dependency from other samples
\param redundant indicates that the sample contains redundant coding
\return error if any
*/
GF_Err gf_isom_set_sample_flags(GF_ISOFile *isom_file, u32 trackNumber, u32 sampleNumber, u32 isLeading, u32 dependsOn, u32 dependedOn, u32 redundant);

/*! sets size information of a sample description of a visual track
\param isom_file the target ISO file
\param trackNumber the target track number
\param sampleDescriptionIndex the target sample description index
\param Width the width in pixels
\param Height the height in pixels
\return error if any
*/
GF_Err gf_isom_set_visual_info(GF_ISOFile *isom_file, u32 trackNumber, u32 sampleDescriptionIndex, u32 Width, u32 Height);

/*! sets bit depth of a sample description of a visual track (for uncompressed media usually)
\param isom_file the target ISO file
\param trackNumber the target track number
\param sampleDescriptionIndex the target sample description index
\param bitDepth the bit depth of each pixel (eg 24 for RGB, 32 for RGBA)
\return error if any
*/
GF_Err gf_isom_set_visual_bit_depth(GF_ISOFile *isom_file, u32 trackNumber, u32 sampleDescriptionIndex, u16 bitDepth);

/*! sets a visual track layout info
\param isom_file the target ISO file
\param trackNumber the target track number
\param width the track width in pixels
\param height the track height in pixels
\param translation_x the horizontal translation (from the left) of the track in the movie canvas, expressed as 16.16 fixed point float
\param translation_y the vertical translation (from the top) of the track in the movie canvas, expressed as 16.16 fixed point float
\param layer z order of the track on the canvas
\return error if any
*/
GF_Err gf_isom_set_track_layout_info(GF_ISOFile *isom_file, u32 trackNumber, u32 width, u32 height, s32 translation_x, s32 translation_y, s16 layer);

/*! sets track matrix
\param isom_file the target ISO file
\param trackNumber the target track number
\param matrix the transformation matrix of the track on the movie canvas; all coeficients are expressed as 16.16 floating points
\return error if any
 */
GF_Err gf_isom_set_track_matrix(GF_ISOFile *isom_file, u32 trackNumber, s32 matrix[9]);

/*! sets the pixel aspect ratio for a sample description
\note the aspect ratio is expressed as hSpacing divided by vSpacing; 2:1 means pixel is twice as wide as it is high
\param isom_file the target ISO file
\param trackNumber the target track number
\param sampleDescriptionIndex the target sample description index
\param hSpacing horizontal spacing of the aspect ratio; a value of 0 removes PAR; negative value means 1
\param vSpacing vertical spacing of the aspect ratio; a value of 0 removes PAR; negative value means 1
\param force_par if set, forces PAR to 1:1 when hSpacing=vSpacing; otherwise removes PAR when hSpacing=vSpacing
\return error if any
*/
GF_Err gf_isom_set_pixel_aspect_ratio(GF_ISOFile *isom_file, u32 trackNumber, u32 sampleDescriptionIndex, s32 hSpacing, s32 vSpacing, Bool force_par);

/*! sets clean apperture (crop window, see ISO/IEC 14496-12) for a sample description
\param isom_file the target ISO file
\param trackNumber the target track number
\param sampleDescriptionIndex the target sample description index
\param cleanApertureWidthN nominator of clean apperture horizontal size
\param cleanApertureWidthD denominator of clean apperture horizontal size
\param cleanApertureHeightN nominator of clean apperture vertical size
\param cleanApertureHeightD denominator of clean apperture vertical size
\param horizOffN nominator of horizontal offset of clean apperture center minus (width-1)/2 (eg 0 sets center to center of video)
\param horizOffD denominator of horizontal offset of clean apperture center minus (width-1)/2 (eg 0 sets center to center of video)
\param vertOffN nominator of vertical offset of clean apperture center minus (height-1)/2 (eg 0 sets center to center of video)
\param vertOffD denominator of vertical offset of clean apperture center minus (height-1)/2 (eg 0 sets center to center of video)
\return error if any
*/
GF_Err gf_isom_set_clean_aperture(GF_ISOFile *isom_file, u32 trackNumber, u32 sampleDescriptionIndex, u32 cleanApertureWidthN, u32 cleanApertureWidthD, u32 cleanApertureHeightN, u32 cleanApertureHeightD, u32 horizOffN, u32 horizOffD, u32 vertOffN, u32 vertOffD);

/*! updates track aperture information for QT/ProRes
\param isom_file the target ISO file
\param trackNumber the target track number
\param remove if GF_TRUE, remove track aperture information, otherwise updates it
\return error if any
*/
GF_Err gf_isom_update_aperture_info(GF_ISOFile *isom_file, u32 trackNumber, Bool remove);

/*! content light level info*/
typedef struct  {
	/*! max content ligth level*/
	u16 max_content_light_level;
	/*! max picture average ligth level*/
	u16 max_pic_average_light_level;
} GF_ContentLightLevelInfo;

/*! mastering display colour volume info*/
typedef struct  {
	/*! display primaries*/
	struct {
		u16 x;
		u16 y;
	} display_primaries[3];
	/*! X white point*/
	u16 white_point_x;
	/*! Y white point*/
	u16 white_point_y;
	u32 max_display_mastering_luminance;
	/*! min display mastering luminance*/
	u32 min_display_mastering_luminance;
} GF_MasteringDisplayColourVolumeInfo;


/*! sets high dynamic range information for a sample description
\param isom_file the target ISO file
\param trackNumber the target track number
\param sampleDescriptionIndex the target sample description index
\param mdcv the mastering display colour volume to set
\param clli the content light level to set
\return error if any
*/
GF_Err gf_isom_set_high_dynamic_range_info(GF_ISOFile *isom_file, u32 trackNumber, u32 sampleDescriptionIndex, GF_MasteringDisplayColourVolumeInfo *mdcv, GF_ContentLightLevelInfo *clli);

/*! force Dolby Vision profile: mainly used when the bitstream doesn't contain all the necessary information
\param isom_file the target ISO file
\param trackNumber the target track number
\param sampleDescriptionIndex the target sample description index
\param dv_profile the Dolby Vision profile
\return error if any
*/
GF_Err gf_isom_set_dolby_vision_profile(GF_ISOFile* isom_file, u32 trackNumber, u32 sampleDescriptionIndex, u32 dv_profile);


/*! sets image sequence coding constraints (mostly used for HEIF image files)
\param isom_file the target ISO file
\param trackNumber the target track number
\param sampleDescriptionIndex the target sample description index
\param remove if set to GF_TRUE, removes coding constraints
\param all_ref_pics_intra indicates if all reference pictures are intra frames
\param intra_pred_used indicates if intra prediction is used
\param max_ref_per_pic indicates the max number of reference images per picture
\return error if any
 */
GF_Err gf_isom_set_image_sequence_coding_constraints(GF_ISOFile *isom_file, u32 trackNumber, u32 sampleDescriptionIndex, Bool remove, Bool all_ref_pics_intra, Bool intra_pred_used, u32 max_ref_per_pic);

/*! sets image sequence alpha flag (mostly used for HEIF image files). The alpha flag indicates the image sequence is an alpha plane
or has an alpha channel
\param isom_file the target ISO file
\param trackNumber the target track number
\param sampleDescriptionIndex the target sample description index
\param remove if set to GF_TRUE, removes coding constraints
\return error if any
*/
GF_Err gf_isom_set_image_sequence_alpha(GF_ISOFile *isom_file, u32 trackNumber, u32 sampleDescriptionIndex, Bool remove);

/*! sets colour information for a sample description
\param isom_file the target ISO file
\param trackNumber the target track number
\param sampleDescriptionIndex the target sample description index
\param colour_type the four character code of the colour type to set (nclc, nclx, prof, ricc); if 0, removes all color info
\param colour_primaries the colour primaries for nclc/nclx as defined in ISO/IEC 23001-8
\param transfer_characteristics the colour primaries for nclc/nclx as defined in ISO/IEC 23001-8
\param matrix_coefficients the colour primaries for nclc/nclx as defined in ISO/IEC 23001-8
\param full_range_flag the colour primaries for nclc as defined in ISO/IEC 23001-8
\param icc_data the icc data pto set for prof and ricc types
\param icc_size the size of the icc data
\return error if any
*/
GF_Err gf_isom_set_visual_color_info(GF_ISOFile *isom_file, u32 trackNumber, u32 sampleDescriptionIndex, u32 colour_type, u16 colour_primaries, u16 transfer_characteristics, u16 matrix_coefficients, Bool full_range_flag, u8 *icc_data, u32 icc_size);


/*! Audio Sample Description signaling mode*/
typedef enum {
	/*! use ISOBMF sample entry v0*/
	GF_IMPORT_AUDIO_SAMPLE_ENTRY_NOT_SET = 0,
	/*! use ISOBMF sample entry v0*/
	GF_IMPORT_AUDIO_SAMPLE_ENTRY_v0_BS,
	/*! use ISOBMF sample entry v0 and forces channel count to 2*/
	GF_IMPORT_AUDIO_SAMPLE_ENTRY_v0_2,
	/*! use ISOBMF sample entry v1*/
	GF_IMPORT_AUDIO_SAMPLE_ENTRY_v1_MPEG,
	/*! use QTFF sample entry v1*/
	GF_IMPORT_AUDIO_SAMPLE_ENTRY_v1_QTFF
} GF_AudioSampleEntryImportMode;


/*! sets audio format  information for a sample description
\param isom_file the target ISO file
\param trackNumber the target track number
\param sampleDescriptionIndex the target sample description index
\param sampleRate the audio sample rate
\param nbChannels the number of audio channels
\param bitsPerSample the number of bits per sample, mostly used for raw audio
\param asemode type of audio entry signaling desired
\return error if any
*/
GF_Err gf_isom_set_audio_info(GF_ISOFile *isom_file, u32 trackNumber, u32 sampleDescriptionIndex, u32 sampleRate, u32 nbChannels, u8 bitsPerSample, GF_AudioSampleEntryImportMode asemode);


/*! sets audio channel and object layout  information for a sample description, ISOBMFF style
\param isom_file the target ISO file
\param trackNumber the target track number
\param sampleDescriptionIndex the target sample description index
\param layout the layout information
\return error if any
*/
GF_Err gf_isom_set_audio_layout(GF_ISOFile *isom_file, u32 trackNumber, u32 sampleDescriptionIndex, GF_AudioChannelLayout *layout);

/*! sets CTS unpack mode (used for B-frames & like): in unpack mode, each sample uses one entry in CTTS tables

\param isom_file the target ISO file
\param trackNumber the target track number
\param unpack if GF_TRUE, sets unpack on, creating a ctts table if none found; if GF_FALSE, sets unpack off and repacks all table info
\return error if any
*/
GF_Err gf_isom_set_cts_packing(GF_ISOFile *isom_file, u32 trackNumber, Bool unpack);

/*! shifts all CTS with the given offset. This MUST be called in unpack mode only
\param isom_file the target ISO file
\param trackNumber the target track number
\param offset_shift CTS offset shift in media timescale
\return error if any
*/
GF_Err gf_isom_shift_cts_offset(GF_ISOFile *isom_file, u32 trackNumber, s32 offset_shift);

/*! enables negative composition offset in track
\note this will compute the composition to decode time information
\param isom_file the target ISO file
\param trackNumber the target track
\param use_negative_offsets if GF_TRUE, negative offsets are used, otherwise they are disabled
\return error if any
*/
GF_Err gf_isom_set_composition_offset_mode(GF_ISOFile *isom_file, u32 trackNumber, Bool use_negative_offsets);

/*! enables negative composition offset in track and shift offsets

\param isom_file the target ISO file
\param trackNumber the target track
\param ctts_shift shif CTS offsets by the given time in media timescale if positive offsets only are used
\return error if any
*/
GF_Err gf_isom_set_ctts_v1(GF_ISOFile *isom_file, u32 trackNumber, u32 ctts_shift);


/*! sets language for a track
\param isom_file the target ISO file
\param trackNumber the target track number
\param code 3-character code or BCP-47 code media language
\return error if any
*/
GF_Err gf_isom_set_media_language(GF_ISOFile *isom_file, u32 trackNumber, char *code);

/*! gets the ID of the last created track
\param isom_file the target ISO file
\return the last created track ID
*/
GF_ISOTrackID gf_isom_get_last_created_track_id(GF_ISOFile *isom_file);

/*! applies a box patch to the file. See examples in gpac test suite, media/boxpatch/
\param isom_file the target ISO file
\param trackID the ID of the track to patch, in case one of the box patch applies to a track
\param box_patch_filename the name of the file containing the box patches
\param for_fragments indicates if the patch targets movie fragments or regular moov
\return error if any
*/
GF_Err gf_isom_apply_box_patch(GF_ISOFile *isom_file, GF_ISOTrackID trackID, const char *box_patch_filename, Bool for_fragments);

/*! sets track magic number
\param isom_file the target ISO file
\param trackNumber the target track
\param magic the magic number to set; magic number is not written to file
\return error if any
*/
GF_Err gf_isom_set_track_magic(GF_ISOFile *isom_file, u32 trackNumber, u64 magic);

/*! sets track index in moov
\param isom_file the target ISO file
\param trackNumber the target track
\param index the 1-based index to set. Tracks will be reordered after this!
\param track_num_changed callback function used to notify track changes during the call to this function
\param udta opaque user data for the callback function
\return error if any
*/
GF_Err gf_isom_set_track_index(GF_ISOFile *isom_file, u32 trackNumber, u32 index, void (*track_num_changed)(void *udta, u32 old_track_num, u32 new_track_num), void *udta);

/*! removes a sample description with the given index
\warning This does not remove any added samples for that stream description, nor rewrite the sample to chunk and other boxes referencing the sample description index !
\param isom_file the target ISO file
\param trackNumber the target track number
\param sampleDescriptionIndex the target sample description to remove
\return error if any
*/
GF_Err gf_isom_remove_stream_description(GF_ISOFile *isom_file, u32 trackNumber, u32 sampleDescriptionIndex);

/*! updates average and max bitrate of a sample description
if both average_bitrate and max_bitrate are 0, this removes any bitrate information
\param isom_file the target ISO file
\param trackNumber the target track number
\param sampleDescriptionIndex the target sample description
\param average_bitrate the average bitrate of the media for that sample description
\param max_bitrate the maximum bitrate of the media for that sample description
\param decode_buffer_size the decoder buffer size in bytes for that sample description
\return error if any
*/
GF_Err gf_isom_update_bitrate(GF_ISOFile *isom_file, u32 trackNumber, u32 sampleDescriptionIndex, u32 average_bitrate, u32 max_bitrate, u32 decode_buffer_size);


/*! track clone flags*/
typedef enum
{
	/*! set this flag to keep data reference entries while cloning track*/
	GF_ISOM_CLONE_TRACK_KEEP_DREF = 1,
	/*! set this flag to avoid cloning track as a QT track while cloning track*/
	GF_ISOM_CLONE_TRACK_NO_QT = 1<<1
} GF_ISOTrackCloneFlags;

/*! clones a track. This clones everything except media data and sample info (DTS, CTS, RAPs, etc...), and also clones sample descriptions
\param orig_file the source ISO file
\param orig_track the source track
\param dest_file the destination ISO file
\param flags flags to use during clone
\param dest_track set to the track number of cloned track
\return error if any
*/
GF_Err gf_isom_clone_track(GF_ISOFile *orig_file, u32 orig_track, GF_ISOFile *dest_file, GF_ISOTrackCloneFlags flags, u32 *dest_track);


/*! sets the GroupID of a track (only used for optimized interleaving). By setting GroupIDs
you can specify the storage order for media data of a group of streams. This is useful
for BIFS presentation so that static resources of the scene can be downloaded before BIFS

\param isom_file the target ISO file
\param trackNumber the target track
\param GroupID the desired group ID
\return error if any
*/
GF_Err gf_isom_set_track_interleaving_group(GF_ISOFile *isom_file, u32 trackNumber, u32 GroupID);

/*! sets the priority of a track within a Group (used for optimized interleaving and hinting).
This allows tracks to be stored before other within a same group, for instance the
hint track data can be stored just before the media data, reducing disk seeking

\param isom_file the target ISO file
\param trackNumber the target track
\param InversePriority the desired priority. For a same time, within a group of tracks, the track with the lowest InversePriority will
be written first
\return error if any
*/
GF_Err gf_isom_set_track_priority_in_group(GF_ISOFile *isom_file, u32 trackNumber, u32 InversePriority);

/*! sets the maximum chunk size for a track
\param isom_file the target ISO file
\param trackNumber the target track
\param maxChunkSize the maximum chunk size in bytes
\return error if any
*/
GF_Err gf_isom_hint_max_chunk_size(GF_ISOFile *isom_file, u32 trackNumber, u32 maxChunkSize);

/*! sets up interleaving for storage (shortcut for storeage mode + interleave_time)
\param isom_file the target ISO file
\param TimeInSec the desired interleaving time in seconds
\return error if any
*/
GF_Err gf_isom_make_interleave(GF_ISOFile *isom_file, Double TimeInSec);

/*! sets up interleaving for storage (shortcut for storeage mode + interleave_time)
\param isom_file the target ISO file
\param fTimeInSec the desired interleaving time in seconds, as a fraction
\return error if any
*/
GF_Err gf_isom_make_interleave_ex(GF_ISOFile *isom_file, GF_Fraction *fTimeInSec);

/*! sets progress callback when writing a file
\param isom_file the target ISO file
\param progress_cbk the progress callback function
\param progress_cbk_udta opaque data passed to the progress callback function
*/
void gf_isom_set_progress_callback(GF_ISOFile *isom_file, void (*progress_cbk)(void *udta, u64 nb_done, u64 nb_total), void *progress_cbk_udta);

/*! sets write callback functions for in-memory file writing
\param isom_file the target ISO file
\param on_block_out the block write callback function
\param on_block_patch the block patch callback function
\param usr_data opaque user data passed to callback functions
\param block_size desired block size in bytes
\return error if any
*/
GF_Err gf_isom_set_write_callback(GF_ISOFile *isom_file,
 			GF_Err (*on_block_out)(void *cbk, u8 *data, u32 block_size),
			GF_Err (*on_block_patch)(void *usr_data, u8 *block, u32 block_size, u64 block_offset, Bool is_insert),
 			void *usr_data,
 			u32 block_size);

/*! @} */

#endif // GPAC_DISABLE_ISOM_WRITE

/*!
\addtogroup isomp4sys_grp ISOBMFF MPEG-4 Systems
\ingroup iso_grp

MPEG-4 Systems extensions
@{
*/


/*! MPEG-4 ProfileAndLevel codes*/
typedef enum
{
	/*! Audio PL*/
	GF_ISOM_PL_AUDIO,
	/*! Visual PL*/
	GF_ISOM_PL_VISUAL,
	/*! Graphics PL*/
	GF_ISOM_PL_GRAPHICS,
	/*! Scene PL*/
	GF_ISOM_PL_SCENE,
	/*! OD PL*/
	GF_ISOM_PL_OD,
	/*! MPEG-J PL*/
	GF_ISOM_PL_MPEGJ,
	/*! not a profile, just set/unset inlineFlag*/
	GF_ISOM_PL_INLINE,
} GF_ISOProfileLevelType;

/*! gets MPEG-4 subtype of a sample description entry (eg, mp4a, mp4v, enca, encv, resv, etc...)
\param isom_file the target ISO file
\param trackNumber the target track
\param sampleDescriptionIndex the target sample description index (1-based)
\return the media type FOUR CHAR code type of an MPEG4 media, or 0 if not MPEG-4 subtype
 */
u32 gf_isom_get_mpeg4_subtype(GF_ISOFile *isom_file, u32 trackNumber, u32 sampleDescriptionIndex);

/*! fetches the root OD of a file  (can be NULL, OD or IOD, you have to check its tag)
\param isom_file the target ISO file
\return the OD/IOD if any. Caller must destroy the descriptor
*/
GF_Descriptor *gf_isom_get_root_od(GF_ISOFile *isom_file);

/*! disable OD conversion from ISOM internal to regular OD tags
\param isom_file the target ISO file
\param disable if TRUE, ODs and ESDs will not be converted
*/
void gf_isom_disable_odf_conversion(GF_ISOFile *isom_file, Bool disable);

/*! checks the presence of a track in rood OD/IOD
\param isom_file the target ISO file
\param trackNumber the target track
\return 0: NO, 1: YES, 2: ERROR*/
u8 gf_isom_is_track_in_root_od(GF_ISOFile *isom_file, u32 trackNumber);

/*! gets the GF_ESD given the sampleDescriptionIndex
\param isom_file the target ISO file
\param trackNumber the target track
\param sampleDescriptionIndex the target sample description index (1-based)
\return the ESD associated to the sample description index, or NULL if error or not supported. Caller must destroy the ESD*/
GF_ESD *gf_isom_get_esd(GF_ISOFile *isom_file, u32 trackNumber, u32 sampleDescriptionIndex);

/*! gets the decoderConfigDescriptor given the sampleDescriptionIndex
\param isom_file the target ISO file
\param trackNumber the target track
\param sampleDescriptionIndex the target sample description index (1-based)
\return the decoder configuration descriptor associated to the sample description index, or NULL if error or not supported. Caller must destroy the descriptor
*/
GF_DecoderConfig *gf_isom_get_decoder_config(GF_ISOFile *isom_file, u32 trackNumber, u32 sampleDescriptionIndex);

/*! sets default TrackID (or ES_ID) for clock references.
\param isom_file the target ISO file
\param trackNumber the target track to set as a clock reference. If 0, default sync track ID is reseted and will be reassigned at next ESD fetch*/
void gf_isom_set_default_sync_track(GF_ISOFile *isom_file, u32 trackNumber);

/*! gets the profile and level value for MPEG-4 streams
\param isom_file the target ISO file
\param PL_Code the target profile to query file
\return the profile and level value, 0xFF if not defined
*/
u8 gf_isom_get_pl_indication(GF_ISOFile *isom_file, GF_ISOProfileLevelType PL_Code);

/*! finds the first ObjectDescriptor using the given track by inspecting all OD tracks
\param isom_file the target ISO file
\param trackNumber the target track
\return the OD ID if dound, 0 otherwise*/
u32 gf_isom_find_od_id_for_track(GF_ISOFile *isom_file, u32 trackNumber);

/*! sets a profile and level indication for the movie iod (created if needed)
\note Use for MPEG-4 Systems only
if the flag is ProfileLevel is 0 this means the movie doesn't require
the specific codec (equivalent to 0xFF value in MPEG profiles)
\param isom_file the target ISO file
\param PL_Code the profile and level code to set
\param ProfileLevel the profile and level value to set
\return error if any
*/
GF_Err gf_isom_set_pl_indication(GF_ISOFile *isom_file, GF_ISOProfileLevelType PL_Code, u8 ProfileLevel);

#ifndef GPAC_DISABLE_ISOM_WRITE
/*! sets the rootOD ID of the movie if you need it. By default, movies are created without root ODs
\note Use for MPEG-4 Systems only
\param isom_file the target ISO file
\param OD_ID ID to assign to the root OD/IOD
\return error if any
*/
GF_Err gf_isom_set_root_od_id(GF_ISOFile *isom_file, u32 OD_ID);

/*! sets the rootOD URL of the movie if you need it (only needed to create an empty file pointing
to external ressource)
\note Use for MPEG-4 Systems only
\param isom_file the target ISO file
\param url_string the URL to assign to the root OD/IOD
\return error if any
*/
GF_Err gf_isom_set_root_od_url(GF_ISOFile *isom_file, const char *url_string);

/*! removes the root OD
\note Use for MPEG-4 Systems only
\param isom_file the target ISO file
\return error if any
*/
GF_Err gf_isom_remove_root_od(GF_ISOFile *isom_file);

/*! adds a system descriptor to the OD of the movie
\note Use for MPEG-4 Systems only
\param isom_file the target ISO file
\param theDesc the descriptor to add
\return error if any
*/
GF_Err gf_isom_add_desc_to_root_od(GF_ISOFile *isom_file, const GF_Descriptor *theDesc);

/*! adds a track to the root OD
\note Use for MPEG-4 Systems only
\param isom_file the target ISO file
\param trackNumber the track to add to the root OD
\return error if any
*/
GF_Err gf_isom_add_track_to_root_od(GF_ISOFile *isom_file, u32 trackNumber);

/*! removes a track to the root OD
\note Use for MPEG-4 Systems only
\param isom_file the target ISO file
\param trackNumber the track to remove from the root OD
\return error if any
*/
GF_Err gf_isom_remove_track_from_root_od(GF_ISOFile *isom_file, u32 trackNumber);


/*! creates a new MPEG-4 sample description in a track

\note Used for MPEG-4 Systems, AAC and MPEG-4 Visual (part 2)

\param isom_file the target ISO file
\param trackNumber the target track number
\param esd the ESD to use for that sample description
\param URLname URL value of the data reference, NULL if no data reference (media in the file)
\param URNname URN value of the data reference, NULL if no data reference (media in the file)
\param outDescriptionIndex set to index of the new sample description
\return error if any
*/
GF_Err gf_isom_new_mpeg4_description(GF_ISOFile *isom_file, u32 trackNumber, const GF_ESD *esd, const char *URLname, const char *URNname, u32 *outDescriptionIndex);

/*! changes an MPEG-4 sample description
\note Used for MPEG-4 Systems, AAC and MPEG-4 Visual (part 2)
\warning This will replace the whole ESD
\param isom_file the target ISO file
\param trackNumber the target track number
\param sampleDescriptionIndex the target sample description
\param newESD the new ESD to use for that sample description
\return error if any
*/
GF_Err gf_isom_change_mpeg4_description(GF_ISOFile *isom_file, u32 trackNumber, u32 sampleDescriptionIndex, const GF_ESD *newESD);

/*! adds an MPEG-4 systems descriptor to the ESD of a sample description
\note Used for MPEG-4 Systems, AAC and MPEG-4 Visual (part 2)
\warning This will replace the whole ESD
\param isom_file the target ISO file
\param trackNumber the target track number
\param sampleDescriptionIndex the target sample description
\param theDesc the descriptor to add to the ESD of the sample description
\return error if any
*/
GF_Err gf_isom_add_desc_to_description(GF_ISOFile *isom_file, u32 trackNumber, u32 sampleDescriptionIndex, const GF_Descriptor *theDesc);

/*! clones IOD PLs from orig to dest if any
\param orig_file the source ISO file
\param dest_file the destination ISO file
\return error if any
*/
GF_Err gf_isom_clone_pl_indications(GF_ISOFile *orig_file, GF_ISOFile *dest_file);

/*deletes chapter (1-based index, index 0 for all)*/
GF_Err gf_isom_remove_chapter(GF_ISOFile *the_file, u32 trackNumber, u32 index);

/*! associates a given SL config with a given ESD while extracting the OD information
This is useful while reading the IOD / OD stream of an MP4 file. Note however that
only full AUs are extracted, therefore the calling application must SL-packetize the streams

\param isom_file the target ISO file
\param trackNumber the target track
\param sampleDescriptionIndex set to the sample description index corresponding to this sample (optional, can be NULL)
\param slConfig the SL configuration descriptor to set. The descriptor is copied by the API for further use. A NULL pointer will result
in using the default SLConfig (predefined = 2) remapped to predefined = 0
\return error if any
*/
GF_Err gf_isom_set_extraction_slc(GF_ISOFile *isom_file, u32 trackNumber, u32 sampleDescriptionIndex, const GF_SLConfig *slConfig);

#endif //GPAC_DISABLE_ISOM_WRITE


/*! @} */

/*!
\addtogroup isostsd_grp ISOBMFF Sample Descriptions
\ingroup iso_grp

Sample Description functions are used to query and set codec parameters of a track

@{
*/

/*! Unknown sample description*/
typedef struct
{
	/*! codec tag is the containing box's tag, 0 if UUID is used*/
	u32 codec_tag;
	/*! entry UUID if no tag is used*/
	bin128 UUID;
	/*! codec version*/
	u16 version;
	/*! codec revision*/
	u16 revision;
	/*! vendor four character code*/
	u32 vendor_code;

	/*! temporal quality, video codecs only*/
	u32 temporal_quality;
	/*! spatial quality, video codecs only*/
	u32 spatial_quality;
	/*! width in pixels, video codecs only*/
	u16 width;
	/*! height in pixels, video codecs only*/
	u16 height;
	/*! horizontal resolution as 16.16 fixed point, video codecs only*/
	u32 h_res;
	/*! vertical resolution as 16.16 fixed point, video codecs only*/
	u32 v_res;
	/*! bit depth resolution in bits, video codecs only*/
	u16 depth;
	/*! color table, video codecs only*/
	u16 color_table_index;
	/*! compressor name, video codecs only*/
	char compressor_name[33];

	/*! sample rate, audio codecs only*/
	u32 samplerate;
	/*! number of channels, audio codecs only*/
	u16 nb_channels;
	/*! bits per sample, audio codecs only*/
	u16 bits_per_sample;
	/*! indicates if QTFF signaling should be used, audio codecs only*/
	Bool is_qtff;

	/*optional, sample description specific configuration*/
	u8 *extension_buf;
	/*optional, sample description specific size*/
	u32 extension_buf_size;
} GF_GenericSampleDescription;

/*! gets an unknown sample description
\param isom_file the target ISO file
\param trackNumber the target track
\param sampleDescriptionIndex the target sample description index (1-based)
\return generic sample description information, or NULL if error
*/
GF_GenericSampleDescription *gf_isom_get_generic_sample_description(GF_ISOFile *isom_file, u32 trackNumber, u32 sampleDescriptionIndex);

/*! gets the decoder configuration of a JP2 file
\param isom_file the target ISO file
\param trackNumber the target track
\param sampleDescriptionIndex the target sample description index (1-based)
\param out_dsi set to the decoder configuration - shall be freed by user
\param out_size set to the decoder configuration size
\return error if any
*/
GF_Err gf_isom_get_jp2_config(GF_ISOFile *isom_file, u32 trackNumber, u32 sampleDescriptionIndex, u8 **out_dsi, u32 *out_size);



/*! gets RVC (Reconvigurable Video Coding) config of a track for a given sample description
\param isom_file the target ISO file
\param trackNumber the target track
\param sampleDescriptionIndex the target sample description index (1-based)
\param rvc_predefined set to a predefined value of RVC
\param data set to the RVC config buffer if not predefined, NULL otherwise
\param size set to the RVC config buffer size
\param mime set to the associated mime type of the stream
\return error if any*/
GF_Err gf_isom_get_rvc_config(GF_ISOFile *isom_file, u32 trackNumber, u32 sampleDescriptionIndex, u16 *rvc_predefined, u8 **data, u32 *size, const char **mime);

#ifndef GPAC_DISABLE_ISOM_WRITE
/*! sets the RVC config for the given track sample description
\param isom_file the target ISO file
\param trackNumber the target track number
\param sampleDescriptionIndex the target sample description index
\param rvc_predefined the predefined RVC configuration code, 0 if not predefined
\param mime the associated mime type of the video
\param data the RVC configuration data; ignored if rvc_predefined is not 0
\param size the size of the RVC configuration data; ignored if rvc_predefined is not 0
\return error if any
*/
GF_Err gf_isom_set_rvc_config(GF_ISOFile *isom_file, u32 trackNumber, u32 sampleDescriptionIndex, u16 rvc_predefined, char *mime, u8 *data, u32 size);


/*! updates fields of given visual sample description - these fields are reserved in ISOBMFF, this should only be used for QT, see QTFF
\param isom_file the target ISO file
\param trackNumber the target track number
\param sampleDescriptionIndex the target sample description
\param revision revision of the sample description format
\param vendor four character code of the vendor
\param temporalQ temporal quality
\param spatialQ spatial quality
\param horiz_res horizontal resolution as 16.16 fixed point number
\param vert_res vertical resolution as 16.16 fixed point number
\param frames_per_sample number of frames per media samples
\param compressor_name human readable name for the compressor
\param color_table_index color table index, use -1 if no color table (most common case)
\return error if any
*/
GF_Err gf_isom_update_video_sample_entry_fields(GF_ISOFile *isom_file, u32 trackNumber, u32 sampleDescriptionIndex, u16 revision, u32 vendor, u32 temporalQ, u32 spatialQ, u32 horiz_res, u32 vert_res, u16 frames_per_sample, const char *compressor_name, s16 color_table_index);

/*! updates a sample description from a serialized sample description box. Only child boxes are removed in the process
\param isom_file the target ISO file
\param trackNumber the target track number
\param sampleDescriptionIndex the target sample description
\param data a serialized sample description box
\param size size of the serialized sample description
\return error if any
*/
GF_Err gf_isom_update_sample_description_from_template(GF_ISOFile *isom_file, u32 trackNumber, u32 sampleDescriptionIndex, u8 *data, u32 size);


/*! creates a new unknown StreamDescription in the file.
\note use this to store media not currently supported by the ISO media format or media types not implemented in this library
\param isom_file the target ISO file
\param trackNumber the target track
\param URLname URL value of the data reference, NULL if no data reference (media in the file)
\param URNname URN value of the data reference, NULL if no data reference (media in the file)
\param udesc generic sample description information to use
\param outDescriptionIndex set to index of the new sample description
\return error if any
*/
GF_Err gf_isom_new_generic_sample_description(GF_ISOFile *isom_file, u32 trackNumber, const char *URLname, const char *URNname, GF_GenericSampleDescription *udesc, u32 *outDescriptionIndex);

/*! clones a sample description without inspecting media types
\param isom_file the destination ISO file
\param trackNumber the destination track
\param orig_file the source ISO file
\param orig_track the source track
\param orig_desc_index the source sample description to clone
\param URLname URL value of the data reference, NULL if no data reference (media in the file)
\param URNname URN value of the data reference, NULL if no data reference (media in the file)
\param outDescriptionIndex set to index of the new sample description
\return error if any
*/
GF_Err gf_isom_clone_sample_description(GF_ISOFile *isom_file, u32 trackNumber, GF_ISOFile *orig_file, u32 orig_track, u32 orig_desc_index, const char *URLname, const char *URNname, u32 *outDescriptionIndex);

/*! gets the sample description template of a track. This serializes sample description box
\param isom_file the destination ISO file
\param trackNumber the destination track
\param sampleDescriptionIndex the target sample description
\param output will be set to a newly allocated buffer containing the serialized box - caller shall free it
\param output_size will be set to the size of the allocated buffer
\return error if any
*/
GF_Err gf_isom_get_stsd_template(GF_ISOFile *isom_file, u32 trackNumber, u32 sampleDescriptionIndex, u8 **output, u32 *output_size);

#endif // GPAC_DISABLE_ISOM_WRITE

/*! checks if sample descriptions are the same. This does include self-contained checking and reserved flags. The specific media cfg (DSI & co) is not analysed, only a memory comparaison is done
\param f1 the first ISO file
\param tk1 the first track
\param sdesc_index1 the first sample description
\param f2 the second ISO file
\param tk2 the second track
\param sdesc_index2 the second sample description
\return GF_TRUE if sample descriptions match, GF_FALSE otherwise
*/
Bool gf_isom_is_same_sample_description(GF_ISOFile *f1, u32 tk1, u32 sdesc_index1, GF_ISOFile *f2, u32 tk2, u32 sdesc_index2);


/*! Generic 3GP/3GP2 config record*/
typedef struct
{
	/*GF_4CC record type, one fo the above GF_ISOM_SUBTYPE_3GP_ * subtypes*/
	u32 type;
	/*4CC vendor name*/
	u32 vendor;
	/*codec version*/
	u8 decoder_version;
	/*number of sound frames per IsoMedia sample, >0 and <=15. The very last sample may contain less frames. */
	u8 frames_per_sample;
	/*H263 ONLY - Level*/
	u8 H263_level;
	/*H263 Profile*/
	u8 H263_profile;
	/*AMR(WB) ONLY - num of mode for the codec*/
	u16 AMR_mode_set;
	/*AMR(WB) ONLY - changes in codec mode per sample*/
	u8 AMR_mode_change_period;
} GF_3GPConfig;


/*! gets a 3GPP sample description
\param isom_file the target ISO file
\param trackNumber the target track
\param sampleDescriptionIndex the target sample description index
\return the 3GP config for this sample description, NULL if not a 3GPP track
*/
GF_3GPConfig *gf_isom_3gp_config_get(GF_ISOFile *isom_file, u32 trackNumber, u32 sampleDescriptionIndex);
#ifndef GPAC_DISABLE_ISOM_WRITE
/*! creates a 3GPP sample description
\param isom_file the target ISO file
\param trackNumber the target track
\param config the 3GP config for this sample description
\param URLname URL value of the data reference, NULL if no data reference (media in the file)
\param URNname URN value of the data reference, NULL if no data reference (media in the file)
\param outDescriptionIndex set to the index of the created sample description
\return error if any
*/
GF_Err gf_isom_3gp_config_new(GF_ISOFile *isom_file, u32 trackNumber, GF_3GPConfig *config, const char *URLname, const char *URNname, u32 *outDescriptionIndex);
/*! updates the 3GPP config - subtypes shall NOT differ
\param isom_file the target ISO file
\param trackNumber the target track
\param config the 3GP config for this sample description
\param sampleDescriptionIndex the target sample description index
\return error if any
*/
GF_Err gf_isom_3gp_config_update(GF_ISOFile *isom_file, u32 trackNumber, GF_3GPConfig *config, u32 sampleDescriptionIndex);
#endif	/*GPAC_DISABLE_ISOM_WRITE*/


/*! gets AVC config for a sample description
\param isom_file the target ISO file
\param trackNumber the target track
\param sampleDescriptionIndex the target sample description index
\return the AVC config - user is responsible for deleting it
*/
GF_AVCConfig *gf_isom_avc_config_get(GF_ISOFile *isom_file, u32 trackNumber, u32 sampleDescriptionIndex);
/*! gets SVC config for a sample description
\param isom_file the target ISO file
\param trackNumber the target track
\param sampleDescriptionIndex the target sample description index
\return the SVC config - user is responsible for deleting it
*/
GF_AVCConfig *gf_isom_svc_config_get(GF_ISOFile *isom_file, u32 trackNumber, u32 sampleDescriptionIndex);
/*! gets MVC config for a sample description
\param isom_file the target ISO file
\param trackNumber the target track
\param sampleDescriptionIndex the target sample description index
\return the SVC config - user is responsible for deleting it
*/
GF_AVCConfig *gf_isom_mvc_config_get(GF_ISOFile *isom_file, u32 trackNumber, u32 sampleDescriptionIndex);

/*! AVC familiy type*/
typedef enum
{
	/*! not an AVC codec*/
	GF_ISOM_AVCTYPE_NONE=0,
	/*! AVC only*/
	GF_ISOM_AVCTYPE_AVC_ONLY,
	/*! AVC+SVC in same track*/
	GF_ISOM_AVCTYPE_AVC_SVC,
	/*! SVC only*/
	GF_ISOM_AVCTYPE_SVC_ONLY,
	/*! AVC+MVC in same track*/
	GF_ISOM_AVCTYPE_AVC_MVC,
	/*! SVC only*/
	GF_ISOM_AVCTYPE_MVC_ONLY,
} GF_ISOMAVCType;

/*! gets the AVC family type for a sample description
\param isom_file the target ISO file
\param trackNumber the target hint track
\param sampleDescriptionIndex the target sample description index
\return the type of AVC media
*/
GF_ISOMAVCType gf_isom_get_avc_svc_type(GF_ISOFile *isom_file, u32 trackNumber, u32 sampleDescriptionIndex);

/*! HEVC family type*/
typedef enum
{
	/*! not an HEVC codec*/
	GF_ISOM_HEVCTYPE_NONE=0,
	/*! HEVC only*/
	GF_ISOM_HEVCTYPE_HEVC_ONLY,
	/*! HEVC+LHVC in same track*/
	GF_ISOM_HEVCTYPE_HEVC_LHVC,
	/*! LHVC only*/
	GF_ISOM_HEVCTYPE_LHVC_ONLY,
} GF_ISOMHEVCType;

/*! gets the HEVC family type for a sample description
\param isom_file the target ISO file
\param trackNumber the target track
\param sampleDescriptionIndex the target sample description index
\return the type of HEVC media
*/
GF_ISOMHEVCType gf_isom_get_hevc_lhvc_type(GF_ISOFile *isom_file, u32 trackNumber, u32 sampleDescriptionIndex);

/*! gets HEVC config for a sample description
\param isom_file the target ISO file
\param trackNumber the target track
\param sampleDescriptionIndex the target sample description index
\return the HEVC config - user is responsible for deleting it
*/
GF_HEVCConfig *gf_isom_hevc_config_get(GF_ISOFile *isom_file, u32 trackNumber, u32 sampleDescriptionIndex);
/*! gets LHVC config for a sample description
\param isom_file the target ISO file
\param trackNumber the target track
\param sampleDescriptionIndex the target sample description index
\return the LHVC config - user is responsible for deleting it
*/
GF_HEVCConfig *gf_isom_lhvc_config_get(GF_ISOFile *isom_file, u32 trackNumber, u32 sampleDescriptionIndex);

/*! HEVC family type*/
typedef enum
{
	/*! not an HEVC codec*/
	GF_ISOM_VVCTYPE_NONE=0,
	/*! HEVC only*/
	GF_ISOM_VVCTYPE_ONLY,
	/*! HEVC+LHVC in same track*/
	GF_ISOM_VVCTYPE_SUBPIC,
	/*! LHVC only*/
	GF_ISOM_VVCTYPE_NVCL,
} GF_ISOMVVCType;

/*! gets the VVC family type for a sample description
\param isom_file the target ISO file
\param trackNumber the target track
\param sampleDescriptionIndex the target sample description index
\return the type of VVC media
*/
GF_ISOMVVCType gf_isom_get_vvc_type(GF_ISOFile *isom_file, u32 trackNumber, u32 sampleDescriptionIndex);

/*! gets VVC config for a sample description
\param isom_file the target ISO file
\param trackNumber the target track
\param sampleDescriptionIndex the target sample description index
\return the VVC config - user is responsible for deleting it
*/
GF_VVCConfig *gf_isom_vvc_config_get(GF_ISOFile *isom_file, u32 trackNumber, u32 sampleDescriptionIndex);

/*! gets AV1 config for a sample description
\param isom_file the target ISO file
\param trackNumber the target track
\param sampleDescriptionIndex the target sample description index
\return the AV1 config - user is responsible for deleting it
*/
GF_AV1Config *gf_isom_av1_config_get(GF_ISOFile *isom_file, u32 trackNumber, u32 sampleDescriptionIndex);

/*! gets VP8/9 config for a sample description
\param isom_file the target ISO file
\param trackNumber the target track
\param sampleDescriptionIndex the target sample description index
\return the VP8/9 config - user is responsible for deleting it
*/
GF_VPConfig *gf_isom_vp_config_get(GF_ISOFile *isom_file, u32 trackNumber, u32 sampleDescriptionIndex);

/*! gets DOVI config for a sample description
\param isom_file the target ISO file
\param trackNumber the target track
\param sampleDescriptionIndex the target sample description index
\return the DOVI config - user is responsible for deleting it
*/
GF_DOVIDecoderConfigurationRecord* gf_isom_dovi_config_get(GF_ISOFile* isom_file, u32 trackNumber, u32 sampleDescriptionIndex);

/*! checks if some tracks in file needs layer reconstruction
\param isom_file the target ISO file
\return GF_TRUE if track dependencies implying extractors or implicit reconstruction are found, GF_FALSE otherwise
*/
Bool gf_isom_needs_layer_reconstruction(GF_ISOFile *isom_file);

/*! NALU extract modes and flags*/
typedef enum
{
	/*! all extractors are rewritten*/
	GF_ISOM_NALU_EXTRACT_DEFAULT = 0,
	/*! all extractors are skipped but NALU data from this track is kept*/
	GF_ISOM_NALU_EXTRACT_LAYER_ONLY,
	/*! all extractors are kept (untouched sample) - used for dumping modes*/
	GF_ISOM_NALU_EXTRACT_INSPECT,
	/*! above mode is applied and PPS/SPS/... are appended in the front of every IDR*/
	GF_ISOM_NALU_EXTRACT_INBAND_PS_FLAG = 1<<16,
	/*! above mode is applied and all start codes are rewritten (xPS inband as well)*/
	GF_ISOM_NALU_EXTRACT_ANNEXB_FLAG = 2<<17,
	/*! above mode is applied and VDRD NAL unit is inserted before SVC slice*/
	GF_ISOM_NALU_EXTRACT_VDRD_FLAG = 1<<18,
	/*! all extractors are skipped and only tile track data is kept*/
	GF_ISOM_NALU_EXTRACT_TILE_ONLY = 1<<19
} GF_ISONaluExtractMode;

/*! sets the NALU extraction mode for this track
\param isom_file the target ISO file
\param trackNumber the target track
\param nalu_extract_mode the NALU extraction mode to set
\return error if any
*/
GF_Err gf_isom_set_nalu_extract_mode(GF_ISOFile *isom_file, u32 trackNumber, GF_ISONaluExtractMode nalu_extract_mode);
/*! gets the NALU extraction mode for this track
\param isom_file the target ISO file
\param trackNumber the target track
\return the NALU extraction mode used
*/
GF_ISONaluExtractMode gf_isom_get_nalu_extract_mode(GF_ISOFile *isom_file, u32 trackNumber);

/*! gets the composition offset shift if any for track using negative ctts
\param isom_file the target ISO file
\param trackNumber the target track
\return the composition offset shift or 0
*/
s32 gf_isom_get_composition_offset_shift(GF_ISOFile *isom_file, u32 trackNumber);

#ifndef GPAC_DISABLE_ISOM_WRITE
/*! creates a new AVC sample description
\param isom_file the target ISO file
\param trackNumber the target track
\param cfg the AVC config for this sample description
\param URLname URL value of the data reference, NULL if no data reference (media in the file)
\param URNname URN value of the data reference, NULL if no data reference (media in the file)
\param outDescriptionIndex set to the index of the created sample description
\return error if any
*/
GF_Err gf_isom_avc_config_new(GF_ISOFile *isom_file, u32 trackNumber, GF_AVCConfig *cfg, const char *URLname, const char *URNname, u32 *outDescriptionIndex);
/*! updates an AVC sample description
\param isom_file the target ISO file
\param trackNumber the target track
\param sampleDescriptionIndex the target sample description index to update
\param cfg the AVC config for this sample description
\return error if any
*/
GF_Err gf_isom_avc_config_update(GF_ISOFile *isom_file, u32 trackNumber, u32 sampleDescriptionIndex, GF_AVCConfig *cfg);

/*! creates a new SVC sample description
\param isom_file the target ISO file
\param trackNumber the target track
\param cfg the SVC config for this sample description
\param URLname URL value of the data reference, NULL if no data reference (media in the file)
\param URNname URN value of the data reference, NULL if no data reference (media in the file)
\param outDescriptionIndex set to the index of the created sample description
\return error if any
*/
GF_Err gf_isom_svc_config_new(GF_ISOFile *isom_file, u32 trackNumber, GF_AVCConfig *cfg, const char *URLname, const char *URNname, u32 *outDescriptionIndex);
/*! updates an SVC sample description
\param isom_file the target ISO file
\param trackNumber the target track
\param sampleDescriptionIndex the target sample description index to update
\param cfg the AVC config for this sample description
\param is_additional if set, the SVCConfig will be added to the AVC sample description, otherwise the sample description will be SVC-only
\return error if any
*/
GF_Err gf_isom_svc_config_update(GF_ISOFile *isom_file, u32 trackNumber, u32 sampleDescriptionIndex, GF_AVCConfig *cfg, Bool is_additional);
/*! deletes an SVC sample description
\warning associated samples if any are NOT deleted
\param isom_file the target ISO file
\param trackNumber the target track
\param sampleDescriptionIndex the target sample description index to delete
\return error if any
*/
GF_Err gf_isom_svc_config_del(GF_ISOFile *isom_file, u32 trackNumber, u32 sampleDescriptionIndex);

/*! creates a new MVC sample description
\param isom_file the target ISO file
\param trackNumber the target track
\param cfg the SVC config for this sample description
\param URLname URL value of the data reference, NULL if no data reference (media in the file)
\param URNname URN value of the data reference, NULL if no data reference (media in the file)
\param outDescriptionIndex set to the index of the created sample description
\return error if any
*/
GF_Err gf_isom_mvc_config_new(GF_ISOFile *isom_file, u32 trackNumber, GF_AVCConfig *cfg, const char *URLname, const char *URNname, u32 *outDescriptionIndex);

/*! updates an MVC sample description
\param isom_file the target ISO file
\param trackNumber the target track
\param sampleDescriptionIndex the target sample description index to update
\param cfg the AVC config for this sample description
\param is_additional if set, the MVCConfig will be added to the AVC sample description, otherwise the sample description will be MVC-only
\return error if any
*/
GF_Err gf_isom_mvc_config_update(GF_ISOFile *isom_file, u32 trackNumber, u32 sampleDescriptionIndex, GF_AVCConfig *cfg, Bool is_additional);

/*! deletes an MVC sample description
\warning associated samples if any are NOT deleted
\param isom_file the target ISO file
\param trackNumber the target track
\param sampleDescriptionIndex the target sample description index to delete
\return error if any
*/
GF_Err gf_isom_mvc_config_del(GF_ISOFile *isom_file, u32 trackNumber, u32 sampleDescriptionIndex);

/*! sets avc3 entry type (inband SPS/PPS) instead of avc1 (SPS/PPS in avcC box)
\param isom_file the target ISO file
\param trackNumber the target track
\param sampleDescriptionIndex the target sample description index
\param keep_xps if set to GF_TRUE, keeps parameter set in the configuration record otherwise removes them
\return error if any
*/
GF_Err gf_isom_avc_set_inband_config(GF_ISOFile *isom_file, u32 trackNumber, u32 sampleDescriptionIndex, Bool keep_xps);

/*! sets hev1 entry type (inband SPS/PPS) instead of hvc1 (SPS/PPS in hvcC box)
\param isom_file the target ISO file
\param trackNumber the target track
\param sampleDescriptionIndex the target sample description index
\param keep_xps if set to GF_TRUE, keeps parameter set in the configuration record otherwise removes them
\return error if any
*/
GF_Err gf_isom_hevc_set_inband_config(GF_ISOFile *isom_file, u32 trackNumber, u32 sampleDescriptionIndex, Bool keep_xps);

/*! sets lhe1 entry type instead of lhc1 but keep lhcC box intact
\param isom_file the target ISO file
\param trackNumber the target track
\param sampleDescriptionIndex the target sample description index
\return error if any
*/
GF_Err gf_isom_lhvc_force_inband_config(GF_ISOFile *isom_file, u32 trackNumber, u32 sampleDescriptionIndex);

/*! sets hvt1 entry type (tile track) or hev2/hvc2 type if is_base_track is set. It is the use responsability to set the tbas track reference to the base hevc track
\param isom_file the target ISO file
\param trackNumber the target track
\param sampleDescriptionIndex the target sample description index
\param cfg may be set to the tile track configuration to indicate sub-profile of the tile, or NULL
\param is_base_track if set to GF_TRUE, indicates this is a tile base track, otherwise this is a tile track
\return error if any
*/
GF_Err gf_isom_hevc_set_tile_config(GF_ISOFile *isom_file, u32 trackNumber, u32 sampleDescriptionIndex, GF_HEVCConfig *cfg, Bool is_base_track);

/*! creates a new HEVC sample description
\param isom_file the target ISO file
\param trackNumber the target track
\param cfg the HEVC config for this sample description
\param URLname URL value of the data reference, NULL if no data reference (media in the file)
\param URNname URN value of the data reference, NULL if no data reference (media in the file)
\param outDescriptionIndex set to the index of the created sample description
\return error if any
*/
GF_Err gf_isom_hevc_config_new(GF_ISOFile *isom_file, u32 trackNumber, GF_HEVCConfig *cfg, const char *URLname, const char *URNname, u32 *outDescriptionIndex);

/*! updates an HEVC sample description
\param isom_file the target ISO file
\param trackNumber the target track
\param sampleDescriptionIndex the target sample description index to update
\param cfg the HEVC config for this sample description
\return error if any
*/
GF_Err gf_isom_hevc_config_update(GF_ISOFile *isom_file, u32 trackNumber, u32 sampleDescriptionIndex, GF_HEVCConfig *cfg);

/*! Updates L-HHVC config*/
typedef enum {
	//! changes track type to LHV1/LHE1: no base nor extractors in track, just enhancement layers
	GF_ISOM_LEHVC_ONLY = 0,
	//! changes track type to HVC2/HEV2: base and extractors/enh. in track
	GF_ISOM_LEHVC_WITH_BASE,
	//! changes track type to HVC1/HEV1 with additional cfg: base and enh. in track no extractors
	GF_ISOM_LEHVC_WITH_BASE_BACKWARD,
	//! changes track type to HVC2/HEV2 for tile base tracks
	GF_ISOM_HEVC_TILE_BASE,
} GF_ISOMLHEVCTrackType;

/*! updates an HEVC sample description
\param isom_file the target ISO file
\param trackNumber the target track
\param sampleDescriptionIndex the target sample description index to update
\param cfg the LHVC config for this sample description
\param track_type indicates the LHVC track type to set
\return error if any
*/
GF_Err gf_isom_lhvc_config_update(GF_ISOFile *isom_file, u32 trackNumber, u32 sampleDescriptionIndex, GF_HEVCConfig *cfg, GF_ISOMLHEVCTrackType track_type);

/*! sets nalu size length
\warning any previously added samples must be rewritten by the caller
\param isom_file the target ISO file
\param trackNumber the target track
\param sampleDescriptionIndex the target sample description index to update
\param nalu_size_length the new NALU size length in bytes
\return error if any
*/
GF_Err gf_isom_set_nalu_length_field(GF_ISOFile *isom_file, u32 trackNumber, u32 sampleDescriptionIndex, u32 nalu_size_length);


/*! creates a new VVC sample description
\param isom_file the target ISO file
\param trackNumber the target track
\param cfg the VVC config for this sample description
\param URLname URL value of the data reference, NULL if no data reference (media in the file)
\param URNname URN value of the data reference, NULL if no data reference (media in the file)
\param outDescriptionIndex set to the index of the created sample description
\return error if any
*/
GF_Err gf_isom_vvc_config_new(GF_ISOFile *isom_file, u32 trackNumber, GF_VVCConfig *cfg, const char *URLname, const char *URNname, u32 *outDescriptionIndex);

/*! sets vvi1 entry type (inband SPS/PPS) instead of vvc1 (SPS/PPS in hvcC box)
\param isom_file the target ISO file
\param trackNumber the target track
\param sampleDescriptionIndex the target sample description index
\param keep_xps if set to GF_TRUE, keeps parameter set in the configuration record otherwise removes them
\return error if any
*/
GF_Err gf_isom_vvc_set_inband_config(GF_ISOFile *isom_file, u32 trackNumber, u32 sampleDescriptionIndex, Bool keep_xps);

/*! creates new VPx config
\param isom_file the target ISO file
\param trackNumber the target track
\param cfg the VPx config for this sample description
\param URLname URL value of the data reference, NULL if no data reference (media in the file)
\param URNname URN value of the data reference, NULL if no data reference (media in the file)
\param outDescriptionIndex set to the index of the created sample description
\param vpx_type four character code of entry ('vp08', 'vp09' or 'vp10')
\return error if any
*/
GF_Err gf_isom_vp_config_new(GF_ISOFile *isom_file, u32 trackNumber, GF_VPConfig *cfg, const char *URLname, const char *URNname, u32 *outDescriptionIndex, u32 vpx_type);


/*! creates new AV1 config
\param isom_file the target ISO file
\param trackNumber the target track
\param cfg the AV1 config for this sample description
\param URLname URL value of the data reference, NULL if no data reference (media in the file)
\param URNname URN value of the data reference, NULL if no data reference (media in the file)
\param outDescriptionIndex set to the index of the created sample description
\return error if any
*/
GF_Err gf_isom_av1_config_new(GF_ISOFile *isom_file, u32 trackNumber, GF_AV1Config *cfg, const char *URLname, const char *URNname, u32 *outDescriptionIndex);


#endif /*GPAC_DISABLE_ISOM_WRITE*/


/*! Sample entry description for 3GPP DIMS*/
typedef struct
{
	/*! profile*/
	u8 profile;
	/*! level*/
	u8 level;
	/*! number of components in path*/
	u8 pathComponents;
	/*! full request*/
	Bool fullRequestHost;
	/*! stream type*/
	Bool streamType;
	/*! has redundant sample (carousel)*/
	u8 containsRedundant;
	/*! text encoding string*/
	const char *textEncoding;
	/*! content encoding string*/
	const char *contentEncoding;
	/*! script string*/
	const char *content_script_types;
	/*! mime type string*/
	const char *mime_type;
	/*! xml schema location string*/
	const char *xml_schema_loc;
} GF_DIMSDescription;

/*! gets a DIMS sample description
\param isom_file the target ISO file
\param trackNumber the target track
\param sampleDescriptionIndex the target sample description index
\param desc set to the DIMS description
\return error if any
*/
GF_Err gf_isom_get_dims_description(GF_ISOFile *isom_file, u32 trackNumber, u32 sampleDescriptionIndex, GF_DIMSDescription *desc);

#ifndef GPAC_DISABLE_ISOM_WRITE
/*! creates a DIMS sample description
\param isom_file the target ISO file
\param trackNumber the target track
\param desc the DIMS config for this sample description
\param URLname URL value of the data reference, NULL if no data reference (media in the file)
\param URNname URN value of the data reference, NULL if no data reference (media in the file)
\param outDescriptionIndex set to the index of the created sample description
\return error if any
*/
GF_Err gf_isom_new_dims_description(GF_ISOFile *isom_file, u32 trackNumber, GF_DIMSDescription *desc, const char *URLname, const char *URNname, u32 *outDescriptionIndex);
#endif /*GPAC_DISABLE_ISOM_WRITE*/

/*! gets an AC3 sample description
\param isom_file the target ISO file
\param trackNumber the target track
\param sampleDescriptionIndex the target sample description index
\return AC-3 config
*/
GF_AC3Config *gf_isom_ac3_config_get(GF_ISOFile *isom_file, u32 trackNumber, u32 sampleDescriptionIndex);

#ifndef GPAC_DISABLE_ISOM_WRITE
/*! creates an AC3 sample description
\param isom_file the target ISO file
\param trackNumber the target track
\param cfg the AC3 config for this sample description
\param URLname URL value of the data reference, NULL if no data reference (media in the file)
\param URNname URN value of the data reference, NULL if no data reference (media in the file)
\param outDescriptionIndex set to the index of the created sample description
\return error if any
*/
GF_Err gf_isom_ac3_config_new(GF_ISOFile *isom_file, u32 trackNumber, GF_AC3Config *cfg, const char *URLname, const char *URNname, u32 *outDescriptionIndex);
#endif /*GPAC_DISABLE_ISOM_WRITE*/

/*! gets a FLAC sample description
\param isom_file the target ISO file
\param trackNumber the target track
\param sampleDescriptionIndex the target sample description index
\param dsi set to the flac decoder config - shall be freeed by caller
\param dsi_size set to the size of the flac decoder config
\return error if any
*/
GF_Err gf_isom_flac_config_get(GF_ISOFile *isom_file, u32 trackNumber, u32 sampleDescriptionIndex, u8 **dsi, u32 *dsi_size);

#ifndef GPAC_DISABLE_ISOM_WRITE
/*! creates a FLAC sample description
\param isom_file the target ISO file
\param trackNumber the target track
\param metadata the flac decoder config buffer
\param metadata_size the size of flac decoder config
\param URLname URL value of the data reference, NULL if no data reference (media in the file)
\param URNname URN value of the data reference, NULL if no data reference (media in the file)
\param outDescriptionIndex set to the index of the created sample description
\return error if any
*/
GF_Err gf_isom_flac_config_new(GF_ISOFile *isom_file, u32 trackNumber, u8 *metadata, u32 metadata_size, const char *URLname, const char *URNname, u32 *outDescriptionIndex);
#endif /*GPAC_DISABLE_ISOM_WRITE*/

/*! gets a OPUS  sample description
\param isom_file the target ISO file
\param trackNumber the target track
\param sampleDescriptionIndex the target sample description index
\param dsi set to the OPUS decoder config - shall be freeed by caller
\param dsi_size set to the size of the OPUS decoder config
\return error if any
*/
GF_Err gf_isom_opus_config_get(GF_ISOFile *isom_file, u32 trackNumber, u32 sampleDescriptionIndex, u8 **dsi, u32 *dsi_size);

#ifndef GPAC_DISABLE_ISOM_WRITE

/*! creates a motion jpeg 2000 sample description
\param isom_file the target ISO file
\param trackNumber the target track
\param URLname URL value of the data reference, NULL if no data reference (media in the file)
\param URNname URN value of the data reference, NULL if no data reference (media in the file)
\param outDescriptionIndex set to the index of the created sample description
\param dsi the jpeg2000 decoder config buffer
\param dsi_len the size of jpeg2000 decoder config
\return error if any
*/
GF_Err gf_isom_new_mj2k_description(GF_ISOFile *isom_file, u32 trackNumber, const char *URLname, const char *URNname, u32 *outDescriptionIndex, u8 *dsi, u32 dsi_len);
#endif /*GPAC_DISABLE_ISOM_WRITE*/

#ifndef GPAC_DISABLE_ISOM_WRITE

/*! creates a time code metadata sample description
\note frames_per_counter_tick<0 disables counter flag but signals frames_per_tick
\param isom_file the target ISO file
\param trackNumber the target track
\param fps_num the frame rate numerator
\param fps_den the frame rate denumerator (frame rate numerator will be track media timescale)
\param frames_per_counter_tick if not 0, enables counter mode (sample data is an counter) and use this value as number of frames per counter tick. Otherwise, disables counter mode (sample data write h,m,s,frames)
\param is_drop indicates that the time code in samples is a drop timecode
\param is_counter indicates that the counter flag should be set
\param outDescriptionIndex set to the index of the created sample description
\return error if any
*/
GF_Err gf_isom_tmcd_config_new(GF_ISOFile *isom_file, u32 trackNumber, u32 fps_num, u32 fps_den, s32 frames_per_counter_tick, Bool is_drop, Bool is_counter, u32 *outDescriptionIndex);

#endif /*GPAC_DISABLE_ISOM_WRITE*/

/*! gets information of a time code metadata sample description
\param isom_file the target ISO file
\param trackNumber the target track
\param sampleDescriptionIndex the target sample description index
\param tmcd_flags set to the timecode description flags
\param tmcd_fps_num set to fps numerator of timecode description
\param tmcd_fps_den set to fps denominator of timecode description
\param tmcd_fpt set to the ticks per second for counter mode (tmcd_flags & 0x1)
\return error if any
*/
GF_Err gf_isom_get_tmcd_config(GF_ISOFile *isom_file, u32 trackNumber, u32 sampleDescriptionIndex, u32 *tmcd_flags, u32 *tmcd_fps_num, u32 *tmcd_fps_den, u32 *tmcd_fpt);

/*! gets information of a raw PCM  sample description, ISOBMFF style
\param isom_file the target ISO file
\param trackNumber the target track
\param sampleDescriptionIndex the target sample description index
\param flags set to the pcm config flags (0: big endian, 1: little endian)
\param pcm_size  set to PCM sample size (per channel, 16, 24, 32, 64
\return error if any
*/
GF_Err gf_isom_get_pcm_config(GF_ISOFile *isom_file, u32 trackNumber, u32 sampleDescriptionIndex, u32 *flags, u32 *pcm_size);



#ifndef GPAC_DISABLE_ISOM_WRITE

/*! creates a MPHA  sample description
\param isom_file the target ISO file
\param trackNumber the target track
\param URLname URL value of the data reference, NULL if no data reference (media in the file)
\param URNname URN value of the data reference, NULL if no data reference (media in the file)
\param outDescriptionIndex set to the index of the created sample description
\param dsi the MPEGH audio config (payload of mhaC box):  byte[0]=1 (config version) ,byte[1]=ProfileLevel,  byte[2]=channel layout, byte[3],byte[4]: the size of what follows the rest being a mpegh3daConfig
\param dsi_size the size of the MPEGH audio config
\return error if any
*/
GF_Err gf_isom_new_mpha_description(GF_ISOFile *isom_file, u32 trackNumber, const char *URLname, const char *URNname, u32 *outDescriptionIndex, u8 *dsi, u32 dsi_size);
#endif

/*! gets compatible profile list for mpegh entry
\param isom_file the target ISO file
\param trackNumber the target track
\param sampleDescriptionIndex the target sample description index
\param nb_compatible_profiles set to the number of compatible profiles returned
\return array of compatible profiles, NULL if none found
*/
const u8 *gf_isom_get_mpegh_compatible_profiles(GF_ISOFile *isom_file, u32 trackNumber, u32 sampleDescriptionIndex, u32 *nb_compatible_profiles);

/*! @} */


#ifndef GPAC_DISABLE_ISOM_FRAGMENTS
/*!
\addtogroup isofragred_grp Fragmented ISOBMFF Read
\ingroup iso_grp

This describes function specific to fragmented ISOBMF files

@{
*/

/*! checks if a movie file is fragmented
\param isom_file the target ISO file
\return GF_FALSE if movie isn't fragmented, GF_TRUE otherwise
*/
Bool gf_isom_is_fragmented(GF_ISOFile *isom_file);
/*! checks if a movie file is fragmented
\param isom_file the target ISO file
\param TrackID the target track
\return GF_FALSE if track isn't fragmented, GF_TRUE otherwise*/
Bool gf_isom_is_track_fragmented(GF_ISOFile *isom_file, GF_ISOTrackID TrackID);

/*! checks if a file has a top styp box
\param isom_file the target ISO file
\param brand set to the major brand of the styp box
\param version set to version of the styp box
\return GF_TRUE of the file has a styp box, GF_FALSE otherwise
*/
Bool gf_isom_has_segment(GF_ISOFile *isom_file, u32 *brand, u32 *version);
/*! gets number of movie fragments in the file
\param isom_file the target ISO file
\returns number of movie fragments in the file, 0 if none
*/
u32 gf_isom_segment_get_fragment_count(GF_ISOFile *isom_file);
/*! gets number of track fragments in the indicated movie fragment
\param isom_file the target ISO file
\param moof_index the target movie fragment  (1-based index)
\return number of track fragments, 0 if none
*/
u32 gf_isom_segment_get_track_fragment_count(GF_ISOFile *isom_file, u32 moof_index);
/*! get the track fragment decode time of a track fragment
\param isom_file the target ISO file
\param moof_index the target movie fragment (1-based index)
\param traf_index the target track fragment (1-based index)
\param decode_time set to the track fragment decode time if present, 0 otherwise
\return the track ID of the track fragment
*/
u32 gf_isom_segment_get_track_fragment_decode_time(GF_ISOFile *isom_file, u32 moof_index, u32 traf_index, u64 *decode_time);

/*! enables single moof mode. In single moof mode, file is parsed only one moof/mdat at a time
   in order to proceed to next moof, \ref gf_isom_reset_data_offset must be called to parse the next moof
\param isom_file the target ISO file
\param mode if GF_TRUE, enables single moof mode; otherwise disables it
*/
void gf_isom_set_single_moof_mode(GF_ISOFile *isom_file, Bool mode);

/*! gets closest file offset for the given time, when the file uses an segment index (sidx)
\param isom_file the target ISO file
\param start_time the start time in seconds
\param offset set to the file offset of the segment containing the desired time
\return error if any
*/
GF_Err gf_isom_get_file_offset_for_time(GF_ISOFile *isom_file, Double start_time, u64 *offset);

/*! gets sidx duration, when the file uses an segment index (sidx)
\param isom_file the target ISO file
\param sidx_dur set to the total duration documented in the segment index
\param sidx_timescale set timescale used to represent the duration in the segment index
\return error if any
*/
GF_Err gf_isom_get_sidx_duration(GF_ISOFile *isom_file, u64 *sidx_dur, u32 *sidx_timescale);


/*! refreshes a fragmented file
A file being downloaded may be a fragmented file. In this case only partial info
is available once the file is successfully open (gf_isom_open_progressive), and since there is
no information wrt number fragments (which could actually be generated on the fly
at the sender side), you must call this function on regular basis in order to
load newly downloaded fragments. Note this may result in Track/Movie duration changes
and SampleCount change too ...

This function should also be called when using memory read (gmem://) to refresh the underlying bitstream after appendin data to your blob.
In the case where the file is not fragmented, no further box parsing will be done.

\param isom_file the target ISO file
\param MissingBytes set to the number of missing bytes to parse the last incomplete top-level box found
\param new_location if set, the previous bitstream is changed to this new location, otherwise it is refreshed (disk flush)
\return error if any
*/
GF_Err gf_isom_refresh_fragmented(GF_ISOFile *isom_file, u64 *MissingBytes, const char *new_location);

/*! gets the current track fragment decode time of the track (the one of the last fragment parsed).
\param isom_file the target ISO file
\param trackNumber the target track
\return the track fragment decode time in media timescale
*/
u64 gf_isom_get_current_tfdt(GF_ISOFile *isom_file, u32 trackNumber);

/*! gets the estimated DTS of the first sample of the next segment for SmoothStreaming files (no tfdt, no tfxd)
\param isom_file the target ISO file
\param trackNumber the target track
\return the next track fragment decode time in media timescale
*/
u64 gf_isom_get_smooth_next_tfdt(GF_ISOFile *isom_file, u32 trackNumber);

/*! checks if the movie is a smooth streaming recomputed initial movie
\param isom_file the target ISO file
\return GF_TRUE if the file init segment (moov) was generated from external meta-data (smooth streaming)
*/
Bool gf_isom_is_smooth_streaming_moov(GF_ISOFile *isom_file);


/*! gets default values of samples in a track to use for track fragments default. Each variable is optional and
if set will contain the default value for this track samples

\param isom_file the target ISO file
\param trackNumber the target track
\param defaultDuration set to the default duration of samples, 0 if not computable
\param defaultSize set to the default size of samples, 0 if not computable
\param defaultDescriptionIndex set to the default sample description index of samples, 0 if not computable
\param defaultRandomAccess set to the default sync flag of samples, 0 if not computable
\param defaultPadding set to the default padding bits of samples, 0 if not computable
\param defaultDegradationPriority set to the default degradation priority of samples, 0 if not computable
\return error if any*/
GF_Err gf_isom_get_fragment_defaults(GF_ISOFile *isom_file, u32 trackNumber,
                                     u32 *defaultDuration, u32 *defaultSize, u32 *defaultDescriptionIndex,
                                     u32 *defaultRandomAccess, u8 *defaultPadding, u16 *defaultDegradationPriority);



/*! gets last UTC/timestamp values indicated for the reference track in the file if any (pfrt box)
\param isom_file the target ISO file
\param refTrackID set to the ID of the reference track used by the pfrt box
\param ntp set to the NTP timestamp found
\param timestamp set to the corresponding media timestamp in refTrackID timescale
\param reset_info if GF_TRUE, discards current NTP mapping info; this will trigger parsing of the next prft box found. If not set, subsequent pfrt boxes will not be parsed until the function is called with reset_info=GF_TRUE
\return GF_FALSE if no info found, GF_TRUE if OK
*/
Bool gf_isom_get_last_producer_time_box(GF_ISOFile *isom_file, GF_ISOTrackID *refTrackID, u64 *ntp, u64 *timestamp, Bool reset_info);

#ifndef GPAC_DISABLE_ISOM_WRITE
/*! enables storage of traf templates (serialized sidx/moof/traf without trun/senc) at segment boundaries
This is mostly used to recreate identical segment information when refragmenting a file
\param isom_file the target ISO file
*/
void gf_isom_enable_traf_map_templates(GF_ISOFile *isom_file);

/*! Segment boundary information*/
typedef struct
{
	/*! fragment start offset*/
	u64 frag_start;
	/*! mdat end offset*/
	u64 mdat_end;
	/*segment start offset plus one:
		0 if regular fragment, 1 if dash segment, offset indicates start of segment (styp or sidx)
		if sidx, it is writtent in the moof_template
	*/
	u64 seg_start_plus_one;

	/*! serialized array of styp (if present) sidx (if present) and moof with only the current traf*/
	const u8 *moof_template;
	/*! size of serialized buffer*/
	u32 moof_template_size;
	/*! sidx start, 0 if absent*/
	u64 sidx_start;
	/*! sidx end, 0 if absent*/
	u64 sidx_end;
} GF_ISOFragmentBoundaryInfo;

/*! checks if a sample is a fragment start
Only use this function if \ref gf_isom_enable_traf_map_templates has been called
\param isom_file the target ISO file
\param trackNumber the target track
\param sampleNum the target sample number
\param frag_info filled with information on fragment boundaries (optional - can be NULL)
\return GF_TRUE if this sample was the first sample of a traf in the fragmented source file, GF_FALSE otherwise*/
Bool gf_isom_sample_is_fragment_start(GF_ISOFile *isom_file, u32 trackNumber, u32 sampleNum, GF_ISOFragmentBoundaryInfo *frag_info);
#endif //GPAC_DISABLE_ISOM_WRITE

/*! resets sample information for all tracks setup. This allows keeping the memory footprint low when playing DASH/CMAF segments
\note seeking in the file is then no longer possible
\param isom_file the target ISO file
\param reset_sample_count if GF_TRUE, sets sample count of all tracks back to 0
\return error if any
*/
GF_Err gf_isom_reset_tables(GF_ISOFile *isom_file, Bool reset_sample_count);

/*! sets the offset for parsing from the input buffer to 0 (used to reclaim input buffer)
\param isom_file the target ISO file
\param top_box_start set to the byte offset in the source buffer of the first top level box
\return error if any
*/
GF_Err gf_isom_reset_data_offset(GF_ISOFile *isom_file, u64 *top_box_start);


/*! releases current movie segment. This closes the associated file IO object.
\note seeking in the file is no longer possible when tables are rested
\warning the sample count is not reseted after the release of tables. use \ref gf_isom_reset_tables for this

\param isom_file the target ISO file
\param reset_tables if set, sample information for all tracks setup as segment are destroyed, along with all PSSH boxes. This allows keeping the memory footprint low when playing segments.
\return error if any
*/
GF_Err gf_isom_release_segment(GF_ISOFile *isom_file, Bool reset_tables);

/*! Flags for gf_isom_open_segment*/
typedef enum
{
	/*! do not check for movie fragment sequence number*/
	GF_ISOM_SEGMENT_NO_ORDER_FLAG = 1,
	/*! the segment contains a scalable layer of the last opened segment*/
	GF_ISOM_SEGMENT_SCALABLE_FLAG = 1<<1,
} GF_ISOSegOpenMode;

/*! opens a new segment file. Access to samples in previous segments is no longer possible
if end_range>start_range, restricts the URL to the given byterange when parsing

\param isom_file the target ISO file
\param fileName the file name of the new segment to open
\param start_range the start offset in bytes in the file of the segment data
\param end_range the end offset in bytes in the file of the segment data
\param flags flags to use when opening the segment
\return error if any
*/
GF_Err gf_isom_open_segment(GF_ISOFile *isom_file, const char *fileName, u64 start_range, u64 end_range, GF_ISOSegOpenMode flags);

/*! returns the track ID of the track containing the highest enhancement layer for the given base track
\param isom_file the target ISO file
\param for_base_track the number of the base track
\return the track ID of the highest enahnacement track
*/
GF_ISOTrackID gf_isom_get_highest_track_in_scalable_segment(GF_ISOFile *isom_file, u32 for_base_track);

/*! resets internal info (track fragement decode time, number of samples, next moof number)used with fragments and segment.
\note This should be called when seeking (with keep_sample_count=0) or when loading a media segments with the same timing as the previously loaded segment
\param isom_file the target ISO file
\param keep_sample_count if GF_TRUE, does not reset the sample count on tracks
*/
void gf_isom_reset_fragment_info(GF_ISOFile *isom_file, Bool keep_sample_count);

/*! resets sample count to 0 and next moof number to 0. When doing scalable media, should be called before opening the segment containing
the base layer in order to make sure the sample count base number is always the same (ie 1) on all tracks
\param isom_file the target ISO file
*/
void gf_isom_reset_sample_count(GF_ISOFile *isom_file);
/*! resets moof sequence number to 0
\param isom_file the target ISO file
*/
void gf_isom_reset_seq_num(GF_ISOFile *isom_file);

/*! gets the duration of movie+fragments
\param isom_file the target ISO file
\return the duration in movie timescale, 0 if unknown or if error*/
u64 gf_isom_get_fragmented_duration(GF_ISOFile *isom_file);

/*! gets the number of fragments or segments when the file is opened in \ref GF_ISOM_OPEN_READ_DUMP mode
\param isom_file the target ISO file
\param segments_only if set to GF_TRUE, counts segments (sidx), otherwise counts fragments
\return the number of segments or fragments
*/
u32 gf_isom_get_fragments_count(GF_ISOFile *isom_file, Bool segments_only);

/*! gets total sample number and duration when the file is opened in \ref GF_ISOM_OPEN_READ_DUMP mode
\param isom_file the target ISO file
\param trackID the ID of the target track
\param nb_samples set to the number of samples in the track
\param duration set to the total duration in media timescale
\return error if any
*/
GF_Err gf_isom_get_fragmented_samples_info(GF_ISOFile *isom_file, GF_ISOTrackID trackID, u32 *nb_samples, u64 *duration);

/*! gets the number of the next moof to be produced
\param isom_file the target ISO file
\return number of the next moof
*/
u32 gf_isom_get_next_moof_number(GF_ISOFile *isom_file);

/*! @} */
#endif //GPAC_DISABLE_ISOM_FRAGMENTS


/*!
\addtogroup isoudta_grp ISOBMFF UserData Manipulation
\ingroup iso_grp

				User Data Manipulation

You can add specific typed data to either a track or the movie: the UserData
	The type must be formated as a FourCC if you have a registered 4CC type
	but the usual is to set a UUID (128 bit ID for box type) which never conflict
	with existing structures in the format
		To manipulate a UUID user data set the UserDataType to 0 and specify a valid UUID.
Otherwise the UUID parameter is ignored
		Several items with the same ID or UUID can be added (this allows you to store any
	kind/number of private information under a unique ID / UUID)

@{
*/

/*! gets number of udta (user data) entries of a movie or track
\param isom_file the target ISO file
\param trackNumber the target track if not 0; if 0, the movie udta is checked
\return the number of entries in UDTA*/
u32 gf_isom_get_udta_count(GF_ISOFile *isom_file, u32 trackNumber);

/*! checks type of a given udta entry
\param isom_file the target ISO file
\param trackNumber the target track if not 0; if 0, the movie udta is checked
\param udta_idx 1-based index of the user data to query
\param UserDataType set to the four character code of the user data entry (optional, can be NULL)
\param UUID set to the UUID of the user data entry (optional, can be NULL)
\return error if any*/
GF_Err gf_isom_get_udta_type(GF_ISOFile *isom_file, u32 trackNumber, u32 udta_idx, u32 *UserDataType, bin128 *UUID);

/*! gets the number of UserDataItems with the same ID / UUID in the desired track or movie
\param isom_file the target ISO file
\param trackNumber the target track if not 0; if 0, the movie udta is checked
\param UserDataType the four character code of the user data entry to query
\param UUID the UUID of the user data entry
\return number of UDTA entries with the given type*/
u32 gf_isom_get_user_data_count(GF_ISOFile *isom_file, u32 trackNumber, u32 UserDataType, bin128 UUID);

/*! gets the UserData for the specified item from the track or the movie
\param isom_file the target ISO file
\param trackNumber the target track if not 0; if 0, the movie udta is checked
\param UserDataType the four character code of the user data entry to query
\param UUID the UUID of the user data entry
\param UserDataIndex 1-based index of the user data of the given type to fetch. If 0, all boxes with type==UserDataType will be serialized (including box header and size) in the output buffer
\param userData set to a newly allocated buffer containing the serialized data - shall be freed by caller, you must pass (userData != NULL && *userData=NULL)
\param userDataSize set to the size of the allocated buffer
\return error if any*/
GF_Err gf_isom_get_user_data(GF_ISOFile *isom_file, u32 trackNumber, u32 UserDataType, bin128 UUID, u32 UserDataIndex, u8 **userData, u32 *userDataSize);

#ifndef GPAC_DISABLE_ISOM_WRITE

/*! adds a user data item in the desired track or in the movie
\param isom_file the target ISO file
\param trackNumber the target track for the user data; if 0, adds user data to the movie
\param UserDataType the user data four character code type
\param UUID the user data UUID
\param data the data to add, may be NULL
\param size the size of the data to add, shall be 0 when data is NULL
\return error if any
*/
GF_Err gf_isom_add_user_data(GF_ISOFile *isom_file, u32 trackNumber, u32 UserDataType, bin128 UUID, u8 *data, u32 size);

/*! removes all user data items from a track or movie
\param isom_file the target ISO file
\param trackNumber the target track for the user data; if 0, adds user data to the movie
\param UserDataType the user data four character code type
\param UUID the user data UUID
\return error if any
*/
GF_Err gf_isom_remove_user_data(GF_ISOFile *isom_file, u32 trackNumber, u32 UserDataType, bin128 UUID);

/*! removes a user data item from a track or movie
use the UDAT read functions to get the item index
\param isom_file the target ISO file
\param trackNumber the target track for the user data; if 0, adds user data to the movie
\param UserDataType the user data four character code type
\param UUID the user data UUID
\param UserDataIndex the 1-based index of the user data item to remove - see \ref gf_isom_get_user_data_count
\return error if any
*/
GF_Err gf_isom_remove_user_data_item(GF_ISOFile *isom_file, u32 trackNumber, u32 UserDataType, bin128 UUID, u32 UserDataIndex);

/*! adds a user data item in a track or movie using a serialzed buffer of ISOBMFF boxes
\param isom_file the target ISO file
\param trackNumber the target track for the udta box; if 0, add the udta to the movie;
\param data the serialized udta box to add, shall not be NULL
\param size the size of the data to add
\return error if any
*/
GF_Err gf_isom_add_user_data_boxes(GF_ISOFile *isom_file, u32 trackNumber, u8 *data, u32 size);

/*! gets serialized user data box of a movie
\param isom_file the destination ISO file
\param output will be set to a newly allocated buffer containing the serialized box - caller shall free it
\param output_size will be set to the size of the allocated buffer
\return error if any
*/
GF_Err gf_isom_get_raw_user_data(GF_ISOFile *isom_file, u8 **output, u32 *output_size);

#endif //GPAC_DISABLE_ISOM_WRITE

/*! @} */


#if !defined(GPAC_DISABLE_ISOM_FRAGMENTS) && !defined(GPAC_DISABLE_ISOM_WRITE)

/*!
\addtogroup isofragwrite_grp Fragmented ISOBMFF Writing
\ingroup iso_grp

			Movie Fragments Writing API
		Movie Fragments is a feature of ISO media files for fragmentation
	of a presentation meta-data and interleaving with its media data.
	This enables faster http fast start for big movies, and also reduces the risk
	of data loss in case of a recording crash, because meta data and media data
	can be written to disk at regular times
		This API provides simple function calls to setup such a movie and write it
	The process implies:
		1- creating a movie in the usual way (track, stream descriptions, (IOD setup
	copyright, ...)
		2- possibly add some samples in the regular fashion
		3- setup track fragments for all track that will be written in a fragmented way
	(note that you can create/write a track that has no fragmentation at all)
		4- finalize the movie for fragmentation (this will flush all meta-data and
	any media-data added to disk, ensuring all vital information for the presentation
	is stored on file and not lost in case of crash/poweroff)

	  then 5-6 as often as desired
		5- start a new movie fragment
		6- add samples to each setup track


  IMPORTANT NOTES:
		* Movie Fragments can only be used in GF_ISOM_OPEN_WRITE mode (capturing)
  and no editing functionalities can be used
		* the fragmented movie API uses TrackID and not TrackNumber

@{
*/

/*! sets up a track for fragmentation by specifying some default values for storage efficiency
\note If all the defaults are 0, traf flags will always be used to signal them.
\param isom_file the target ISO file
\param TrackID ID of the target track
\param DefaultSampleDescriptionIndex the default description used by samples in this track
\param DefaultSampleDuration default duration of samples in this track
\param DefaultSampleSize default size of samples in this track (0 if unknown)
\param DefaultSampleIsSync default key-flag (RAP) of samples in this track
\param DefaultSamplePadding default padding bits for samples in this track
\param DefaultDegradationPriority default degradation priority for samples in this track
\param force_traf_flags if GF_TRUE, will ignore these default in each traf but will still write them in moov
\return error if any
*/
GF_Err gf_isom_setup_track_fragment(GF_ISOFile *isom_file, GF_ISOTrackID TrackID,
                                    u32 DefaultSampleDescriptionIndex,
                                    u32 DefaultSampleDuration,
                                    u32 DefaultSampleSize,
                                    u8 DefaultSampleIsSync,
                                    u8 DefaultSamplePadding,
                                    u16 DefaultDegradationPriority,
									Bool force_traf_flags);

/*! changes the default parameters of an existing trak fragment
\warning should not be used if samples have already been added

\param isom_file the target ISO file
\param TrackID ID of the target track
\param DefaultSampleDescriptionIndex the default description used by samples in this track
\param DefaultSampleDuration default duration of samples in this track
\param DefaultSampleSize default size of samples in this track (0 if unknown)
\param DefaultSampleIsSync default key-flag (RAP) of samples in this track
\param DefaultSamplePadding default padding bits for samples in this track
\param DefaultDegradationPriority default degradation priority for samples in this track
\param force_traf_flags if GF_TRUE, will ignore these default in each traf but will still write them in moov
\return error if any
*/
GF_Err gf_isom_change_track_fragment_defaults(GF_ISOFile *isom_file, GF_ISOTrackID TrackID,
        u32 DefaultSampleDescriptionIndex,
        u32 DefaultSampleDuration,
        u32 DefaultSampleSize,
        u8 DefaultSampleIsSync,
        u8 DefaultSamplePadding,
        u16 DefaultDegradationPriority,
        u8 force_traf_flags);

/*! flushes data to disk and prepare movie fragmentation
\param isom_file the target ISO file
\param media_segment_type 0 if no segments, 1 if regular segment, 2 if single segment
\param mvex_after_tracks forces writing mvex box after track boxes
\return error if any
*/
GF_Err gf_isom_finalize_for_fragment(GF_ISOFile *isom_file, u32 media_segment_type, Bool mvex_after_tracks);

/*! sets the duration of the movie in case of movie fragments
\param isom_file the target ISO file
\param duration the complete duration (movie and all fragments) in movie timescale
\return error if any
*/
GF_Err gf_isom_set_movie_duration(GF_ISOFile *isom_file, u64 duration);

/*! fragment creatio option*/
typedef enum
{
	/*! moof is stored before mdat - will require temporary storage of data in memory*/
	GF_ISOM_FRAG_MOOF_FIRST = 1,
#ifdef GF_ENABLE_CTRN
	/*! use compact fragment syntax*/
	GF_ISOM_FRAG_USE_COMPACT = 1<<1,
#endif
} GF_ISOStartFragmentFlags;
/*! starts a new movie fragment
\param isom_file the target ISO file
\param moof_first if GF_TRUE, the moof will be written before the mdat
\return error if any
*/
GF_Err gf_isom_start_fragment(GF_ISOFile *isom_file, GF_ISOStartFragmentFlags moof_first);

/*! starts a new segment in the file
\param isom_file the target ISO file
\param SegName if not NULL, the output will be written in the SegName file. If NULL, segment will be created in same file as movie. The special name "_gpac_isobmff_redirect" is used to indicate that segment shall be written to a memory buffer passed to callback function set through \ref gf_isom_set_write_callback
\param memory_mode if set, all samples writing is done in memory rather than on disk. Ignored in callback mode
\return error if any
*/
GF_Err gf_isom_start_segment(GF_ISOFile *isom_file, const char *SegName, Bool memory_mode);

/*! sets the baseMediaDecodeTime of the first sample of the given track
\param isom_file the target ISO file
\param TrackID ID of the target track
\param decode_time the decode time in media timescale
\return error if any
*/
GF_Err gf_isom_set_traf_base_media_decode_time(GF_ISOFile *isom_file, GF_ISOTrackID TrackID, u64 decode_time);

/*! enables mfra (movie fragment random access computing) when writing movie fragments
\note this should only be used when generating segments in a single file
\param isom_file the target ISO file
\return error if any
*/
GF_Err gf_isom_enable_mfra(GF_ISOFile *isom_file);

/*! sets Microsoft Smooth Streaming traf 'tfxd' box info, written at the end of each traf
\param isom_file the target ISO file
\param reference_track_ID ID of the reference track giving the media timescale
\param decode_traf_time decode time of the first sample in the segment in media timescale (hardcoded to 10MHz in Smooth)
\param traf_duration duration of all samples in the traf in media timescale (hardcoded to 10MHz in Smooth)
\return error if any
*/
GF_Err gf_isom_set_traf_mss_timeext(GF_ISOFile *isom_file, GF_ISOTrackID reference_track_ID, u64 decode_traf_time, u64 traf_duration);

/*! closes current segment, producing a segment index box if desired
\param isom_file the target ISO file
\param subsegs_per_sidx number of subsegments per sidx box; a negative value disables sidx, 0 forces a single sidx for the segment (or subsegment)
\param referenceTrackID the ID of the track used as a reference for the segment index box
\param ref_track_decode_time the decode time fo the first sample in the reference track for this segment
\param timestamp_shift the constant difference between media time and presentation time (derived from edit list)
\param ref_track_next_cts the CTS of the first sample in the reference track in the next segment
\param daisy_chain_sidx if GF_TRUE, indicates chained sidx shall be used. Otherwise, an array of indexes is used
\param use_ssix if GF_TRUE, produces an ssix box using I-frames as first level and all other frames as second level
\param last_segment indicates if this is the last segment of the session
\param close_segment_handle if set to GF_TRUE, the associated file if any will be closed
\param segment_marker_4cc a four character code used to insert an empty box at the end of the saegment with the given type. If 0, no such box is inserted
\param index_start_range set to the start offset in bytes of the segment in the media file
\param index_end_range set to the end offset in bytes of the segment in the media file
\param out_seg_size set to the segment size in bytes (optional, can be NULL)
\return error if any
*/
GF_Err gf_isom_close_segment(GF_ISOFile *isom_file, s32 subsegs_per_sidx, GF_ISOTrackID referenceTrackID, u64 ref_track_decode_time, s32 timestamp_shift, u64 ref_track_next_cts, Bool daisy_chain_sidx, Bool use_ssix, Bool last_segment, Bool close_segment_handle, u32 segment_marker_4cc, u64 *index_start_range, u64 *index_end_range, u64 *out_seg_size);

/*! writes any pending fragment to file for low-latency output.
\warning This shall only be used if no SIDX is used: subsegs_per_sidx<0 or flushing all fragments before calling \ref gf_isom_close_segment

\param isom_file the target ISO file
\param last_segment indicates if this is the last segment of the session
\return error if any
*/
GF_Err gf_isom_flush_fragments(GF_ISOFile *isom_file, Bool last_segment);

/*! sets fragment prft box info, written just before the moof
\param isom_file the target ISO file
\param reference_track_ID the ID of the track used as a reference for media timestamps
\param ntp absolute NTP time
\param timestamp media time corresponding to the NTP time, in reference track media timescale
\return error if any
*/
GF_Err gf_isom_set_fragment_reference_time(GF_ISOFile *isom_file, GF_ISOTrackID reference_track_ID, u64 ntp, u64 timestamp);

/*! writes an empty sidx in the current movie.

The SIDX will be forced to have nb_segs entries, and nb_segs shall match the number of calls to
\ref gf_isom_close_segment that will follow.
This avoids wasting time and disk space moving data around. Once \ref gf_isom_close_segment has then been called nb_segs times,
the pre-allocated SIDX is destroyed and successive calls to \ref gf_isom_close_segment will create their own sidx, unless gf_isom_allocate_sidx is called again.

\param isom_file the target ISO file
\param subsegs_per_sidx reserved to 0, currently ignored
\param daisy_chain_sidx reserved to 0, currently ignored
\param nb_segs number of entries in the segment index
\param frags_per_segment reserved, currently ignored
\param start_range set to the start offset in bytes of the segment index box
\param end_range set to the end offset in bytes of the segment index box
\param use_ssix if GF_TRUE, produces an ssix box using I-frames as first level and all other frames as second level
\return error if any
*/
GF_Err gf_isom_allocate_sidx(GF_ISOFile *isom_file, s32 subsegs_per_sidx, Bool daisy_chain_sidx, u32 nb_segs, u32 *frags_per_segment, u32 *start_range, u32 *end_range, Bool use_ssix);

/*! sets up track fragment defaults using the given template. The template shall be a serialized array of one or more trex boxes

\param isom_file the target ISO file
\param TrackID ID of the target track
\param boxes serialized array of trex boxes
\param boxes_size size of the serialized array
\param force_traf_flags if GF_TRUE, will ignore these default in each traf but will still write them in moov
\return error if any
*/
GF_Err gf_isom_setup_track_fragment_template(GF_ISOFile *isom_file, GF_ISOTrackID TrackID, u8 *boxes, u32 boxes_size, u8 force_traf_flags);

#ifdef GF_ENABLE_CTRN
/*! enables track fragment inheriting from a given traf.
This shall only be set when the inherited traf shares exactly the same syntax except the sample sizes, this library does not compute which
sample values can be inherited

\param isom_file the target ISO file
\param TrackID ID of the target track
\param BaseTrackID ID of the track from which sample values are inherited in track fragments
\return error if any
*/
GF_Err gf_isom_enable_traf_inherit(GF_ISOFile *isom_file, GF_ISOTrackID TrackID, GF_ISOTrackID BaseTrackID);
#endif

/*! Track fragment options*/
typedef enum
{
	/*! indicates that the track fragment has no samples but still has a duration
	(silence-detection in audio codecs, ...).
	param: indicates duration*/
	GF_ISOM_TRAF_EMPTY,
	/*! I-Frame detection: this can reduce file size by detecting I-frames and
	optimizing sample flags (padding, priority, ..)
	param: on/off (0/1)*/
	GF_ISOM_TRAF_RANDOM_ACCESS,
	/*! activate data cache on track fragment. This is useful when writing interleaved
	media from a live source (typically audio-video), and greatly reduces file size
	param: Number of samples (> 1) to cache before disk flushing. You shouldn't try
	to cache too many samples since this will load your memory. base that on FPS/SR*/
	GF_ISOM_TRAF_DATA_CACHE,
	/*! forces moof base offsets when traf based offsets would be chosen
	param: on/off (0/1)*/
	GF_ISOM_TFHD_FORCE_MOOF_BASE_OFFSET,
	/*! use sdtp box in traf rather than storing sample deps in trun entry. param values are:
		0: disables sdtp
		1: enables sdtp and disables sample dependency flags in trun
		2: enables sdtp and also use sample dependency flags in trun
	*/
	GF_ISOM_TRAF_USE_SAMPLE_DEPS_BOX,
	/*! forces new trun at next sample add
	param: ignored*/
	GF_ISOM_TRUN_FORCE,
	/*! sets interleave group ID of the  next sample add. Samples with lower interleave ID will be stored first, creating new trun whenever a new group is detected
	This will enable data cache
	param: interleave ID*/
	GF_ISOM_TRUN_SET_INTERLEAVE_ID,
	/*! store truns before sample groups and encryption info
 	param: 1 to store before, 0, to store after*/
	GF_ISOM_TRAF_TRUNS_FIRST,
} GF_ISOTrackFragmentOption;

/*! sets a track fragment option. Options can be set at the beginning of each new fragment only, and for the
lifetime of the fragment
\param isom_file the target ISO file
\param TrackID ID of the target track
\param Code the option type to set
\param param the option value
\return error if any
*/
GF_Err gf_isom_set_fragment_option(GF_ISOFile *isom_file, GF_ISOTrackID TrackID, GF_ISOTrackFragmentOption Code, u32 param);

/*! adds a sample to a fragmented track

\param isom_file the target ISO file
\param TrackID destination track
\param sample sample to add
\param sampleDescriptionIndex sample description for this sample. If 0, the default one
is used
\param Duration sample duration; the sample duration MUST be provided at least for the last sample (for intermediate samples, it is recomputed internally by the lib)
\param PaddingBits padding bits for the sample, or 0
\param DegradationPriority for the sample, or 0
\param redundantCoding indicates this is samples acts as a sync shadow point
\return error if any
*/
GF_Err gf_isom_fragment_add_sample(GF_ISOFile *isom_file, GF_ISOTrackID TrackID, const GF_ISOSample *sample,
                                   u32 sampleDescriptionIndex,
                                   u32 Duration, u8 PaddingBits, u16 DegradationPriority, Bool redundantCoding);

/*! appends data into last sample of track for video fragments/other media
\warning this shall not be used with OD tracks
\param isom_file the target ISO file
\param TrackID destination track
\param data the data to append
\param data_size the size of the data to append
\param PaddingBits padding bits for the sample, or 0
\return error if any
*/
GF_Err gf_isom_fragment_append_data(GF_ISOFile *isom_file, GF_ISOTrackID TrackID, u8 *data, u32 data_size, u8 PaddingBits);


/*! sets side information for common encryption for the last added sample
\param isom_file the target ISO file
\param trackID the ID of the target track
\param sai_b buffer containing the SAI information of the sample
\param sai_b_size size of the SAI buffer. If sai_b is NULL or sai_b_size is 0, add a clear SAI data
\param use_subsample indicates if the media uses CENC subsamples
\param use_saio_32bit indicates if 32-bit saio shall be used
\param use_multikey indicates if multikey is in use (required to tag saiz/saio boxes)
\return error if any
*/
GF_Err gf_isom_fragment_set_cenc_sai(GF_ISOFile *isom_file, GF_ISOTrackID trackID, u8 *sai_b, u32 sai_b_size, Bool use_subsample, Bool use_saio_32bit, Bool use_multikey);
/*! clones PSSH data between two files
\param dst_file the target ISO file
\param src_file the source ISO file
\param in_moof if GF_TRUE, indicates the pssh should be cloned in current moof box
\return error if any
*/
GF_Err gf_isom_clone_pssh(GF_ISOFile *dst_file, GF_ISOFile *src_file, Bool in_moof);


/*! sets roll information for a sample in a track fragment
\param isom_file the target ISO file
\param trackID the ID of the target track
\param sample_number the sample number of the last sample
\param roll_type indicate the sample roll type
\param roll_distance set to the roll distance for a roll sample
\return error if any
*/
GF_Err gf_isom_fragment_set_sample_roll_group(GF_ISOFile *isom_file, GF_ISOTrackID trackID, u32 sample_number, GF_ISOSampleRollType roll_type, s16 roll_distance);

/*! sets rap information for a sample in a track fragment
\param isom_file the target ISO file
\param trackID the ID of the target track
\param sample_number_in_frag the sample number of the sample in the traf
\param is_rap set to GF_TRUE to indicate the sample is a RAP sample (open-GOP), GF_FALSE otherwise
\param num_leading_samples set to the number of leading pictures for a RAP sample
\return error if any
*/
GF_Err gf_isom_fragment_set_sample_rap_group(GF_ISOFile *isom_file, GF_ISOTrackID trackID, u32 sample_number_in_frag, Bool is_rap, u32 num_leading_samples);

/*! sets sample dependency flags in a track fragment - see ISO/IEC 14496-12 and \ref gf_filter_pck_set_dependency_flags
\param isom_file the target ISO file
\param trackID the ID of the target track
\param is_leading indicates that the sample is a leading picture
\param dependsOn indicates the sample dependency towards other samples
\param dependedOn indicates the sample dependency from other samples
\param redundant indicates that the sample contains redundant coding
\return error if any
*/
GF_Err gf_isom_fragment_set_sample_flags(GF_ISOFile *isom_file, GF_ISOTrackID trackID, u32 is_leading, u32 dependsOn, u32 dependedOn, u32 redundant);


/*! sets the number of the next moof to be produced
\param isom_file the target ISO file
\param value the number of the next moof
*/
void gf_isom_set_next_moof_number(GF_ISOFile *isom_file, u32 value);


/*! @} */
#endif// !defined(GPAC_DISABLE_ISOM_FRAGMENTS) && !defined(GPAC_DISABLE_ISOM_WRITE)


/*!
\addtogroup isortp_grp ISOBMFF RTP Hinting
\ingroup iso_grp

@{
*/

/*! supported hint formats - ONLY RTP now*/
typedef enum
{
	/*! RTP hint type*/
	GF_ISOM_HINT_RTP = GF_4CC('r', 't', 'p', ' '),
} GF_ISOHintFormat;

#if !defined(GPAC_DISABLE_ISOM_WRITE) && !defined(GPAC_DISABLE_ISOM_HINTING)

/*! sets up a hint track based on the hint format
\warning This function MUST be called after creating a new hint track and before any other calls on this track
\param isom_file the target ISO file
\param trackNumber the target hint track
\param HintType the desired hint type
\return error if any
*/
GF_Err gf_isom_setup_hint_track(GF_ISOFile *isom_file, u32 trackNumber, GF_ISOHintFormat HintType);

/*! creates a HintDescription for the HintTrack
\param isom_file the target ISO file
\param trackNumber the target hint track
\param HintTrackVersion version of hint track
\param LastCompatibleVersion last compatible version of hint track
\param Rely flag indicating whether a reliable transport protocol is desired/required
for data transport
	0: not desired (UDP/IP). NB: most RTP streaming servers only support UDP/IP for data
	1: preferable (TCP/IP if possible or UDP/IP)
	2: required (TCP/IP only)
\param HintDescriptionIndex is set to the newly created hint sample description index
\return error if any
*/
GF_Err gf_isom_new_hint_description(GF_ISOFile *isom_file, u32 trackNumber, s32 HintTrackVersion, s32 LastCompatibleVersion, u8 Rely, u32 *HintDescriptionIndex);

/*! starts a new sample for the hint track. A sample is just a collection of packets
the transmissionTime is indicated in the media timeScale of the hint track
\param isom_file the target ISO file
\param trackNumber the target hint track
\param HintDescriptionIndex the target hint sample description index
\param TransmissionTime the target transmission time in hint media timescale
\return error if any
*/
GF_Err gf_isom_begin_hint_sample(GF_ISOFile *isom_file, u32 trackNumber, u32 HintDescriptionIndex, u32 TransmissionTime);

/*! ends an hint sample once all your packets for this sample are done
\param isom_file the target ISO file
\param trackNumber the target hint track
\param IsRandomAccessPoint set to GF_TRUE if you want to indicate that this is a random access point in the stream
\return error if any
*/
GF_Err gf_isom_end_hint_sample(GF_ISOFile *isom_file, u32 trackNumber, u8 IsRandomAccessPoint);


/*!
		PacketHandling functions
		Data can be added at the end or at the beginning of the current packet
		by setting AtBegin to 1 the data will be added at the beginning
		This allows constructing the packet payload before any meta-data
*/

/*! adds a blank chunk of data in the sample that is skipped while streaming
\param isom_file the target ISO file
\param trackNumber the target hint track
\param AtBegin indicates if the blank chunk should be at the end or at the begining of the hint packet
\return error if any
*/
GF_Err gf_isom_hint_blank_data(GF_ISOFile *isom_file, u32 trackNumber, u8 AtBegin);

/*! adds a chunk of data in the packet that is directly copied while streaming
NOTE: dataLength MUST BE <= 14 bytes, and you should only use this function
to add small blocks of data (encrypted parts, specific headers, ...)
\param isom_file the target ISO file
\param trackNumber the target hint track
\param data buffer to add to the RTP packet
\param dataLength size of buffer to add to the RTP packet
\param AtBegin indicates if the blank chunk should be at the end or at the begining of the hint packet
\return error if any
*/
GF_Err gf_isom_hint_direct_data(GF_ISOFile *isom_file, u32 trackNumber, u8 *data, u32 dataLength, u8 AtBegin);

/*! adds a reference to some sample data in the packet
\note if you want to reference a previous HintSample in the hintTrack, you will have to parse the sample yourself ...

\param isom_file the target ISO file
\param trackNumber the target hint track
\param SourceTrackID the ID of the track where the referenced sample is
\param SampleNumber the sample number containing the data to be added
\param DataLength the length of bytes to copy in the packet
\param offsetInSample the offset in bytes in the sample at which to begin copying data
\param extra_data only used when the sample is actually the sample that will contain this packet
(useful to store en encrypted version of a packet only available while streaming)
	In this case, set SourceTrackID to the HintTrack ID and SampleNumber to 0
	In this case, the DataOffset MUST BE NULL and length will indicate the extra_data size
\param AtBegin indicates if the blank chunk should be at the end or at the begining of the hint packet
\return error if any
*/
GF_Err gf_isom_hint_sample_data(GF_ISOFile *isom_file, u32 trackNumber, GF_ISOTrackID SourceTrackID, u32 SampleNumber, u16 DataLength, u32 offsetInSample, u8 *extra_data, u8 AtBegin);


/*! adds a reference to some stream description data in the packet (headers, ...)

\param isom_file the target ISO file
\param trackNumber the target hint track
\param SourceTrackID the ID of the track where the referenced sample is
\param sampleDescriptionIndex the index of the stream description in the desired track
\param DataLength the length of bytes to copy in the packet
\param offsetInDescription the offset in bytes in the description at which to begin copying data. Since it is far from being obvious / interoperable what this offset is, we recommend not using this function and injecting the data instead using \ref gf_isom_hint_direct_data.
\param AtBegin indicates if the blank chunk should be at the end or at the begining of the hint packet
\return error if any
*/
GF_Err gf_isom_hint_sample_description_data(GF_ISOFile *isom_file, u32 trackNumber, GF_ISOTrackID SourceTrackID, u32 sampleDescriptionIndex, u16 DataLength, u32 offsetInDescription, u8 AtBegin);


/*! creates a new RTP packet in the HintSample. If a previous packet was created,
it is stored in the hint sample and a new packet is created.

\param isom_file the target ISO file
\param trackNumber the target hint track
\param relativeTime RTP time offset of this packet in the HintSample if any - in hint track
time scale. Used for data smoothing by servers.
\param PackingBit the 'P' bit of the RTP packet header
\param eXtensionBit the'X' bit of the RTP packet header
\param MarkerBit the 'M' bit of the RTP packet header
\param PayloadType the payload type, on 7 bits, format 0x0XXXXXXX
\param disposable_packet indicates if this packet can be skipped by a server
\param IsRepeatedPacket indicates if this is a duplicate packet of a previous one and can be skipped by a server
\param SequenceNumber the RTP base sequence number of the packet. Because of support for repeated packets, you have to set the sequence number yourself.
\return error if any
*/
GF_Err gf_isom_rtp_packet_begin(GF_ISOFile *isom_file, u32 trackNumber, s32 relativeTime, u8 PackingBit, u8 eXtensionBit, u8 MarkerBit, u8 PayloadType, u8 disposable_packet, u8 IsRepeatedPacket, u16 SequenceNumber);

/*! sets the flags of the RTP packet
\param isom_file the target ISO file
\param trackNumber the target hint track
\param PackingBit the 'P' bit of the RTP packet header
\param eXtensionBit the'X' bit of the RTP packet header
\param MarkerBit the 'M' bit of the RTP packet header
\param disposable_packet indicates if this packet can be skipped by a server
\param IsRepeatedPacket indicates if this is a duplicate packet of a previous one and can be skipped by a server
\return error if any*/
GF_Err gf_isom_rtp_packet_set_flags(GF_ISOFile *isom_file, u32 trackNumber, u8 PackingBit, u8 eXtensionBit, u8 MarkerBit, u8 disposable_packet, u8 IsRepeatedPacket);

/*! sets the time offset of this packet. This enables packets to be placed in the hint track
in decoding order, but have their presentation time-stamp in the transmitted
packet in a different order. Typically used for MPEG video with B-frames
\param isom_file the target ISO file
\param trackNumber the target hint track
\param timeOffset time offset in RTP media timescale
\return error if any
*/
GF_Err gf_isom_rtp_packet_set_offset(GF_ISOFile *isom_file, u32 trackNumber, s32 timeOffset);


/*! sets the RTP TimeScale that the server use to send packets
some RTP payloads may need a specific timeScale that is not the timeScale in the file format
the default timeScale choosen by the API is the MediaTimeScale of the hint track
\param isom_file the target ISO file
\param trackNumber the target hint track
\param HintDescriptionIndex the target hint sample description index
\param TimeScale the RTP timescale to use
\return error if any
*/
GF_Err gf_isom_rtp_set_timescale(GF_ISOFile *isom_file, u32 trackNumber, u32 HintDescriptionIndex, u32 TimeScale);

/*! sets the RTP TimeOffset that the server will add to the packets
if not set, the server adds a random offset
\param isom_file the target ISO file
\param trackNumber the target hint track
\param HintDescriptionIndex the target hint sample description index
\param TimeOffset the time offset in RTP timescale
\return error if any
*/
GF_Err gf_isom_rtp_set_time_offset(GF_ISOFile *isom_file, u32 trackNumber, u32 HintDescriptionIndex, u32 TimeOffset);

/*! sets the RTP SequenceNumber Offset that the server will add to the packets
if not set, the server adds a random offset
\param isom_file the target ISO file
\param trackNumber the target hint track
\param HintDescriptionIndex the target hint sample description index
\param SequenceNumberOffset the sequence number offset
\return error if any
*/
GF_Err gf_isom_rtp_set_time_sequence_offset(GF_ISOFile *isom_file, u32 trackNumber, u32 HintDescriptionIndex, u32 SequenceNumberOffset);

/*! adds an SDP line to the SDP container at the track level (media-specific SDP info)
\note the CRLF end of line for SDP is automatically inserted
\param isom_file the target ISO file
\param trackNumber the target hint track
\param text the SDP text to add the target hint track
\return error if any
*/
GF_Err gf_isom_sdp_add_track_line(GF_ISOFile *isom_file, u32 trackNumber, const char *text);
/*! removes all SDP info at the track level
\param isom_file the target ISO file
\param trackNumber the target hint track
\return error if any
*/
GF_Err gf_isom_sdp_clean_track(GF_ISOFile *isom_file, u32 trackNumber);

/*! adds an SDP line to the SDP container at the movie level (presentation SDP info)
NOTE: the CRLF end of line for SDP is automatically inserted
\param isom_file the target ISO file
\param text the SDP text to add the target hint track
\return error if any
*/
GF_Err gf_isom_sdp_add_line(GF_ISOFile *isom_file, const char *text);
/*! removes all SDP info at the movie level
\param isom_file the target ISO file
\return error if any
*/
GF_Err gf_isom_sdp_clean(GF_ISOFile *isom_file);

#endif// !defined(GPAC_DISABLE_ISOM_WRITE) && !defined(GPAC_DISABLE_ISOM_HINTING)


#ifndef GPAC_DISABLE_ISOM_HINTING

#ifndef GPAC_DISABLE_ISOM_DUMP
/*! dumps RTP hint samples structure into XML trace file
\param isom_file the target ISO file
\param trackNumber the target track
\param SampleNum the target sample number
\param trace the file object to dump to
\return error if any
*/
GF_Err gf_isom_dump_hint_sample(GF_ISOFile *isom_file, u32 trackNumber, u32 SampleNum, FILE * trace);
#endif

/*! gets SDP info at the movie level
\param isom_file the target ISO file
\param sdp set to the sdp text - do not modify
\param length set to the sdp length
\return error if any
*/
GF_Err gf_isom_sdp_get(GF_ISOFile *isom_file, const char **sdp, u32 *length);
/*! gets SDP info at the track level
\param isom_file the target ISO file
\param trackNumber the target track
\param sdp set to the sdp text - do not modify
\param length set to the sdp length
\return error if any
*/
GF_Err gf_isom_sdp_track_get(GF_ISOFile *isom_file, u32 trackNumber, const char **sdp, u32 *length);
/*! gets number of payload type defines for an RTP hint track
\param isom_file the target ISO file
\param trackNumber the target track
\return the number of payload types defined
*/
u32 gf_isom_get_payt_count(GF_ISOFile *isom_file, u32 trackNumber);
/*! gets payload type information for an RTP hint track
\param isom_file the target ISO file
\param trackNumber the target track
\param index the payload type 1_based index
\param payID set to the ID of the payload type
\return the sdp fmtp attribute describing the payload
*/
const char *gf_isom_get_payt_info(GF_ISOFile *isom_file, u32 trackNumber, u32 index, u32 *payID);


#endif /*GPAC_DISABLE_ISOM_HINTING*/


/*! @} */

/*!
\addtogroup isotxt_grp Subtitles and Timed Text
\ingroup iso_grp

@{
*/


/*! sets streaming text reading mode (MPEG-4 text vs 3GPP)
\param isom_file the target ISO file
\param do_convert is set, all text samples will be retrieved as TTUs and ESD will be emulated for text tracks
\return error if any
*/
GF_Err gf_isom_text_set_streaming_mode(GF_ISOFile *isom_file, Bool do_convert);


#ifndef GPAC_DISABLE_ISOM_DUMP
/*! text track export type*/
typedef enum {
	/*! dump as TTXT XML*/
	GF_TEXTDUMPTYPE_TTXT = 0,
	/*! dump as TTXT XML with box */
	GF_TEXTDUMPTYPE_TTXT_BOXES,
	/*! dump as SRT*/
	GF_TEXTDUMPTYPE_SRT,
	/*! dump as SVG*/
	GF_TEXTDUMPTYPE_SVG,
	/*! dump as TTXT chapters (omits empty text samples)*/
	GF_TEXTDUMPTYPE_TTXT_CHAP,
	/*! dump as OGG chapters*/
	GF_TEXTDUMPTYPE_OGG_CHAP,
	/*! dump as Zoom chapters*/
	GF_TEXTDUMPTYPE_ZOOM_CHAP
} GF_TextDumpType;
/*! dumps a text track to a file
\param isom_file the target ISO file
\param trackNumber the target track
\param dump the file object to write to (binary open mode)
\param dump_type the dump type mode
\return error if any
*/
GF_Err gf_isom_text_dump(GF_ISOFile *isom_file, u32 trackNumber, FILE *dump, GF_TextDumpType dump_type);
#endif

/*! gets encoded TX3G box (text sample description for 3GPP text streams) as needed by RTP or other standards:
\param isom_file the target ISO file
\param trackNumber the target track
\param sampleDescriptionIndex the sample description index
\param sidx_offset if 0, the sidx will NOT be written before the encoded TX3G. If not 0, the sidx will be written before the encoded TX3G, with the given offset. Offset sshould be at least 128 for most commmon usage of TX3G (RTP, MPEG-4 timed text, etc)
\param tx3g set to a newly allocated buffer containing the encoded tx3g - to be freed by caller
\param tx3g_size set to the size of the encoded config
\return error if any
*/
GF_Err gf_isom_text_get_encoded_tx3g(GF_ISOFile *isom_file, u32 trackNumber, u32 sampleDescriptionIndex, u32 sidx_offset, u8 **tx3g, u32 *tx3g_size);

/*! text sample formatting*/
typedef struct _3gpp_text_sample GF_TextSample;
/*! creates text sample handle
\return a newly allocated text sample
*/
GF_TextSample *gf_isom_new_text_sample();
/*! destroys text sample handle
\param tx_samp the target text sample
*/
void gf_isom_delete_text_sample(GF_TextSample *tx_samp);

/*! generic subtitle sample formatting*/
typedef struct _generic_subtitle_sample GF_GenericSubtitleSample;
/*! creates generic subtitle sample handle
\return a newly allocated generic subtitle sample
*/
GF_GenericSubtitleSample *gf_isom_new_generic_subtitle_sample();
/*! destroys generic subtitle sample handle
\param generic_subtitle_samp the target generic subtitle sample
*/
void gf_isom_delete_generic_subtitle_sample(GF_GenericSubtitleSample *generic_subtitle_samp);

#ifndef GPAC_DISABLE_VTT
/*! creates new WebVTT config
\param isom_file the target ISO file
\param trackNumber the target track
\param URLname URL value of the data reference, NULL if no data reference (media in the file)
\param URNname URN value of the data reference, NULL if no data reference (media in the file)
\param outDescriptionIndex set to the index of the created sample description
\param config the WebVTT configuration string
\return error if any
*/
GF_Err gf_isom_new_webvtt_description(GF_ISOFile *isom_file, u32 trackNumber, const char *URLname, const char *URNname, u32 *outDescriptionIndex, const char *config);
#endif

/*! gets WebVTT config for a sample description
\param isom_file the target ISO file
\param trackNumber the target track
\param sampleDescriptionIndex the target sample description index
\return the WebVTT configuration string
*/
const char *gf_isom_get_webvtt_config(GF_ISOFile *isom_file, u32 trackNumber, u32 sampleDescriptionIndex);

/*! gets simple streaming text config for a sample description
\param isom_file the target ISO file
\param trackNumber the target track
\param sampleDescriptionIndex the target sample description index
\param mime set to the mime type (optional, can be NULL)
\param encoding set to the text encoding type (optional, can be NULL)
\param config set to the WebVTT configuration string (optional, can be NULL)
\return error if any
*/
GF_Err gf_isom_stxt_get_description(GF_ISOFile *isom_file, u32 trackNumber, u32 sampleDescriptionIndex, const char **mime, const char **encoding, const char **config);

#ifndef GPAC_DISABLE_ISOM_WRITE
/*! creates new simple streaming text config
\param isom_file the target ISO file
\param trackNumber the target track
\param type the four character code of the simple text sample description (sbtt, stxt, mett)
\param mime the mime type
\param encoding the text encoding, if any
\param config the configuration string, if any
\param outDescriptionIndex set to the index of the created sample description
\return error if any
*/
GF_Err gf_isom_new_stxt_description(GF_ISOFile *isom_file, u32 trackNumber, u32 type, const char *mime, const char *encoding, const char *config, u32 *outDescriptionIndex);

#endif // GPAC_DISABLE_ISOM_WRITE

/*! gets XML streaming text config for a sample description
\param isom_file the target ISO file
\param trackNumber the target track
\param sampleDescriptionIndex the target sample description index
\param xmlnamespace set to the XML namespace (optional, can be NULL)
\param xml_schema_loc set to the XML schema location (optional, can be NULL)
\param mimes set to the associated mime(s) types (optional, can be NULL)
\return error if any
*/
GF_Err gf_isom_xml_subtitle_get_description(GF_ISOFile *isom_file, u32 trackNumber, u32 sampleDescriptionIndex,
        const char **xmlnamespace, const char **xml_schema_loc, const char **mimes);

#ifndef GPAC_DISABLE_ISOM_WRITE
/*! creates a new XML streaming text config
\param isom_file the target ISO file
\param trackNumber the target track
\param xmlnamespace the XML namespace
\param xml_schema_loc the XML schema location (optional, can be NULL)
\param auxiliary_mimes the associated mime(s) types (optional, can be NULL)
\param outDescriptionIndex set to the index of the created sample description
\return error if any
*/
GF_Err gf_isom_new_xml_subtitle_description(GF_ISOFile *isom_file, u32 trackNumber,
        const char *xmlnamespace, const char *xml_schema_loc, const char *auxiliary_mimes,
        u32 *outDescriptionIndex);
#endif // GPAC_DISABLE_ISOM_WRITE


/*! gets XML metadata for a sample description
\param isom_file the target ISO file
\param trackNumber the target track
\param sampleDescriptionIndex the target sample description index
\param xmlnamespace set to the XML namespace (optional, can be NULL)
\param schema_loc set to the XML schema location (optional, can be NULL)
\param content_encoding set to the content encoding string (optional, can be NULL)
\return error if any
*/
GF_Err gf_isom_get_xml_metadata_description(GF_ISOFile *isom_file, u32 trackNumber, u32 sampleDescriptionIndex, const char **xmlnamespace, const char **schema_loc, const char **content_encoding);

#ifndef GPAC_DISABLE_ISOM_WRITE
/*! creates a new timed metadata sample description for this track
\param isom_file the target ISO file
\param trackNumber the target track
\param xmlnamespace the XML namespace
\param schema_loc the XML schema location (optional, can be NULL)
\param content_encoding the content encoding string (optional, can be NULL)
\param outDescriptionIndex set to the index of the created sample description
\return error if any
*/
GF_Err gf_isom_new_xml_metadata_description(GF_ISOFile *isom_file, u32 trackNumber, const char *xmlnamespace, const char *schema_loc, const char *content_encoding, u32 *outDescriptionIndex);
#endif /*GPAC_DISABLE_ISOM_WRITE*/




/*! text flags operation type*/
typedef enum
{
	GF_ISOM_TEXT_FLAGS_OVERWRITE = 0,
	GF_ISOM_TEXT_FLAGS_TOGGLE,
	GF_ISOM_TEXT_FLAGS_UNTOGGLE,
} GF_TextFlagsMode;
/*! sets text display flags according to given mode.
\param isom_file the target ISO file
\param trackNumber the target track
\param sampleDescriptionIndex the target sample description index. If 0, sets the flags for all text descriptions
\param flags the flag to set
\param op_type the flag toggle mode
\return error if any
*/
GF_Err gf_isom_text_set_display_flags(GF_ISOFile *isom_file, u32 trackNumber, u32 sampleDescriptionIndex, u32 flags, GF_TextFlagsMode op_type);

/*! gets text description of a sample description
\param isom_file the target ISO file
\param trackNumber the target track
\param sampleDescriptionIndex the target sample description index
\param out_desc set to a newly allocated text sample descriptor - shall be freeed by user
\return error if any
*/
GF_Err gf_isom_get_text_description(GF_ISOFile *isom_file, u32 trackNumber, u32 sampleDescriptionIndex, GF_TextSampleDescriptor **out_desc);

#ifndef GPAC_DISABLE_ISOM_WRITE

/*! creates a new TextSampleDescription in the file.
\param isom_file the target ISO file
\param trackNumber the target track
\param desc the text sample description
\param URLname URL value of the data reference, NULL if no data reference (media in the file)
\param URNname URN value of the data reference, NULL if no data reference (media in the file)
\param outDescriptionIndex set to the index of the created sample description
\return error if any
*/
GF_Err gf_isom_new_text_description(GF_ISOFile *isom_file, u32 trackNumber, GF_TextSampleDescriptor *desc, const char *URLname, const char *URNname, u32 *outDescriptionIndex);

/*! resets text sample content
\param tx_samp the target text sample
\return error if any
*/
GF_Err gf_isom_text_reset(GF_TextSample * tx_samp);
/*! resets text sample styles but keep text
\param tx_samp the target text sample
\return error if any
*/
GF_Err gf_isom_text_reset_styles(GF_TextSample *tx_samp);

/*! appends text to sample - text_len is the number of bytes to be written from text_data. This allows
handling UTF8 and UTF16 strings in a transparent manner
\param tx_samp the target text sample
\param text_data the text data to add
\param text_len the size of the data to add
\return error if any
*/
GF_Err gf_isom_text_add_text(GF_TextSample *tx_samp, char *text_data, u32 text_len);
/*! appends style modifyer to sample
\param tx_samp the target text sample
\param rec the style record to add
\return error if any
*/
GF_Err gf_isom_text_add_style(GF_TextSample *tx_samp, GF_StyleRecord *rec);
/*! appends highlight modifier for the sample
\param tx_samp the target text sample
\param start_char first char highlighted,
\param end_char first char not highlighted
\return error if any
*/
GF_Err gf_isom_text_add_highlight(GF_TextSample *tx_samp, u16 start_char, u16 end_char);

/*! sets highlight color for the whole sample
\param tx_samp the target text sample
\param argb color value
\return error if any
*/
GF_Err gf_isom_text_set_highlight_color(GF_TextSample *tx_samp, u32 argb);
/*! appends a new karaoke sequence in the sample
\param tx_samp the target text sample
\param start_time karaoke start time expressed in text stream timescale, but relative to the sample media time
\return error if any
*/
GF_Err gf_isom_text_add_karaoke(GF_TextSample *tx_samp, u32 start_time);
/*! appends a new segment in the current karaoke sequence - you must build sequences in order to be compliant
\param tx_samp the target text sample
\param end_time segment end time expressed in text stream timescale, but relative to the sample media time
\param start_char first char highlighted,
\param end_char first char not highlighted
\return error if any
*/
GF_Err gf_isom_text_set_karaoke_segment(GF_TextSample *tx_samp, u32 end_time, u16 start_char, u16 end_char);
/*! sets scroll delay for the whole sample (scrolling is enabled through GF_TextSampleDescriptor.DisplayFlags)
\param tx_samp the target text sample
\param scroll_delay delay for scrolling expressed in text stream timescale
\return error if any
*/
GF_Err gf_isom_text_set_scroll_delay(GF_TextSample *tx_samp, u32 scroll_delay);
/*! appends hyperlinking for the sample
\param tx_samp the target text sample
\param URL UTF-8 url
\param altString UTF-8 hint (tooltip, ...) for end user
\param start_char first char hyperlinked,
\param end_char first char not hyperlinked
\return error if any
*/
GF_Err gf_isom_text_add_hyperlink(GF_TextSample *tx_samp, char *URL, char *altString, u16 start_char, u16 end_char);
/*! sets current text box (display pos&size within the text track window) for the sample
\param tx_samp the target text sample
\param top top coordinate of box
\param left left coordinate of box
\param bottom bottom coordinate of box
\param right right coordinate of box
\return error if any
*/
GF_Err gf_isom_text_set_box(GF_TextSample *tx_samp, s16 top, s16 left, s16 bottom, s16 right);
/*! appends blinking for the sample
\param tx_samp the target text sample
\param start_char first char blinking,
\param end_char first char not blinking
\return error if any
*/
GF_Err gf_isom_text_add_blink(GF_TextSample *tx_samp, u16 start_char, u16 end_char);
/*! sets wrap flag for the sample
\param tx_samp the target text sample
\param wrap_flags text wrap flags - currently only 0 (no wrap) and 1 ("soft wrap") are allowed in 3GP
\return error if any
*/
GF_Err gf_isom_text_set_wrap(GF_TextSample *tx_samp, u8 wrap_flags);

/*! formats sample as a regular GF_ISOSample payload in a bitstream object.
\param tx_samp the target text sample
\param bs thetarget bitstream
\return error if any
*/
GF_Err gf_isom_text_sample_write_bs(const GF_TextSample *tx_samp, GF_BitStream *bs);


/*! formats sample as a regular GF_ISOSample.
The resulting sample will always be marked as random access
\param tx_samp the target text sample
\return the corresponding serialized ISO sample
*/
GF_ISOSample *gf_isom_text_to_sample(const GF_TextSample *tx_samp);

/*! gets the serialized size of the text sample
\param tx_samp the target text sample
\return the serialized size
*/
u32 gf_isom_text_sample_size(GF_TextSample *tx_samp);

/*! creates a new XML subtitle sample
\return a new XML subtitle sample
*/
GF_GenericSubtitleSample *gf_isom_new_xml_subtitle_sample();
/*! deletes an XML subtitle sample
\param subt_samp the target XML subtitle sample
*/
void gf_isom_delete_xml_subtitle_sample(GF_GenericSubtitleSample *subt_samp);
/*! resets content of an XML subtitle sample
\param subt_samp the target XML subtitle sample
\return error if any
*/
GF_Err gf_isom_xml_subtitle_reset(GF_GenericSubtitleSample *subt_samp);
/*! the corresponding serialized ISO sample
\param subt_samp the target XML subtitle sample
\return the corresponding serialized ISO sample
*/
GF_ISOSample *gf_isom_xml_subtitle_to_sample(GF_GenericSubtitleSample *subt_samp);
/*! appends text to an XML subtitle sample
\param subt_samp the target XML subtitle sample
\param text_data the UTF-8 or UTF-16 data to add
\param text_len the size of the text to add in bytes
\return error if any
*/
GF_Err gf_isom_xml_subtitle_sample_add_text(GF_GenericSubtitleSample *subt_samp, char *text_data, u32 text_len);


#endif	/*GPAC_DISABLE_ISOM_WRITE*/

/*! @} */


/*!
\addtogroup isocrypt_grp Content Protection
\ingroup iso_grp

@{
*/

/*! DRM related code points*/
enum
{
	/*! Storage location of CENC sample auxiliary in PSEC UUID box*/
	GF_ISOM_BOX_UUID_PSEC = GF_4CC( 'P', 'S', 'E', 'C' ),
	/*! Storage location of CENC sample auxiliary in senc box*/
	GF_ISOM_BOX_TYPE_SENC = GF_4CC( 's', 'e', 'n', 'c'),
	/*! PSSH box type */
	GF_ISOM_BOX_TYPE_PSSH = GF_4CC( 'p', 's', 's', 'h'),
	/*! ISMA Encryption Scheme Type in the SchemeTypeInfoBox */
	GF_ISOM_ISMACRYP_SCHEME	= GF_4CC( 'i', 'A', 'E', 'C' ),
	/*! OMA DRM Encryption Scheme Type in the SchemeTypeInfoBox */
	GF_ISOM_OMADRM_SCHEME = GF_4CC('o','d','k','m'),
	/*! CENC AES-CTR Encryption Scheme Type in the SchemeTypeInfoBox */
	GF_ISOM_CENC_SCHEME	= GF_4CC('c','e','n','c'),
	/*! CENC AES-CBC Encryption Scheme Type in the SchemeTypeInfoBox */
	GF_ISOM_CBC_SCHEME = GF_4CC('c','b','c','1'),
	/*! Adobe Encryption Scheme Type in the SchemeTypeInfoBox */
	GF_ISOM_ADOBE_SCHEME = GF_4CC('a','d','k','m'),
	/*! CENC AES-CTR Pattern Encryption Scheme Type in the SchemeTypeInfoBox */
	GF_ISOM_CENS_SCHEME	= GF_4CC('c','e','n','s'),
	/*! CENC AES-CBC Pattern Encryption Scheme Type in the SchemeTypeInfoBox */
	GF_ISOM_CBCS_SCHEME	= GF_4CC('c','b','c','s'),
	/*! PIFF Scheme Type in the SchemeTypeInfoBox */
	GF_ISOM_PIFF_SCHEME	= GF_4CC('p','i','f','f'),
};

/*! checks if a track is encrypted or protected
\param isom_file the target ISO file
\param trackNumber the target track
\return GF_TRUE if track is protected, GF_FALSE otherwise*/
Bool gf_isom_is_track_encrypted(GF_ISOFile *isom_file, u32 trackNumber);


/*! flags for GF_ISMASample*/
typedef enum
{
	/*! signals the stream the sample belongs to uses selective encryption*/
	GF_ISOM_ISMA_USE_SEL_ENC = 1,
	/*! signals the sample is encrypted*/
	GF_ISOM_ISMA_IS_ENCRYPTED = 2,
} GF_ISOISMACrypFlags;

/*! ISMA sample*/
typedef struct
{
	/*! IV in ISMACryp is Byte Stream Offset*/
	u64 IV;
	/*! IV size in bytes, repeated from sampleDesc for convenience*/
	u8 IV_length;
	/*! key indicator*/
	u8 *key_indicator;
	/*! key indicator size, repeated from sampleDesc for convenience*/
	u8 KI_length;
	/*! payload size*/
	u32 dataLength;
	/*! payload*/
	u8 *data;
	/*! flags*/
	u32 flags;
} GF_ISMASample;
/*! creates a new empty ISMA sample
\return a new empty ISMA sample
*/
GF_ISMASample *gf_isom_ismacryp_new_sample();

/*! delete an ISMA sample.
\note the buffer content will be destroyed by default. If you wish to keep the buffer, set dataLength to 0 in the sample before deleting it
\param samp the target ISMA sample
*/
void gf_isom_ismacryp_delete_sample(GF_ISMASample *samp);

/*! decodes ISMACryp sample based on all info in ISMACryp sample description
\param data sample data
\param dataLength sample data size in bytes
\param use_selective_encryption set to GF_TRUE if sample uses selective encryption
\param KI_length set to the size in bytes of the key indicator - 0 means no key roll
\param IV_length set to the size in bytes of the initialization vector
\return a newly allocated ISMA sample with the parsed data
*/
GF_ISMASample *gf_isom_ismacryp_sample_from_data(u8 *data, u32 dataLength, Bool use_selective_encryption, u8 KI_length, u8 IV_length);

/*! decodes ISMACryp sample based on sample and its descrition index
\param isom_file the target ISO file
\param trackNumber the target track
\param samp the sample to decode
\param sampleDescriptionIndex the sample description index of the sample to decode
\return the ISMA sample or NULL if not an ISMA sample or error
*/
GF_ISMASample *gf_isom_get_ismacryp_sample(GF_ISOFile *isom_file, u32 trackNumber, const GF_ISOSample *samp, u32 sampleDescriptionIndex);

/*! checks if sample description is protected or not
\param isom_file the target ISO file
\param trackNumber the target track
\param sampleDescriptionIndex the sample description index. If 0, checks all sample descriptions for protected ones
\return scheme protection 4CC or 0 if not protected*/
u32 gf_isom_is_media_encrypted(GF_ISOFile *isom_file, u32 trackNumber, u32 sampleDescriptionIndex);

/*! checks if sample description is protected with ISMACryp
\param isom_file the target ISO file
\param trackNumber the target track
\param sampleDescriptionIndex the sample description index
\return GF_TRUE if ISMA protection is used*/
Bool gf_isom_is_ismacryp_media(GF_ISOFile *isom_file, u32 trackNumber, u32 sampleDescriptionIndex);

/*! checks if sample description is protected with OMA DRM
\param isom_file the target ISO file
\param trackNumber the target track
\param sampleDescriptionIndex the sample description index
\return GF_TRUE if OMA DRM protection is used*/
Bool gf_isom_is_omadrm_media(GF_ISOFile *isom_file, u32 trackNumber, u32 sampleDescriptionIndex);

/*! gets OMA DRM configuration - all output parameters are optional and may be NULL
\param isom_file the target ISO file
\param trackNumber the target track
\param sampleDescriptionIndex the sample description index
\param outOriginalFormat four character code of the unprotected sample description
\param outSchemeType set to four character code of the protection scheme type
\param outSchemeVersion set to scheme protection version
\param outContentID set to associated ID of content
\param outRightsIssuerURL set to the rights issuer (license server) URL
\param outTextualHeaders set to OMA textual headers
\param outTextualHeadersLen set to the size in bytes of OMA textual headers
\param outPlaintextLength set to the size in bytes of clear data in file
\param outEncryptionType set to the OMA encryption type used
\param outSelectiveEncryption set to GF_TRUE if sample description uses selective encryption
\param outIVLength set to the size of the initialization vector
\param outKeyIndicationLength set to the size of the key indicator
\return error if any
*/
GF_Err gf_isom_get_omadrm_info(GF_ISOFile *isom_file, u32 trackNumber, u32 sampleDescriptionIndex, u32 *outOriginalFormat,
                               u32 *outSchemeType, u32 *outSchemeVersion,
                               const char **outContentID, const char **outRightsIssuerURL, const char **outTextualHeaders, u32 *outTextualHeadersLen, u64 *outPlaintextLength, u32 *outEncryptionType, Bool *outSelectiveEncryption, u32 *outIVLength, u32 *outKeyIndicationLength);

/*! retrieves ISMACryp info for the given track & SDI - all output parameters are optional - URIs SHALL NOT BE MODIFIED BY USER

\note outSelectiveEncryption, outIVLength and outKeyIndicationLength are usually not needed to decode an ISMA sample when using \ref gf_isom_get_ismacryp_sample

\param isom_file the target ISO file
\param trackNumber the target track
\param sampleDescriptionIndex the sample description index
\param outOriginalFormat set to orginal unprotected media format
\param outSchemeType set to 4CC of protection scheme (GF_ISOM_ISMACRYP_SCHEME = iAEC in ISMACryp 1.0)
\param outSchemeVersion set to version of protection scheme (1 in ISMACryp 1.0)
\param outSchemeURI set to URI location of scheme
\param outKMS_URI set to URI location of key management system - only valid with ISMACryp 1.0
\param outSelectiveEncryption set to whether sample-based encryption is used in media - only valid with ISMACryp 1.0
\param outIVLength set to length of Initial Vector - only valid with ISMACryp 1.0
\param outKeyIndicationLength set to length of key indicator - only valid with ISMACryp 1.0
\return error if any
*/
GF_Err gf_isom_get_ismacryp_info(GF_ISOFile *isom_file, u32 trackNumber, u32 sampleDescriptionIndex, u32 *outOriginalFormat, u32 *outSchemeType, u32 *outSchemeVersion, const char **outSchemeURI, const char **outKMS_URI, Bool *outSelectiveEncryption, u32 *outIVLength, u32 *outKeyIndicationLength);

/*! gets original format four character code type of a protected media sample description
\param isom_file the target ISO file
\param trackNumber the target track
\param sampleDescriptionIndex the sample description index. If 0, checks all sample descriptions for a protected one
\param outOriginalFormat set to orginal unprotected media format
\return error if any
*/
GF_Err gf_isom_get_original_format_type(GF_ISOFile *isom_file, u32 trackNumber, u32 sampleDescriptionIndex, u32 *outOriginalFormat);

#ifndef GPAC_DISABLE_ISOM_WRITE

/*! creates ISMACryp protection info for a sample description
\param isom_file the target ISO file
\param trackNumber the target track
\param sampleDescriptionIndex the sample description index
\param scheme_type 4CC of protection scheme (GF_ISOM_ISMACRYP_SCHEME = iAEC in ISMACryp 1.0)
\param scheme_version version of protection scheme (1 in ISMACryp 1.0)
\param scheme_uri URI location of scheme
\param kms_URI URI location of key management system - only valid with ISMACryp 1.0
\param selective_encryption whether sample-based encryption is used in media - only valid with ISMACryp 1.0
\param KI_length length of key indicator - only valid with ISMACryp 1.0
\param IV_length length of Initial Vector - only valid with ISMACryp 1.0
\return error if any
*/
GF_Err gf_isom_set_ismacryp_protection(GF_ISOFile *isom_file, u32 trackNumber, u32 sampleDescriptionIndex, u32 scheme_type,
                                       u32 scheme_version, char *scheme_uri, char *kms_URI,
                                       Bool selective_encryption, u32 KI_length, u32 IV_length);

/*! changes scheme URI and/or KMS URI for crypted files. Other params cannot be changed once the media is crypted
\param isom_file the target ISO file
\param trackNumber the target track
\param sampleDescriptionIndex the sample description index
\param scheme_uri new scheme URI, or NULL to keep previous
\param kms_uri new KMS URI, or NULL to keep previous
\return error if any
*/
GF_Err gf_isom_change_ismacryp_protection(GF_ISOFile *isom_file, u32 trackNumber, u32 sampleDescriptionIndex, char *scheme_uri, char *kms_uri);


/*! creates OMA DRM protection for a sample description
\param isom_file the target ISO file
\param trackNumber the target track
\param sampleDescriptionIndex the sample description index
\param contentID associated ID of content
\param kms_URI the rights issuer (license server) URL
\param encryption_type the OMA encryption type used
\param plainTextLength the size in bytes of clear data in file
\param textual_headers OMA textual headers
\param textual_headers_len the size in bytes of OMA textual headers
\param selective_encryption GF_TRUE if sample description uses selective encryption
\param KI_length the size of the key indicator
\param IV_length the size of the initialization vector
\return error if any
*/
GF_Err gf_isom_set_oma_protection(GF_ISOFile *isom_file, u32 trackNumber, u32 sampleDescriptionIndex,
                                  char *contentID, char *kms_URI, u32 encryption_type, u64 plainTextLength, char *textual_headers, u32 textual_headers_len,
                                  Bool selective_encryption, u32 KI_length, u32 IV_length);

/*! creates a generic protection for a sample description
\param isom_file the target ISO file
\param trackNumber the target track
\param sampleDescriptionIndex the sample description index
\param scheme_type 4CC of protection scheme (GF_ISOM_ISMACRYP_SCHEME = iAEC in ISMACryp 1.0)
\param scheme_version version of protection scheme (1 in ISMACryp 1.0)
\param scheme_uri URI location of scheme
\param kms_URI the rights issuer (license server) URL
\return error if any
*/
GF_Err gf_isom_set_generic_protection(GF_ISOFile *isom_file, u32 trackNumber, u32 sampleDescriptionIndex, u32 scheme_type, u32 scheme_version, char *scheme_uri, char *kms_URI);

/*! allocates storage for CENC side data in a senc box
\param isom_file the target ISO file
\param trackNumber the target track
\return error if any
*/
GF_Err gf_isom_cenc_allocate_storage(GF_ISOFile *isom_file, u32 trackNumber);

/*! allocates storage for CENC side data in a PIFF senc UUID box
\param isom_file the target ISO file
\param trackNumber the target track
\param AlgorithmID algorith ID, usually 0
\param IV_size the size of the init vector
\param KID the default Key ID
\return error if any
*/
GF_Err gf_isom_piff_allocate_storage(GF_ISOFile *isom_file, u32 trackNumber, u32 AlgorithmID, u8 IV_size, bin128 KID);


/*! adds cenc SAI for the last sample added to a track
\param isom_file the target ISO file
\param trackNumber the target track
\param container_type the code of the container (currently 'senc' for CENC or 'PSEC' for smooth)
\param buf the SAI buffer
\param len the size of the SAI buffer. If buf is NULL or len is 0, this adds an unencrypted entry (not writtent to file)
\param use_subsamples if GF_TRUE, the media format uses CENC subsamples
\param use_saio_32bit forces usage of 32-bit saio boxes
\param is_multi_key indicates if multi key is in use (required to tag saio and saiz boxes)
\return error if any
*/
GF_Err gf_isom_track_cenc_add_sample_info(GF_ISOFile *isom_file, u32 trackNumber, u32 container_type, u8 *buf, u32 len, Bool use_subsamples, Bool use_saio_32bit, Bool is_multi_key);



/*! creates CENC protection for a sample description
\param isom_file the target ISO file
\param trackNumber the target track
\param sampleDescriptionIndex the sample description index
\param scheme_type 4CC of protection scheme (GF_ISOM_ISMACRYP_SCHEME = iAEC in ISMACryp 1.0)
\param scheme_version version of protection scheme (1 in ISMACryp 1.0)
\param default_IsEncrypted default isEncrypted flag
\param default_crypt_byte_block default crypt block size for pattern encryption
\param default_skip_byte_block default skip block size for pattern encryption
\param key_info key descriptor formatted as a multi-key info (cf GF_PROP_PID_CENC_KEY)
\param key_info_size key descriptor size
\return error if any
*/
GF_Err gf_isom_set_cenc_protection(GF_ISOFile *isom_file, u32 trackNumber, u32 sampleDescriptionIndex, u32 scheme_type,
                                   u32 scheme_version, u32 default_IsEncrypted, u8 default_crypt_byte_block, u8 default_skip_byte_block,
								    u8 *key_info, u32 key_info_size);


/*! creates CENC protection for a multi-key sample description
\param isom_file the target ISO file
\param trackNumber the target track
\param sampleDescriptionIndex the sample description index
\param scheme_type 4CC of protection scheme (GF_ISOM_ISMACRYP_SCHEME = iAEC in ISMACryp 1.0)
\param scheme_version version of protection scheme (1 in ISMACryp 1.0)
\param default_IsEncrypted default isEncrypted flag
\param default_crypt_byte_block default crypt block size for pattern encryption
\param default_skip_byte_block default skip block size for pattern encryption
\param key_info key  info (cf CENC and GF_PROP_PID_CENC_KEY)
\param key_info_size key info size
\return error if any
*/
GF_Err gf_isom_set_cenc_protection_mkey(GF_ISOFile *isom_file, u32 trackNumber, u32 sampleDescriptionIndex, u32 scheme_type,
                                   u32 scheme_version, u32 default_IsEncrypted, u8 default_crypt_byte_block, u8 default_skip_byte_block,
								    u8 *key_info, u32 key_info_size);


/*! adds PSSH info for a file, can be called several time per system ID
\param isom_file the target ISO file
\param systemID the ID of the protection system
\param version the version of the protection system
\param KID_count the number of key IDs
\param KID the list of key IDs
\param data opaque data for the protection system
\param len size of the opaque data
\param pssh_mode 0: regular PSSH in moov, 1: PIFF PSSH in moov, 2: regular PSSH in meta
\return error if any
*/
GF_Err gf_cenc_set_pssh(GF_ISOFile *isom_file, bin128 systemID, u32 version, u32 KID_count, bin128 *KID, u8 *data, u32 len, u32 pssh_mode);

/*! removes CENC senc box info
\param isom_file the target ISO file
\param trackNumber the target track
\return error if any
*/
GF_Err gf_isom_remove_samp_enc_box(GF_ISOFile *isom_file, u32 trackNumber);
/*! removes all CENC sample groups
\param isom_file the target ISO file
\param trackNumber the target track
\return error if any
*/
GF_Err gf_isom_remove_samp_group_box(GF_ISOFile *isom_file, u32 trackNumber);

#endif //GPAC_DISABLE_ISOM_WRITE

/*! checks if sample description is protected with Adobe systems
\param isom_file the target ISO file
\param trackNumber the target track
\param sampleDescriptionIndex the sample description index
\return GF_TRUE if ADOBE protection is used
*/
Bool gf_isom_is_adobe_protection_media(GF_ISOFile *isom_file, u32 trackNumber, u32 sampleDescriptionIndex);

/*! gets adobe protection information for a sample description
\param isom_file the target ISO file
\param trackNumber the target track
\param sampleDescriptionIndex the sample description index
\param outOriginalFormat set to orginal unprotected media format
\param outSchemeType set to 4CC of protection scheme (GF_ISOM_ISMACRYP_SCHEME = iAEC in ISMACryp 1.0)
\param outSchemeVersion set to version of protection scheme (1 in ISMACryp 1.0)
\param outMetadata set to adobe metadata string
\return GF_TRUE if ADOBE protection is used
*/
GF_Err gf_isom_get_adobe_protection_info(GF_ISOFile *isom_file, u32 trackNumber, u32 sampleDescriptionIndex, u32 *outOriginalFormat, u32 *outSchemeType, u32 *outSchemeVersion, const char **outMetadata);

#ifndef GPAC_DISABLE_ISOM_WRITE
/*! creates an adobe protection for a sample description
\param isom_file the target ISO file
\param trackNumber the target track
\param sampleDescriptionIndex the sample description index
\param scheme_type 4CC of protection scheme (GF_ISOM_ISMACRYP_SCHEME = iAEC in ISMACryp 1.0)
\param scheme_version version of protection scheme (1 in ISMACryp 1.0)
\param is_selective_enc indicates if selective encryption is used
\param metadata metadata information
\param len size of metadata information in bytes
\return error if any
*/
GF_Err gf_isom_set_adobe_protection(GF_ISOFile *isom_file, u32 trackNumber, u32 sampleDescriptionIndex, u32 scheme_type, u32 scheme_version, Bool is_selective_enc, char *metadata, u32 len);

#endif /*GPAC_DISABLE_ISOM_WRITE*/

/*! checks of sample description is protected with CENC
\param isom_file the target ISO file
\param trackNumber the target track
\param sampleDescriptionIndex the sample description index. If 0, checks all sample descriptions for protected ones
\return GF_TRUE if sample protection is CENC
*/
Bool gf_isom_is_cenc_media(GF_ISOFile *isom_file, u32 trackNumber, u32 sampleDescriptionIndex);
/*! gets CENC information of a sample description
\param isom_file the target ISO file
\param trackNumber the target track
\param sampleDescriptionIndex the sample description index
\param outOriginalFormat set to orginal unprotected media format
\param outSchemeType set to 4CC of protection scheme (GF_ISOM_ISMACRYP_SCHEME = iAEC in ISMACryp 1.0)
\param outSchemeVersion set to version of protection scheme (1 in ISMACryp 1.0)
\return error if any
*/
GF_Err gf_isom_get_cenc_info(GF_ISOFile *isom_file, u32 trackNumber, u32 sampleDescriptionIndex, u32 *outOriginalFormat, u32 *outSchemeType, u32 *outSchemeVersion);


/*! gets CENC auxiliary info of a sample as a buffer
\note the serialized buffer format is exactly a CencSampleAuxiliaryDataFormat

\param isom_file the target ISO file
\param trackNumber the target track
\param sampleNumber the target sample
\param sampleDescIndex the sample description index
\param container_type is type of box which contains the sample auxiliary information. Now we have two type: GF_ISOM_BOX_UUID_PSEC and GF_ISOM_BOX_TYPE_SENC
\param out_buffer set to a newly allocated buffer, or reallocated buffer if not NULL
\param outSize set to the size of the serialized buffer. If an existing buffer was passed, the passed value shall be the allocated buffer size (the returned value is still the buffer size)
\return error if any
*/
GF_Err gf_isom_cenc_get_sample_aux_info(GF_ISOFile *isom_file, u32 trackNumber, u32 sampleNumber, u32 sampleDescIndex, u32 *container_type, u8 **out_buffer, u32 *outSize);

/*! gets CENC default info for a sample description
\param isom_file the target ISO file
\param trackNumber the target track
\param sampleDescriptionIndex the sample description index
\param container_type set to the container type of SAI data
\param default_IsEncrypted set to default isEncrypted flag
\param crypt_byte_block set to default crypt block size for pattern encryption
\param skip_byte_block set to default skip block size for pattern encryption
\param key_info set to multikey descriptor (cf CENC and GF_PROP_PID_CENC_KEY)
\param key_info_size set to multikey descriptor size
\return error if any
*/
GF_Err gf_isom_cenc_get_default_info(GF_ISOFile *isom_file, u32 trackNumber, u32 sampleDescriptionIndex, u32 *container_type, Bool *default_IsEncrypted, u8 *crypt_byte_block, u8 *skip_byte_block, const u8 **key_info, u32 *key_info_size);

/*! gets the number of PSSH defined
\param isom_file the target ISO file
\return number of PSSH defined
*/
u32 gf_isom_get_pssh_count(GF_ISOFile *isom_file);

/*! gets PSS info
\param isom_file the target ISO file
\param pssh_index 1-based index of PSSH to query, see \ref gf_isom_get_pssh_count
\param SystemID set to the protection system ID
\param version set to the protection system version
\param KID_count set to the number of key IDs defined
\param KIDs array of defined key IDs
\param private_data set to a buffer containing system ID private data
\param private_data_size set to the size of the system ID private data
\return error if any
*/
GF_Err gf_isom_get_pssh_info(GF_ISOFile *isom_file, u32 pssh_index, bin128 SystemID, u32 *version, u32 *KID_count, const bin128 **KIDs, const u8 **private_data, u32 *private_data_size);

#ifndef GPAC_DISABLE_ISOM_DUMP
/*! dumps ismacrypt protection of sample descriptions to xml trace
\param isom_file the target ISO file
\param trackNumber the target track
\param trace the file object to dump to
\return error if any
*/
GF_Err gf_isom_dump_ismacryp_protection(GF_ISOFile *isom_file, u32 trackNumber, FILE * trace);
/*! dumps ismacrypt sample to xml trace
\param isom_file the target ISO file
\param trackNumber the target track
\param SampleNum the target sample number
\param trace the file object to dump to
\return error if any
*/
GF_Err gf_isom_dump_ismacryp_sample(GF_ISOFile *isom_file, u32 trackNumber, u32 SampleNum, FILE *trace);
#endif

/*! gets CENC configuration for a given sample
\param isom_file the target ISO file
\param trackNumber the target track
\param sampleNumber the target sample number
\param IsEncrypted set to GF_TRUE if the sample is encrypted, GF_FALSE otherwise (optional can be NULL)
\param crypt_byte_block set to crypt block count for pattern encryption (optional can be NULL)
\param skip_byte_block set to skip block count for pattern encryption (optional can be NULL)
\param key_info set to key descriptor (cf GF_PROP_PID_CENC_KEY)
\param key_info_size set to key descriptor size
\return error if any
*/
GF_Err gf_isom_get_sample_cenc_info(GF_ISOFile *isom_file, u32 trackNumber, u32 sampleNumber, Bool *IsEncrypted, u8 *crypt_byte_block, u8 *skip_byte_block, const u8 **key_info, u32 *key_info_size);

/*! @} */

/*!
\addtogroup isometa_grp Meta and Image File Format
\ingroup iso_grp

@{
*/


/*! gets meta type
\param isom_file the target ISO file
\param root_meta if GF_TRUE uses meta at the file, otherwise uses meta at the movie level if track number is 0
\param track_num if GF_TRUE and root_meta is GF_FALSE, uses meta at the track level
\return 0 if no meta found, or four char code of meta (eg, "mp21", "smil", ...)*/
u32 gf_isom_get_meta_type(GF_ISOFile *isom_file, Bool root_meta, u32 track_num);

/*! checks if the meta has an XML container (note that XML data can also be included as items).
\param isom_file the target ISO file
\param root_meta if GF_TRUE uses meta at the file, otherwise uses meta at the movie level if track number is 0
\param track_num if GF_TRUE and root_meta is GF_FALSE, uses meta at the track level
\return 0 (no XML or error), 1 (XML text), 2 (BinaryXML, eg BiM) */
u32 gf_isom_has_meta_xml(GF_ISOFile *isom_file, Bool root_meta, u32 track_num);

/*! extracts XML (if any) from given meta
\param isom_file the target ISO file
\param root_meta if GF_TRUE uses meta at the file, otherwise uses meta at the movie level if track number is 0
\param track_num if GF_TRUE and root_meta is GF_FALSE, uses meta at the track level
\param outName output file path and location for writing
\param is_binary indicates if XML is Bim or regular XML
\return error if any
*/
GF_Err gf_isom_extract_meta_xml(GF_ISOFile *isom_file, Bool root_meta, u32 track_num, char *outName, Bool *is_binary);

/*! checks the number of items in a meta
\param isom_file the target ISO file
\param root_meta if GF_TRUE uses meta at the file, otherwise uses meta at the movie level if track number is 0
\param track_num if GF_TRUE and root_meta is GF_FALSE, uses meta at the track level
\return number of items*/
u32 gf_isom_get_meta_item_count(GF_ISOFile *isom_file, Bool root_meta, u32 track_num);

/*! gets item info for the given item
\note When an item is fully contained in file, both item_url and item_urn are set to NULL

\param isom_file the target ISO file
\param root_meta if GF_TRUE uses meta at the file, otherwise uses meta at the movie level if track number is 0
\param track_num if GF_TRUE and root_meta is GF_FALSE, uses meta at the track level
\param item_num 1-based index of item to query
\param itemID set to item ID in file (optional, can be NULL)
\param type set to item 4CC type
\param protection_scheme set to 0 if not protected, or scheme type used if item is protected. If protected but scheme type not present, set to 'unkw'
\param protection_scheme_version set to 0 if not protected, or scheme version used if item is protected
\param is_self_reference set to item is the file itself
\param item_name set to the item name (optional, can be NULL)
\param item_mime_type set to the item mime type (optional, can be NULL)
\param item_encoding set to the item content encoding type (optional, can be NULL)
\param item_url set to the URL of external resource containing this item data if any.
\param item_urn set to the URN of external resource containing this item data if any.
\return error if any
*/
GF_Err gf_isom_get_meta_item_info(GF_ISOFile *isom_file, Bool root_meta, u32 track_num, u32 item_num,
                                  u32 *itemID, u32 *type, u32 *protection_scheme, u32 *protection_scheme_version, Bool *is_self_reference,
                                  const char **item_name, const char **item_mime_type, const char **item_encoding,
                                  const char **item_url, const char **item_urn);

/*! gets item index from item ID
\param isom_file the target ISO file
\param root_meta if GF_TRUE uses meta at the file, otherwise uses meta at the movie level if track number is 0
\param track_num if GF_TRUE and root_meta is GF_FALSE, uses meta at the track level
\param item_ID ID of the item to search
\return item index if found, 0 otherwise
*/
u32 gf_isom_get_meta_item_by_id(GF_ISOFile *isom_file, Bool root_meta, u32 track_num, u32 item_ID);

/*! extracts an item from given meta
\param isom_file the target ISO file
\param root_meta if GF_TRUE uses meta at the file, otherwise uses meta at the movie level if track number is 0
\param track_num if GF_TRUE and root_meta is GF_FALSE, uses meta at the track level
\param item_num 1-based index of item to query
\param dump_file_name if NULL, uses item name for dumping, otherwise dumps in given file object (binary write mode)
\return error if any
*/
GF_Err gf_isom_extract_meta_item(GF_ISOFile *isom_file, Bool root_meta, u32 track_num, u32 item_num, const char *dump_file_name);

/*! extracts item from given meta in memory
\param isom_file the target ISO file
\param root_meta if GF_TRUE uses meta at the file, otherwise uses meta at the movie level if track number is 0
\param track_num if GF_TRUE and root_meta is GF_FALSE, uses meta at the track level
\param item_id the ID of the item to dump
\param out_data set to allocated buffer containing the item, shall be freeed by user
\param out_size set to the size of the allocated buffer
\param out_alloc_size set to the allocated size of the buffer (this allows passing an existing buffer without always reallocating it)
\param mime_type set to the mime type of the item
\param use_annex_b for image items based on NALU formats (AVC, HEVC) indicates to extract the data as Annex B format (with start codes)
\return error if any
*/
GF_Err gf_isom_extract_meta_item_mem(GF_ISOFile *isom_file, Bool root_meta, u32 track_num, u32 item_id, u8 **out_data, u32 *out_size, u32 *out_alloc_size, const char **mime_type, Bool use_annex_b);


/*! fetch CENC info for an item
\param isom_file the target ISO file
\param root_meta if GF_TRUE uses meta at the file, otherwise uses meta at the movie level if track number is 0
\param track_num if GF_TRUE and root_meta is GF_FALSE, uses meta at the track level
\param item_id the ID of the item to dump
\param is_protected set to GF_TRUE if item is protected
\param skip_byte_block set to skip_byte_block or 0 if no pattern
\param crypt_byte_block set to crypt_byte_block or 0 if no pattern
\param key_info set to key info
\param key_info_size set to key info size
\param aux_info_type_parameter set to the CENC auxiliary type param of SAI data
\param sai_out_data set to allocated buffer containing the item, shall be freeed by user - may be NULL to only retrieve the info
\param sai_out_size set to the size of the allocated buffer - may be NULL if  sai_out_data is NULL
\param sai_out_alloc_size set to the allocated size of the buffer (this allows passing an existing buffer without always reallocating it) - may be NULL if  sai_out_data is NULL
\return error if any
*/
GF_Err gf_isom_extract_meta_item_get_cenc_info(GF_ISOFile *isom_file, Bool root_meta, u32 track_num, u32 item_id, Bool *is_protected,
	u8 *skip_byte_block, u8 *crypt_byte_block, const u8 **key_info, u32 *key_info_size, u32 *aux_info_type_parameter,
	u8 **sai_out_data, u32 *sai_out_size, u32 *sai_out_alloc_size);

/*! gets primary item ID
\param isom_file the target ISO file
\param root_meta if GF_TRUE uses meta at the file, otherwise uses meta at the movie level if track number is 0
\param track_num if GF_TRUE and root_meta is GF_FALSE, uses meta at the track level
\return primary item ID, 0 if none found (primary can also be stored through meta XML)*/
u32 gf_isom_get_meta_primary_item_id(GF_ISOFile *isom_file, Bool root_meta, u32 track_num);

/*! item tile mode*/
typedef enum {
	/*! not a tile item*/
	TILE_ITEM_NONE = 0,
	/*! a tile item without base*/
	TILE_ITEM_ALL_NO_BASE,
	/*! a tile item with base*/
	TILE_ITEM_ALL_BASE,
	/*! a tile item grid*/
	TILE_ITEM_ALL_GRID,
	/*! a tile item single*/
	TILE_ITEM_SINGLE
} GF_TileItemMode;

<<<<<<< HEAD
typedef struct {
	u32 horizontal;
	u32 vertical;
} GF_ImageItemOverlayOffset;
=======

/*! Image protection item properties*/
typedef struct
{
	u32 scheme_type;
	u32 scheme_version;
	u8 crypt_byte_block;
	u8 skip_byte_block;
	const u8 *key_info;
	u32 key_info_size;
	const u8 *sai_data;
	u32 sai_data_size;
} GF_ImageItemProtection;
>>>>>>> 43b0aa3b

/*! Image item properties*/
typedef struct
{
	/*! width in pixels*/
	u32 width;
	/*! height in pixless*/
	u32 height;
	/*! pixel aspect ratio numerator*/
	u32 hSpacing;
	/*! pixel aspect ratio denominator*/
	u32 vSpacing;
	/*! horizontal offset in pixels*/
	u32 hOffset;
	/*! vertical offset in pixels*/
	u32 vOffset;
	/*! angle in radians*/
	u32 angle;
	/*! mirroring axis: 0 = not set, 1 = vertical, 2 = horizontal*/
	u32 mirror;
	/*! hidden flag*/
	Bool hidden;
	/*! clean aperture */
	s32 clap_wnum, clap_wden, clap_hnum, clap_hden, clap_honum, clap_hoden, clap_vonum, clap_voden;
	/*! pointer to configuration box*/
	void *config;
	/*! tile item mode*/
	GF_TileItemMode tile_mode;
	/*! tile number */
	u32 single_tile_number;
	/*! time for importing*/
	Double time;
	/*! end time for importing*/
	Double end_time;
	/*! step time between imports*/
	Double step_time;
	/*! sample num for importing*/
	u32 sample_num;
	/*! file containg iCC data for importing*/
	char iccPath[GF_MAX_PATH];
	/*! is alpha*/
	Bool alpha;
	/*! is depth*/
	Bool depth;
	/*! number of channels*/
	u8 num_channels;
	/*! bits per channels in bits*/
<<<<<<< HEAD
	u32 bits_per_channel[3];
=======
	u8 bits_per_channel[3];
	/*! number of columns in grid*/
>>>>>>> 43b0aa3b
	u32 num_grid_columns;
	/*! number of rows in grid*/
	u32 num_grid_rows;
<<<<<<< HEAD
	/*! number of overlayed images*/
	u32 overlay_count;
	/*! overlay offsets*/
	GF_ImageItemOverlayOffset *overlay_offsets;
	/*! canvas overlay color*/
	u32 overlay_canvas_fill_value_r;
	u32 overlay_canvas_fill_value_g;
	u32 overlay_canvas_fill_value_b;
	u32 overlay_canvas_fill_value_a;
=======
	/*! protection info, NULL if item is not protected*/
	GF_ImageItemProtection *cenc_info;
	/*! If set, reference image from sample sample_num (same file data used for sample and item)*/
	Bool use_reference;
	/*only set when importing non-ref from ISOBMF*/
	GF_ISOFile *src_file;
>>>>>>> 43b0aa3b
} GF_ImageItemProperties;


#ifndef GPAC_DISABLE_ISOM_WRITE

/*! sets meta type (four char int, eg "mp21", ...), creating a meta box if not found
\param isom_file the target ISO file
\param root_meta if GF_TRUE uses meta at the file, otherwise uses meta at the movie level if track number is 0
\param track_num if GF_TRUE and root_meta is GF_FALSE, uses meta at the track level
\param metaType the type of meta to create. If 0, removes the meta box
\return error if any
*/
GF_Err gf_isom_set_meta_type(GF_ISOFile *isom_file, Bool root_meta, u32 track_num, u32 metaType);

/*! removes meta XML info if any
\param isom_file the target ISO file
\param root_meta if GF_TRUE uses meta at the file, otherwise uses meta at the movie level if track number is 0
\param track_num if GF_TRUE and root_meta is GF_FALSE, uses meta at the track level
\return error if any
*/
GF_Err gf_isom_remove_meta_xml(GF_ISOFile *isom_file, Bool root_meta, u32 track_num);

/*! sets meta XML data from file or memory - erase any previously (Binary)XML info
\param isom_file the target ISO file
\param root_meta if GF_TRUE uses meta at the file, otherwise uses meta at the movie level if track number is 0
\param track_num if GF_TRUE and root_meta is GF_FALSE, uses meta at the track level
\param XMLFileName the XML file to import as XML item, or NULL if data is specified
\param data buffer containing XML data, or NULL if file is specified
\param data_size size of buffer in bytes, ignored if file is specified
\param IsBinaryXML indicates if the content of the XML file is binary XML (BIM) or not
\return error if any
*/
GF_Err gf_isom_set_meta_xml(GF_ISOFile *isom_file, Bool root_meta, u32 track_num, char *XMLFileName, unsigned char *data, u32 data_size, Bool IsBinaryXML);

/*! gets next available item ID in a meta
\param isom_file the target ISO file
\param root_meta if GF_TRUE uses meta at the file, otherwise uses meta at the movie level if track number is 0
\param track_num if GF_TRUE and root_meta is GF_FALSE, uses meta at the track level
\param item_id set to the next available item ID
\return error if any
*/
GF_Err gf_isom_meta_get_next_item_id(GF_ISOFile *isom_file, Bool root_meta, u32 track_num, u32 *item_id);

/*! adds an item to a meta box from file
\param isom_file the target ISO file
\param root_meta if GF_TRUE uses meta at the file, otherwise uses meta at the movie level if track number is 0
\param track_num if GF_TRUE and root_meta is GF_FALSE, uses meta at the track level
\param self_reference if GF_TRUE, indicates that the item is in fact the entire container file
\param resource_path path to the file to add
\param item_name name of the item
\param item_id ID of the item, can be 0
\param item_type four character code of item type
\param mime_type mime type of the item, can be NULL
\param content_encoding content encoding of the item, can be NULL
\param URL URL of the item for external data reference (data is not contained in meta parent file)
\param URN URN of the item for external data reference (data is not contained in meta parent file)
\param image_props image properties information for image items
\return error if any
*/
GF_Err gf_isom_add_meta_item(GF_ISOFile *isom_file, Bool root_meta, u32 track_num, Bool self_reference, char *resource_path, const char *item_name, u32 item_id, u32 item_type, const char *mime_type, const char *content_encoding, const char *URL, const char *URN, GF_ImageItemProperties *image_props);

/*! item extend description*/
typedef struct
{
	/*! offset of extent in file*/
	u64 extent_offset;
	/*! size of extent*/
	u64 extent_length;
	/*! index of extent*/
	u64 extent_index;
#ifndef GPAC_DISABLE_ISOM_WRITE
	/*! for storage only, original offset in source file*/
	u64 original_extent_offset;
#endif
} GF_ItemExtentEntry;


/*! adds an item to a meta box from memory
\param isom_file the target ISO file
\param root_meta if GF_TRUE uses meta at the file, otherwise uses meta at the movie level if track number is 0
\param track_num if GF_TRUE and root_meta is GF_FALSE, uses meta at the track level
\param item_name name of the item
\param item_id ID of the item, can be 0
\param item_type four character code of item type
\param mime_type mime type of the item, can be NULL
\param content_encoding content encoding of the item, can be NULL
\param image_props image properties information for image items
\param data buffer containing the item data
\param data_len size of item data buffer in bytes
\param item_extent_refs list of item extend description, or NULL
\return error if any
*/
GF_Err gf_isom_add_meta_item_memory(GF_ISOFile *isom_file, Bool root_meta, u32 track_num, const char *item_name, u32 item_id, u32 item_type, const char *mime_type, const char *content_encoding, GF_ImageItemProperties *image_props, char *data, u32 data_len, GF_List *item_extent_refs);

/*! adds an item to a meta box as a reference to a sample
\param isom_file the target ISO file
\param root_meta if GF_TRUE uses meta at the file, otherwise uses meta at the movie level if track number is 0
\param track_num if GF_TRUE and root_meta is GF_FALSE, uses meta at the track level
\param item_name name of the item
\param item_id ID of the item, can be 0
\param item_type four character code of item type
\param mime_type mime type of the item, can be NULL
\param content_encoding content encoding of the item, can be NULL
\param image_props image properties information for image items
\param tk_id source track ID
\param sample_num number of sample to reference
\return error if any
*/
GF_Err gf_isom_add_meta_item_sample_ref(GF_ISOFile *isom_file, Bool root_meta, u32 track_num, const char *item_name, u32 item_id, u32 item_type, const char *mime_type, const char *content_encoding, GF_ImageItemProperties *image_props, GF_ISOTrackID tk_id, u32 sample_num);

/*! creates an image grid item
\param isom_file the target ISO file
\param root_meta if GF_TRUE uses meta at the file, otherwise uses meta at the movie level if meta_track_number is 0
\param meta_track_number if GF_TRUE and root_meta is GF_FALSE, uses meta at the track level
\param item_name name of the item
\param item_id ID of the item, can be 0
\param image_props image properties information for image items
\param item_extent_refs list of item extend description, or NULL
\return error if any
*/
GF_Err gf_isom_iff_create_image_grid_item(GF_ISOFile *isom_file, Bool root_meta, u32 meta_track_number, const char *item_name, u32 item_id, GF_ImageItemProperties *image_props, GF_List *item_extent_refs);

/*! creates an image overlay item
\param isom_file the target ISO file
\param root_meta if GF_TRUE uses meta at the file, otherwise uses meta at the movie level if meta_track_number is 0
\param meta_track_number if GF_TRUE and root_meta is GF_FALSE, uses meta at the track level
\param item_name name of the item
\param item_id ID of the item, can be 0
\param image_props image properties information for image items
\param item_extent_refs list of item extend description, or NULL
\return error if any
*/
GF_Err gf_isom_iff_create_image_overlay_item(GF_ISOFile *movie, Bool root_meta, u32 meta_track_number, const char *item_name, u32 item_id, GF_ImageItemProperties *image_props, GF_List *item_extent_refs);

/*! creates an image identity item
\param isom_file the target ISO file
\param root_meta if GF_TRUE uses meta at the file, otherwise uses meta at the movie level if meta_track_number is 0
\param meta_track_number if GF_TRUE and root_meta is GF_FALSE, uses meta at the track level
\param item_name name of the item
\param item_id ID of the item, can be 0
\param image_props image properties information for image items
\param item_extent_refs list of item extend description, or NULL
\return error if any
*/
GF_Err gf_isom_iff_create_image_identity_item(GF_ISOFile *movie, Bool root_meta, u32 meta_track_number, const char *item_name, u32 item_id, GF_ImageItemProperties *image_props, GF_List *item_extent_refs);

/*! creates image item(s) from samples of a media track
\param isom_file the target ISO file
\param root_meta if GF_TRUE uses meta at the file, otherwise uses meta at the movie level if meta_track_number is 0
\param meta_track_number if GF_TRUE and root_meta is GF_FALSE, uses meta at the track level
\param media_track track number to import samples from
\param item_name name of the item
\param item_id ID of the item, can be 0
\param image_props image properties information for image items
\param item_extent_refs list of item extend description, or NULL
\return error if any
*/
GF_Err gf_isom_iff_create_image_item_from_track(GF_ISOFile *isom_file, Bool root_meta, u32 meta_track_number, u32 media_track, const char *item_name, u32 item_id, GF_ImageItemProperties *image_props, GF_List *item_extent_refs);

/*! removes item from meta
\param isom_file the target ISO file
\param root_meta if GF_TRUE uses meta at the file, otherwise uses meta at the movie level if track number is 0
\param track_num if GF_TRUE and root_meta is GF_FALSE, uses meta at the track level
\param item_num 1-based index of the item to remove
\return error if any
*/
GF_Err gf_isom_remove_meta_item(GF_ISOFile *isom_file, Bool root_meta, u32 track_num, u32 item_num);

/*! sets the given item as the primary one
\warning This SHALL NOT be used if the meta has a valid XML data
\param isom_file the target ISO file
\param root_meta if GF_TRUE uses meta at the file, otherwise uses meta at the movie level if track number is 0
\param track_num if GF_TRUE and root_meta is GF_FALSE, uses meta at the track level
\param item_num 1-based index of the item to remove
\return error if any
*/
GF_Err gf_isom_set_meta_primary_item(GF_ISOFile *isom_file, Bool root_meta, u32 track_num, u32 item_num);

/*! adds an item reference to another item
\param isom_file the target ISO file
\param root_meta if GF_TRUE uses meta at the file, otherwise uses meta at the movie level if track number is 0
\param track_num if GF_TRUE and root_meta is GF_FALSE, uses meta at the track level
\param from_id ID of item the reference is from
\param to_id ID of item the reference is to
\param type four character code of reference
\param ref_index set to the 1-based index of the reference
\return error if any
*/
GF_Err gf_isom_meta_add_item_ref(GF_ISOFile *isom_file, Bool root_meta, u32 track_num, u32 from_id, u32 to_id, u32 type, u64 *ref_index);

/*! adds the item to the given group
\param isom_file the target ISO file
\param root_meta if GF_TRUE uses meta at the file, otherwise uses meta at the movie level if track number is 0
\param track_num if GF_TRUE and root_meta is GF_FALSE, uses meta at the track level
\param item_id ID of item to add
\param group_id ID of group, 0 if needs to be determined from the file
\param group_type four character code of group
\return error if any
*/
GF_Err gf_isom_meta_add_item_group(GF_ISOFile *isom_file, Bool root_meta, u32 track_num, u32 item_id, u32 group_id, u32 group_type);

#endif /*GPAC_DISABLE_ISOM_WRITE*/

/*!
\param isom_file the target ISO file
\param root_meta if GF_TRUE uses meta at the file, otherwise uses meta at the movie level if track number is 0
\param track_num if GF_TRUE and root_meta is GF_FALSE, uses meta at the track level
\param item_id ID of the item
\param out_image_props set to the image properties information of the item
\return error if any
*/
GF_Err gf_isom_get_meta_image_props(GF_ISOFile *isom_file, Bool root_meta, u32 track_num, u32 item_id, GF_ImageItemProperties *out_image_props);

/*! @} */

/*!
\addtogroup isotags_grp iTunes tagging
\ingroup iso_grp

@{
*/

/*! iTunes info tags */
typedef enum
{
	/*probe is only used to check if iTunes info are present*/
	GF_ISOM_ITUNE_PROBE = 0,
	/*all is only used to remove all tags*/
	GF_ISOM_ITUNE_ALL = 1,
	GF_ISOM_ITUNE_ALBUM	= GF_4CC( 0xA9, 'a', 'l', 'b' ),
	GF_ISOM_ITUNE_ARTIST = GF_4CC( 0xA9, 'A', 'R', 'T' ),
	GF_ISOM_ITUNE_COMMENT = GF_4CC( 0xA9, 'c', 'm', 't' ),
	GF_ISOM_ITUNE_COMPILATION = GF_4CC( 'c', 'p', 'i', 'l' ),
	GF_ISOM_ITUNE_COMPOSER = GF_4CC( 0xA9, 'c', 'o', 'm' ),
	GF_ISOM_ITUNE_COVER_ART = GF_4CC( 'c', 'o', 'v', 'r' ),
	GF_ISOM_ITUNE_CREATED = GF_4CC( 0xA9, 'd', 'a', 'y' ),
	GF_ISOM_ITUNE_DISK = GF_4CC( 'd', 'i', 's', 'k' ),
	GF_ISOM_ITUNE_TOOL = GF_4CC( 0xA9, 't', 'o', 'o' ),
	GF_ISOM_ITUNE_GENRE = GF_4CC( 'g', 'n', 'r', 'e' ),
	GF_ISOM_ITUNE_GROUP = GF_4CC( 0xA9, 'g', 'r', 'p' ),
	GF_ISOM_ITUNE_ITUNES_DATA = GF_4CC( '-', '-', '-', '-' ),
	GF_ISOM_ITUNE_NAME = GF_4CC( 0xA9, 'n', 'a', 'm' ),
	GF_ISOM_ITUNE_TEMPO = GF_4CC( 't', 'm', 'p', 'o' ),
	GF_ISOM_ITUNE_TRACK = GF_4CC( 0xA9, 't', 'r', 'k' ),
	GF_ISOM_ITUNE_TRACKNUMBER = GF_4CC( 't', 'r', 'k', 'n' ),
	GF_ISOM_ITUNE_WRITER = GF_4CC( 0xA9, 'w', 'r', 't' ),
	GF_ISOM_ITUNE_ENCODER = GF_4CC( 0xA9, 'e', 'n', 'c' ),
	GF_ISOM_ITUNE_ALBUM_ARTIST = GF_4CC( 'a', 'A', 'R', 'T' ),
	GF_ISOM_ITUNE_GAPLESS = GF_4CC( 'p', 'g', 'a', 'p' ),
	GF_ISOM_ITUNE_CONDUCTOR = GF_4CC( 0xA9, 'c', 'o', 'n' ),
} GF_ISOiTunesTag;

/*! gets the given itunes tag info.
\warning 'genre' may be coded by ID, the libisomedia doesn't translate the ID. In such a case, the result data is set to NULL and the data_len to the genre ID

\param isom_file the target ISO file
\param tag the tag to query
\param data set to the tag data pointer - do not modify
\param data_len set to the size of the tag data
\return error if any (GF_URL_ERROR if no tag is present in the file)
*/
GF_Err gf_isom_apple_get_tag(GF_ISOFile *isom_file, GF_ISOiTunesTag tag, const u8 **data, u32 *data_len);

#ifndef GPAC_DISABLE_ISOM_WRITE
/*! sets the given tag info.

\warning For 'genre', data may be NULL in which case the genre ID taken from the data_len parameter

\param isom_file the target ISO file
\param tag the tag to set
\param data tag data buffer
\param data_len size of the tag data buffer. If data and data_len are 0, removes the given tag
\return error if any
*/
GF_Err gf_isom_apple_set_tag(GF_ISOFile *isom_file, GF_ISOiTunesTag tag, const u8 *data, u32 data_len);

/*! sets compatibility tag on AVC tracks (needed by iPod to play files... hurray for standards)
\param isom_file the target ISO file
\param trackNumber the target track
\return error if any
*/
GF_Err gf_isom_set_ipod_compatible(GF_ISOFile *isom_file, u32 trackNumber);
#endif /*GPAC_DISABLE_ISOM_WRITE*/

/*! @} */

/*!
\addtogroup isogrp_grp Track Groups
\ingroup iso_grp

@{
*/

/*! gets the number of switching groups declared in this track if any
\param isom_file the target ISO file
\param trackNumber the target track
\param alternateGroupID alternate group id of track if speciifed, 0 otherwise
\param nb_groups set to number of switching groups defined for this track
\return error if any
*/
GF_Err gf_isom_get_track_switch_group_count(GF_ISOFile *isom_file, u32 trackNumber, u32 *alternateGroupID, u32 *nb_groups);

/*! get the list of criteria (expressed as 4CC IDs, cf 3GPP TS 26.244)
\param isom_file the target ISO file
\param trackNumber the track number
\param group_index the 1-based index of the group to inspect
\param switchGroupID set to the ID of the switch group if any, 0 otherwise (alternate-only group)
\param criteriaListSize set to the number of criteria items in returned list
\return list of criteria (four character codes, cf 3GPP TS 26.244) for the switch group
*/
const u32 *gf_isom_get_track_switch_parameter(GF_ISOFile *isom_file, u32 trackNumber, u32 group_index, u32 *switchGroupID, u32 *criteriaListSize);

#ifndef GPAC_DISABLE_ISOM_WRITE
/*! sets a new (switch) group for this track
\param isom_file the target ISO file
\param trackNumber the target track
\param trackRefGroup number of a track belonging to the same alternate group. If 0, a new alternate group will be created for this track
\param is_switch_group if set, indicates that a switch group identifier shall be assigned to the created group. Otherwise, the criteria list is associated with the entire alternate group
\param switchGroupID set to the ID of the switch group. On input, specifies the desired switchGroupID to use; if value is 0, next available switchGroupID in file is used. On output, is set to the switchGroupID used.
\param criteriaList list of four character codes used as criteria - cf 3GPP TS 26.244
\param criteriaListCount number of criterias in list
\return error if any
*/
GF_Err gf_isom_set_track_switch_parameter(GF_ISOFile *isom_file, u32 trackNumber, u32 trackRefGroup, Bool is_switch_group, u32 *switchGroupID, u32 *criteriaList, u32 criteriaListCount);

/*! resets track switch group information
\param isom_file the target ISO file
\param trackNumber the target track
\param reset_all_group if GF_TRUE, resets the entire alternate group this track belongs to; otherwise, resets switch group for the track only
\return error if any
*/
GF_Err gf_isom_reset_track_switch_parameter(GF_ISOFile *isom_file, u32 trackNumber, Bool reset_all_group);

/*! resets all track switch group information in the entire movie
\param isom_file the target ISO file
\return error if any
*/
GF_Err gf_isom_reset_switch_parameters(GF_ISOFile *isom_file);

/*! sets track in group of a given type and ID
\param isom_file the target ISO file
\param trackNumber the target track
\param track_group_id ID of the track group
\param group_type four character code of the track group
\param do_add if GF_FALSE, track is removed from that group, otherwise it is added
\return error if any
*/
GF_Err gf_isom_set_track_group(GF_ISOFile *isom_file, u32 trackNumber, u32 track_group_id, u32 group_type, Bool do_add);

#endif /*GPAC_DISABLE_ISOM_WRITE*/

/*! @} */

/*!
\addtogroup isosubs_grp Subsamples
\ingroup iso_grp

@{
*/

/*! gets serialized subsample info for the sample
The buffer is formatted as N times [(u32)flags(u32)sub_size(u32)codec_param(u8)priority(u8) discardable]
If several subsample info are present, they are gathered by flags

\param isom_file the target ISO file
\param trackNumber the target track
\param sampleNumber the target sample number
\param osize set to output buffer size
\return the serialized buffer, or NULL oif no associated subsample*/
u8 *gf_isom_sample_get_subsamples_buffer(GF_ISOFile *isom_file, u32 trackNumber, u32 sampleNumber, u32 *osize);

/*! checks if a sample has subsample information
\param isom_file the target ISO file
\param trackNumber the target track
\param sampleNumber the target sample number
\param flags the subsample flags to query (may be 0)
\return the number of subsamples in the given sample for the given flags*/
u32 gf_isom_sample_has_subsamples(GF_ISOFile *isom_file, u32 trackNumber, u32 sampleNumber, u32 flags);

/*! gets subsample information on a sample
\param isom_file the target ISO file
\param trackNumber the target track
\param sampleNumber the target sample number
\param flags the subsample flags to query (may be 0)
\param subSampleNumber the 1-based index of the subsample (see \ref gf_isom_sample_has_subsamples)
\param size set to the subsample size
\param priority set to the subsample priority
\param reserved set to the subsample reserved value (may be used by derived specifications)
\param discardable set to GF_TRUE if subsample is discardable
\return error if any*/
GF_Err gf_isom_sample_get_subsample(GF_ISOFile *isom_file, u32 trackNumber, u32 sampleNumber, u32 flags, u32 subSampleNumber, u32 *size, u8 *priority, u32 *reserved, Bool *discardable);

#ifndef GPAC_DISABLE_ISOM_WRITE
/*! adds subsample information to a given sample. Subsample information shall be added in increasing order of sampleNumbers, insertion of information is not supported

\note it is possible to  add subsample information for samples not yet added to the file
\note specifying 0 as subSampleSize will remove the last subsample information if any
\param isom_file the target ISO file
\param trackNumber the target track
\param sampleNumber the target sample number
\param flags the subsample flags to query (may be 0)
\param subSampleSize size of the subsample. If 0, this will remove the last subsample information if any
\param priority the subsample priority
\param reserved the subsample reserved value (may be used by derived specifications)
\param discardable indicates if the subsample is discardable
\return error if any*/
GF_Err gf_isom_add_subsample(GF_ISOFile *isom_file, u32 trackNumber, u32 sampleNumber, u32 flags, u32 subSampleSize, u8 priority, u32 reserved, Bool discardable);


#ifndef GPAC_DISABLE_ISOM_FRAGMENTS
/*! adds subsample information for the latest sample added to the current track fragment
\param isom_file the target ISO file
\param TrackID the ID of the target track
\param flags the subsample flags to query (may be 0)
\param subSampleSize size of the subsample. If 0, this will remove the last subsample information if any
\param priority the subsample priority
\param reserved the subsample reserved value (may be used by derived specifications)
\param discardable indicates if the subsample is discardable
\return error if any*/
GF_Err gf_isom_fragment_add_subsample(GF_ISOFile *isom_file, GF_ISOTrackID TrackID, u32 flags, u32 subSampleSize, u8 priority, u32 reserved, Bool discardable);
#endif // GPAC_DISABLE_ISOM_FRAGMENTS

#endif //GPAC_DISABLE_ISOM_WRITE

/*! @} */

/*!
\addtogroup isosgdp_grp Sample Groups
\ingroup iso_grp

@{
*/

/*! defined sample groups in GPAC*/
enum {
	GF_ISOM_SAMPLE_GROUP_ROLL = GF_4CC( 'r', 'o', 'l', 'l'),
	GF_ISOM_SAMPLE_GROUP_PROL = GF_4CC( 'p', 'r', 'o', 'l'),
	GF_ISOM_SAMPLE_GROUP_RAP = GF_4CC( 'r', 'a', 'p', ' ' ),
	GF_ISOM_SAMPLE_GROUP_SEIG = GF_4CC( 's', 'e', 'i', 'g' ),
	GF_ISOM_SAMPLE_GROUP_OINF = GF_4CC( 'o', 'i', 'n', 'f'),
	GF_ISOM_SAMPLE_GROUP_LINF = GF_4CC( 'l', 'i', 'n', 'f'),
	GF_ISOM_SAMPLE_GROUP_TRIF = GF_4CC( 't', 'r', 'i', 'f' ),
	GF_ISOM_SAMPLE_GROUP_NALM = GF_4CC( 'n', 'a', 'l', 'm'),
	GF_ISOM_SAMPLE_GROUP_TELE = GF_4CC( 't', 'e', 'l', 'e'),
	GF_ISOM_SAMPLE_GROUP_SAP = GF_4CC( 's', 'a', 'p', ' '),
	GF_ISOM_SAMPLE_GROUP_ALST = GF_4CC( 'a', 'l', 's', 't'),
	GF_ISOM_SAMPLE_GROUP_RASH = GF_4CC( 'r', 'a', 's', 'h'),
	GF_ISOM_SAMPLE_GROUP_AVLL = GF_4CC( 'a', 'v', 'l', 'l'), //p15
	GF_ISOM_SAMPLE_GROUP_AVSS = GF_4CC( 'a', 'v', 's', 's'), //p15
	GF_ISOM_SAMPLE_GROUP_DTRT = GF_4CC( 'd', 't', 'r', 't'), //p15
	GF_ISOM_SAMPLE_GROUP_MVIF = GF_4CC( 'm', 'v', 'i', 'f'), //p15
	GF_ISOM_SAMPLE_GROUP_SCIF = GF_4CC( 's', 'c', 'i', 'f'), //p15
	GF_ISOM_SAMPLE_GROUP_SCNM = GF_4CC( 's', 'c', 'n', 'm'), //p15
	GF_ISOM_SAMPLE_GROUP_STSA = GF_4CC( 's', 't', 's', 'a'), //p15
	GF_ISOM_SAMPLE_GROUP_TSAS = GF_4CC( 't', 's', 'a', 's'), //p15
	GF_ISOM_SAMPLE_GROUP_SYNC = GF_4CC( 's', 'y', 'n', 'c'), //p15
	GF_ISOM_SAMPLE_GROUP_TSCL = GF_4CC( 't', 's', 'c', 'l'), //p15
	GF_ISOM_SAMPLE_GROUP_VIPR = GF_4CC( 'v', 'i', 'p', 'r'), //p15
	GF_ISOM_SAMPLE_GROUP_LBLI = GF_4CC( 'l', 'b', 'l', 'i'), //p15
	GF_ISOM_SAMPLE_GROUP_3GAG = GF_4CC( '3', 'g', 'a', 'g'), //3gpp
	GF_ISOM_SAMPLE_GROUP_AVCB = GF_4CC( 'a', 'v', 'c', 'b'), //3gpp
};

/*! gets 'rap ' and 'roll' group info for the given sample
\param isom_file the target ISO file
\param trackNumber the target track
\param sampleNumber the target sample number
\param is_rap set to GF_TRUE if sample is a rap (open gop), GF_FALSE otherwise
\param roll_type set to GF_ISOM_SAMPLE_ROLL if sample has roll information, GF_ISOM_SAMPLE_PREROLL if sample has preroll information, GF_ISOM_SAMPLE_ROLL_NONE otherwise
\param roll_distance if sample has roll information, set to roll distance
\return error if any*/
GF_Err gf_isom_get_sample_rap_roll_info(GF_ISOFile *isom_file, u32 trackNumber, u32 sampleNumber, Bool *is_rap, GF_ISOSampleRollType *roll_type, s32 *roll_distance);

/*! returns opaque data of sample group
\param isom_file the target ISO file
\param trackNumber the target track
\param sample_group_description_index index of sample group description entry to query
\param grouping_type four character code of grouping typpe of sample group description to query
\param default_index set to the default index for this sample group description if any, 0 otherwise (no defaults)
\param data set to the internal sample group description data buffer
\param size set to size of the sample group description data buffer
\return GF_TRUE if found, GF_FALSE otherwise*/
Bool gf_isom_get_sample_group_info(GF_ISOFile *isom_file, u32 trackNumber, u32 sample_group_description_index, u32 grouping_type, u32 *default_index, const u8 **data, u32 *size);

/*! checks if a track as a CENC seig sample group used for key rolling
\param isom_file the target ISO file
\param trackNumber the target track
\return GF_TRUE if found, GF_FALSE otherwise*/
Bool gf_isom_has_cenc_sample_group(GF_ISOFile *isom_file, u32 trackNumber);

/*! gets HEVC tiling info
\param isom_file the target ISO file
\param trackNumber the target track
\param sample_group_description_index index of sample group description entry to query
\param default_sample_group_index set to the default index for this sample group description if any, 0 otherwise (no defaults)
\param id set to the tile group ID
\param independent set to independent flag of the tile group (0: not constrained, 1: constrained in layer, 2: all intra slices)
\param full_frame set to GF_TRUE if the tile corresponds to the entire picture
\param x set to the horizontal position in pixels
\param y set to the vertical position in pixels
\param w set to the width in pixels
\param h set to the height in pixels
\return GF_TRUE if found, GF_FALSE otherwise*/
Bool gf_isom_get_tile_info(GF_ISOFile *isom_file, u32 trackNumber, u32 sample_group_description_index, u32 *default_sample_group_index, u32 *id, u32 *independent, Bool *full_frame, u32 *x, u32 *y, u32 *w, u32 *h);


#ifndef GPAC_DISABLE_ISOM_WRITE

/*! sets rap flag for sample_number - this is used by non-IDR RAPs in AVC (also in USAC) were SYNC flag (stss table) cannot be used
\warning sample group info MUST be added in order (no insertion in the tables)

\param isom_file the target ISO file
\param trackNumber the target track
\param sampleNumber the target sample number
\param is_rap indicates if the sample is a RAP (open gop) sample
\param num_leading_samples indicates the number of leading samples (samples after this RAP that have dependences on samples before this RAP and hence should be discarded when tuning in)
\return error if any
*/
GF_Err gf_isom_set_sample_rap_group(GF_ISOFile *isom_file, u32 trackNumber, u32 sampleNumber, Bool is_rap, u32 num_leading_samples);

/*! sets roll_distance info for sample_number (number of frames before (<0) or after (>0) this sample to have a complete refresh of the decoded data (used by GDR in AVC)

\warning sample group info MUST be added in order (no insertion in the tables)
\param isom_file the target ISO file
\param trackNumber the target track
\param sampleNumber the target sample number
\param roll_type indicates  the sample roll recovery type
\param roll_distance indicates the roll distance before a correct decoding is produced
\return error if any
*/
GF_Err gf_isom_set_sample_roll_group(GF_ISOFile *isom_file, u32 trackNumber, u32 sampleNumber, GF_ISOSampleRollType roll_type, s16 roll_distance);

/*! sets encryption group for a sample number
\param isom_file the target ISO file
\param trackNumber the target track
\param sampleNumber the target sample number
\param isEncrypted isEncrypted flag
\param crypt_byte_block crypt block size for pattern encryption, can be 0
\param skip_byte_block skip block size for pattern encryption, can be 0
\param key_info multikey descriptor (cf CENC and GF_PROP_PID_CENC_KEY)
\param key_info_size multikey descriptor size
\return error if any
*/
GF_Err gf_isom_set_sample_cenc_group(GF_ISOFile *isom_file, u32 trackNumber, u32 sampleNumber, u8 isEncrypted, u8 crypt_byte_block, u8 skip_byte_block, u8 *key_info, u32 key_info_size);


/*! sets a sample using the default CENC parameters in a CENC saig sample group SEIG, creating a sample group description if needed (when seig is already defined)
\param isom_file the target ISO file
\param trackNumber the target track
\param sampleNumber the target sample number
\return error if any
*/
GF_Err gf_isom_set_sample_cenc_default_group(GF_ISOFile *isom_file, u32 trackNumber, u32 sampleNumber);

/*! adds the given blob as a sample group description entry of the given grouping type.
\param isom_file the target ISO file
\param trackNumber the target track
\param grouping_type the four character code of the grouping type
\param data the payload of the sample group description
\param data_size the size of the payload
\param is_default if GF_TRUE, thie created entry will be marked as the default entry for the sample group description
\param sampleGroupDescriptionIndex is set to the sample group description index (optional, can be NULL)
\return error if any
*/
GF_Err gf_isom_add_sample_group_info(GF_ISOFile *isom_file, u32 trackNumber, u32 grouping_type, void *data, u32 data_size, Bool is_default, u32 *sampleGroupDescriptionIndex);

/*! removes a sample group description of the give grouping type, if found
\param isom_file the target ISO file
\param trackNumber the target track
\param grouping_type the four character code of the grouping type
\return error if any
*/
GF_Err gf_isom_remove_sample_group(GF_ISOFile *isom_file, u32 trackNumber, u32 grouping_type);

/*! adds a sample to the given sample group
\param isom_file the target ISO file
\param trackNumber the target track
\param sampleNumber the target sample number
\param grouping_type the four character code of the grouping type
\param sampleGroupDescriptionIndex the 1-based index of the sample group description entry
\param grouping_type_parameter the grouping type paramter (see ISO/IEC 14496-12)
\return error if any
*/
GF_Err gf_isom_add_sample_info(GF_ISOFile *isom_file, u32 trackNumber, u32 sampleNumber, u32 grouping_type, u32 sampleGroupDescriptionIndex, u32 grouping_type_parameter);

#ifndef GPAC_DISABLE_ISOM_FRAGMENTS
/*! sets sample group descriptions storage in trafs and not in initial movie (Smooth compatibility)
\param isom_file the target ISO file
\return error if any*/
GF_Err gf_isom_set_sample_group_in_traf(GF_ISOFile *isom_file);
#endif

#endif // GPAC_DISABLE_ISOM_WRITE


/*! @} */

#endif /*GPAC_DISABLE_ISOM*/

#ifdef __cplusplus
}
#endif


#endif	/*_GF_ISOMEDIA_H_*/

<|MERGE_RESOLUTION|>--- conflicted
+++ resolved
@@ -5600,12 +5600,10 @@
 	TILE_ITEM_SINGLE
 } GF_TileItemMode;
 
-<<<<<<< HEAD
 typedef struct {
 	u32 horizontal;
 	u32 vertical;
 } GF_ImageItemOverlayOffset;
-=======
 
 /*! Image protection item properties*/
 typedef struct
@@ -5619,7 +5617,6 @@
 	const u8 *sai_data;
 	u32 sai_data_size;
 } GF_ImageItemProtection;
->>>>>>> 43b0aa3b
 
 /*! Image item properties*/
 typedef struct
@@ -5667,16 +5664,11 @@
 	/*! number of channels*/
 	u8 num_channels;
 	/*! bits per channels in bits*/
-<<<<<<< HEAD
 	u32 bits_per_channel[3];
-=======
-	u8 bits_per_channel[3];
 	/*! number of columns in grid*/
->>>>>>> 43b0aa3b
 	u32 num_grid_columns;
 	/*! number of rows in grid*/
 	u32 num_grid_rows;
-<<<<<<< HEAD
 	/*! number of overlayed images*/
 	u32 overlay_count;
 	/*! overlay offsets*/
@@ -5686,14 +5678,12 @@
 	u32 overlay_canvas_fill_value_g;
 	u32 overlay_canvas_fill_value_b;
 	u32 overlay_canvas_fill_value_a;
-=======
 	/*! protection info, NULL if item is not protected*/
 	GF_ImageItemProtection *cenc_info;
 	/*! If set, reference image from sample sample_num (same file data used for sample and item)*/
 	Bool use_reference;
 	/*only set when importing non-ref from ISOBMF*/
 	GF_ISOFile *src_file;
->>>>>>> 43b0aa3b
 } GF_ImageItemProperties;
 
 
