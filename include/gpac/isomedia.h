--- conflicted
+++ resolved
@@ -1748,7 +1748,6 @@
 */
 GF_Err gf_isom_update_sample_reference(GF_ISOFile *isom_file, u32 trackNumber, u32 sampleNumber, GF_ISOSample *sample, u64 data_offset);
 
-<<<<<<< HEAD
 /*! removes a given sample
 \param isom_file the target ISO file
 \param trackNumber the target track
@@ -1756,13 +1755,6 @@
 \return error if any
 */
 GF_Err gf_isom_remove_sample(GF_ISOFile *isom_file, u32 trackNumber, u32 sampleNumber);
-=======
-/*return bit depth of the given visual sample desc - error if not a visual track*/
-GF_Err gf_isom_get_visual_bit_depth(GF_ISOFile* isom_file, u32 trackNumber, u32 sampleDescriptionIndex, u16 *bitDepth);
-
-/*returns samplerate (no SBR when applicable), channels and bps of the given audio track - error if not a audio track*/
-GF_Err gf_isom_get_audio_info(GF_ISOFile *the_file, u32 trackNumber, u32 StreamDescriptionIndex, u32 *SampleRate, u32 *Channels, u8 *bitsPerSample);
->>>>>>> 69989039
 
 /*! changes media time scale
 
@@ -2728,7 +2720,6 @@
 \return GF_TRUE if sample descriptions match, GF_FALSE otherwise
 */
 Bool gf_isom_is_same_sample_description(GF_ISOFile *f1, u32 tk1, u32 sdesc_index1, GF_ISOFile *f2, u32 tk2, u32 sdesc_index2);
-
 
 
 /*! Generic 3GP/3GP2 config record*/
@@ -3591,46 +3582,6 @@
 \param userDataSize set to the size of the allocated buffer
 \return error if any*/
 GF_Err gf_isom_get_user_data(GF_ISOFile *isom_file, u32 trackNumber, u32 UserDataType, bin128 UUID, u32 UserDataIndex, u8 **userData, u32 *userDataSize);
-
-<<<<<<< HEAD
-=======
-/*
-special shortcut for stream description cloning from a given input file (this avoids inspecting for media type)
-@the_file, @trackNumber: destination file and track
-@orig_file, @orig_track, @orig_desc_index: orginal file, track and sample description
-@URLname, @URNname, @outDescriptionIndex: same usage as with gf_isom_new_mpeg4_description
-*/
-GF_Err gf_isom_clone_sample_description(GF_ISOFile *the_file, u32 trackNumber, GF_ISOFile *orig_file, u32 orig_track, u32 orig_desc_index, char *URLname, char *URNname, u32 *outDescriptionIndex);
-
-/*clones all sampleDescription entries in new track, after an optional reset of existing entries*/
-GF_Err gf_isom_clone_sample_descriptions(GF_ISOFile *the_file, u32 trackNumber, GF_ISOFile *orig_file, u32 orig_track, Bool reset_existing);
-
-GF_Err gf_isom_change_sample_desc_index(GF_ISOFile *the_file, u32 trackNumber, u32 sample_number, u32 newSampleDescIndex);
-
-#define GF_ISOM_CLONE_TRACK_KEEP_DREF	1
-#define GF_ISOM_CLONE_TRACK_NO_QT	1<<1
-
-/*special shortcut: clones a track (everything except media data and sample info (DTS, CTS, RAPs, etc...)
-also clones sampleDescriptions
-@keep_data_ref: if set, all data references are kept (local ones become external pointing to orig_file name), otherwise all external data refs are removed (track media data will be self-contained)
-@dest_track: track number of cloned track*/
-GF_Err gf_isom_clone_track(GF_ISOFile *orig_file, u32 orig_track, GF_ISOFile *dest_file, u32 flags, u32 *dest_track);
-/*special shortcut: clones IOD PLs from orig to dest if any*/
-GF_Err gf_isom_clone_pl_indications(GF_ISOFile *orig, GF_ISOFile *dest);
-/*clones root OD from input to output file, without copying root OD track references*/
-GF_Err gf_isom_clone_root_od(GF_ISOFile *input, GF_ISOFile *output);
-
-/*clones the entire movie file to destination. Tracks can be cloned if clone_tracks is set, in which case hint tracks can be
-kept if keep_hint_tracks is set
-if keep_pssh, all pssh boxes will be kept
-fragment information (mvex) is not kept*/
-GF_Err gf_isom_clone_movie(GF_ISOFile *orig_file, GF_ISOFile *dest_file, Bool clone_tracks, Bool keep_hint_tracks, Bool keep_pssh, Bool create_mvex_after_traks);
-
-/*returns true if same set of sample description in both tracks - this does include self-contained checking
-and reserved flags. The specific media cfg (DSI & co) is not analysed, only
-a brutal memory comparaison is done*/
-Bool gf_isom_is_same_sample_description(GF_ISOFile *f1, u32 tk1, u32 sdesc_index1, GF_ISOFile *f2, u32 tk2, u32 sdesc_index2);
->>>>>>> 69989039
 
 #ifndef GPAC_DISABLE_ISOM_WRITE
 
