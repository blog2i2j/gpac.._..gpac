/*
 *			GPAC - Multimedia Framework C SDK
 *
 *			Authors: Jean Le Feuvre
 *			Copyright (c) Telecom ParisTech 2000-2019
 *					All rights reserved
 *
 *  This file is part of GPAC / ISO Media File Format sub-project
 *
 *  GPAC is free software; you can redistribute it and/or modify
 *  it under the terms of the GNU Lesser General Public License as published by
 *  the Free Software Foundation; either version 2, or (at your option)
 *  any later version.
 *
 *  GPAC is distributed in the hope that it will be useful,
 *  but WITHOUT ANY WARRANTY; without even the implied warranty of
 *  MERCHANTABILITY or FITNESS FOR A PARTICULAR PURPOSE.  See the
 *  GNU Lesser General Public License for more details.
 *
 *  You should have received a copy of the GNU Lesser General Public
 *  License along with this library; see the file COPYING.  If not, write to
 *  the Free Software Foundation, 675 Mass Ave, Cambridge, MA 02139, USA.
 *
 */



#ifndef _GF_ISOMEDIA_H_
#define _GF_ISOMEDIA_H_


#ifdef __cplusplus
extern "C" {
#endif

/*!
\file <gpac/isomedia.h>
\brief ISOBMFF parsing and writing library.
*/

/*!
\addtogroup iso_grp ISO Base Media File
\brief ISOBMF, 3GPP, AVC and HEVC file format utilities.

This section documents the reading and writing of ISOBMF (MP4, 3GPP, AVC, HEVC HEIF ...)
The library supports:
- regular movie read
- regular movie write
- fragmented movie and movie segments read
- fragmented movie and movie segments write
- QT support
- Sample descriptions for most common media found in such files (audio, video, text and subtitles)
- Meta and HEIF read
- Meta and HEIF write
- Common Encryption ISMA E&A and OMA DRM support
- MPEG-4 Systems extensions


All the READ function in this API can be used in EDIT/WRITE mode.
However, some unexpected errors or values may happen in that case, depending
on how much modifications you made (timing, track with 0 samples, ...).
On the other hand, none of the EDIT/WRITE functions will work in READ mode.

The output structure of a edited file will sometimes be different
from the original file, but the media-data and meta-data will be identical.
The only change happens in the file media-data container(s) during edition

When editing the file, you MUST set the final name of the modified file
to something different. This API doesn't allow file overwriting.

@{
 */

#include <gpac/tools.h>


/*! Track reference types

Some track may depend on other tracks for several reasons. They reference these tracks through the following Reference Types
*/
enum
{
	/*! ref type for the OD track dependencies*/
	GF_ISOM_REF_OD = GF_4CC( 'm', 'p', 'o', 'd' ),
	/*! ref type for stream dependencies*/
	GF_ISOM_REF_DECODE = GF_4CC( 'd', 'p', 'n', 'd' ),
	/*! ref type for OCR (Object Clock Reference) dependencies*/
	GF_ISOM_REF_OCR = GF_4CC( 's', 'y', 'n', 'c' ),
	/*! ref type for IPI (Intellectual Property Information) dependencies*/
	GF_ISOM_REF_IPI = GF_4CC( 'i', 'p', 'i', 'r' ),
	/*! this track describes the referenced tr*/
	GF_ISOM_REF_META = GF_4CC( 'c', 'd', 's', 'c' ),
	/*! ref type for Hint tracks*/
	GF_ISOM_REF_HINT = GF_4CC( 'h', 'i', 'n', 't' ),
	/*! ref type for QT Chapter tracks*/
	GF_ISOM_REF_CHAP = GF_4CC( 'c', 'h', 'a', 'p' ),
	/*! ref type for the SVC and SHVC base tracks*/
	GF_ISOM_REF_BASE = GF_4CC( 's', 'b', 'a', 's' ),
	/*! ref type for the SVC and SHVC extractor reference tracks*/
	GF_ISOM_REF_SCAL = GF_4CC( 's', 'c', 'a', 'l' ),
	/*! ref type for the SHVC tile base tracks*/
	GF_ISOM_REF_TBAS = GF_4CC( 't', 'b', 'a', 's' ),
	/*! ref type for the SHVC tile tracks*/
	GF_ISOM_REF_SABT = GF_4CC( 's', 'a', 'b', 't' ),
	/*! ref type for the SHVC oinf track*/
	GF_ISOM_REF_OREF = GF_4CC( 'o', 'r', 'e', 'f' ),
	/*! this track uses fonts carried/defined in the referenced track*/
	GF_ISOM_REF_FONT = GF_4CC( 'f', 'o', 'n', 't' ),
	/*! this track depends on the referenced hint track, i.e., it should only be used if the referenced hint track is used.*/
	GF_ISOM_REF_HIND = GF_4CC( 'h', 'i', 'n', 'd' ),
	/*! this track contains auxiliary depth video information for the referenced video track*/
	GF_ISOM_REF_VDEP = GF_4CC( 'v', 'd', 'e', 'p' ),
	/*! this track contains auxiliary parallax video information for the referenced video track*/
	GF_ISOM_REF_VPLX = GF_4CC( 'v', 'p', 'l', 'x' ),
	/*! this track contains subtitle, timed text or overlay graphical information for the referenced track or any track in the alternate group to which the track belongs, if any*/
	GF_ISOM_REF_SUBT = GF_4CC( 's', 'u', 'b', 't' ),
	/*! thumbnail track*/
	GF_ISOM_REF_THUMB = GF_4CC( 't', 'h', 'm', 'b' ),
	/*DRC*/
	/*! additional audio track*/
	GF_ISOM_REF_ADDA = GF_4CC( 'a', 'd', 'd', 'a' ),
	/*! DRC metadata*/
	GF_ISOM_REF_ADRC = GF_4CC( 'a', 'd', 'r', 'c' ),
	/*! item->track location*/
	GF_ISOM_REF_ILOC = GF_4CC( 'i', 'l', 'o', 'c' ),
	/*! AVC dep stream*/
	GF_ISOM_REF_AVCP = GF_4CC( 'a', 'v', 'c', 'p' ),
	/*! AVC switch to*/
	GF_ISOM_REF_SWTO = GF_4CC( 's', 'w', 't', 'o' ),
	/*! AVC switch from*/
	GF_ISOM_REF_SWFR = GF_4CC( 's', 'w', 'f', 'r' ),

	/*! Time code*/
	GF_ISOM_REF_TMCD = GF_4CC( 't', 'm', 'c', 'd' ),
	/*! Structural dependency*/
	GF_ISOM_REF_CDEP = GF_4CC( 'c', 'd', 'e', 'p' ),
	/*! transcript*/
	GF_ISOM_REF_SCPT = GF_4CC( 's', 'c', 'p', 't' ),
	/*! nonprimary source description*/
	GF_ISOM_REF_SSRC = GF_4CC( 's', 's', 'r', 'c' ),
	/*! layer audio track dependency*/
	GF_ISOM_REF_LYRA = GF_4CC( 'l', 'y', 'r', 'a' ),
	/*! File Delivery Item Information Extension */
	GF_ISOM_REF_FDEL = GF_4CC( 'f', 'd', 'e', 'l' ),
	/*! Track fragment inherit */
	GF_ISOM_REF_TRIN = GF_4CC( 't', 'r', 'i', 'n' ),
};

/*! Track Edit list type*/
typedef enum {
	/*! empty segment in the track (no media for this segment)*/
	GF_ISOM_EDIT_EMPTY		=	0x00,
	/*! dwelled segment in the track (one media sample for this segment)*/
	GF_ISOM_EDIT_DWELL		=	0x01,
	/*! normal segment in the track*/
	GF_ISOM_EDIT_NORMAL		=	0x02
} GF_ISOEditType;

/*! Generic Media Types (YOU HAVE TO USE ONE OF THESE TYPES FOR COMPLIANT ISO MEDIA FILES)*/
enum
{
	/*base media types*/
	GF_ISOM_MEDIA_VISUAL	= GF_4CC( 'v', 'i', 'd', 'e' ),
    GF_ISOM_MEDIA_AUXV      = GF_4CC( 'a', 'u', 'x', 'v' ),
    GF_ISOM_MEDIA_PICT      = GF_4CC( 'p', 'i', 'c', 't' ),
	GF_ISOM_MEDIA_AUDIO		= GF_4CC( 's', 'o', 'u', 'n' ),
	GF_ISOM_MEDIA_HINT		= GF_4CC( 'h', 'i', 'n', 't' ),
	GF_ISOM_MEDIA_META		= GF_4CC( 'm', 'e', 't', 'a' ),
	GF_ISOM_MEDIA_TEXT		= GF_4CC( 't', 'e', 'x', 't' ),
	/*subtitle code point used on ipod - same as text*/
	GF_ISOM_MEDIA_SUBT		= GF_4CC( 's', 'b', 't', 'l' ),
	GF_ISOM_MEDIA_SUBPIC	= GF_4CC( 's', 'u', 'b', 'p' ),
	GF_ISOM_MEDIA_MPEG_SUBT	= GF_4CC( 's', 'u', 'b', 't' ),
	/*closed caption track types for QT/ProRes*/
	GF_ISOM_MEDIA_CLOSED_CAPTION		= GF_4CC( 'c', 'l', 'c', 'p' ),
	/*timecode metadata for QT/ProRes*/
	GF_ISOM_MEDIA_TIMECODE		= GF_4CC( 't', 'm', 'c', 'd' ),
	/*MPEG-4 media types*/
	GF_ISOM_MEDIA_OD		= GF_4CC( 'o', 'd', 's', 'm' ),
	GF_ISOM_MEDIA_OCR		= GF_4CC( 'c', 'r', 's', 'm' ),
	GF_ISOM_MEDIA_SCENE		= GF_4CC( 's', 'd', 's', 'm' ),
	GF_ISOM_MEDIA_MPEG7		= GF_4CC( 'm', '7', 's', 'm' ),
	GF_ISOM_MEDIA_OCI		= GF_4CC( 'o', 'c', 's', 'm' ),
	GF_ISOM_MEDIA_IPMP		= GF_4CC( 'i', 'p', 's', 'm' ),
	GF_ISOM_MEDIA_MPEGJ		= GF_4CC( 'm', 'j', 's', 'm' ),
	/*GPAC-defined, for any track using MPEG-4 systems signaling but with undefined streaml types*/
	GF_ISOM_MEDIA_ESM		= GF_4CC( 'g', 'e', 's', 'm' ),
	/*DIMS media type (same as scene but with a different mediaInfo)*/
	GF_ISOM_MEDIA_DIMS		= GF_4CC( 'd', 'i', 'm', 's' ),
	/*SWF file embedded in media track*/
	GF_ISOM_MEDIA_FLASH		= GF_4CC( 'f', 'l', 's', 'h' ),
	/*QTVR track*/
	GF_ISOM_MEDIA_QTVR		= GF_4CC( 'q', 't', 'v', 'r' ),
	GF_ISOM_MEDIA_JPEG		= GF_4CC( 'j', 'p', 'e', 'g' ),
	GF_ISOM_MEDIA_JP2		= GF_4CC( 'j', 'p', '2', ' ' ),
	GF_ISOM_MEDIA_PNG		= GF_4CC( 'p', 'n', 'g', ' ' ),
	GF_ISOM_MEDIA_TMCD		= GF_4CC( 't', 'm', 'c', 'd' ),
};


/*! specific media sub-types - you shall make sure the media sub type is what you expect*/
enum
{
	/*reserved, internal use in the lib. Indicates the track complies to MPEG-4 system
	specification, and the usual OD framework tools may be used*/
	GF_ISOM_SUBTYPE_MPEG4		= GF_4CC( 'M', 'P', 'E', 'G' ),

	/*reserved, internal use in the lib. Indicates the track is of GF_ISOM_SUBTYPE_MPEG4
	but it is encrypted.*/
	GF_ISOM_SUBTYPE_MPEG4_CRYP	= GF_4CC( 'E', 'N', 'C', 'M' ),

	/*AVC/H264 media type - not listed as an MPEG-4 type, ALTHOUGH this library automatically remaps
	GF_AVCConfig to MPEG-4 ESD*/
	GF_ISOM_SUBTYPE_AVC_H264		= GF_4CC( 'a', 'v', 'c', '1' ),
	GF_ISOM_SUBTYPE_AVC2_H264		= GF_4CC( 'a', 'v', 'c', '2' ),
	GF_ISOM_SUBTYPE_AVC3_H264		= GF_4CC( 'a', 'v', 'c', '3' ),
	GF_ISOM_SUBTYPE_AVC4_H264		= GF_4CC( 'a', 'v', 'c', '4' ),
	GF_ISOM_SUBTYPE_SVC_H264		= GF_4CC( 's', 'v', 'c', '1' ),
	GF_ISOM_SUBTYPE_MVC_H264		= GF_4CC( 'm', 'v', 'c', '1' ),

	/*HEVC media type*/
	GF_ISOM_SUBTYPE_HVC1			= GF_4CC( 'h', 'v', 'c', '1' ),
	GF_ISOM_SUBTYPE_HEV1			= GF_4CC( 'h', 'e', 'v', '1' ),
	GF_ISOM_SUBTYPE_HVC2			= GF_4CC( 'h', 'v', 'c', '2' ),
	GF_ISOM_SUBTYPE_HEV2			= GF_4CC( 'h', 'e', 'v', '2' ),
	GF_ISOM_SUBTYPE_LHV1			= GF_4CC( 'l', 'h', 'v', '1' ),
	GF_ISOM_SUBTYPE_LHE1			= GF_4CC( 'l', 'h', 'e', '1' ),
	GF_ISOM_SUBTYPE_HVT1			= GF_4CC( 'h', 'v', 't', '1' ),

	/*AV1 media type*/
	GF_ISOM_SUBTYPE_AV01 = GF_4CC('a', 'v', '0', '1'),

	/*Opus media type*/
	GF_ISOM_SUBTYPE_OPUS = GF_4CC('O', 'p', 'u', 's'),
	GF_ISOM_SUBTYPE_FLAC = GF_4CC( 'f', 'L', 'a', 'C' ),

	/* VP */
	GF_ISOM_SUBTYPE_VP08 = GF_4CC('v', 'p', '0', '8'),
	GF_ISOM_SUBTYPE_VP09 = GF_4CC('v', 'p', '0', '9'),
	GF_ISOM_SUBTYPE_VP10 = GF_4CC('v', 'p', '1', '0'),

	/* Dolby Vision */
	GF_ISOM_SUBTYPE_DVHE = GF_4CC('d', 'v', 'h', 'e'),

	/*3GPP(2) extension subtypes*/
	GF_ISOM_SUBTYPE_3GP_H263	= GF_4CC( 's', '2', '6', '3' ),
	GF_ISOM_SUBTYPE_3GP_AMR		= GF_4CC( 's', 'a', 'm', 'r' ),
	GF_ISOM_SUBTYPE_3GP_AMR_WB	= GF_4CC( 's', 'a', 'w', 'b' ),
	GF_ISOM_SUBTYPE_3GP_EVRC	= GF_4CC( 's', 'e', 'v', 'c' ),
	GF_ISOM_SUBTYPE_3GP_QCELP	= GF_4CC( 's', 'q', 'c', 'p' ),
	GF_ISOM_SUBTYPE_3GP_SMV		= GF_4CC( 's', 's', 'm', 'v' ),

	/*3GPP DIMS*/
	GF_ISOM_SUBTYPE_3GP_DIMS	= GF_4CC( 'd', 'i', 'm', 's' ),

	GF_ISOM_SUBTYPE_AC3			= GF_4CC( 'a', 'c', '-', '3' ),
	GF_ISOM_SUBTYPE_EC3			= GF_4CC( 'e', 'c', '-', '3' ),
	GF_ISOM_SUBTYPE_MP3			= GF_4CC( '.', 'm', 'p', '3' ),
	GF_ISOM_SUBTYPE_MP4A		= GF_4CC( 'm', 'p', '4', 'a' ),
	GF_ISOM_SUBTYPE_MP4S		= GF_4CC( 'm', 'p', '4', 's' ),

	GF_ISOM_SUBTYPE_LSR1		= GF_4CC( 'l', 's', 'r', '1' ),
	GF_ISOM_SUBTYPE_WVTT		= GF_4CC( 'w', 'v', 't', 't' ),
	GF_ISOM_SUBTYPE_STXT		= GF_4CC( 's', 't', 'x', 't' ),
	GF_ISOM_SUBTYPE_STPP		= GF_4CC( 's', 't', 'p', 'p' ),
	GF_ISOM_SUBTYPE_SBTT		= GF_4CC( 's', 'b', 't', 't' ),
	GF_ISOM_SUBTYPE_METT		= GF_4CC( 'm', 'e', 't', 't' ),
	GF_ISOM_SUBTYPE_METX		= GF_4CC( 'm', 'e', 't', 'x' ),
	GF_ISOM_SUBTYPE_TX3G		= GF_4CC( 't', 'x', '3', 'g' ),
	GF_ISOM_SUBTYPE_TEXT		= GF_4CC( 't', 'e', 'x', 't' ),


	GF_ISOM_SUBTYPE_RTP			= GF_4CC( 'r', 't', 'p', ' ' ),
	GF_ISOM_SUBTYPE_SRTP		= GF_4CC( 's', 'r', 't', 'p' ),
	GF_ISOM_SUBTYPE_RRTP		= GF_4CC( 'r', 'r', 't', 'p' ),
	GF_ISOM_SUBTYPE_RTCP		= GF_4CC( 'r', 't', 'c', 'p' ),
	GF_ISOM_SUBTYPE_FLUTE		= GF_4CC( 'f', 'd', 'p', ' ' ),

	/* Apple XDCAM */
	GF_ISOM_SUBTYPE_XDVB		= GF_4CC( 'x', 'd', 'v', 'b' ),

	GF_ISOM_SUBTYPE_H263		= GF_4CC( 'h', '2', '6', '3' ),

	GF_ISOM_SUBTYPE_JPEG		= GF_4CC( 'j', 'p', 'e', 'g' ),
	GF_ISOM_SUBTYPE_PNG 		= GF_4CC( 'p', 'n', 'g', ' ' ),
	GF_ISOM_SUBTYPE_MJP2 		= GF_4CC( 'm', 'j', 'p', '2' ),
	GF_ISOM_SUBTYPE_JP2K		= GF_4CC('j','p','2','k'),

	GF_ISOM_SUBTYPE_MH3D_MHA1	= GF_4CC( 'm', 'h', 'a', '1' ),
	GF_ISOM_SUBTYPE_MH3D_MHA2	= GF_4CC( 'm', 'h', 'a', '2' ),
	GF_ISOM_SUBTYPE_MH3D_MHM1	= GF_4CC( 'm', 'h', 'm', '1' ),
	GF_ISOM_SUBTYPE_MH3D_MHM2	= GF_4CC( 'm', 'h', 'm', '2' ),

	GF_ISOM_SUBTYPE_IPCM		= GF_4CC( 'i', 'p', 'c', 'm' ),
	GF_ISOM_SUBTYPE_FPCM		= GF_4CC( 'f', 'p', 'c', 'm' ),

	/* on-screen colours */
	GF_ISOM_SUBTYPE_NCLX 		= GF_4CC( 'n', 'c', 'l', 'x' ),
	GF_ISOM_SUBTYPE_NCLC 		= GF_4CC( 'n', 'c', 'l', 'c' ),
	GF_ISOM_SUBTYPE_PROF 		= GF_4CC( 'p', 'r', 'o', 'f' ),
	GF_ISOM_SUBTYPE_RICC 		= GF_4CC( 'r', 'I', 'C', 'C' ),

	/* QT audio codecs */
	GF_QT_SUBTYPE_RAW	= GF_4CC('r','a','w',' '),
	GF_QT_SUBTYPE_TWOS 	= GF_4CC('t','w','o','s'),
	GF_QT_SUBTYPE_SOWT 	= GF_4CC('s','o','w','t'),
	GF_QT_SUBTYPE_FL32 	= GF_4CC('f','l','3','2'),
	GF_QT_SUBTYPE_FL64 	= GF_4CC('f','l','6','4'),
	GF_QT_SUBTYPE_IN24 	= GF_4CC('i','n','2','4'),
	GF_QT_SUBTYPE_IN32 	= GF_4CC('i','n','3','2'),
	GF_QT_SUBTYPE_ULAW 	= GF_4CC('u','l','a','w'),
	GF_QT_SUBTYPE_ALAW 	= GF_4CC('a','l','a','w'),
	GF_QT_SUBTYPE_ADPCM 	= GF_4CC(0x6D,0x73,0x00,0x02),
	GF_QT_SUBTYPE_IMA_ADPCM 	= GF_4CC(0x6D,0x73,0x00,0x11),
	GF_QT_SUBTYPE_DVCA 	= GF_4CC('d','v','c','a'),
	GF_QT_SUBTYPE_QDMC 	= GF_4CC('Q','D','M','C'),
	GF_QT_SUBTYPE_QDMC2	= GF_4CC('Q','D','M','2'),
	GF_QT_SUBTYPE_QCELP	= GF_4CC('Q','c','l','p'),
	GF_QT_SUBTYPE_kMP3 	= GF_4CC(0x6D,0x73,0x00,0x55),

	/* QT video codecs */
	GF_QT_SUBTYPE_C608	= GF_4CC( 'c', '6', '0', '8' ),
	GF_QT_SUBTYPE_APCH	= GF_4CC( 'a', 'p', 'c', 'h' ),
	GF_QT_SUBTYPE_APCO	= GF_4CC( 'a', 'p', 'c', 'o' ),
	GF_QT_SUBTYPE_APCN	= GF_4CC( 'a', 'p', 'c', 'n' ),
	GF_QT_SUBTYPE_APCS	= GF_4CC( 'a', 'p', 'c', 's' ),
	GF_QT_SUBTYPE_AP4X	= GF_4CC( 'a', 'p', '4', 'x' ),
	GF_QT_SUBTYPE_AP4H	= GF_4CC( 'a', 'p', '4', 'h' ),
	GF_QT_SUBTYPE_YUV422 	= GF_4CC('y','u','v','2'),
//	GF_QT_SUBTYPE_YUV422 	= GF_4CC('2','v','u','Y'),
	GF_QT_SUBTYPE_YUV444 	= GF_4CC('v','3','0','8'),
	GF_QT_SUBTYPE_YUV422_10 	= GF_4CC('v','2','1','0'),
	GF_QT_SUBTYPE_YUV444_10 	= GF_4CC('v','4','1','0'),
};




/*! direction for sample search (including SyncSamples search)
Function using search allways specify the desired time in composition (presentation) time
		(Sample N-1)	DesiredTime		(Sample N)
*/
typedef enum
{
	/*! FORWARD: will give the next sample given the desired time (eg, N)*/
	GF_ISOM_SEARCH_FORWARD		=	1,
	/*! BACKWARD: will give the previous sample given the desired time (eg, N-1)*/
	GF_ISOM_SEARCH_BACKWARD		=	2,
	/*! SYNCFORWARD: will search from the desired point in time for a sync sample if any. If no sync info, behaves as FORWARD*/
	GF_ISOM_SEARCH_SYNC_FORWARD	=	3,
	/*! SYNCBACKWARD: will search till the desired point in time for a sync sample if any. If no sync info, behaves as BACKWARD*/
	GF_ISOM_SEARCH_SYNC_BACKWARD	=	4,
	/*! SYNCSHADOW: use the sync shadow information to retrieve the sample. If no SyncShadow info, behave as SYNCBACKWARD
	\warning deprecated in ISOBMFF*/
	GF_ISOM_SEARCH_SYNC_SHADOW		=	5
} GF_ISOSearchMode;

/*! Predefined File Brand codes (MPEG-4 and JPEG2000)*/
enum
{
	/*file complying to the generic ISO Media File (base specification ISO/IEC 14496-12)
	this is the default brand when creating a new movie*/
	GF_ISOM_BRAND_ISOM = GF_4CC( 'i', 's', 'o', 'm' ),
	/*file complying to the generic ISO Media File (base specification ISO/IEC 14496-12) + Meta extensions*/
	GF_ISOM_BRAND_ISO2 =  GF_4CC( 'i', 's', 'o', '2' ),
	/*file complying to ISO/IEC 14496-1 2001 edition. A .mp4 file without a brand
	is equivalent to a file compatible with this brand*/
	GF_ISOM_BRAND_MP41 = GF_4CC( 'm', 'p', '4', '1' ),
	/*file complying to ISO/IEC 14496-14 (MP4 spec)*/
	GF_ISOM_BRAND_MP42 = GF_4CC( 'm', 'p', '4', '2' ),
	/*file complying to ISO/IEC 15444-3 (JPEG2000) without profile restriction*/
	GF_ISOM_BRAND_MJP2 = GF_4CC( 'm', 'j', 'p', '2' ),
	/*file complying to ISO/IEC 15444-3 (JPEG2000) with simple profile restriction*/
	GF_ISOM_BRAND_MJ2S = GF_4CC( 'm', 'j', '2', 's' ),
	/*old versions of 3GPP spec (without timed text)*/
	GF_ISOM_BRAND_3GP4 = GF_4CC('3', 'g', 'p', '4'),
	GF_ISOM_BRAND_3GP5 = GF_4CC('3', 'g', 'p', '5'),
	/*final version of 3GPP file spec*/
	GF_ISOM_BRAND_3GP6 = GF_4CC('3', 'g', 'p', '6'),
	/*generci 3GPP file (several audio tracks, etc..)*/
	GF_ISOM_BRAND_3GG5 = GF_4CC('3', 'g', 'g', '5'),
	GF_ISOM_BRAND_3GG6 = GF_4CC('3', 'g', 'g', '6'),
	/*3GPP2 file spec*/
	GF_ISOM_BRAND_3G2A = GF_4CC('3', 'g', '2', 'a'),
	/*AVC file spec*/
	GF_ISOM_BRAND_AVC1 = GF_4CC('a', 'v', 'c', '1'),
	/* file complying to ISO/IEC 21000-9:2005 (MPEG-21 spec)*/
	GF_ISOM_BRAND_MP21 = GF_4CC('m', 'p', '2', '1'),
	/*file complying to the generic ISO Media File (base specification ISO/IEC 14496-12) + support for version 1*/
	GF_ISOM_BRAND_ISO4 =  GF_4CC( 'i', 's', 'o', '4' ),
	/* Image File Format */
	GF_ISOM_BRAND_MIF1 = GF_4CC('m', 'i', 'f', '1'),
	GF_ISOM_BRAND_HEIC = GF_4CC('h', 'e', 'i', 'c'),
	GF_ISOM_BRAND_HEIM = GF_4CC('h', 'e', 'i', 'm'),
	GF_ISOM_BRAND_AVIF = GF_4CC('a', 'v', 'i', 'f'),
	GF_ISOM_BRAND_AVCI = GF_4CC('a', 'v', 'c', 'i'),
	/*other iso media brands */
	GF_ISOM_BRAND_ISO1 = GF_4CC( 'i', 's', 'o', '1' ),
	GF_ISOM_BRAND_ISO3 = GF_4CC( 'i', 's', 'o', '3' ),
	GF_ISOM_BRAND_ISO5 = GF_4CC( 'i', 's', 'o', '5' ),
	GF_ISOM_BRAND_ISO6 = GF_4CC( 'i', 's', 'o', '6' ),
	GF_ISOM_BRAND_ISO7 = GF_4CC( 'i', 's', 'o', '7' ),
	GF_ISOM_BRAND_ISO8 = GF_4CC( 'i', 's', 'o', '8' ),
	GF_ISOM_BRAND_ISO9 = GF_4CC( 'i', 's', 'o', '9' ),
	GF_ISOM_BRAND_ISOA = GF_4CC( 'i', 's', 'o', 'a' ),

	/* QT brand*/
	GF_ISOM_BRAND_QT  = GF_4CC( 'q', 't', ' ', ' ' ),

	/* JPEG 2000 Image (.JP2) [ISO 15444-1] */
	GF_ISOM_BRAND_JP2  = GF_4CC( 'j', 'p', '2', ' ' ),

	/* MPEG-4 (.MP4) for SonyPSP */
	GF_ISOM_BRAND_MSNV = GF_4CC( 'M', 'S', 'N', 'V' ),
	/* Apple iTunes AAC-LC (.M4A) Audio */
	GF_ISOM_BRAND_M4A  = GF_4CC( 'M', '4', 'A', ' ' ),
	/* Apple iTunes Video (.M4V) Video */
	GF_ISOM_BRAND_M4V  = GF_4CC( 'M', '4', 'V', ' ' ),

	GF_ISOM_BRAND_HVCE = GF_4CC( 'h', 'v', 'c', 'e' ),
	GF_ISOM_BRAND_HVCI = GF_4CC( 'h', 'v', 'c', 'i' ),
	GF_ISOM_BRAND_HVTI = GF_4CC( 'h', 'v', 't', 'i' ),


	GF_ISOM_BRAND_AV01 = GF_4CC( 'a', 'v', '0', '1'),

	GF_ISOM_BRAND_OPUS = GF_4CC( 'O', 'p', 'u', 's'),

	GF_ISOM_BRAND_ISMA = GF_4CC( 'I', 'S', 'M', 'A' ),

	/* dash related brands (ISO/IEC 23009-1) */
	GF_ISOM_BRAND_DASH = GF_4CC('d','a','s','h'),
	/* Media Segment conforming to the DASH Self-Initializing Media Segment format type */
	GF_ISOM_BRAND_DSMS = GF_4CC('d','s','m','s'),
	/* Media Segment conforming to the general format type */
	GF_ISOM_BRAND_MSDH = GF_4CC('m','s','d','h'),
	/* Media Segment conforming to the Indexed Media Segment format type */
	GF_ISOM_BRAND_MSIX = GF_4CC('m','s','i','x'),
	/* Representation Index Segment used to index MPEG-2 TS based Media Segments */
	GF_ISOM_BRAND_RISX = GF_4CC('r','i','s','x'),
	/* last Media Segment indicator for ISO base media file format */
	GF_ISOM_BRAND_LMSG = GF_4CC('l','m','s','g'),
	/* Single Index Segment used to index MPEG-2 TS based Media Segments */
	GF_ISOM_BRAND_SISX = GF_4CC('s','i','s','x'),
	/* Subsegment Index Segment used to index MPEG-2 TS based Media Segments */
	GF_ISOM_BRAND_SSSS = GF_4CC('s','s','s','s'),


	/* from ismacryp.c */
	/* OMA DCF DRM Format 2.0 (OMA-TS-DRM-DCF-V2_0-20060303-A) */
	GF_ISOM_BRAND_ODCF = GF_4CC('o','d','c','f'),
	/* OMA PDCF DRM Format 2.1 (OMA-TS-DRM-DCF-V2_1-20070724-C) */
	GF_ISOM_BRAND_OPF2 = GF_4CC('o','p','f','2'),

};

#ifndef GPAC_DISABLE_ISOM

#include <gpac/mpeg4_odf.h>

/*! isomedia file*/
typedef struct __tag_isom GF_ISOFile;

/*! a track ID value - just a 32 bit value but typedefed for API safety*/
typedef u32 GF_ISOTrackID;

/*! @} */

/*!
\addtogroup isosample_grp ISO Sample
\ingroup iso_grp

Media sample for ISOBMFF API.
@{
*/

/*! Random Access Point flag*/
typedef enum {
	/*! redundant sync shadow - only set when reading sample*/
	RAP_REDUNDANT = -1,
	/*! not rap*/
	RAP_NO = 0,
	/*! sync point (IDR)*/
	RAP = 1,
	/*! sync point (IDR)*/
	SAP_TYPE_1 = 1,
	/*! sync point (IDR)*/
	SAP_TYPE_2 = 2,
	/*! RAP, OpenGOP*/
	SAP_TYPE_3 = 3,
	/*! RAP, roll info (GDR or audio preroll)*/
	SAP_TYPE_4 = 4,
} GF_ISOSAPType;

/*! media sample object*/
typedef struct
{
	/*! data size*/
	u32 dataLength;
	/*! data with padding if requested*/
	u8 *data;
	/*! decoding time*/
	u64 DTS;
	/*! relative offset for composition if needed*/
	s32 CTS_Offset;
	/*! SAP type*/
	GF_ISOSAPType IsRAP;
	/*! allocated data size - used only when using static sample in \ref gf_isom_get_sample_ex*/
	u32 alloc_size;
	
	/*! number of packed samples in this sample. If 0 or 1, only 1 sample is present
	only used for constant size and constant duration samples*/
	u32 nb_pack;
} GF_ISOSample;


/*! creates a new empty sample
\return the newly allocated ISO sample*/
GF_ISOSample *gf_isom_sample_new();

/*! delete a sample. NOTE:the buffer content will be destroyed by default.
if you wish to keep the buffer, set dataLength to 0 in the sample
before deleting it
the pointer is set to NULL after deletion
\param samp pointer to the target ISO sample
*/
void gf_isom_sample_del(GF_ISOSample **samp);


/*! @} */

/*!
\addtogroup isogen_grp Generic API
\ingroup iso_grp

Generic API functions
@{
*/

/*! Movie file opening modes */
typedef enum
{
	/*! Opens file for dumping: same as read-only but keeps all movie fragments info untouched*/
	GF_ISOM_OPEN_READ_DUMP = 0,
	/*! Opens a file in READ ONLY mode*/
	GF_ISOM_OPEN_READ,
	/*! Opens a file in WRITE ONLY mode. Media Data is captured on the fly and storage mode is always flat (moov at end).
	In this mode, the editing functions are disabled.*/
	GF_ISOM_OPEN_WRITE,
	/*! Opens an existing file in EDIT mode*/
	GF_ISOM_OPEN_EDIT,
	/*! Creates a new file in EDIT mode*/
	GF_ISOM_WRITE_EDIT,
	/*! Opens an existing file and keep fragment information*/
	GF_ISOM_OPEN_KEEP_FRAGMENTS,
} GF_ISOOpenMode;

/*! indicates if target file is an IsoMedia file
\param fileName the target local file name or path to probe, gmem:// or gfio:// resource
\return 1 if it is a non-special file, 2 if an init segment, 3 if a media segment, 0 otherwise
*/
u32 gf_isom_probe_file(const char *fileName);

/*! indicates if target file is an IsoMedia file
\param fileName the target local file name or path to probe, gmem:// or gfio:// resource
\param start_range the offset in the file to start probing from
\param end_range the offset in the file at which probing shall stop
\return 1 if it is a non-special file, 2 if an init segment, 3 if a media segment, 4 if empty or no file, 0 otherwise
*/
u32 gf_isom_probe_file_range(const char *fileName, u64 start_range, u64 end_range);

/*! indicates if target file is an IsoMedia file
\param inBuf the buffer to probe
\param inSize the sizeo of the buffer to probe
\returns 1 if it is a non-special file, 2 if an init segment, 3 if a media segment, 0 otherwise (non recognized or too short)
*/
u32 gf_isom_probe_data(const u8*inBuf, u32 inSize);

/*! opens an isoMedia File.
If fileName is NULL data will be written in memory ; write with gf_isom_write() ; use gf_isom_get_bs() to get the data ; use gf_isom_delete() to delete the internal data.
\param fileName name of the file to open, , gmem:// or gfio:// resource. The special name "_gpac_isobmff_redirect" is used to indicate that segment shall be written to a memory buffer passed to callback function set through \ref gf_isom_set_write_callback.
\param OpenMode file opening mode
\param tmp_dir for the 2 edit modes only, specifies a location for temp file. If NULL, the library will use the default
OS temporary file management schemes.
\return the created ISO file if no error
*/
GF_ISOFile *gf_isom_open(const char *fileName, GF_ISOOpenMode OpenMode, const char *tmp_dir);

/*! closes the file, write it if new/edited - equivalent to gf_isom_write()+gf_isom_delete()
\param isom_file the target ISO file
\return error if any
*/
GF_Err gf_isom_close(GF_ISOFile *isom_file);

/*! deletes the movie without saving it
\param isom_file the target ISO file
*/
void gf_isom_delete(GF_ISOFile *isom_file);

/*! gets the last fatal error that occured in the file
ANY FUNCTION OF THIS API WON'T BE PROCESSED IF THE FILE HAS AN ERROR
Note: some function may return an error while the movie has no error
the last error is a FatalError, and is not always set if a bad
param is specified...
\param isom_file the target ISO file
\return error if any
*/
GF_Err gf_isom_last_error(GF_ISOFile *isom_file);

/*! gets the mode of an open file
\param isom_file the target ISO file
\return open mode of the file
*/
u8 gf_isom_get_mode(GF_ISOFile *isom_file);

/*! checks if file is J2K image
\param isom_file the target ISO file
\return GF_TRUE if file is a j2k image, GF_FALSE otherwise
*/
Bool gf_isom_is_JPEG2000(GF_ISOFile *isom_file);

/*! gets file size of an ISO file
\param isom_file the target ISO file
\return the file size in bytes
*/
u64 gf_isom_get_file_size(GF_ISOFile *isom_file);

/*! checks if a given four character code matches a known video handler type (vide, auxv, pict, ...)
\param mtype the four character code to check
\return GF_TRUE if the type is a video media type*/
Bool gf_isom_is_video_handler_type(u32 mtype);

/*! gets number of implemented boxes in  (including the internal unknown box wrapper).
\note There can be several times the same type returned due to variation of the box (versions or flags)
\return number of implemented boxes
*/
u32 gf_isom_get_num_supported_boxes();

/*! gets four character code of box given its index. Index 0 is GPAC internal unknown box handler
\param idx 0-based index of the box
\return four character code of the box
*/
u32 gf_isom_get_supported_box_type(u32 idx);

#ifndef GPAC_DISABLE_ISOM_DUMP

/*! prints default box syntax of box given its index. Index 0 is GPAC internal unknown box handler
\param idx 0-based index of the box
\param trace the file object to dump to
\return error if any
*/
GF_Err gf_isom_dump_supported_box(u32 idx, FILE * trace);

#endif

/*! @} */

/*!
\addtogroup isoread_grp ISOBMFF Reading
\ingroup iso_grp

ISOBMF file reading
@{
*/

/*! checks if moov box is before any mdat box
\param isom_file the target ISO file
\return GF_TRUE if if moov box is before any mdat box, GF_FALSE otherwise
*/
Bool gf_isom_moov_first(GF_ISOFile *isom_file);

/*! when reading a file, indicates that file data is missing the indicated bytes
\param isom_file the target ISO file
\param byte_offset number of bytes not present at the begining of the file
\return error if any
*/
GF_Err gf_isom_set_byte_offset(GF_ISOFile *isom_file, s64 byte_offset);


/*! opens a movie that can be uncomplete in READ_ONLY mode
to use for http streaming & co

start_range and end_range restricts the media byte range in the URL (used by DASH)
if 0 or end_range<=start_range, the entire URL is used when parsing

If the url indicates a gfio or gmem resource, the file can be played from the associated underlying buffer. For gmem, you must call \ref gf_isom_refresh_fragmented and gf_isom_set_removed_bytes whenever the underlying buffer is modified.

\param fileName the name of the local file or cache to open, gmem:// or gfio://
\param start_range only loads starting from indicated byte range
\param end_range loading stops at indicated byte range
\param enable_frag_templates loads fragment and segment boundaries in an internal table
\param isom_file pointer set to the opened file if success
\param BytesMissing is set to the predicted number of bytes missing for the file to be loaded
Note that if the file is not optimized for streaming, this number is not accurate
If the movie is successfully loaded (isom_file non-NULL), BytesMissing is zero
\return error if any
*/
GF_Err gf_isom_open_progressive(const char *fileName, u64 start_range, u64 end_range, Bool enable_frag_templates, GF_ISOFile **isom_file, u64 *BytesMissing);


/*! same as  \ref gf_isom_open_progressive but allows fetching the incomplete box type

\param fileName the name of the local file or cache to open
\param start_range only loads starting from indicated byte range
\param end_range loading stops at indicated byte range
\param enable_frag_templates loads fragment and segment boundaries in an internal table
\param isom_file pointer set to the opened file if success
\param BytesMissing is set to the predicted number of bytes missing for the file to be loaded
\param topBoxType is set to the 4CC of the incomplete top-level box found - may be NULL
Note that if the file is not optimized for streaming, this number is not accurate
If the movie is successfully loaded (isom_file non-NULL), BytesMissing is zero
\return error if any
*/
GF_Err gf_isom_open_progressive_ex(const char *fileName, u64 start_range, u64 end_range, Bool enable_frag_templates, GF_ISOFile **isom_file, u64 *BytesMissing, u32 *topBoxType);

/*! retrieves number of bytes missing.
if requesting a sample fails with error GF_ISOM_INCOMPLETE_FILE, use this function
to get the number of bytes missing to retrieve the sample
\param isom_file the target ISO file
\param trackNumber the desired track to query
\return the number of bytes missing to fetch the sample
*/
u64 gf_isom_get_missing_bytes(GF_ISOFile *isom_file, u32 trackNumber);

/*! checks if a file has movie info (moov box with tracks & dynamic media). Some files may just use
the base IsoMedia structure without "moov" container
\param isom_file the target ISO file
\return GF_TRUE if the file has a movie, GF_FALSE otherwise
*/
Bool gf_isom_has_movie(GF_ISOFile *isom_file);

/*! gets number of tracks
\param isom_file the target ISO file
\return the number of tracks in the movie, or -1 if error*/
u32 gf_isom_get_track_count(GF_ISOFile *isom_file);

/*! gets the movie timescale
\param isom_file the target ISO file
\return the timescale of the movie, 0 if error*/
u32 gf_isom_get_timescale(GF_ISOFile *isom_file);

/*! gets the movie duration computed based on media samples and edit lists
\param isom_file the target ISO file
\return the computed duration of the movie, 0 if error*/
u64 gf_isom_get_duration(GF_ISOFile *isom_file);

/*! gets the original movie duration as written in the file, regardless of the media data
\param isom_file the target ISO file
\return the duration of the movie*/
u64 gf_isom_get_original_duration(GF_ISOFile *isom_file);

/*! gets the creation info of the movie
\param isom_file the target ISO file
\param creationTime set to the creation time of the movie
\param modificationTime set to the modification time of the movie
\return error if any
*/
GF_Err gf_isom_get_creation_time(GF_ISOFile *isom_file, u64 *creationTime, u64 *modificationTime);

/*! gets the ID of a track
\param isom_file the target ISO file
\param trackNumber the target track
\return the trackID of the track, or 0 if error*/
GF_ISOTrackID gf_isom_get_track_id(GF_ISOFile *isom_file, u32 trackNumber);

/*! gets a track number by its ID
\param isom_file the target ISO file
\param trackID the target track ID
\return the track number of the track, or 0 if error*/
u32 gf_isom_get_track_by_id(GF_ISOFile *isom_file, GF_ISOTrackID trackID);

/*! gets the track original ID (before cloning from another file)
\param isom_file the target ISO file
\param trackNumber the target track
\return the original trackID of the track, or 0 if error*/
GF_ISOTrackID gf_isom_get_track_original_id(GF_ISOFile *isom_file, u32 trackNumber);

/*! gets the enable flag of a track
\param isom_file the target ISO file
\param trackNumber the target track
\return 0: not enabled, 1: enabled, 2: error
*/
u8 gf_isom_is_track_enabled(GF_ISOFile *isom_file, u32 trackNumber);

/*! gets track flags
\param isom_file the target ISO file
\param trackNumber the target track
\return the track flags
*/
u32 gf_isom_get_track_flags(GF_ISOFile *isom_file, u32 trackNumber);

/*! gets the track duration
\param isom_file the target ISO file
\param trackNumber the target track
\return the track duration in movie timescale, or 0 if error*/
u64 gf_isom_get_track_duration(GF_ISOFile *isom_file, u32 trackNumber);

/*! gets the media type (audio, video, etc) of a track
\param isom_file the target ISO file
\param trackNumber the target track
\return the media type four character code of the media*/
u32 gf_isom_get_media_type(GF_ISOFile *isom_file, u32 trackNumber);

/*! gets media subtype of a sample description entry
\param isom_file the target ISO file
\param trackNumber the target track
\param sampleDescriptionIndex the target sample description index (1-based)
\return the media type four character code of the given sample description*/
u32 gf_isom_get_media_subtype(GF_ISOFile *isom_file, u32 trackNumber, u32 sampleDescriptionIndex);

/*! gets the composition time (media time) given the absolute time in the Movie
\param isom_file the target ISO file
\param trackNumber the target track
\param movieTime desired time in movie timescale
\param mediaTime is set to 0 if the media is not playing at that time (empty time segment)
\return error if any*/
GF_Err gf_isom_get_media_time(GF_ISOFile *isom_file, u32 trackNumber, u32 movieTime, u64 *mediaTime);

/*! gets the number of sample descriptions in the media - a media can have several stream descriptions (eg different codec configurations, different protetcions, different visual sizes).
\param isom_file the target ISO file
\param trackNumber the target track
\return the number of sample descriptions
*/
u32 gf_isom_get_sample_description_count(GF_ISOFile *isom_file, u32 trackNumber);

/*! gets the stream description index for a given time in media time
\param isom_file the target ISO file
\param trackNumber the target track
\param for_time the desired time in media timescale
\return the sample description index, or 0 if error or if empty*/
u32 gf_isom_get_sample_description_index(GF_ISOFile *isom_file, u32 trackNumber, u64 for_time);

/*! checks if a sample stream descritpion is self-contained (samples located in the file)
\param isom_file the target ISO file
\param trackNumber the target track
\param sampleDescriptionIndex the target sample description index (1-based)
\return GF_TRUE if samples refering to the given stream description are present in the file, GF_FALSE otherwise*/
Bool gf_isom_is_self_contained(GF_ISOFile *isom_file, u32 trackNumber, u32 sampleDescriptionIndex);

/*! gets the media duration (without edit) based on sample table
\param isom_file the target ISO file
\param trackNumber the target track
\return the media duration, 0 if no samples
*/
u64 gf_isom_get_media_duration(GF_ISOFile *isom_file, u32 trackNumber);

/*! gets the original media duration (without edit) as indicated in the file
\param isom_file the target ISO file
\param trackNumber the target track
\return the media duration
*/
u64 gf_isom_get_media_original_duration(GF_ISOFile *isom_file, u32 trackNumber);

/*! gets the media timescale
\param isom_file the target ISO file
\param trackNumber the target track
\return the timeScale of the media
*/
u32 gf_isom_get_media_timescale(GF_ISOFile *isom_file, u32 trackNumber);

/*! gets media chunking information for non-fragmented files
\param isom_file the target ISO file
\param trackNumber the target track
\param dur_min set to minimum chunk duration in media timescale (optional, can be NULL)
\param dur_avg set to average chunk duration in media timescale (optional, can be NULL)
\param dur_max set to maximum chunk duration in media timescale (optional, can be NULL)
\param size_min set to smallest chunk size in bytes (optional, can be NULL)
\param size_avg set to average chunk size in bytes (optional, can be NULL)
\param size_max set to largest chunk size in bytes (optional, can be NULL)
\return error if any
*/
GF_Err gf_isom_get_chunks_infos(GF_ISOFile *isom_file, u32 trackNumber, u32 *dur_min, u32 *dur_avg, u32 *dur_max, u32 *size_min, u32 *size_avg, u32 *size_max);

/*! gets the handler name. The outName must be:
\param isom_file the target ISO file
\param trackNumber the target track
\param outName set to the handler name (must be non NULL)
\return error if any
*/
GF_Err gf_isom_get_handler_name(GF_ISOFile *isom_file, u32 trackNumber, const char **outName);

/*! checks if the data reference for the given track and sample description is valid and supported
(a data Reference allows to construct a file without integrating the media data, however this library only handles local storage external data references)
\param isom_file the target ISO file
\param trackNumber the target track
\param sampleDescriptionIndex the target sample description index (1-based)
\return error if any
*/
GF_Err gf_isom_check_data_reference(GF_ISOFile *isom_file, u32 trackNumber, u32 sampleDescriptionIndex);

/*! gets the location of the data. If both outURL and outURN are set to NULL, the data is in this file
\param isom_file the target ISO file
\param trackNumber the target track
\param sampleDescriptionIndex the target sample description index (1-based)
\param outURL set to URL value of the data reference
\param outURN set to URN value of the data reference
\return error if any
*/
GF_Err gf_isom_get_data_reference(GF_ISOFile *isom_file, u32 trackNumber, u32 sampleDescriptionIndex, const char **outURL, const char **outURN);

/*! gets the number of samples in a track
\param isom_file the target ISO file
\param trackNumber the target track
\return the number of samples, or 0 if error*/
u32 gf_isom_get_sample_count(GF_ISOFile *isom_file, u32 trackNumber);

/*! gets the constant sample size for samples of a track
\param isom_file the target ISO file
\param trackNumber the target track
\return constant size of samples or 0 if size not constant
*/
u32 gf_isom_get_constant_sample_size(GF_ISOFile *isom_file, u32 trackNumber);

/*! gets the constant sample duration for samples of a track
\param isom_file the target ISO file
\param trackNumber the target track
\return constant duration of samples, or 0 if duration not constant*/
u32 gf_isom_get_constant_sample_duration(GF_ISOFile *isom_file, u32 trackNumber);

/*! sets max audio sample packing in a single ISOSample.
This is mostly used when processing raw audio tracks, for which extracting samples per samples would be too time consuming
\param isom_file the target ISO file
\param trackNumber the target track
\param pack_num_samples the target number of samples to pack in one ISOSample
\return GF_TRUE if packing was successfull, GF_FALSE otherwise (non constant size and non constant duration)
*/
Bool gf_isom_enable_raw_pack(GF_ISOFile *isom_file, u32 trackNumber, u32 pack_num_samples);

/*! gets the total media data size of a track (whether in the file or not)
\param isom_file the target ISO file
\param trackNumber the target track
\return total amount of media bytes in track
*/
u64 gf_isom_get_media_data_size(GF_ISOFile *isom_file, u32 trackNumber);

/*! sets sample padding bytes when reading a sample
It may be desired to fetch samples with a bigger allocated buffer than their real size, in case the decoder
reads more data than available. This sets the amount of extra bytes to allocate when reading samples from this track
NOTE: the dataLength of the sample does NOT include padding
\param isom_file the target ISO file
\param trackNumber the target track
\param padding_bytes the amount of bytes to add at the end of a sample data buffer
\return error if any
*/
GF_Err gf_isom_set_sample_padding(GF_ISOFile *isom_file, u32 trackNumber, u32 padding_bytes);

/*! fetches a sample from a track. The sample must be destroyed using \ref gf_isom_sample_del
\param isom_file the target ISO file
\param trackNumber the target track
\param sampleNumber the desired sample number (1-based index)
\param sampleDescriptionIndex set to the sample description index corresponding to this sample
\return the ISO sample or NULL if not found or end of stream  or incomplete file. Use \ref gf_isom_last_error to check the error code
*/
GF_ISOSample *gf_isom_get_sample(GF_ISOFile *isom_file, u32 trackNumber, u32 sampleNumber, u32 *sampleDescriptionIndex);

/*! fetches a sample from a track without allocating a new sample.
This function is the same as \ref gf_isom_get_sample except that it fills in the static_sample passed as argument, potentially reallocating buffers

\param isom_file the target ISO file
\param trackNumber the target track
\param sampleNumber the desired sample number (1-based index)
\param sampleDescriptionIndex set to the sample description index corresponding to this sample
\param static_sample a caller-allocated ISO sample to use as the returned sample
\param data_offset set to data offset in file / current bitstream - may be NULL
\return the ISO sample or NULL if not found or end of stream or incomplete file. Use \ref gf_isom_last_error to check the error code
\note If the function returns NULL, the static_sample and its associated data are NOT destroyed
*/
GF_ISOSample *gf_isom_get_sample_ex(GF_ISOFile *isom_file, u32 trackNumber, u32 sampleNumber, u32 *sampleDescriptionIndex, GF_ISOSample *static_sample, u64 *data_offset);

/*! gets sample information. This is the same as \ref gf_isom_get_sample but doesn't fetch media data

\param isom_file the target ISO file
\param trackNumber the target track
\param sampleNumber the desired sample number (1-based index)
\param sampleDescriptionIndex set to the sample description index corresponding to this sample (optional, can be NULL)
\param data_offset set to the sample start offset in file (optional, can be NULL)
\note: when both sampleDescriptionIndex and data_offset are NULL, only DTS, CTS_Offset and RAP indications are retrieved (faster)
\return the ISO sample without data or NULL if not found or end of stream  or incomplete file. Use \ref gf_isom_last_error to check the error code
*/
GF_ISOSample *gf_isom_get_sample_info(GF_ISOFile *isom_file, u32 trackNumber, u32 sampleNumber, u32 *sampleDescriptionIndex, u64 *data_offset);

/*! gets sample information with a user-allocated sample. This is the same as \ref gf_isom_get_sample_info but uses a static allocated sample as input
\param isom_file the target ISO file
\param trackNumber the target track
\param sampleNumber the desired sample number (1-based index)
\param sampleDescriptionIndex set to the sample description index corresponding to this sample (optional, can be NULL)
\param data_offset set to the sample start offset in file (optional, can be NULL)
\note: when both sampleDescriptionIndex and data_offset are NULL, only DTS, CTS_Offset and RAP indications are retrieved (faster)
\param static_sample a caller-allocated ISO sample to use as the returned sample
\return the ISO sample without data or NULL if not found or end of stream  or incomplete file. Use \ref gf_isom_last_error to check the error code
\note If the function returns NULL, the static_sample and its associated data if any are NOT destroyed
*/
GF_ISOSample *gf_isom_get_sample_info_ex(GF_ISOFile *isom_file, u32 trackNumber, u32 sampleNumber, u32 *sampleDescriptionIndex, u64 *data_offset, GF_ISOSample *static_sample);

/*! get sample decoding time
\param isom_file the target ISO file
\param trackNumber the target track
\param sampleNumber the desired sample number (1-based index)
\return decoding time in media timescale
*/
u64 gf_isom_get_sample_dts(GF_ISOFile *isom_file, u32 trackNumber, u32 sampleNumber);

/*! gets sample duration
\param isom_file the target ISO file
\param trackNumber the target track
\param sampleNumber the desired sample number (1-based index)
\return sample duration in media timescale*/
u32 gf_isom_get_sample_duration(GF_ISOFile *isom_file, u32 trackNumber, u32 sampleNumber);

/*! gets sample size
\param isom_file the target ISO file
\param trackNumber the target track
\param sampleNumber the desired sample number (1-based index)
\return sample size in bytes*/
u32 gf_isom_get_sample_size(GF_ISOFile *isom_file, u32 trackNumber, u32 sampleNumber);

/*! gets maximum sample size in track
\param isom_file the target ISO file
\param trackNumber the target track
\return max size of any sample in track*/
u32 gf_isom_get_max_sample_size(GF_ISOFile *isom_file, u32 trackNumber);

/*! gets average sample size in a track
\param isom_file the target ISO file
\param trackNumber the target track
\return average size of sample in track
*/
u32 gf_isom_get_avg_sample_size(GF_ISOFile *isom_file, u32 trackNumber);

/*! gets maximum sample duration in track
\param isom_file the target ISO file
\param trackNumber the target track
\return max sample delta in media timescale
*/
u32 gf_isom_get_max_sample_delta(GF_ISOFile *isom_file, u32 trackNumber);

/*! gets max sample CTS offset (CTS-DTS) in track
\param isom_file the target ISO file
\param trackNumber the target track
\return max sample cts offset in media timescale*/
u32 gf_isom_get_max_sample_cts_offset(GF_ISOFile *isom_file, u32 trackNumber);

/*! gets sample sync flag. This does not check other sample groups ('rap ' or 'sap ')
\param isom_file the target ISO file
\param trackNumber the target track
\param sampleNumber the desired sample number (1-based index)
\return GF_TRUE if sample is sync, GF_FALSE otherwise*/
Bool gf_isom_get_sample_sync(GF_ISOFile *isom_file, u32 trackNumber, u32 sampleNumber);

/*! gets sample dependency flags - see ISO/IEC 14496-12 and \ref gf_filter_pck_set_dependency_flags
\param isom_file the target ISO file
\param trackNumber the target track
\param sampleNumber the desired sample number (1-based index)
\param is_leading set to 1 if sample is a leading picture
\param dependsOn set to the depends_on flag
\param dependedOn set to the depended_on flag
\param redundant set to the redundant flag
\return error if any
*/
GF_Err gf_isom_get_sample_flags(GF_ISOFile *isom_file, u32 trackNumber, u32 sampleNumber, u32 *is_leading, u32 *dependsOn, u32 *dependedOn, u32 *redundant);

/*! gets a sample given a desired decoding time and set the sampleDescriptionIndex of this sample

WARNING: the sample may not be sync even though the sync was requested (depends on the media and the editList)
the SampleNum is optional. If non-NULL, will contain the sampleNumber

\param isom_file the target ISO file
\param trackNumber the target track
\param desiredTime the desired time in media timescale
\param sampleDescriptionIndex set to the sample description index corresponding to this sample (optional, can be NULL)
\param SearchMode the search direction mode
\param sample set to the fetched sample if any. If NULL, sample is not fetched (optional, can be NULL)
\param sample_number set to the fetched sample number if any, set to 0 otherwise (optional, can be NULL)
\param data_offset set to the sample start offset in file (optional, can be NULL)

\return GF_EOS if the desired time exceeds the media duration or error if any
*/
GF_Err gf_isom_get_sample_for_media_time(GF_ISOFile *isom_file, u32 trackNumber, u64 desiredTime, u32 *sampleDescriptionIndex, GF_ISOSearchMode SearchMode, GF_ISOSample **sample, u32 *sample_number, u64 *data_offset);

/*! gets sample number for a given decode time
\param isom_file the target ISO file
\param trackNumber the target track
\param dts the desired decode time in media timescale
\return the sample number or 0 if not found
*/
u32 gf_isom_get_sample_from_dts(GF_ISOFile *isom_file, u32 trackNumber, u64 dts);

/*! get the number of track references of a track for a given ReferenceType
\param isom_file the target ISO file
\param trackNumber the target track
\param referenceType the four character code of the reference to query
\return -1 if error or the number of references*/
s32 gf_isom_get_reference_count(GF_ISOFile *isom_file, u32 trackNumber, u32 referenceType);

/*! get the referenced track number for a track and a given ReferenceType and Index
\param isom_file the target ISO file
\param trackNumber the target track
\param referenceType the four character code of the reference to query
\param referenceIndex the 1-based index of the reference to query (see \ref gf_isom_get_reference_count)
\param refTrack set to the track number of the referenced track
\return error if any
*/
GF_Err gf_isom_get_reference(GF_ISOFile *isom_file, u32 trackNumber, u32 referenceType, u32 referenceIndex, u32 *refTrack);

/*! get the referenced track ID for a track and a given ReferenceType and Index
\param isom_file the target ISO file
\param trackNumber the target track
\param referenceType the four character code of the reference to query
\param referenceIndex the 1-based index of the reference to query (see \ref gf_isom_get_reference_count)
\param refTrackID set to the track ID of the referenced track
\return error if any
*/
GF_Err gf_isom_get_reference_ID(GF_ISOFile *isom_file, u32 trackNumber, u32 referenceType, u32 referenceIndex, GF_ISOTrackID *refTrackID);

/*! checks if a track has a reference of given type to another track
\param isom_file the target ISO file
\param trackNumber the target track
\param referenceType the four character code of the reference to query
\param refTrackID set to the track number of the referenced track
\return the reference index if the given track has a reference of type referenceType to refTreckID, 0 otherwise*/
u32 gf_isom_has_track_reference(GF_ISOFile *isom_file, u32 trackNumber, u32 referenceType, GF_ISOTrackID refTrackID);

/*! fetches a sample for a given movie time, handling possible track edit lists.

if no sample is playing, an empty sample is returned with no data and a DTS set to MovieTime when searching in sync modes
if no sample is playing, the closest sample in the edit time-line is returned when searching in regular modes

WARNING: the sample may not be sync even though the sync was requested (depends on the media and the editList)

Note: this function will handle re-timestamping the sample according to the mapping  of the media time-line
on the track time-line. The sample TSs (DTS / CTS offset) are expressed in MEDIA TIME SCALE
(to match the media stream TS resolution as indicated in media header / SLConfig)


\param isom_file the target ISO file
\param trackNumber the target track
\param movieTime the desired movie time in media timescale
\param sampleDescriptionIndex set to the sample description index corresponding to this sample (optional, can be NULL)
\param SearchMode the search direction mode
\param sample set to the fetched sample if any. If NULL, sample is not fetched (optional, can be NULL)
\param sample_number set to the fetched sample number if any, set to 0 otherwise (optional, can be NULL)
\param data_offset set to the sample start offset in file (optional, can be NULL)
\return error if any
*/
GF_Err gf_isom_get_sample_for_movie_time(GF_ISOFile *isom_file, u32 trackNumber, u64 movieTime, u32 *sampleDescriptionIndex, GF_ISOSearchMode SearchMode, GF_ISOSample **sample, u32 *sample_number, u64 *data_offset);

/*! gets edit list type
\param isom_file the target ISO file
\param trackNumber the target track
\param mediaOffset set to the media offset of the edit for time-shifting edits
\return GF_TRUE if complex edit list, GF_FALSE if no edit list or time-shifting only edit list, in which case mediaOffset is set to the CTS of the first sample to present at presentation time 0
A negative value implies that the samples with CTS between 0 and mediaOffset should not be presented (skip)
A positive value value implies that there is nothing to present between 0 and CTS (hold)
*/
Bool gf_isom_get_edit_list_type(GF_ISOFile *isom_file, u32 trackNumber, s64 *mediaOffset);

/*! gets the number of edits in an edit list
\param isom_file the target ISO file
\param trackNumber the target track
\return number of edits
*/
u32 gf_isom_get_edits_count(GF_ISOFile *isom_file, u32 trackNumber);

/*! gets the desired edit information
\param isom_file the target ISO file
\param trackNumber the target track
\param EditIndex index of the edit to query (1-based index)
\param EditTime set to the edit time in movie timescale
\param SegmentDuration set to the edit duration in movie timescale
\param MediaTime set to the edit media start time in media timescale
\param EditMode set to the mode of the edit
\return error if any
*/
GF_Err gf_isom_get_edit(GF_ISOFile *isom_file, u32 trackNumber, u32 EditIndex, u64 *EditTime, u64 *SegmentDuration, u64 *MediaTime, GF_ISOEditType *EditMode);

/*! gets the number of languages for the copyright
\param isom_file the target ISO file
\return number of languages, 0 if no copyright*/
u32 gf_isom_get_copyright_count(GF_ISOFile *isom_file);

/*! gets a copyright and its language code
\param isom_file the target ISO file
\param Index the 1-based index of the copyright notice to query
\param threeCharCodes set to the copyright language code
\param notice set to the copyright notice
\return error if any
*/
GF_Err gf_isom_get_copyright(GF_ISOFile *isom_file, u32 Index, const char **threeCharCodes, const char **notice);

/*! gets the number of chapter for movie or track (chapters can be assigned to tracks or to movies)
\param isom_file the target ISO file
\param trackNumber the target track to queryy. If 0, looks for chapter at the movie level
\return number of chapters
*/
u32 gf_isom_get_chapter_count(GF_ISOFile *isom_file, u32 trackNumber);

/*! gets the given chapter time and name for a movie or track
\param isom_file the target ISO file
\param trackNumber the target track to queryy. If 0, looks for chapter at the movie level
\param Index the index of the ckhapter to queryy
\param chapter_time set to chapter start time in milliseconds (optional, may be NULL)
\param name set to chapter name (optional, may be NULL)
\return error if any
*/
GF_Err gf_isom_get_chapter(GF_ISOFile *isom_file, u32 trackNumber, u32 Index, u64 *chapter_time, const char **name);

/*! checks if a media has sync points
\param isom_file the target ISO file
\param trackNumber the target track
\return 0 if the media has no sync point info (eg, all samples are RAPs), 1 if the media has sync points (eg some samples are RAPs),  2 if the media has empty sync point info (no samples are RAPs - this will likely only happen
			in scalable context)
*/
u8 gf_isom_has_sync_points(GF_ISOFile *isom_file, u32 trackNumber);

/*! gets the number of sync points in a media
\param isom_file the target ISO file
\param trackNumber the target track
\return number of sync points*/
u32 gf_isom_get_sync_point_count(GF_ISOFile *isom_file, u32 trackNumber);

/*! checks if a media track hhas composition time offset
\param isom_file the target ISO file
\param trackNumber the target track
\return 1 if the track uses unsigned compositionTime offsets (B-frames or similar), 2 if the track uses signed compositionTime offsets (B-frames or similar), 0 if the track does not use compositionTime offsets (CTS == DTS)
*/
u32 gf_isom_has_time_offset(GF_ISOFile *isom_file, u32 trackNumber);

/*! gets cts to dts shift value if defined.
This shift is defined only in cases of negative CTS offset (ctts version 1) and not always present in files!
Adding shift to CTS guarantees that the shifted CTS is always greater than the DTS for any sample
\param isom_file the target ISO file
\param trackNumber the target track
\return the shift from composition time to decode time for that track if indicated, or 0 if not found
*/
s64 gf_isom_get_cts_to_dts_shift(GF_ISOFile *isom_file, u32 trackNumber);

/*! checks if a track has sync shadow samples (RAP samples replacing non RAP ones)
\param isom_file the target ISO file
\param trackNumber the target track
\return GF_TRUE if the track has sync shadow samples*/
Bool gf_isom_has_sync_shadows(GF_ISOFile *isom_file, u32 trackNumber);

/*! checks if a track has sample dependencoes indicated
\param isom_file the target ISO file
\param trackNumber the target track
\return GF_TRUE if the track has sample dep indications*/
Bool gf_isom_has_sample_dependency(GF_ISOFile *isom_file, u32 trackNumber);

/*! gets a rough estimation of file size. This only works for completely self-contained files and without fragmentation
for the current time
\param isom_file the target ISO file
\return estimated file size in bytes*/
u64 gf_isom_estimate_size(GF_ISOFile *isom_file);

/*! gets next alternate group ID available
\param isom_file the target ISO file
\return next available ID for alternate groups
*/
u32 gf_isom_get_next_alternate_group_id(GF_ISOFile *isom_file);


/*! gets file name of an opened ISO file
\param isom_file the target ISO file
\return the file name*/
const char *gf_isom_get_filename(GF_ISOFile *isom_file);


/*! gets file brand information
The brand is used to
- differenciate MP4, MJPEG2000 and QT while indicating compatibilities
- identify tools that shall be supported for correct parsing of the file

The function will set brand, minorVersion and AlternateBrandsCount to 0 if no brand indication is found in the file

\param isom_file the target ISO file
\param brand set to the four character code of the brand
\param minorVersion set to an informative integer for the minor version of the major brand (optional, can be NULL)
\param AlternateBrandsCount set to the number of compatible brands (optional, can be NULL).
\return error if any*/
GF_Err gf_isom_get_brand_info(GF_ISOFile *isom_file, u32 *brand, u32 *minorVersion, u32 *AlternateBrandsCount);

/*! gets an alternate brand indication
\note the Major brand should always be indicated in the alternate brands
\param isom_file the target ISO file
\param BrandIndex 1-based index of alternate brand to query (cf \ref gf_isom_get_brand_info)
\param brand set to the four character code of the brand
\return error if any*/
GF_Err gf_isom_get_alternate_brand(GF_ISOFile *isom_file, u32 BrandIndex, u32 *brand);

/*! gets the internal list of brands
\param isom_file the target ISO file
\return the internal list of brands. DO NOT MODIFY the content
*/
const u32 *gf_isom_get_brands(GF_ISOFile *isom_file);

/*! gets the number of padding bits at the end of a given sample if any
\param isom_file the target ISO file
\param trackNumber the target track
\param sampleNumber the desired sample number (1-based index)
\param NbBits set to the number of padded bits at the end of the sample
\return error if any*/
GF_Err gf_isom_get_sample_padding_bits(GF_ISOFile *isom_file, u32 trackNumber, u32 sampleNumber, u8 *NbBits);

/*! checks if a track samples use padding bits or not
\param isom_file the target ISO file
\param trackNumber the target track
\return GF_TRUE if samples have padding bits information, GF_FALSE otherwise*/
Bool gf_isom_has_padding_bits(GF_ISOFile *isom_file, u32 trackNumber);

/*! gets information of a visual track for a given sample description
\param isom_file the target ISO file
\param trackNumber the target track
\param sampleDescriptionIndex the target sample description index (1-based)
\param Width set to the width of the sample description in pixels
\param Height set to the height of the sample description in pixels
\return error if any*/
GF_Err gf_isom_get_visual_info(GF_ISOFile *isom_file, u32 trackNumber, u32 sampleDescriptionIndex, u32 *Width, u32 *Height);

/*! gets bit depth of a sample description of a visual track (for uncompressed media usually)
\param isom_file the target ISO file
\param trackNumber the target track number
\param sampleDescriptionIndex the target sample description index
\param bitDepth the bit depth of each pixel (eg 24 for RGB, 32 for RGBA)
\return error if any
*/
GF_Err gf_isom_get_visual_bit_depth(GF_ISOFile* isom_file, u32 trackNumber, u32 sampleDescriptionIndex, u16 *bitDepth);

/*! gets information of an audio track for a given sample description
\param isom_file the target ISO file
\param trackNumber the target track
\param sampleDescriptionIndex the target sample description index (1-based)
\param SampleRate set to the audio sample rate of the sample description
\param Channels set to the audio channel count of the sample description
\param bitsPerSample set to the audio bits per sample for raw audio of the sample description
\return error if any*/
GF_Err gf_isom_get_audio_info(GF_ISOFile *isom_file, u32 trackNumber, u32 sampleDescriptionIndex, u32 *SampleRate, u32 *Channels, u32 *bitsPerSample);

/*! Audio channel layout description, ISOBMFF style*/
typedef struct
{
	/*! stream structure flags, 1: has channel layout, 2: has objects*/
	u8 stream_structure;

	/*! defined CICP channel layout*/
	u8 definedLayout;

	/*! number of channels*/
	u32 channels_count;
	struct {
		/*! speaker position*/
		u8 position;
		/*! speaker elevation if position==126*/
		s8 elevation;
		/*! speaker azimuth if position==126*/
		s16 azimuth;
	} layouts[64];
	/*! bit-map of omitted channels using bit positions defined in CICP - only valid if definedLayout is not 0*/
	u64 omittedChannelsMap;
	/*! number of objects in the stream*/
	u8 object_count;
} GF_AudioChannelLayout;

/*! get channel layout info for an audio track, ISOBMFF style
 \param isom_file the target ISO file
 \param trackNumber the target track
 \param sampleDescriptionIndex the target sample description index (1-based)
 \param layout set to the channel/object layout info for this track
 \return GF_NOT_FOUND if not set in file, or other error if any*/
GF_Err gf_isom_get_audio_layout(GF_ISOFile *isom_file, u32 trackNumber, u32 sampleDescriptionIndex, GF_AudioChannelLayout *layout);


/*! gets visual track layout information
\param isom_file the target ISO file
\param trackNumber the target track
\param width set to the width of the track in pixels
\param height set to the height of the track in pixels
\param translation_x set to the horizontal translation of the track in pixels
\param translation_y set to the vertical translation of the track in pixels
\param layer set to the z-order of the track
\return error if any*/
GF_Err gf_isom_get_track_layout_info(GF_ISOFile *isom_file, u32 trackNumber, u32 *width, u32 *height, s32 *translation_x, s32 *translation_y, s16 *layer);

/*! gets matrix of a visual track
\param isom_file the target ISO file
\param trackNumber the target track
\param matrix set to the track matrix - all coord values are expressed as 16.16 fixed point floats
\return error if any*/
GF_Err gf_isom_get_track_matrix(GF_ISOFile *isom_file, u32 trackNumber, u32 matrix[9]);

/*! gets sample (pixel) aspect ratio information of a visual track for a given sample description
The aspect ratio is hSpacing divided by vSpacing
\param isom_file the target ISO file
\param trackNumber the target track
\param sampleDescriptionIndex the target sample description index (1-based)
\param hSpacing horizontal spacing
\param vSpacing vertical spacing
\return error if any*/
GF_Err gf_isom_get_pixel_aspect_ratio(GF_ISOFile *isom_file, u32 trackNumber, u32 sampleDescriptionIndex, u32 *hSpacing, u32 *vSpacing);

/*! gets color information of a visual track for a given sample description
\param isom_file the target ISO file
\param trackNumber the target track
\param sampleDescriptionIndex the target sample description index (1-based)
\param colour_type set to the four character code of the colour type mode used (nclx, nclc, prof or ricc currently defined)
\param colour_primaries set to the colour primaries for nclc/nclx as defined in ISO/IEC 23001-8
\param transfer_characteristics set to the colour primaries for nclc/nclx as defined in ISO/IEC 23001-8
\param matrix_coefficients set to the colour primaries for nclc/nclx as defined in ISO/IEC 23001-8
\param full_range_flag set to the colour primaries for nclc as defined in ISO/IEC 23001-8
\return error if any*/
GF_Err gf_isom_get_color_info(GF_ISOFile *isom_file, u32 trackNumber, u32 sampleDescriptionIndex, u32 *colour_type, u16 *colour_primaries, u16 *transfer_characteristics, u16 *matrix_coefficients, Bool *full_range_flag);

/*! gets the media language code of a track
\param isom_file the target ISO file
\param trackNumber the target track
\param lang set to a newly allocated string containg 3 chars (if old files) or longer form (BCP-47) - shall be freed by caller
\return error if any*/
GF_Err gf_isom_get_media_language(GF_ISOFile *isom_file, u32 trackNumber, char **lang);

/*! gets the number of kind (media role) for a given track
\param isom_file the target ISO file
\param trackNumber the target track
\return number of kind defined
*/
u32 gf_isom_get_track_kind_count(GF_ISOFile *isom_file, u32 trackNumber);

/*! gets a given kind (media role) information for a given track
\param isom_file the target ISO file
\param trackNumber the target track
\param index the 1-based index of the kind to retrieve
\param scheme set to the scheme of the kind information - shall be freed by caller
\param value set to the value of the kind information - shall be freed by caller
\return error if any*/
GF_Err gf_isom_get_track_kind(GF_ISOFile *isom_file, u32 trackNumber, u32 index, char **scheme, char **value);

/*! gets the magic number associated with a track. The magic number is usually set by a file muxer, and is not serialized to file
\param isom_file the target ISO file
\param trackNumber the target track
\return the magic number (0 by default)
*/
u64 gf_isom_get_track_magic(GF_ISOFile *isom_file, u32 trackNumber);

/*! checks if file is a single AV file with max one audio, one video, one text and basic od/bifs
\param isom_file the target ISO file
\return GF_TRUE if file is single AV, GF_FALSE otherwise
*/
Bool gf_isom_is_single_av(GF_ISOFile *isom_file);

/*! guesses which specification this file refers to.
\param isom_file the target ISO file
\return possible values are:
	GF_ISOM_BRAND_ISOM: unrecognized std
	GF_ISOM_BRAND_3GP5: 3GP file (max 1 audio, 1 video) without text track
	GF_ISOM_BRAND_3GP6: 3GP file (max 1 audio, 1 video) with text track
	GF_ISOM_BRAND_3GG6: 3GP file multitrack file
	GF_ISOM_BRAND_3G2A: 3GP2 file
	GF_ISOM_BRAND_AVC1: AVC file
	FCC("ISMA"): ISMA file (may overlap with 3GP)
	GF_ISOM_BRAND_MP42: any generic MP4 file (eg with BIFS/OD/MPEG-4 systems stuff)

  for files without movie, returns the file meta handler type
*/
u32 gf_isom_guess_specification(GF_ISOFile *isom_file);


/*! gets the nalu_length_field size used for this sample description if NALU-based (AVC/HEVC/...)
\param isom_file the target ISO file
\param trackNumber the target track
\param sampleDescriptionIndex the target sample description index (1-based)
\return number of bytes used to code the NALU size, or 0 if not NALU-based*/
u32 gf_isom_get_nalu_length_field(GF_ISOFile *isom_file, u32 trackNumber, u32 sampleDescriptionIndex);

/*! gets max/average rate information as indicated in ESDS or BTRT boxes. If not found all values are set to 0
if sampleDescriptionIndex is 0, gather for all sample descriptions

\param isom_file the target ISO file
\param trackNumber the target track
\param sampleDescriptionIndex the target sample description index (1-based)
\param average_bitrate set to the average bitrate in bits per second of the media
\param max_bitrate set to the maximum bitrate in bits per second of the media
\param decode_buffer_size set to the decoder buffer size in bytes of the media
\return error if any*/
GF_Err gf_isom_get_bitrate(GF_ISOFile *isom_file, u32 trackNumber, u32 sampleDescriptionIndex, u32 *average_bitrate, u32 *max_bitrate, u32 *decode_buffer_size);


/*! gets the track template of a track. This serializes track box without serializing sample tables nor sample description info
\param isom_file the destination ISO file
\param trackNumber the destination track
\param output will be set to a newly allocated buffer containing the serialized box - caller shall free it
\param output_size will be set to the size of the allocated buffer
\return error if any
*/
GF_Err gf_isom_get_track_template(GF_ISOFile *isom_file, u32 trackNumber, u8 **output, u32 *output_size);

/*! gets the trex template of a track. This serializes trex box
\param isom_file the destination ISO file
\param trackNumber the destination track
\param output will be set to a newly allocated buffer containing the serialized box - caller shall free it
\param output_size will be set to the size of the allocated buffer
\return error if any
*/
GF_Err gf_isom_get_trex_template(GF_ISOFile *isom_file, u32 trackNumber, u8 **output, u32 *output_size);

/*! sets the number of removed bytes form the input bitstream when using gmem:// url
 The number of bytes shall be the total number since the opening of the movie
\param isom_file the target ISO file
\param bytes_removed number of bytes removed
\return error if any
*/
GF_Err gf_isom_set_removed_bytes(GF_ISOFile *isom_file, u64 bytes_removed);

/*! gets the current file offset of the current incomplete top level box not parsed
 This shall be checked to avoid discarding bytes at or after the current top box header
\param isom_file the target ISO file
\param current_top_box_offset set to the offset from file first byte
\return error if any
*/
GF_Err gf_isom_get_current_top_box_offset(GF_ISOFile *isom_file, u64 *current_top_box_offset);

/*! purges the given number of samples, starting from the first sample, from a track of a fragmented file.
 This avoids having sample tables growing in size when reading a fragmented file in pure streaming mode (no seek).
 You should always keep one sample in the track
\param isom_file the target ISO file
\param trackNumber the desired track to purge
\param nb_samples the number of samples to remove
\return error if any
*/
GF_Err gf_isom_purge_samples(GF_ISOFile *isom_file, u32 trackNumber, u32 nb_samples);


#ifndef GPAC_DISABLE_ISOM_DUMP

/*! dumps file structures into XML trace file
\param isom_file the target ISO file
\param trace the file object to dump to
\param skip_init does not dump init segment structure
\return error if any
*/
GF_Err gf_isom_dump(GF_ISOFile *isom_file, FILE *trace, Bool skip_init, Bool skip_samples);

#endif /*GPAC_DISABLE_ISOM_DUMP*/


/*! @} */


#ifndef GPAC_DISABLE_ISOM_WRITE

/*!
\addtogroup isowrite_grp ISOBMFF Writing
\ingroup iso_grp

ISOBMF file writing
@{
*/

/*! Movie Storage modes*/
typedef enum
{
	/*! FLAT: the MediaData is stored at the beginning of the file*/
	GF_ISOM_STORE_FLAT = 1,
	/*! STREAMABLE: the MetaData (File Info) is stored at the beginning of the file
	for fast access during download*/
	GF_ISOM_STORE_STREAMABLE,
	/*! INTERLEAVED: Same as STREAMABLE, plus the media data is mixed by chunk  of fixed duration*/
	GF_ISOM_STORE_INTERLEAVED,
	/*! INTERLEAVED +DRIFT: Same as INTERLEAVED, and adds time drift control to avoid creating too long chunks*/
	GF_ISOM_STORE_DRIFT_INTERLEAVED,
	/*! tightly interleaves samples based on their DTS, therefore allowing better placement of samples in the file.
	This is used for both http interleaving and Hinting optimizations*/
	GF_ISOM_STORE_TIGHT,
	/*! FASTSTART: same as FLAT but moves moov before mdat at the end*/
	GF_ISOM_STORE_FASTSTART,
} GF_ISOStorageMode;

/*! writes the file without deleting (see \ref gf_isom_delete)
\param isom_file the target ISO file
\return error if any
*/
GF_Err gf_isom_write(GF_ISOFile *isom_file);

/*! freezes order of the current box tree in the file.
By default the library always reorder boxes in the recommended order in the various specifications implemented.
New created tracks or meta items will not have a frozen order of boxes, but the function can be called several time
\param isom_file the target ISO file
\return error if any
*/
GF_Err gf_isom_freeze_order(GF_ISOFile *isom_file);

/*! keeps UTC edit times when storing
\param isom_file the target ISO file
\param keep_utc if GF_TRUE, do not edit times
*/
void gf_isom_keep_utc_times(GF_ISOFile *isom_file, Bool keep_utc);

/*! sets the timescale of the movie. This rescales times expressed in movie timescale in edit lists and mvex boxes
\param isom_file the target ISO file
\param timeScale the target timescale
\return error if any
*/
GF_Err gf_isom_set_timescale(GF_ISOFile *isom_file, u32 timeScale);

/*! loads a set of top-level boxes in moov udta and child boxes. UDTA will be replaced if already present
\param isom_file the target ISO file
\param moov_boxes a serialized array of boxes to add
\param moov_boxes_size the size of the serialized array of boxes
\param udta_only only replace/inject udta box and entries
\return error if any
*/
GF_Err gf_isom_load_extra_boxes(GF_ISOFile *isom_file, u8 *moov_boxes, u32 moov_boxes_size, Bool udta_only);

/*! creates a new track
\param isom_file the target ISO file
\param trackID the ID of the track - if 0, the track ID is chosen by the API
\param MediaType the handler type (four character code) of the media
\param TimeScale the time scale of the media
\return the track number or 0 if error*/
u32 gf_isom_new_track(GF_ISOFile *isom_file, GF_ISOTrackID trackID, u32 MediaType, u32 TimeScale);

/*! creates a new track from an encoded trak box.
\param isom_file the target ISO file
\param trackID the ID of the track - if 0, the track ID is chosen by the API
\param MediaType the handler type (four character code) of the media
\param TimeScale the time scale of the media
\param tk_box a serialized trak box to use as template
\param tk_box_size the size of the serialized trak box
\param udta_only only replace/inject udta box and entries
\return the track number or 0 if error*/
u32 gf_isom_new_track_from_template(GF_ISOFile *isom_file, GF_ISOTrackID trackID, u32 MediaType, u32 TimeScale, u8 *tk_box, u32 tk_box_size, Bool udta_only);

/*! removes a track - internal cross dependencies will be updated.
WARNING: any OD streams with references to this track through  ODUpdate, ESDUpdate, ESDRemove commands
will be rewritten
\param isom_file the target ISO file
\param trackNumber the target track to remove file
\return error if any
*/
GF_Err gf_isom_remove_track(GF_ISOFile *isom_file, u32 trackNumber);

/*! sets the enable flag of a track
\param isom_file the target ISO file
\param trackNumber the target track
\param enableTrack if GF_TRUE, track is enabled, otherwise disabled
\return error if any
*/
GF_Err gf_isom_set_track_enabled(GF_ISOFile *isom_file, u32 trackNumber, Bool enableTrack);

/*! Track header flags operation type*/
typedef enum
{
	/*! set flags, erasing previous value*/
	GF_ISOM_TKFLAGS_SET = 0,
	/*! add flags*/
	GF_ISOM_TKFLAGS_REM,
	/*! remove flags*/
	GF_ISOM_TKFLAGS_ADD,
} GF_ISOMTrackFlagOp;

/*! toggles track flags on or off
\param isom_file the target ISO file
\param trackNumber the target track
\param flags flags to modify
\param op flag operation mode
\return error if any
*/
GF_Err gf_isom_set_track_flags(GF_ISOFile *isom_file, u32 trackNumber, u32 flags, GF_ISOMTrackFlagOp op);

/*! sets creationTime and modificationTime of the movie to the specified date
\param isom_file the target ISO file
\param time the new time
\return error if any
*/
GF_Err gf_isom_set_creation_time(GF_ISOFile *isom_file, u64 time);

/*! sets creationTime and modificationTime of the track to the specified date
\param isom_file the target ISO file
\param trackNumber the target track
\param time the new time
\return error if any
*/
GF_Err gf_isom_set_track_creation_time(GF_ISOFile *isom_file,u32 trackNumber, u64 time);

/*! changes the ID of a track - all track references present in the file are updated
\param isom_file the target ISO file
\param trackNumber the target track
\param trackID the new track ID
\return error if trackID is already in used in the file*/
GF_Err gf_isom_set_track_id(GF_ISOFile *isom_file, u32 trackNumber, GF_ISOTrackID trackID);

/*! forces to rewrite all dependencies when track ID changes. Used to check if track references are broken during import of a single track
\param isom_file the target ISO file
\param trackNumber the target track
\return error if any
*/
GF_Err gf_isom_rewrite_track_dependencies(GF_ISOFile *isom_file, u32 trackNumber);

/*! adds a sample to a track
\param isom_file the target ISO file
\param trackNumber the target track
\param sampleDescriptionIndex the target sample description index associated with the sample
\param sample the target sample to add
\return error if any
*/
GF_Err gf_isom_add_sample(GF_ISOFile *isom_file, u32 trackNumber, u32 sampleDescriptionIndex, const GF_ISOSample *sample);

/*! copies all sample dependency, subSample and sample group information from the given sampleNumber in source file to the last added sample in dest file
\param dst the destination ISO file
\param dst_track the destination track
\param src the source ISO file
\param src_track the source track
\param sampleNumber the source sample number
\return error if any
*/
GF_Err gf_isom_copy_sample_info(GF_ISOFile *dst, u32 dst_track, GF_ISOFile *src, u32 src_track, u32 sampleNumber);

/*! adds a sync shadow sample to a track.
- There must be a regular sample with the same DTS.
- Sync Shadow samples MUST be RAP and can only use the same sample description as the sample they shadow
- Currently, adding sync shadow must be done in order (no sample insertion)

\param isom_file the target ISO file
\param trackNumber the target track
\param sample the target shadow sample to add
\return error if any
*/
GF_Err gf_isom_add_sample_shadow(GF_ISOFile *isom_file, u32 trackNumber, GF_ISOSample *sample);

/*! adds data to current sample in the track. This will update the data size.
CANNOT be used with OD media type
There shall not be any other
\param isom_file the target ISO file
\param trackNumber the target track
\param data the data to append to the sample
\param data_size the size of the data to append
\return error if any
*/
GF_Err gf_isom_append_sample_data(GF_ISOFile *isom_file, u32 trackNumber, u8 *data, u32 data_size);

/*! adds sample references to a track
\param isom_file the target ISO file
\param trackNumber the target track
\param sampleDescriptionIndex the target sample description index associated with the sample
\param sample the target sample to add
\param dataOffset is the offset in bytes of the data in the referenced file.
\return error if any
*/
GF_Err gf_isom_add_sample_reference(GF_ISOFile *isom_file, u32 trackNumber, u32 sampleDescriptionIndex, GF_ISOSample *sample, u64 dataOffset);

/*! sets the duration of the last media sample. If not set, the duration of the last sample is the
duration of the previous one if any, or media TimeScale (default value). This does not modify the edit list if any,
you must modify this using \ref gf_isom_set_edit
\param isom_file the target ISO file
\param trackNumber the target track
\param duration duration of last sample in media timescale
\return error if any
*/
GF_Err gf_isom_set_last_sample_duration(GF_ISOFile *isom_file, u32 trackNumber, u32 duration);

/*! sets the duration of the last media sample. If not set, the duration of the last sample is the
duration of the previous one if any, or media TimeScale (default value). This does not modify the edit list if any,
you must modify this using \ref gf_isom_set_edit.
If both dur_num and dur_den are both zero, forces last sample duration to be the same as previous sample
\param isom_file the target ISO file
\param trackNumber the target track
\param dur_num duration num value
\param dur_den duration num value
\return error if any
*/
GF_Err gf_isom_set_last_sample_duration_ex(GF_ISOFile *isom_file, u32 trackNumber, u32 dur_num, u32 dur_den);

/*! patches last stts entry to make sure the cumulated duration equals the given next_dts value
\param isom_file the target ISO file
\param trackNumber the target track
\param next_dts target decode time of next sample
\return error if any
*/
GF_Err gf_isom_patch_last_sample_duration(GF_ISOFile *isom_file, u32 trackNumber, u64 next_dts);

/*! adds a track reference to another track
\param isom_file the target ISO file
\param trackNumber the target track
\param referenceType the four character code of the reference
\param ReferencedTrackID the ID of the track refered to
\return error if any
*/
GF_Err gf_isom_set_track_reference(GF_ISOFile *isom_file, u32 trackNumber, u32 referenceType, GF_ISOTrackID ReferencedTrackID);

/*! removes all track references
\param isom_file the target ISO file
\param trackNumber the target track
\return error if any
*/
GF_Err gf_isom_remove_track_references(GF_ISOFile *isom_file, u32 trackNumber);

/*! sets track handler name.
\param isom_file the target ISO file
\param trackNumber the target track
\param nameUTF8 the handler name; either NULL (reset), a UTF-8 formatted string or a UTF8 file resource in the form "file://path/to/file_utf8"
\return error if any
*/
GF_Err gf_isom_set_handler_name(GF_ISOFile *isom_file, u32 trackNumber, const char *nameUTF8);

/*! updates the sample size table - this is needed when using \ref gf_isom_append_sample_data in case the resulting samples
are of same sizes (typically in 3GP speech tracks)
\param isom_file the target ISO file
\param trackNumber the target track
\return error if any
*/
GF_Err gf_isom_refresh_size_info(GF_ISOFile *isom_file, u32 trackNumber);

/*! updates the duration of the movie
\param isom_file the target ISO file
\return error if any
*/
GF_Err gf_isom_update_duration(GF_ISOFile *isom_file);


/*! updates a given sample of the media. This function updates both media data of sample and sample properties (DTS, CTS, SAP type)
\param isom_file the target ISO file
\param trackNumber the target track
\param sampleNumber the number of the sample to update
\param sample the new sample
\param data_only if set to GF_TRUE, only the sample data is updated, not other info
\return error if any
*/
GF_Err gf_isom_update_sample(GF_ISOFile *isom_file, u32 trackNumber, u32 sampleNumber, GF_ISOSample *sample, Bool data_only);

/*! updates a sample reference in the media. Note that the sample MUST exists, and that sample->data MUST be NULL and sample->dataLength must be NON NULL.
\param isom_file the target ISO file
\param trackNumber the target track
\param sampleNumber the number of the sample to update
\param sample the new sample
\param data_offset new offset of sample in referenced file
\return error if any
*/
GF_Err gf_isom_update_sample_reference(GF_ISOFile *isom_file, u32 trackNumber, u32 sampleNumber, GF_ISOSample *sample, u64 data_offset);

/*! removes a given sample
\param isom_file the target ISO file
\param trackNumber the target track
\param sampleNumber the number of the sample to update
\return error if any
*/
GF_Err gf_isom_remove_sample(GF_ISOFile *isom_file, u32 trackNumber, u32 sampleNumber);

/*! changes media time scale

\param isom_file the target ISO file
\param trackNumber the target track
\param new_timescale the new timescale to set
\param new_tsinc if not 0, changes sample duration and composition offsets to new_tsinc/new_timescale. If non-constant sample dur is used, uses the samllest sample dur in the track. Otherwise, only changes the timescale
\param force_rescale if set to GF_TRUE, only the media timescale is changed but media times are not updated. Ignored if new_tsinc is not 0.
\return GF_EOS if no action taken (same config), or error if any
*/
GF_Err gf_isom_set_media_timescale(GF_ISOFile *isom_file, u32 trackNumber, u32 new_timescale, u32 new_tsinc, Bool force_rescale);

/*! sets the save file name of the (edited) movie.
If the movie is edited, the default fileName is the open name suffixed with an internally defined extension "%p_isotmp")"
\note you cannot save an edited file under the same name (overwrite not allowed)
If the movie is created (WRITE mode), the default filename is $OPEN_NAME

\param isom_file the target ISO file
\param filename the new final filename
\return error if any
*/
GF_Err gf_isom_set_final_name(GF_ISOFile *isom_file, char *filename);

/*! sets the storage mode of a file (FLAT, STREAMABLE, INTERLEAVED)
\param isom_file the target ISO file
\param storage_mode the target storage mode
\return error if any
*/
GF_Err gf_isom_set_storage_mode(GF_ISOFile *isom_file, GF_ISOStorageMode storage_mode);

/*! sets the interleaving time of media data (INTERLEAVED mode only)
\param isom_file the target ISO file
\param InterleaveTime the target interleaving time in movie timescale
\return error if any
*/
GF_Err gf_isom_set_interleave_time(GF_ISOFile *isom_file, u32 InterleaveTime);

/*! forces usage of 64 bit chunk offsets
\param isom_file the target ISO file
\param set_on if GF_TRUE, 64 bit chunk offsets are always used; otherwise, they are used only for large files
\return error if any
*/
GF_Err gf_isom_force_64bit_chunk_offset(GF_ISOFile *isom_file, Bool set_on);

/*! compression mode of top-level boxes*/
typedef enum
{
	/*! no compression is used*/
	GF_ISO_COMP_NONE=0,
	/*! only moov box is compressed*/
	GF_ISO_COMP_MOOV,
	/*! only moof boxes are compressed*/
	GF_ISO_COMP_MOOF,
	/*! only moof and sidx boxes are compressed*/
	GF_ISO_COMP_MOOF_SIDX,
	/*! only moof,  sidx and ssix boxes are compressed*/
	GF_ISO_COMP_MOOF_SSIX,
	/*! all (moov, moof,  sidx and ssix) boxes are compressed*/
	GF_ISO_COMP_ALL,
} GF_ISOCompressMode;

/*! sets compression mode of file
\param isom_file the target ISO file
\param compress_mode the desired compress mode
\param force_compress forces compressed box even if compress size is larger than uncompressed size
\return error if any
*/
GF_Err gf_isom_enable_compression(GF_ISOFile *isom_file, GF_ISOCompressMode compress_mode, Bool force_compress);

/*! sets the copyright in one language
\param isom_file the target ISO file
\param threeCharCode the ISO three character language code for copyright
\param notice the copyright notice to add
\return error if any
*/
GF_Err gf_isom_set_copyright(GF_ISOFile *isom_file, const char *threeCharCode, char *notice);

/*! adds a kind type to a track
\param isom_file the target ISO file
\param trackNumber the target track
\param schemeURI the scheme URI of the added kind
\param value the value of the added kind
\return error if any
*/
GF_Err gf_isom_add_track_kind(GF_ISOFile *isom_file, u32 trackNumber, const char *schemeURI, const char *value);

/*! removes a kind type to the track, all if NULL params
\param isom_file the target ISO file
\param trackNumber the target track
\param schemeURI the scheme URI of the removed kind
\param value the value of the removed kind
\return error if any
*/
GF_Err gf_isom_remove_track_kind(GF_ISOFile *isom_file, u32 trackNumber, const char *schemeURI, const char *value);

/*! changes the handler type of the media
\warning this may completely breaks the parsing of the media track
\param isom_file the target ISO file
\param trackNumber the target track
\param new_type the new handler four character type
\return error if any
*/
GF_Err gf_isom_set_media_type(GF_ISOFile *isom_file, u32 trackNumber, u32 new_type);

/*! changes the type of the sampleDescriptionBox
\warning this may completely breaks the parsing of the media track
\param isom_file the target ISO file
\param trackNumber the target track
\param sampleDescriptionIndex the target sample description index
\param new_type the new four character code type of the smaple description
\return error if any
*/
GF_Err gf_isom_set_media_subtype(GF_ISOFile *isom_file, u32 trackNumber, u32 sampleDescriptionIndex, u32 new_type);

/*! sets a track in an alternate group
\param isom_file the target ISO file
\param trackNumber the target track
\param groupId the alternate group ID
\return error if any
*/
GF_Err gf_isom_set_alternate_group_id(GF_ISOFile *isom_file, u32 trackNumber, u32 groupId);

/*! adds chapter info:

\param isom_file the target ISO file
\param trackNumber the target track. If 0, the chapter info is added to the movie, otherwise to the track
\param timestamp the chapter start time in milliseconds. Chapters are added in order to the file. If a chapter with same timestamp
	is found, its name is updated but no entry is created.
\param name the chapter name. If NULL, defaults to 'Chapter N'
\return error if any
*/
GF_Err gf_isom_add_chapter(GF_ISOFile *isom_file, u32 trackNumber, u64 timestamp, char *name);

/*! deletes copyright
\param isom_file the target ISO file
\param trackNumber the target track
\param index the 1-based index of the copyright notice to remove, or 0 to remove all copyrights
\return error if any
*/
GF_Err gf_isom_remove_chapter(GF_ISOFile *isom_file, u32 trackNumber, u32 index);

/*! updates or inserts a new edit in the track time line. Edits are used to modify
the media normal timing. EditTime and EditDuration are expressed in movie timescale
\note If a segment with EditTime already exists, it is erase
\note If there is a segment before this new one, its duration is adjust to match EditTime of the new segment
\warning The first segment always have an EditTime of 0. You should insert an empty or dwelled segment first

\param isom_file the target ISO file
\param trackNumber the target track
\param EditTime the start of the edit in movie timescale
\param EditDuration the duration of the edit in movie timecale
\param MediaTime the corresponding media time of the start of the edit, in media timescale. -1 for empty edits
\param EditMode the edit mode
\return error if any
*/
GF_Err gf_isom_set_edit(GF_ISOFile *isom_file, u32 trackNumber, u64 EditTime, u64 EditDuration, u64 MediaTime, GF_ISOEditType EditMode);

/*! same as \ref gf_isom_set_edit except only modifies duration type and mediaType
\param isom_file the target ISO file
\param trackNumber the target track
\param edit_index the 1-based index of the edit to update
\param EditDuration duration of the edit in movie timescale
\param MediaTime the corresponding media time of the start of the edit, in media timescale. -1 for empty edits
\param EditMode the edit mode
\return error if any
*/
GF_Err gf_isom_modify_edit(GF_ISOFile *isom_file, u32 trackNumber, u32 edit_index, u64 EditDuration, u64 MediaTime, GF_ISOEditType EditMode);

/*! same as \ref gf_isom_modify_edit except only appends new segment
\param isom_file the target ISO file
\param trackNumber the target track
\param EditDuration duration of the edit in movie timescale
\param MediaTime the corresponding media time of the start of the edit, in media timescale. -1 for empty edits
\param EditMode the edit mode
\return error if any
*/
GF_Err gf_isom_append_edit(GF_ISOFile *isom_file, u32 trackNumber, u64 EditDuration, u64 MediaTime, GF_ISOEditType EditMode);

/*! removes all edits in the track
\param isom_file the target ISO file
\param trackNumber the target track
\return error if any
*/
GF_Err gf_isom_remove_edits(GF_ISOFile *isom_file, u32 trackNumber);

/*! removes the given edit. If this is not the last segment, the next segment duration is updated to maintain a continous timeline
\param isom_file the target ISO file
\param trackNumber the target track
\param edit_index the 1-based index of the edit to update
\return error if any
*/
GF_Err gf_isom_remove_edit(GF_ISOFile *isom_file, u32 trackNumber, u32 edit_index);

/*! updates edit list after track edition. All edit entries with a duration or media starttime larger than the media duration are clamped to media duration
\param isom_file the target ISO file
\param trackNumber the target track
\return error if any
*/
GF_Err gf_isom_update_edit_list_duration(GF_ISOFile *isom_file, u32 trackNumber);


/*! remove track, moov or file-level UUID box of matching type
\param isom_file the target ISO file
\param trackNumber the target track for the UUID box; if 0, removes from movie; if 0xFFFFFFFF, removes from file
\param UUID the UUID of the box to remove
\return error if any
*/
GF_Err gf_isom_remove_uuid(GF_ISOFile *isom_file, u32 trackNumber, bin128 UUID);

/*! adds track, moov or file-level UUID box
\param isom_file the target ISO file
\param trackNumber the target track for the UUID box; if 0, removes from movie; if 0xFFFFFFFF, removes from file
\param UUID the UUID of the box to remove
\param data the data to add, may be NULL
\param size the size of the data to add, shall be 0 when data is NULL
\return error if any
*/
GF_Err gf_isom_add_uuid(GF_ISOFile *isom_file, u32 trackNumber, bin128 UUID, const u8 *data, u32 size);

/*! uses a compact track version for sample size. This is not usually recommended
except for speech codecs where the track has a lot of small samples
compaction is done automatically while writing based on the track's sample sizes
\param isom_file the target ISO file
\param trackNumber the target track for the udta box; if 0, add the udta to the movie;
\param CompactionOn if set to GF_TRUE, compact size tables are used; otherwise regular size tables are used
\return error if any
*/
GF_Err gf_isom_use_compact_size(GF_ISOFile *isom_file, u32 trackNumber, Bool CompactionOn);

/*! sets the brand of the movie
\note this automatically adds the major brand to the set of alternate brands if not present
\param isom_file the target ISO file
\param MajorBrand four character code of the major brand to set
\param MinorVersion version of the brand
\return error if any
*/
GF_Err gf_isom_set_brand_info(GF_ISOFile *isom_file, u32 MajorBrand, u32 MinorVersion);

/*! adds or removes an alternate brand for the movie.
\note When removing an alternate brand equal to the major brand, the major brand is updated with the first alternate brand remaining, or 'isom' otherwise
\param isom_file the target ISO file
\param Brand four character code of the brand to add or remove
\param AddIt if set to GF_TRUE, the brand is added, otherwise it is removed
\return error if any
*/
GF_Err gf_isom_modify_alternate_brand(GF_ISOFile *isom_file, u32 Brand, Bool AddIt);

/*! removes all alternate brands except major brand
\param isom_file the target ISO file
\return error if any
*/
GF_Err gf_isom_reset_alt_brands(GF_ISOFile *isom_file);

/*! set sample dependency flags - see ISO/IEC 14496-12 and \ref gf_filter_pck_set_dependency_flags
\param isom_file the target ISO file
\param trackNumber the target track number
\param sampleNumber the target sample number
\param isLeading indicates that the sample is a leading picture
\param dependsOn indicates the sample dependency towards other samples
\param dependedOn indicates the sample dependency from other samples
\param redundant indicates that the sample contains redundant coding
\return error if any
*/
GF_Err gf_isom_set_sample_flags(GF_ISOFile *isom_file, u32 trackNumber, u32 sampleNumber, u32 isLeading, u32 dependsOn, u32 dependedOn, u32 redundant);

/*! sets size information of a sample description of a visual track
\param isom_file the target ISO file
\param trackNumber the target track number
\param sampleDescriptionIndex the target sample description index
\param Width the width in pixels
\param Height the height in pixels
\return error if any
*/
GF_Err gf_isom_set_visual_info(GF_ISOFile *isom_file, u32 trackNumber, u32 sampleDescriptionIndex, u32 Width, u32 Height);

/*! sets bit depth of a sample description of a visual track (for uncompressed media usually)
\param isom_file the target ISO file
\param trackNumber the target track number
\param sampleDescriptionIndex the target sample description index
\param bitDepth the bit depth of each pixel (eg 24 for RGB, 32 for RGBA)
\return error if any
*/
GF_Err gf_isom_set_visual_bit_depth(GF_ISOFile *isom_file, u32 trackNumber, u32 sampleDescriptionIndex, u16 bitDepth);

/*! sets a visual track layout info
\param isom_file the target ISO file
\param trackNumber the target track number
\param width the track width in pixels
\param height the track height in pixels
\param translation_x the horizontal translation (from the left) of the track in the movie canvas, expressed as 16.16 fixed point float
\param translation_y the vertical translation (from the top) of the track in the movie canvas, expressed as 16.16 fixed point float
\param layer z order of the track on the canvas
\return error if any
*/
GF_Err gf_isom_set_track_layout_info(GF_ISOFile *isom_file, u32 trackNumber, u32 width, u32 height, s32 translation_x, s32 translation_y, s16 layer);

/*! sets track matrix
\param isom_file the target ISO file
\param trackNumber the target track number
\param matrix the transformation matrix of the track on the movie canvas; all coeficients are expressed as 16.16 floating points
\return error if any
 */
GF_Err gf_isom_set_track_matrix(GF_ISOFile *isom_file, u32 trackNumber, s32 matrix[9]);

/*! sets the pixel aspect ratio for a sample description
\note the aspect ratio is expressed as hSpacing divided by vSpacing; 2:1 means pixel is twice as wide as it is high
\param isom_file the target ISO file
\param trackNumber the target track number
\param sampleDescriptionIndex the target sample description index
\param hSpacing horizontal spacing of the aspect ratio; a value of 0 removes PAR; negative value means 1
\param vSpacing vertical spacing of the aspect ratio; a value of 0 removes PAR; negative value means 1
\param force_par if set, forces PAR to 1:1 when hSpacing=vSpacing; otherwise removes PAR when hSpacing=vSpacing
\return error if any
*/
GF_Err gf_isom_set_pixel_aspect_ratio(GF_ISOFile *isom_file, u32 trackNumber, u32 sampleDescriptionIndex, s32 hSpacing, s32 vSpacing, Bool force_par);

/*! sets clean apperture (crop window, see ISO/IEC 14496-12) for a sample description
\param isom_file the target ISO file
\param trackNumber the target track number
\param sampleDescriptionIndex the target sample description index
\param cleanApertureWidthN nominator of clean apperture horizontal size
\param cleanApertureWidthD denominator of clean apperture horizontal size
\param cleanApertureHeightN nominator of clean apperture vertical size
\param cleanApertureHeightD denominator of clean apperture vertical size
\param horizOffN nominator of horizontal offset of clean apperture center minus (width-1)/2 (eg 0 sets center to center of video)
\param horizOffD denominator of horizontal offset of clean apperture center minus (width-1)/2 (eg 0 sets center to center of video)
\param vertOffN nominator of vertical offset of clean apperture center minus (height-1)/2 (eg 0 sets center to center of video)
\param vertOffD denominator of vertical offset of clean apperture center minus (height-1)/2 (eg 0 sets center to center of video)
\return error if any
*/
GF_Err gf_isom_set_clean_aperture(GF_ISOFile *isom_file, u32 trackNumber, u32 sampleDescriptionIndex, u32 cleanApertureWidthN, u32 cleanApertureWidthD, u32 cleanApertureHeightN, u32 cleanApertureHeightD, u32 horizOffN, u32 horizOffD, u32 vertOffN, u32 vertOffD);

/*! updates track aperture information for QT/ProRes
\param isom_file the target ISO file
\param trackNumber the target track number
\param remove if GF_TRUE, remove track aperture information, otherwise updates it
\return error if any
*/
GF_Err gf_isom_update_aperture_info(GF_ISOFile *isom_file, u32 trackNumber, Bool remove);

/*! content light level info*/
typedef struct  {
	/*! max content ligth level*/
	u16 max_content_light_level;
	/*! max picture average ligth level*/
	u16 max_pic_average_light_level;
} GF_ContentLightLevelInfo;

/*! mastering display colour volume info*/
typedef struct  {
	/*! display primaries*/
	struct {
		u16 x;
		u16 y;
	} display_primaries[3];
	/*! X white point*/
	u16 white_point_x;
	/*! Y white point*/
	u16 white_point_y;
	u32 max_display_mastering_luminance;
	/*! min display mastering luminance*/
	u32 min_display_mastering_luminance;
} GF_MasteringDisplayColourVolumeInfo;


/*! sets high dynamic range information for a sample description
\param isom_file the target ISO file
\param trackNumber the target track number
\param sampleDescriptionIndex the target sample description index
\param mdcv the mastering display colour volume to set
\param clli the content light level to set
\return error if any
*/
GF_Err gf_isom_set_high_dynamic_range_info(GF_ISOFile *isom_file, u32 trackNumber, u32 sampleDescriptionIndex, GF_MasteringDisplayColourVolumeInfo *mdcv, GF_ContentLightLevelInfo *clli);

/*! sets image sequence coding constraints (mostly used for HEIF image files)
\param isom_file the target ISO file
\param trackNumber the target track number
\param sampleDescriptionIndex the target sample description index
\param remove if set to GF_TRUE, removes coding constraints
\param all_ref_pics_intra indicates if all reference pictures are intra frames
\param intra_pred_used indicates if intra prediction is used
\param max_ref_per_pic indicates the max number of reference images per picture
\return error if any
 */
GF_Err gf_isom_set_image_sequence_coding_constraints(GF_ISOFile *isom_file, u32 trackNumber, u32 sampleDescriptionIndex, Bool remove, Bool all_ref_pics_intra, Bool intra_pred_used, u32 max_ref_per_pic);

/*! sets image sequence alpha flag (mostly used for HEIF image files). The alpha flag indicates the image sequence is an alpha plane
or has an alpha channel
\param isom_file the target ISO file
\param trackNumber the target track number
\param sampleDescriptionIndex the target sample description index
\param remove if set to GF_TRUE, removes coding constraints
\return error if any
*/
GF_Err gf_isom_set_image_sequence_alpha(GF_ISOFile *isom_file, u32 trackNumber, u32 sampleDescriptionIndex, Bool remove);

/*! sets colour information for a sample description
\param isom_file the target ISO file
\param trackNumber the target track number
\param sampleDescriptionIndex the target sample description index
\param colour_type the four character code of the colour type to set (nclc, nclx, prof, ricc); if 0, removes all color info
\param colour_primaries the colour primaries for nclc/nclx as defined in ISO/IEC 23001-8
\param transfer_characteristics the colour primaries for nclc/nclx as defined in ISO/IEC 23001-8
\param matrix_coefficients the colour primaries for nclc/nclx as defined in ISO/IEC 23001-8
\param full_range_flag the colour primaries for nclc as defined in ISO/IEC 23001-8
\param icc_data the icc data pto set for prof and ricc types
\param icc_size the size of the icc data
\return error if any
*/
GF_Err gf_isom_set_visual_color_info(GF_ISOFile *isom_file, u32 trackNumber, u32 sampleDescriptionIndex, u32 colour_type, u16 colour_primaries, u16 transfer_characteristics, u16 matrix_coefficients, Bool full_range_flag, u8 *icc_data, u32 icc_size);


/*! Audio Sample Description signaling mode*/
typedef enum {
	/*! use ISOBMF sample entry v0*/
	GF_IMPORT_AUDIO_SAMPLE_ENTRY_NOT_SET = 0,
	/*! use ISOBMF sample entry v0*/
	GF_IMPORT_AUDIO_SAMPLE_ENTRY_v0_BS,
	/*! use ISOBMF sample entry v0 and forces channel count to 2*/
	GF_IMPORT_AUDIO_SAMPLE_ENTRY_v0_2,
	/*! use ISOBMF sample entry v1*/
	GF_IMPORT_AUDIO_SAMPLE_ENTRY_v1_MPEG,
	/*! use QTFF sample entry v1*/
	GF_IMPORT_AUDIO_SAMPLE_ENTRY_v1_QTFF
} GF_AudioSampleEntryImportMode;


/*! sets audio format  information for a sample description
\param isom_file the target ISO file
\param trackNumber the target track number
\param sampleDescriptionIndex the target sample description index
\param sampleRate the audio sample rate
\param nbChannels the number of audio channels
\param bitsPerSample the number of bits per sample, mostly used for raw audio
\param asemode type of audio entry signaling desired
\return error if any
*/
GF_Err gf_isom_set_audio_info(GF_ISOFile *isom_file, u32 trackNumber, u32 sampleDescriptionIndex, u32 sampleRate, u32 nbChannels, u8 bitsPerSample, GF_AudioSampleEntryImportMode asemode);


/*! sets audio channel and object layout  information for a sample description, ISOBMFF style
\param isom_file the target ISO file
\param trackNumber the target track number
\param sampleDescriptionIndex the target sample description index
\param layout the layout information
\return error if any
*/
GF_Err gf_isom_set_audio_layout(GF_ISOFile *isom_file, u32 trackNumber, u32 sampleDescriptionIndex, GF_AudioChannelLayout *layout);

/*! sets CTS unpack mode (used for B-frames & like): in unpack mode, each sample uses one entry in CTTS tables

\param isom_file the target ISO file
\param trackNumber the target track number
\param unpack if GF_TRUE, sets unpack on, creating a ctts table if none found; if GF_FALSE, sets unpack off and repacks all table info
\return error if any
*/
GF_Err gf_isom_set_cts_packing(GF_ISOFile *isom_file, u32 trackNumber, Bool unpack);

/*! shifts all CTS with the given offset. This MUST be called in unpack mode only
\param isom_file the target ISO file
\param trackNumber the target track number
\param offset_shift CTS offset shift in media timescale
\return error if any
*/
GF_Err gf_isom_shift_cts_offset(GF_ISOFile *isom_file, u32 trackNumber, s32 offset_shift);

/*! enables negative composition offset in track
\note this will compute the composition to decode time information
\param isom_file the target ISO file
\param trackNumber the target track
\param use_negative_offsets if GF_TRUE, negative offsets are used, otherwise they are disabled
\return error if any
*/
GF_Err gf_isom_set_composition_offset_mode(GF_ISOFile *isom_file, u32 trackNumber, Bool use_negative_offsets);

/*! enables negative composition offset in track and shift offsets

\param isom_file the target ISO file
\param trackNumber the target track
\param ctts_shift shif CTS offsets by the given time in media timescale if positive offsets only are used
\return error if any
*/
GF_Err gf_isom_set_ctts_v1(GF_ISOFile *isom_file, u32 trackNumber, u32 ctts_shift);


/*! sets language for a track
\param isom_file the target ISO file
\param trackNumber the target track number
\param code 3-character code or BCP-47 code media language
\return error if any
*/
GF_Err gf_isom_set_media_language(GF_ISOFile *isom_file, u32 trackNumber, char *code);

/*! gets the ID of the last created track
\param isom_file the target ISO file
\return the last created track ID
*/
GF_ISOTrackID gf_isom_get_last_created_track_id(GF_ISOFile *isom_file);

/*! applies a box patch to the file. See examples in gpac test suite, media/boxpatch/
\param isom_file the target ISO file
\param trackID the ID of the track to patch, in case one of the box patch applies to a track
\param box_patch_filename the name of the file containing the box patches
\param for_fragments indicates if the patch targets movie fragments or regular moov
\return error if any
*/
GF_Err gf_isom_apply_box_patch(GF_ISOFile *isom_file, GF_ISOTrackID trackID, const char *box_patch_filename, Bool for_fragments);

/*! sets track magic number
\param isom_file the target ISO file
\param trackNumber the target track
\param magic the magic number to set; magic number is not written to file
\return error if any
*/
GF_Err gf_isom_set_track_magic(GF_ISOFile *isom_file, u32 trackNumber, u64 magic);

/*! sets track index in moov
\param isom_file the target ISO file
\param trackNumber the target track
\param index the 1-based index to set. Tracks will be reordered after this!
\param track_num_changed callback function used to notify track changes during the call to this function
\param udta opaque user data for the callback function
\return error if any
*/
GF_Err gf_isom_set_track_index(GF_ISOFile *isom_file, u32 trackNumber, u32 index, void (*track_num_changed)(void *udta, u32 old_track_num, u32 new_track_num), void *udta);

/*! removes a sample description with the given index
\warning This does not remove any added samples for that stream description, nor rewrite the sample to chunk and other boxes referencing the sample description index !
\param isom_file the target ISO file
\param trackNumber the target track number
\param sampleDescriptionIndex the target sample description to remove
\return error if any
*/
GF_Err gf_isom_remove_stream_description(GF_ISOFile *isom_file, u32 trackNumber, u32 sampleDescriptionIndex);

/*! updates average and max bitrate of a sample description
if both average_bitrate and max_bitrate are 0, this removes any bitrate information
\param isom_file the target ISO file
\param trackNumber the target track number
\param sampleDescriptionIndex the target sample description
\param average_bitrate the average bitrate of the media for that sample description
\param max_bitrate the maximum bitrate of the media for that sample description
\param decode_buffer_size the decoder buffer size in bytes for that sample description
\return error if any
*/
GF_Err gf_isom_update_bitrate(GF_ISOFile *isom_file, u32 trackNumber, u32 sampleDescriptionIndex, u32 average_bitrate, u32 max_bitrate, u32 decode_buffer_size);


/*! track clone flags*/
typedef enum
{
	/*! set this flag to keep data reference entries while cloning track*/
	GF_ISOM_CLONE_TRACK_KEEP_DREF = 1,
	/*! set this flag to avoid cloning track as a QT track while cloning track*/
	GF_ISOM_CLONE_TRACK_NO_QT = 1<<1
} GF_ISOTrackCloneFlags;

/*! clones a track. This clones everything except media data and sample info (DTS, CTS, RAPs, etc...), and also clones sample descriptions
\param orig_file the source ISO file
\param orig_track the source track
\param dest_file the destination ISO file
\param flags flags to use during clone
\param dest_track set to the track number of cloned track
\return error if any
*/
GF_Err gf_isom_clone_track(GF_ISOFile *orig_file, u32 orig_track, GF_ISOFile *dest_file, GF_ISOTrackCloneFlags flags, u32 *dest_track);


/*! sets the GroupID of a track (only used for optimized interleaving). By setting GroupIDs
you can specify the storage order for media data of a group of streams. This is useful
for BIFS presentation so that static resources of the scene can be downloaded before BIFS

\param isom_file the target ISO file
\param trackNumber the target track
\param GroupID the desired group ID
\return error if any
*/
GF_Err gf_isom_set_track_interleaving_group(GF_ISOFile *isom_file, u32 trackNumber, u32 GroupID);

/*! sets the priority of a track within a Group (used for optimized interleaving and hinting).
This allows tracks to be stored before other within a same group, for instance the
hint track data can be stored just before the media data, reducing disk seeking

\param isom_file the target ISO file
\param trackNumber the target track
\param InversePriority the desired priority. For a same time, within a group of tracks, the track with the lowest InversePriority will
be written first
\return error if any
*/
GF_Err gf_isom_set_track_priority_in_group(GF_ISOFile *isom_file, u32 trackNumber, u32 InversePriority);

/*! sets the maximum chunk size for a track
\param isom_file the target ISO file
\param trackNumber the target track
\param maxChunkSize the maximum chunk size in bytes
\return error if any
*/
GF_Err gf_isom_hint_max_chunk_size(GF_ISOFile *isom_file, u32 trackNumber, u32 maxChunkSize);

/*! sets up interleaving for storage (shortcut for storeage mode + interleave_time)
\param isom_file the target ISO file
\param TimeInSec the desired interleaving time in seconds
\return error if any
*/
GF_Err gf_isom_make_interleave(GF_ISOFile *isom_file, Double TimeInSec);

/*! sets progress callback when writing a file
\param isom_file the target ISO file
\param progress_cbk the progress callback function
\param progress_cbk_udta opaque data passed to the progress callback function
*/
void gf_isom_set_progress_callback(GF_ISOFile *isom_file, void (*progress_cbk)(void *udta, u64 nb_done, u64 nb_total), void *progress_cbk_udta);

/*! sets write callback functions for in-memory file writing
\param isom_file the target ISO file
\param on_block_out the block write callback function
\param on_block_patch the block patch callback function
\param usr_data opaque user data passed to callback functions
\param block_size desired block size in bytes
\return error if any
*/
GF_Err gf_isom_set_write_callback(GF_ISOFile *isom_file,
 			GF_Err (*on_block_out)(void *cbk, u8 *data, u32 block_size),
			GF_Err (*on_block_patch)(void *usr_data, u8 *block, u32 block_size, u64 block_offset, Bool is_insert),
 			void *usr_data,
 			u32 block_size);

/*! @} */

#endif // GPAC_DISABLE_ISOM_WRITE

/*!
\addtogroup isomp4sys_grp ISOBMFF MPEG-4 Systems
\ingroup iso_grp

MPEG-4 Systems extensions
@{
*/


/*! MPEG-4 ProfileAndLevel codes*/
typedef enum
{
	/*! Audio PL*/
	GF_ISOM_PL_AUDIO,
	/*! Visual PL*/
	GF_ISOM_PL_VISUAL,
	/*! Graphics PL*/
	GF_ISOM_PL_GRAPHICS,
	/*! Scene PL*/
	GF_ISOM_PL_SCENE,
	/*! OD PL*/
	GF_ISOM_PL_OD,
	/*! MPEG-J PL*/
	GF_ISOM_PL_MPEGJ,
	/*! not a profile, just set/unset inlineFlag*/
	GF_ISOM_PL_INLINE,
} GF_ISOProfileLevelType;

/*! gets MPEG-4 subtype of a sample description entry (eg, mp4a, mp4v, enca, encv, resv, etc...)
\param isom_file the target ISO file
\param trackNumber the target track
\param sampleDescriptionIndex the target sample description index (1-based)
\return the media type FOUR CHAR code type of an MPEG4 media, or 0 if not MPEG-4 subtype
 */
u32 gf_isom_get_mpeg4_subtype(GF_ISOFile *isom_file, u32 trackNumber, u32 sampleDescriptionIndex);

/*! checks if files has root OD/IOD or not
\param isom_file the target ISO file
\return GF_TRUE if the file has a root OD or IOD */
Bool gf_isom_has_root_od(GF_ISOFile *isom_file);

/*! fetches the root OD of a file  (can be NULL, OD or IOD, you have to check its tag)
\param isom_file the target ISO file
\return the OD/IOD if any. Caller must destroy the descriptor
*/
GF_Descriptor *gf_isom_get_root_od(GF_ISOFile *isom_file);

/*! disable OD conversion from ISOM internal to regular OD tags
\param isom_file the target ISO file
\param disable if TRUE, ODs and ESDs will not be converted
*/
void gf_isom_disable_odf_conversion(GF_ISOFile *movie, Bool disable);

/*! checks the presence of a track in rood OD/IOD
\param isom_file the target ISO file
\param trackNumber the target track
\return 0: NO, 1: YES, 2: ERROR*/
u8 gf_isom_is_track_in_root_od(GF_ISOFile *isom_file, u32 trackNumber);

/*! gets the GF_ESD given the sampleDescriptionIndex
\param isom_file the target ISO file
\param trackNumber the target track
\param sampleDescriptionIndex the target sample description index (1-based)
\return the ESD associated to the sample description index, or NULL if error or not supported. Caller must destroy the ESD*/
GF_ESD *gf_isom_get_esd(GF_ISOFile *isom_file, u32 trackNumber, u32 sampleDescriptionIndex);

/*! gets the decoderConfigDescriptor given the sampleDescriptionIndex
\param isom_file the target ISO file
\param trackNumber the target track
\param sampleDescriptionIndex the target sample description index (1-based)
\return the decoder configuration descriptor associated to the sample description index, or NULL if error or not supported. Caller must destroy the descriptor
*/
GF_DecoderConfig *gf_isom_get_decoder_config(GF_ISOFile *isom_file, u32 trackNumber, u32 sampleDescriptionIndex);

/*! sets default TrackID (or ES_ID) for clock references.
\param isom_file the target ISO file
\param trackNumber the target track to set as a clock reference. If 0, default sync track ID is reseted and will be reassigned at next ESD fetch*/
void gf_isom_set_default_sync_track(GF_ISOFile *isom_file, u32 trackNumber);

/*! gets the profile and level value for MPEG-4 streams
\param isom_file the target ISO file
\param PL_Code the target profile to query file
\return the profile and level value, 0xFF if not defined
*/
u8 gf_isom_get_pl_indication(GF_ISOFile *isom_file, GF_ISOProfileLevelType PL_Code);

/*! finds the first ObjectDescriptor using the given track by inspecting all OD tracks
\param isom_file the target ISO file
\param trackNumber the target track
\return the OD ID if dound, 0 otherwise*/
u32 gf_isom_find_od_id_for_track(GF_ISOFile *isom_file, u32 trackNumber);

/*! sets a profile and level indication for the movie iod (created if needed)
\note Use for MPEG-4 Systems only
if the flag is ProfileLevel is 0 this means the movie doesn't require
the specific codec (equivalent to 0xFF value in MPEG profiles)
\param isom_file the target ISO file
\param PL_Code the profile and level code to set
\param ProfileLevel the profile and level value to set
\return error if any
*/
GF_Err gf_isom_set_pl_indication(GF_ISOFile *isom_file, u8 PL_Code, GF_ISOProfileLevelType ProfileLevel);

#ifndef GPAC_DISABLE_ISOM_WRITE
/*! sets the rootOD ID of the movie if you need it. By default, movies are created without root ODs
\note Use for MPEG-4 Systems only
\param isom_file the target ISO file
\param OD_ID ID to assign to the root OD/IOD
\return error if any
*/
GF_Err gf_isom_set_root_od_id(GF_ISOFile *isom_file, u32 OD_ID);

/*! sets the rootOD URL of the movie if you need it (only needed to create an empty file pointing
to external ressource)
\note Use for MPEG-4 Systems only
\param isom_file the target ISO file
\param url_string the URL to assign to the root OD/IOD
\return error if any
*/
GF_Err gf_isom_set_root_od_url(GF_ISOFile *isom_file, const char *url_string);

/*! removes the root OD
\note Use for MPEG-4 Systems only
\param isom_file the target ISO file
\return error if any
*/
GF_Err gf_isom_remove_root_od(GF_ISOFile *isom_file);

/*! adds a system descriptor to the OD of the movie
\note Use for MPEG-4 Systems only
\param isom_file the target ISO file
\param theDesc the descriptor to add
\return error if any
*/
GF_Err gf_isom_add_desc_to_root_od(GF_ISOFile *isom_file, const GF_Descriptor *theDesc);

/*! adds a track to the root OD
\note Use for MPEG-4 Systems only
\param isom_file the target ISO file
\param trackNumber the track to add to the root OD
\return error if any
*/
GF_Err gf_isom_add_track_to_root_od(GF_ISOFile *isom_file, u32 trackNumber);

/*! removes a track to the root OD
\note Use for MPEG-4 Systems only
\param isom_file the target ISO file
\param trackNumber the track to remove from the root OD
\return error if any
*/
GF_Err gf_isom_remove_track_from_root_od(GF_ISOFile *isom_file, u32 trackNumber);


/*! creates a new MPEG-4 sample description in a track

\note Used for MPEG-4 Systems, AAC and MPEG-4 Visual (part 2)

\param isom_file the target ISO file
\param trackNumber the target track number
\param esd the ESD to use for that sample description
\param URLname URL value of the data reference, NULL if no data reference (media in the file)
\param URNname URN value of the data reference, NULL if no data reference (media in the file)
\param outDescriptionIndex set to index of the new sample description
\return error if any
*/
GF_Err gf_isom_new_mpeg4_description(GF_ISOFile *isom_file, u32 trackNumber, const GF_ESD *esd, const char *URLname, const char *URNname, u32 *outDescriptionIndex);

/*! changes an MPEG-4 sample description
\note Used for MPEG-4 Systems, AAC and MPEG-4 Visual (part 2)
\warning This will replace the whole ESD
\param isom_file the target ISO file
\param trackNumber the target track number
\param sampleDescriptionIndex the target sample description
\param newESD the new ESD to use for that sample description
\return error if any
*/
GF_Err gf_isom_change_mpeg4_description(GF_ISOFile *isom_file, u32 trackNumber, u32 sampleDescriptionIndex, const GF_ESD *newESD);

/*! adds an MPEG-4 systems descriptor to the ESD of a sample description
\note Used for MPEG-4 Systems, AAC and MPEG-4 Visual (part 2)
\warning This will replace the whole ESD
\param isom_file the target ISO file
\param trackNumber the target track number
\param sampleDescriptionIndex the target sample description
\param theDesc the descriptor to add to the ESD of the sample description
\return error if any
*/
GF_Err gf_isom_add_desc_to_description(GF_ISOFile *isom_file, u32 trackNumber, u32 sampleDescriptionIndex, const GF_Descriptor *theDesc);

/*! clones IOD PLs from orig to dest if any
\param orig_file the source ISO file
\param dest_file the destination ISO file
\return error if any
*/
GF_Err gf_isom_clone_pl_indications(GF_ISOFile *orig_file, GF_ISOFile *dest_file);

/*deletes chapter (1-based index, index 0 for all)*/
GF_Err gf_isom_remove_chapter(GF_ISOFile *the_file, u32 trackNumber, u32 index);

/*! associates a given SL config with a given ESD while extracting the OD information
This is useful while reading the IOD / OD stream of an MP4 file. Note however that
only full AUs are extracted, therefore the calling application must SL-packetize the streams

\param isom_file the target ISO file
\param trackNumber the target track
\param sampleDescriptionIndex set to the sample description index corresponding to this sample (optional, can be NULL)
\param slConfig the SL configuration descriptor to set. The descriptor is copied by the API for further use. A NULL pointer will result
in using the default SLConfig (predefined = 2) remapped to predefined = 0
\return error if any
*/
GF_Err gf_isom_set_extraction_slc(GF_ISOFile *isom_file, u32 trackNumber, u32 sampleDescriptionIndex, const GF_SLConfig *slConfig);

#endif //GPAC_DISABLE_ISOM_WRITE


/*! @} */

/*!
\addtogroup isostsd_grp ISOBMFF Sample Descriptions
\ingroup iso_grp

Sample Description functions are used to query and set codec parameters of a track

@{
*/

/*! Unknown sample description*/
typedef struct
{
	/*! codec tag is the containing box's tag, 0 if UUID is used*/
	u32 codec_tag;
	/*! entry UUID if no tag is used*/
	bin128 UUID;
	/*! codec version*/
	u16 version;
	/*! codec revision*/
	u16 revision;
	/*! vendor four character code*/
	u32 vendor_code;

	/*! temporal quality, video codecs only*/
	u32 temporal_quality;
	/*! spatial quality, video codecs only*/
	u32 spatial_quality;
	/*! width in pixels, video codecs only*/
	u16 width;
	/*! height in pixels, video codecs only*/
	u16 height;
	/*! horizontal resolution as 16.16 fixed point, video codecs only*/
	u32 h_res;
	/*! vertical resolution as 16.16 fixed point, video codecs only*/
	u32 v_res;
	/*! bit depth resolution in bits, video codecs only*/
	u16 depth;
	/*! color table, video codecs only*/
	u16 color_table_index;
	/*! compressor name, video codecs only*/
	char compressor_name[33];

	/*! sample rate, audio codecs only*/
	u32 samplerate;
	/*! number of channels, audio codecs only*/
	u16 nb_channels;
	/*! bits per sample, audio codecs only*/
	u16 bits_per_sample;
	/*! indicates if QTFF signaling should be used, audio codecs only*/
	Bool is_qtff;

	/*optional, sample description specific configuration*/
	u8 *extension_buf;
	/*optional, sample description specific size*/
	u32 extension_buf_size;
} GF_GenericSampleDescription;

/*! gets an unknown sample description
\param isom_file the target ISO file
\param trackNumber the target track
\param sampleDescriptionIndex the target sample description index (1-based)
\return generic sample description information, or NULL if error
*/
GF_GenericSampleDescription *gf_isom_get_generic_sample_description(GF_ISOFile *isom_file, u32 trackNumber, u32 sampleDescriptionIndex);

/*! gets the decoder configuration of a JP2 file
\param isom_file the target ISO file
\param trackNumber the target track
\param sampleDescriptionIndex the target sample description index (1-based)
\param out_dsi set to the decoder configuration - shall be freed by user
\param out_size set to the decoder configuration size
\return error if any
*/
GF_Err gf_isom_get_jp2_config(GF_ISOFile *isom_file, u32 trackNumber, u32 sampleDescriptionIndex, u8 **out_dsi, u32 *out_size);



/*! gets RVC (Reconvigurable Video Coding) config of a track for a given sample description
\param isom_file the target ISO file
\param trackNumber the target track
\param sampleDescriptionIndex the target sample description index (1-based)
\param rvc_predefined set to a predefined value of RVC
\param data set to the RVC config buffer if not predefined, NULL otherwise
\param size set to the RVC config buffer size
\param mime set to the associated mime type of the stream
\return error if any*/
GF_Err gf_isom_get_rvc_config(GF_ISOFile *isom_file, u32 trackNumber, u32 sampleDescriptionIndex, u16 *rvc_predefined, u8 **data, u32 *size, const char **mime);

#ifndef GPAC_DISABLE_ISOM_WRITE
/*! sets the RVC config for the given track sample description
\param isom_file the target ISO file
\param trackNumber the target track number
\param sampleDescriptionIndex the target sample description index
\param rvc_predefined the predefined RVC configuration code, 0 if not predefined
\param mime the associated mime type of the video
\param data the RVC configuration data; ignored if rvc_predefined is not 0
\param size the size of the RVC configuration data; ignored if rvc_predefined is not 0
\return error if any
*/
GF_Err gf_isom_set_rvc_config(GF_ISOFile *isom_file, u32 trackNumber, u32 sampleDescriptionIndex, u16 rvc_predefined, char *mime, u8 *data, u32 size);


/*! updates fields of given visual sample description - these fields are reserved in ISOBMFF, this should only be used for QT, see QTFF
\param isom_file the target ISO file
\param trackNumber the target track number
\param sampleDescriptionIndex the target sample description
\param revision revision of the sample description format
\param vendor four character code of the vendor
\param temporalQ temporal quality
\param spatialQ spatial quality
\param horiz_res horizontal resolution as 16.16 fixed point number
\param vert_res vertical resolution as 16.16 fixed point number
\param frames_per_sample number of frames per media samples
\param compressor_name human readable name for the compressor
\param color_table_index color table index, use -1 if no color table (most common case)
\return error if any
*/
GF_Err gf_isom_update_video_sample_entry_fields(GF_ISOFile *isom_file, u32 trackNumber, u32 sampleDescriptionIndex, u16 revision, u32 vendor, u32 temporalQ, u32 spatialQ, u32 horiz_res, u32 vert_res, u16 frames_per_sample, const char *compressor_name, s16 color_table_index);

/*! updates a sample description from a serialized sample description box. Only child boxes are removed in the process
\param isom_file the target ISO file
\param trackNumber the target track number
\param sampleDescriptionIndex the target sample description
\param data a serialized sample description box
\param size size of the serialized sample description
\return error if any
*/
GF_Err gf_isom_update_sample_description_from_template(GF_ISOFile *isom_file, u32 trackNumber, u32 sampleDescriptionIndex, u8 *data, u32 size);


/*! creates a new unknown StreamDescription in the file.
\note use this to store media not currently supported by the ISO media format or media types not implemented in this library
\param isom_file the target ISO file
\param trackNumber the target track
\param URLname URL value of the data reference, NULL if no data reference (media in the file)
\param URNname URN value of the data reference, NULL if no data reference (media in the file)
\param udesc generic sample description information to use
\param outDescriptionIndex set to index of the new sample description
\return error if any
*/
GF_Err gf_isom_new_generic_sample_description(GF_ISOFile *isom_file, u32 trackNumber, const char *URLname, const char *URNname, GF_GenericSampleDescription *udesc, u32 *outDescriptionIndex);

/*! clones a sample description without inspecting media types
\param isom_file the destination ISO file
\param trackNumber the destination track
\param orig_file the source ISO file
\param orig_track the source track
\param orig_desc_index the source sample description to clone
\param URLname URL value of the data reference, NULL if no data reference (media in the file)
\param URNname URN value of the data reference, NULL if no data reference (media in the file)
\param outDescriptionIndex set to index of the new sample description
\return error if any
*/
GF_Err gf_isom_clone_sample_description(GF_ISOFile *isom_file, u32 trackNumber, GF_ISOFile *orig_file, u32 orig_track, u32 orig_desc_index, const char *URLname, const char *URNname, u32 *outDescriptionIndex);

/*! gets the sample description template of a track. This serializes sample description box
\param isom_file the destination ISO file
\param trackNumber the destination track
\param sampleDescriptionIndex the target sample description
\param output will be set to a newly allocated buffer containing the serialized box - caller shall free it
\param output_size will be set to the size of the allocated buffer
\return error if any
*/
GF_Err gf_isom_get_stsd_template(GF_ISOFile *isom_file, u32 trackNumber, u32 sampleDescriptionIndex, u8 **output, u32 *output_size);

#endif // GPAC_DISABLE_ISOM_WRITE

/*! checks if sample descriptions are the same. This does include self-contained checking and reserved flags. The specific media cfg (DSI & co) is not analysed, only a memory comparaison is done
\param f1 the first ISO file
\param tk1 the first track
\param sdesc_index1 the first sample description
\param f2 the second ISO file
\param tk2 the second track
\param sdesc_index2 the second sample description
\return GF_TRUE if sample descriptions match, GF_FALSE otherwise
*/
Bool gf_isom_is_same_sample_description(GF_ISOFile *f1, u32 tk1, u32 sdesc_index1, GF_ISOFile *f2, u32 tk2, u32 sdesc_index2);


/*! Generic 3GP/3GP2 config record*/
typedef struct
{
	/*GF_4CC record type, one fo the above GF_ISOM_SUBTYPE_3GP_ * subtypes*/
	u32 type;
	/*4CC vendor name*/
	u32 vendor;
	/*codec version*/
	u8 decoder_version;
	/*number of sound frames per IsoMedia sample, >0 and <=15. The very last sample may contain less frames. */
	u8 frames_per_sample;
	/*H263 ONLY - Level*/
	u8 H263_level;
	/*H263 Profile*/
	u8 H263_profile;
	/*AMR(WB) ONLY - num of mode for the codec*/
	u16 AMR_mode_set;
	/*AMR(WB) ONLY - changes in codec mode per sample*/
	u8 AMR_mode_change_period;
} GF_3GPConfig;


/*! gets a 3GPP sample description
\param isom_file the target ISO file
\param trackNumber the target track
\param sampleDescriptionIndex the target sample description index
\return the 3GP config for this sample description, NULL if not a 3GPP track
*/
GF_3GPConfig *gf_isom_3gp_config_get(GF_ISOFile *isom_file, u32 trackNumber, u32 sampleDescriptionIndex);
#ifndef GPAC_DISABLE_ISOM_WRITE
/*! creates a 3GPP sample description
\param isom_file the target ISO file
\param trackNumber the target track
\param config the 3GP config for this sample description
\param URLname URL value of the data reference, NULL if no data reference (media in the file)
\param URNname URN value of the data reference, NULL if no data reference (media in the file)
\param outDescriptionIndex set to the index of the created sample description
\return error if any
*/
GF_Err gf_isom_3gp_config_new(GF_ISOFile *isom_file, u32 trackNumber, GF_3GPConfig *config, const char *URLname, const char *URNname, u32 *outDescriptionIndex);
/*! updates the 3GPP config - subtypes shall NOT differ
\param isom_file the target ISO file
\param trackNumber the target track
\param config the 3GP config for this sample description
\param sampleDescriptionIndex the target sample description index
\return error if any
*/
GF_Err gf_isom_3gp_config_update(GF_ISOFile *isom_file, u32 trackNumber, GF_3GPConfig *config, u32 sampleDescriptionIndex);
#endif	/*GPAC_DISABLE_ISOM_WRITE*/


/*! gets AVC config for a sample description
\param isom_file the target ISO file
\param trackNumber the target track
\param sampleDescriptionIndex the target sample description index
\return the AVC config - user is responsible for deleting it
*/
GF_AVCConfig *gf_isom_avc_config_get(GF_ISOFile *isom_file, u32 trackNumber, u32 sampleDescriptionIndex);
/*! gets SVC config for a sample description
\param isom_file the target ISO file
\param trackNumber the target track
\param sampleDescriptionIndex the target sample description index
\return the SVC config - user is responsible for deleting it
*/
GF_AVCConfig *gf_isom_svc_config_get(GF_ISOFile *isom_file, u32 trackNumber, u32 sampleDescriptionIndex);
/*! gets MVC config for a sample description
\param isom_file the target ISO file
\param trackNumber the target track
\param sampleDescriptionIndex the target sample description index
\return the SVC config - user is responsible for deleting it
*/
GF_AVCConfig *gf_isom_mvc_config_get(GF_ISOFile *isom_file, u32 trackNumber, u32 sampleDescriptionIndex);

/*! AVC familiy type*/
typedef enum
{
	/*! not an AVC codec*/
	GF_ISOM_AVCTYPE_NONE=0,
	/*! AVC only*/
	GF_ISOM_AVCTYPE_AVC_ONLY,
	/*! AVC+SVC in same track*/
	GF_ISOM_AVCTYPE_AVC_SVC,
	/*! SVC only*/
	GF_ISOM_AVCTYPE_SVC_ONLY,
	/*! AVC+MVC in same track*/
	GF_ISOM_AVCTYPE_AVC_MVC,
	/*! SVC only*/
	GF_ISOM_AVCTYPE_MVC_ONLY,
} GF_ISOMAVCType;

/*! gets the AVC family type for a sample description
\param isom_file the target ISO file
\param trackNumber the target hint track
\param sampleDescriptionIndex the target sample description index
\return the type of AVC media
*/
GF_ISOMAVCType gf_isom_get_avc_svc_type(GF_ISOFile *isom_file, u32 trackNumber, u32 sampleDescriptionIndex);

/*! HEVC family type*/
typedef enum
{
	/*! not an HEVC codec*/
	GF_ISOM_HEVCTYPE_NONE=0,
	/*! HEVC only*/
	GF_ISOM_HEVCTYPE_HEVC_ONLY,
	/*! HEVC+LHVC in same track*/
	GF_ISOM_HEVCTYPE_HEVC_LHVC,
	/*! LHVC only*/
	GF_ISOM_HEVCTYPE_LHVC_ONLY,
} GF_ISOMHEVCType;

/*! gets the HEVC family type for a sample description
\param isom_file the target ISO file
\param trackNumber the target track
\param sampleDescriptionIndex the target sample description index
\return the type of HEVC media
*/
GF_ISOMHEVCType gf_isom_get_hevc_lhvc_type(GF_ISOFile *isom_file, u32 trackNumber, u32 sampleDescriptionIndex);

/*! gets HEVC config for a sample description
\param isom_file the target ISO file
\param trackNumber the target track
\param sampleDescriptionIndex the target sample description index
\return the HEVC config - user is responsible for deleting it
*/
GF_HEVCConfig *gf_isom_hevc_config_get(GF_ISOFile *isom_file, u32 trackNumber, u32 sampleDescriptionIndex);
/*! gets LHVC config for a sample description
\param isom_file the target ISO file
\param trackNumber the target track
\param sampleDescriptionIndex the target sample description index
\return the LHVC config - user is responsible for deleting it
*/
GF_HEVCConfig *gf_isom_lhvc_config_get(GF_ISOFile *isom_file, u32 trackNumber, u32 sampleDescriptionIndex);

/*! gets AV1 config for a sample description
\param isom_file the target ISO file
\param trackNumber the target track
\param sampleDescriptionIndex the target sample description index
\return the AV1 config - user is responsible for deleting it
*/
GF_AV1Config *gf_isom_av1_config_get(GF_ISOFile *isom_file, u32 trackNumber, u32 sampleDescriptionIndex);

<<<<<<< HEAD
/*! gets VP8/9 config for a sample description
\param isom_file the target ISO file
\param trackNumber the target track
\param sampleDescriptionIndex the target sample description index
\return the VP8/9 config - user is responsible for deleting it
*/
GF_VPConfig *gf_isom_vp_config_get(GF_ISOFile *isom_file, u32 trackNumber, u32 sampleDescriptionIndex);
=======
/*force Dolby Vision profile: mainly used when the bitstream doesn't contain all the necessary information*/
GF_Err gf_isom_set_dolby_vision_profile(GF_ISOFile* movie, u32 trackNumber, u32 StreamDescriptionIndex, u32 dvProfile);

/*mainly used for 3GPP text since most ISO-based formats ignore these (except MJ2K)
all coord values are expressed as 16.16 fixed point floats*/
GF_Err gf_isom_set_track_layout_info(GF_ISOFile *the_file, u32 trackNumber, u32 width, u32 height, s32 translation_x, s32 translation_y, s16 layer);
>>>>>>> d9d35334

/*! gets DOVI config for a sample description
\param isom_file the target ISO file
\param trackNumber the target track
\param sampleDescriptionIndex the target sample description index
\return the DOVI config - user is responsible for deleting it
*/
GF_DOVIDecoderConfigurationRecord* gf_isom_dovi_config_get(GF_ISOFile* isom_file, u32 trackNumber, u32 DescriptionIndex);

/*! checks if some tracks in file needs layer reconstruction
\param isom_file the target ISO file
\return GF_TRUE if track dependencies implying extractors or implicit reconstruction are found, GF_FALSE otherwise
*/
Bool gf_isom_needs_layer_reconstruction(GF_ISOFile *isom_file);

/*! NALU extract modes and flags*/
typedef enum
{
	/*! all extractors are rewritten*/
	GF_ISOM_NALU_EXTRACT_DEFAULT = 0,
	/*! all extractors are skipped but NALU data from this track is kept*/
	GF_ISOM_NALU_EXTRACT_LAYER_ONLY,
	/*! all extractors are kept (untouched sample) - used for dumping modes*/
	GF_ISOM_NALU_EXTRACT_INSPECT,
	/*! above mode is applied and PPS/SPS/... are appended in the front of every IDR*/
	GF_ISOM_NALU_EXTRACT_INBAND_PS_FLAG = 1<<16,
	/*! above mode is applied and all start codes are rewritten (xPS inband as well)*/
	GF_ISOM_NALU_EXTRACT_ANNEXB_FLAG = 2<<17,
	/*! above mode is applied and VDRD NAL unit is inserted before SVC slice*/
	GF_ISOM_NALU_EXTRACT_VDRD_FLAG = 1<<18,
	/*! all extractors are skipped and only tile track data is kept*/
	GF_ISOM_NALU_EXTRACT_TILE_ONLY = 1<<19
} GF_ISONaluExtractMode;

/*! sets the NALU extraction mode for this track
\param isom_file the target ISO file
\param trackNumber the target track
\param nalu_extract_mode the NALU extraction mode to set
\return error if any
*/
GF_Err gf_isom_set_nalu_extract_mode(GF_ISOFile *isom_file, u32 trackNumber, GF_ISONaluExtractMode nalu_extract_mode);
/*! gets the NALU extraction mode for this track
\param isom_file the target ISO file
\param trackNumber the target track
\return the NALU extraction mode used
*/
GF_ISONaluExtractMode gf_isom_get_nalu_extract_mode(GF_ISOFile *isom_file, u32 trackNumber);


#ifndef GPAC_DISABLE_ISOM_WRITE
/*! creates a new AVC sample description
\param isom_file the target ISO file
\param trackNumber the target track
\param cfg the AVC config for this sample description
\param URLname URL value of the data reference, NULL if no data reference (media in the file)
\param URNname URN value of the data reference, NULL if no data reference (media in the file)
\param outDescriptionIndex set to the index of the created sample description
\return error if any
*/
GF_Err gf_isom_avc_config_new(GF_ISOFile *isom_file, u32 trackNumber, GF_AVCConfig *cfg, const char *URLname, const char *URNname, u32 *outDescriptionIndex);
/*! updates an AVC sample description
\param isom_file the target ISO file
\param trackNumber the target track
\param sampleDescriptionIndex the target sample description index to update
\param cfg the AVC config for this sample description
\return error if any
*/
GF_Err gf_isom_avc_config_update(GF_ISOFile *isom_file, u32 trackNumber, u32 sampleDescriptionIndex, GF_AVCConfig *cfg);

/*! creates a new SVC sample description
\param isom_file the target ISO file
\param trackNumber the target track
\param cfg the SVC config for this sample description
\param URLname URL value of the data reference, NULL if no data reference (media in the file)
\param URNname URN value of the data reference, NULL if no data reference (media in the file)
\param outDescriptionIndex set to the index of the created sample description
\return error if any
*/
GF_Err gf_isom_svc_config_new(GF_ISOFile *isom_file, u32 trackNumber, GF_AVCConfig *cfg, const char *URLname, const char *URNname, u32 *outDescriptionIndex);
/*! updates an SVC sample description
\param isom_file the target ISO file
\param trackNumber the target track
\param sampleDescriptionIndex the target sample description index to update
\param cfg the AVC config for this sample description
\param is_additional if set, the SVCConfig will be added to the AVC sample description, otherwise the sample description will be SVC-only
\return error if any
*/
GF_Err gf_isom_svc_config_update(GF_ISOFile *isom_file, u32 trackNumber, u32 sampleDescriptionIndex, GF_AVCConfig *cfg, Bool is_additional);
/*! deletes an SVC sample description
\warning associated samples if any are NOT deleted
\param isom_file the target ISO file
\param trackNumber the target track
\param sampleDescriptionIndex the target sample description index to delete
\return error if any
*/
GF_Err gf_isom_svc_config_del(GF_ISOFile *isom_file, u32 trackNumber, u32 sampleDescriptionIndex);

/*! creates a new MVC sample description
\param isom_file the target ISO file
\param trackNumber the target track
\param cfg the SVC config for this sample description
\param URLname URL value of the data reference, NULL if no data reference (media in the file)
\param URNname URN value of the data reference, NULL if no data reference (media in the file)
\param outDescriptionIndex set to the index of the created sample description
\return error if any
*/
GF_Err gf_isom_mvc_config_new(GF_ISOFile *isom_file, u32 trackNumber, GF_AVCConfig *cfg, const char *URLname, const char *URNname, u32 *outDescriptionIndex);

/*! updates an MVC sample description
\param isom_file the target ISO file
\param trackNumber the target track
\param sampleDescriptionIndex the target sample description index to update
\param cfg the AVC config for this sample description
\param is_additional if set, the MVCConfig will be added to the AVC sample description, otherwise the sample description will be MVC-only
\return error if any
*/
GF_Err gf_isom_mvc_config_update(GF_ISOFile *isom_file, u32 trackNumber, u32 sampleDescriptionIndex, GF_AVCConfig *cfg, Bool is_additional);

/*! deletes an MVC sample description
\warning associated samples if any are NOT deleted
\param isom_file the target ISO file
\param trackNumber the target track
\param sampleDescriptionIndex the target sample description index to delete
\return error if any
*/
GF_Err gf_isom_mvc_config_del(GF_ISOFile *isom_file, u32 trackNumber, u32 sampleDescriptionIndex);

/*! sets avc3 entry type (inband SPS/PPS) instead of avc1 (SPS/PPS in avcC box)
\param isom_file the target ISO file
\param trackNumber the target track
\param sampleDescriptionIndex the target sample description index
\param keep_xps if set to GF_TRUE, keeps parameter set in the configuration record otherwise removes them
\return error if any
*/
GF_Err gf_isom_avc_set_inband_config(GF_ISOFile *isom_file, u32 trackNumber, u32 sampleDescriptionIndex, Bool keep_xps);

/*! sets hev1 entry type (inband SPS/PPS) instead of hvc1 (SPS/PPS in hvcC box)
\param isom_file the target ISO file
\param trackNumber the target track
\param sampleDescriptionIndex the target sample description index
\param keep_xps if set to GF_TRUE, keeps parameter set in the configuration record otherwise removes them
\return error if any
*/
GF_Err gf_isom_hevc_set_inband_config(GF_ISOFile *isom_file, u32 trackNumber, u32 sampleDescriptionIndex, Bool keep_xps);

/*! sets lhe1 entry type instead of lhc1 but keep lhcC box intact
\param isom_file the target ISO file
\param trackNumber the target track
\param sampleDescriptionIndex the target sample description index
\return error if any
*/
GF_Err gf_isom_lhvc_force_inband_config(GF_ISOFile *isom_file, u32 trackNumber, u32 sampleDescriptionIndex);

/*! sets hvt1 entry type (tile track) or hev2/hvc2 type if is_base_track is set. It is the use responsability to set the tbas track reference to the base hevc track
\param isom_file the target ISO file
\param trackNumber the target track
\param sampleDescriptionIndex the target sample description index
\param cfg may be set to the tile track configuration to indicate sub-profile of the tile, or NULL
\param is_base_track if set to GF_TRUE, indicates this is a tile base track, otherwise this is a tile track
\return error if any
*/
GF_Err gf_isom_hevc_set_tile_config(GF_ISOFile *isom_file, u32 trackNumber, u32 sampleDescriptionIndex, GF_HEVCConfig *cfg, Bool is_base_track);

/*! creates a new HEVC sample description
\param isom_file the target ISO file
\param trackNumber the target track
\param cfg the HEVC config for this sample description
\param URLname URL value of the data reference, NULL if no data reference (media in the file)
\param URNname URN value of the data reference, NULL if no data reference (media in the file)
\param outDescriptionIndex set to the index of the created sample description
\return error if any
*/
GF_Err gf_isom_hevc_config_new(GF_ISOFile *isom_file, u32 trackNumber, GF_HEVCConfig *cfg, const char *URLname, const char *URNname, u32 *outDescriptionIndex);

/*! updates an HEVC sample description
\param isom_file the target ISO file
\param trackNumber the target track
\param sampleDescriptionIndex the target sample description index to update
\param cfg the HEVC config for this sample description
\return error if any
*/
GF_Err gf_isom_hevc_config_update(GF_ISOFile *isom_file, u32 trackNumber, u32 sampleDescriptionIndex, GF_HEVCConfig *cfg);

/*! Updates L-HHVC config*/
typedef enum {
	//! changes track type to LHV1/LHE1: no base nor extractors in track, just enhancement layers
	GF_ISOM_LEHVC_ONLY = 0,
	//! changes track type to HVC2/HEV2: base and extractors/enh. in track
	GF_ISOM_LEHVC_WITH_BASE,
	//! changes track type to HVC1/HEV1 with additional cfg: base and enh. in track no extractors
	GF_ISOM_LEHVC_WITH_BASE_BACKWARD,
	//! changes track type to HVC2/HEV2 for tile base tracks
	GF_ISOM_HEVC_TILE_BASE,
} GF_ISOMLHEVCTrackType;

/*! updates an HEVC sample description
\param isom_file the target ISO file
\param trackNumber the target track
\param sampleDescriptionIndex the target sample description index to update
\param cfg the LHVC config for this sample description
\param track_type indicates the LHVC track type to set
\return error if any
*/
GF_Err gf_isom_lhvc_config_update(GF_ISOFile *isom_file, u32 trackNumber, u32 sampleDescriptionIndex, GF_HEVCConfig *cfg, GF_ISOMLHEVCTrackType track_type);

/*! sets nalu size length
\warning any previously added samples must be rewritten by the caller
\param isom_file the target ISO file
\param trackNumber the target track
\param sampleDescriptionIndex the target sample description index to update
\param nalu_size_length the new NALU size length in bytes
\return error if any
*/
GF_Err gf_isom_set_nalu_length_field(GF_ISOFile *isom_file, u32 trackNumber, u32 sampleDescriptionIndex, u32 nalu_size_length);

/*! creates new VPx config
\param isom_file the target ISO file
\param trackNumber the target track
\param cfg the VPx config for this sample description
\param URLname URL value of the data reference, NULL if no data reference (media in the file)
\param URNname URN value of the data reference, NULL if no data reference (media in the file)
\param outDescriptionIndex set to the index of the created sample description
\param vpx_type four character code of entry ('vp08', 'vp09' or 'vp10')
\return error if any
*/
GF_Err gf_isom_vp_config_new(GF_ISOFile *isom_file, u32 trackNumber, GF_VPConfig *cfg, const char *URLname, const char *URNname, u32 *outDescriptionIndex, u32 vpx_type);


/*! creates new AV1 config
\param isom_file the target ISO file
\param trackNumber the target track
\param cfg the AV1 config for this sample description
\param URLname URL value of the data reference, NULL if no data reference (media in the file)
\param URNname URN value of the data reference, NULL if no data reference (media in the file)
\param outDescriptionIndex set to the index of the created sample description
\return error if any
*/
GF_Err gf_isom_av1_config_new(GF_ISOFile *isom_file, u32 trackNumber, GF_AV1Config *cfg, const char *URLname, const char *URNname, u32 *outDescriptionIndex);


#endif /*GPAC_DISABLE_ISOM_WRITE*/


/*! Sample entry description for 3GPP DIMS*/
typedef struct
{
	/*! profile*/
	u8 profile;
	/*! level*/
	u8 level;
	/*! number of components in path*/
	u8 pathComponents;
	/*! full request*/
	Bool fullRequestHost;
	/*! stream type*/
	Bool streamType;
	/*! has redundant sample (carousel)*/
	u8 containsRedundant;
	/*! text encoding string*/
	const char *textEncoding;
	/*! content encoding string*/
	const char *contentEncoding;
	/*! script string*/
	const char *content_script_types;
	/*! mime type string*/
	const char *mime_type;
	/*! xml schema location string*/
	const char *xml_schema_loc;
} GF_DIMSDescription;

/*! gets a DIMS sample description
\param isom_file the target ISO file
\param trackNumber the target track
\param sampleDescriptionIndex the target sample description index
\param desc set to the DIMS description
\return error if any
*/
GF_Err gf_isom_get_dims_description(GF_ISOFile *isom_file, u32 trackNumber, u32 sampleDescriptionIndex, GF_DIMSDescription *desc);

#ifndef GPAC_DISABLE_ISOM_WRITE
/*! creates a DIMS sample description
\param isom_file the target ISO file
\param trackNumber the target track
\param desc the DIMS config for this sample description
\param URLname URL value of the data reference, NULL if no data reference (media in the file)
\param URNname URN value of the data reference, NULL if no data reference (media in the file)
\param outDescriptionIndex set to the index of the created sample description
\return error if any
*/
GF_Err gf_isom_new_dims_description(GF_ISOFile *isom_file, u32 trackNumber, GF_DIMSDescription *desc, const char *URLname, const char *URNname, u32 *outDescriptionIndex);
#endif /*GPAC_DISABLE_ISOM_WRITE*/

/*! AC-3 config record extension for EAC-3 - see dolby specs*/
struct __ec3_stream
{
	/*! AC3 fs code*/
	u8 fscod;
	/*! AC3 bsid code*/
	u8 bsid;
	/*! AC3 bs mode*/
	u8 bsmod;
	/*! AC3 ac mode*/
	u8 acmod;
	/*! LF on*/
	u8 lfon;
	/*! asvc mode, only for EC3*/
	u8 asvc;
	/*! deps, only for EC3*/
	u8 nb_dep_sub;
	/*! channel loc, only for EC3*/
	u8 chan_loc;
};

/*! AC3 config record*/
typedef struct
{
	/*! indicates if ec3*/
	u8 is_ec3;
	/*! number of streams :
		1 for AC3
		max 8 for EC3, main stream is included
	*/
	u8 nb_streams;
	/*! if AC3 this is the bitrate code, otherwise cumulated data rate of EC3 streams*/
	u16 brcode;
	struct __ec3_stream streams[8];
} GF_AC3Config;

/*! gets an AC3 sample description
\param isom_file the target ISO file
\param trackNumber the target track
\param sampleDescriptionIndex the target sample description index
\return AC-3 config
*/
GF_AC3Config *gf_isom_ac3_config_get(GF_ISOFile *isom_file, u32 trackNumber, u32 sampleDescriptionIndex);

/*! parses an AC3/EC3 sample description
\param dsi the encoded config
\param dsi_len the encoded config size
\param is_ec3 indicates that the encoded config is for an EC3 track
\param cfg the AC3/EC3 confgi to fill
\return Error if any
*/
GF_Err gf_isom_ac3_config_parse(u8 *dsi, u32 dsi_len, Bool is_ec3, GF_AC3Config *cfg);

#ifndef GPAC_DISABLE_ISOM_WRITE
/*! creates an AC3 sample description
\param isom_file the target ISO file
\param trackNumber the target track
\param cfg the AC3 config for this sample description
\param URLname URL value of the data reference, NULL if no data reference (media in the file)
\param URNname URN value of the data reference, NULL if no data reference (media in the file)
\param outDescriptionIndex set to the index of the created sample description
\return error if any
*/
GF_Err gf_isom_ac3_config_new(GF_ISOFile *isom_file, u32 trackNumber, GF_AC3Config *cfg, const char *URLname, const char *URNname, u32 *outDescriptionIndex);
#endif /*GPAC_DISABLE_ISOM_WRITE*/

/*! gets a FLAC sample description
\param isom_file the target ISO file
\param trackNumber the target track
\param sampleDescriptionIndex the target sample description index
\param dsi set to the flac decoder config - shall be freeed by caller
\param dsi_size set to the size of the flac decoder config
\return error if any
*/
GF_Err gf_isom_flac_config_get(GF_ISOFile *isom_file, u32 trackNumber, u32 sampleDescriptionIndex, u8 **dsi, u32 *dsi_size);

#ifndef GPAC_DISABLE_ISOM_WRITE
/*! creates a FLAC sample description
\param isom_file the target ISO file
\param trackNumber the target track
\param metadata the flac decoder config buffer
\param metadata_size the size of flac decoder config
\param URLname URL value of the data reference, NULL if no data reference (media in the file)
\param URNname URN value of the data reference, NULL if no data reference (media in the file)
\param outDescriptionIndex set to the index of the created sample description
\return error if any
*/
GF_Err gf_isom_flac_config_new(GF_ISOFile *isom_file, u32 trackNumber, u8 *metadata, u32 metadata_size, const char *URLname, const char *URNname, u32 *outDescriptionIndex);
#endif /*GPAC_DISABLE_ISOM_WRITE*/

/*! gets a OPUS  sample description
\param isom_file the target ISO file
\param trackNumber the target track
\param sampleDescriptionIndex the target sample description index
\param dsi set to the OPUS decoder config - shall be freeed by caller
\param dsi_size set to the size of the OPUS decoder config
\return error if any
*/
GF_Err gf_isom_opus_config_get(GF_ISOFile *the_file, u32 trackNumber, u32 StreamDescriptionIndex, u8 **dsi, u32 *dsi_size);

#ifndef GPAC_DISABLE_ISOM_WRITE

/*! creates a motion jpeg 2000 sample description
\param isom_file the target ISO file
\param trackNumber the target track
\param URLname URL value of the data reference, NULL if no data reference (media in the file)
\param URNname URN value of the data reference, NULL if no data reference (media in the file)
\param outDescriptionIndex set to the index of the created sample description
\param dsi the jpeg2000 decoder config buffer
\param dsi_len the size of jpeg2000 decoder config
\return error if any
*/
GF_Err gf_isom_new_mj2k_description(GF_ISOFile *isom_file, u32 trackNumber, const char *URLname, const char *URNname, u32 *outDescriptionIndex, u8 *dsi, u32 dsi_len);
#endif /*GPAC_DISABLE_ISOM_WRITE*/

#ifndef GPAC_DISABLE_ISOM_WRITE

/*! creates a time code metadata sample description
\note frames_per_counter_tick<0 disables counter flag but signals frames_per_tick
\param isom_file the target ISO file
\param trackNumber the target track
\param fps_num the frame rate numerator
\param fps_den the frame rate denumerator (frame rate numerator will be track media timescale)
\param frames_per_counter_tick if not 0, enables counter mode (sample data is an counter) and use this value as number of frames per counter tick. Otherwise, disables counter mode (sample data write h,m,s,frames)
\param is_drop indicates that the time code in samples is a drop timecode
\param is_counter indicates that the counter flag should be set
\param outDescriptionIndex set to the index of the created sample description
\return error if any
*/
GF_Err gf_isom_tmcd_config_new(GF_ISOFile *isom_file, u32 trackNumber, u32 fps_num, u32 fps_den, s32 frames_per_counter_tick, Bool is_drop, Bool is_counter, u32 *outDescriptionIndex);

#endif /*GPAC_DISABLE_ISOM_WRITE*/

/*! gets information of a time code metadata sample description
\param isom_file the target ISO file
\param trackNumber the target track
\param sampleDescriptionIndex the target sample description index
\param tmcd_flags set to the timecode description flags
\param tmcd_fps_num set to fps numerator of timecode description
\param tmcd_fps_den set to fps denominator of timecode description
\param tmcd_fpt set to the ticks per second for counter mode (tmcd_flags & 0x1)
\return error if any
*/
GF_Err gf_isom_get_tmcd_config(GF_ISOFile *isom_file, u32 trackNumber, u32 sampleDescriptionIndex, u32 *tmcd_flags, u32 *tmcd_fps_num, u32 *tmcd_fps_den, u32 *tmcd_fpt);

/*! gets information of a raw PCM  sample description, ISOBMFF style
\param isom_file the target ISO file
\param trackNumber the target track
\param sampleDescriptionIndex the target sample description index
\param flags set to the pcm config flags (0: big endian, 1: little endian)
\param pcm_size  set to PCM sample size (per channel, 16, 24, 32, 64
\return error if any
*/
GF_Err gf_isom_get_pcm_config(GF_ISOFile *isom_file, u32 trackNumber, u32 sampleDescriptionIndex, u32 *flags, u32 *pcm_size);

/*! @} */


#ifndef GPAC_DISABLE_ISOM_FRAGMENTS
/*!
\addtogroup isofragred_grp Fragmented ISOBMFF Read
\ingroup iso_grp

This describes function specific to fragmented ISOBMF files

@{
*/

/*! checks if a movie file is fragmented
\param isom_file the target ISO file
\return GF_FALSE if movie isn't fragmented, GF_TRUE otherwise
*/
Bool gf_isom_is_fragmented(GF_ISOFile *isom_file);
/*! checks if a movie file is fragmented
\param isom_file the target ISO file
\param TrackID the target track
\return GF_FALSE if track isn't fragmented, GF_TRUE otherwise*/
Bool gf_isom_is_track_fragmented(GF_ISOFile *isom_file, GF_ISOTrackID TrackID);

/*! checks if a file has a top styp box
\param isom_file the target ISO file
\param brand set to the major brand of the styp box
\param version set to version of the styp box
\return GF_TRUE of the file has a styp box, GF_FALSE otherwise
*/
Bool gf_isom_has_segment(GF_ISOFile *isom_file, u32 *brand, u32 *version);
/*! gets number of movie fragments in the file
\param isom_file the target ISO file
\returns number of movie fragments in the file, 0 if none
*/
u32 gf_isom_segment_get_fragment_count(GF_ISOFile *isom_file);
/*! gets number of track fragments in the indicated movie fragment
\param isom_file the target ISO file
\param moof_index the target movie fragment  (1-based index)
\return number of track fragments, 0 if none
*/
u32 gf_isom_segment_get_track_fragment_count(GF_ISOFile *isom_file, u32 moof_index);
/*! get the track fragment decode time of a track fragment
\param isom_file the target ISO file
\param moof_index the target movie fragment (1-based index)
\param traf_index the target track fragment (1-based index)
\param decode_time set to the track fragment decode time if present, 0 otherwise
\return the track ID of the track fragment
*/
u32 gf_isom_segment_get_track_fragment_decode_time(GF_ISOFile *isom_file, u32 moof_index, u32 traf_index, u64 *decode_time);

/*! enables single moof mode. In single moof mode, file is parsed only one moof/mdat at a time
   in order to proceed to next moof, \ref gf_isom_reset_data_offset must be called to parse the next moof
\param isom_file the target ISO file
\param mode if GF_TRUE, enables single moof mode; otherwise disables it
*/
void gf_isom_set_single_moof_mode(GF_ISOFile *isom_file, Bool mode);

GF_Err gf_isom_get_file_offset_for_time(GF_ISOFile *movie, Double start_time, u64 *max_offset);
GF_Err gf_isom_get_sidx_duration(GF_ISOFile *movie, u64 *sidx_dur, u32 *sidx_timescale);


/*! refreshes a fragmented file
A file being downloaded may be a fragmented file. In this case only partial info
is available once the file is successfully open (gf_isom_open_progressive), and since there is
no information wrt number fragments (which could actually be generated on the fly
at the sender side), you must call this function on regular basis in order to
load newly downloaded fragments. Note this may result in Track/Movie duration changes
and SampleCount change too ...

This function should also be called when using memory read (gmem://) to refresh the underlying bitstream after appendin data to your blob.
In the case where the file is not fragmented, no further box parsing will be done.

\param isom_file the target ISO file
\param MissingBytes set to the number of missing bytes to parse the last incomplete top-level box found
\param new_location if set, the previous bitstream is changed to this new location, otherwise it is refreshed (disk flush)
\return error if any
*/
GF_Err gf_isom_refresh_fragmented(GF_ISOFile *isom_file, u64 *MissingBytes, const char *new_location);

/*! gets the current track fragment decode time of the track (the one of the last fragment parsed).
\param isom_file the target ISO file
\param trackNumber the target track
\return the track fragment decode time in media timescale
*/
u64 gf_isom_get_current_tfdt(GF_ISOFile *isom_file, u32 trackNumber);

/*! checks if the movie is a smooth streaming recomputed initial movie
\param isom_file the target ISO file
\return GF_TRUE if the file init segment (moov) was generated from external meta-data (smooth streaming)
*/
Bool gf_isom_is_smooth_streaming_moov(GF_ISOFile *isom_file);


/*! gets default values of samples in a track to use for track fragments default. Each variable is optional and
if set will contain the default value for this track samples

\param isom_file the target ISO file
\param trackNumber the target track
\param defaultDuration set to the default duration of samples, 0 if not computable
\param defaultSize set to the default size of samples, 0 if not computable
\param defaultDescriptionIndex set to the default sample description index of samples, 0 if not computable
\param defaultRandomAccess set to the default sync flag of samples, 0 if not computable
\param defaultPadding set to the default padding bits of samples, 0 if not computable
\param defaultDegradationPriority set to the default degradation priority of samples, 0 if not computable
\return error if any*/
GF_Err gf_isom_get_fragment_defaults(GF_ISOFile *isom_file, u32 trackNumber,
                                     u32 *defaultDuration, u32 *defaultSize, u32 *defaultDescriptionIndex,
                                     u32 *defaultRandomAccess, u8 *defaultPadding, u16 *defaultDegradationPriority);



/*! gets last UTC/timestamp values indicated for the reference track in the file if any (pfrt box)
\param isom_file the target ISO file
\param refTrackID set to the ID of the reference track used by the pfrt box
\param ntp set to the NTP timestamp found
\param timestamp set to the corresponding media timestamp in refTrackID timescale
\param reset_info if GF_TRUE, discards current NTP mapping info; this will trigger parsing of the next prft box found. If not set, subsequent pfrt boxes will not be parsed until the function is called with reset_info=GF_TRUE
\return GF_FALSE if no info found, GF_TRUE if OK
*/
Bool gf_isom_get_last_producer_time_box(GF_ISOFile *isom_file, GF_ISOTrackID *refTrackID, u64 *ntp, u64 *timestamp, Bool reset_info);

#ifndef GPAC_DISABLE_ISOM_WRITE
/*! enables storage of traf templates (serialized sidx/moof/traf without trun/senc) at segment boundaries
This is mostly used to recreate identical segment information when refragmenting a file
\param isom_file the target ISO file
*/
void gf_isom_enable_traf_map_templates(GF_ISOFile *isom_file);

/*! Segment boundary information*/
typedef struct
{
	/*! fragment start offset*/
	u64 frag_start;
	/*! mdat end offset*/
	u64 mdat_end;
	/*segment start offset plus one:
		0 if regular fragment, 1 if dash sedment, offset indicates start of segment (styp or sidx)
		if sidx, it is writtent in the moof_template
	*/
	u64 seg_start_plus_one;

	/*! serialized array of styp (if present) sidx (if present) and moof with only the current traf*/
	const u8 *moof_template;
	/*! size of serialized buffer*/
	u32 moof_template_size;
	/*! sidx start, 0 if absent*/
	u64 sidx_start;
	/*! sidx end, 0 if absent*/
	u64 sidx_end;
} GF_ISOFragmentBoundaryInfo;

/*! checks if a sample is a fragment start
Only use this function if \ref gf_isom_enable_traf_map_templates has been called
\param isom_file the target ISO file
\param trackNumber the target track
\param sampleNum the target sample number
\param frag_info filled with information on fragment boundaries (optional - can be NULL)
\return GF_TRUE if this sample was the first sample of a traf in the fragmented source file, GF_FALSE otherwise*/
Bool gf_isom_sample_is_fragment_start(GF_ISOFile *isom_file, u32 trackNumber, u32 sampleNum, GF_ISOFragmentBoundaryInfo *frag_info);
#endif //GPAC_DISABLE_ISOM_WRITE

/*! resets sample information for all tracks setup. This allows keeping the memory footprint low when playing DASH/CMAF segments
\note seeking in the file is then no longer possible
\param isom_file the target ISO file
\param reset_sample_count if GF_TRUE, sets sample count of all tracks back to 0
\return error if any
*/
GF_Err gf_isom_reset_tables(GF_ISOFile *isom_file, Bool reset_sample_count);

/*! sets the offset for parsing from the input buffer to 0 (used to reclaim input buffer)
\param isom_file the target ISO file
\param top_box_start set to the byte offset in the source buffer of the first top level box
\return error if any
*/
GF_Err gf_isom_reset_data_offset(GF_ISOFile *isom_file, u64 *top_box_start);


/*! releases current movie segment. This closes the associated file IO object.
\note seeking in the file is no longer possible when tables are rested
\warning the sample count is not reseted after the release of tables. use \ref gf_isom_reset_tables for this

\param isom_file the target ISO file
\param reset_tables if set, sample information for all tracks setup as segment are destroyed, along with all PSSH boxes. This allows keeping the memory footprint low when playing segments.
\return error if any
*/
GF_Err gf_isom_release_segment(GF_ISOFile *isom_file, Bool reset_tables);

/*! Flags for gf_isom_open_segment*/
typedef enum
{
	/*! do not check for movie fragment sequence number*/
	GF_ISOM_SEGMENT_NO_ORDER_FLAG = 1,
	/*! the segment contains a scalable layer of the last opened segment*/
	GF_ISOM_SEGMENT_SCALABLE_FLAG = 1<<1,
} GF_ISOSegOpenMode;

/*! opens a new segment file. Access to samples in previous segments is no longer possible
if end_range>start_range, restricts the URL to the given byterange when parsing

\param isom_file the target ISO file
\param fileName the file name of the new segment to open
\param start_range the start offset in bytes in the file of the segment data
\param end_range the end offset in bytes in the file of the segment data
\param flags flags to use when opening the segment
\return error if any
*/
GF_Err gf_isom_open_segment(GF_ISOFile *isom_file, const char *fileName, u64 start_range, u64 end_range, GF_ISOSegOpenMode flags);

/*! returns the track ID of the track containing the highest enhancement layer for the given base track
\param isom_file the target ISO file
\param for_base_track the number of the base track
\return the track ID of the highest enahnacement track
*/
GF_ISOTrackID gf_isom_get_highest_track_in_scalable_segment(GF_ISOFile *isom_file, u32 for_base_track);

/*! resets internal info (track fragement decode time, number of samples, next moof number)used with fragments and segment.
\note This should be called when seeking (with keep_sample_count=0) or when loading a media segments with the same timing as the previously loaded segment
\param isom_file the target ISO file
\param keep_sample_count if GF_TRUE, does not reset the sample count on tracks
*/
void gf_isom_reset_fragment_info(GF_ISOFile *isom_file, Bool keep_sample_count);

/*! resets sample count to 0 and next moof number to 0. When doing scalable media, should be called before opening the segment containing
the base layer in order to make sure the sample count base number is always the same (ie 1) on all tracks
\param isom_file the target ISO file
*/
void gf_isom_reset_sample_count(GF_ISOFile *isom_file);
/*! resets moof sequence number to 0
\param isom_file the target ISO file
*/
void gf_isom_reset_seq_num(GF_ISOFile *isom_file);

/*! gets the duration of movie+fragments
\param isom_file the target ISO file
\return the duration in movie timescale, 0 if unknown or if error*/
u64 gf_isom_get_fragmented_duration(GF_ISOFile *isom_file);

/*! gets the number of fragments or segments when the file is opened in \ref GF_ISOM_OPEN_READ_DUMP mode
\param isom_file the target ISO file
\param segments_only if set to GF_TRUE, counts segments (sidx), otherwise counts fragments
\return the number of segments or fragments
*/
u32 gf_isom_get_fragments_count(GF_ISOFile *isom_file, Bool segments_only);

/*! gets total sample number and duration when the file is opened in \ref GF_ISOM_OPEN_READ_DUMP mode
\param isom_file the target ISO file
\param trackID the ID of the target track
\param nb_samples set to the number of samples in the track
\param duration set to the total duration in media timescale
\return error if any
*/
GF_Err gf_isom_get_fragmented_samples_info(GF_ISOFile *isom_file, GF_ISOTrackID trackID, u32 *nb_samples, u64 *duration);

/*! gets the number of the next moof to be produced
\param isom_file the target ISO file
\return number of the next moof
*/
u32 gf_isom_get_next_moof_number(GF_ISOFile *isom_file);

/*! @} */
#endif //GPAC_DISABLE_ISOM_FRAGMENTS


/*!
\addtogroup isoudta_grp ISOBMFF UserData Manipulation
\ingroup iso_grp

				User Data Manipulation

You can add specific typed data to either a track or the movie: the UserData
	The type must be formated as a FourCC if you have a registered 4CC type
	but the usual is to set a UUID (128 bit ID for box type) which never conflict
	with existing structures in the format
		To manipulate a UUID user data set the UserDataType to 0 and specify a valid UUID.
Otherwise the UUID parameter is ignored
		Several items with the same ID or UUID can be added (this allows you to store any
	kind/number of private information under a unique ID / UUID)

@{
*/

/*! gets number of udta (user data) entries of a movie or track
\param isom_file the target ISO file
\param trackNumber the target track if not 0; if 0, the movie udta is checked
\return the number of entries in UDTA*/
u32 gf_isom_get_udta_count(GF_ISOFile *isom_file, u32 trackNumber);

/*! checks type of a given udta entry
\param isom_file the target ISO file
\param trackNumber the target track if not 0; if 0, the movie udta is checked
\param udta_idx 1-based index of the user data to query
\param UserDataType set to the four character code of the user data entry (optional, can be NULL)
\param UUID set to the UUID of the user data entry (optional, can be NULL)
\return error if any*/
GF_Err gf_isom_get_udta_type(GF_ISOFile *isom_file, u32 trackNumber, u32 udta_idx, u32 *UserDataType, bin128 *UUID);

/*! gets the number of UserDataItems with the same ID / UUID in the desired track or movie
\param isom_file the target ISO file
\param trackNumber the target track if not 0; if 0, the movie udta is checked
\param UserDataType the four character code of the user data entry to query
\param UUID the UUID of the user data entry
\return number of UDTA entries with the given type*/
u32 gf_isom_get_user_data_count(GF_ISOFile *isom_file, u32 trackNumber, u32 UserDataType, bin128 UUID);

/*! gets the UserData for the specified item from the track or the movie
\param isom_file the target ISO file
\param trackNumber the target track if not 0; if 0, the movie udta is checked
\param UserDataType the four character code of the user data entry to query
\param UUID the UUID of the user data entry
\param UserDataIndex 1-based index of the user data of the given type to fetch. If 0, all boxes with type==UserDataType will be serialized (including box header and size) in the output buffer
\param userData set to a newly allocated buffer containing the serialized data - shall be freed by caller, you must pass (userData != NULL && *userData=NULL)
\param userDataSize set to the size of the allocated buffer
\return error if any*/
GF_Err gf_isom_get_user_data(GF_ISOFile *isom_file, u32 trackNumber, u32 UserDataType, bin128 UUID, u32 UserDataIndex, u8 **userData, u32 *userDataSize);

#ifndef GPAC_DISABLE_ISOM_WRITE

/*! adds a user data item in the desired track or in the movie
\param isom_file the target ISO file
\param trackNumber the target track for the user data; if 0, adds user data to the movie
\param UserDataType the user data four character code type
\param UUID the user data UUID
\param data the data to add, may be NULL
\param size the size of the data to add, shall be 0 when data is NULL
\return error if any
*/
GF_Err gf_isom_add_user_data(GF_ISOFile *isom_file, u32 trackNumber, u32 UserDataType, bin128 UUID, u8 *data, u32 size);

/*! removes all user data items from a track or movie
\param isom_file the target ISO file
\param trackNumber the target track for the user data; if 0, adds user data to the movie
\param UserDataType the user data four character code type
\param UUID the user data UUID
\return error if any
*/
GF_Err gf_isom_remove_user_data(GF_ISOFile *isom_file, u32 trackNumber, u32 UserDataType, bin128 UUID);

/*! removes a user data item from a track or movie
use the UDAT read functions to get the item index
\param isom_file the target ISO file
\param trackNumber the target track for the user data; if 0, adds user data to the movie
\param UserDataType the user data four character code type
\param UUID the user data UUID
\param UserDataIndex the 1-based index of the user data item to remove - see \ref gf_isom_get_user_data_count
\return error if any
*/
GF_Err gf_isom_remove_user_data_item(GF_ISOFile *isom_file, u32 trackNumber, u32 UserDataType, bin128 UUID, u32 UserDataIndex);

/*! adds a user data item in a track or movie using a serialzed buffer of ISOBMFF boxes
\param isom_file the target ISO file
\param trackNumber the target track for the udta box; if 0, add the udta to the movie;
\param data the serialized udta box to add, shall not be NULL
\param size the size of the data to add
\return error if any
*/
GF_Err gf_isom_add_user_data_boxes(GF_ISOFile *isom_file, u32 trackNumber, u8 *data, u32 size);

/*! gets serialized user data box of a movie
\param isom_file the destination ISO file
\param output will be set to a newly allocated buffer containing the serialized box - caller shall free it
\param output_size will be set to the size of the allocated buffer
\return error if any
*/
GF_Err gf_isom_get_raw_user_data(GF_ISOFile *isom_file, u8 **output, u32 *output_size);

#endif //GPAC_DISABLE_ISOM_WRITE

/*! @} */


#if !defined(GPAC_DISABLE_ISOM_FRAGMENTS) && !defined(GPAC_DISABLE_ISOM_WRITE)

/*!
\addtogroup isofragwrite_grp Fragmented ISOBMFF Writing
\ingroup iso_grp

			Movie Fragments Writing API
		Movie Fragments is a feature of ISO media files for fragmentation
	of a presentation meta-data and interleaving with its media data.
	This enables faster http fast start for big movies, and also reduces the risk
	of data loss in case of a recording crash, because meta data and media data
	can be written to disk at regular times
		This API provides simple function calls to setup such a movie and write it
	The process implies:
		1- creating a movie in the usual way (track, stream descriptions, (IOD setup
	copyright, ...)
		2- possibly add some samples in the regular fashion
		3- setup track fragments for all track that will be written in a fragmented way
	(note that you can create/write a track that has no fragmentation at all)
		4- finalize the movie for fragmentation (this will flush all meta-data and
	any media-data added to disk, ensuring all vital information for the presentation
	is stored on file and not lost in case of crash/poweroff)

	  then 5-6 as often as desired
		5- start a new movie fragment
		6- add samples to each setup track


  IMPORTANT NOTES:
		* Movie Fragments can only be used in GF_ISOM_OPEN_WRITE mode (capturing)
  and no editing functionalities can be used
		* the fragmented movie API uses TrackID and not TrackNumber

@{
*/

/*! sets up a track for fragmentation by specifying some default values for storage efficiency
\note If all the defaults are 0, traf flags will always be used to signal them.
\param isom_file the target ISO file
\param TrackID ID of the target track
\param DefaultSampleDescriptionIndex the default description used by samples in this track
\param DefaultSampleDuration default duration of samples in this track
\param DefaultSampleSize default size of samples in this track (0 if unknown)
\param DefaultSampleIsSync default key-flag (RAP) of samples in this track
\param DefaultSamplePadding default padding bits for samples in this track
\param DefaultDegradationPriority default degradation priority for samples in this track
\param force_traf_flags if GF_TRUE, will ignore these default in each traf but will still write them in moov
\return error if any
*/
GF_Err gf_isom_setup_track_fragment(GF_ISOFile *isom_file, GF_ISOTrackID TrackID,
                                    u32 DefaultSampleDescriptionIndex,
                                    u32 DefaultSampleDuration,
                                    u32 DefaultSampleSize,
                                    u8 DefaultSampleIsSync,
                                    u8 DefaultSamplePadding,
                                    u16 DefaultDegradationPriority,
									Bool force_traf_flags);

/*! changes the default parameters of an existing trak fragment
\warning should not be used if samples have already been added

\param isom_file the target ISO file
\param TrackID ID of the target track
\param DefaultSampleDescriptionIndex the default description used by samples in this track
\param DefaultSampleDuration default duration of samples in this track
\param DefaultSampleSize default size of samples in this track (0 if unknown)
\param DefaultSampleIsSync default key-flag (RAP) of samples in this track
\param DefaultSamplePadding default padding bits for samples in this track
\param DefaultDegradationPriority default degradation priority for samples in this track
\param force_traf_flags if GF_TRUE, will ignore these default in each traf but will still write them in moov
\return error if any
*/
GF_Err gf_isom_change_track_fragment_defaults(GF_ISOFile *isom_file, GF_ISOTrackID TrackID,
        u32 DefaultSampleDescriptionIndex,
        u32 DefaultSampleDuration,
        u32 DefaultSampleSize,
        u8 DefaultSampleIsSync,
        u8 DefaultSamplePadding,
        u16 DefaultDegradationPriority,
        u8 force_traf_flags);

/*! flushes data to disk and prepare movie fragmentation
\param isom_file the target ISO file
\param media_segment_type 0 if no segments, 1 if regular segment, 2 if single segment
\param mvex_after_tracks forces writing mvex box after track boxes
\return error if any
*/
GF_Err gf_isom_finalize_for_fragment(GF_ISOFile *isom_file, u32 media_segment_type, Bool mvex_after_tracks);

/*! sets the duration of the movie in case of movie fragments
\param isom_file the target ISO file
\param duration the complete duration (movie and all fragments) in movie timescale
\return error if any
*/
GF_Err gf_isom_set_movie_duration(GF_ISOFile *isom_file, u64 duration);

/*! fragment creatio option*/
typedef enum
{
	/*! moof is stored before mdat - will require temporary storage of data in memory*/
	GF_ISOM_FRAG_MOOF_FIRST = 1,
	/*! use compact fragment syntax*/
	GF_ISOM_FRAG_USE_COMPACT = 1<<1,
} GF_ISOStartFragmentFlags;
/*! starts a new movie fragment
\param isom_file the target ISO file
\param moof_first if GF_TRUE, the moof will be written before the mdat
\return error if any
*/
GF_Err gf_isom_start_fragment(GF_ISOFile *isom_file, GF_ISOStartFragmentFlags moof_first);

/*! starts a new segment in the file
\param isom_file the target ISO file
\param SegName if not NULL, the output will be written in the SegName file. If NULL, segment will be created in same file as movie. The special name "_gpac_isobmff_redirect" is used to indicate that segment shall be written to a memory buffer passed to callback function set through \ref gf_isom_set_write_callback
\param memory_mode if set, all samples writing is done in memory rather than on disk. Ignored in callback mode
\return error if any
*/
GF_Err gf_isom_start_segment(GF_ISOFile *isom_file, const char *SegName, Bool memory_mode);

/*! sets the baseMediaDecodeTime of the first sample of the given track
\param isom_file the target ISO file
\param TrackID ID of the target track
\param decode_time the decode time in media timescale
\return error if any
*/
GF_Err gf_isom_set_traf_base_media_decode_time(GF_ISOFile *isom_file, GF_ISOTrackID TrackID, u64 decode_time);

/*! enables mfra (movie fragment random access computing) when writing movie fragments
\note this should only be used when generating segments in a single file
\param isom_file the target ISO file
\return error if any
*/
GF_Err gf_isom_enable_mfra(GF_ISOFile *isom_file);

/*! sets Microsoft Smooth Streaming traf 'tfxd' box info, written at the end of each traf
\param isom_file the target ISO file
\param reference_track_ID ID of the reference track giving the media timescale
\param decode_traf_time decode time of the first sample in the segment in media timescale (hardcoded to 10MHz in Smooth)
\param traf_duration duration of all samples in the traf in media timescale (hardcoded to 10MHz in Smooth)
\return error if any
*/
GF_Err gf_isom_set_traf_mss_timeext(GF_ISOFile *isom_file, GF_ISOTrackID reference_track_ID, u64 decode_traf_time, u64 traf_duration);

/*! closes current segment, producing a segment index box if desired
\param isom_file the target ISO file
\param subsegs_per_sidx number of subsegments per sidx box; a negative value disables sidx, 0 forces a single sidx for the segment (or subsegment)
\param referenceTrackID the ID of the track used as a reference for the segment index box
\param ref_track_decode_time the decode time fo the first sample in the reference track for this segment
\param timestamp_shift the constant difference between media time and presentation time (derived from edit list)
\param ref_track_next_cts the CTS of the first sample in the reference track in the next segment
\param daisy_chain_sidx if GF_TRUE, indicates chained sidx shall be used. Otherwise, an array of indexes is used
\param use_ssix if GF_TRUE, produces an ssix box using I-frames as first level and all other frames as second level
\param last_segment indicates if this is the last segment of the session
\param close_segment_handle if set to GF_TRUE, the associated file if any will be closed
\param segment_marker_4cc a four character code used to insert an empty box at the end of the saegment with the given type. If 0, no such box is inserted
\param index_start_range set to the start offset in bytes of the segment in the media file
\param index_end_range set to the end offset in bytes of the segment in the media file
\param out_seg_size set to the segment size in bytes (optional, can be NULL)
\return error if any
*/
GF_Err gf_isom_close_segment(GF_ISOFile *isom_file, s32 subsegs_per_sidx, GF_ISOTrackID referenceTrackID, u64 ref_track_decode_time, s32 timestamp_shift, u64 ref_track_next_cts, Bool daisy_chain_sidx, Bool use_ssix, Bool last_segment, Bool close_segment_handle, u32 segment_marker_4cc, u64 *index_start_range, u64 *index_end_range, u64 *out_seg_size);

/*! writes any pending fragment to file for low-latency output.
\warning This shall only be used if no SIDX is used: subsegs_per_sidx<0 or flushing all fragments before calling \ref gf_isom_close_segment

\param isom_file the target ISO file
\param last_segment indicates if this is the last segment of the session
\return error if any
*/
GF_Err gf_isom_flush_fragments(GF_ISOFile *isom_file, Bool last_segment);

/*! gets name of current segment (or last segment if called between close_segment and start_segment)
\param isom_file the target ISO file
\return associated file name of the segment
*/
const char *gf_isom_get_segment_name(GF_ISOFile *isom_file);

/*! sets fragment prft box info, written just before the moof
\param isom_file the target ISO file
\param reference_track_ID the ID of the track used as a reference for media timestamps
\param ntp absolute NTP time
\param timestamp media time corresponding to the NTP time, in reference track media timescale
\return error if any
*/
GF_Err gf_isom_set_fragment_reference_time(GF_ISOFile *isom_file, GF_ISOTrackID reference_track_ID, u64 ntp, u64 timestamp);

/*! writes an empty sidx in the current movie.

The SIDX will be forced to have nb_segs entries, and nb_segs shall match the number of calls to
\ref gf_isom_close_segment that will follow.
This avoids wasting time and disk space moving data around. Once \ref gf_isom_close_segment has then been called nb_segs times,
the pre-allocated SIDX is destroyed and successive calls to \ref gf_isom_close_segment will create their own sidx, unless gf_isom_allocate_sidx is called again.

\param isom_file the target ISO file
\param subsegs_per_sidx reserved to 0, currently ignored
\param daisy_chain_sidx reserved to 0, currently ignored
\param nb_segs number of entries in the segment index
\param frags_per_segment reserved, currently ignored
\param start_range set to the start offset in bytes of the segment index box
\param end_range set to the end offset in bytes of the segment index box
\param use_ssix if GF_TRUE, produces an ssix box using I-frames as first level and all other frames as second level
\return error if any
*/
GF_Err gf_isom_allocate_sidx(GF_ISOFile *isom_file, s32 subsegs_per_sidx, Bool daisy_chain_sidx, u32 nb_segs, u32 *frags_per_segment, u32 *start_range, u32 *end_range, Bool use_ssix);

/*! sets up track fragment defaults using the given template. The template shall be a serialized array of one or more trex boxes

\param isom_file the target ISO file
\param TrackID ID of the target track
\param boxes serialized array of trex boxes
\param boxes_size size of the serialized array
\param force_traf_flags if GF_TRUE, will ignore these default in each traf but will still write them in moov
\return error if any
*/
GF_Err gf_isom_setup_track_fragment_template(GF_ISOFile *isom_file, GF_ISOTrackID TrackID, u8 *boxes, u32 boxes_size, u8 force_traf_flags);

/*! enables track fragment inheriting from a given traf.
This shall only be set when the inherited traf shares exactly the same syntax except the sample sizes, this library does not compute which
sample values can be inherited

\param isom_file the target ISO file
\param TrackID ID of the target track
\param BaseTrackID ID of the track from which sample values are inherited in track fragments
\return error if any
*/
GF_Err gf_isom_enable_traf_inherit(GF_ISOFile *isom_file, GF_ISOTrackID TrackID, GF_ISOTrackID BaseTrackID);

/*! Track fragment options*/
typedef enum
{
	/*! indicates that the track fragment has no samples but still has a duration
	(silence-detection in audio codecs, ...).
	param: indicates duration*/
	GF_ISOM_TRAF_EMPTY,
	/*! I-Frame detection: this can reduce file size by detecting I-frames and
	optimizing sample flags (padding, priority, ..)
	param: on/off (0/1)*/
	GF_ISOM_TRAF_RANDOM_ACCESS,
	/*! activate data cache on track fragment. This is useful when writing interleaved
	media from a live source (typically audio-video), and greatly reduces file size
	param: Number of samples (> 1) to cache before disk flushing. You shouldn't try
	to cache too many samples since this will load your memory. base that on FPS/SR*/
	GF_ISOM_TRAF_DATA_CACHE,
	/*! forces moof base offsets when traf based offsets would be chosen
	param: on/off (0/1)*/
	GF_ISOM_TFHD_FORCE_MOOF_BASE_OFFSET,
	/*! use sdtp box in traf rather than storing sample deps in trun entry. param values are:
		0: disables sdtp
		1: enables sdtp and disables sample dependency flags in trun
		2: enables sdtp and also use sample dependency flags in trun
	*/
	GF_ISOM_TRAF_USE_SAMPLE_DEPS_BOX,
	/*! forces new trun at next sample add
	param: ignored*/
	GF_ISOM_TRUN_FORCE,
	/*! sets interleave group ID of the  next sample add. Samples with lower interleave ID will be stored first, creating new trun whenever a new group is detected
	This will enable data cache
	param: interleave ID*/
	GF_ISOM_TRUN_SET_INTERLEAVE_ID,
	/*! merge truns when using sample interleaving - EXPERIMENTAL
	param: ignored*/
	GF_ISOM_TRUN_MERGE_INTERLEAVE,

} GF_ISOTrackFragmentOption;

/*! sets a track fragment option. Options can be set at the beginning of each new fragment only, and for the
lifetime of the fragment
\param isom_file the target ISO file
\param TrackID ID of the target track
\param Code the option type to set
\param param the option value
\return error if any
*/
GF_Err gf_isom_set_fragment_option(GF_ISOFile *isom_file, GF_ISOTrackID TrackID, GF_ISOTrackFragmentOption Code, u32 param);

/*! adds a sample to a fragmented track

\param isom_file the target ISO file
\param TrackID destination track
\param sample sample to add
\param sampleDescriptionIndex sample description for this sample. If 0, the default one
is used
\param Duration sample duration; the sample duration MUST be provided at least for the last sample (for intermediate samples, it is recomputed internally by the lib)
\param PaddingBits padding bits for the sample, or 0
\param DegradationPriority for the sample, or 0
\param redundantCoding indicates this is samples acts as a sync shadow point
\return error if any
*/
GF_Err gf_isom_fragment_add_sample(GF_ISOFile *isom_file, GF_ISOTrackID TrackID, const GF_ISOSample *sample,
                                   u32 sampleDescriptionIndex,
                                   u32 Duration, u8 PaddingBits, u16 DegradationPriority, Bool redundantCoding);

/*! appends data into last sample of track for video fragments/other media
\warning this shall not be used with OD tracks
\param isom_file the target ISO file
\param TrackID destination track
\param data the data to append
\param data_size the size of the data to append
\param PaddingBits padding bits for the sample, or 0
\return error if any
*/
GF_Err gf_isom_fragment_append_data(GF_ISOFile *isom_file, GF_ISOTrackID TrackID, u8 *data, u32 data_size, u8 PaddingBits);


/*! sets side information for common encryption for the last added sample
\param isom_file the target ISO file
\param trackID the ID of the target track
\param IV_size the size of the init vector (8 or 16 bytes)
\param sai_b buffer containing the SAI information of the sample
\param sai_b_size size of the SAI buffer. If sai_b is NULL, this indicates the original sample size, and an SAI will be created describing the proper byte ranges if use_subsample is set
\param use_subsample indicates if the media uses CENC subsamples
\param use_saio_32bit indicates if 32-bit saio shall be used
\return error if any
*/
GF_Err gf_isom_fragment_set_cenc_sai(GF_ISOFile *isom_file, GF_ISOTrackID trackID, u32 IV_size, u8 *sai_b, u32 sai_b_size, Bool use_subsample, Bool use_saio_32bit);
/*! clones PSSH data between two files
\param dst_file the target ISO file
\param src_file the source ISO file
\param in_moof if GF_TRUE, indicates the pssh should be cloned in current moof box
\return error if any
*/
GF_Err gf_isom_clone_pssh(GF_ISOFile *dst_file, GF_ISOFile *src_file, Bool in_moof);
/*! sets roll information for a sample in a track fragment
\param isom_file the target ISO file
\param trackID the ID of the target track
\param sample_number the sample number of the last sample
\param is_roll set to GF_TRUE to indicate the sample is a roll sample, GF_FALSE otherwise
\param roll_distance set to the roll distance for a roll sample
\return error if any
*/
GF_Err gf_isom_fragment_set_sample_roll_group(GF_ISOFile *isom_file, GF_ISOTrackID trackID, u32 sample_number, Bool is_roll, s16 roll_distance);

/*! sets rap information for a sample in a track fragment
\param isom_file the target ISO file
\param trackID the ID of the target track
\param sample_number_in_frag the sample number of the sample in the traf
\param is_rap set to GF_TRUE to indicate the sample is a RAP sample (open-GOP), GF_FALSE otherwise
\param num_leading_samples set to the number of leading pictures for a RAP sample
\return error if any
*/
GF_Err gf_isom_fragment_set_sample_rap_group(GF_ISOFile *isom_file, GF_ISOTrackID trackID, u32 sample_number_in_frag, Bool is_rap, u32 num_leading_samples);

/*! sets sample dependency flags in a track fragment - see ISO/IEC 14496-12 and \ref gf_filter_pck_set_dependency_flags
\param isom_file the target ISO file
\param trackID the ID of the target track
\param is_leading indicates that the sample is a leading picture
\param dependsOn indicates the sample dependency towards other samples
\param dependedOn indicates the sample dependency from other samples
\param redundant indicates that the sample contains redundant coding
\return error if any
*/
GF_Err gf_isom_fragment_set_sample_flags(GF_ISOFile *isom_file, GF_ISOTrackID trackID, u32 is_leading, u32 dependsOn, u32 dependedOn, u32 redundant);


/*! sets the number of the next moof to be produced
\param isom_file the target ISO file
\param value the number of the next moof
*/
void gf_isom_set_next_moof_number(GF_ISOFile *isom_file, u32 value);


/*! @} */
#endif// !defined(GPAC_DISABLE_ISOM_FRAGMENTS) && !defined(GPAC_DISABLE_ISOM_WRITE)


/*!
\addtogroup isortp_grp ISOBMFF RTP Hinting
\ingroup iso_grp

@{
*/

/*! supported hint formats - ONLY RTP now*/
typedef enum
{
	/*! RTP hint type*/
	GF_ISOM_HINT_RTP = GF_4CC('r', 't', 'p', ' '),
} GF_ISOHintFormat;

#if !defined(GPAC_DISABLE_ISOM_WRITE) && !defined(GPAC_DISABLE_ISOM_HINTING)

/*! sets up a hint track based on the hint format
\warning This function MUST be called after creating a new hint track and before any other calls on this track
\param isom_file the target ISO file
\param trackNumber the target hint track
\param HintType the desired hint type
\return error if any
*/
GF_Err gf_isom_setup_hint_track(GF_ISOFile *isom_file, u32 trackNumber, GF_ISOHintFormat HintType);

/*! creates a HintDescription for the HintTrack
\param isom_file the target ISO file
\param trackNumber the target hint track
\param HintTrackVersion version of hint track
\param LastCompatibleVersion last compatible version of hint track
\param Rely flag indicating whether a reliable transport protocol is desired/required
for data transport
	0: not desired (UDP/IP). NB: most RTP streaming servers only support UDP/IP for data
	1: preferable (TCP/IP if possible or UDP/IP)
	2: required (TCP/IP only)
\param HintDescriptionIndex is set to the newly created hint sample description index
\return error if any
*/
GF_Err gf_isom_new_hint_description(GF_ISOFile *isom_file, u32 trackNumber, s32 HintTrackVersion, s32 LastCompatibleVersion, u8 Rely, u32 *HintDescriptionIndex);

/*! starts a new sample for the hint track. A sample is just a collection of packets
the transmissionTime is indicated in the media timeScale of the hint track
\param isom_file the target ISO file
\param trackNumber the target hint track
\param HintDescriptionIndex the target hint sample description index
\param TransmissionTime the target transmission time in hint media timescale
\return error if any
*/
GF_Err gf_isom_begin_hint_sample(GF_ISOFile *isom_file, u32 trackNumber, u32 HintDescriptionIndex, u32 TransmissionTime);

/*! ends an hint sample once all your packets for this sample are done
\param isom_file the target ISO file
\param trackNumber the target hint track
\param IsRandomAccessPoint set to GF_TRUE if you want to indicate that this is a random access point in the stream
\return error if any
*/
GF_Err gf_isom_end_hint_sample(GF_ISOFile *isom_file, u32 trackNumber, u8 IsRandomAccessPoint);


/*!
		PacketHandling functions
		Data can be added at the end or at the beginning of the current packet
		by setting AtBegin to 1 the data will be added at the beginning
		This allows constructing the packet payload before any meta-data
*/

/*! adds a blank chunk of data in the sample that is skipped while streaming
\param isom_file the target ISO file
\param trackNumber the target hint track
\param AtBegin indicates if the blank chunk should be at the end or at the begining of the hint packet
\return error if any
*/
GF_Err gf_isom_hint_blank_data(GF_ISOFile *isom_file, u32 trackNumber, u8 AtBegin);

/*! adds a chunk of data in the packet that is directly copied while streaming
NOTE: dataLength MUST BE <= 14 bytes, and you should only use this function
to add small blocks of data (encrypted parts, specific headers, ...)
\param isom_file the target ISO file
\param trackNumber the target hint track
\param data buffer to add to the RTP packet
\param dataLength size of buffer to add to the RTP packet
\param AtBegin indicates if the blank chunk should be at the end or at the begining of the hint packet
\return error if any
*/
GF_Err gf_isom_hint_direct_data(GF_ISOFile *isom_file, u32 trackNumber, u8 *data, u32 dataLength, u8 AtBegin);

/*! adds a reference to some sample data in the packet
\note if you want to reference a previous HintSample in the hintTrack, you will have to parse the sample yourself ...

\param isom_file the target ISO file
\param trackNumber the target hint track
\param SourceTrackID the ID of the track where the referenced sample is
\param SampleNumber the sample number containing the data to be added
\param DataLength the length of bytes to copy in the packet
\param offsetInSample the offset in bytes in the sample at which to begin copying data
\param extra_data only used when the sample is actually the sample that will contain this packet
(useful to store en encrypted version of a packet only available while streaming)
	In this case, set SourceTrackID to the HintTrack ID and SampleNumber to 0
	In this case, the DataOffset MUST BE NULL and length will indicate the extra_data size
\param AtBegin indicates if the blank chunk should be at the end or at the begining of the hint packet
\return error if any
*/
GF_Err gf_isom_hint_sample_data(GF_ISOFile *isom_file, u32 trackNumber, GF_ISOTrackID SourceTrackID, u32 SampleNumber, u16 DataLength, u32 offsetInSample, u8 *extra_data, u8 AtBegin);


/*! adds a reference to some stream description data in the packet (headers, ...)

\param isom_file the target ISO file
\param trackNumber the target hint track
\param SourceTrackID the ID of the track where the referenced sample is
\param sampleDescriptionIndex the index of the stream description in the desired track
\param DataLength the length of bytes to copy in the packet
\param offsetInDescription the offset in bytes in the description at which to begin copying data. Since it is far from being obvious / interoperable what this offset is, we recommend not using this function and injecting the data instead using \ref gf_isom_hint_direct_data.
\param AtBegin indicates if the blank chunk should be at the end or at the begining of the hint packet
\return error if any
*/
GF_Err gf_isom_hint_sample_description_data(GF_ISOFile *isom_file, u32 trackNumber, GF_ISOTrackID SourceTrackID, u32 sampleDescriptionIndex, u16 DataLength, u32 offsetInDescription, u8 AtBegin);


/*! creates a new RTP packet in the HintSample. If a previous packet was created,
it is stored in the hint sample and a new packet is created.

\param isom_file the target ISO file
\param trackNumber the target hint track
\param relativeTime RTP time offset of this packet in the HintSample if any - in hint track
time scale. Used for data smoothing by servers.
\param PackingBit the 'P' bit of the RTP packet header
\param eXtensionBit the'X' bit of the RTP packet header
\param MarkerBit the 'M' bit of the RTP packet header
\param PayloadType the payload type, on 7 bits, format 0x0XXXXXXX
\param disposable_packet indicates if this packet can be skipped by a server
\param IsRepeatedPacket indicates if this is a duplicate packet of a previous one and can be skipped by a server
\param SequenceNumber the RTP base sequence number of the packet. Because of support for repeated packets, you have to set the sequence number yourself.
\return error if any
*/
GF_Err gf_isom_rtp_packet_begin(GF_ISOFile *isom_file, u32 trackNumber, s32 relativeTime, u8 PackingBit, u8 eXtensionBit, u8 MarkerBit, u8 PayloadType, u8 disposable_packet, u8 IsRepeatedPacket, u16 SequenceNumber);

/*! sets the flags of the RTP packet
\param isom_file the target ISO file
\param trackNumber the target hint track
\param PackingBit the 'P' bit of the RTP packet header
\param eXtensionBit the'X' bit of the RTP packet header
\param MarkerBit the 'M' bit of the RTP packet header
\param disposable_packet indicates if this packet can be skipped by a server
\param IsRepeatedPacket indicates if this is a duplicate packet of a previous one and can be skipped by a server
\return error if any*/
GF_Err gf_isom_rtp_packet_set_flags(GF_ISOFile *isom_file, u32 trackNumber, u8 PackingBit, u8 eXtensionBit, u8 MarkerBit, u8 disposable_packet, u8 IsRepeatedPacket);

/*! sets the time offset of this packet. This enables packets to be placed in the hint track
in decoding order, but have their presentation time-stamp in the transmitted
packet in a different order. Typically used for MPEG video with B-frames
\param isom_file the target ISO file
\param trackNumber the target hint track
\param timeOffset time offset in RTP media timescale
\return error if any
*/
GF_Err gf_isom_rtp_packet_set_offset(GF_ISOFile *isom_file, u32 trackNumber, s32 timeOffset);


/*! sets the RTP TimeScale that the server use to send packets
some RTP payloads may need a specific timeScale that is not the timeScale in the file format
the default timeScale choosen by the API is the MediaTimeScale of the hint track
\param isom_file the target ISO file
\param trackNumber the target hint track
\param HintDescriptionIndex the target hint sample description index
\param TimeScale the RTP timescale to use
\return error if any
*/
GF_Err gf_isom_rtp_set_timescale(GF_ISOFile *isom_file, u32 trackNumber, u32 HintDescriptionIndex, u32 TimeScale);

/*! sets the RTP TimeOffset that the server will add to the packets
if not set, the server adds a random offset
\param isom_file the target ISO file
\param trackNumber the target hint track
\param HintDescriptionIndex the target hint sample description index
\param TimeOffset the time offset in RTP timescale
\return error if any
*/
GF_Err gf_isom_rtp_set_time_offset(GF_ISOFile *isom_file, u32 trackNumber, u32 HintDescriptionIndex, u32 TimeOffset);

/*! sets the RTP SequenceNumber Offset that the server will add to the packets
if not set, the server adds a random offset
\param isom_file the target ISO file
\param trackNumber the target hint track
\param HintDescriptionIndex the target hint sample description index
\param SequenceNumberOffset the sequence number offset
\return error if any
*/
GF_Err gf_isom_rtp_set_time_sequence_offset(GF_ISOFile *isom_file, u32 trackNumber, u32 HintDescriptionIndex, u32 SequenceNumberOffset);

/*! adds an SDP line to the SDP container at the track level (media-specific SDP info)
\note the CRLF end of line for SDP is automatically inserted
\param isom_file the target ISO file
\param trackNumber the target hint track
\param text the SDP text to add the target hint track
\return error if any
*/
GF_Err gf_isom_sdp_add_track_line(GF_ISOFile *isom_file, u32 trackNumber, const char *text);
/*! removes all SDP info at the track level
\param isom_file the target ISO file
\param trackNumber the target hint track
\return error if any
*/
GF_Err gf_isom_sdp_clean_track(GF_ISOFile *isom_file, u32 trackNumber);

/*! adds an SDP line to the SDP container at the movie level (presentation SDP info)
NOTE: the CRLF end of line for SDP is automatically inserted
\param isom_file the target ISO file
\param text the SDP text to add the target hint track
\return error if any
*/
GF_Err gf_isom_sdp_add_line(GF_ISOFile *isom_file, const char *text);
/*! removes all SDP info at the movie level
\param isom_file the target ISO file
\return error if any
*/
GF_Err gf_isom_sdp_clean(GF_ISOFile *isom_file);

#endif// !defined(GPAC_DISABLE_ISOM_WRITE) && !defined(GPAC_DISABLE_ISOM_HINTING)


#ifndef GPAC_DISABLE_ISOM_HINTING

#ifndef GPAC_DISABLE_ISOM_DUMP
/*! dumps RTP hint samples structure into XML trace file
\param isom_file the target ISO file
\param trackNumber the target track
\param SampleNum the target sample number
\param trace the file object to dump to
\return error if any
*/
GF_Err gf_isom_dump_hint_sample(GF_ISOFile *isom_file, u32 trackNumber, u32 SampleNum, FILE * trace);
#endif

/*! gets SDP info at the movie level
\param isom_file the target ISO file
\param sdp set to the sdp text - do not modify
\param length set to the sdp length
\return error if any
*/
GF_Err gf_isom_sdp_get(GF_ISOFile *isom_file, const char **sdp, u32 *length);
/*! gets SDP info at the track level
\param isom_file the target ISO file
\param trackNumber the target track
\param sdp set to the sdp text - do not modify
\param length set to the sdp length
\return error if any
*/
GF_Err gf_isom_sdp_track_get(GF_ISOFile *isom_file, u32 trackNumber, const char **sdp, u32 *length);
/*! gets number of payload type defines for an RTP hint track
\param isom_file the target ISO file
\param trackNumber the target track
\return the number of payload types defined
*/
u32 gf_isom_get_payt_count(GF_ISOFile *isom_file, u32 trackNumber);
/*! gets payload type information for an RTP hint track
\param isom_file the target ISO file
\param trackNumber the target track
\param index the payload type 1_based index
\param payID set to the ID of the payload type
\return the sdp fmtp attribute describing the payload
*/
const char *gf_isom_get_payt_info(GF_ISOFile *isom_file, u32 trackNumber, u32 index, u32 *payID);


#endif /*GPAC_DISABLE_ISOM_HINTING*/


/*! @} */

/*!
\addtogroup isotxt_grp Subtitles and Timed Text
\ingroup iso_grp

@{
*/


/*! sets streaming text reading mode (MPEG-4 text vs 3GPP)
\param isom_file the target ISO file
\param do_convert is set, all text samples will be retrieved as TTUs and ESD will be emulated for text tracks
\return error if any
*/
GF_Err gf_isom_text_set_streaming_mode(GF_ISOFile *isom_file, Bool do_convert);


#ifndef GPAC_DISABLE_ISOM_DUMP
/*! text track export type*/
typedef enum {
	/*! dump as TTXT XML*/
	GF_TEXTDUMPTYPE_TTXT = 0,
	/*! dump as TTXT XML with box */
	GF_TEXTDUMPTYPE_TTXT_BOXES = 1,
	/*! dump as SRT*/
	GF_TEXTDUMPTYPE_SRT  = 2,
	/*! dump as SVG*/
	GF_TEXTDUMPTYPE_SVG  = 3,
} GF_TextDumpType;
/*! dumps a text track to a file
\param isom_file the target ISO file
\param trackNumber the target track
\param dump the file object to write to (binary open mode)
\param dump_type the dump type mode
\return error if any
*/
GF_Err gf_isom_text_dump(GF_ISOFile *isom_file, u32 trackNumber, FILE *dump, GF_TextDumpType dump_type);
#endif

/*! gets encoded TX3G box (text sample description for 3GPP text streams) as needed by RTP or other standards:
\param isom_file the target ISO file
\param trackNumber the target track
\param sampleDescriptionIndex the sample description index
\param sidx_offset if 0, the sidx will NOT be written before the encoded TX3G. If not 0, the sidx will be written before the encoded TX3G, with the given offset. Offset sshould be at least 128 for most commmon usage of TX3G (RTP, MPEG-4 timed text, etc)
\param tx3g set to a newly allocated buffer containing the encoded tx3g - to be freed by caller
\param tx3g_size set to the size of the encoded config
\return error if any
*/
GF_Err gf_isom_text_get_encoded_tx3g(GF_ISOFile *isom_file, u32 trackNumber, u32 sampleDescriptionIndex, u32 sidx_offset, u8 **tx3g, u32 *tx3g_size);

/*! text sample formatting*/
typedef struct _3gpp_text_sample GF_TextSample;
/*! creates text sample handle
\return a newly allocated text sample
*/
GF_TextSample *gf_isom_new_text_sample();
/*! destroys text sample handle
\param tx_samp the target text sample
*/
void gf_isom_delete_text_sample(GF_TextSample *tx_samp);

/*! generic subtitle sample formatting*/
typedef struct _generic_subtitle_sample GF_GenericSubtitleSample;
/*! creates generic subtitle sample handle
\return a newly allocated generic subtitle sample
*/
GF_GenericSubtitleSample *gf_isom_new_generic_subtitle_sample();
/*! destroys generic subtitle sample handle
\param generic_subtitle_samp the target generic subtitle sample
*/
void gf_isom_delete_generic_subtitle_sample(GF_GenericSubtitleSample *generic_subtitle_samp);

#ifndef GPAC_DISABLE_VTT
/*! creates new WebVTT config
\param isom_file the target ISO file
\param trackNumber the target track
\param URLname URL value of the data reference, NULL if no data reference (media in the file)
\param URNname URN value of the data reference, NULL if no data reference (media in the file)
\param outDescriptionIndex set to the index of the created sample description
\param config the WebVTT configuration string
\return error if any
*/
GF_Err gf_isom_new_webvtt_description(GF_ISOFile *isom_file, u32 trackNumber, const char *URLname, const char *URNname, u32 *outDescriptionIndex, const char *config);
/*! updates a WebVTT sample description
\param isom_file the target ISO file
\param trackNumber the target track
\param sampleDescriptionIndex the target sample description index to update
\param config the WebVTT configuration string
\return error if any
*/
GF_Err gf_isom_update_webvtt_description(GF_ISOFile *isom_file, u32 trackNumber, u32 sampleDescriptionIndex, const char *config);
#endif

/*! gets WebVTT config for a sample description
\param isom_file the target ISO file
\param trackNumber the target track
\param sampleDescriptionIndex the target sample description index
\return the WebVTT configuration string
*/
const char *gf_isom_get_webvtt_config(GF_ISOFile *isom_file, u32 trackNumber, u32 sampleDescriptionIndex);

/*! gets simple streaming text config for a sample description
\param isom_file the target ISO file
\param trackNumber the target track
\param sampleDescriptionIndex the target sample description index
\param mime set to the mime type (optional, can be NULL)
\param encoding set to the text encoding type (optional, can be NULL)
\param config set to the WebVTT configuration string (optional, can be NULL)
\return error if any
*/
GF_Err gf_isom_stxt_get_description(GF_ISOFile *isom_file, u32 trackNumber, u32 sampleDescriptionIndex, const char **mime, const char **encoding, const char **config);

#ifndef GPAC_DISABLE_ISOM_WRITE
/*! creates new simple streaming text config
\param isom_file the target ISO file
\param trackNumber the target track
\param type the four character code of the simple text sample description (sbtt, stxt, mett)
\param mime the mime type
\param encoding the text encoding, if any
\param config the configuration string, if any
\param outDescriptionIndex set to the index of the created sample description
\return error if any
*/
GF_Err gf_isom_new_stxt_description(GF_ISOFile *isom_file, u32 trackNumber, u32 type, const char *mime, const char *encoding, const char *config, u32 *outDescriptionIndex);

/*! updates simple streaming text config
\param isom_file the target ISO file
\param trackNumber the target track
\param encoding the text encoding, if any
\param config the configuration string, if any
\param sampleDescriptionIndex the target sample description index
\return error if any
*/
GF_Err gf_isom_update_stxt_description(GF_ISOFile *isom_file, u32 trackNumber, const char *encoding, const char *config, u32 sampleDescriptionIndex);
#endif // GPAC_DISABLE_ISOM_WRITE

/*! gets XML streaming text config for a sample description
\param isom_file the target ISO file
\param trackNumber the target track
\param sampleDescriptionIndex the target sample description index
\param xmlnamespace set to the XML namespace (optional, can be NULL)
\param xml_schema_loc set to the XML schema location (optional, can be NULL)
\param mimes set to the associated mime(s) types (optional, can be NULL)
\return error if any
*/
GF_Err gf_isom_xml_subtitle_get_description(GF_ISOFile *isom_file, u32 trackNumber, u32 sampleDescriptionIndex,
        const char **xmlnamespace, const char **xml_schema_loc, const char **mimes);

#ifndef GPAC_DISABLE_ISOM_WRITE
/*! creates a new XML streaming text config
\param isom_file the target ISO file
\param trackNumber the target track
\param xmlnamespace the XML namespace
\param xml_schema_loc the XML schema location (optional, can be NULL)
\param auxiliary_mimes the associated mime(s) types (optional, can be NULL)
\param outDescriptionIndex set to the index of the created sample description
\return error if any
*/
GF_Err gf_isom_new_xml_subtitle_description(GF_ISOFile *isom_file, u32 trackNumber,
        const char *xmlnamespace, const char *xml_schema_loc, const char *auxiliary_mimes,
        u32 *outDescriptionIndex);
#endif // GPAC_DISABLE_ISOM_WRITE


/*! gets XML metadata for a sample description
\param isom_file the target ISO file
\param trackNumber the target track
\param sampleDescriptionIndex the target sample description index
\param xmlnamespace set to the XML namespace (optional, can be NULL)
\param schema_loc set to the XML schema location (optional, can be NULL)
\param content_encoding set to the content encoding string (optional, can be NULL)
\return error if any
*/
GF_Err gf_isom_get_xml_metadata_description(GF_ISOFile *isom_file, u32 trackNumber, u32 sampleDescriptionIndex, const char **xmlnamespace, const char **schema_loc, const char **content_encoding);

#ifndef GPAC_DISABLE_ISOM_WRITE
/*! creates a new timed metadata sample description for this track
\param isom_file the target ISO file
\param trackNumber the target track
\param xmlnamespace the XML namespace
\param schema_loc the XML schema location (optional, can be NULL)
\param content_encoding the content encoding string (optional, can be NULL)
\param outDescriptionIndex set to the index of the created sample description
\return error if any
*/
GF_Err gf_isom_new_xml_metadata_description(GF_ISOFile *isom_file, u32 trackNumber, const char *xmlnamespace, const char *schema_loc, const char *content_encoding, u32 *outDescriptionIndex);
#endif /*GPAC_DISABLE_ISOM_WRITE*/




/*! text flags operation type*/
typedef enum
{
	GF_ISOM_TEXT_FLAGS_OVERWRITE = 0,
	GF_ISOM_TEXT_FLAGS_TOGGLE,
	GF_ISOM_TEXT_FLAGS_UNTOGGLE,
} GF_TextFlagsMode;
/*! sets text display flags according to given mode.
\param isom_file the target ISO file
\param trackNumber the target track
\param sampleDescriptionIndex the target sample description index. If 0, sets the flags for all text descriptions
\param flags the flag to set
\param op_type the flag toggle mode
\return error if any
*/
GF_Err gf_isom_text_set_display_flags(GF_ISOFile *isom_file, u32 trackNumber, u32 sampleDescriptionIndex, u32 flags, GF_TextFlagsMode op_type);

/*! gets text description of a sample description
\param isom_file the target ISO file
\param trackNumber the target track
\param sampleDescriptionIndex the target sample description index
\param out_desc set to a newly allocated text sample descriptor - shall be freeed by user
\return error if any
*/
GF_Err gf_isom_get_text_description(GF_ISOFile *isom_file, u32 trackNumber, u32 sampleDescriptionIndex, GF_TextSampleDescriptor **out_desc);

#ifndef GPAC_DISABLE_ISOM_WRITE

/*! creates a new TextSampleDescription in the file.
\param isom_file the target ISO file
\param trackNumber the target track
\param desc the text sample description
\param URLname URL value of the data reference, NULL if no data reference (media in the file)
\param URNname URN value of the data reference, NULL if no data reference (media in the file)
\param outDescriptionIndex set to the index of the created sample description
\return error if any
*/
GF_Err gf_isom_new_text_description(GF_ISOFile *isom_file, u32 trackNumber, GF_TextSampleDescriptor *desc, const char *URLname, const char *URNname, u32 *outDescriptionIndex);

/*! updates text sample description
\param isom_file the target ISO file
\param trackNumber the target track
\param sampleDescriptionIndex the target sample description index
\param desc the text sample descriptor to use
\return error if any
*/
GF_Err gf_isom_update_text_description(GF_ISOFile *isom_file, u32 trackNumber, u32 sampleDescriptionIndex, GF_TextSampleDescriptor *desc);


/*! resets text sample content
\param tx_samp the target text sample
\return error if any
*/
GF_Err gf_isom_text_reset(GF_TextSample * tx_samp);
/*! resets text sample styles but keep text
\param tx_samp the target text sample
\return error if any
*/
GF_Err gf_isom_text_reset_styles(GF_TextSample *tx_samp);

/*! sets UTF16 marker for text data. This MUST be called on an empty sample. If text data added later
on (cf below) is not formatted as UTF16 data(2 bytes char) the resulting text sample won't be compliant,
but this library won't warn
\param tx_samp the target text sample
\return error if any
*/
GF_Err gf_isom_text_set_utf16_marker(GF_TextSample *tx_samp);
/*! appends text to sample - text_len is the number of bytes to be written from text_data. This allows
handling UTF8 and UTF16 strings in a transparent manner
\param tx_samp the target text sample
\param text_data the text data to add
\param text_len the size of the data to add
\return error if any
*/
GF_Err gf_isom_text_add_text(GF_TextSample *tx_samp, char *text_data, u32 text_len);
/*! appends style modifyer to sample
\param tx_samp the target text sample
\param rec the style record to add
\return error if any
*/
GF_Err gf_isom_text_add_style(GF_TextSample *tx_samp, GF_StyleRecord *rec);
/*! appends highlight modifier for the sample
\param tx_samp the target text sample
\param start_char first char highlighted,
\param end_char first char not highlighted
\return error if any
*/
GF_Err gf_isom_text_add_highlight(GF_TextSample *tx_samp, u16 start_char, u16 end_char);
/*! sets highlight color for the whole sample
\param tx_samp the target text sample
\param r red component value
\param g green component value
\param b blue component value
\param a alpha component value
\return error if any
*/
GF_Err gf_isom_text_set_highlight_color(GF_TextSample *tx_samp, u8 r, u8 g, u8 b, u8 a);
/*! sets highlight color for the whole sample
\param tx_samp the target text sample
\param argb color value
\return error if any
*/
GF_Err gf_isom_text_set_highlight_color_argb(GF_TextSample *tx_samp, u32 argb);
/*! appends a new karaoke sequence in the sample
\param tx_samp the target text sample
\param start_time karaoke start time expressed in text stream timescale, but relative to the sample media time
\return error if any
*/
GF_Err gf_isom_text_add_karaoke(GF_TextSample *tx_samp, u32 start_time);
/*! appends a new segment in the current karaoke sequence - you must build sequences in order to be compliant
\param tx_samp the target text sample
\param end_time segment end time expressed in text stream timescale, but relative to the sample media time
\param start_char first char highlighted,
\param end_char first char not highlighted
\return error if any
*/
GF_Err gf_isom_text_set_karaoke_segment(GF_TextSample *tx_samp, u32 end_time, u16 start_char, u16 end_char);
/*! sets scroll delay for the whole sample (scrolling is enabled through GF_TextSampleDescriptor.DisplayFlags)
\param tx_samp the target text sample
\param scroll_delay delay for scrolling expressed in text stream timescale
\return error if any
*/
GF_Err gf_isom_text_set_scroll_delay(GF_TextSample *tx_samp, u32 scroll_delay);
/*! appends hyperlinking for the sample
\param tx_samp the target text sample
\param URL UTF-8 url
\param altString UTF-8 hint (tooltip, ...) for end user
\param start_char first char hyperlinked,
\param end_char first char not hyperlinked
\return error if any
*/
GF_Err gf_isom_text_add_hyperlink(GF_TextSample *tx_samp, char *URL, char *altString, u16 start_char, u16 end_char);
/*! sets current text box (display pos&size within the text track window) for the sample
\param tx_samp the target text sample
\param top top coordinate of box
\param left left coordinate of box
\param bottom bottom coordinate of box
\param right right coordinate of box
\return error if any
*/
GF_Err gf_isom_text_set_box(GF_TextSample *tx_samp, s16 top, s16 left, s16 bottom, s16 right);
/*! appends blinking for the sample
\param tx_samp the target text sample
\param start_char first char blinking,
\param end_char first char not blinking
\return error if any
*/
GF_Err gf_isom_text_add_blink(GF_TextSample *tx_samp, u16 start_char, u16 end_char);
/*! sets wrap flag for the sample
\param tx_samp the target text sample
\param wrap_flags text wrap flags - currently only 0 (no wrap) and 1 ("soft wrap") are allowed in 3GP
\return error if any
*/
GF_Err gf_isom_text_set_wrap(GF_TextSample *tx_samp, u8 wrap_flags);

/*! formats sample as a regular GF_ISOSample.
The resulting sample will always be marked as random access
\param tx_samp the target text sample
\return the corresponding serialized ISO sample
*/
GF_ISOSample *gf_isom_text_to_sample(const GF_TextSample *tx_samp);
/*! formats sample as a regular GF_ISOSample payload in a bitstream object.
\param tx_samp the target text sample
\param bs thetarget bitstream
\return error if any
*/
GF_Err gf_isom_text_sample_write_bs(const GF_TextSample *tx_samp, GF_BitStream *bs);
/*! gets the serialized size of the text sample
\param tx_samp the target text sample
\return the serialized size
*/
u32 gf_isom_text_sample_size(GF_TextSample *tx_samp);

/*! creates a new XML subtitle sample
\return a new XML subtitle sample
*/
GF_GenericSubtitleSample *gf_isom_new_xml_subtitle_sample();
/*! deletes an XML subtitle sample
\param subt_samp the target XML subtitle sample
*/
void gf_isom_delete_xml_subtitle_sample(GF_GenericSubtitleSample *subt_samp);
/*! resets content of an XML subtitle sample
\param subt_samp the target XML subtitle sample
\return error if any
*/
GF_Err gf_isom_xml_subtitle_reset(GF_GenericSubtitleSample *subt_samp);
/*! the corresponding serialized ISO sample
\param subt_samp the target XML subtitle sample
\return the corresponding serialized ISO sample
*/
GF_ISOSample *gf_isom_xml_subtitle_to_sample(GF_GenericSubtitleSample *subt_samp);
/*! appends text to an XML subtitle sample
\param subt_samp the target XML subtitle sample
\param text_data the UTF-8 or UTF-16 data to add
\param text_len the size of the text to add in bytes
\return error if any
*/
GF_Err gf_isom_xml_subtitle_sample_add_text(GF_GenericSubtitleSample *subt_samp, char *text_data, u32 text_len);

#endif	/*GPAC_DISABLE_ISOM_WRITE*/

/*! @} */


/*!
\addtogroup isocrypt_grp Content Protection
\ingroup iso_grp

@{
*/

/*! DRM related code points*/
enum
{
	/*! Storage location of CENC sample auxiliary in PSEC UUID box*/
	GF_ISOM_BOX_UUID_PSEC = GF_4CC( 'P', 'S', 'E', 'C' ),
	/*! Storage location of CENC sample auxiliary in senc box*/
	GF_ISOM_BOX_TYPE_SENC = GF_4CC( 's', 'e', 'n', 'c'),
	/*! PSSH box type */
	GF_ISOM_BOX_TYPE_PSSH = GF_4CC( 'p', 's', 's', 'h'),
	/*! ISMA Encryption Scheme Type in the SchemeTypeInfoBox */
	GF_ISOM_ISMACRYP_SCHEME	= GF_4CC( 'i', 'A', 'E', 'C' ),
	/*! OMA DRM Encryption Scheme Type in the SchemeTypeInfoBox */
	GF_ISOM_OMADRM_SCHEME = GF_4CC('o','d','k','m'),
	/*! CENC AES-CTR Encryption Scheme Type in the SchemeTypeInfoBox */
	GF_ISOM_CENC_SCHEME	= GF_4CC('c','e','n','c'),
	/*! CENC AES-CBC Encryption Scheme Type in the SchemeTypeInfoBox */
	GF_ISOM_CBC_SCHEME = GF_4CC('c','b','c','1'),
	/*! Adobe Encryption Scheme Type in the SchemeTypeInfoBox */
	GF_ISOM_ADOBE_SCHEME = GF_4CC('a','d','k','m'),
	/*! CENC AES-CTR Pattern Encryption Scheme Type in the SchemeTypeInfoBox */
	GF_ISOM_CENS_SCHEME	= GF_4CC('c','e','n','s'),
	/*! CENC AES-CBC Pattern Encryption Scheme Type in the SchemeTypeInfoBox */
	GF_ISOM_CBCS_SCHEME	= GF_4CC('c','b','c','s'),
	/*! PIFF Scheme Type in the SchemeTypeInfoBox */
	GF_ISOM_PIFF_SCHEME	= GF_4CC('p','i','f','f'),
};

/*! checks if a track is encrypted or protected
\param isom_file the target ISO file
\param trackNumber the target track
\return GF_TRUE if track is protected, GF_FALSE otherwise*/
Bool gf_isom_is_track_encrypted(GF_ISOFile *isom_file, u32 trackNumber);


/*! flags for GF_ISMASample*/
typedef enum
{
	/*! signals the stream the sample belongs to uses selective encryption*/
	GF_ISOM_ISMA_USE_SEL_ENC = 1,
	/*! signals the sample is encrypted*/
	GF_ISOM_ISMA_IS_ENCRYPTED = 2,
} GF_ISOISMACrypFlags;

/*! ISMA sample*/
typedef struct
{
	/*! IV in ISMACryp is Byte Stream Offset*/
	u64 IV;
	/*! IV size in bytes, repeated from sampleDesc for convenience*/
	u8 IV_length;
	/*! key indicator*/
	u8 *key_indicator;
	/*! key indicator size, repeated from sampleDesc for convenience*/
	u8 KI_length;
	/*! payload size*/
	u32 dataLength;
	/*! payload*/
	u8 *data;
	/*! flags*/
	u32 flags;
} GF_ISMASample;
/*! creates a new empty ISMA sample
\return a new empty ISMA sample
*/
GF_ISMASample *gf_isom_ismacryp_new_sample();

/*! delete an ISMA sample.
\note the buffer content will be destroyed by default. If you wish to keep the buffer, set dataLength to 0 in the sample before deleting it
\param samp the target ISMA sample
*/
void gf_isom_ismacryp_delete_sample(GF_ISMASample *samp);

/*! decodes ISMACryp sample based on all info in ISMACryp sample description
\param data sample data
\param dataLength sample data size in bytes
\param use_selective_encryption set to GF_TRUE if sample uses selective encryption
\param KI_length set to the size in bytes of the key indicator - 0 means no key roll
\param IV_length set to the size in bytes of the initialization vector
\return a newly allocated ISMA sample with the parsed data
*/
GF_ISMASample *gf_isom_ismacryp_sample_from_data(u8 *data, u32 dataLength, Bool use_selective_encryption, u8 KI_length, u8 IV_length);
/*! rewrites ISMA sample as an ISO sample
\param s the ISMA sample to rewrite
\param dest the destination ISO sample
\return error if any
*/
GF_Err gf_isom_ismacryp_sample_to_sample(const GF_ISMASample *s, GF_ISOSample *dest);

/*! decodes ISMACryp sample based on sample and its descrition index
\param isom_file the target ISO file
\param trackNumber the target track
\param samp the sample to decode
\param sampleDescriptionIndex the sample description index of the sample to decode
\return the ISMA sample or NULL if not an ISMA sample or error
*/
GF_ISMASample *gf_isom_get_ismacryp_sample(GF_ISOFile *isom_file, u32 trackNumber, const GF_ISOSample *samp, u32 sampleDescriptionIndex);

/*! checks if sample description is protected or not
\param isom_file the target ISO file
\param trackNumber the target track
\param sampleDescriptionIndex the sample description index. If 0, checks all sample descriptions for protected ones
\return scheme protection 4CC or 0 if not protected*/
u32 gf_isom_is_media_encrypted(GF_ISOFile *isom_file, u32 trackNumber, u32 sampleDescriptionIndex);

/*! checks if sample description is protected with ISMACryp
\param isom_file the target ISO file
\param trackNumber the target track
\param sampleDescriptionIndex the sample description index
\return GF_TRUE if ISMA protection is used*/
Bool gf_isom_is_ismacryp_media(GF_ISOFile *isom_file, u32 trackNumber, u32 sampleDescriptionIndex);

/*! checks if sample description is protected with OMA DRM
\param isom_file the target ISO file
\param trackNumber the target track
\param sampleDescriptionIndex the sample description index
\return GF_TRUE if OMA DRM protection is used*/
Bool gf_isom_is_omadrm_media(GF_ISOFile *isom_file, u32 trackNumber, u32 sampleDescriptionIndex);

/*! gets OMA DRM configuration - all output parameters are optional and may be NULL
\param isom_file the target ISO file
\param trackNumber the target track
\param sampleDescriptionIndex the sample description index
\param outOriginalFormat four character code of the unprotected sample description
\param outSchemeType set to four character code of the protection scheme type
\param outSchemeVersion set to scheme protection version
\param outContentID set to associated ID of content
\param outRightsIssuerURL set to the rights issuer (license server) URL
\param outTextualHeaders set to OMA textual headers
\param outTextualHeadersLen set to the size in bytes of OMA textual headers
\param outPlaintextLength set to the size in bytes of clear data in file
\param outEncryptionType set to the OMA encryption type used
\param outSelectiveEncryption set to GF_TRUE if sample description uses selective encryption
\param outIVLength set to the size of the initialization vector
\param outKeyIndicationLength set to the size of the key indicator
\return error if any
*/
GF_Err gf_isom_get_omadrm_info(GF_ISOFile *isom_file, u32 trackNumber, u32 sampleDescriptionIndex, u32 *outOriginalFormat,
                               u32 *outSchemeType, u32 *outSchemeVersion,
                               const char **outContentID, const char **outRightsIssuerURL, const char **outTextualHeaders, u32 *outTextualHeadersLen, u64 *outPlaintextLength, u32 *outEncryptionType, Bool *outSelectiveEncryption, u32 *outIVLength, u32 *outKeyIndicationLength);

/*! retrieves ISMACryp info for the given track & SDI - all output parameters are optional - URIs SHALL NOT BE MODIFIED BY USER

\note outSelectiveEncryption, outIVLength and outKeyIndicationLength are usually not needed to decode an ISMA sample when using \ref gf_isom_get_ismacryp_sample

\param isom_file the target ISO file
\param trackNumber the target track
\param sampleDescriptionIndex the sample description index
\param outOriginalFormat set to orginal unprotected media format
\param outSchemeType set to 4CC of protection scheme (GF_ISOM_ISMACRYP_SCHEME = iAEC in ISMACryp 1.0)
\param outSchemeVersion set to version of protection scheme (1 in ISMACryp 1.0)
\param outSchemeURI set to URI location of scheme
\param outKMS_URI set to URI location of key management system - only valid with ISMACryp 1.0
\param outSelectiveEncryption set to whether sample-based encryption is used in media - only valid with ISMACryp 1.0
\param outIVLength set to length of Initial Vector - only valid with ISMACryp 1.0
\param outKeyIndicationLength set to length of key indicator - only valid with ISMACryp 1.0
\return error if any
*/
GF_Err gf_isom_get_ismacryp_info(GF_ISOFile *isom_file, u32 trackNumber, u32 sampleDescriptionIndex, u32 *outOriginalFormat, u32 *outSchemeType, u32 *outSchemeVersion, const char **outSchemeURI, const char **outKMS_URI, Bool *outSelectiveEncryption, u32 *outIVLength, u32 *outKeyIndicationLength);

/*! gets original format four character code type of a protected media sample description
\param isom_file the target ISO file
\param trackNumber the target track
\param sampleDescriptionIndex the sample description index. If 0, checks all sample descriptions for a protected one
\param outOriginalFormat set to orginal unprotected media format
\return error if any
*/
GF_Err gf_isom_get_original_format_type(GF_ISOFile *isom_file, u32 trackNumber, u32 sampleDescriptionIndex, u32 *outOriginalFormat);

/*! CENC subsample entry*/
typedef struct
{
	/*! size of bytes in clear - 16 bit stored but we use 32*/
	u32 bytes_clear_data;
	/*! size of bytes encrypted*/
	u32 bytes_encrypted_data;
} GF_CENCSubSampleEntry;

/*! CENC auxiliary info*/
typedef struct __cenc_sample_aux_info
{
 	/*! IV size: 0, 8 or 16; it MUST NOT be written to file*/
	u8 IV_size;
 	/*! IV can be 0, 64 or 128 bits - if 64, bytes 0-7 are used and 8-15 are 0-padded*/
	bin128 IV;
	/*! number of subsamples*/
	u16 subsample_count;
	/*! subsamples*/
	GF_CENCSubSampleEntry *subsamples;
} GF_CENCSampleAuxInfo;

#ifndef GPAC_DISABLE_ISOM_WRITE
/*! removes protection info (does not perform decryption), for ISMA, OMA and CENC of a sample description
\param isom_file the target ISO file
\param trackNumber the target track
\param sampleDescriptionIndex the sample description index
\return error if any
*/
GF_Err gf_isom_remove_track_protection(GF_ISOFile *isom_file, u32 trackNumber, u32 sampleDescriptionIndex);

/*! creates ISMACryp protection info for a sample description
\param isom_file the target ISO file
\param trackNumber the target track
\param sampleDescriptionIndex the sample description index
\param scheme_type 4CC of protection scheme (GF_ISOM_ISMACRYP_SCHEME = iAEC in ISMACryp 1.0)
\param scheme_version version of protection scheme (1 in ISMACryp 1.0)
\param scheme_uri URI location of scheme
\param kms_URI URI location of key management system - only valid with ISMACryp 1.0
\param selective_encryption whether sample-based encryption is used in media - only valid with ISMACryp 1.0
\param KI_length length of key indicator - only valid with ISMACryp 1.0
\param IV_length length of Initial Vector - only valid with ISMACryp 1.0
\return error if any
*/
GF_Err gf_isom_set_ismacryp_protection(GF_ISOFile *isom_file, u32 trackNumber, u32 sampleDescriptionIndex, u32 scheme_type,
                                       u32 scheme_version, char *scheme_uri, char *kms_URI,
                                       Bool selective_encryption, u32 KI_length, u32 IV_length);

/*! changes scheme URI and/or KMS URI for crypted files. Other params cannot be changed once the media is crypted
\param isom_file the target ISO file
\param trackNumber the target track
\param sampleDescriptionIndex the sample description index
\param scheme_uri new scheme URI, or NULL to keep previous
\param kms_uri new KMS URI, or NULL to keep previous
\return error if any
*/
GF_Err gf_isom_change_ismacryp_protection(GF_ISOFile *isom_file, u32 trackNumber, u32 sampleDescriptionIndex, char *scheme_uri, char *kms_uri);


/*! creates OMA DRM protection for a sample description
\param isom_file the target ISO file
\param trackNumber the target track
\param sampleDescriptionIndex the sample description index
\param contentID associated ID of content
\param kms_URI the rights issuer (license server) URL
\param encryption_type the OMA encryption type used
\param plainTextLength the size in bytes of clear data in file
\param textual_headers OMA textual headers
\param textual_headers_len the size in bytes of OMA textual headers
\param selective_encryption GF_TRUE if sample description uses selective encryption
\param KI_length the size of the key indicator
\param IV_length the size of the initialization vector
\return error if any
*/
GF_Err gf_isom_set_oma_protection(GF_ISOFile *isom_file, u32 trackNumber, u32 sampleDescriptionIndex,
                                  char *contentID, char *kms_URI, u32 encryption_type, u64 plainTextLength, char *textual_headers, u32 textual_headers_len,
                                  Bool selective_encryption, u32 KI_length, u32 IV_length);

/*! creates a generic protection for a sample description
\param isom_file the target ISO file
\param trackNumber the target track
\param sampleDescriptionIndex the sample description index
\param scheme_type 4CC of protection scheme (GF_ISOM_ISMACRYP_SCHEME = iAEC in ISMACryp 1.0)
\param scheme_version version of protection scheme (1 in ISMACryp 1.0)
\param scheme_uri URI location of scheme
\param kms_URI the rights issuer (license server) URL
\return error if any
*/
GF_Err gf_isom_set_generic_protection(GF_ISOFile *isom_file, u32 trackNumber, u32 sampleDescriptionIndex, u32 scheme_type, u32 scheme_version, char *scheme_uri, char *kms_URI);

/*! allocates storage for CENC side data in a senc or UUID box
\param isom_file the target ISO file
\param trackNumber the target track
\param container_type the code of the container (currently 'senc' for CENC or 'PSEC' for smooth)
\param AlgorithmID algorith ID, usually 0
\param IV_size the size of the init vector
\param KID the default Key ID
\return error if any
*/
GF_Err gf_isom_cenc_allocate_storage(GF_ISOFile *isom_file, u32 trackNumber, u32 container_type, u32 AlgorithmID, u8 IV_size, bin128 KID);

/*! adds cenc SAI for the last sample added to a track
\param isom_file the target ISO file
\param trackNumber the target track
\param container_type the code of the container (currently 'senc' for CENC or 'PSEC' for smooth)
\param IV_size the size of the init vector
\param buf the SAI buffer
\param len the size of the SAI buffer. If buf is NULL but len is given, this adds an unencrypted entry. otherwise, buf && len represent the sai cenc info to add
\param use_subsamples if GF_TRUE, the media format uses CENC subsamples
\param clear_IV the IV used for clear samples (when buf is null)
\param use_saio_32bit forces usage of 32-bit saio boxes
\return error if any
*/
GF_Err gf_isom_track_cenc_add_sample_info(GF_ISOFile *isom_file, u32 trackNumber, u32 container_type, u8 IV_size, u8 *buf, u32 len, Bool use_subsamples, u8 *clear_IV, Bool use_saio_32bit);



/*! creates CENC protection for a sample description
\param isom_file the target ISO file
\param trackNumber the target track
\param sampleDescriptionIndex the sample description index
\param scheme_type 4CC of protection scheme (GF_ISOM_ISMACRYP_SCHEME = iAEC in ISMACryp 1.0)
\param scheme_version version of protection scheme (1 in ISMACryp 1.0)
\param default_IsEncrypted default isEncrypted flag
\param default_IV_size default IV size flag
\param default_KID default key ID used
\param default_crypt_byte_block default crypt block size for pattern encryption
\param default_skip_byte_block default skip block size for pattern encryption
\param default_constant_IV_size default constant IV size
\param default_constant_IV default constant IV
\return error if any
*/
GF_Err gf_isom_set_cenc_protection(GF_ISOFile *isom_file, u32 trackNumber, u32 sampleDescriptionIndex, u32 scheme_type,
                                   u32 scheme_version, u32 default_IsEncrypted, u8 default_IV_size, bin128 default_KID,
								   u8 default_crypt_byte_block, u8 default_skip_byte_block,
								   u8 default_constant_IV_size, bin128 default_constant_IV);
/*! adds PSSH info for a file, can be called several time per system ID
\param isom_file the target ISO file
\param systemID the ID of the protection system
\param version the version of the protection system
\param KID_count the number of key IDs
\param KID the list of key IDs
\param data opaque data for the protection system
\param len size of the opaque data
\param use_piff if GF_TRUE, use PIFF pssh UUID box when creating the pssh
\return error if any
*/
GF_Err gf_cenc_set_pssh(GF_ISOFile *isom_file, bin128 systemID, u32 version, u32 KID_count, bin128 *KID, u8 *data, u32 len, Bool use_piff);

/*! removes CENC SAI size info
\param isom_file the target ISO file
\param trackNumber the target track
\return error if any
*/
GF_Err gf_isom_remove_cenc_saiz(GF_ISOFile *isom_file, u32 trackNumber);
/*! removes CENC SAI offset info
\param isom_file the target ISO file
\param trackNumber the target track
\return error if any
*/
GF_Err gf_isom_remove_cenc_saio(GF_ISOFile *isom_file, u32 trackNumber);
/*! removes CENC senc box info
\param isom_file the target ISO file
\param trackNumber the target track
\return error if any
*/
GF_Err gf_isom_remove_samp_enc_box(GF_ISOFile *isom_file, u32 trackNumber);
/*! removes all CENC sample groups
\param isom_file the target ISO file
\param trackNumber the target track
\return error if any
*/
GF_Err gf_isom_remove_samp_group_box(GF_ISOFile *isom_file, u32 trackNumber);
/*! removes CENC PSSH box
\param isom_file the target ISO file
\return error if any
*/
GF_Err gf_isom_remove_pssh_box(GF_ISOFile *isom_file);

#endif //GPAC_DISABLE_ISOM_WRITE

/*! checks if sample description is protected with Adobe systems
\param isom_file the target ISO file
\param trackNumber the target track
\param sampleDescriptionIndex the sample description index
\return GF_TRUE if ADOBE protection is used
*/
Bool gf_isom_is_adobe_protection_media(GF_ISOFile *isom_file, u32 trackNumber, u32 sampleDescriptionIndex);

/*! gets adobe protection information for a sample description
\param isom_file the target ISO file
\param trackNumber the target track
\param sampleDescriptionIndex the sample description index
\param outOriginalFormat set to orginal unprotected media format
\param outSchemeType set to 4CC of protection scheme (GF_ISOM_ISMACRYP_SCHEME = iAEC in ISMACryp 1.0)
\param outSchemeVersion set to version of protection scheme (1 in ISMACryp 1.0)
\param outMetadata set to adobe metadata string
\return GF_TRUE if ADOBE protection is used
*/
GF_Err gf_isom_get_adobe_protection_info(GF_ISOFile *isom_file, u32 trackNumber, u32 sampleDescriptionIndex, u32 *outOriginalFormat, u32 *outSchemeType, u32 *outSchemeVersion, const char **outMetadata);

#ifndef GPAC_DISABLE_ISOM_WRITE
/*! creates an adobe protection for a sample description
\param isom_file the target ISO file
\param trackNumber the target track
\param sampleDescriptionIndex the sample description index
\param scheme_type 4CC of protection scheme (GF_ISOM_ISMACRYP_SCHEME = iAEC in ISMACryp 1.0)
\param scheme_version version of protection scheme (1 in ISMACryp 1.0)
\param is_selective_enc indicates if selective encryption is used
\param metadata metadata information
\param len size of metadata information in bytes
\return error if any
*/
GF_Err gf_isom_set_adobe_protection(GF_ISOFile *isom_file, u32 trackNumber, u32 sampleDescriptionIndex, u32 scheme_type, u32 scheme_version, Bool is_selective_enc, char *metadata, u32 len);

/*! removes the IPMPX tools from files
\param isom_file the target ISO file
*/
void gf_isom_ipmpx_remove_tool_list(GF_ISOFile *isom_file);

#endif /*GPAC_DISABLE_ISOM_WRITE*/

/*! checks of sample description is protected with CENC
\param isom_file the target ISO file
\param trackNumber the target track
\param sampleDescriptionIndex the sample description index. If 0, checks all sample descriptions for protected ones
\return GF_TRUE if sample protection is CENC
*/
Bool gf_isom_is_cenc_media(GF_ISOFile *isom_file, u32 trackNumber, u32 sampleDescriptionIndex);
/*! gets CENC information of a sample description
\param isom_file the target ISO file
\param trackNumber the target track
\param sampleDescriptionIndex the sample description index
\param outOriginalFormat set to orginal unprotected media format
\param outSchemeType set to 4CC of protection scheme (GF_ISOM_ISMACRYP_SCHEME = iAEC in ISMACryp 1.0)
\param outSchemeVersion set to version of protection scheme (1 in ISMACryp 1.0)
\param outIVLength set to the IV size in bytes
\return error if any
*/
GF_Err gf_isom_get_cenc_info(GF_ISOFile *isom_file, u32 trackNumber, u32 sampleDescriptionIndex, u32 *outOriginalFormat, u32 *outSchemeType, u32 *outSchemeVersion, u32 *outIVLength);

/*! destroys a CENC sample auxiliary structure
\param samp_aux_info the target auxiliary buffer
*/
void gf_isom_cenc_samp_aux_info_del(GF_CENCSampleAuxInfo *samp_aux_info);

/*! gets CENC auxiliary info of a sample
\param isom_file the target ISO file
\param trackNumber the target track
\param sampleNumber the target sample
\param sampleDescIndex the target sample description index
\param sai set to the auxiliary info - shall be freeed by caller
\param container_type set to type of box which contains the sample auxiliary information. Now we have two type: GF_ISOM_BOX_UUID_PSEC and GF_ISOM_BOX_TYPE_SENC
\return error if any
*/
GF_Err gf_isom_cenc_get_sample_aux_info(GF_ISOFile *isom_file, u32 trackNumber, u32 sampleNumber, u32 sampleDescIndex, GF_CENCSampleAuxInfo **sai, u32 *container_type);

/*! gets CENC auxiliary info of a sample as a buffer
\note the serialized buffer format is IV on IV_size bytes, then subsample count if any an [clear_bytes(u16), crypt_bytes(u32)] subsamples

\param isom_file the target ISO file
\param trackNumber the target track
\param sampleNumber the target sample
\param sampleDescIndex the sample description index
\param container_type is type of box which contains the sample auxiliary information. Now we have two type: GF_ISOM_BOX_UUID_PSEC and GF_ISOM_BOX_TYPE_SENC
\param out_buffer set to a newly allocated buffer, or reallocated buffer if not NULL
\param outSize set to the size of the serialized buffer. If an existing buffer was passed, the passed value shall be the allocated buffer size (the returned value is still the buffer size)
\return error if any
*/
GF_Err gf_isom_cenc_get_sample_aux_info_buffer(GF_ISOFile *isom_file, u32 trackNumber, u32 sampleNumber, u32 sampleDescIndex, u32 *container_type, u8 **out_buffer, u32 *outSize);

/*! gets CENC default info for a sample description
\param isom_file the target ISO file
\param trackNumber the target track
\param sampleDescriptionIndex the sample description index
\param container_type set to the container type of SAI data
\param default_IsEncrypted set to default isEncrypted flag
\param default_IV_size set to default IV size flag
\param default_KID set to default key ID used
\param constant_IV_size set to default constant IV size
\param constant_IV set to default constant IV
\param crypt_byte_block set to default crypt block size for pattern encryption
\param skip_byte_block set to default skip block size for pattern encryption
*/
void gf_isom_cenc_get_default_info(GF_ISOFile *isom_file, u32 trackNumber, u32 sampleDescriptionIndex, u32 *container_type, Bool *default_IsEncrypted, u8 *default_IV_size, bin128 *default_KID, u8 *constant_IV_size, bin128 *constant_IV, u8 *crypt_byte_block, u8 *skip_byte_block);


/*! checks if CENC protection uses pattern encryption
\param isom_file the target ISO file
\param trackNumber the target track
\param sampleDescriptionIndex the sample description index
\return GF_TRUE if protection uses pattern encryption
*/
Bool gf_isom_cenc_is_pattern_mode(GF_ISOFile *isom_file, u32 trackNumber, u32 sampleDescriptionIndex);
/*! gets the number of PSSH defined
\param isom_file the target ISO file
\return number of PSSH defined
*/
u32 gf_isom_get_pssh_count(GF_ISOFile *isom_file);

/*! gets PSS info
\param isom_file the target ISO file
\param pssh_index 1-based index of PSSH to query, see \ref gf_isom_get_pssh_count
\param SystemID set to the protection system ID
\param version set to the protection system version
\param KID_count set to the number of key IDs defined
\param KIDs array of defined key IDs
\param private_data set to a buffer containing system ID private data
\param private_data_size set to the size of the system ID private data
\return error if any
*/
GF_Err gf_isom_get_pssh_info(GF_ISOFile *isom_file, u32 pssh_index, bin128 SystemID, u32 *version, u32 *KID_count, const bin128 **KIDs, const u8 **private_data, u32 *private_data_size);

/*! gets serialized PSS
\param isom_file the target ISO file
\param pssh_index 1-based index of PSSH to query, see \ref gf_isom_get_pssh_count
\param pssh_data set to a newly allocated buffer containing serialized PSSH - shall be freeed by caller
\param pssh_size set to the size of the allocated buffer
\return error if any
*/
GF_Err gf_isom_get_pssh(GF_ISOFile *isom_file, u32 pssh_index, u8 **pssh_data, u32 *pssh_size);


#ifndef GPAC_DISABLE_ISOM_DUMP
/*! dumps ismacrypt protection of sample descriptions to xml trace
\param isom_file the target ISO file
\param trackNumber the target track
\param trace the file object to dump to
\return error if any
*/
GF_Err gf_isom_dump_ismacryp_protection(GF_ISOFile *isom_file, u32 trackNumber, FILE * trace);
/*! dumps ismacrypt sample to xml trace
\param isom_file the target ISO file
\param trackNumber the target track
\param SampleNum the target sample number
\param trace the file object to dump to
\return error if any
*/
GF_Err gf_isom_dump_ismacryp_sample(GF_ISOFile *isom_file, u32 trackNumber, u32 SampleNum, FILE *trace);
#endif

/*! gets CENC configuration for a given sample
\param isom_file the target ISO file
\param trackNumber the target track
\param sampleNumber the target sample number
\param IsEncrypted set to GF_TRUE if the sample is encrypted, GF_FALSE otherwise (optional can be NULL)
\param IV_size set to IV size in bytes used for the sample (optional can be NULL)
\param KID set to key ID used for the sample (optional can be NULL)
\param crypt_byte_block set to crypt block count for pattern encryption (optional can be NULL)
\param skip_byte_block set to skip block count for pattern encryption (optional can be NULL)
\param constant_IV_size set to constant IV size (optional can be NULL)
\param constant_IV set to constant IV (optional can be NULL)
\return error if any
*/
GF_Err gf_isom_get_sample_cenc_info(GF_ISOFile *isom_file, u32 trackNumber, u32 sampleNumber, Bool *IsEncrypted, u8 *IV_size, bin128 *KID, u8 *crypt_byte_block, u8 *skip_byte_block, u8 *constant_IV_size, bin128 *constant_IV);


/*! @} */

/*!
\addtogroup isometa_grp Meta and Image File Format
\ingroup iso_grp

@{
*/


/*! gets meta type
\param isom_file the target ISO file
\param root_meta if GF_TRUE uses meta at the file, otherwise uses meta at the movie level if track number is 0
\param track_num if GF_TRUE and root_meta is GF_FALSE, uses meta at the track level
\return 0 if no meta found, or four char code of meta (eg, "mp21", "smil", ...)*/
u32 gf_isom_get_meta_type(GF_ISOFile *isom_file, Bool root_meta, u32 track_num);

/*! checks if the meta has an XML container (note that XML data can also be included as items).
\param isom_file the target ISO file
\param root_meta if GF_TRUE uses meta at the file, otherwise uses meta at the movie level if track number is 0
\param track_num if GF_TRUE and root_meta is GF_FALSE, uses meta at the track level
\return 0 (no XML or error), 1 (XML text), 2 (BinaryXML, eg BiM) */
u32 gf_isom_has_meta_xml(GF_ISOFile *isom_file, Bool root_meta, u32 track_num);

/*! extracts XML (if any) from given meta
\param isom_file the target ISO file
\param root_meta if GF_TRUE uses meta at the file, otherwise uses meta at the movie level if track number is 0
\param track_num if GF_TRUE and root_meta is GF_FALSE, uses meta at the track level
\param outName output file path and location for writing
\param is_binary indicates if XML is Bim or regular XML
\return error if any
*/
GF_Err gf_isom_extract_meta_xml(GF_ISOFile *isom_file, Bool root_meta, u32 track_num, char *outName, Bool *is_binary);

/*! checks the number of items in a meta
\param isom_file the target ISO file
\param root_meta if GF_TRUE uses meta at the file, otherwise uses meta at the movie level if track number is 0
\param track_num if GF_TRUE and root_meta is GF_FALSE, uses meta at the track level
\return number of items*/
u32 gf_isom_get_meta_item_count(GF_ISOFile *isom_file, Bool root_meta, u32 track_num);

/*! gets item info for the given item
\note When an item is fully contained in file, both item_url and item_urn are set to NULL

\param isom_file the target ISO file
\param root_meta if GF_TRUE uses meta at the file, otherwise uses meta at the movie level if track number is 0
\param track_num if GF_TRUE and root_meta is GF_FALSE, uses meta at the track level
\param item_num 1-based index of item to query
\param itemID set to item ID in file (optional, can be NULL)
\param type set to item 4CC type
\param protection_idx set to the 1-based index of the protection in used, 0 if not protected
\param is_self_reference set to item is the file itself
\param item_name set to the item name (optional, can be NULL)
\param item_mime_type set to the item mime type (optional, can be NULL)
\param item_encoding set to the item content encoding type (optional, can be NULL)
\param item_url set to the URL of external resource containing this item data if any.
\param item_urn set to the URN of external resource containing this item data if any.
\return error if any
*/
GF_Err gf_isom_get_meta_item_info(GF_ISOFile *isom_file, Bool root_meta, u32 track_num, u32 item_num,
                                  u32 *itemID, u32 *type, u32 *protection_idx, Bool *is_self_reference,
                                  const char **item_name, const char **item_mime_type, const char **item_encoding,
                                  const char **item_url, const char **item_urn);


/*! gets item index from item ID
\param isom_file the target ISO file
\param root_meta if GF_TRUE uses meta at the file, otherwise uses meta at the movie level if track number is 0
\param track_num if GF_TRUE and root_meta is GF_FALSE, uses meta at the track level
\param item_ID ID of the item to search
\return item index if found, 0 otherwise
*/
u32 gf_isom_get_meta_item_by_id(GF_ISOFile *isom_file, Bool root_meta, u32 track_num, u32 item_ID);

/*! extracts an item from given meta
\param isom_file the target ISO file
\param root_meta if GF_TRUE uses meta at the file, otherwise uses meta at the movie level if track number is 0
\param track_num if GF_TRUE and root_meta is GF_FALSE, uses meta at the track level
\param item_num 1-based index of item to query
\param dump_file_name if NULL, uses item name for dumping, otherwise dumps in given file object (binary write mode)
\return error if any
*/
GF_Err gf_isom_extract_meta_item(GF_ISOFile *isom_file, Bool root_meta, u32 track_num, u32 item_num, const char *dump_file_name);

/*! extracts item from given meta in memory
\param isom_file the target ISO file
\param root_meta if GF_TRUE uses meta at the file, otherwise uses meta at the movie level if track number is 0
\param track_num if GF_TRUE and root_meta is GF_FALSE, uses meta at the track level
\param item_id the ID of the item to dump
\param out_data set to allocated buffer containing the item, shall be freeed by user
\param out_size set to the size of the allocated buffer
\param out_alloc_size set to the allocated size of the buffer (this allows passing an existing buffer without always reallocating it)
\param mime_type set to the mime type of the item
\param use_annex_b for image items based on NALU formats (AVC, HEVC) indicates to extract the data as Annex B format (with start codes)
\return error if any
*/
GF_Err gf_isom_extract_meta_item_mem(GF_ISOFile *isom_file, Bool root_meta, u32 track_num, u32 item_id, u8 **out_data, u32 *out_size, u32 *out_alloc_size, const char **mime_type, Bool use_annex_b);

/*! gets primary item ID
\param isom_file the target ISO file
\param root_meta if GF_TRUE uses meta at the file, otherwise uses meta at the movie level if track number is 0
\param track_num if GF_TRUE and root_meta is GF_FALSE, uses meta at the track level
\return primary item ID, 0 if none found (primary can also be stored through meta XML)*/
u32 gf_isom_get_meta_primary_item_id(GF_ISOFile *isom_file, Bool root_meta, u32 track_num);

/*! item tile mode*/
typedef enum {
	/*! not a tile item*/
	TILE_ITEM_NONE = 0,
	/*! a tile item without base*/
	TILE_ITEM_ALL_NO_BASE,
	/*! a tile item with base*/
	TILE_ITEM_ALL_BASE,
	/*! a tile item grid*/
	TILE_ITEM_ALL_GRID,
	/*! a tile item single*/
	TILE_ITEM_SINGLE
} GF_TileItemMode;

/*! Image item properties*/
typedef struct
{
	/*! width in pixels*/
	u32 width;
	/*! height in pixless*/
	u32 height;
	/*! pixel aspect ratio numerator*/
	u32 hSpacing;
	/*! pixel aspect ratio denominator*/
	u32 vSpacing;
	/*! horizontal offset in pixels*/
	u32 hOffset;
	/*! vertical offset in pixels*/
	u32 vOffset;
	/*! angle in radians*/
	u32 angle;
	/*! hidden flag*/
	Bool hidden;
	/*! pointer to configuration box*/
	void *config;
	/*! tile item mode*/
	GF_TileItemMode tile_mode;
	/*! tile number */
	u32 single_tile_number;
	/*! time for importing*/
	double time;
	/*! file containg iCC data for importing*/
	char iccPath[GF_MAX_PATH];
	/*! is alpha*/
	Bool alpha;
	/*! number of channels*/
	u8 num_channels;
	/*! bits per channels in bits*/
	u8 bits_per_channel[3];
} GF_ImageItemProperties;


#ifndef GPAC_DISABLE_ISOM_WRITE

/*! sets meta type (four char int, eg "mp21", ...), creating a meta box if not found
\param isom_file the target ISO file
\param root_meta if GF_TRUE uses meta at the file, otherwise uses meta at the movie level if track number is 0
\param track_num if GF_TRUE and root_meta is GF_FALSE, uses meta at the track level
\param metaType the type of meta to create. If 0, removes the meta box
\return error if any
*/
GF_Err gf_isom_set_meta_type(GF_ISOFile *isom_file, Bool root_meta, u32 track_num, u32 metaType);

/*! removes meta XML info if any
\param isom_file the target ISO file
\param root_meta if GF_TRUE uses meta at the file, otherwise uses meta at the movie level if track number is 0
\param track_num if GF_TRUE and root_meta is GF_FALSE, uses meta at the track level
\return error if any
*/
GF_Err gf_isom_remove_meta_xml(GF_ISOFile *isom_file, Bool root_meta, u32 track_num);

/*! sets meta XML data from file - erase any previously (Binary)XML info
\param isom_file the target ISO file
\param root_meta if GF_TRUE uses meta at the file, otherwise uses meta at the movie level if track number is 0
\param track_num if GF_TRUE and root_meta is GF_FALSE, uses meta at the track level
\param XMLFileName the XML file to import as XML item
\param IsBinaryXML indicates if the content of the XML file is binary XML (BIM) or not
\return error if any
*/
GF_Err gf_isom_set_meta_xml(GF_ISOFile *isom_file, Bool root_meta, u32 track_num, char *XMLFileName, Bool IsBinaryXML);
/*! set meta XML data from memory - erase any previously (Binary)XML info
\param isom_file the target ISO file
\param root_meta if GF_TRUE uses meta at the file, otherwise uses meta at the movie level if track number is 0
\param track_num if GF_TRUE and root_meta is GF_FALSE, uses meta at the track level
\param data buffer containing XML data
\param data_size size of buffer in bytes
\param IsBinaryXML indicates if the content of the buffer is binary XML (BIM) or not
\return error if any
*/
GF_Err gf_isom_set_meta_xml_memory(GF_ISOFile *isom_file, Bool root_meta, u32 track_num, u8 *data, u32 data_size, Bool IsBinaryXML);

/*! gets next available item ID in a meta
\param isom_file the target ISO file
\param root_meta if GF_TRUE uses meta at the file, otherwise uses meta at the movie level if track number is 0
\param track_num if GF_TRUE and root_meta is GF_FALSE, uses meta at the track level
\param item_id set to the next available item ID
\return error if any
*/
GF_Err gf_isom_meta_get_next_item_id(GF_ISOFile *isom_file, Bool root_meta, u32 track_num, u32 *item_id);

/*! adds an item to a meta box from file
\param isom_file the target ISO file
\param root_meta if GF_TRUE uses meta at the file, otherwise uses meta at the movie level if track number is 0
\param track_num if GF_TRUE and root_meta is GF_FALSE, uses meta at the track level
\param self_reference if GF_TRUE, indicates that the item is in fact the entire container file
\param resource_path path to the file to add
\param item_name name of the item
\param item_id ID of the item, can be 0
\param item_type four character code of item type
\param mime_type mime type of the item, can be NULL
\param content_encoding content encoding of the item, can be NULL
\param URL URL of the item for external data reference (data is not contained in meta parent file)
\param URN URN of the item for external data reference (data is not contained in meta parent file)
\param image_props image properties information for image items
\return error if any
*/
GF_Err gf_isom_add_meta_item(GF_ISOFile *isom_file, Bool root_meta, u32 track_num, Bool self_reference, char *resource_path, const char *item_name, u32 item_id, u32 item_type, const char *mime_type, const char *content_encoding, const char *URL, const char *URN, GF_ImageItemProperties *image_props);

/*! item extend description*/
typedef struct
{
	/*! offset of extent in file*/
	u64 extent_offset;
	/*! size of extent*/
	u64 extent_length;
	/*! index of extent*/
	u64 extent_index;
#ifndef GPAC_DISABLE_ISOM_WRITE
	/*! for storage only, original offset in source file*/
	u64 original_extent_offset;
#endif
} GF_ItemExtentEntry;


/*! adds an item to a meta box from memory
\param isom_file the target ISO file
\param root_meta if GF_TRUE uses meta at the file, otherwise uses meta at the movie level if track number is 0
\param track_num if GF_TRUE and root_meta is GF_FALSE, uses meta at the track level
\param item_name name of the item
\param item_id ID of the item, can be 0
\param item_type four character code of item type
\param mime_type mime type of the item, can be NULL
\param content_encoding content encoding of the item, can be NULL
\param image_props image properties information for image items
\param data buffer containing the item data
\param data_len size of item data buffer in bytes
\param item_extent_refs list of item extend description, or NULL
\return error if any
*/
GF_Err gf_isom_add_meta_item_memory(GF_ISOFile *isom_file, Bool root_meta, u32 track_num, const char *item_name, u32 item_id, u32 item_type, const char *mime_type, const char *content_encoding, GF_ImageItemProperties *image_props, char *data, u32 data_len, GF_List *item_extent_refs);

/*! creates image item(s) from samples of a media track
\param isom_file the target ISO file
\param root_meta if GF_TRUE uses meta at the file, otherwise uses meta at the movie level if meta_track_number is 0
\param meta_track_number if GF_TRUE and root_meta is GF_FALSE, uses meta at the track level
\param media_track track number to import samples from
\param item_name name of the item
\param item_id ID of the item, can be 0
\param image_props image properties information for image items
\param item_extent_refs list of item extend description, or NULL
\return error if any
*/
GF_Err gf_isom_iff_create_image_item_from_track(GF_ISOFile *isom_file, Bool root_meta, u32 meta_track_number, u32 media_track, const char *item_name, u32 item_id, GF_ImageItemProperties *image_props, GF_List *item_extent_refs);

/*! removes item from meta
\param isom_file the target ISO file
\param root_meta if GF_TRUE uses meta at the file, otherwise uses meta at the movie level if track number is 0
\param track_num if GF_TRUE and root_meta is GF_FALSE, uses meta at the track level
\param item_num 1-based index of the item to remove
\return error if any
*/
GF_Err gf_isom_remove_meta_item(GF_ISOFile *isom_file, Bool root_meta, u32 track_num, u32 item_num);

/*! sets the given item as the primary one
\warning This SHALL NOT be used if the meta has a valid XML data
\param isom_file the target ISO file
\param root_meta if GF_TRUE uses meta at the file, otherwise uses meta at the movie level if track number is 0
\param track_num if GF_TRUE and root_meta is GF_FALSE, uses meta at the track level
\param item_num 1-based index of the item to remove
\return error if any
*/
GF_Err gf_isom_set_meta_primary_item(GF_ISOFile *isom_file, Bool root_meta, u32 track_num, u32 item_num);

/*! adds an item reference to another item
\param isom_file the target ISO file
\param root_meta if GF_TRUE uses meta at the file, otherwise uses meta at the movie level if track number is 0
\param track_num if GF_TRUE and root_meta is GF_FALSE, uses meta at the track level
\param from_id ID of item the reference is from
\param to_id ID of item the reference is to
\param type four character code of reference
\param ref_index set to the 1-based index of the reference
\return error if any
*/
GF_Err gf_isom_meta_add_item_ref(GF_ISOFile *isom_file, Bool root_meta, u32 track_num, u32 from_id, u32 to_id, u32 type, u64 *ref_index);

#endif /*GPAC_DISABLE_ISOM_WRITE*/

/*!
\param isom_file the target ISO file
\param root_meta if GF_TRUE uses meta at the file, otherwise uses meta at the movie level if track number is 0
\param track_num if GF_TRUE and root_meta is GF_FALSE, uses meta at the track level
\param item_id ID of the item
\param out_image_props set to the image properties information of the item
\return error if any
*/
GF_Err gf_isom_get_meta_image_props(GF_ISOFile *isom_file, Bool root_meta, u32 track_num, u32 item_id, GF_ImageItemProperties *out_image_props);

/*! @} */

/*!
\addtogroup isotags_grp iTunes tagging
\ingroup iso_grp

@{
*/

/*! iTunes info tags */
typedef enum
{
	/*probe is only used to check if iTunes info are present*/
	GF_ISOM_ITUNE_PROBE = 0,
	/*all is only used to remove all tags*/
	GF_ISOM_ITUNE_ALL = 1,
	GF_ISOM_ITUNE_ALBUM	= GF_4CC( 0xA9, 'a', 'l', 'b' ),
	GF_ISOM_ITUNE_ARTIST = GF_4CC( 0xA9, 'A', 'R', 'T' ),
	GF_ISOM_ITUNE_COMMENT = GF_4CC( 0xA9, 'c', 'm', 't' ),
	GF_ISOM_ITUNE_COMPILATION = GF_4CC( 'c', 'p', 'i', 'l' ),
	GF_ISOM_ITUNE_COMPOSER = GF_4CC( 0xA9, 'c', 'o', 'm' ),
	GF_ISOM_ITUNE_COVER_ART = GF_4CC( 'c', 'o', 'v', 'r' ),
	GF_ISOM_ITUNE_CREATED = GF_4CC( 0xA9, 'd', 'a', 'y' ),
	GF_ISOM_ITUNE_DISK = GF_4CC( 'd', 'i', 's', 'k' ),
	GF_ISOM_ITUNE_TOOL = GF_4CC( 0xA9, 't', 'o', 'o' ),
	GF_ISOM_ITUNE_GENRE = GF_4CC( 'g', 'n', 'r', 'e' ),
	GF_ISOM_ITUNE_GROUP = GF_4CC( 0xA9, 'g', 'r', 'p' ),
	GF_ISOM_ITUNE_ITUNES_DATA = GF_4CC( '-', '-', '-', '-' ),
	GF_ISOM_ITUNE_NAME = GF_4CC( 0xA9, 'n', 'a', 'm' ),
	GF_ISOM_ITUNE_TEMPO = GF_4CC( 't', 'm', 'p', 'o' ),
	GF_ISOM_ITUNE_TRACK = GF_4CC( 0xA9, 't', 'r', 'k' ),
	GF_ISOM_ITUNE_TRACKNUMBER = GF_4CC( 't', 'r', 'k', 'n' ),
	GF_ISOM_ITUNE_WRITER = GF_4CC( 0xA9, 'w', 'r', 't' ),
	GF_ISOM_ITUNE_ENCODER = GF_4CC( 0xA9, 'e', 'n', 'c' ),
	GF_ISOM_ITUNE_ALBUM_ARTIST = GF_4CC( 'a', 'A', 'R', 'T' ),
	GF_ISOM_ITUNE_GAPLESS = GF_4CC( 'p', 'g', 'a', 'p' ),
} GF_ISOiTunesTag;

/*! gets the given itunes tag info.
\warning 'genre' may be coded by ID, the libisomedia doesn't translate the ID. In such a case, the result data is set to NULL and the data_len to the genre ID

\param isom_file the target ISO file
\param tag the tag to query
\param data set to the tag data pointer - do not modify
\param data_len set to the size of the tag data
\return error if any (GF_URL_ERROR if no tag is present in the file)
*/
GF_Err gf_isom_apple_get_tag(GF_ISOFile *isom_file, GF_ISOiTunesTag tag, const u8 **data, u32 *data_len);

#ifndef GPAC_DISABLE_ISOM_WRITE
/*! sets the given tag info.

\warning For 'genre', data may be NULL in which case the genre ID taken from the data_len parameter

\param isom_file the target ISO file
\param tag the tag to set
\param data tag data buffer
\param data_len size of the tag data buffer. If data and data_len are 0, removes the given tag
\return error if any
*/
GF_Err gf_isom_apple_set_tag(GF_ISOFile *isom_file, GF_ISOiTunesTag tag, const u8 *data, u32 data_len);

/*! sets compatibility tag on AVC tracks (needed by iPod to play files... hurray for standards)
\param isom_file the target ISO file
\param trackNumber the target track
\return error if any
*/
GF_Err gf_isom_set_ipod_compatible(GF_ISOFile *isom_file, u32 trackNumber);
#endif /*GPAC_DISABLE_ISOM_WRITE*/

/*! @} */

/*!
\addtogroup isogrp_grp Track Groups
\ingroup iso_grp

@{
*/

/*! gets the number of switching groups declared in this track if any
\param isom_file the target ISO file
\param trackNumber the target track
\param alternateGroupID alternate group id of track if speciifed, 0 otherwise
\param nb_groups set to number of switching groups defined for this track
\return error if any
*/
GF_Err gf_isom_get_track_switch_group_count(GF_ISOFile *isom_file, u32 trackNumber, u32 *alternateGroupID, u32 *nb_groups);

/*! get the list of criteria (expressed as 4CC IDs, cf 3GPP TS 26.244)
\param isom_file the target ISO file
\param trackNumber the track number
\param group_index the 1-based index of the group to inspect
\param switchGroupID set to the ID of the switch group if any, 0 otherwise (alternate-only group)
\param criteriaListSize set to the number of criteria items in returned list
\return list of criteria (four character codes, cf 3GPP TS 26.244) for the switch group
*/
const u32 *gf_isom_get_track_switch_parameter(GF_ISOFile *isom_file, u32 trackNumber, u32 group_index, u32 *switchGroupID, u32 *criteriaListSize);

#ifndef GPAC_DISABLE_ISOM_WRITE
/*! sets a new (switch) group for this track
\param isom_file the target ISO file
\param trackNumber the target track
\param trackRefGroup number of a track belonging to the same alternate group. If 0, a new alternate group will be created for this track
\param is_switch_group if set, indicates that a switch group identifier shall be assigned to the created group. Otherwise, the criteria list is associated with the entire alternate group
\param switchGroupID set to the ID of the switch group. On input, specifies the desired switchGroupID to use; if value is 0, next available switchGroupID in file is used. On output, is set to the switchGroupID used.
\param criteriaList list of four character codes used as criteria - cf 3GPP TS 26.244
\param criteriaListCount number of criterias in list
\return error if any
*/
GF_Err gf_isom_set_track_switch_parameter(GF_ISOFile *isom_file, u32 trackNumber, u32 trackRefGroup, Bool is_switch_group, u32 *switchGroupID, u32 *criteriaList, u32 criteriaListCount);

/*! resets track switch group information
\param isom_file the target ISO file
\param trackNumber the target track
\param reset_all_group if GF_TRUE, resets the entire alternate group this track belongs to; otherwise, resets switch group for the track only
\return error if any
*/
GF_Err gf_isom_reset_track_switch_parameter(GF_ISOFile *isom_file, u32 trackNumber, Bool reset_all_group);

/*! resets all track switch group information in the entire movie
\param isom_file the target ISO file
\return error if any
*/
GF_Err gf_isom_reset_switch_parameters(GF_ISOFile *isom_file);

/*! sets track in group of a given type and ID
\param isom_file the target ISO file
\param trackNumber the target track
\param track_group_id ID of the track group
\param group_type four character code of the track group
\param do_add if GF_FALSE, track is removed from that group, otherwise it is added
\return error if any
*/
GF_Err gf_isom_set_track_group(GF_ISOFile *isom_file, u32 trackNumber, u32 track_group_id, u32 group_type, Bool do_add);

#endif /*GPAC_DISABLE_ISOM_WRITE*/

/*! @} */

/*!
\addtogroup isosubs_grp Subsamples
\ingroup iso_grp

@{
*/


/*! checks if a sample has subsample information
\param isom_file the target ISO file
\param trackNumber the target track
\param sampleNumber the target sample number
\param flags the subsample flags to query (may be 0)
\return the number of subsamples in the given sample for the given flags*/
u32 gf_isom_sample_has_subsamples(GF_ISOFile *isom_file, u32 trackNumber, u32 sampleNumber, u32 flags);

/*! gets subsample information on a sample
\param isom_file the target ISO file
\param trackNumber the target track
\param sampleNumber the target sample number
\param flags the subsample flags to query (may be 0)
\param subSampleNumber the 1-based index of the subsample (see \ref gf_isom_sample_has_subsamples)
\param size set to the subsample size
\param priority set to the subsample priority
\param reserved set to the subsample reserved value (may be used by derived specifications)
\param discardable set to GF_TRUE if subsample is discardable
\return error if any*/
GF_Err gf_isom_sample_get_subsample(GF_ISOFile *isom_file, u32 trackNumber, u32 sampleNumber, u32 flags, u32 subSampleNumber, u32 *size, u8 *priority, u32 *reserved, Bool *discardable);

#ifndef GPAC_DISABLE_ISOM_WRITE
/*! adds subsample information to a given sample. Subsample information shall be added in increasing order of sampleNumbers, insertion of information is not supported

\note it is possible to  add subsample information for samples not yet added to the file
\note specifying 0 as subSampleSize will remove the last subsample information if any
\param isom_file the target ISO file
\param trackNumber the target track
\param sampleNumber the target sample number
\param flags the subsample flags to query (may be 0)
\param subSampleSize size of the subsample. If 0, this will remove the last subsample information if any
\param priority the subsample priority
\param reserved the subsample reserved value (may be used by derived specifications)
\param discardable indicates if the subsample is discardable
\return error if any*/
GF_Err gf_isom_add_subsample(GF_ISOFile *isom_file, u32 trackNumber, u32 sampleNumber, u32 flags, u32 subSampleSize, u8 priority, u32 reserved, Bool discardable);


#ifndef GPAC_DISABLE_ISOM_FRAGMENTS
/*! adds subsample information for the latest sample added to the current track fragment
\param isom_file the target ISO file
\param TrackID the ID of the target track
\param flags the subsample flags to query (may be 0)
\param subSampleSize size of the subsample. If 0, this will remove the last subsample information if any
\param priority the subsample priority
\param reserved the subsample reserved value (may be used by derived specifications)
\param discardable indicates if the subsample is discardable
\return error if any*/
GF_Err gf_isom_fragment_add_subsample(GF_ISOFile *isom_file, GF_ISOTrackID TrackID, u32 flags, u32 subSampleSize, u8 priority, u32 reserved, Bool discardable);
#endif // GPAC_DISABLE_ISOM_FRAGMENTS

#endif //GPAC_DISABLE_ISOM_WRITE

/*! @} */

/*!
\addtogroup isosgdp_grp Sample Groups
\ingroup iso_grp

@{
*/

/*! defined sample groups in GPAC*/
enum {
	GF_ISOM_SAMPLE_GROUP_ROLL = GF_4CC( 'r', 'o', 'l', 'l'),
	GF_ISOM_SAMPLE_GROUP_PROL = GF_4CC( 'p', 'r', 'o', 'l'),
	GF_ISOM_SAMPLE_GROUP_RAP = GF_4CC( 'r', 'a', 'p', ' ' ),
	GF_ISOM_SAMPLE_GROUP_SEIG = GF_4CC( 's', 'e', 'i', 'g' ),
	GF_ISOM_SAMPLE_GROUP_OINF = GF_4CC( 'o', 'i', 'n', 'f'),
	GF_ISOM_SAMPLE_GROUP_LINF = GF_4CC( 'l', 'i', 'n', 'f'),
	GF_ISOM_SAMPLE_GROUP_TRIF = GF_4CC( 't', 'r', 'i', 'f' ),
	GF_ISOM_SAMPLE_GROUP_NALM = GF_4CC( 'n', 'a', 'l', 'm'),
	GF_ISOM_SAMPLE_GROUP_TELE = GF_4CC( 't', 'e', 'l', 'e'),
	GF_ISOM_SAMPLE_GROUP_SAP = GF_4CC( 's', 'a', 'p', ' '),
	GF_ISOM_SAMPLE_GROUP_ALST = GF_4CC( 'a', 'l', 's', 't'),
	GF_ISOM_SAMPLE_GROUP_RASH = GF_4CC( 'r', 'a', 's', 'h'),
	GF_ISOM_SAMPLE_GROUP_AVLL = GF_4CC( 'a', 'v', 'l', 'l'), //p15
	GF_ISOM_SAMPLE_GROUP_AVSS = GF_4CC( 'a', 'v', 's', 's'), //p15
	GF_ISOM_SAMPLE_GROUP_DTRT = GF_4CC( 'd', 't', 'r', 't'), //p15
	GF_ISOM_SAMPLE_GROUP_MVIF = GF_4CC( 'm', 'v', 'i', 'f'), //p15
	GF_ISOM_SAMPLE_GROUP_SCIF = GF_4CC( 's', 'c', 'i', 'f'), //p15
	GF_ISOM_SAMPLE_GROUP_SCNM = GF_4CC( 's', 'c', 'n', 'm'), //p15
	GF_ISOM_SAMPLE_GROUP_STSA = GF_4CC( 's', 't', 's', 'a'), //p15
	GF_ISOM_SAMPLE_GROUP_TSAS = GF_4CC( 't', 's', 'a', 's'), //p15
	GF_ISOM_SAMPLE_GROUP_SYNC = GF_4CC( 's', 'y', 'n', 'c'), //p15
	GF_ISOM_SAMPLE_GROUP_TSCL = GF_4CC( 't', 's', 'c', 'l'), //p15
	GF_ISOM_SAMPLE_GROUP_VIPR = GF_4CC( 'v', 'i', 'p', 'r'), //p15
	GF_ISOM_SAMPLE_GROUP_LBLI = GF_4CC( 'l', 'b', 'l', 'i'), //p15
	GF_ISOM_SAMPLE_GROUP_3GAG = GF_4CC( '3', 'g', 'a', 'g'), //3gpp
	GF_ISOM_SAMPLE_GROUP_AVCB = GF_4CC( 'a', 'v', 'c', 'b'), //3gpp
};

/*! gets 'rap ' and 'roll' group info for the given sample
\param isom_file the target ISO file
\param trackNumber the target track
\param sampleNumber the target sample number
\param is_rap set to GF_TRUE if sample is a rap (open gop), GF_FALSE otherwise
\param has_roll set to GF_TRUE of sample has roll information, GF_FALSE otherwise
\param roll_distance if sample has roll information, set to roll distance
\return error if any*/
GF_Err gf_isom_get_sample_rap_roll_info(GF_ISOFile *isom_file, u32 trackNumber, u32 sampleNumber, Bool *is_rap, Bool *has_roll, s32 *roll_distance);

/*! returns opaque data of sample group
\param isom_file the target ISO file
\param trackNumber the target track
\param sample_group_description_index index of sample group description entry to query
\param grouping_type four character code of grouping typpe of sample group description to query
\param default_index set to the default index for this sample group description if any, 0 otherwise (no defaults)
\param data set to the internal sample group description data buffer
\param size set to size of the sample group description data buffer
\return GF_TRUE if found, GF_FALSE otherwise*/
Bool gf_isom_get_sample_group_info(GF_ISOFile *isom_file, u32 trackNumber, u32 sample_group_description_index, u32 grouping_type, u32 *default_index, const u8 **data, u32 *size);

/*! checks if a track as a CENC seig sample group used for key rolling
\param isom_file the target ISO file
\param trackNumber the target track
\return GF_TRUE if found, GF_FALSE otherwise*/
Bool gf_isom_has_cenc_sample_group(GF_ISOFile *isom_file, u32 trackNumber);

/*! gets HEVC tiling info
\param isom_file the target ISO file
\param trackNumber the target track
\param sample_group_description_index index of sample group description entry to query
\param default_sample_group_index set to the default index for this sample group description if any, 0 otherwise (no defaults)
\param id set to the tile group ID
\param independent set to independent flag of the tile group (0: not constrained, 1: constrained in layer, 2: all intra slices)
\param full_frame set to GF_TRUE if the tile corresponds to the entire picture
\param x set to the horizontal position in pixels
\param y set to the vertical position in pixels
\param w set to the width in pixels
\param h set to the height in pixels
\return GF_TRUE if found, GF_FALSE otherwise*/
Bool gf_isom_get_tile_info(GF_ISOFile *isom_file, u32 trackNumber, u32 sample_group_description_index, u32 *default_sample_group_index, u32 *id, u32 *independent, Bool *full_frame, u32 *x, u32 *y, u32 *w, u32 *h);


#ifndef GPAC_DISABLE_ISOM_WRITE

/*! sets rap flag for sample_number - this is used by non-IDR RAPs in AVC (also in USAC) were SYNC flag (stss table) cannot be used
\warning sample group info MUST be added in order (no insertion in the tables)

\param isom_file the target ISO file
\param trackNumber the target track
\param sampleNumber the target sample number
\param is_rap indicates if the sample is a RAP (open gop) sample
\param num_leading_samples indicates the number of leading samples (samples after this RAP that have dependences on samples before this RAP and hence should be discarded when tuning in)
\return error if any
*/
GF_Err gf_isom_set_sample_rap_group(GF_ISOFile *isom_file, u32 trackNumber, u32 sampleNumber, Bool is_rap, u32 num_leading_samples);

/*! sets roll_distance info for sample_number (number of frames before (<0) or after (>0) this sample to have a complete refresh of the decoded data (used by GDR in AVC)

\warning sample group info MUST be added in order (no insertion in the tables)
\param isom_file the target ISO file
\param trackNumber the target track
\param sampleNumber the target sample number
\param is_roll indicates that the sample is a roll recovery point
\param roll_distance indicates the roll distance before a correct decoding is produced
\return error if any
*/
GF_Err gf_isom_set_sample_roll_group(GF_ISOFile *isom_file, u32 trackNumber, u32 sampleNumber, Bool is_roll, s16 roll_distance);

/*! sets encryption group for a sample number
\param isom_file the target ISO file
\param trackNumber the target track
\param sampleNumber the target sample number
\param isEncrypted isEncrypted flag
\param IV_size IV size, can be 0 if not encrypted
\param KeyID key ID used
\param crypt_byte_block crypt block size for pattern encryption, can be 0
\param skip_byte_block skip block size for pattern encryption, can be 0
\param constant_IV_size constant IV size, can be 0
\param constant_IV constant IV, can be 0
\return error if any
*/
GF_Err gf_isom_set_sample_cenc_group(GF_ISOFile *isom_file, u32 trackNumber, u32 sampleNumber, u8 isEncrypted, u8 IV_size, bin128 KeyID, u8 crypt_byte_block, u8 skip_byte_block, u8 constant_IV_size, bin128 constant_IV);

/*! sets a sample using the default CENC parameters in a CENC saig sample group SEIG, creating a sample group description if needed (when seig is already defined)
\param isom_file the target ISO file
\param trackNumber the target track
\param sampleNumber the target sample number
\return error if any
*/
GF_Err gf_isom_set_sample_cenc_default_group(GF_ISOFile *isom_file, u32 trackNumber, u32 sampleNumber);

/*! adds the given blob as a sample group description entry of the given grouping type.
\param isom_file the target ISO file
\param trackNumber the target track
\param grouping_type the four character code of the grouping type
\param data the payload of the sample group description
\param data_size the size of the payload
\param is_default if GF_TRUE, thie created entry will be marked as the default entry for the sample group description
\param sampleGroupDescriptionIndex is set to the sample group description index (optional, can be NULL)
\return error if any
*/
GF_Err gf_isom_add_sample_group_info(GF_ISOFile *isom_file, u32 trackNumber, u32 grouping_type, void *data, u32 data_size, Bool is_default, u32 *sampleGroupDescriptionIndex);

/*! removes a sample group description of the give grouping type, if found
\param isom_file the target ISO file
\param trackNumber the target track
\param grouping_type the four character code of the grouping type
\return error if any
*/
GF_Err gf_isom_remove_sample_group(GF_ISOFile *isom_file, u32 trackNumber, u32 grouping_type);

/*! adds a sample to the given sample group
\param isom_file the target ISO file
\param trackNumber the target track
\param sampleNumber the target sample number
\param grouping_type the four character code of the grouping type
\param sampleGroupDescriptionIndex the 1-based index of the sample group description entry
\param grouping_type_parameter the grouping type paramter (see ISO/IEC 14496-12)
\return error if any
*/
GF_Err gf_isom_add_sample_info(GF_ISOFile *isom_file, u32 trackNumber, u32 sampleNumber, u32 grouping_type, u32 sampleGroupDescriptionIndex, u32 grouping_type_parameter);

#ifndef GPAC_DISABLE_ISOM_FRAGMENTS
/*! sets sample group descriptions storage in trafs and not in initial movie (Smooth compatibility)
\param isom_file the target ISO file
\return error if any*/
GF_Err gf_isom_set_sample_group_in_traf(GF_ISOFile *isom_file);
#endif

#endif // GPAC_DISABLE_ISOM_WRITE


/*! @} */

#endif /*GPAC_DISABLE_ISOM*/

#ifdef __cplusplus
}
#endif


#endif	/*_GF_ISOMEDIA_H_*/

<|MERGE_RESOLUTION|>--- conflicted
+++ resolved
@@ -2216,6 +2216,16 @@
 */
 GF_Err gf_isom_set_high_dynamic_range_info(GF_ISOFile *isom_file, u32 trackNumber, u32 sampleDescriptionIndex, GF_MasteringDisplayColourVolumeInfo *mdcv, GF_ContentLightLevelInfo *clli);
 
+/*! force Dolby Vision profile: mainly used when the bitstream doesn't contain all the necessary information
+\param isom_file the target ISO file
+\param trackNumber the target track number
+\param sampleDescriptionIndex the target sample description index
+\param dv_profile the Dolby Vision profile
+\return error if any
+*/
+GF_Err gf_isom_set_dolby_vision_profile(GF_ISOFile* isom_file, u32 trackNumber, u32 StreamDescriptionIndex, u32 dv_profile);
+
+
 /*! sets image sequence coding constraints (mostly used for HEIF image files)
 \param isom_file the target ISO file
 \param trackNumber the target track number
@@ -3011,7 +3021,6 @@
 */
 GF_AV1Config *gf_isom_av1_config_get(GF_ISOFile *isom_file, u32 trackNumber, u32 sampleDescriptionIndex);
 
-<<<<<<< HEAD
 /*! gets VP8/9 config for a sample description
 \param isom_file the target ISO file
 \param trackNumber the target track
@@ -3019,14 +3028,6 @@
 \return the VP8/9 config - user is responsible for deleting it
 */
 GF_VPConfig *gf_isom_vp_config_get(GF_ISOFile *isom_file, u32 trackNumber, u32 sampleDescriptionIndex);
-=======
-/*force Dolby Vision profile: mainly used when the bitstream doesn't contain all the necessary information*/
-GF_Err gf_isom_set_dolby_vision_profile(GF_ISOFile* movie, u32 trackNumber, u32 StreamDescriptionIndex, u32 dvProfile);
-
-/*mainly used for 3GPP text since most ISO-based formats ignore these (except MJ2K)
-all coord values are expressed as 16.16 fixed point floats*/
-GF_Err gf_isom_set_track_layout_info(GF_ISOFile *the_file, u32 trackNumber, u32 width, u32 height, s32 translation_x, s32 translation_y, s16 layer);
->>>>>>> d9d35334
 
 /*! gets DOVI config for a sample description
 \param isom_file the target ISO file
