--- conflicted
+++ resolved
@@ -244,19 +244,13 @@
 	GF_ISOM_MEDIA_DIMS		= GF_4CC( 'd', 'i', 'm', 's' ),
 	/*SWF file embedded in media track*/
 	GF_ISOM_MEDIA_FLASH		= GF_4CC( 'f', 'l', 's', 'h' ),
-<<<<<<< HEAD
+
 	/*QTVR track*/
-	GF_ISOM_MEDIA_QTVR		= GF_4CC( 'q', 't', 'v', 'r' )
-=======
-
 	GF_ISOM_MEDIA_QTVR		= GF_4CC( 'q', 't', 'v', 'r' ),
-
 	GF_ISOM_MEDIA_JPEG		= GF_4CC( 'j', 'p', 'e', 'g' ),
 	GF_ISOM_MEDIA_JP2		= GF_4CC( 'j', 'p', '2', ' ' ),
 	GF_ISOM_MEDIA_PNG		= GF_4CC( 'p', 'n', 'g', ' ' ),
-
 	GF_ISOM_MEDIA_TMCD		= GF_4CC( 't', 'm', 'c', 'd' ),
->>>>>>> 72d57b05
 };
 
 
@@ -2797,7 +2791,6 @@
 GF_Err gf_isom_ac3_config_new(GF_ISOFile *the_file, u32 trackNumber, GF_AC3Config *cfg, char *URLname, char *URNname, u32 *outDescriptionIndex);
 #endif /*GPAC_DISABLE_ISOM_WRITE*/
 
-<<<<<<< HEAD
 GF_Err gf_isom_flac_config_get(GF_ISOFile *the_file, u32 trackNumber, u32 StreamDescriptionIndex, u8 **dsi, u32 *dsi_size);
 
 #ifndef GPAC_DISABLE_ISOM_WRITE
@@ -2806,10 +2799,10 @@
 
 #ifndef GPAC_DISABLE_ISOM_WRITE
 GF_Err gf_isom_new_mj2k_description(GF_ISOFile *the_file, u32 trackNumber, char *URLname, char *URNname, u32 *outDescriptionIndex, u8 *dsi, u32 dsi_len);
-=======
+#endif /*GPAC_DISABLE_ISOM_WRITE*/
+
 #ifndef GPAC_DISABLE_ISOM_WRITE
 GF_Err gf_isom_tmcd_config_new(GF_ISOFile *the_file, u32 trackNumber, u32 fps_den, u32 counter, Bool is_drop, u32 *outDescriptionIndex);
->>>>>>> 72d57b05
 #endif /*GPAC_DISABLE_ISOM_WRITE*/
 
 
