--- conflicted
+++ resolved
@@ -1749,6 +1749,18 @@
 */
 GF_Err gf_isom_set_last_sample_duration(GF_ISOFile *isom_file, u32 trackNumber, u32 duration);
 
+/*! sets the duration of the last media sample. If not set, the duration of the last sample is the
+duration of the previous one if any, or media TimeScale (default value). This does not modify the edit list if any,
+you must modify this using \ref gf_isom_set_edit.
+If both dur_num and dur_den are both zero, forces last sample duration to be the same as previous sample
+\param isom_file the target ISO file
+\param trackNumber the target track
+\param dur_num duration num value
+\param dur_den duration num value
+\return error if any
+*/
+GF_Err gf_isom_set_last_sample_duration_ex(GF_ISOFile *isom_file, u32 trackNumber, u32 dur_num, u32 dur_den);
+
 /*! patches last stts entry to make sure the cumulated duration equals the given next_dts value
 \param isom_file the target ISO file
 \param trackNumber the target track
@@ -2407,7 +2419,6 @@
 This allows tracks to be stored before other within a same group, for instance the
 hint track data can be stored just before the media data, reducing disk seeking
 
-<<<<<<< HEAD
 \param isom_file the target ISO file
 \param trackNumber the target track
 \param InversePriority the desired priority. For a same time, within a group of tracks, the track with the lowest InversePriority will
@@ -2415,14 +2426,6 @@
 \return error if any
 */
 GF_Err gf_isom_set_track_priority_in_group(GF_ISOFile *isom_file, u32 trackNumber, u32 InversePriority);
-=======
-/*set the duration of the last media sample. If dur_num and dur_den are both zero, forces last sample duration to be the same as previous sample
-*/
-GF_Err gf_isom_set_last_sample_duration_ex(GF_ISOFile *movie, u32 trackNumber, u32 dur_num, u32 dur_den);
-
-/*sets a track reference*/
-GF_Err gf_isom_set_track_reference(GF_ISOFile *the_file, u32 trackNumber, u32 referenceType, u32 ReferencedTrackID);
->>>>>>> 7e4e2461
 
 /*! sets the maximum chunk size for a track
 \param isom_file the target ISO file
