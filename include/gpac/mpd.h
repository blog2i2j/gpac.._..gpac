--- conflicted
+++ resolved
@@ -789,11 +789,7 @@
 	Double hls_ll_target_frag_dur;
 } GF_MPD_AdaptationSet;
 
-<<<<<<< HEAD
-/*! Struct for defining inband events*/
-=======
 /*! structure used to signal inband events*/
->>>>>>> 4207f971
 typedef struct {
 	/*! Scheme ID Uri of the inband event */
 	char *scheme_id_uri;
