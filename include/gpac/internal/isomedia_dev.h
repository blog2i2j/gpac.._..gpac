/*
 *			GPAC - Multimedia Framework C SDK
 *
 *			Authors: Jean Le Feuvre
 *			Copyright (c) Telecom ParisTech 2000-2012
 *					All rights reserved
 *
 *  This file is part of GPAC / ISO Media File Format sub-project
 *
 *  GPAC is free software; you can redistribute it and/or modify
 *  it under the terms of the GNU Lesser General Public License as published by
 *  the Free Software Foundation; either version 2, or (at your option)
 *  any later version.
 *
 *  GPAC is distributed in the hope that it will be useful,
 *  but WITHOUT ANY WARRANTY; without even the implied warranty of
 *  MERCHANTABILITY or FITNESS FOR A PARTICULAR PURPOSE.  See the
 *  GNU Lesser General Public License for more details.
 *
 *  You should have received a copy of the GNU Lesser General Public
 *  License along with this library; see the file COPYING.  If not, write to
 *  the Free Software Foundation, 675 Mass Ave, Cambridge, MA 02139, USA.
 *
 */

#ifndef _GF_ISOMEDIA_DEV_H_
#define _GF_ISOMEDIA_DEV_H_

#ifdef __cplusplus
extern "C" {
#endif

#include <gpac/isomedia.h>


enum
{
	//internal code type for unknown boxes
	GF_ISOM_BOX_TYPE_UNKNOWN = GF_4CC( 'U', 'N', 'K', 'N' ),

	GF_ISOM_BOX_TYPE_CO64	= GF_4CC( 'c', 'o', '6', '4' ),
	GF_ISOM_BOX_TYPE_STCO	= GF_4CC( 's', 't', 'c', 'o' ),
	GF_ISOM_BOX_TYPE_CTTS	= GF_4CC( 'c', 't', 't', 's' ),
	GF_ISOM_BOX_TYPE_CPRT	= GF_4CC( 'c', 'p', 'r', 't' ),
	GF_ISOM_BOX_TYPE_KIND	= GF_4CC( 'k', 'i', 'n', 'd' ),
	GF_ISOM_BOX_TYPE_CHPL	= GF_4CC( 'c', 'h', 'p', 'l' ),
	GF_ISOM_BOX_TYPE_URL	= GF_4CC( 'u', 'r', 'l', ' ' ),
	GF_ISOM_BOX_TYPE_URN	= GF_4CC( 'u', 'r', 'n', ' ' ),
	GF_ISOM_BOX_TYPE_DINF	= GF_4CC( 'd', 'i', 'n', 'f' ),
	GF_ISOM_BOX_TYPE_DREF	= GF_4CC( 'd', 'r', 'e', 'f' ),
	GF_ISOM_BOX_TYPE_STDP	= GF_4CC( 's', 't', 'd', 'p' ),
	GF_ISOM_BOX_TYPE_EDTS	= GF_4CC( 'e', 'd', 't', 's' ),
	GF_ISOM_BOX_TYPE_ELST	= GF_4CC( 'e', 'l', 's', 't' ),
	GF_ISOM_BOX_TYPE_UUID	= GF_4CC( 'u', 'u', 'i', 'd' ),
	GF_ISOM_BOX_TYPE_FREE	= GF_4CC( 'f', 'r', 'e', 'e' ),
	GF_ISOM_BOX_TYPE_HDLR	= GF_4CC( 'h', 'd', 'l', 'r' ),
	GF_ISOM_BOX_TYPE_GMHD	= GF_4CC( 'g', 'm', 'h', 'd' ),
	GF_ISOM_BOX_TYPE_HMHD	= GF_4CC( 'h', 'm', 'h', 'd' ),
	GF_ISOM_BOX_TYPE_HINT	= GF_4CC( 'h', 'i', 'n', 't' ),
	GF_ISOM_BOX_TYPE_MDIA	= GF_4CC( 'm', 'd', 'i', 'a' ),
	GF_ISOM_BOX_TYPE_ELNG	= GF_4CC( 'e', 'l', 'n', 'g' ),
	GF_ISOM_BOX_TYPE_MDAT	= GF_4CC( 'm', 'd', 'a', 't' ),
	GF_ISOM_BOX_TYPE_IDAT	= GF_4CC( 'i', 'd', 'a', 't' ),
	GF_ISOM_BOX_TYPE_MDHD	= GF_4CC( 'm', 'd', 'h', 'd' ),
	GF_ISOM_BOX_TYPE_MINF	= GF_4CC( 'm', 'i', 'n', 'f' ),
	GF_ISOM_BOX_TYPE_MOOV	= GF_4CC( 'm', 'o', 'o', 'v' ),
	GF_ISOM_BOX_TYPE_MVHD	= GF_4CC( 'm', 'v', 'h', 'd' ),
	GF_ISOM_BOX_TYPE_STSD	= GF_4CC( 's', 't', 's', 'd' ),
	GF_ISOM_BOX_TYPE_STSZ	= GF_4CC( 's', 't', 's', 'z' ),
	GF_ISOM_BOX_TYPE_STZ2	= GF_4CC( 's', 't', 'z', '2' ),
	GF_ISOM_BOX_TYPE_STBL	= GF_4CC( 's', 't', 'b', 'l' ),
	GF_ISOM_BOX_TYPE_STSC	= GF_4CC( 's', 't', 's', 'c' ),
	GF_ISOM_BOX_TYPE_STSH	= GF_4CC( 's', 't', 's', 'h' ),
	GF_ISOM_BOX_TYPE_SKIP	= GF_4CC( 's', 'k', 'i', 'p' ),
	GF_ISOM_BOX_TYPE_SMHD	= GF_4CC( 's', 'm', 'h', 'd' ),
	GF_ISOM_BOX_TYPE_STSS	= GF_4CC( 's', 't', 's', 's' ),
	GF_ISOM_BOX_TYPE_STTS	= GF_4CC( 's', 't', 't', 's' ),
	GF_ISOM_BOX_TYPE_TRAK	= GF_4CC( 't', 'r', 'a', 'k' ),
	GF_ISOM_BOX_TYPE_TKHD	= GF_4CC( 't', 'k', 'h', 'd' ),
	GF_ISOM_BOX_TYPE_TREF	= GF_4CC( 't', 'r', 'e', 'f' ),
	GF_ISOM_BOX_TYPE_STRK	= GF_4CC( 's', 't', 'r', 'k' ),
	GF_ISOM_BOX_TYPE_STRI	= GF_4CC( 's', 't', 'r', 'i' ),
	GF_ISOM_BOX_TYPE_STRD	= GF_4CC( 's', 't', 'r', 'd' ),
	GF_ISOM_BOX_TYPE_STSG	= GF_4CC( 's', 't', 's', 'g' ),

	GF_ISOM_BOX_TYPE_UDTA	= GF_4CC( 'u', 'd', 't', 'a' ),
	GF_ISOM_BOX_TYPE_VMHD	= GF_4CC( 'v', 'm', 'h', 'd' ),
	GF_ISOM_BOX_TYPE_FTYP	= GF_4CC( 'f', 't', 'y', 'p' ),
	GF_ISOM_BOX_TYPE_PADB	= GF_4CC( 'p', 'a', 'd', 'b' ),
	GF_ISOM_BOX_TYPE_PDIN	= GF_4CC( 'p', 'd', 'i', 'n' ),
	GF_ISOM_BOX_TYPE_SDTP	= GF_4CC( 's', 'd', 't', 'p' ),
	GF_ISOM_BOX_TYPE_CSLG	= GF_4CC( 'c', 's', 'l', 'g' ),

	GF_ISOM_BOX_TYPE_SBGP	= GF_4CC( 's', 'b', 'g', 'p' ),
	GF_ISOM_BOX_TYPE_SGPD	= GF_4CC( 's', 'g', 'p', 'd' ),
	GF_ISOM_BOX_TYPE_SAIZ	= GF_4CC( 's', 'a', 'i', 'z' ),
	GF_ISOM_BOX_TYPE_SAIO	= GF_4CC( 's', 'a', 'i', 'o' ),
	GF_ISOM_BOX_TYPE_MFRA	= GF_4CC( 'm', 'f', 'r', 'a' ),
	GF_ISOM_BOX_TYPE_MFRO	= GF_4CC( 'm', 'f', 'r', 'o' ),
	GF_ISOM_BOX_TYPE_TFRA	= GF_4CC( 't', 'f', 'r', 'a' ),

	GF_ISOM_BOX_TYPE_TENC	= GF_4CC( 't', 'e', 'n', 'c' ),

	//track group
	GF_ISOM_BOX_TYPE_TRGR	= GF_4CC( 't', 'r', 'g', 'r' ),
	//track group types
	GF_ISOM_BOX_TYPE_TRGT	= GF_4CC( 't', 'r', 'g', 't' ),
	GF_ISOM_BOX_TYPE_MSRC	= GF_4CC( 'm', 's', 'r', 'c' ),
	GF_ISOM_BOX_TYPE_CSTG	= GF_4CC( 'c', 's', 't', 'g' ),
	GF_ISOM_BOX_TYPE_STER	= GF_4CC( 's', 't', 'e', 'r' ),

	/*Adobe's protection boxes*/
	GF_ISOM_BOX_TYPE_ADKM	= GF_4CC( 'a', 'd', 'k', 'm' ),
	GF_ISOM_BOX_TYPE_AHDR	= GF_4CC( 'a', 'h', 'd', 'r' ),
	GF_ISOM_BOX_TYPE_ADAF	= GF_4CC( 'a', 'd', 'a', 'f' ),
	GF_ISOM_BOX_TYPE_APRM	= GF_4CC( 'a', 'p', 'r', 'm' ),
	GF_ISOM_BOX_TYPE_AEIB	= GF_4CC( 'a', 'e', 'i', 'b' ),
	GF_ISOM_BOX_TYPE_AKEY	= GF_4CC( 'a', 'k', 'e', 'y' ),
	GF_ISOM_BOX_TYPE_FLXS	= GF_4CC( 'f', 'l', 'x', 's' ),

#ifndef	GPAC_DISABLE_ISOM_FRAGMENTS
	/*Movie Fragments*/
	GF_ISOM_BOX_TYPE_MVEX	= GF_4CC( 'm', 'v', 'e', 'x' ),
	GF_ISOM_BOX_TYPE_MEHD	= GF_4CC( 'm', 'e', 'h', 'd' ),
	GF_ISOM_BOX_TYPE_TREX	= GF_4CC( 't', 'r', 'e', 'x' ),
	GF_ISOM_BOX_TYPE_TREP	= GF_4CC( 't', 'r', 'e', 'p' ),
	GF_ISOM_BOX_TYPE_MOOF	= GF_4CC( 'm', 'o', 'o', 'f' ),
	GF_ISOM_BOX_TYPE_MFHD	= GF_4CC( 'm', 'f', 'h', 'd' ),
	GF_ISOM_BOX_TYPE_TRAF	= GF_4CC( 't', 'r', 'a', 'f' ),
	GF_ISOM_BOX_TYPE_TFHD	= GF_4CC( 't', 'f', 'h', 'd' ),
	GF_ISOM_BOX_TYPE_TRUN	= GF_4CC( 't', 'r', 'u', 'n' ),
#endif


	/*MP4 extensions*/
	GF_ISOM_BOX_TYPE_DPND	= GF_4CC( 'd', 'p', 'n', 'd' ),
	GF_ISOM_BOX_TYPE_IODS	= GF_4CC( 'i', 'o', 'd', 's' ),
	GF_ISOM_BOX_TYPE_ESDS	= GF_4CC( 'e', 's', 'd', 's' ),
	GF_ISOM_BOX_TYPE_MPOD	= GF_4CC( 'm', 'p', 'o', 'd' ),
	GF_ISOM_BOX_TYPE_SYNC	= GF_4CC( 's', 'y', 'n', 'c' ),
	GF_ISOM_BOX_TYPE_IPIR	= GF_4CC( 'i', 'p', 'i', 'r' ),

	GF_ISOM_BOX_TYPE_NMHD	= GF_4CC( 'n', 'm', 'h', 'd' ),
	GF_ISOM_BOX_TYPE_STHD	= GF_4CC( 's', 't', 'h', 'd' ),
	/*reseved
	GF_ISOM_BOX_TYPE_SDHD	= GF_4CC( 's', 'd', 'h', 'd' ),
	GF_ISOM_BOX_TYPE_ODHD	= GF_4CC( 'o', 'd', 'h', 'd' ),
	GF_ISOM_BOX_TYPE_CRHD	= GF_4CC( 'c', 'r', 'h', 'd' ),
	*/
	GF_ISOM_BOX_TYPE_MP4S	= GF_4CC( 'm', 'p', '4', 's' ),
	GF_ISOM_BOX_TYPE_MP4A	= GF_4CC( 'm', 'p', '4', 'a' ),
	GF_ISOM_BOX_TYPE_MP4V	= GF_4CC( 'm', 'p', '4', 'v' ),


	/*AVC / H264 extension*/
	GF_ISOM_BOX_TYPE_AVCC	= GF_4CC( 'a', 'v', 'c', 'C' ),
	GF_ISOM_BOX_TYPE_BTRT	= GF_4CC( 'b', 't', 'r', 't' ),
	GF_ISOM_BOX_TYPE_M4DS	= GF_4CC( 'm', '4', 'd', 's' ),
	GF_ISOM_BOX_TYPE_PASP	= GF_4CC( 'p', 'a', 's', 'p' ),
	GF_ISOM_BOX_TYPE_CLAP	= GF_4CC( 'c', 'l', 'a', 'p' ),
	GF_ISOM_BOX_TYPE_AVC1	= GF_4CC( 'a', 'v', 'c', '1' ),
	GF_ISOM_BOX_TYPE_AVC2	= GF_4CC( 'a', 'v', 'c', '2' ),
	GF_ISOM_BOX_TYPE_AVC3	= GF_4CC( 'a', 'v', 'c', '3' ),
	GF_ISOM_BOX_TYPE_AVC4	= GF_4CC( 'a', 'v', 'c', '4' ),
	GF_ISOM_BOX_TYPE_SVCC	= GF_4CC( 's', 'v', 'c', 'C' ),
	GF_ISOM_BOX_TYPE_SVC1	= GF_4CC( 's', 'v', 'c', '1' ),
	GF_ISOM_BOX_TYPE_SVC2	= GF_4CC( 's', 'v', 'c', '2' ),
	GF_ISOM_BOX_TYPE_MVCC	= GF_4CC( 'm', 'v', 'c', 'C' ),
	GF_ISOM_BOX_TYPE_MVC1	= GF_4CC( 'm', 'v', 'c', '1' ),
	GF_ISOM_BOX_TYPE_MVC2	= GF_4CC( 'm', 'v', 'c', '2' ),
	GF_ISOM_BOX_TYPE_MHC1	= GF_4CC( 'm', 'h', 'c', '1' ),
	GF_ISOM_BOX_TYPE_MHV1	= GF_4CC( 'm', 'h', 'v', '1' ),

	GF_ISOM_BOX_TYPE_HVCC	= GF_4CC( 'h', 'v', 'c', 'C' ),
	GF_ISOM_BOX_TYPE_HVC1	= GF_4CC( 'h', 'v', 'c', '1' ),
	GF_ISOM_BOX_TYPE_HEV1	= GF_4CC( 'h', 'e', 'v', '1' ),
	GF_ISOM_BOX_TYPE_HVT1	= GF_4CC( 'h', 'v', 't', '1' ),

	GF_ISOM_BOX_TYPE_HVC2	= GF_4CC( 'h', 'v', 'c', '2' ),
	GF_ISOM_BOX_TYPE_HEV2	= GF_4CC( 'h', 'e', 'v', '2' ),
	GF_ISOM_BOX_TYPE_LHV1	= GF_4CC( 'l', 'h', 'v', '1' ),
	GF_ISOM_BOX_TYPE_LHE1	= GF_4CC( 'l', 'h', 'e', '1' ),
	GF_ISOM_BOX_TYPE_LHT1	= GF_4CC( 'l', 'h', 't', '1' ),

	GF_ISOM_BOX_TYPE_LHVC	= GF_4CC( 'l', 'h', 'v', 'C' ),

	GF_ISOM_BOX_TYPE_AV1C = GF_4CC('a', 'v', '1', 'C'),
	GF_ISOM_BOX_TYPE_AV01 = GF_4CC('a', 'v', '0', '1'),

	/*WebM*/
	GF_ISOM_BOX_TYPE_VPCC = GF_4CC('v', 'p', 'c', 'C'),
	GF_ISOM_BOX_TYPE_VP08 = GF_4CC('v', 'p', '0', '8'),
	GF_ISOM_BOX_TYPE_VP09 = GF_4CC('v', 'p', '0', '9'),
	GF_ISOM_BOX_TYPE_SMDM = GF_4CC('S', 'm', 'D', 'm'),
	GF_ISOM_BOX_TYPE_COLL = GF_4CC('C', 'o', 'L', 'L'),

	/*Opus*/
	GF_ISOM_BOX_TYPE_OPUS = GF_4CC('O', 'p', 'u', 's'),
	GF_ISOM_BOX_TYPE_DOPS = GF_4CC('d', 'O', 'p', 's'),

	/*LASeR extension*/
	GF_ISOM_BOX_TYPE_LSRC	= GF_4CC( 'l', 's', 'r', 'C' ),
	GF_ISOM_BOX_TYPE_LSR1	= GF_4CC( 'l', 's', 'r', '1' ),

	/*3GPP extensions*/
	GF_ISOM_BOX_TYPE_DAMR	= GF_4CC( 'd', 'a', 'm', 'r' ),
	GF_ISOM_BOX_TYPE_D263	= GF_4CC( 'd', '2', '6', '3' ),
	GF_ISOM_BOX_TYPE_DEVC	= GF_4CC( 'd', 'e', 'v', 'c' ),
	GF_ISOM_BOX_TYPE_DQCP	= GF_4CC( 'd', 'q', 'c', 'p' ),
	GF_ISOM_BOX_TYPE_DSMV	= GF_4CC( 'd', 's', 'm', 'v' ),
	GF_ISOM_BOX_TYPE_TSEL	= GF_4CC( 't', 's', 'e', 'l' ),

	/* 3GPP Adaptive Streaming extensions */
	GF_ISOM_BOX_TYPE_STYP	= GF_4CC( 's', 't', 'y', 'p' ),
	GF_ISOM_BOX_TYPE_TFDT	= GF_4CC( 't', 'f', 'd', 't' ),
	GF_ISOM_BOX_TYPE_SIDX	= GF_4CC( 's', 'i', 'd', 'x' ),
	GF_ISOM_BOX_TYPE_SSIX	= GF_4CC( 's', 's', 'i', 'x' ),
	GF_ISOM_BOX_TYPE_LEVA   = GF_4CC( 'l', 'e', 'v', 'a' ),
	GF_ISOM_BOX_TYPE_PCRB	= GF_4CC( 'p', 'c', 'r', 'b' ),
	GF_ISOM_BOX_TYPE_EMSG	= GF_4CC( 'e', 'm', 's', 'g' ),

	/*3GPP text / MPEG-4 StreamingText*/
	GF_ISOM_BOX_TYPE_FTAB	= GF_4CC( 'f', 't', 'a', 'b' ),
	GF_ISOM_BOX_TYPE_TX3G	= GF_4CC( 't', 'x', '3', 'g' ),
	GF_ISOM_BOX_TYPE_STYL	= GF_4CC( 's', 't', 'y', 'l' ),
	GF_ISOM_BOX_TYPE_HLIT	= GF_4CC( 'h', 'l', 'i', 't' ),
	GF_ISOM_BOX_TYPE_HCLR	= GF_4CC( 'h', 'c', 'l', 'r' ),
	GF_ISOM_BOX_TYPE_KROK	= GF_4CC( 'k', 'r', 'o', 'k' ),
	GF_ISOM_BOX_TYPE_DLAY	= GF_4CC( 'd', 'l', 'a', 'y' ),
	GF_ISOM_BOX_TYPE_HREF	= GF_4CC( 'h', 'r', 'e', 'f' ),
	GF_ISOM_BOX_TYPE_TBOX	= GF_4CC( 't', 'b', 'o', 'x' ),
	GF_ISOM_BOX_TYPE_BLNK	= GF_4CC( 'b', 'l', 'n', 'k' ),
	GF_ISOM_BOX_TYPE_TWRP	= GF_4CC( 't', 'w', 'r', 'p' ),

	/* ISO Base Media File Format Extensions for MPEG-21 */
	GF_ISOM_BOX_TYPE_META	= GF_4CC( 'm', 'e', 't', 'a' ),
	GF_ISOM_BOX_TYPE_XML	= GF_4CC( 'x', 'm', 'l', ' ' ),
	GF_ISOM_BOX_TYPE_BXML	= GF_4CC( 'b', 'x', 'm', 'l' ),
	GF_ISOM_BOX_TYPE_ILOC	= GF_4CC( 'i', 'l', 'o', 'c' ),
	GF_ISOM_BOX_TYPE_PITM	= GF_4CC( 'p', 'i', 't', 'm' ),
	GF_ISOM_BOX_TYPE_IPRO	= GF_4CC( 'i', 'p', 'r', 'o' ),
	GF_ISOM_BOX_TYPE_INFE	= GF_4CC( 'i', 'n', 'f', 'e' ),
	GF_ISOM_BOX_TYPE_IINF	= GF_4CC( 'i', 'i', 'n', 'f' ),
	GF_ISOM_BOX_TYPE_IREF	= GF_4CC( 'i', 'r', 'e', 'f' ),
	GF_ISOM_BOX_TYPE_ENCA	= GF_4CC( 'e', 'n', 'c', 'a' ),
	GF_ISOM_BOX_TYPE_ENCV	= GF_4CC( 'e', 'n', 'c', 'v' ),
	GF_ISOM_BOX_TYPE_RESV	= GF_4CC( 'r', 'e', 's', 'v' ),
	GF_ISOM_BOX_TYPE_ENCT	= GF_4CC( 'e', 'n', 'c', 't' ),
	GF_ISOM_BOX_TYPE_ENCS	= GF_4CC( 'e', 'n', 'c', 's' ),
	GF_ISOM_BOX_TYPE_ENCF	= GF_4CC( 'e', 'n', 'c', 'f' ),
	GF_ISOM_BOX_TYPE_ENCM	= GF_4CC( 'e', 'n', 'c', 'm' ),
	GF_ISOM_BOX_TYPE_SINF	= GF_4CC( 's', 'i', 'n', 'f' ),
	GF_ISOM_BOX_TYPE_RINF	= GF_4CC( 'r', 'i', 'n', 'f' ),
	GF_ISOM_BOX_TYPE_FRMA	= GF_4CC( 'f', 'r', 'm', 'a' ),
	GF_ISOM_BOX_TYPE_SCHM	= GF_4CC( 's', 'c', 'h', 'm' ),
	GF_ISOM_BOX_TYPE_SCHI	= GF_4CC( 's', 'c', 'h', 'i' ),

	GF_ISOM_BOX_TYPE_STVI	= GF_4CC( 's', 't', 'v', 'i' ),


	GF_ISOM_BOX_TYPE_METX	= GF_4CC( 'm', 'e', 't', 'x' ),
	GF_ISOM_BOX_TYPE_METT	= GF_4CC( 'm', 'e', 't', 't' ),

	/* ISMA 1.0 Encryption and Authentication V 1.0 */
	GF_ISOM_BOX_TYPE_IKMS	= GF_4CC( 'i', 'K', 'M', 'S' ),
	GF_ISOM_BOX_TYPE_ISFM	= GF_4CC( 'i', 'S', 'F', 'M' ),
	GF_ISOM_BOX_TYPE_ISLT	= GF_4CC( 'i', 'S', 'L', 'T' ),

	/* Hinting boxes */
	GF_ISOM_BOX_TYPE_RTP_STSD	= GF_4CC( 'r', 't', 'p', ' ' ),
	GF_ISOM_BOX_TYPE_SRTP_STSD	= GF_4CC( 's', 'r', 't', 'p' ),
	GF_ISOM_BOX_TYPE_FDP_STSD	= GF_4CC( 'f', 'd', 'p', ' ' ),
	GF_ISOM_BOX_TYPE_RRTP_STSD	= GF_4CC( 'r', 'r', 't', 'p' ),
	GF_ISOM_BOX_TYPE_RTCP_STSD	= GF_4CC( 'r', 't', 'c', 'p' ),
	GF_ISOM_BOX_TYPE_HNTI	= GF_4CC( 'h', 'n', 't', 'i' ),
	GF_ISOM_BOX_TYPE_RTP	= GF_4CC( 'r', 't', 'p', ' ' ),
	GF_ISOM_BOX_TYPE_SDP	= GF_4CC( 's', 'd', 'p', ' ' ),
	GF_ISOM_BOX_TYPE_HINF	= GF_4CC( 'h', 'i', 'n', 'f' ),
	GF_ISOM_BOX_TYPE_NAME	= GF_4CC( 'n', 'a', 'm', 'e' ),
	GF_ISOM_BOX_TYPE_TRPY	= GF_4CC( 't', 'r', 'p', 'y' ),
	GF_ISOM_BOX_TYPE_NUMP	= GF_4CC( 'n', 'u', 'm', 'p' ),
	GF_ISOM_BOX_TYPE_TOTL	= GF_4CC( 't', 'o', 't', 'l' ),
	GF_ISOM_BOX_TYPE_NPCK	= GF_4CC( 'n', 'p', 'c', 'k' ),
	GF_ISOM_BOX_TYPE_TPYL	= GF_4CC( 't', 'p', 'y', 'l' ),
	GF_ISOM_BOX_TYPE_TPAY	= GF_4CC( 't', 'p', 'a', 'y' ),
	GF_ISOM_BOX_TYPE_MAXR	= GF_4CC( 'm', 'a', 'x', 'r' ),
	GF_ISOM_BOX_TYPE_DMED	= GF_4CC( 'd', 'm', 'e', 'd' ),
	GF_ISOM_BOX_TYPE_DIMM	= GF_4CC( 'd', 'i', 'm', 'm' ),
	GF_ISOM_BOX_TYPE_DREP	= GF_4CC( 'd', 'r', 'e', 'p' ),
	GF_ISOM_BOX_TYPE_TMIN	= GF_4CC( 't', 'm', 'i', 'n' ),
	GF_ISOM_BOX_TYPE_TMAX	= GF_4CC( 't', 'm', 'a', 'x' ),
	GF_ISOM_BOX_TYPE_PMAX	= GF_4CC( 'p', 'm', 'a', 'x' ),
	GF_ISOM_BOX_TYPE_DMAX	= GF_4CC( 'd', 'm', 'a', 'x' ),
	GF_ISOM_BOX_TYPE_PAYT	= GF_4CC( 'p', 'a', 'y', 't' ),
	GF_ISOM_BOX_TYPE_RELY	= GF_4CC( 'r', 'e', 'l', 'y' ),
	GF_ISOM_BOX_TYPE_TIMS	= GF_4CC( 't', 'i', 'm', 's' ),
	GF_ISOM_BOX_TYPE_TSRO	= GF_4CC( 't', 's', 'r', 'o' ),
	GF_ISOM_BOX_TYPE_SNRO	= GF_4CC( 's', 'n', 'r', 'o' ),
	GF_ISOM_BOX_TYPE_RTPO	= GF_4CC( 'r', 't', 'p', 'o' ),
	GF_ISOM_BOX_TYPE_TSSY	= GF_4CC( 't', 's', 's', 'y' ),
	GF_ISOM_BOX_TYPE_RSSR	= GF_4CC( 'r', 's', 's', 'r' ),
	GF_ISOM_BOX_TYPE_SRPP	= GF_4CC( 's', 'r', 'p', 'p' ),

	//FEC boxes
	GF_ISOM_BOX_TYPE_FIIN	= GF_4CC( 'f', 'i', 'i', 'n' ),
	GF_ISOM_BOX_TYPE_PAEN	= GF_4CC( 'p', 'a', 'e', 'n' ),
	GF_ISOM_BOX_TYPE_FPAR	= GF_4CC( 'f', 'p', 'a', 'r' ),
	GF_ISOM_BOX_TYPE_FECR	= GF_4CC( 'f', 'e', 'c', 'r' ),
	GF_ISOM_BOX_TYPE_SEGR	= GF_4CC( 's', 'e', 'g', 'r' ),
	GF_ISOM_BOX_TYPE_GITN	= GF_4CC( 'g', 'i', 't', 'n' ),
	GF_ISOM_BOX_TYPE_FIRE	= GF_4CC( 'f', 'i', 'r', 'e' ),
	GF_ISOM_BOX_TYPE_FDSA	= GF_4CC( 'f', 'd', 's', 'a' ),
	GF_ISOM_BOX_TYPE_FDPA	= GF_4CC( 'f', 'd', 'p', 'a' ),
	GF_ISOM_BOX_TYPE_EXTR	= GF_4CC( 'e', 'x', 't', 'r' ),

	/*internal type for track and item references*/
	GF_ISOM_BOX_TYPE_REFT	= GF_4CC( 'R', 'E', 'F', 'T' ),
	GF_ISOM_BOX_TYPE_REFI	= GF_4CC( 'R', 'E', 'F', 'I'),
	GF_ISOM_BOX_TYPE_GRPT	= GF_4CC( 'G', 'R', 'P', 'T'),

#ifndef GPAC_DISABLE_ISOM_ADOBE
	/* Adobe extensions */
	GF_ISOM_BOX_TYPE_ABST	= GF_4CC( 'a', 'b', 's', 't' ),
	GF_ISOM_BOX_TYPE_AFRA	= GF_4CC( 'a', 'f', 'r', 'a' ),
	GF_ISOM_BOX_TYPE_ASRT	= GF_4CC( 'a', 's', 'r', 't' ),
	GF_ISOM_BOX_TYPE_AFRT	= GF_4CC( 'a', 'f', 'r', 't' ),
#endif

	/* Apple extensions */

	GF_ISOM_BOX_TYPE_ILST	= GF_4CC( 'i', 'l', 's', 't' ),
	GF_ISOM_BOX_TYPE_0xA9NAM	= GF_4CC( 0xA9, 'n', 'a', 'm' ),
	GF_ISOM_BOX_TYPE_0xA9CMT	= GF_4CC( 0xA9, 'c', 'm', 't' ),
	GF_ISOM_BOX_TYPE_0xA9DAY	= GF_4CC( 0xA9, 'd', 'a', 'y' ),
	GF_ISOM_BOX_TYPE_0xA9ART	= GF_4CC( 0xA9, 'A', 'R', 'T' ),
	GF_ISOM_BOX_TYPE_0xA9TRK	= GF_4CC( 0xA9, 't', 'r', 'k' ),
	GF_ISOM_BOX_TYPE_0xA9ALB	= GF_4CC( 0xA9, 'a', 'l', 'b' ),
	GF_ISOM_BOX_TYPE_0xA9COM	= GF_4CC( 0xA9, 'c', 'o', 'm' ),
	GF_ISOM_BOX_TYPE_0xA9WRT	= GF_4CC( 0xA9, 'w', 'r', 't' ),
	GF_ISOM_BOX_TYPE_0xA9TOO	= GF_4CC( 0xA9, 't', 'o', 'o' ),
	GF_ISOM_BOX_TYPE_0xA9CPY	= GF_4CC( 0xA9, 'c', 'p', 'y' ),
	GF_ISOM_BOX_TYPE_0xA9DES	= GF_4CC( 0xA9, 'd', 'e', 's' ),
	GF_ISOM_BOX_TYPE_0xA9GEN	= GF_4CC( 0xA9, 'g', 'e', 'n' ),
	GF_ISOM_BOX_TYPE_0xA9GRP	= GF_4CC( 0xA9, 'g', 'r', 'p' ),
	GF_ISOM_BOX_TYPE_0xA9ENC	= GF_4CC( 0xA9, 'e', 'n', 'c' ),
	GF_ISOM_BOX_TYPE_aART		= GF_4CC( 'a', 'A', 'R', 'T' ),
	GF_ISOM_BOX_TYPE_PGAP = GF_4CC( 'p', 'g', 'a', 'p' ),
	GF_ISOM_BOX_TYPE_GNRE	= GF_4CC( 'g', 'n', 'r', 'e' ),
	GF_ISOM_BOX_TYPE_DISK	= GF_4CC( 'd', 'i', 's', 'k' ),
	GF_ISOM_BOX_TYPE_TRKN	= GF_4CC( 't', 'r', 'k', 'n' ),
	GF_ISOM_BOX_TYPE_TMPO	= GF_4CC( 't', 'm', 'p', 'o' ),
	GF_ISOM_BOX_TYPE_CPIL	= GF_4CC( 'c', 'p', 'i', 'l' ),
	GF_ISOM_BOX_TYPE_COVR	= GF_4CC( 'c', 'o', 'v', 'r' ),
	GF_ISOM_BOX_TYPE_iTunesSpecificInfo	= GF_4CC( '-', '-', '-', '-' ),
	GF_ISOM_BOX_TYPE_DATA	= GF_4CC( 'd', 'a', 't', 'a' ),

	GF_ISOM_HANDLER_TYPE_MDIR	= GF_4CC( 'm', 'd', 'i', 'r' ),
	GF_ISOM_BOX_TYPE_CHAP	= GF_4CC( 'c', 'h', 'a', 'p' ),
	GF_ISOM_BOX_TYPE_TEXT	= GF_4CC( 't', 'e', 'x', 't' ),

	/*OMA (P)DCF boxes*/
	GF_ISOM_BOX_TYPE_OHDR	= GF_4CC( 'o', 'h', 'd', 'r' ),
	GF_ISOM_BOX_TYPE_GRPI	= GF_4CC( 'g', 'r', 'p', 'i' ),
	GF_ISOM_BOX_TYPE_MDRI	= GF_4CC( 'm', 'd', 'r', 'i' ),
	GF_ISOM_BOX_TYPE_ODTT	= GF_4CC( 'o', 'd', 't', 't' ),
	GF_ISOM_BOX_TYPE_ODRB	= GF_4CC( 'o', 'd', 'r', 'b' ),
	GF_ISOM_BOX_TYPE_ODKM	= GF_4CC( 'o', 'd', 'k', 'm' ),
	GF_ISOM_BOX_TYPE_ODAF	= GF_4CC( 'o', 'd', 'a', 'f' ),

	/*3GPP DIMS */
	GF_ISOM_BOX_TYPE_DIMS	= GF_4CC( 'd', 'i', 'm', 's' ),
	GF_ISOM_BOX_TYPE_DIMC	= GF_4CC( 'd', 'i', 'm', 'C' ),
	GF_ISOM_BOX_TYPE_DIST	= GF_4CC( 'd', 'i', 'S', 'T' ),


	GF_ISOM_BOX_TYPE_AC3	= GF_4CC( 'a', 'c', '-', '3' ),
	GF_ISOM_BOX_TYPE_DAC3	= GF_4CC( 'd', 'a', 'c', '3' ),
	GF_ISOM_BOX_TYPE_EC3	= GF_4CC( 'e', 'c', '-', '3' ),
	GF_ISOM_BOX_TYPE_DEC3	= GF_4CC( 'd', 'e', 'c', '3' ),
	GF_ISOM_BOX_TYPE_DVCC	= GF_4CC( 'd', 'v', 'c', 'C' ),
	GF_ISOM_BOX_TYPE_DVHE	= GF_4CC( 'd', 'v', 'h', 'e' ),

	GF_ISOM_BOX_TYPE_SUBS	= GF_4CC( 's', 'u', 'b', 's' ),

	GF_ISOM_BOX_TYPE_RVCC	= GF_4CC( 'r', 'v', 'c', 'c' ),

	GF_ISOM_BOX_TYPE_VTTC_CONFIG	= GF_4CC( 'v', 't', 't', 'C' ),
	GF_ISOM_BOX_TYPE_VTCC_CUE	= GF_4CC( 'v', 't', 't', 'c' ),
	GF_ISOM_BOX_TYPE_VTTE	= GF_4CC( 'v', 't', 't', 'e' ),
	GF_ISOM_BOX_TYPE_VTTA	= GF_4CC( 'v', 't', 't', 'a' ),
	GF_ISOM_BOX_TYPE_CTIM	= GF_4CC( 'c', 't', 'i', 'm' ),
	GF_ISOM_BOX_TYPE_IDEN	= GF_4CC( 'i', 'd', 'e', 'n' ),
	GF_ISOM_BOX_TYPE_STTG	= GF_4CC( 's', 't', 't', 'g' ),
	GF_ISOM_BOX_TYPE_PAYL	= GF_4CC( 'p', 'a', 'y', 'l' ),
	GF_ISOM_BOX_TYPE_WVTT	= GF_4CC( 'w', 'v', 't', 't' ),

	GF_ISOM_BOX_TYPE_STPP	= GF_4CC( 's', 't', 'p', 'p' ),
	GF_ISOM_BOX_TYPE_SBTT	= GF_4CC( 's', 'b', 't', 't' ),

	GF_ISOM_BOX_TYPE_STXT	= GF_4CC( 's', 't', 'x', 't' ),
	GF_ISOM_BOX_TYPE_TXTC	= GF_4CC( 't', 'x', 't', 'C' ),

	GF_ISOM_BOX_TYPE_PRFT   = GF_4CC( 'p', 'r', 'f', 't' ),

	/* Image File Format Boxes */
	GF_ISOM_BOX_TYPE_ISPE   = GF_4CC( 'i', 's', 'p', 'e' ),
	GF_ISOM_BOX_TYPE_COLR   = GF_4CC( 'c', 'o', 'l', 'r' ),
	GF_ISOM_BOX_TYPE_PIXI   = GF_4CC( 'p', 'i', 'x', 'i' ),
	GF_ISOM_BOX_TYPE_RLOC   = GF_4CC( 'r', 'l', 'o', 'c' ),
	GF_ISOM_BOX_TYPE_IROT   = GF_4CC( 'i', 'r', 'o', 't' ),
	GF_ISOM_BOX_TYPE_IPCO   = GF_4CC( 'i', 'p', 'c', 'o' ),
	GF_ISOM_BOX_TYPE_IPRP   = GF_4CC( 'i', 'p', 'r', 'p' ),
	GF_ISOM_BOX_TYPE_IPMA   = GF_4CC( 'i', 'p', 'm', 'a' ),
	GF_ISOM_BOX_TYPE_GRPL   = GF_4CC( 'g', 'r', 'p', 'l'),
	GF_ISOM_BOX_TYPE_CCST	= GF_4CC( 'c', 'c', 's', 't' ),
	GF_ISOM_BOX_TYPE_AUXC	= GF_4CC( 'a', 'u', 'x', 'C' ),
	GF_ISOM_BOX_TYPE_AUXI	= GF_4CC( 'a', 'u', 'x', 'i' ),
	GF_ISOM_BOX_TYPE_OINF	= GF_4CC( 'o', 'i', 'n', 'f' ),
	GF_ISOM_BOX_TYPE_TOLS	= GF_4CC( 't', 'o', 'l', 's' ),

	/* MIAF Boxes */
	GF_ISOM_BOX_TYPE_CLLI	= GF_4CC('c', 'l', 'l', 'i'),
	GF_ISOM_BOX_TYPE_MDCV	= GF_4CC('m', 'd', 'c', 'v'),

	GF_ISOM_BOX_TYPE_ALTR	= GF_4CC( 'a', 'l', 't', 'r' ),

	/*ALL INTERNAL BOXES - NEVER WRITTEN TO FILE!!*/

	/*generic handlers*/
	GF_ISOM_BOX_TYPE_GNRM	= GF_4CC( 'G', 'N', 'R', 'M' ),
	GF_ISOM_BOX_TYPE_GNRV	= GF_4CC( 'G', 'N', 'R', 'V' ),
	GF_ISOM_BOX_TYPE_GNRA	= GF_4CC( 'G', 'N', 'R', 'A' ),
	/*base constructor of all hint formats (currently only RTP uses it)*/
	GF_ISOM_BOX_TYPE_GHNT	= GF_4CC( 'g', 'h', 'n', 't' ),
	/*for compatibility with old files hinted for DSS - needs special parsing*/
	GF_ISOM_BOX_TYPE_VOID	= GF_4CC( 'V', 'O', 'I', 'D' ),

	/*MS Smooth - these are actually UUID boxes*/
	GF_ISOM_BOX_UUID_PSSH	= GF_4CC( 'P', 'S', 'S', 'H' ),
	GF_ISOM_BOX_UUID_MSSM   = GF_4CC( 'M', 'S', 'S', 'M' ), /*Stream Manifest box*/
	GF_ISOM_BOX_UUID_TENC	= GF_4CC( 'T', 'E', 'N', 'C' ),
	GF_ISOM_BOX_UUID_TFRF	= GF_4CC( 'T', 'F', 'R', 'F' ),
	GF_ISOM_BOX_UUID_TFXD	= GF_4CC( 'T', 'F', 'X', 'D' ),

	GF_ISOM_BOX_TYPE_MP3	= GF_4CC( '.', 'm', 'p', '3' ),

	GF_ISOM_BOX_TYPE_TRIK	= GF_4CC( 't', 'r', 'i', 'k' ),
	GF_ISOM_BOX_TYPE_BLOC	= GF_4CC( 'b', 'l', 'o', 'c' ),
	GF_ISOM_BOX_TYPE_AINF	= GF_4CC( 'a', 'i', 'n', 'f' ),

	/*JPEG2000*/
	GF_ISOM_BOX_TYPE_MJP2	= GF_4CC('m','j','p','2'),
	GF_ISOM_BOX_TYPE_IHDR	= GF_4CC('i','h','d','r'),
	GF_ISOM_BOX_TYPE_JP  	= GF_4CC('j','P',' ',' '),
	GF_ISOM_BOX_TYPE_JP2H	= GF_4CC('j','p','2','h'),
	GF_ISOM_BOX_TYPE_JP2K	= GF_4CC('j','p','2','k'),

	GF_ISOM_BOX_TYPE_JPEG	= GF_4CC('j','p','e','g'),
	GF_ISOM_BOX_TYPE_PNG 	= GF_4CC('p','n','g',' '),

	/* apple QT box */
	GF_QT_BOX_TYPE_ALIS = GF_4CC('a','l','i','s'),
	GF_QT_BOX_TYPE_WIDE = GF_4CC('w','i','d','e'),
	GF_QT_BOX_TYPE_GMIN	= GF_4CC( 'g', 'm', 'i', 'n' ),
	GF_QT_BOX_TYPE_TAPT	= GF_4CC( 't', 'a', 'p', 't' ),
	GF_QT_BOX_TYPE_CLEF	= GF_4CC( 'c', 'l', 'e', 'f' ),
	GF_QT_BOX_TYPE_PROF	= GF_4CC( 'p', 'r', 'o', 'f' ),
	GF_QT_BOX_TYPE_ENOF	= GF_4CC( 'e', 'n', 'o', 'f' ),
	GF_QT_BOX_TYPE_WAVE = GF_4CC('w','a','v','e'),
	GF_QT_BOX_TYPE_CHAN = GF_4CC('c','h','a','n'),
	GF_QT_BOX_TYPE_TERMINATOR 	= 0,
	GF_QT_BOX_TYPE_ENDA = GF_4CC('e','n','d','a'),
	GF_QT_BOX_TYPE_FRMA = GF_4CC('f','r','m','a'),
	GF_QT_BOX_TYPE_TMCD = GF_4CC('t','m','c','d'),
	GF_QT_BOX_TYPE_NAME = GF_4CC('n','a','m','e'),
	GF_QT_BOX_TYPE_TCMI = GF_4CC('t','c','m','i'),
	GF_QT_BOX_TYPE_FIEL = GF_4CC('f','i','e','l'),
	GF_QT_BOX_TYPE_GAMA = GF_4CC('g','a','m','a'),
	GF_QT_BOX_TYPE_CHRM = GF_4CC('c','h','r','m'),

	/* from drm_sample.c */
	GF_ISOM_BOX_TYPE_264B 	= GF_4CC('2','6','4','b'),
	GF_ISOM_BOX_TYPE_265B 	= GF_4CC('2','6','5','b'),
	GF_ISOM_BOX_TYPE_AV1B 	= GF_4CC('a','v','1','b'),
	GF_ISOM_BOX_TYPE_VP9B   = GF_4CC('v','p','9','b'),

	/*MPEG-H 3D audio*/
	GF_ISOM_BOX_TYPE_MHA1 	= GF_4CC('m','h','a','1'),
	GF_ISOM_BOX_TYPE_MHA2 	= GF_4CC('m','h','a','2'),
	GF_ISOM_BOX_TYPE_MHM1 	= GF_4CC('m','h','m','1'),
	GF_ISOM_BOX_TYPE_MHM2 	= GF_4CC('m','h','m','2'),
	GF_ISOM_BOX_TYPE_MHAC 	= GF_4CC('m','h','a','C'),


	GF_ISOM_BOX_TYPE_AUXV 	= GF_4CC('A','U','X','V'),

};

enum
{
	GF_ISOM_SAMPLE_ENTRY_UNKN = 0,
	GF_ISOM_SAMPLE_ENTRY_VIDEO = GF_4CC('v','i','d','e'),
	GF_ISOM_SAMPLE_ENTRY_AUDIO = GF_4CC('a','u','d','i')
};

#ifndef GPAC_DISABLE_ISOM


#if defined(GPAC_DISABLE_ISOM_FRAGMENTS) && !defined(GPAC_DISABLE_ISOM_ADOBE)
#define GPAC_DISABLE_ISOM_ADOBE
#endif

	/*the default size is 64, cause we need to handle large boxes...

	the other_boxes container is by default NOT created. When parsing a box and adding
	a sub-box with gf_isom_box_add_default, the list is created.
	This list is destroyed befaore calling the final box destructor
	This list is automatically taken into account during size() and write() functions
	*/
#define GF_ISOM_BOX			\
	u32 type;			\
	u64 size;			\
	const struct box_registry_entry *registry;\
	GF_List *other_boxes;

#define GF_ISOM_FULL_BOX		\
	GF_ISOM_BOX			\
	u8 version;			\
	u32 flags;			\

#define GF_ISOM_UUID_BOX	\
	GF_ISOM_BOX			\
	u8 uuid[16];		\
	u32 internal_4cc;		\

typedef struct
{
	GF_ISOM_BOX
} GF_Box;

typedef struct
{
	GF_ISOM_FULL_BOX
} GF_FullBox;

typedef struct
{
	GF_ISOM_UUID_BOX
} GF_UUIDBox;


#define ISOM_DECL_BOX_ALLOC(__TYPE, __4cc)	__TYPE *tmp; \
	GF_SAFEALLOC(tmp, __TYPE);	\
	if (tmp==NULL) return NULL;	\
	tmp->type = __4cc;

#define ISOM_DECREASE_SIZE(__ptr, bytes)	if (__ptr->size < (bytes) ) {\
			GF_LOG(GF_LOG_ERROR, GF_LOG_CONTAINER, ("[isom] not enough bytes in box %s: %d left, reading %d (file %s, line %d)\n", gf_4cc_to_str(__ptr->type), __ptr->size, (bytes), __FILE__, __LINE__ )); \
			return GF_ISOM_INVALID_FILE; \
		}\
		__ptr->size -= bytes; \

/*constructor*/
GF_Box *gf_isom_box_new(u32 boxType);
//some boxes may have different syntax based on container. Use this constructor for this case
GF_Box *gf_isom_box_new_ex(u32 boxType, u32 parentType, Bool skip_logs, Bool is_root_box);

GF_Err gf_isom_box_write(GF_Box *ptr, GF_BitStream *bs);
GF_Err gf_isom_box_read(GF_Box *ptr, GF_BitStream *bs);
void gf_isom_box_del(GF_Box *ptr);
GF_Err gf_isom_box_size(GF_Box *ptr);

GF_Err gf_isom_clone_box(GF_Box *src, GF_Box **dst);

GF_Err gf_isom_box_parse(GF_Box **outBox, GF_BitStream *bs);
GF_Err gf_isom_box_array_read(GF_Box *s, GF_BitStream *bs, GF_Err (*add_box)(GF_Box *par, GF_Box *b));
GF_Err gf_isom_box_array_read_ex(GF_Box *parent, GF_BitStream *bs, GF_Err (*add_box)(GF_Box *par, GF_Box *b), u32 parent_type);
GF_Err gf_isom_box_add_default(GF_Box *a, GF_Box *subbox);
GF_Err gf_isom_box_parse_ex(GF_Box **outBox, GF_BitStream *bs, u32 parent_type, Bool is_root_box);

//writes box header - shall be called at the beginning of each xxxx_Write function
//this function is not factorized in order to let box serializer modify box type before writing
GF_Err gf_isom_box_write_header(GF_Box *ptr, GF_BitStream *bs);

//writes box header then version+flags
GF_Err gf_isom_full_box_write(GF_Box *s, GF_BitStream *bs);

void gf_isom_box_array_del(GF_List *other_boxes);
GF_Err gf_isom_box_array_write(GF_Box *parent, GF_List *list, GF_BitStream *bs);
GF_Err gf_isom_box_array_size(GF_Box *parent, GF_List *list);

Bool gf_box_valid_in_parent(GF_Box *a, const char *parent_4cc);


typedef struct
{
	GF_ISOM_BOX
	/*note: the data is NEVER loaded to the mdat in this lib*/
	u64 dataSize;
	/* store the file offset when parsing to access the raw data */
	u64 bsOffset;
	char *data;
} GF_MediaDataBox;

typedef struct
{
  u64 time;
  u64 moof_offset;
  u32 traf_number;
  u32 trun_number;
  u32 sample_number;
} GF_RandomAccessEntry;

typedef struct
{
  GF_ISOM_FULL_BOX
  u32 track_id;
  u8 traf_bits;
  u8 trun_bits;
  u8 sample_bits;
  u32 nb_entries;
  GF_RandomAccessEntry *entries;
} GF_TrackFragmentRandomAccessBox;

typedef struct
{
  GF_ISOM_FULL_BOX
	u32 container_size;
} GF_MovieFragmentRandomAccessOffsetBox;

typedef struct
{
  GF_ISOM_BOX
  GF_List* tfra_list;
  GF_MovieFragmentRandomAccessOffsetBox *mfro;
} GF_MovieFragmentRandomAccessBox;

typedef struct
{
	GF_ISOM_BOX
	char *data;
	u32 dataSize;
	u32 original_4cc;
} GF_UnknownBox;

typedef struct
{
	GF_ISOM_UUID_BOX
	char *data;
	u32 dataSize;
} GF_UnknownUUIDBox;

u32 gf_isom_solve_uuid_box(char *UUID);

typedef struct
{
	GF_ISOM_FULL_BOX
	u64 creationTime;
	u64 modificationTime;
	u32 timeScale;
	u64 duration;
	u64 original_duration;
	u32 nextTrackID;
	u32 preferredRate;
	u16 preferredVolume;
	char reserved[10];
	u32 matrixA;
	u32 matrixB;
	u32 matrixU;
	u32 matrixC;
	u32 matrixD;
	u32 matrixV;
	u32 matrixW;
	u32 matrixX;
	u32 matrixY;
	u32 previewTime;
	u32 previewDuration;
	u32 posterTime;
	u32 selectionTime;
	u32 selectionDuration;
	u32 currentTime;
} GF_MovieHeaderBox;

typedef struct
{
	GF_ISOM_FULL_BOX
	GF_Descriptor *descriptor;
} GF_ObjectDescriptorBox;

/*used for entry list*/
typedef struct
{
	u64 segmentDuration;
	s64 mediaTime;
	u32 mediaRate;
	Bool was_empty_dur;
} GF_EdtsEntry;

typedef struct
{
	GF_ISOM_FULL_BOX
	GF_List *entryList;
} GF_EditListBox;

typedef struct
{
	GF_ISOM_BOX
	GF_EditListBox *editList;
} GF_EditBox;


/*used to classify boxes in the UserData GF_Box*/
typedef struct
{
	u32 boxType;
	u8 uuid[16];
	GF_List *other_boxes;
} GF_UserDataMap;

typedef struct
{
	GF_ISOM_BOX
	GF_List *recordList;
} GF_UserDataBox;

typedef struct
{
	GF_ISOM_BOX
	GF_MovieHeaderBox *mvhd;
	GF_ObjectDescriptorBox *iods;
	GF_UserDataBox *udta;
#ifndef	GPAC_DISABLE_ISOM_FRAGMENTS
	struct __tag_mvex_box *mvex;
#endif
	/*meta box if any*/
	struct __tag_meta_box *meta;
	/*track boxes*/
	GF_List *trackList;

	GF_ISOFile *mov;

	Bool mvex_after_traks;

} GF_MovieBox;

typedef struct
{
	GF_ISOM_FULL_BOX
	u64 creationTime;
	u64 modificationTime;
	u32 trackID;
	u32 reserved1;
	u64 duration;
	u32 reserved2[2];
	u16 layer;
	u16 alternate_group;
	u16 volume;
	u16 reserved3;
	s32 matrix[9];
	u32 width, height;
} GF_TrackHeaderBox;

typedef struct
{
	GF_ISOM_BOX
} GF_TrackReferenceBox;


typedef struct {
	GF_ISOM_BOX
	GF_List *groups;
} GF_TrackGroupBox;

typedef struct {
	GF_ISOM_FULL_BOX
	u32 group_type;
	u32 track_group_id;
} GF_TrackGroupTypeBox;

typedef struct
{
	GF_ISOM_BOX
	GF_UserDataBox *udta;
	GF_TrackHeaderBox *Header;
	struct __tag_media_box *Media;
	GF_EditBox *editBox;
	GF_TrackReferenceBox *References;
	/*meta box if any*/
	struct __tag_meta_box *meta;
	GF_TrackGroupBox *groups;

	GF_MovieBox *moov;
	/*private for media padding*/
	u32 padding_bytes;
	/*private for editing*/
	Bool is_unpacked;
	/*private for checking dependency*/
	u32 originalFile;
	u32 originalID;

	//not sure about piff (not supposed to be stored in moov), but senc is in track according to CENC
	struct __sample_encryption_box *sample_encryption;

	/*private for SVC/MVC extractors resolution*/
	s32 extractor_mode;
	Bool has_base_layer;
	u32 pack_num_samples;

#ifndef	GPAC_DISABLE_ISOM_FRAGMENTS
	u64 dts_at_seg_start;
	u32 sample_count_at_seg_start;
	Bool first_traf_merged;
	Bool present_in_scalable_segment;
#endif
} GF_TrackBox;

typedef struct
{
	GF_ISOM_FULL_BOX
	u64 creationTime;
	u64 modificationTime;
	u32 timeScale;
	u64 duration, original_duration;
	char packedLanguage[4];
	u16 reserved;
} GF_MediaHeaderBox;


typedef struct
{
	GF_ISOM_FULL_BOX
	u32 reserved1;
	u32 handlerType;
	u8 reserved2[12];
	char *nameUTF8;
	Bool store_counted_string;
} GF_HandlerBox;

typedef struct __tag_media_box
{
	GF_ISOM_BOX
	GF_TrackBox *mediaTrack;
	GF_MediaHeaderBox *mediaHeader;
	GF_HandlerBox *handler;
	struct __tag_media_info_box *information;
	u64 BytesMissing;

	//all the following are only used for NALU-based tracks
	//NALU reader
	GF_BitStream *nalu_parser;

	GF_BitStream *nalu_out_bs;
	GF_BitStream *nalu_ps_bs;
	char *in_sample_buffer;
	u32 in_sample_buffer_alloc;
	char *tmp_nal_copy_buffer;
	u32 tmp_nal_copy_buffer_alloc;

	GF_ISOSample *extracted_samp;
	GF_BitStream *extracted_bs;

} GF_MediaBox;

typedef struct
{
	GF_ISOM_FULL_BOX
	char *extended_language;
} GF_ExtendedLanguageBox;

typedef struct
{
	GF_ISOM_FULL_BOX
	u64 reserved;
} GF_VideoMediaHeaderBox;

typedef struct
{
	GF_ISOM_FULL_BOX

	u16 graphics_mode;
	u16 op_color_red;
	u16 op_color_green;
	u16 op_color_blue;
	u16 balance;
	u16 reserved;
} GF_GenericMediaHeaderInfoBox;

typedef struct
{
	GF_ISOM_FULL_BOX
	u16 balance;
	u16 reserved;
} GF_SoundMediaHeaderBox;

typedef struct
{
	GF_ISOM_FULL_BOX
	/*this is used for us INTERNALLY*/
	u32 subType;
	u32 maxPDUSize;
	u32 avgPDUSize;
	u32 maxBitrate;
	u32 avgBitrate;
	u32 slidingAverageBitrate;
} GF_HintMediaHeaderBox;

typedef struct
{
	GF_ISOM_FULL_BOX
} GF_MPEGMediaHeaderBox;

typedef struct
{
	GF_ISOM_FULL_BOX
} GF_SubtitleMediaHeaderBox;

typedef struct
{
	GF_ISOM_FULL_BOX
} GF_ODMediaHeaderBox;

typedef struct
{
	GF_ISOM_FULL_BOX
} GF_OCRMediaHeaderBox;

typedef struct
{
	GF_ISOM_FULL_BOX
} GF_SceneMediaHeaderBox;


typedef struct
{
	GF_ISOM_FULL_BOX

	u32 width;
	u32 height;
} GF_ApertureBox;

typedef struct
{
	GF_ISOM_FULL_BOX
} GF_DataReferenceBox;

typedef struct
{
	GF_ISOM_BOX
	GF_DataReferenceBox *dref;
} GF_DataInformationBox;

#define GF_ISOM_DATAENTRY_FIELDS	\
	char *location;

typedef struct
{
	GF_ISOM_FULL_BOX
	GF_ISOM_DATAENTRY_FIELDS
} GF_DataEntryBox;

typedef struct
{
	GF_ISOM_FULL_BOX
	GF_ISOM_DATAENTRY_FIELDS
} GF_DataEntryURLBox;

typedef struct
{
	GF_ISOM_FULL_BOX
	GF_ISOM_DATAENTRY_FIELDS
} GF_DataEntryAliasBox;

typedef struct
{
	GF_ISOM_FULL_BOX
	GF_ISOM_DATAENTRY_FIELDS
	char *nameURN;
} GF_DataEntryURNBox;

typedef struct
{
	u32 sampleCount;
	u32 sampleDelta;
} GF_SttsEntry;

typedef struct
{
	GF_ISOM_FULL_BOX
	GF_SttsEntry *entries;
	u32 nb_entries, alloc_size;

#ifndef GPAC_DISABLE_ISOM_WRITE
	/*cache for WRITE*/
	u32 w_currentSampleNum;
	u64 w_LastDTS;
#endif
	/*cache for READ*/
	u32 r_FirstSampleInEntry;
	u32 r_currentEntryIndex;
	u64 r_CurrentDTS;

	//stats for read
	u32 max_ts_delta;
} GF_TimeToSampleBox;


/*TO CHECK - it could be reasonnable to only use 16bits for both count and offset*/
typedef struct
{
	u32 sampleCount;
	s32 decodingOffset;
} GF_DttsEntry;

typedef struct
{
	GF_ISOM_FULL_BOX
	GF_DttsEntry *entries;
	u32 nb_entries, alloc_size;

#ifndef GPAC_DISABLE_ISOM_WRITE
	u32 w_LastSampleNumber;
	/*force one sample per entry*/
	Bool unpack_mode;
#endif
	/*Cache for read*/
	u32 r_currentEntryIndex;
	u32 r_FirstSampleInEntry;

	//stats for read
	s32 max_ts_delta;
} GF_CompositionOffsetBox;


#define GF_ISOM_SAMPLE_ENTRY_FIELDS		\
	GF_ISOM_UUID_BOX					\
	u16 dataReferenceIndex;				\
	char reserved[ 6 ];					\
	u32 internal_type;					\
	GF_List *protections;

/*base sample entry box - used by some generic media sample descriptions of QT*/
typedef struct
{
	GF_ISOM_SAMPLE_ENTRY_FIELDS
} GF_SampleEntryBox;

void gf_isom_sample_entry_init(GF_SampleEntryBox *ptr);
void gf_isom_sample_entry_predestroy(GF_SampleEntryBox *ptr);
GF_Err gf_isom_base_sample_entry_read(GF_SampleEntryBox *ptr, GF_BitStream *bs);

typedef struct
{
	GF_ISOM_SAMPLE_ENTRY_FIELDS
	/*box type as specified in the file (not this box's type!!)*/
	u32 EntryType;

	char *data;
	u32 data_size;
} GF_GenericSampleEntryBox;

typedef struct
{
	GF_ISOM_SAMPLE_ENTRY_FIELDS

	u32 flags;
	u32 timescale;
	u32 frame_duration;
	u8 frames_per_sec;
} GF_TimeCodeSampleEntryBox;

typedef struct
{
	GF_ISOM_FULL_BOX

    u16 text_font;
    u16 text_face;
    u16 text_size;
    u16 text_color_red, text_color_green, text_color_blue;
    u16 back_color_red, back_color_green, back_color_blue;
    char *font;
} GF_TimeCodeMediaInformationBox;

typedef struct
{
	GF_ISOM_BOX

    u8 field_count;
    u8 field_order;
} GF_FieldInfoBox;

typedef struct
{
	GF_ISOM_BOX
    u32 gama;
} GF_GamaInfoBox;

typedef struct
{
	GF_ISOM_BOX
    u16 chroma;
} GF_ChromaInfoBox;

typedef struct
{
    u32 label;
    u32 flags;
    Float coordinates[3];
} GF_AudioChannelDescription;

typedef struct
{
	GF_ISOM_FULL_BOX

    u32 layout_tag;
    u32 bitmap;
    u32 num_audio_description;
    GF_AudioChannelDescription *audio_descs;
} GF_ChannelLayoutInfoBox;

typedef struct
{
	GF_ISOM_FULL_BOX
	GF_ESD *desc;
} GF_ESDBox;

typedef struct
{
	GF_ISOM_BOX
	u32 bufferSizeDB;
	u32 maxBitrate;
	u32 avgBitrate;
} GF_BitRateBox;

GF_BitRateBox *gf_isom_sample_entry_get_bitrate(GF_SampleEntryBox *ent, Bool create);

typedef struct
{
	GF_ISOM_BOX
	GF_List *descriptors;
} GF_MPEG4ExtensionDescriptorsBox;

/*for most MPEG4 media */
typedef struct
{
	GF_ISOM_SAMPLE_ENTRY_FIELDS
	GF_ESDBox *esd;
	/*used for hinting when extracting the OD stream...*/
	GF_SLConfig *slc;
} GF_MPEGSampleEntryBox;

typedef struct
{
	GF_ISOM_BOX
	char *hdr;
	u32 hdr_size;
} GF_LASERConfigurationBox;


typedef struct
{
	GF_ISOM_SAMPLE_ENTRY_FIELDS

	GF_LASERConfigurationBox *lsr_config;
	GF_MPEG4ExtensionDescriptorsBox *descr;

	/*used for hinting when extracting the OD stream...*/
	GF_SLConfig *slc;
} GF_LASeRSampleEntryBox;

/*rewrites avcC based on the given esd - this destroys the esd*/
GF_Err LSR_UpdateESD(GF_LASeRSampleEntryBox *lsr, GF_ESD *esd);

typedef struct
{
	GF_ISOM_BOX
	u32 hSpacing;
	u32 vSpacing;
} GF_PixelAspectRatioBox;

typedef struct
{
	GF_ISOM_BOX
	u32 cleanApertureWidthN;
	u32 cleanApertureWidthD;
	u32 cleanApertureHeightN;
	u32 cleanApertureHeightD;
	u32 horizOffN;
	u32 horizOffD;
	u32 vertOffN;
	u32 vertOffD;
} GF_CleanApertureBox;

typedef struct {
	GF_ISOM_BOX
	u32 colour_type;
	u16 colour_primaries;
	u16 transfer_characteristics;
	u16 matrix_coefficients;
	Bool full_range_flag;
	u8* opaque;
	u32 opaque_size;
} GF_ColourInformationBox;

typedef struct __ContentLightLevel {
	GF_ISOM_BOX
	u16 max_content_light_level;
	u16 max_pic_average_light_level;
} GF_ContentLightLevelBox;

typedef struct ___MasteringDisplayColourVolume {
	GF_ISOM_BOX
	struct {
		u16 x;
		u16 y;
	} display_primaries[3];
	u16 white_point_x;
	u16 white_point_y;
	u32 max_display_mastering_luminance;
	u32 min_display_mastering_luminance;
} GF_MasteringDisplayColourVolumeBox;

typedef struct
{
	GF_ISOM_FULL_BOX
	Bool all_ref_pics_intra;
	Bool intra_pred_used;
	u32 max_ref_per_pic;
	u32 reserved;
} GF_CodingConstraintsBox;

typedef struct
{
	GF_ISOM_FULL_BOX
	char *aux_track_type;
} GF_AuxiliaryTypeInfoBox;

typedef struct
{
	GF_ISOM_BOX
	u16 predefined_rvc_config;
	u32 rvc_meta_idx;
} GF_RVCConfigurationBox;

#define GF_ISOM_VISUAL_SAMPLE_ENTRY		\
	GF_ISOM_SAMPLE_ENTRY_FIELDS			\
	u16 version;						\
	u16 revision;						\
	u32 vendor;							\
	u32 temporal_quality;				\
	u32 spatial_quality;				\
	u16 Width, Height;					\
	u32 horiz_res, vert_res;			\
	u32 entry_data_size;				\
	u16 frames_per_sample;				\
	char compressor_name[33];			\
	u16 bit_depth;						\
	s16 color_table_index;				\
	GF_PixelAspectRatioBox *pasp;		\
	GF_CleanApertureBox *clap;			\
	GF_CodingConstraintsBox *ccst;		\
	GF_AuxiliaryTypeInfoBox *auxi;		\
	struct __tag_protect_box *rinf;		\
	GF_RVCConfigurationBox *rvcc;		\
	GF_ColourInformationBox *colr;		\
	GF_MasteringDisplayColourVolumeBox *mdcv;	\
	GF_ContentLightLevelBox *clli;		\


typedef struct
{
	GF_ISOM_VISUAL_SAMPLE_ENTRY
} GF_VisualSampleEntryBox;

void gf_isom_video_sample_entry_init(GF_VisualSampleEntryBox *ent);
GF_Err gf_isom_video_sample_entry_read(GF_VisualSampleEntryBox *ptr, GF_BitStream *bs);
#ifndef GPAC_DISABLE_ISOM_WRITE
void gf_isom_video_sample_entry_write(GF_VisualSampleEntryBox *ent, GF_BitStream *bs);
void gf_isom_video_sample_entry_size(GF_VisualSampleEntryBox *ent);
#endif

void gf_isom_sample_entry_predestroy(GF_SampleEntryBox *ptr);

typedef struct
{
	GF_ISOM_BOX
	GF_AVCConfig *config;
} GF_AVCConfigurationBox;

typedef struct
{
	GF_ISOM_BOX
	GF_HEVCConfig *config;
} GF_HEVCConfigurationBox;

typedef struct
{
	GF_ISOM_BOX
	GF_AV1Config *config;
} GF_AV1ConfigurationBox;

typedef struct
{
	GF_ISOM_FULL_BOX
	GF_VPConfig *config;
} GF_VPConfigurationBox;

typedef struct
{
	GF_ISOM_FULL_BOX
	u16 primaryRChromaticity_x;
	u16 primaryRChromaticity_y;
	u16 primaryGChromaticity_x;
	u16 primaryGChromaticity_y;
	u16 primaryBChromaticity_x;
	u16 primaryBChromaticity_y;
	u16 whitePointChromaticity_x;
	u16 whitePointChromaticity_y;
	u32 luminanceMax;
	u32 luminanceMin;
} GF_SMPTE2086MasteringDisplayMetadataBox;

typedef struct {
	GF_ISOM_FULL_BOX
		u16 maxCLL;
	u16 maxFALL;
} GF_VPContentLightLevelBox;

typedef struct {
	u8 dv_version_major;
	u8 dv_version_minor;
	u8 dv_profile; //7 bits
	u8 dv_level;   //6 bits
	Bool rpu_present_flag;
	Bool el_present_flag;
	Bool bl_present_flag;
	//const unsigned int (32)[5] reserved = 0;
} GF_DOVIDecoderConfigurationRecord;

typedef struct {
	GF_ISOM_BOX
	GF_DOVIDecoderConfigurationRecord DOVIConfig;
} GF_DOVIConfigurationBox;

/*typedef struct { //extends Box('hvcE')
	GF_ISOM_BOX
	GF_HEVCConfig HEVCConfig;
} GF_DolbyVisionELHEVCConfigurationBox;*/

typedef struct { //extends HEVCSampleEntry('dvhe')
	GF_DOVIConfigurationBox config;
	//TODO: GF_DolbyVisionELHEVCConfigurationBox ELConfig; // optional
} GF_DolbyVisionHEVCSampleEntry;

typedef struct
{
	GF_ISOM_BOX
	GF_3GPConfig cfg;
} GF_3GPPConfigBox;


typedef struct {
	GF_ISOM_BOX
	Bool is_jp2;

	u32 colour_type;
	u16 colour_primaries;
	u16 transfer_characteristics;
	u16 matrix_coefficients;
	Bool full_range_flag;
	u8 *opaque;
	u32 opaque_size;

	u8 method, precedence, approx;
} GF_ColourInformationBox;


typedef struct
{
	GF_ISOM_BOX

	u32 width, height;
	u16 nb_comp;
	u8 bpc, Comp, UnkC, IPR;
} GF_J2KImageHeaderBox;

typedef struct
{
	GF_ISOM_BOX
	GF_J2KImageHeaderBox *ihdr;
	GF_ColourInformationBox *colr;
} GF_J2KHeaderBox;

typedef struct
{
	GF_ISOM_VISUAL_SAMPLE_ENTRY
	GF_ESDBox *esd;
	/*used for Publishing*/
	GF_SLConfig *slc;

	/*avc extensions - we merged with regular 'mp4v' box to handle isma E&A signaling of AVC*/
	GF_AVCConfigurationBox *avc_config;
	GF_AVCConfigurationBox *svc_config;
	GF_AVCConfigurationBox *mvc_config;
	/*hevc extension*/
	GF_HEVCConfigurationBox *hevc_config;
	GF_HEVCConfigurationBox *lhvc_config;
	/*av1 extension*/
	GF_AV1ConfigurationBox *av1_config;
	/*vp8-9 extension*/
	GF_VPConfigurationBox *vp_config;
	/*vp8-9 extension*/
	GF_J2KHeaderBox *jp2h;

	/*ext descriptors*/
	GF_MPEG4ExtensionDescriptorsBox *descr;
	/*internally emulated esd*/
	GF_ESD *emul_esd;

	//3GPP
	GF_3GPPConfigBox *cfg_3gpp;

	/*iPod's hack*/
	GF_UnknownUUIDBox *ipod_ext;

} GF_MPEGVisualSampleEntryBox;

static const u8 GF_ISOM_IPOD_EXT[][16] = { { 0x6B, 0x68, 0x40, 0xF2, 0x5F, 0x24, 0x4F, 0xC5, 0xBA, 0x39, 0xA5, 0x1B, 0xCF, 0x03, 0x23, 0xF3} };

Bool gf_isom_is_nalu_based_entry(GF_MediaBox *mdia, GF_SampleEntryBox *_entry);
GF_Err gf_isom_nalu_sample_rewrite(GF_MediaBox *mdia, GF_ISOSample *sample, u32 sampleNumber, GF_MPEGVisualSampleEntryBox *entry);

/*this is the default visual sdst (to handle unknown media)*/
typedef struct
{
	GF_ISOM_VISUAL_SAMPLE_ENTRY
	/*box type as specified in the file (not this box's type!!)*/
	u32 EntryType;
	/*opaque description data (ESDS in MP4, SMI in SVQ3, ...)*/
	char *data;
	u32 data_size;
} GF_GenericVisualSampleEntryBox;


#define GF_ISOM_AUDIO_SAMPLE_ENTRY	\
	GF_ISOM_SAMPLE_ENTRY_FIELDS		\
	u16 version;					\
	u16 revision;					\
	u32 vendor;						\
	u16 channel_count;				\
	u16 bitspersample;				\
	u16 compression_id;				\
	u16 packet_size;				\
	u32 is_qtff;					\
	u16 samplerate_hi;				\
	u16 samplerate_lo;				\
	u8 extensions[36];				\


typedef struct
{
	GF_ISOM_AUDIO_SAMPLE_ENTRY
} GF_AudioSampleEntryBox;

void gf_isom_audio_sample_entry_init(GF_AudioSampleEntryBox *ptr);
GF_Err gf_isom_audio_sample_entry_read(GF_AudioSampleEntryBox *ptr, GF_BitStream *bs);
#ifndef GPAC_DISABLE_ISOM_WRITE
void gf_isom_audio_sample_entry_write(GF_AudioSampleEntryBox *ptr, GF_BitStream *bs);
void gf_isom_audio_sample_entry_size(GF_AudioSampleEntryBox *ptr);
#endif

typedef struct
{
	GF_ISOM_BOX
	GF_AC3Config cfg;
} GF_AC3ConfigBox;

typedef struct
{
	GF_ISOM_BOX

	/*OpusSpecificBox*/
	u8 version;              //1
	u8 OutputChannelCount;   //same value as the *Output Channel Count* field in the identification header defined in Ogg Opus [3]
	u16 PreSkip;             //The value of the PreSkip field shall be at least 80 milliseconds' worth of PCM samples even when removing any number of Opus samples which may or may not contain the priming samples. The PreSkip field is not used for discarding the priming samples at the whole playback at all since it is informative only, and that task falls on the Edit List Box.
	u32 InputSampleRate;     //The InputSampleRate field shall be set to the same value as the *Input Sample Rate* field in the identification header defined in Ogg Opus
	s16 OutputGain;          //The OutputGain field shall be set to the same value as the *Output Gain* field in the identification header define in Ogg Opus [3]. Note that the value is stored as 8.8 fixed-point.
	u8 ChannelMappingFamily; //The ChannelMappingFamily field shall be set to the same value as the *Channel Mapping Family* field in the identification header defined in Ogg Opus [3]. Note that the value 255 may be used for an alternative to map channels by ISO Base Media native mapping. The details are described in 4.5.1.

	u8 StreamCount; // The StreamCount field shall be set to the same value as the *Stream Count* field in the identification header defined in Ogg Opus [3].
	u8 CoupledCount; // The CoupledCount field shall be set to the same value as the *Coupled Count* field in the identification header defined in Ogg Opus [3].
	u8 ChannelMapping[255]; // The ChannelMapping field shall be set to the same octet string as *Channel Mapping* field in the identi- fication header defined in Ogg Opus [3].

	/*for internal box use only*/
//	int channels;
} GF_OpusSpecificBox;

GF_Err gf_isom_opus_config_new(GF_ISOFile *the_file, u32 trackNumber, GF_OpusSpecificBox *cfg, char *URLname, char *URNname, u32 *outDescriptionIndex);

typedef struct
{
	GF_ISOM_BOX
	u8 configuration_version;
	u8 mha_pl_indication;
	u8 reference_channel_layout;
	u16 mha_config_size;
	char *mha_config;
} GF_MHAConfigBox;


typedef struct
{
	GF_ISOM_AUDIO_SAMPLE_ENTRY
	//for MPEG4 audio
	GF_ESDBox *esd;
	GF_SLConfig *slc;
	//for 3GPP audio
	GF_3GPPConfigBox *cfg_3gpp;

	//for AC3/EC3 audio
	GF_AC3ConfigBox *cfg_ac3;

	//for Opus
	GF_OpusSpecificBox *cfg_opus;

	//for MPEG-H audio
	GF_MHAConfigBox *cfg_mha;
} GF_MPEGAudioSampleEntryBox;

/*this is the default visual sdst (to handle unknown media)*/
typedef struct
{
	GF_ISOM_AUDIO_SAMPLE_ENTRY
	/*box type as specified in the file (not this box's type!!)*/
	u32 EntryType;
	/*opaque description data (ESDS in MP4, ...)*/
	char *data;
	u32 data_size;
} GF_GenericAudioSampleEntryBox;


typedef struct
{
	GF_ISOM_FULL_BOX
	u8 profile;
	u8 level;
	u8 pathComponents;
	Bool fullRequestHost;
	Bool streamType;
	u8 containsRedundant;
	char *textEncoding;
	char *contentEncoding;
} GF_DIMSSceneConfigBox;

typedef struct
{
	GF_ISOM_BOX
	char *content_script_types;
} GF_DIMSScriptTypesBox;

typedef struct
{
	GF_ISOM_SAMPLE_ENTRY_FIELDS
	GF_DIMSSceneConfigBox *config;
	GF_DIMSScriptTypesBox *scripts;
} GF_DIMSSampleEntryBox;


typedef struct
{
	GF_ISOM_FULL_BOX
	char *config;
} GF_TextConfigBox;

/*base metadata sample entry box for METT, METX, SBTT, STXT and STPP*/
typedef struct
{
	GF_ISOM_SAMPLE_ENTRY_FIELDS
	char *content_encoding;	//optional
	char *mime_type; //for anything except metx
	char *xml_namespace;	//for metx and sttp only
	char *xml_schema_loc;	// for metx and sttp only
	GF_TextConfigBox *config; //optional for anything except metx and sttp
} GF_MetaDataSampleEntryBox;


typedef struct
{
	GF_ISOM_FULL_BOX
} GF_SampleDescriptionBox;


typedef struct
{
	GF_ISOM_FULL_BOX
	/*if this is the compact version, sample size is actually fieldSize*/
	u32 sampleSize;
	u32 sampleCount;
	u32 alloc_size;
	u32 *sizes;
	//stats for read
	u32 max_size;
	u64 total_size;
	u32 total_samples;
} GF_SampleSizeBox;

typedef struct
{
	GF_ISOM_FULL_BOX
	u32 nb_entries;
	u32 alloc_size;
	u32 *offsets;
} GF_ChunkOffsetBox;

typedef struct
{
	GF_ISOM_FULL_BOX
	u32 nb_entries;
	u32 alloc_size;
	u64 *offsets;
} GF_ChunkLargeOffsetBox;

typedef struct
{
	u32 firstChunk;
	u32 nextChunk;
	u32 samplesPerChunk;
	u32 sampleDescriptionIndex;
	u8 isEdited;
} GF_StscEntry;

typedef struct
{
	GF_ISOM_FULL_BOX
	GF_StscEntry *entries;
	u32 alloc_size, nb_entries;

	/*0-based cache for READ. In WRITE mode, we always have 1 sample per chunk so no need for a cache*/
	u32 currentIndex;
	/*first sample number in this chunk*/
	u32 firstSampleInCurrentChunk;
	u32 currentChunk;
	u32 ghostNumber;

	u32 w_lastSampleNumber;
	u32 w_lastChunkNumber;
} GF_SampleToChunkBox;

typedef struct
{
	GF_ISOM_FULL_BOX
	u32 alloc_size, nb_entries;
	u32 *sampleNumbers;
	/*cache for READ mode (in write we realloc no matter what)*/
	u32 r_LastSyncSample;
	/*0-based index in the array*/
	u32 r_LastSampleIndex;
} GF_SyncSampleBox;

typedef struct
{
	u32 shadowedSampleNumber;
	s32 syncSampleNumber;
} GF_StshEntry;

typedef struct
{
	GF_ISOM_FULL_BOX
	GF_List *entries;
	/*Cache for read mode*/
	u32 r_LastEntryIndex;
	u32 r_LastFoundSample;
} GF_ShadowSyncBox;

typedef struct
{
	GF_ISOM_FULL_BOX
	u32 nb_entries;
	u16 *priorities;
} GF_DegradationPriorityBox;

typedef struct
{
	GF_ISOM_FULL_BOX
	u32 SampleCount;
	u8 *padbits;
} GF_PaddingBitsBox;

typedef struct
{
	GF_ISOM_FULL_BOX
	u32 sampleCount;
	/*each dep type is packed on 1 byte*/
	u8 *sample_info;
} GF_SampleDependencyTypeBox;


typedef struct
{
	u32 subsample_size;
	u8 subsample_priority;
	u8 discardable;
	u32 reserved;
} GF_SubSampleEntry;

typedef struct
{
	u32 sample_delta;
	GF_List *SubSamples;
} GF_SubSampleInfoEntry;

typedef struct
{
	GF_ISOM_FULL_BOX
	GF_List *Samples;
} GF_SubSampleInformationBox;

Bool gf_isom_get_subsample_types(GF_ISOFile *movie, u32 track, u32 subs_index, u32 *flags);
u32  gf_isom_sample_get_subsample_entry(GF_ISOFile *movie, u32 track, u32 sampleNumber, u32 entry_index, GF_SubSampleInfoEntry **sub_sample);
#ifndef GPAC_DISABLE_ISOM_WRITE
GF_Err gf_isom_add_subsample_info(GF_SubSampleInformationBox *sub_samples, u32 sampleNumber, u32 subSampleSize, u8 priority, u32 reserved, Bool discardable);
#endif

/* Use to relate the composition and decoding timeline when signed composition is used*/
typedef struct
{
	GF_ISOM_FULL_BOX

	s32 compositionToDTSShift;
	s32 leastDecodeToDisplayDelta;
	s32 greatestDecodeToDisplayDelta;
	s32 compositionStartTime;
	s32 compositionEndTime;
} GF_CompositionToDecodeBox;

typedef struct
{
	GF_ISOM_FULL_BOX

	u32 aux_info_type;
	u32 aux_info_type_parameter;

	u8 default_sample_info_size;
	u32 sample_count, sample_alloc;
	u8 *sample_info_size;
} GF_SampleAuxiliaryInfoSizeBox;

typedef struct
{
	GF_ISOM_FULL_BOX

	u32 aux_info_type;
	u32 aux_info_type_parameter;

	u8 default_sample_info_size;
	u32 entry_count;  //1 or stco / trun count
	u32 *offsets;
	u64 *offsets_large;

	u64 offset_first_offset_field;
} GF_SampleAuxiliaryInfoOffsetBox;

typedef struct
{
	u32 nb_entries, nb_alloc;
	u32 *sample_num;
} GF_TrafToSampleMap;

typedef struct
{
	GF_ISOM_BOX
	GF_TimeToSampleBox *TimeToSample;
	GF_CompositionOffsetBox *CompositionOffset;
	GF_CompositionToDecodeBox *CompositionToDecode;
	GF_SyncSampleBox *SyncSample;
	GF_SampleDescriptionBox *SampleDescription;
	GF_SampleSizeBox *SampleSize;
	GF_SampleToChunkBox *SampleToChunk;
	/*untyped, to handle 32 bits and 64 bits chunkOffsets*/
	GF_Box *ChunkOffset;
	GF_ShadowSyncBox *ShadowSync;
	GF_DegradationPriorityBox *DegradationPriority;
	GF_PaddingBitsBox *PaddingBits;
	GF_SampleDependencyTypeBox *SampleDep;

	GF_TrafToSampleMap *traf_map;

	GF_List *sub_samples;

	GF_List *sampleGroups;
	GF_List *sampleGroupsDescription;
	u32 nb_sgpd_in_stbl;
	u32 nb_other_boxes_in_stbl;

	GF_List *sai_sizes;
	GF_List *sai_offsets;

	u32 MaxSamplePerChunk, MaxChunkSize;
	u16 groupID;
	u16 trackPriority;
	u32 currentEntryIndex;

	Bool no_sync_found;
	Bool skip_sample_groups;
} GF_SampleTableBox;

void stbl_AppendTrafMap(GF_SampleTableBox *stbl);

typedef struct __tag_media_info_box
{
	GF_ISOM_BOX
	GF_DataInformationBox *dataInformation;
	GF_SampleTableBox *sampleTable;
	GF_Box *InfoHeader;
	struct __tag_data_map *scalableDataHandler;
	struct __tag_data_map *dataHandler;
	u32 dataEntryIndex;
} GF_MediaInformationBox;

GF_Err stbl_SetDependencyType(GF_SampleTableBox *stbl, u32 sampleNumber, u32 isLeading, u32 dependsOn, u32 dependedOn, u32 redundant);
GF_Err stbl_AppendDependencyType(GF_SampleTableBox *stbl, u32 isLeading, u32 dependsOn, u32 dependedOn, u32 redundant);
GF_Err stbl_AddDependencyType(GF_SampleTableBox *stbl, u32 sampleNumber, u32 isLeading, u32 dependsOn, u32 dependedOn, u32 redundant);

typedef struct
{
	GF_ISOM_BOX
	char *data;
	u32 dataSize;
	u32 original_4cc;
} GF_FreeSpaceBox;

typedef struct
{
	GF_ISOM_BOX
} GF_WideBox; /*Apple*/

typedef struct
{
	GF_ISOM_FULL_BOX
	char packedLanguageCode[4];
	char *notice;
} GF_CopyrightBox;

typedef struct
{
	GF_ISOM_FULL_BOX
	char *schemeURI;
	char *value;
} GF_KindBox;


typedef struct
{
	char *name;
	u64 start_time;
} GF_ChapterEntry;

typedef struct
{
	GF_ISOM_FULL_BOX
	GF_List *list;
} GF_ChapterListBox;

typedef struct
{
	GF_ISOM_BOX
	u32 reference_type;
	u32 trackIDCount;
	u32 *trackIDs;
} GF_TrackReferenceTypeBox;

typedef struct
{
	GF_ISOM_FULL_BOX
	u32 grouping_type;
	u32 group_id;
	u32 entity_id_count;
	u32 *entity_ids;
} GF_EntityToGroupTypeBox;

typedef struct
{
	GF_ISOM_BOX
	u32 majorBrand;
	u32 minorVersion;
	u32 altCount;
	u32 *altBrand;
} GF_FileTypeBox;

typedef struct
{
	GF_ISOM_FULL_BOX
	u32 *rates;
	u32 *times;
	u32 count;
} GF_ProgressiveDownloadBox;

typedef struct
{
	GF_ISOM_FULL_BOX
	u32 switch_group;
	u32 alternate_group;
	u32 sub_track_id;
	u64 attribute_count;
	u32 *attribute_list;
} GF_SubTrackInformationBox;

typedef struct
{
	GF_ISOM_FULL_BOX
	u32 grouping_type;
	u16 nb_groups;
	u32 *group_description_index;
} GF_SubTrackSampleGroupBox;

typedef struct
{
	GF_ISOM_BOX
	GF_SubTrackInformationBox *info;
	GF_Box *strd;
} GF_SubTrackBox;

/*
	3GPP streaming text boxes
*/

typedef struct
{
	GF_ISOM_BOX
	u32 entry_count;
	GF_FontRecord *fonts;
} GF_FontTableBox;

typedef struct
{
	GF_ISOM_SAMPLE_ENTRY_FIELDS				\
	u32 displayFlags;
	s8 horizontal_justification;
	s8 vertical_justification;
	/*ARGB*/
	u32 back_color;
	GF_BoxRecord default_box;
	GF_StyleRecord	default_style;
	GF_FontTableBox *font_table;
} GF_Tx3gSampleEntryBox;

/*Apple specific*/
typedef struct
{
	GF_ISOM_SAMPLE_ENTRY_FIELDS				\
	u32 displayFlags;
	u32 textJustification;
	char background_color[6], foreground_color[6];
	GF_BoxRecord default_box;
	u16 fontNumber;
	u16 fontFace;
	char reserved1[8];
	u8 reserved2;
	u16 reserved3;
	char *textName; /*font name*/
} GF_TextSampleEntryBox;

typedef struct
{
	GF_ISOM_BOX
	u32 entry_count;
	GF_StyleRecord *styles;
} GF_TextStyleBox;

typedef struct
{
	GF_ISOM_BOX
	u16 startcharoffset;
	u16 endcharoffset;
} GF_TextHighlightBox;

typedef struct
{
	GF_ISOM_BOX
	/*ARGB*/
	u32 hil_color;
} GF_TextHighlightColorBox;

typedef struct
{
	u32 highlight_endtime;
	u16 start_charoffset;
	u16 end_charoffset;
} KaraokeRecord;

typedef struct
{
	GF_ISOM_BOX
	u32 highlight_starttime;
	u16 nb_entries;
	KaraokeRecord *records;
} GF_TextKaraokeBox;

typedef struct
{
	GF_ISOM_BOX
	u32 scroll_delay;
} GF_TextScrollDelayBox;

typedef struct
{
	GF_ISOM_BOX
	u16 startcharoffset;
	u16 endcharoffset;
	char *URL;
	char *URL_hint;
} GF_TextHyperTextBox;

typedef struct
{
	GF_ISOM_BOX
	GF_BoxRecord box;
} GF_TextBoxBox;

typedef struct
{
	GF_ISOM_BOX
	u16 startcharoffset;
	u16 endcharoffset;
} GF_TextBlinkBox;

typedef struct
{
	GF_ISOM_BOX
	u8 wrap_flag;
} GF_TextWrapBox;

typedef struct
{
	GF_ISOM_FULL_BOX
	u32 switchGroup;
	u32 *attributeList;
	u32 attributeListCount;
} GF_TrackSelectionBox;

/*
	MPEG-21 extensions
*/
typedef struct
{
	GF_ISOM_FULL_BOX
	char *xml;
} GF_XMLBox;

typedef struct
{
	GF_ISOM_FULL_BOX
	u32 data_length;
	char *data;
} GF_BinaryXMLBox;

typedef struct
{
	u64 extent_offset;
	u64 extent_length;
	u64 extent_index;
#ifndef GPAC_DISABLE_ISOM_WRITE
	/*for storage only*/
	u64 original_extent_offset;
#endif
} GF_ItemExtentEntry;

typedef struct
{
	u16 item_ID;
	u16 construction_method;
	u16 data_reference_index;
	u64 base_offset;
#ifndef GPAC_DISABLE_ISOM_WRITE
	/*for storage only*/
	u64 original_base_offset;
#endif
	GF_List *extent_entries;
} GF_ItemLocationEntry;

void iloc_entry_del(GF_ItemLocationEntry *location);

typedef struct
{
	GF_ISOM_FULL_BOX
	u8 offset_size;
	u8 length_size;
	u8 base_offset_size;
	u8 index_size;
	GF_List *location_entries;
} GF_ItemLocationBox;

typedef	struct
{
	GF_ISOM_FULL_BOX
	u16 item_ID;
} GF_PrimaryItemBox;

typedef struct
{
	GF_ISOM_FULL_BOX
	GF_List *protection_information;
} GF_ItemProtectionBox;

typedef struct
{
	GF_ISOM_FULL_BOX
	u16 item_ID;
	u16 item_protection_index;
	u32 item_type;
	/*zero-terminated strings*/
	char *item_name;
	char *content_type;
	char *content_encoding;
	// needed to actually read the resource file, but not written in the MP21 file.
	char *full_path;
	// if not 0, full_path is actually the data to write.
	u32 data_len;
} GF_ItemInfoEntryBox;

typedef struct
{
	GF_ISOM_FULL_BOX
	GF_List *item_infos;
} GF_ItemInfoBox;

typedef struct
{
	GF_ISOM_BOX
	u32 reference_type;
	u32 from_item_id;
	u32 reference_count;
	u32 *to_item_IDs;
} GF_ItemReferenceTypeBox;

typedef struct
{
	GF_ISOM_FULL_BOX
	GF_List *references;
} GF_ItemReferenceBox;

typedef struct
{
	GF_ISOM_BOX
	u32 data_format;
} GF_OriginalFormatBox;

typedef struct
{
	GF_ISOM_FULL_BOX
	u32 scheme_type;
	u32 scheme_version;
	char *URI;
} GF_SchemeTypeBox;

/*ISMACryp specific*/
typedef struct
{
	GF_ISOM_FULL_BOX
	/*zero-terminated string*/
	char *URI;
} GF_ISMAKMSBox;

/*ISMACryp specific*/
typedef struct
{
	GF_ISOM_BOX
	u64 salt;
} GF_ISMACrypSaltBox;

/*ISMACryp specific*/
typedef struct __isma_format_box
{
	GF_ISOM_FULL_BOX
	u8 selective_encryption;
	u8 key_indicator_length;
	u8 IV_length;
} GF_ISMASampleFormatBox;

typedef struct
{
	GF_ISOM_BOX
	GF_ISMAKMSBox *ikms;
	GF_ISMASampleFormatBox *isfm;
	GF_ISMACrypSaltBox *islt;
	struct __oma_kms_box *odkm;
	struct __cenc_tenc_box *tenc;
	struct __piff_tenc_box *piff_tenc;
	struct __adobe_drm_key_management_system_box *adkm;
} GF_SchemeInformationBox;

typedef struct __tag_protect_box
{
	GF_ISOM_BOX
	GF_OriginalFormatBox *original_format;
	GF_SchemeTypeBox *scheme_type;
	GF_SchemeInformationBox *info;
} GF_ProtectionSchemeInfoBox;
typedef struct __tag_protect_box GF_RestrictedSchemeInfoBox;

typedef struct
{
	GF_ISOM_FULL_BOX
	GF_List *descriptors;
} GF_IPMPInfoBox;

typedef struct
{
	GF_ISOM_FULL_BOX
	GF_IPMP_ToolList *ipmp_tools;
	GF_List *descriptors;
} GF_IPMPControlBox;

typedef struct {
	GF_ISOM_BOX
} GF_ItemPropertyContainerBox;

typedef struct {
	GF_ISOM_BOX
	GF_ItemPropertyContainerBox *property_container;
	struct __item_association_box *property_association;
} GF_ItemPropertiesBox;

typedef struct {
	GF_ISOM_BOX
} GF_GroupListBox;

typedef struct __tag_meta_box
{
	GF_ISOM_FULL_BOX
	GF_HandlerBox *handler;
	GF_PrimaryItemBox *primary_resource;
	GF_DataInformationBox *file_locations;
	GF_ItemLocationBox *item_locations;
	GF_ItemProtectionBox *protections;
	GF_ItemInfoBox *item_infos;
	GF_IPMPControlBox *IPMP_control;
	GF_ItemPropertiesBox *item_props;
	GF_ItemReferenceBox *item_refs;
} GF_MetaBox;

typedef struct
{
	GF_ISOM_FULL_BOX

	u32 single_view_allowed;
	u32 stereo_scheme;
	u32 sit_len;
	char *stereo_indication_type;
} GF_StereoVideoBox;

#ifndef	GPAC_DISABLE_ISOM_FRAGMENTS

/*V2 boxes - Movie Fragments*/

typedef struct
{
	GF_ISOM_FULL_BOX
	u64 fragment_duration;
} GF_MovieExtendsHeaderBox;


typedef struct __tag_mvex_box
{
	GF_ISOM_BOX
	GF_List *TrackExList;
	GF_List *TrackExPropList;
	GF_MovieExtendsHeaderBox *mehd;
	GF_ISOFile *mov;
} GF_MovieExtendsBox;

/*the TrackExtends contains default values for the track fragments*/
typedef struct
{
	GF_ISOM_FULL_BOX
	u32 trackID;
	u32 def_sample_desc_index;
	u32 def_sample_duration;
	u32 def_sample_size;
	u32 def_sample_flags;
	GF_TrackBox *track;

	Bool cannot_use_default;
	
	GF_TrackFragmentRandomAccessBox *tfra;
} GF_TrackExtendsBox;

/*the TrackExtends contains default values for the track fragments*/
typedef struct
{
	GF_ISOM_FULL_BOX
	u32 trackID;
} GF_TrackExtensionPropertiesBox;

/*indicates the seq num of this fragment*/
typedef struct
{
	GF_ISOM_FULL_BOX
	u32 sequence_number;
} GF_MovieFragmentHeaderBox;

/*MovieFragment is a container IN THE FILE, contains 1 fragment*/
typedef struct
{
	GF_ISOM_BOX
	GF_MovieFragmentHeaderBox *mfhd;
	GF_List *TrackList;
	GF_List *PSSHs;
	GF_ISOFile *mov;
	/*offset in the file of moof or mdat (whichever comes first) for this fragment*/
	u64 fragment_offset;
	u32 mdat_size;
	char *mdat;

	//temp storage of prft box
	u32 reference_track_ID;
	u64 ntp, timestamp;
} GF_MovieFragmentBox;


/*FLAGS for TRAF*/
enum
{
	GF_ISOM_TRAF_BASE_OFFSET	=	0x01,
	GF_ISOM_TRAF_SAMPLE_DESC	=	0x02,
	GF_ISOM_TRAF_SAMPLE_DUR	=	0x08,
	GF_ISOM_TRAF_SAMPLE_SIZE	=	0x10,
	GF_ISOM_TRAF_SAMPLE_FLAGS	=	0x20,
	GF_ISOM_TRAF_DUR_EMPTY	=	0x10000,
	GF_ISOM_MOOF_BASE_OFFSET	=	0x20000,
};

typedef struct
{
	GF_ISOM_FULL_BOX
	u32 trackID;
	/* all the following are optional fields */
	u64 base_data_offset;
	u32 sample_desc_index;
	u32 def_sample_duration;
	u32 def_sample_size;
	u32 def_sample_flags;
	u32 EmptyDuration;
	u8 IFrameSwitching;
} GF_TrackFragmentHeaderBox;


typedef struct
{
	GF_ISOM_FULL_BOX
	u64 baseMediaDecodeTime;
} GF_TFBaseMediaDecodeTimeBox;

typedef struct
{
	GF_ISOM_BOX
	GF_TrackFragmentHeaderBox *tfhd;
	GF_List *TrackRuns;
	/*keep a pointer to default flags*/
	GF_TrackExtendsBox *trex;
	GF_SampleDependencyTypeBox *sdtp;

//	GF_SubSampleInformationBox *subs;
	GF_List *sub_samples;

	GF_List *sampleGroups;
	GF_List *sampleGroupsDescription;

	GF_List *sai_sizes;
	GF_List *sai_offsets;

	//can be senc or PIFF psec
	struct __sample_encryption_box *sample_encryption;
	struct __traf_mss_timeext_box *tfxd; /*similar to PRFT but for Smooth Streaming*/

	/*when data caching is on*/
	u32 DataCache;
	GF_TFBaseMediaDecodeTimeBox *tfdt;

	u64 moof_start_in_bs;
} GF_TrackFragmentBox;

/*FLAGS for TRUN : specify what is written in the SampleTable of TRUN*/
enum
{
	GF_ISOM_TRUN_DATA_OFFSET	= 0x01,
	GF_ISOM_TRUN_FIRST_FLAG		= 0x04,
	GF_ISOM_TRUN_DURATION		= 0x100,
	GF_ISOM_TRUN_SIZE			= 0x200,
	GF_ISOM_TRUN_FLAGS			= 0x400,
	GF_ISOM_TRUN_CTS_OFFSET		= 0x800
};

typedef struct
{
	GF_ISOM_FULL_BOX
	u32 sample_count;
	/*the following are optional fields */
	s32 data_offset; /* unsigned for version 0 */
	u32 first_sample_flags;
	/*can be empty*/
	GF_List *entries;

	/*in write mode with data caching*/
	GF_BitStream *cache;
} GF_TrackFragmentRunBox;

typedef struct
{
	u32 Duration;
	u32 size;
	u32 flags;
	s32 CTS_Offset;

	/*internal*/
	u32 SAP_type;
	u64 dts;
	u32 nb_pack;
} GF_TrunEntry;

typedef struct
{
	GF_ISOM_BOX
	u32 majorBrand;
	u32 minorVersion;
	u32 altCount;
	u32 *altBrand;
} GF_SegmentTypeBox;

#endif /*GPAC_DISABLE_ISOM_FRAGMENTS*/


/*RTP Hint Track Sample Entry*/
typedef struct
{
	GF_ISOM_SAMPLE_ENTRY_FIELDS
	u16 HintTrackVersion;
	u16 LastCompatibleVersion;
	u32 MaxPacketSize;
//	GF_List *HintDataTable;
	/*this is where we store the current RTP sample in read/write mode*/
	struct __tag_hint_sample *hint_sample;
	/*current hint sample in read mode, 1-based (0 is reset)*/
	u32 cur_sample;
	u32 pck_sn, ts_offset, ssrc;
	GF_TrackReferenceTypeBox *hint_ref;

	//for FEC
	u16 partition_entry_ID, FEC_overhead;
} GF_HintSampleEntryBox;


typedef struct
{
	GF_ISOM_BOX
	u32 subType;
	char *sdpText;
} GF_RTPBox;

typedef struct
{
	GF_ISOM_BOX
	char *sdpText;
} GF_SDPBox;

typedef struct
{
	GF_ISOM_BOX
	s32 timeOffset;
} GF_RTPOBox;

typedef struct
{
	GF_ISOM_BOX
	/*contains GF_SDPBox if in track, GF_RTPBox if in movie*/
	GF_Box *SDP;
} GF_HintTrackInfoBox;

typedef struct
{
	GF_ISOM_BOX
	u8 reserved;
	u8 preferred;
	u8 required;
} GF_RelyHintBox;

/***********************************************************
			data entry tables for RTP
***********************************************************/
typedef struct
{
	GF_ISOM_BOX
	u32 timeScale;
} GF_TSHintEntryBox;

typedef struct
{
	GF_ISOM_BOX
	u32 TimeOffset;
} GF_TimeOffHintEntryBox;

typedef struct
{
	GF_ISOM_BOX
	u32 SeqOffset;
} GF_SeqOffHintEntryBox;



/***********************************************************
			hint track information boxes for RTP
***********************************************************/

/*Total number of bytes that will be sent, including 12-byte RTP headers, but not including any network headers*/
typedef struct
{
	GF_ISOM_BOX
	u64 nbBytes;
} GF_TRPYBox;

/*32-bits version of trpy used in Darwin*/
typedef struct
{
	GF_ISOM_BOX
	u32 nbBytes;
} GF_TOTLBox;

/*Total number of network packets that will be sent*/
typedef struct
{
	GF_ISOM_BOX
	u64 nbPackets;
} GF_NUMPBox;

/*32-bits version of nump used in Darwin*/
typedef struct
{
	GF_ISOM_BOX
	u32 nbPackets;
} GF_NPCKBox;


/*Total number of bytes that will be sent, not including 12-byte RTP headers*/
typedef struct
{
	GF_ISOM_BOX
	u64 nbBytes;
} GF_NTYLBox;

/*32-bits version of tpyl used in Darwin*/
typedef struct
{
	GF_ISOM_BOX
	u32 nbBytes;
} GF_TPAYBox;

/*Maximum data rate in bits per second.*/
typedef struct
{
	GF_ISOM_BOX
	u32 granularity;
	u32 maxDataRate;
} GF_MAXRBox;


/*Total number of bytes from the media track to be sent*/
typedef struct
{
	GF_ISOM_BOX
	u64 nbBytes;
} GF_DMEDBox;

/*Number of bytes of immediate data to be sent*/
typedef struct
{
	GF_ISOM_BOX
	u64 nbBytes;
} GF_DIMMBox;


/*Number of bytes of repeated data to be sent*/
typedef struct
{
	GF_ISOM_BOX
	u64 nbBytes;
} GF_DREPBox;

/*Smallest relative transmission time, in milliseconds. signed integer for smoothing*/
typedef struct
{
	GF_ISOM_BOX
	s32 minTime;
} GF_TMINBox;

/*Largest relative transmission time, in milliseconds.*/
typedef struct
{
	GF_ISOM_BOX
	s32 maxTime;
} GF_TMAXBox;

/*Largest packet, in bytes, including 12-byte RTP header*/
typedef struct
{
	GF_ISOM_BOX
	u32 maxSize;
} GF_PMAXBox;

/*Longest packet duration, in milliseconds*/
typedef struct
{
	GF_ISOM_BOX
	u32 maxDur;
} GF_DMAXBox;

/*32-bit payload type number, followed by rtpmap payload string */
typedef struct
{
	GF_ISOM_BOX
	u32 payloadCode;
	char *payloadString;
} GF_PAYTBox;


typedef struct
{
	GF_ISOM_BOX
	char *string;
} GF_NameBox;

typedef struct
{
	GF_ISOM_BOX
} GF_HintInfoBox;

typedef struct
{
	GF_ISOM_BOX
	u8 timestamp_sync;
} GF_TimeStampSynchronyBox;

typedef struct
{
	GF_ISOM_BOX
	u32 ssrc;
} GF_ReceivedSsrcBox;


typedef struct
{
	GF_ISOM_FULL_BOX
	u32 encryption_algorithm_rtp;
	u32 encryption_algorithm_rtcp;
	u32 integrity_algorithm_rtp;
	u32 integrity_algorithm_rtcp;

	GF_SchemeTypeBox *scheme_type;
	GF_SchemeInformationBox *info;
} GF_SRTPProcessBox;

/*Apple extension*/

typedef struct
{
	GF_ISOM_FULL_BOX
	u32 reserved;
	char *data;
	u32 dataSize;
} GF_DataBox;

typedef struct
{
	GF_ISOM_BOX
	GF_DataBox *data;
} GF_ListItemBox;

typedef struct
{
	GF_ISOM_BOX
} GF_ItemListBox;

/*DECE*/
typedef struct
{
	u8 pic_type;
	u8 dependency_level;
} GF_TrickPlayBoxEntry;

typedef struct
{
	GF_ISOM_FULL_BOX
	u32 entry_count;
	GF_TrickPlayBoxEntry *entries;
} GF_TrickPlayBox;

typedef struct
{
	GF_ISOM_FULL_BOX
	u8  baseLocation[256];
	u8 basePurlLocation[256];
} GF_BaseLocationBox;

typedef struct
{
	GF_ISOM_FULL_BOX
	u32 profile_version;
	char *APID;
} GF_AssetInformationBox;

/*OMA (P)DCF extensions*/
typedef struct
{
	GF_ISOM_FULL_BOX
	u8 EncryptionMethod;
	u8 PaddingScheme;
	u64 PlaintextLength;
	char *ContentID;
	char *RightsIssuerURL;
	char *TextualHeaders;
	u32 TextualHeadersLen;
} GF_OMADRMCommonHeaderBox;

typedef struct
{
	GF_ISOM_FULL_BOX
	u8 GKEncryptionMethod;
	char *GroupID;
	u16 GKLength;
	char *GroupKey;
} GF_OMADRMGroupIDBox;

typedef struct
{
	GF_ISOM_BOX
} GF_OMADRMMutableInformationBox;

typedef struct
{
	GF_ISOM_FULL_BOX
	char TransactionID[16];
} GF_OMADRMTransactionTrackingBox;

typedef struct
{
	GF_ISOM_FULL_BOX
	char *oma_ro;
	u32 oma_ro_size;
} GF_OMADRMRightsObjectBox;

/*identical*/
typedef struct __isma_format_box GF_OMADRMAUFormatBox;

typedef struct __oma_kms_box
{
	GF_ISOM_FULL_BOX
	GF_OMADRMCommonHeaderBox *hdr;
	GF_OMADRMAUFormatBox *fmt;
} GF_OMADRMKMSBox;

typedef struct
{
	Bool reference_type;
	u32 reference_size;
	u32 subsegment_duration;
	Bool starts_with_SAP;
	u32 SAP_type;
	u32 SAP_delta_time;
} GF_SIDXReference;

typedef struct __sidx_box
{
	GF_ISOM_FULL_BOX

	u32 reference_ID;
	u32 timescale;
	u64 earliest_presentation_time;
	u64 first_offset;
	u32 nb_refs;
	GF_SIDXReference *refs;
} GF_SegmentIndexBox;

typedef struct
{
	u8 level;
	u32 range_size;
} GF_SubsegmentRangeInfo;

typedef struct
{
	u32 range_count;
	GF_SubsegmentRangeInfo *ranges;
} GF_SubsegmentInfo;

typedef struct __ssix_box
{
	GF_ISOM_FULL_BOX

	u32 subsegment_count;
	GF_SubsegmentInfo *subsegments;
} GF_SubsegmentIndexBox;

typedef struct
{
	u32 track_id;
	Bool padding_flag;
	u8 type;
	u32 grouping_type;
	u32 grouping_type_parameter;
	u32 sub_track_id;
} GF_LevelAssignment;

typedef struct __leva_box
{
	GF_ISOM_FULL_BOX

	u32 level_count;
	GF_LevelAssignment *levels;
} GF_LevelAssignmentBox;

typedef struct __pcrInfo_box
{
	GF_ISOM_BOX
	u32	subsegment_count;
	u64 *pcr_values;
} GF_PcrInfoBox;

#ifndef GPAC_DISABLE_ISOM_ADOBE

/*Adobe specific boxes*/
typedef struct
{
	u64 time;
	u64 offset;
} GF_AfraEntry;

typedef struct
{
	u64 time;
	u32 segment;
	u32 fragment;
	u64 afra_offset;
	u64 offset_from_afra;
} GF_GlobalAfraEntry;

typedef struct __adobe_frag_random_access_box
{
	GF_ISOM_FULL_BOX
	Bool long_ids;
	Bool long_offsets;
	Bool global_entries;
	u8 reserved;
	u32 time_scale;
	u32 entry_count;
	GF_List *local_access_entries;
	u32 global_entry_count;
	GF_List *global_access_entries;
} GF_AdobeFragRandomAccessBox;

typedef struct __adobe_bootstrap_info_box
{
	GF_ISOM_FULL_BOX
	u32 bootstrapinfo_version;
	u8 profile;
	Bool live;
	Bool update;
	u8 reserved;
	u32 time_scale;
	u64 current_media_time;
	u64 smpte_time_code_offset;
	char *movie_identifier;
	u8 server_entry_count;
	GF_List *server_entry_table;
	u8 quality_entry_count;
	GF_List *quality_entry_table;
	char *drm_data;
	char *meta_data;
	u8 segment_run_table_count;
	GF_List *segment_run_table_entries;
	u8 fragment_run_table_count;
	GF_List *fragment_run_table_entries;
} GF_AdobeBootstrapInfoBox;

typedef struct
{
	u32 first_segment;
	u32 fragment_per_segment;
} GF_AdobeSegmentRunEntry;

typedef struct __adobe_segment_run_table_box
{
	GF_ISOM_FULL_BOX
	u8 quality_entry_count;
	GF_List *quality_segment_url_modifiers;
	u32 segment_run_entry_count;
	GF_List *segment_run_entry_table;
} GF_AdobeSegmentRunTableBox;

typedef struct
{
	u32 first_fragment;
	u64 first_fragment_timestamp;
	u32 fragment_duration;
	u8 discontinuity_indicator;
} GF_AdobeFragmentRunEntry;

typedef struct __adobe_fragment_run_table_box
{
	GF_ISOM_FULL_BOX
	u32 timescale;
	u8 quality_entry_count;
	GF_List *quality_segment_url_modifiers;
	u32 fragment_run_entry_count;
	GF_List *fragment_run_entry_table;
} GF_AdobeFragmentRunTableBox;

#endif /*GPAC_DISABLE_ISOM_ADOBE*/


/***********************************************************
			Sample Groups
***********************************************************/
typedef struct
{
	u32 sample_count;
	u32 group_description_index;
} GF_SampleGroupEntry;

typedef struct
{
	GF_ISOM_FULL_BOX
	u32 grouping_type;
	u32 grouping_type_parameter;

	u32 entry_count;
	GF_SampleGroupEntry *sample_entries;

} GF_SampleGroupBox;

typedef struct
{
	GF_ISOM_FULL_BOX
	u32 grouping_type;
	u32 default_length;

	u32 default_description_index;
	GF_List *group_descriptions;
} GF_SampleGroupDescriptionBox;

/*default entry */
typedef struct
{
	u32 length;
	u8 *data;
} GF_DefaultSampleGroupDescriptionEntry;

/*VisualRandomAccessEntry - 'rap ' type*/
typedef struct
{
	u8 num_leading_samples_known;
	u8 num_leading_samples;
} GF_VisualRandomAccessEntry;

/*RollRecoveryEntry - 'roll' and prol type*/
typedef struct
{
	s16 roll_distance;
} GF_RollRecoveryEntry;

/*TemporalLevelEntry - 'tele' type*/
typedef struct
{
	Bool level_independently_decodable;
} GF_TemporalLevelEntry;

/*SAPEntry - 'sap ' type*/
typedef struct
{
	Bool dependent_flag;
	u8 SAP_type;
} GF_SAPEntry;

/*SAPEntry - 'sync' type*/
typedef struct
{
	u8 NALU_type;
} GF_SYNCEntry;

/*Operating Points Information - 'oinf' type*/
typedef struct
{
	u16 scalability_mask;
	GF_List* profile_tier_levels;
	GF_List* operating_points;
	GF_List* dependency_layers;
} GF_OperatingPointsInformation;

GF_OperatingPointsInformation *gf_isom_oinf_new_entry();
void gf_isom_oinf_del_entry(void *entry);
GF_Err gf_isom_oinf_read_entry(void *entry, GF_BitStream *bs);
GF_Err gf_isom_oinf_write_entry(void *entry, GF_BitStream *bs);
u32 gf_isom_oinf_size_entry(void *entry);
Bool gf_isom_get_oinf_info(GF_ISOFile *file, u32 trackNumber, GF_OperatingPointsInformation **ptr);


/*Operating Points Information - 'oinf' type*/
typedef struct
{
	u8 layer_id;
	u8 min_TemporalId;
	u8 max_TemporalId;
	u8 sub_layer_presence_flags;
} LHVCLayerInfoItem;

typedef struct
{
	GF_List* num_layers_in_track;
} GF_LHVCLayerInformation;

GF_LHVCLayerInformation *gf_isom_linf_new_entry();
void gf_isom_linf_del_entry(void *entry);
GF_Err gf_isom_linf_read_entry(void *entry, GF_BitStream *bs);
GF_Err gf_isom_linf_write_entry(void *entry, GF_BitStream *bs);
u32 gf_isom_linf_size_entry(void *entry);
Bool gf_isom_get_linf_info(GF_ISOFile *file, u32 trackNumber, GF_LHVCLayerInformation **ptr);


#define MAX_LHEVC_LAYERS	64

typedef struct
{
	u8 general_profile_space, general_tier_flag, general_profile_idc, general_level_idc;
	u32 general_profile_compatibility_flags;
	u64 general_constraint_indicator_flags;
} LHEVC_ProfileTierLevel;

typedef struct
{
	u8 ptl_idx;
	u8 layer_id;
	Bool is_outputlayer, is_alternate_outputlayer;
} LHEVC_LayerInfo;

typedef struct
{
	u16 output_layer_set_idx;
	u8 max_temporal_id;
	u8 layer_count;
	LHEVC_LayerInfo layers_info[MAX_LHEVC_LAYERS];
	u16 minPicWidth, minPicHeight, maxPicWidth, maxPicHeight;
	u8 maxChromaFormat, maxBitDepth;
	Bool frame_rate_info_flag, bit_rate_info_flag;
	u16 avgFrameRate;
	u8 constantFrameRate;
	u32 maxBitRate, avgBitRate;
} LHEVC_OperatingPoint;


typedef struct
{
	u8 dependent_layerID;
	u8 num_layers_dependent_on;
	u8 dependent_on_layerID[MAX_LHEVC_LAYERS];
	u8 dimension_identifier[16];
} LHEVC_DependentLayer;



/*
		CENC stuff
*/

/*CENCSampleEncryptionGroupEntry - 'seig' type*/
typedef struct
{
	u8 crypt_byte_block, skip_byte_block;
	u8 IsProtected;
	u8 Per_Sample_IV_size;
	u8 constant_IV_size;
	bin128 KID;
	bin128 constant_IV;
} GF_CENCSampleEncryptionGroupEntry;

typedef struct
{
	GF_ISOM_FULL_BOX

	bin128 SystemID;
	u32 KID_count;
	bin128 *KIDs;
	u32 private_data_size;
	u8 *private_data;
} GF_ProtectionSystemHeaderBox;

typedef struct __cenc_tenc_box
{
	GF_ISOM_FULL_BOX

	u8 crypt_byte_block, skip_byte_block;
	u8 isProtected;
	u8 Per_Sample_IV_Size;
	bin128 KID;
	u8 constant_IV_size;
	bin128 constant_IV;
} GF_TrackEncryptionBox;

typedef struct __piff_tenc_box
{
	GF_ISOM_UUID_BOX
	u8 version;
	u32 flags;

	u32 AlgorithmID;
	u8 IV_size;
	bin128 KID;
} GF_PIFFTrackEncryptionBox;

typedef struct
{
	GF_ISOM_UUID_BOX
	u8 version;
	u32 flags;

	bin128 SystemID;
	u32 private_data_size;
	u8 *private_data;
} GF_PIFFProtectionSystemHeaderBox;


typedef struct __sample_encryption_box
{
	GF_ISOM_UUID_BOX
	u8 version;
	u32 flags;

	Bool is_piff;

	GF_List *samp_aux_info; /*GF_CENCSampleAuxInfo*/
	u64 bs_offset;

#ifndef	GPAC_DISABLE_ISOM_FRAGMENTS
	/*pointer to container traf*/
	GF_TrackFragmentBox *traf;
#endif
	/*pointer to associated saio*/
	GF_SampleAuxiliaryInfoSizeBox *cenc_saiz;
	GF_SampleAuxiliaryInfoOffsetBox *cenc_saio;


	u32 AlgorithmID;
	u8 IV_size;
	bin128 KID;

} GF_SampleEncryptionBox;

typedef struct __traf_mss_timeext_box
{
	GF_ISOM_UUID_BOX
	u8 version;
	u32 flags;

	u64 absolute_time_in_track_timescale;
	u64 fragment_duration_in_track_timescale;
} GF_MSSTimeExtBox;

GF_SampleEncryptionBox *gf_isom_create_piff_psec_box(u8 version, u32 flags, u32 AlgorithmID, u8 IV_size, bin128 KID);
GF_SampleEncryptionBox * gf_isom_create_samp_enc_box(u8 version, u32 flags);

void gf_isom_cenc_get_default_info_ex(GF_TrackBox *trak, u32 sampleDescriptionIndex, u32 *container_type, Bool *default_IsEncrypted, u8 *default_IV_size, bin128 *default_KID, u8 *constant_IV_size, bin128 *constant_IV, u8 *crypt_byte_block, u8 *skip_byte_block);


#ifndef	GPAC_DISABLE_ISOM_FRAGMENTS
GF_Err gf_isom_get_sample_cenc_info_ex(GF_TrackBox *trak, GF_TrackFragmentBox *traf, GF_SampleEncryptionBox *senc, u32 sample_number, Bool *IsEncrypted, u8 *IV_size, bin128 *KID, u8 *crypt_byte_block, u8 *skip_byte_block, u8 *constant_IV_size, bin128 *constant_IV);
GF_Err senc_Parse(GF_BitStream *bs, GF_TrackBox *trak, GF_TrackFragmentBox *traf, GF_SampleEncryptionBox *ptr);
#else
GF_Err gf_isom_get_sample_cenc_info_ex(GF_TrackBox *trak, void *traf, uGF_SampleEncryptionBox *senc, u32 sample_number, Bool *IsEncrypted, u8 *IV_size, bin128 *KID,
										u8 *crypt_byte_block, u8 *skip_byte_block, u8 *constant_IV_size, bin128 *constant_IV);
GF_Err senc_Parse(GF_BitStream *bs, GF_TrackBox *trak, void *traf, GF_SampleEncryptionBox *ptr);
#endif

/*
	Boxes for Adobe's protection scheme
*/
typedef struct __adobe_enc_info_box
{
	GF_ISOM_FULL_BOX
	char *enc_algo; /*spec: The encryption algorithm shall be 'AES-CBC'*/
	u8 key_length;
} GF_AdobeEncryptionInfoBox;

typedef struct __adobe_flash_access_params_box
{
	GF_ISOM_BOX
	char *metadata; /*base-64 encoded metadata used by the DRM client to retrieve decrypted key*/
} GF_AdobeFlashAccessParamsBox;

typedef struct __adobe_key_info_box
{
	GF_ISOM_FULL_BOX
	GF_AdobeFlashAccessParamsBox * params; /*spec: APSParamsBox will no longer be produced by conformaing applications*/
} GF_AdobeKeyInfoBox;

typedef struct __adobe_std_enc_params_box
{
	GF_ISOM_FULL_BOX
	GF_AdobeEncryptionInfoBox *enc_info;
	GF_AdobeKeyInfoBox *key_info;
} GF_AdobeStdEncryptionParamsBox;

typedef struct __adobe_drm_header_box
{
	GF_ISOM_FULL_BOX
	GF_AdobeStdEncryptionParamsBox *std_enc_params;
	//AdobeSignatureBox *signature; /*AdobeSignatureBox is not described*/
} GF_AdobeDRMHeaderBox;


typedef struct __adobe_drm_au_format_box
{
	GF_ISOM_FULL_BOX
	u8 selective_enc;
	u8 IV_length;
} GF_AdobeDRMAUFormatBox;

typedef struct __adobe_drm_key_management_system_box
{
	GF_ISOM_FULL_BOX
	GF_AdobeDRMHeaderBox *header;
	GF_AdobeDRMAUFormatBox *au_format;
} GF_AdobeDRMKeyManagementSystemBox;


typedef struct
{
	GF_ISOM_FULL_BOX
	u32 refTrackID;
	u64 ntp, timestamp;
} GF_ProducerReferenceTimeBox;

/* Image File Format Structures */
typedef struct {
	GF_ISOM_FULL_BOX
	u32 image_width;
	u32 image_height;
} GF_ImageSpatialExtentsPropertyBox;

<<<<<<< HEAD

=======
>>>>>>> 351cf7ef
typedef struct {
	GF_ISOM_FULL_BOX
	u8 num_channels;
	u8 *bits_per_channel;
} GF_PixelInformationPropertyBox;

typedef struct {
	GF_ISOM_FULL_BOX
	u32 horizontal_offset;
	u32 vertical_offset;
} GF_RelativeLocationPropertyBox;

typedef struct {
	GF_ISOM_BOX
	u8 angle;
} GF_ImageRotationBox;

typedef struct {
	u32 item_id;
	GF_List *essential;
	GF_List *property_index;
} GF_ItemPropertyAssociationEntry;

typedef struct __item_association_box {
	GF_ISOM_FULL_BOX
	GF_List *entries;
} GF_ItemPropertyAssociationBox;


typedef struct {
	GF_ISOM_FULL_BOX
	char *aux_urn;
	u32 data_size;
	char *data;
} GF_AuxiliaryTypePropertyBox;

typedef struct {
	GF_ISOM_FULL_BOX

	GF_OperatingPointsInformation *oinf;
} GF_OINFPropertyBox;


typedef struct {
	GF_ISOM_FULL_BOX

	u16 target_ols_index;
} GF_TargetOLSPropertyBox;

/*flute hint track boxes*/
typedef struct
{
	u16 block_count;
	u32 block_size;
} FilePartitionEntry;

typedef struct
{
	GF_ISOM_FULL_BOX
	u32 itemID;
	u16 packet_payload_size;
	u8 FEC_encoding_ID;
	u16 FEC_instance_ID;
	u16 max_source_block_length;
	u16 encoding_symbol_length;
	u16 max_number_of_encoding_symbols;
	char *scheme_specific_info;
	u32 nb_entries;
	FilePartitionEntry *entries;
} FilePartitionBox;

typedef struct
{
	u32 item_id;
	u32 symbol_count;
} FECReservoirEntry;

typedef struct
{
	GF_ISOM_FULL_BOX
	u32 nb_entries;
	FECReservoirEntry *entries;
} FECReservoirBox;

typedef struct
{
	u32 nb_groups;
	u32 *group_ids;
	u32 nb_channels;
	u32 *channels;
} SessionGroupEntry;

typedef struct
{
	GF_ISOM_BOX
	u16 num_session_groups;
	SessionGroupEntry *session_groups;
} FDSessionGroupBox;

typedef struct
{
	u32 group_id;
	char *name;
} GroupIdNameEntry;

typedef struct
{
	GF_ISOM_FULL_BOX
	u16 nb_entries;
	GroupIdNameEntry *entries;
} GroupIdToNameBox;


typedef struct
{
	u32 item_id;
	u32 symbol_count;
} FileReservoirEntry;


typedef struct
{
	GF_ISOM_FULL_BOX
	u32 nb_entries;
	FileReservoirEntry *entries;
} FileReservoirBox;

typedef struct
{
	GF_ISOM_BOX
	FilePartitionBox *blocks_and_symbols;
	FECReservoirBox *FEC_symbol_locations;
	FileReservoirBox *File_symbol_locations;
} FDPartitionEntryBox;

typedef struct
{
	GF_ISOM_FULL_BOX
	GF_List *partition_entries;
	FDSessionGroupBox *session_info;
	GroupIdToNameBox *group_id_to_name;
} FDItemInformationBox;


/*
		Data Map (media storage) stuff
*/

/*regular file IO*/
#define GF_ISOM_DATA_FILE         0x01
/*File Mapping object, read-only mode on complete files (no download)*/
#define GF_ISOM_DATA_FILE_MAPPING 0x02
/*External file object. Needs implementation*/
#define GF_ISOM_DATA_FILE_EXTERN  0x03
/*regular memory IO*/
#define GF_ISOM_DATA_MEM          0x04

/*Data Map modes*/
enum
{
	/*read mode*/
	GF_ISOM_DATA_MAP_READ = 1,
	/*write mode*/
	GF_ISOM_DATA_MAP_WRITE = 2,
	/*the following modes are just ways of signaling extended functionalities
	edit mode, to make sure the file is here, set to GF_ISOM_DATA_MAP_READ afterwards*/
	GF_ISOM_DATA_MAP_EDIT = 3,
	/*read-only access to the movie file: we create a file mapping object
	mode is set to GF_ISOM_DATA_MAP_READ afterwards*/
	GF_ISOM_DATA_MAP_READ_ONLY = 4,
	/*write-only access at the end of the movie - only used for movie fragments concatenation*/
	GF_ISOM_DATA_MAP_CAT = 5,
};

/*this is the DataHandler structure each data handler has its own bitstream*/
#define GF_ISOM_BASE_DATA_HANDLER	\
	u8	type;		\
	u64	curPos;		\
	u8	mode;		\
	GF_BitStream *bs;\
	u64 last_read_offset;\
	char *szName;

typedef struct __tag_data_map
{
	GF_ISOM_BASE_DATA_HANDLER
} GF_DataMap;

typedef struct
{
	GF_ISOM_BASE_DATA_HANDLER
	FILE *stream;
	Bool is_stdout;
	Bool last_acces_was_read;
#ifndef GPAC_DISABLE_ISOM_WRITE
	char *temp_file;
#endif
} GF_FileDataMap;

/*file mapping handler. used if supported, only on read mode for complete files  (not in file download)*/
typedef struct
{
	GF_ISOM_BASE_DATA_HANDLER
	char *name;
	u64 file_size;
	char *byte_map;
	u64 byte_pos;
} GF_FileMappingDataMap;

GF_Err gf_isom_datamap_new(const char *location, const char *parentPath, u8 mode, GF_DataMap **outDataMap);
void gf_isom_datamap_del(GF_DataMap *ptr);
GF_Err gf_isom_datamap_open(GF_MediaBox *minf, u32 dataRefIndex, u8 Edit);
void gf_isom_datamap_close(GF_MediaInformationBox *minf);
u32 gf_isom_datamap_get_data(GF_DataMap *map, char *buffer, u32 bufferLength, u64 Offset);

/*File-based data map*/
GF_DataMap *gf_isom_fdm_new(const char *sPath, u8 mode);
void gf_isom_fdm_del(GF_FileDataMap *ptr);
u32 gf_isom_fdm_get_data(GF_FileDataMap *ptr, char *buffer, u32 bufferLength, u64 fileOffset);

#ifndef GPAC_DISABLE_ISOM_WRITE
GF_DataMap *gf_isom_fdm_new_temp(const char *sTempPath);
#endif

/*file-mapping, read only*/
GF_DataMap *gf_isom_fmo_new(const char *sPath, u8 mode);
void gf_isom_fmo_del(GF_FileMappingDataMap *ptr);
u32 gf_isom_fmo_get_data(GF_FileMappingDataMap *ptr, char *buffer, u32 bufferLength, u64 fileOffset);

#ifndef GPAC_DISABLE_ISOM_WRITE
u64 gf_isom_datamap_get_offset(GF_DataMap *map);
GF_Err gf_isom_datamap_add_data(GF_DataMap *ptr, char *data, u32 dataSize);
#endif

void gf_isom_datamap_flush(GF_DataMap *map);

/*
		Movie stuff
*/


/*time def for MP4/QT/MJ2K files*/
#define GF_ISOM_MAC_TIME_OFFSET 2082844800

#ifndef	GPAC_DISABLE_ISOM_FRAGMENTS
#define GF_ISOM_FORMAT_FRAG_FLAGS(pad, sync, deg) ( ( (pad) << 17) | ( ( !(sync) ) << 16) | (deg) );
#define GF_ISOM_GET_FRAG_PAD(flag) ( (flag) >> 17) & 0x7
#define GF_ISOM_GET_FRAG_SYNC(flag) ( ! ( ( (flag) >> 16) & 0x1))
#define GF_ISOM_GET_FRAG_DEG(flag)	(flag) & 0x7FFF

#define GF_ISOM_GET_FRAG_LEAD(flag) ( (flag) >> 26) & 0x3
#define GF_ISOM_GET_FRAG_DEPENDS(flag) ( (flag) >> 24) & 0x3
#define GF_ISOM_GET_FRAG_DEPENDED(flag) ( (flag) >> 22) & 0x3
#define GF_ISOM_GET_FRAG_REDUNDANT(flag) ( (flag) >> 20) & 0x3

#define GF_ISOM_GET_FRAG_DEPEND_FLAGS(lead, depends, depended, redundant) ( (lead<<26) | (depends<<24) | (depended<<22) | (redundant<<20) )
#define GF_ISOM_RESET_FRAG_DEPEND_FLAGS(flags) flags = flags & 0xFFFFF

GF_TrackExtendsBox *GetTrex(GF_MovieBox *moov, u32 TrackID);
#endif

enum
{
	GF_ISOM_FRAG_WRITE_READY	=	0x01,
	GF_ISOM_FRAG_READ_DEBUG		=	0x02,
};

/*this is our movie object*/
struct __tag_isom {
	/*the last fatal error*/
	GF_Err LastError;
	/*the original filename*/
	char *fileName;
	/*the original file in read/edit, and also used in fragments mode
	once the first moov has been written
	Nota: this API doesn't allow fragments BEFORE the MOOV in order
	to make easily parsable files (note there could be some data (mdat) before
	the moov*/
	GF_DataMap *movieFileMap;

#ifndef GPAC_DISABLE_ISOM_WRITE
	/*the final file name*/
	char *finalName;
	/*the file where we store edited samples (for READ_WRITE and WRITE mode only)*/
	GF_DataMap *editFileMap;
	/*the interleaving time for dummy mode (in movie TimeScale)*/
	u32 interleavingTime;
	u32 last_created_track_id;
#endif

	u8 openMode;
	u8 storageMode;
	/*if true 3GPP text streams are read as MPEG-4 StreamingText*/
	u8 convert_streaming_text;
	u8 is_jp2;
	u8 force_co64;

	Bool keep_utc;
	/*main boxes for fast access*/
	/*moov*/
	GF_MovieBox *moov;
	/*our MDAT box (one and only one when we store the file)*/
	GF_MediaDataBox *mdat;
	/*file brand (since v2, NULL means mp4 v1)*/
	GF_FileTypeBox *brand;
	/*progressive download info*/
	GF_ProgressiveDownloadBox *pdin;
	/*meta box if any*/
	GF_MetaBox *meta;

	Bool dump_mode_alloc;

	u64 read_byte_offset;

	void (*progress_cbk)(void *udta, u64 nb_done, u64 nb_total);
	void *progress_cbk_udta;

#ifndef	GPAC_DISABLE_ISOM_FRAGMENTS
	u32 FragmentsFlags, NextMoofNumber;
	/*active fragment*/
	GF_MovieFragmentBox *moof;
	/*in WRITE mode, this is the current MDAT where data is written*/
	/*in READ mode this is the last valid file position before a gf_isom_box_read failed*/
	u64 current_top_box_start;
	u64 segment_start;

	GF_List *moof_list;
	Bool use_segments, moof_first, append_segment, styp_written, force_moof_base_offset;

	/*used when building single-indexed self initializing media segments*/
	GF_SegmentIndexBox *root_sidx;
	u64 root_sidx_offset;
	u32 root_sidx_index;
	Bool dyn_root_sidx;
	GF_SubsegmentIndexBox *root_ssix;

	Bool is_index_segment;

	GF_BitStream *segment_bs;
	/* 0: no moof found yet, 1: 1 moof found, 2: next moof found */
	Bool single_moof_mode;
	u32 single_moof_state;

	Bool sample_groups_in_traf;

	/* optional mfra box used in write mode */
	GF_MovieFragmentRandomAccessBox *mfra;

#endif
	GF_ProducerReferenceTimeBox *last_producer_ref_time;

	/*this contains ALL the root boxes excepts fragments*/
	GF_List *TopBoxes;

	/*default track for sync of MPEG4 streams - this is the first accessed stream without OCR info - only set in READ mode*/
	s32 es_id_default_sync;

	Bool is_smooth;

	GF_Err (*on_block_out)(void *usr_data, char *block, u32 block_size);
	GF_Err (*on_block_patch)(void *usr_data, char *block, u32 block_size, u64 block_offset);
	void *on_block_out_usr_data;
	u32 on_block_out_block_size;
	//in block disptach mode we don't have the full file, keep the position
	u64 fragmented_file_pos;
};

/*time function*/
u64 gf_isom_get_mp4time();
/*set the last error of the file. if file is NULL, set the static error (used for IO errors*/
void gf_isom_set_last_error(GF_ISOFile *the_file, GF_Err error);
GF_Err gf_isom_parse_movie_boxes(GF_ISOFile *mov, u64 *bytesMissing, Bool progressive_mode);
GF_ISOFile *gf_isom_new_movie();
/*Movie and Track access functions*/
GF_TrackBox *gf_isom_get_track_from_file(GF_ISOFile *the_file, u32 trackNumber);
GF_TrackBox *gf_isom_get_track(GF_MovieBox *moov, u32 trackNumber);
GF_TrackBox *gf_isom_get_track_from_id(GF_MovieBox *moov, u32 trackID);
GF_TrackBox *gf_isom_get_track_from_original_id(GF_MovieBox *moov, u32 originalID, u32 originalFile);
u32 gf_isom_get_tracknum_from_id(GF_MovieBox *moov, u32 trackID);
/*open a movie*/
GF_ISOFile *gf_isom_open_file(const char *fileName, u32 OpenMode, const char *tmp_dir);
/*close and delete a movie*/
void gf_isom_delete_movie(GF_ISOFile *mov);

GF_Err gf_isom_set_write_callback(GF_ISOFile *mov,
 			GF_Err (*on_block_out)(void *cbk, char *data, u32 block_size),
			GF_Err (*on_block_patch)(void *usr_data, char *block, u32 block_size, u64 block_offset),
 			void *usr_data,
 			u32 block_size);

/*StreamDescription reconstruction Functions*/
GF_Err GetESD(GF_MovieBox *moov, u32 trackID, u32 StreamDescIndex, GF_ESD **outESD);
GF_Err GetESDForTime(GF_MovieBox *moov, u32 trackID, u64 CTS, GF_ESD **outESD);
GF_Err Media_GetSampleDesc(GF_MediaBox *mdia, u32 SampleDescIndex, GF_SampleEntryBox **out_entry, u32 *dataRefIndex);
GF_Err Media_GetSampleDescIndex(GF_MediaBox *mdia, u64 DTS, u32 *sampleDescIndex);
/*get esd for given sample desc -
	@true_desc_only: if true doesn't emulate desc and returns native ESD,
				otherwise emulates if needed/possible (TimedText) and return a hard copy of the desc
*/
GF_Err Media_GetESD(GF_MediaBox *mdia, u32 sampleDescIndex, GF_ESD **esd, Bool true_desc_only);
Bool Track_IsMPEG4Stream(u32 HandlerType);
Bool IsMP4Description(u32 entryType);
/*Find a reference of a given type*/
GF_Err Track_FindRef(GF_TrackBox *trak, u32 ReferenceType, GF_TrackReferenceTypeBox **dpnd);
/*Time and sample*/
GF_Err GetMediaTime(GF_TrackBox *trak, Bool force_non_empty, u64 movieTime, u64 *MediaTime, s64 *SegmentStartTime, s64 *MediaOffset, u8 *useEdit, u64 *next_edit_start_plus_one);
GF_Err Media_GetSample(GF_MediaBox *mdia, u32 sampleNumber, GF_ISOSample **samp, u32 *sampleDescriptionIndex, Bool no_data, u64 *out_offset);
GF_Err Media_CheckDataEntry(GF_MediaBox *mdia, u32 dataEntryIndex);
GF_Err Media_FindSyncSample(GF_SampleTableBox *stbl, u32 searchFromTime, u32 *sampleNumber, u8 mode);
GF_Err Media_RewriteODFrame(GF_MediaBox *mdia, GF_ISOSample *sample);
GF_Err Media_FindDataRef(GF_DataReferenceBox *dref, char *URLname, char *URNname, u32 *dataRefIndex);
Bool Media_IsSelfContained(GF_MediaBox *mdia, u32 StreamDescIndex);

typedef enum
{
	ISOM_DREF_MIXED = 0,
	ISOM_DREF_SELF,
	ISOM_DREF_EXT,
} GF_ISOMDataRefAllType;
GF_ISOMDataRefAllType Media_SelfContainedType(GF_MediaBox *mdia);

GF_TrackBox *GetTrackbyID(GF_MovieBox *moov, u32 TrackID);

/*check the TimeToSample for the given time and return the Sample number
if the entry is not found, return the closest sampleNumber in prevSampleNumber and 0 in sampleNumber
if the DTS required is after all DTSs in the list, set prevSampleNumber and SampleNumber to 0
useCTS specifies that we're looking for a composition time
*/
GF_Err stbl_findEntryForTime(GF_SampleTableBox *stbl, u64 DTS, u8 useCTS, u32 *sampleNumber, u32 *prevSampleNumber);
/*Reading of the sample tables*/
GF_Err stbl_GetSampleSize(GF_SampleSizeBox *stsz, u32 SampleNumber, u32 *Size);
GF_Err stbl_GetSampleCTS(GF_CompositionOffsetBox *ctts, u32 SampleNumber, s32 *CTSoffset);
GF_Err stbl_GetSampleDTS(GF_TimeToSampleBox *stts, u32 SampleNumber, u64 *DTS);
GF_Err stbl_GetSampleDTS_and_Duration(GF_TimeToSampleBox *stts, u32 SampleNumber, u64 *DTS, u32 *duration);

/*find a RAP or set the prev / next RAPs if vars are passed*/
GF_Err stbl_GetSampleRAP(GF_SyncSampleBox *stss, u32 SampleNumber, SAPType *IsRAP, u32 *prevRAP, u32 *nextRAP);
/*same as above but only look for open-gop RAPs and GDR (roll)*/
GF_Err stbl_SearchSAPs(GF_SampleTableBox *stbl, u32 SampleNumber, SAPType *IsRAP, u32 *prevRAP, u32 *nextRAP);
GF_Err stbl_GetSampleInfos(GF_SampleTableBox *stbl, u32 sampleNumber, u64 *offset, u32 *chunkNumber, u32 *descIndex, GF_StscEntry **scsc_entry);
GF_Err stbl_GetSampleShadow(GF_ShadowSyncBox *stsh, u32 *sampleNumber, u32 *syncNum);
GF_Err stbl_GetPaddingBits(GF_PaddingBitsBox *padb, u32 SampleNumber, u8 *PadBits);
GF_Err stbl_GetSampleDepType(GF_SampleDependencyTypeBox *stbl, u32 SampleNumber, u32 *isLeading, u32 *dependsOn, u32 *dependedOn, u32 *redundant);


/*unpack sample2chunk and chunk offset so that we have 1 sample per chunk (edition mode only)*/
GF_Err stbl_UnpackOffsets(GF_SampleTableBox *stbl);
GF_Err stbl_unpackCTS(GF_SampleTableBox *stbl);
GF_Err SetTrackDuration(GF_TrackBox *trak);
GF_Err Media_SetDuration(GF_TrackBox *trak);

/*rewrites 3GP samples desc as MPEG-4 ESD*/
GF_Err gf_isom_get_ttxt_esd(GF_MediaBox *mdia, GF_ESD **out_esd);
/*inserts TTU header - only used when conversion to StreamingText is on*/
GF_Err gf_isom_rewrite_text_sample(GF_ISOSample *samp, u32 sampleDescriptionIndex, u32 sample_dur);

GF_UserDataMap *udta_getEntry(GF_UserDataBox *ptr, u32 box_type, bin128 *uuid);

#ifndef GPAC_DISABLE_ISOM_WRITE

GF_Err FlushCaptureMode(GF_ISOFile *movie);
GF_Err CanAccessMovie(GF_ISOFile *movie, u32 Mode);
GF_ISOFile *gf_isom_create_movie(const char *fileName, u32 OpenMode, const char *tmp_dir);
void gf_isom_insert_moov(GF_ISOFile *file);

GF_Err WriteToFile(GF_ISOFile *movie, Bool for_fragments);
GF_Err Track_SetStreamDescriptor(GF_TrackBox *trak, u32 StreamDescriptionIndex, u32 DataReferenceIndex, GF_ESD *esd, u32 *outStreamIndex);
u8 RequestTrack(GF_MovieBox *moov, u32 TrackID);
/*Track-Media setup*/
GF_Err NewMedia(GF_MediaBox **mdia, u32 MediaType, u32 TimeScale);
GF_Err Media_ParseODFrame(GF_MediaBox *mdia, const GF_ISOSample *sample, GF_ISOSample **od_samp);
GF_Err Media_AddSample(GF_MediaBox *mdia, u64 data_offset, const GF_ISOSample *sample, u32 StreamDescIndex, u32 syncShadowNumber);
GF_Err Media_CreateDataRef(GF_ISOFile *file, GF_DataReferenceBox *dref, char *URLname, char *URNname, u32 *dataRefIndex);
GF_Err Media_SetDrefURL(GF_DataEntryURLBox *dref_entry, const char *origName, const char *finalName);

/*update a media sample. ONLY in edit mode*/
GF_Err Media_UpdateSample(GF_MediaBox *mdia, u32 sampleNumber, GF_ISOSample *sample, Bool data_only);
GF_Err Media_UpdateSampleReference(GF_MediaBox *mdia, u32 sampleNumber, GF_ISOSample *sample, u64 data_offset);
/*addition in the sample tables*/
GF_Err stbl_AddDTS(GF_SampleTableBox *stbl, u64 DTS, u32 *sampleNumber, u32 LastAUDefDuration, u32 nb_pack_samples);
GF_Err stbl_AddCTS(GF_SampleTableBox *stbl, u32 sampleNumber, s32 CTSoffset);
GF_Err stbl_AddSize(GF_SampleSizeBox *stsz, u32 sampleNumber, u32 size, u32 nb_pack_samples);
GF_Err stbl_AddRAP(GF_SyncSampleBox *stss, u32 sampleNumber);
GF_Err stbl_AddShadow(GF_ShadowSyncBox *stsh, u32 sampleNumber, u32 shadowNumber);
GF_Err stbl_AddChunkOffset(GF_MediaBox *mdia, u32 sampleNumber, u32 StreamDescIndex, u64 offset, u32 nb_pack_samples);
/*NB - no add for padding, this is done only through SetPaddingBits*/

GF_Err stbl_AddSampleFragment(GF_SampleTableBox *stbl, u32 sampleNumber, u16 size);

/*update of the sample table
all these functions are called in edit and we always have 1 sample per chunk*/
GF_Err stbl_SetChunkOffset(GF_MediaBox *mdia, u32 sampleNumber, u64 offset);
GF_Err stbl_SetSampleCTS(GF_SampleTableBox *stbl, u32 sampleNumber, s32 offset);
GF_Err stbl_SetSampleSize(GF_SampleSizeBox *stsz, u32 SampleNumber, u32 size);
GF_Err stbl_SetSampleRAP(GF_SyncSampleBox *stss, u32 SampleNumber, u8 isRAP);
GF_Err stbl_SetSyncShadow(GF_ShadowSyncBox *stsh, u32 sampleNumber, u32 syncSample);
GF_Err stbl_SetPaddingBits(GF_SampleTableBox *stbl, u32 SampleNumber, u8 bits);
/*for adding fragmented samples*/
GF_Err stbl_SampleSizeAppend(GF_SampleSizeBox *stsz, u32 data_size);
/*writing of the final chunk info in edit mode*/
GF_Err stbl_SetChunkAndOffset(GF_SampleTableBox *stbl, u32 sampleNumber, u32 StreamDescIndex, GF_SampleToChunkBox *the_stsc, GF_Box **the_stco, u64 data_offset, Bool forceNewChunk, u32 nb_samp);
/*EDIT LIST functions*/
GF_EdtsEntry *CreateEditEntry(u64 EditDuration, u64 MediaTime, u8 EditMode);

GF_Err stbl_SetRedundant(GF_SampleTableBox *stbl, u32 sampleNumber);
GF_Err stbl_AddRedundant(GF_SampleTableBox *stbl, u32 sampleNumber);

/*REMOVE functions*/
GF_Err stbl_RemoveDTS(GF_SampleTableBox *stbl, u32 sampleNumber, u32 LastAUDefDuration);
GF_Err stbl_RemoveCTS(GF_SampleTableBox *stbl, u32 sampleNumber);
GF_Err stbl_RemoveSize(GF_SampleSizeBox *stsz, u32 sampleNumber);
GF_Err stbl_RemoveChunk(GF_SampleTableBox *stbl, u32 sampleNumber);
GF_Err stbl_RemoveRAP(GF_SampleTableBox *stbl, u32 sampleNumber);
GF_Err stbl_RemoveShadow(GF_ShadowSyncBox *stsh, u32 sampleNumber);
GF_Err stbl_RemovePaddingBits(GF_SampleTableBox *stbl, u32 SampleNumber);
GF_Err stbl_RemoveSampleFragments(GF_SampleTableBox *stbl, u32 sampleNumber);
GF_Err stbl_RemoveRedundant(GF_SampleTableBox *stbl, u32 SampleNumber);
GF_Err stbl_RemoveSubSample(GF_SampleTableBox *stbl, u32 SampleNumber);
GF_Err stbl_RemoveSampleGroup(GF_SampleTableBox *stbl, u32 SampleNumber);

#ifndef	GPAC_DISABLE_ISOM_FRAGMENTS
GF_Err gf_isom_close_fragments(GF_ISOFile *movie);
#endif

Bool gf_isom_is_identical_sgpd(void *ptr1, void *ptr2, u32 grouping_type);

GF_Err gf_isom_flush_sidx(GF_ISOFile *movie, u32 sidx_max_size);

#endif /*GPAC_DISABLE_ISOM_WRITE*/

GF_DefaultSampleGroupDescriptionEntry * gf_isom_get_sample_group_info_entry(GF_ISOFile *the_file, GF_TrackBox *trak, u32 grouping_type, u32 sample_description_index, u32 *default_index, GF_SampleGroupDescriptionBox **out_sgdp);

GF_Err GetNextMediaTime(GF_TrackBox *trak, u64 movieTime, u64 *OutMovieTime);
GF_Err GetPrevMediaTime(GF_TrackBox *trak, u64 movieTime, u64 *OutMovieTime);

Bool IsHintTrack(GF_TrackBox *trak);
Bool CheckHintFormat(GF_TrackBox *trak, u32 HintType);
u32 GetHintFormat(GF_TrackBox *trak);


void gf_isom_box_add_for_dump_mode(GF_Box *parent, GF_Box *a);

/*locate a box by its type or UUID*/
GF_ItemListBox *gf_ismo_locate_box(GF_List *list, u32 boxType, bin128 UUID);

GF_Err moov_AddBox(GF_Box *ptr, GF_Box *a);
GF_Err tref_AddBox(GF_Box *ptr, GF_Box *a);
GF_Err trak_AddBox(GF_Box *ptr, GF_Box *a);
GF_Err mvex_AddBox(GF_Box *ptr, GF_Box *a);
GF_Err stsd_AddBox(GF_Box *ptr, GF_Box *a);
GF_Err hnti_AddBox(GF_Box *hnti, GF_Box *a);
GF_Err udta_AddBox(GF_Box *ptr, GF_Box *a);
GF_Err edts_AddBox(GF_Box *s, GF_Box *a);
GF_Err stdp_Read(GF_Box *s, GF_BitStream *bs);
GF_Err stbl_AddBox(GF_Box *ptr, GF_Box *a);
GF_Err sdtp_Read(GF_Box *s, GF_BitStream *bs);
GF_Err dinf_AddBox(GF_Box *s, GF_Box *a);
GF_Err minf_AddBox(GF_Box *s, GF_Box *a);
GF_Err mdia_AddBox(GF_Box *s, GF_Box *a);
GF_Err traf_AddBox(GF_Box *s, GF_Box *a);

/*rewrites avcC based on the given esd - this destroys the esd*/
GF_Err AVC_HEVC_UpdateESD(GF_MPEGVisualSampleEntryBox *avc, GF_ESD *esd);
void AVC_RewriteESDescriptorEx(GF_MPEGVisualSampleEntryBox *avc, GF_MediaBox *mdia);
void AVC_RewriteESDescriptor(GF_MPEGVisualSampleEntryBox *avc);
void HEVC_RewriteESDescriptorEx(GF_MPEGVisualSampleEntryBox *hevc, GF_MediaBox *mdia);
void HEVC_RewriteESDescriptor(GF_MPEGVisualSampleEntryBox *hevc);
void VP9_RewriteESDescriptorEx(GF_MPEGVisualSampleEntryBox *vp9, GF_MediaBox *mdia);
void VP9_RewriteESDescriptor(GF_MPEGVisualSampleEntryBox *vp9);
void AV1_RewriteESDescriptorEx(GF_MPEGVisualSampleEntryBox *av1, GF_MediaBox *mdia);
void AV1_RewriteESDescriptor(GF_MPEGVisualSampleEntryBox *av1);
GF_Err reftype_AddRefTrack(GF_TrackReferenceTypeBox *ref, u32 trackID, u16 *outRefIndex);
GF_XMLBox *gf_isom_get_meta_xml(GF_ISOFile *file, Bool root_meta, u32 track_num, Bool *is_binary);
Bool gf_isom_cenc_has_saiz_saio_track(GF_SampleTableBox *stbl, u32 scheme_type);

#ifndef GPAC_DISABLE_ISOM_FRAGMENTS
Bool gf_isom_cenc_has_saiz_saio_traf(GF_TrackFragmentBox *traf, u32 scheme_type);
void gf_isom_cenc_set_saiz_saio(GF_SampleEncryptionBox *senc, GF_SampleTableBox *stbl, GF_TrackFragmentBox  *traf, u32 len);
#endif
void gf_isom_cenc_merge_saiz_saio(GF_SampleEncryptionBox *senc, GF_SampleTableBox *stbl, u64 offset, u32 len);

void gf_isom_parse_trif_info(const char *data, u32 size, u32 *id, u32 *independent, Bool *full_picture, u32 *x, u32 *y, u32 *w, u32 *h);

Bool gf_isom_is_encrypted_entry(u32 entryType);

#ifndef GPAC_DISABLE_ISOM_HINTING

/*
		Hinting stuff
*/

/*****************************************************
		RTP Data Entries
*****************************************************/

typedef struct
{
	u8 sender_current_time_present;
	u8 expected_residual_time_present;
	u8 session_close_bit;
	u8 object_close_bit;
	u16 transport_object_identifier;
} GF_LCTheaderTemplate;

typedef struct
{
	u8 header_extension_type;
	u8 content[3];
	u32 data_length;
	char *data;
} GF_LCTheaderExtension;

typedef struct
{
	GF_ISOM_BOX

	GF_LCTheaderTemplate info;
	u16 header_ext_count;
	GF_LCTheaderExtension *headers;

	GF_List *constructors;
} GF_FDpacketBox;


typedef struct
{
	GF_ISOM_BOX

	u8 FEC_encoding_ID;
	u16 FEC_instance_ID;
	u16 source_block_number;
	u16 encoding_symbol_ID;
} GF_FECInformationBox;


typedef struct
{
	GF_ISOM_BOX

	GF_FECInformationBox *feci;
	u32 data_length;
	char *data;
} GF_ExtraDataBox;


#define GF_ISMO_BASE_DTE_ENTRY	\
	u8 source;

typedef struct
{
	GF_ISMO_BASE_DTE_ENTRY
} GF_GenericDTE;

typedef struct
{
	GF_ISMO_BASE_DTE_ENTRY
} GF_EmptyDTE;

typedef struct
{
	GF_ISMO_BASE_DTE_ENTRY
	u8 dataLength;
	char data[14];
} GF_ImmediateDTE;

typedef struct
{
	GF_ISMO_BASE_DTE_ENTRY
	s8 trackRefIndex;
	u32 sampleNumber;
	u16 dataLength;
	u32 byteOffset;
	u16 bytesPerComp;
	u16 samplesPerComp;
} GF_SampleDTE;

typedef struct
{
	GF_ISMO_BASE_DTE_ENTRY
	s8 trackRefIndex;
	u32 streamDescIndex;
	u16 dataLength;
	u32 byteOffset;
	u32 reserved;
} GF_StreamDescDTE;

GF_GenericDTE *NewDTE(u8 type);
void DelDTE(GF_GenericDTE *dte);
GF_Err ReadDTE(GF_GenericDTE *dte, GF_BitStream *bs);
GF_Err WriteDTE(GF_GenericDTE *dte, GF_BitStream *bs);
GF_Err OffsetDTE(GF_GenericDTE *dte, u32 offset, u32 HintSampleNumber);

/*****************************************************
		RTP Sample
*****************************************************/

/*data cache when reading*/
typedef struct __tag_hint_data_cache
{
	GF_ISOSample *samp;
	GF_TrackBox *trak;
	u32 sample_num;
} GF_HintDataCache;

typedef struct __tag_hint_sample
{
	//for samples deriving from box
	GF_ISOM_BOX

	/*contains 4cc of hint track sample entry*/
	u32 hint_subtype;
	u16 packetCount;
	u16 reserved;
	GF_List *packetTable;
	char *AdditionalData;
	u32 dataLength;
	/*used internally for hinting*/
	u64 TransmissionTime;
	/*for read only, used to store samples fetched while building packets*/
	GF_List *sample_cache;

	//for dump
	u32 trackID, sampleNumber;

	GF_ExtraDataBox *extra_data;
} GF_HintSample;

GF_HintSample *gf_isom_hint_sample_new(u32 ProtocolType);
void gf_isom_hint_sample_del(GF_HintSample *ptr);
GF_Err gf_isom_hint_sample_read(GF_HintSample *ptr, GF_BitStream *bs, u32 sampleSize);
GF_Err gf_isom_hint_sample_write(GF_HintSample *ptr, GF_BitStream *bs);
u32 gf_isom_hint_sample_size(GF_HintSample *ptr);


/*****************************************************
		Hint Packets (generic packet for future protocol support)
*****************************************************/
#define GF_ISOM_BASE_PACKET			\
	u32 hint_subtype, trackID, sampleNumber;	\
	s32 relativeTransTime;


typedef struct
{
	GF_ISOM_BASE_PACKET
} GF_HintPacket;

GF_HintPacket *gf_isom_hint_pck_new(u32 HintType);
void gf_isom_hint_pck_del(GF_HintPacket *ptr);
GF_Err gf_isom_hint_pck_read(GF_HintPacket *ptr, GF_BitStream *bs);
GF_Err gf_isom_hint_pck_write(GF_HintPacket *ptr, GF_BitStream *bs);
u32 gf_isom_hint_pck_size(GF_HintPacket *ptr);
GF_Err gf_isom_hint_pck_offset(GF_HintPacket *ptr, u32 offset, u32 HintSampleNumber);
GF_Err gf_isom_hint_pck_add_dte(GF_HintPacket *ptr, GF_GenericDTE *dte, u8 AtBegin);
/*get the size of the packet AS RECONSTRUCTED BY THE SERVER (without CSRC)*/
u32 gf_isom_hint_pck_length(GF_HintPacket *ptr);

/*the RTP packet*/
typedef struct
{
	GF_ISOM_BASE_PACKET

	/*RTP Header*/
	u8 P_bit;
	u8 X_bit;
	u8 M_bit;
	/*on 7 bits */
	u8 payloadType;
	u16 SequenceNumber;
	/*Hinting flags*/
	u8 B_bit;
	u8 R_bit;
	/*ExtraInfos TLVs - not really used */
	GF_List *TLV;
	/*DataTable - contains the DTEs...*/
	GF_List *DataTable;
} GF_RTPPacket;

GF_RTPPacket *gf_isom_hint_rtp_new();
void gf_isom_hint_rtp_del(GF_RTPPacket *ptr);
GF_Err gf_isom_hint_rtp_read(GF_RTPPacket *ptr, GF_BitStream *bs);
GF_Err gf_isom_hint_rtp_write(GF_RTPPacket *ptr, GF_BitStream *bs);
u32 gf_isom_hint_rtp_size(GF_RTPPacket *ptr);
GF_Err gf_isom_hint_rtp_offset(GF_RTPPacket *ptr, u32 offset, u32 HintSampleNumber);
u32 gf_isom_hint_rtp_length(GF_RTPPacket *ptr);


/*the RTP packet*/
typedef struct
{
	GF_ISOM_BASE_PACKET

	//RTCP report
	u8 Version, Padding, Count, PayloadType;
	u32 length;
	char *data;
} GF_RTCPPacket;

GF_RTCPPacket *gf_isom_hint_rtcp_new();
void gf_isom_hint_rtcp_del(GF_RTCPPacket *ptr);
GF_Err gf_isom_hint_rtcp_read(GF_RTCPPacket *ptr, GF_BitStream *bs);
GF_Err gf_isom_hint_rtcp_write(GF_RTCPPacket *ptr, GF_BitStream *bs);
u32 gf_isom_hint_rtcp_size(GF_RTCPPacket *ptr);
u32 gf_isom_hint_rtcp_length(GF_RTCPPacket *ptr);


#endif


struct _3gpp_text_sample
{
	char *text;
	u32 len;

	GF_TextStyleBox *styles;
	/*at most one of these*/
	GF_TextHighlightColorBox *highlight_color;
	GF_TextScrollDelayBox *scroll_delay;
	GF_TextBoxBox *box;
	GF_TextWrapBox *wrap;

	GF_List *others;
	GF_TextKaraokeBox *cur_karaoke;
};

GF_TextSample *gf_isom_parse_texte_sample(GF_BitStream *bs);
GF_TextSample *gf_isom_parse_texte_sample_from_data(char *data, u32 dataLength);

struct _generic_subtitle_sample
{
	char *text;
	u32 len;
};
GF_GenericSubtitleSample *gf_isom_parse_generic_subtitle_sample(GF_BitStream *bs);
GF_GenericSubtitleSample *gf_isom_parse_generic_subtitle_sample_from_data(char *data, u32 dataLength);


/*do not throw fatal errors if boxes are duplicated, just warn and remove extra ones*/
#define ERROR_ON_DUPLICATED_BOX(__abox, __parent) {	\
		extern Bool use_dump_mode;\
		char __ptype[5];\
		strcpy(__ptype, gf_4cc_to_str(__parent->type) );\
		GF_LOG(GF_LOG_WARNING, GF_LOG_CONTAINER, ("[iso file] extra box %s found in %s, deleting\n", gf_4cc_to_str(__abox->type), __ptype)); \
		if (!use_dump_mode) gf_isom_box_del(__abox);\
		__abox=NULL;\
		return GF_OK;\
	}


#ifndef GPAC_DISABLE_VTT

GF_Err gf_isom_update_webvtt_description(GF_ISOFile *movie, u32 trackNumber, u32 descriptionIndex, const char *config);
GF_ISOSample *gf_isom_webvtt_to_sample(void *samp);

typedef struct
{
	GF_ISOM_BOX
	char *string;
} GF_StringBox;

typedef struct
{
	GF_ISOM_SAMPLE_ENTRY_FIELDS
	GF_StringBox *config;
} GF_WebVTTSampleEntryBox;

GF_WebVTTSampleEntryBox *gf_webvtt_isom_get_description(GF_ISOFile *movie, u32 trackNumber, u32 descriptionIndex);

#endif /* GPAC_DISABLE_VTT */

//exported for sgpd comparison in traf merge
void sgpd_write_entry(u32 grouping_type, void *entry, GF_BitStream *bs);
Bool gf_isom_box_equal(GF_Box *a, GF_Box *b);
GF_Box *gf_isom_clone_config_box(GF_Box *box);

GF_Err gf_isom_box_dump(void *ptr, FILE * trace);
GF_Err gf_isom_box_array_dump(GF_List *list, FILE * trace);

void gf_isom_registry_disable(u32 boxCode, Bool disable);

/*Apple extensions*/
GF_MetaBox *gf_isom_apple_get_meta_extensions(GF_ISOFile *mov);

#ifndef GPAC_DISABLE_ISOM_WRITE
GF_MetaBox *gf_isom_apple_create_meta_extensions(GF_ISOFile *mov);
#endif /*GPAC_DISABLE_ISOM_WRITE*/


#ifndef GPAC_DISABLE_ISOM_DUMP
GF_Err gf_isom_box_dump_ex(void *ptr, FILE * trace, u32 box_4cc);
GF_Err gf_isom_box_dump_start(GF_Box *a, const char *name, FILE * trace);
void gf_isom_box_dump_done(const char *name, GF_Box *ptr, FILE *trace);
Bool gf_isom_box_is_file_level(GF_Box *s);
#endif

GF_Box *boxstring_new_with_data(u32 type, const char *string);

GF_Err gf_isom_read_null_terminated_string(GF_Box *s, GF_BitStream *bs, u64 size, char **out_str);

#endif //GPAC_DISABLE_ISOM

#ifdef __cplusplus
}
#endif

#endif //_GF_ISOMEDIA_DEV_H_
<|MERGE_RESOLUTION|>--- conflicted
+++ resolved
@@ -1190,16 +1190,6 @@
 	u32 vertOffD;
 } GF_CleanApertureBox;
 
-typedef struct {
-	GF_ISOM_BOX
-	u32 colour_type;
-	u16 colour_primaries;
-	u16 transfer_characteristics;
-	u16 matrix_coefficients;
-	Bool full_range_flag;
-	u8* opaque;
-	u32 opaque_size;
-} GF_ColourInformationBox;
 
 typedef struct __ContentLightLevel {
 	GF_ISOM_BOX
@@ -1240,6 +1230,24 @@
 	u16 predefined_rvc_config;
 	u32 rvc_meta_idx;
 } GF_RVCConfigurationBox;
+
+
+typedef struct {
+	GF_ISOM_BOX
+	Bool is_jp2;
+
+	u32 colour_type;
+	u16 colour_primaries;
+	u16 transfer_characteristics;
+	u16 matrix_coefficients;
+	Bool full_range_flag;
+	u8 *opaque;
+	u32 opaque_size;
+
+	u8 method, precedence, approx;
+} GF_ColourInformationBox;
+
+
 
 #define GF_ISOM_VISUAL_SAMPLE_ENTRY		\
 	GF_ISOM_SAMPLE_ENTRY_FIELDS			\
@@ -1357,23 +1365,6 @@
 	GF_3GPConfig cfg;
 } GF_3GPPConfigBox;
 
-
-typedef struct {
-	GF_ISOM_BOX
-	Bool is_jp2;
-
-	u32 colour_type;
-	u16 colour_primaries;
-	u16 transfer_characteristics;
-	u16 matrix_coefficients;
-	Bool full_range_flag;
-	u8 *opaque;
-	u32 opaque_size;
-
-	u8 method, precedence, approx;
-} GF_ColourInformationBox;
-
-
 typedef struct
 {
 	GF_ISOM_BOX
@@ -3242,10 +3233,6 @@
 	u32 image_height;
 } GF_ImageSpatialExtentsPropertyBox;
 
-<<<<<<< HEAD
-
-=======
->>>>>>> 351cf7ef
 typedef struct {
 	GF_ISOM_FULL_BOX
 	u8 num_channels;
