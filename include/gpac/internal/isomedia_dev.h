/*
 *			GPAC - Multimedia Framework C SDK
 *
 *			Authors: Jean Le Feuvre
 *			Copyright (c) Telecom ParisTech 2000-2012
 *					All rights reserved
 *
 *  This file is part of GPAC / ISO Media File Format sub-project
 *
 *  GPAC is free software; you can redistribute it and/or modify
 *  it under the terms of the GNU Lesser General Public License as published by
 *  the Free Software Foundation; either version 2, or (at your option)
 *  any later version.
 *
 *  GPAC is distributed in the hope that it will be useful,
 *  but WITHOUT ANY WARRANTY; without even the implied warranty of
 *  MERCHANTABILITY or FITNESS FOR A PARTICULAR PURPOSE.  See the
 *  GNU Lesser General Public License for more details.
 *
 *  You should have received a copy of the GNU Lesser General Public
 *  License along with this library; see the file COPYING.  If not, write to
 *  the Free Software Foundation, 675 Mass Ave, Cambridge, MA 02139, USA.
 *
 */

#ifndef _GF_ISOMEDIA_DEV_H_
#define _GF_ISOMEDIA_DEV_H_

#ifdef __cplusplus
extern "C" {
#endif

#include <gpac/isomedia.h>


enum
{
	GF_ISOM_BOX_TYPE_CO64	= GF_4CC( 'c', 'o', '6', '4' ),
	GF_ISOM_BOX_TYPE_STCO	= GF_4CC( 's', 't', 'c', 'o' ),
	GF_ISOM_BOX_TYPE_CTTS	= GF_4CC( 'c', 't', 't', 's' ),
	GF_ISOM_BOX_TYPE_CPRT	= GF_4CC( 'c', 'p', 'r', 't' ),
	GF_ISOM_BOX_TYPE_KIND	= GF_4CC( 'k', 'i', 'n', 'd' ),
	GF_ISOM_BOX_TYPE_CHPL	= GF_4CC( 'c', 'h', 'p', 'l' ),
	GF_ISOM_BOX_TYPE_URL	= GF_4CC( 'u', 'r', 'l', ' ' ),
	GF_ISOM_BOX_TYPE_URN	= GF_4CC( 'u', 'r', 'n', ' ' ),
	GF_ISOM_BOX_TYPE_DINF	= GF_4CC( 'd', 'i', 'n', 'f' ),
	GF_ISOM_BOX_TYPE_DREF	= GF_4CC( 'd', 'r', 'e', 'f' ),
	GF_ISOM_BOX_TYPE_STDP	= GF_4CC( 's', 't', 'd', 'p' ),
	GF_ISOM_BOX_TYPE_EDTS	= GF_4CC( 'e', 'd', 't', 's' ),
	GF_ISOM_BOX_TYPE_ELST	= GF_4CC( 'e', 'l', 's', 't' ),
	GF_ISOM_BOX_TYPE_UUID	= GF_4CC( 'u', 'u', 'i', 'd' ),
	GF_ISOM_BOX_TYPE_FREE	= GF_4CC( 'f', 'r', 'e', 'e' ),
	GF_ISOM_BOX_TYPE_HDLR	= GF_4CC( 'h', 'd', 'l', 'r' ),
	GF_ISOM_BOX_TYPE_GMHD	= GF_4CC( 'g', 'm', 'h', 'd' ),
	GF_ISOM_BOX_TYPE_HMHD	= GF_4CC( 'h', 'm', 'h', 'd' ),
	GF_ISOM_BOX_TYPE_HINT	= GF_4CC( 'h', 'i', 'n', 't' ),
	GF_ISOM_BOX_TYPE_MDIA	= GF_4CC( 'm', 'd', 'i', 'a' ),
	GF_ISOM_BOX_TYPE_ELNG	= GF_4CC( 'e', 'l', 'n', 'g' ),
	GF_ISOM_BOX_TYPE_MDAT	= GF_4CC( 'm', 'd', 'a', 't' ),
	GF_ISOM_BOX_TYPE_IDAT	= GF_4CC( 'i', 'd', 'a', 't' ),
	GF_ISOM_BOX_TYPE_MDHD	= GF_4CC( 'm', 'd', 'h', 'd' ),
	GF_ISOM_BOX_TYPE_MINF	= GF_4CC( 'm', 'i', 'n', 'f' ),
	GF_ISOM_BOX_TYPE_MOOV	= GF_4CC( 'm', 'o', 'o', 'v' ),
	GF_ISOM_BOX_TYPE_MVHD	= GF_4CC( 'm', 'v', 'h', 'd' ),
	GF_ISOM_BOX_TYPE_STSD	= GF_4CC( 's', 't', 's', 'd' ),
	GF_ISOM_BOX_TYPE_STSZ	= GF_4CC( 's', 't', 's', 'z' ),
	GF_ISOM_BOX_TYPE_STZ2	= GF_4CC( 's', 't', 'z', '2' ),
	GF_ISOM_BOX_TYPE_STBL	= GF_4CC( 's', 't', 'b', 'l' ),
	GF_ISOM_BOX_TYPE_STSC	= GF_4CC( 's', 't', 's', 'c' ),
	GF_ISOM_BOX_TYPE_STSH	= GF_4CC( 's', 't', 's', 'h' ),
	GF_ISOM_BOX_TYPE_SKIP	= GF_4CC( 's', 'k', 'i', 'p' ),
	GF_ISOM_BOX_TYPE_SMHD	= GF_4CC( 's', 'm', 'h', 'd' ),
	GF_ISOM_BOX_TYPE_STSS	= GF_4CC( 's', 't', 's', 's' ),
	GF_ISOM_BOX_TYPE_STTS	= GF_4CC( 's', 't', 't', 's' ),
	GF_ISOM_BOX_TYPE_TRAK	= GF_4CC( 't', 'r', 'a', 'k' ),
	GF_ISOM_BOX_TYPE_TKHD	= GF_4CC( 't', 'k', 'h', 'd' ),
	GF_ISOM_BOX_TYPE_TREF	= GF_4CC( 't', 'r', 'e', 'f' ),
	GF_ISOM_BOX_TYPE_STRK	= GF_4CC( 's', 't', 'r', 'k' ),
	GF_ISOM_BOX_TYPE_STRI	= GF_4CC( 's', 't', 'r', 'i' ),
	GF_ISOM_BOX_TYPE_STRD	= GF_4CC( 's', 't', 'r', 'd' ),
	GF_ISOM_BOX_TYPE_STSG	= GF_4CC( 's', 't', 's', 'g' ),

	GF_ISOM_BOX_TYPE_UDTA	= GF_4CC( 'u', 'd', 't', 'a' ),
	GF_ISOM_BOX_TYPE_VMHD	= GF_4CC( 'v', 'm', 'h', 'd' ),
	GF_ISOM_BOX_TYPE_FTYP	= GF_4CC( 'f', 't', 'y', 'p' ),
	GF_ISOM_BOX_TYPE_PADB	= GF_4CC( 'p', 'a', 'd', 'b' ),
	GF_ISOM_BOX_TYPE_PDIN	= GF_4CC( 'p', 'd', 'i', 'n' ),
	GF_ISOM_BOX_TYPE_SDTP	= GF_4CC( 's', 'd', 't', 'p' ),
	GF_ISOM_BOX_TYPE_CSLG	= GF_4CC( 'c', 's', 'l', 'g' ),

	GF_ISOM_BOX_TYPE_SBGP	= GF_4CC( 's', 'b', 'g', 'p' ),
	GF_ISOM_BOX_TYPE_SGPD	= GF_4CC( 's', 'g', 'p', 'd' ),
	GF_ISOM_BOX_TYPE_SAIZ	= GF_4CC( 's', 'a', 'i', 'z' ),
	GF_ISOM_BOX_TYPE_SAIO	= GF_4CC( 's', 'a', 'i', 'o' ),
	GF_ISOM_BOX_TYPE_MFRA	= GF_4CC( 'm', 'f', 'r', 'a' ),
	GF_ISOM_BOX_TYPE_MFRO	= GF_4CC( 'm', 'f', 'r', 'o' ),
	GF_ISOM_BOX_TYPE_TFRA	= GF_4CC( 't', 'f', 'r', 'a' ),

	GF_ISOM_BOX_TYPE_TENC	= GF_4CC( 't', 'e', 'n', 'c' ),

	//track group
	GF_ISOM_BOX_TYPE_TRGR	= GF_4CC( 't', 'r', 'g', 'r' ),
	//track group types
	GF_ISOM_BOX_TYPE_TRGT	= GF_4CC( 't', 'r', 'g', 't' ),
	GF_ISOM_BOX_TYPE_MSRC	= GF_4CC( 'm', 's', 'r', 'c' ),
	GF_ISOM_BOX_TYPE_CSTG	= GF_4CC( 'c', 's', 't', 'g' ),
	GF_ISOM_BOX_TYPE_STER	= GF_4CC( 's', 't', 'e', 'r' ),

	/*Adobe's protection boxes*/
	GF_ISOM_BOX_TYPE_ADKM	= GF_4CC( 'a', 'd', 'k', 'm' ),
	GF_ISOM_BOX_TYPE_AHDR	= GF_4CC( 'a', 'h', 'd', 'r' ),
	GF_ISOM_BOX_TYPE_ADAF	= GF_4CC( 'a', 'd', 'a', 'f' ),
	GF_ISOM_BOX_TYPE_APRM	= GF_4CC( 'a', 'p', 'r', 'm' ),
	GF_ISOM_BOX_TYPE_AEIB	= GF_4CC( 'a', 'e', 'i', 'b' ),
	GF_ISOM_BOX_TYPE_AKEY	= GF_4CC( 'a', 'k', 'e', 'y' ),
	GF_ISOM_BOX_TYPE_FLXS	= GF_4CC( 'f', 'l', 'x', 's' ),

#ifndef	GPAC_DISABLE_ISOM_FRAGMENTS
	/*Movie Fragments*/
	GF_ISOM_BOX_TYPE_MVEX	= GF_4CC( 'm', 'v', 'e', 'x' ),
	GF_ISOM_BOX_TYPE_MEHD	= GF_4CC( 'm', 'e', 'h', 'd' ),
	GF_ISOM_BOX_TYPE_TREX	= GF_4CC( 't', 'r', 'e', 'x' ),
	GF_ISOM_BOX_TYPE_TREP	= GF_4CC( 't', 'r', 'e', 'p' ),
	GF_ISOM_BOX_TYPE_MOOF	= GF_4CC( 'm', 'o', 'o', 'f' ),
	GF_ISOM_BOX_TYPE_MFHD	= GF_4CC( 'm', 'f', 'h', 'd' ),
	GF_ISOM_BOX_TYPE_TRAF	= GF_4CC( 't', 'r', 'a', 'f' ),
	GF_ISOM_BOX_TYPE_TFHD	= GF_4CC( 't', 'f', 'h', 'd' ),
	GF_ISOM_BOX_TYPE_TRUN	= GF_4CC( 't', 'r', 'u', 'n' ),
#endif


	/*MP4 extensions*/
	GF_ISOM_BOX_TYPE_DPND	= GF_4CC( 'd', 'p', 'n', 'd' ),
	GF_ISOM_BOX_TYPE_IODS	= GF_4CC( 'i', 'o', 'd', 's' ),
	GF_ISOM_BOX_TYPE_ESDS	= GF_4CC( 'e', 's', 'd', 's' ),
	GF_ISOM_BOX_TYPE_MPOD	= GF_4CC( 'm', 'p', 'o', 'd' ),
	GF_ISOM_BOX_TYPE_SYNC	= GF_4CC( 's', 'y', 'n', 'c' ),
	GF_ISOM_BOX_TYPE_IPIR	= GF_4CC( 'i', 'p', 'i', 'r' ),

	GF_ISOM_BOX_TYPE_NMHD	= GF_4CC( 'n', 'm', 'h', 'd' ),
	GF_ISOM_BOX_TYPE_STHD	= GF_4CC( 's', 't', 'h', 'd' ),
	/*reseved
	GF_ISOM_BOX_TYPE_SDHD	= GF_4CC( 's', 'd', 'h', 'd' ),
	GF_ISOM_BOX_TYPE_ODHD	= GF_4CC( 'o', 'd', 'h', 'd' ),
	GF_ISOM_BOX_TYPE_CRHD	= GF_4CC( 'c', 'r', 'h', 'd' ),
	*/
	GF_ISOM_BOX_TYPE_MP4S	= GF_4CC( 'm', 'p', '4', 's' ),
	GF_ISOM_BOX_TYPE_MP4A	= GF_4CC( 'm', 'p', '4', 'a' ),
	GF_ISOM_BOX_TYPE_MP4V	= GF_4CC( 'm', 'p', '4', 'v' ),


	/*AVC / H264 extension*/
	GF_ISOM_BOX_TYPE_AVCC	= GF_4CC( 'a', 'v', 'c', 'C' ),
	GF_ISOM_BOX_TYPE_BTRT	= GF_4CC( 'b', 't', 'r', 't' ),
	GF_ISOM_BOX_TYPE_M4DS	= GF_4CC( 'm', '4', 'd', 's' ),
	GF_ISOM_BOX_TYPE_PASP	= GF_4CC( 'p', 'a', 's', 'p' ),
	GF_ISOM_BOX_TYPE_CLAP	= GF_4CC( 'c', 'l', 'a', 'p' ),
	GF_ISOM_BOX_TYPE_AVC1	= GF_4CC( 'a', 'v', 'c', '1' ),
	GF_ISOM_BOX_TYPE_AVC2	= GF_4CC( 'a', 'v', 'c', '2' ),
	GF_ISOM_BOX_TYPE_AVC3	= GF_4CC( 'a', 'v', 'c', '3' ),
	GF_ISOM_BOX_TYPE_AVC4	= GF_4CC( 'a', 'v', 'c', '4' ),
	GF_ISOM_BOX_TYPE_SVCC	= GF_4CC( 's', 'v', 'c', 'C' ),
	GF_ISOM_BOX_TYPE_SVC1	= GF_4CC( 's', 'v', 'c', '1' ),
	GF_ISOM_BOX_TYPE_SVC2	= GF_4CC( 's', 'v', 'c', '2' ),
	GF_ISOM_BOX_TYPE_MVCC	= GF_4CC( 'm', 'v', 'c', 'C' ),
	GF_ISOM_BOX_TYPE_MVC1	= GF_4CC( 'm', 'v', 'c', '1' ),
	GF_ISOM_BOX_TYPE_MVC2	= GF_4CC( 'm', 'v', 'c', '2' ),
	GF_ISOM_BOX_TYPE_MHC1	= GF_4CC( 'm', 'h', 'c', '1' ),
	GF_ISOM_BOX_TYPE_MHV1	= GF_4CC( 'm', 'h', 'v', '1' ),

	GF_ISOM_BOX_TYPE_HVCC	= GF_4CC( 'h', 'v', 'c', 'C' ),
	GF_ISOM_BOX_TYPE_HVC1	= GF_4CC( 'h', 'v', 'c', '1' ),
	GF_ISOM_BOX_TYPE_HEV1	= GF_4CC( 'h', 'e', 'v', '1' ),
	GF_ISOM_BOX_TYPE_HVT1	= GF_4CC( 'h', 'v', 't', '1' ),

	GF_ISOM_BOX_TYPE_HVC2	= GF_4CC( 'h', 'v', 'c', '2' ),
	GF_ISOM_BOX_TYPE_HEV2	= GF_4CC( 'h', 'e', 'v', '2' ),
	GF_ISOM_BOX_TYPE_LHV1	= GF_4CC( 'l', 'h', 'v', '1' ),
	GF_ISOM_BOX_TYPE_LHE1	= GF_4CC( 'l', 'h', 'e', '1' ),
	GF_ISOM_BOX_TYPE_LHT1	= GF_4CC( 'l', 'h', 't', '1' ),

	GF_ISOM_BOX_TYPE_LHVC	= GF_4CC( 'l', 'h', 'v', 'C' ),

	GF_ISOM_BOX_TYPE_AV1C = GF_4CC('a', 'v', '1', 'C'),
	GF_ISOM_BOX_TYPE_AV01 = GF_4CC('a', 'v', '0', '1'),

	/* WebM */
	GF_ISOM_BOX_TYPE_VPCC = GF_4CC('v', 'p', 'c', 'C'),
	GF_ISOM_BOX_TYPE_VP08 = GF_4CC('v', 'p', '0', '8'),
	GF_ISOM_BOX_TYPE_VP09 = GF_4CC('v', 'p', '0', '9'),

	/*LASeR extension*/
	GF_ISOM_BOX_TYPE_LSRC	= GF_4CC( 'l', 's', 'r', 'C' ),
	GF_ISOM_BOX_TYPE_LSR1	= GF_4CC( 'l', 's', 'r', '1' ),

	/*3GPP extensions*/
	GF_ISOM_BOX_TYPE_DAMR	= GF_4CC( 'd', 'a', 'm', 'r' ),
	GF_ISOM_BOX_TYPE_D263	= GF_4CC( 'd', '2', '6', '3' ),
	GF_ISOM_BOX_TYPE_DEVC	= GF_4CC( 'd', 'e', 'v', 'c' ),
	GF_ISOM_BOX_TYPE_DQCP	= GF_4CC( 'd', 'q', 'c', 'p' ),
	GF_ISOM_BOX_TYPE_DSMV	= GF_4CC( 'd', 's', 'm', 'v' ),
	GF_ISOM_BOX_TYPE_TSEL	= GF_4CC( 't', 's', 'e', 'l' ),

	/* 3GPP Adaptive Streaming extensions */
	GF_ISOM_BOX_TYPE_STYP	= GF_4CC( 's', 't', 'y', 'p' ),
	GF_ISOM_BOX_TYPE_TFDT	= GF_4CC( 't', 'f', 'd', 't' ),
	GF_ISOM_BOX_TYPE_SIDX	= GF_4CC( 's', 'i', 'd', 'x' ),
	GF_ISOM_BOX_TYPE_SSIX	= GF_4CC( 's', 's', 'i', 'x' ),
	GF_ISOM_BOX_TYPE_LEVA   = GF_4CC( 'l', 'e', 'v', 'a' ),
	GF_ISOM_BOX_TYPE_PCRB	= GF_4CC( 'p', 'c', 'r', 'b' ),

	/*3GPP text / MPEG-4 StreamingText*/
	GF_ISOM_BOX_TYPE_FTAB	= GF_4CC( 'f', 't', 'a', 'b' ),
	GF_ISOM_BOX_TYPE_TX3G	= GF_4CC( 't', 'x', '3', 'g' ),
	GF_ISOM_BOX_TYPE_STYL	= GF_4CC( 's', 't', 'y', 'l' ),
	GF_ISOM_BOX_TYPE_HLIT	= GF_4CC( 'h', 'l', 'i', 't' ),
	GF_ISOM_BOX_TYPE_HCLR	= GF_4CC( 'h', 'c', 'l', 'r' ),
	GF_ISOM_BOX_TYPE_KROK	= GF_4CC( 'k', 'r', 'o', 'k' ),
	GF_ISOM_BOX_TYPE_DLAY	= GF_4CC( 'd', 'l', 'a', 'y' ),
	GF_ISOM_BOX_TYPE_HREF	= GF_4CC( 'h', 'r', 'e', 'f' ),
	GF_ISOM_BOX_TYPE_TBOX	= GF_4CC( 't', 'b', 'o', 'x' ),
	GF_ISOM_BOX_TYPE_BLNK	= GF_4CC( 'b', 'l', 'n', 'k' ),
	GF_ISOM_BOX_TYPE_TWRP	= GF_4CC( 't', 'w', 'r', 'p' ),

	/* ISO Base Media File Format Extensions for MPEG-21 */
	GF_ISOM_BOX_TYPE_META	= GF_4CC( 'm', 'e', 't', 'a' ),
	GF_ISOM_BOX_TYPE_XML	= GF_4CC( 'x', 'm', 'l', ' ' ),
	GF_ISOM_BOX_TYPE_BXML	= GF_4CC( 'b', 'x', 'm', 'l' ),
	GF_ISOM_BOX_TYPE_ILOC	= GF_4CC( 'i', 'l', 'o', 'c' ),
	GF_ISOM_BOX_TYPE_PITM	= GF_4CC( 'p', 'i', 't', 'm' ),
	GF_ISOM_BOX_TYPE_IPRO	= GF_4CC( 'i', 'p', 'r', 'o' ),
	GF_ISOM_BOX_TYPE_INFE	= GF_4CC( 'i', 'n', 'f', 'e' ),
	GF_ISOM_BOX_TYPE_IINF	= GF_4CC( 'i', 'i', 'n', 'f' ),
	GF_ISOM_BOX_TYPE_IREF	= GF_4CC( 'i', 'r', 'e', 'f' ),
	GF_ISOM_BOX_TYPE_ENCA	= GF_4CC( 'e', 'n', 'c', 'a' ),
	GF_ISOM_BOX_TYPE_ENCV	= GF_4CC( 'e', 'n', 'c', 'v' ),
	GF_ISOM_BOX_TYPE_RESV	= GF_4CC( 'r', 'e', 's', 'v' ),
	GF_ISOM_BOX_TYPE_ENCT	= GF_4CC( 'e', 'n', 'c', 't' ),
	GF_ISOM_BOX_TYPE_ENCS	= GF_4CC( 'e', 'n', 'c', 's' ),
	GF_ISOM_BOX_TYPE_ENCF	= GF_4CC( 'e', 'n', 'c', 'f' ),
	GF_ISOM_BOX_TYPE_ENCM	= GF_4CC( 'e', 'n', 'c', 'm' ),
	GF_ISOM_BOX_TYPE_SINF	= GF_4CC( 's', 'i', 'n', 'f' ),
	GF_ISOM_BOX_TYPE_RINF	= GF_4CC( 'r', 'i', 'n', 'f' ),
	GF_ISOM_BOX_TYPE_FRMA	= GF_4CC( 'f', 'r', 'm', 'a' ),
	GF_ISOM_BOX_TYPE_SCHM	= GF_4CC( 's', 'c', 'h', 'm' ),
	GF_ISOM_BOX_TYPE_SCHI	= GF_4CC( 's', 'c', 'h', 'i' ),

	GF_ISOM_BOX_TYPE_STVI	= GF_4CC( 's', 't', 'v', 'i' ),


	GF_ISOM_BOX_TYPE_METX	= GF_4CC( 'm', 'e', 't', 'x' ),
	GF_ISOM_BOX_TYPE_METT	= GF_4CC( 'm', 'e', 't', 't' ),

	/* ISMA 1.0 Encryption and Authentication V 1.0 */
	GF_ISOM_BOX_TYPE_IKMS	= GF_4CC( 'i', 'K', 'M', 'S' ),
	GF_ISOM_BOX_TYPE_ISFM	= GF_4CC( 'i', 'S', 'F', 'M' ),
	GF_ISOM_BOX_TYPE_ISLT	= GF_4CC( 'i', 'S', 'L', 'T' ),

	/* Hinting boxes */
	GF_ISOM_BOX_TYPE_RTP_STSD	= GF_4CC( 'r', 't', 'p', ' ' ),
	GF_ISOM_BOX_TYPE_SRTP_STSD	= GF_4CC( 's', 'r', 't', 'p' ),
	GF_ISOM_BOX_TYPE_FDP_STSD	= GF_4CC( 'f', 'd', 'p', ' ' ),
	GF_ISOM_BOX_TYPE_RRTP_STSD	= GF_4CC( 'r', 'r', 't', 'p' ),
	GF_ISOM_BOX_TYPE_RTCP_STSD	= GF_4CC( 'r', 't', 'c', 'p' ),
	GF_ISOM_BOX_TYPE_HNTI	= GF_4CC( 'h', 'n', 't', 'i' ),
	GF_ISOM_BOX_TYPE_RTP	= GF_4CC( 'r', 't', 'p', ' ' ),
	GF_ISOM_BOX_TYPE_SDP	= GF_4CC( 's', 'd', 'p', ' ' ),
	GF_ISOM_BOX_TYPE_HINF	= GF_4CC( 'h', 'i', 'n', 'f' ),
	GF_ISOM_BOX_TYPE_NAME	= GF_4CC( 'n', 'a', 'm', 'e' ),
	GF_ISOM_BOX_TYPE_TRPY	= GF_4CC( 't', 'r', 'p', 'y' ),
	GF_ISOM_BOX_TYPE_NUMP	= GF_4CC( 'n', 'u', 'm', 'p' ),
	GF_ISOM_BOX_TYPE_TOTL	= GF_4CC( 't', 'o', 't', 'l' ),
	GF_ISOM_BOX_TYPE_NPCK	= GF_4CC( 'n', 'p', 'c', 'k' ),
	GF_ISOM_BOX_TYPE_TPYL	= GF_4CC( 't', 'p', 'y', 'l' ),
	GF_ISOM_BOX_TYPE_TPAY	= GF_4CC( 't', 'p', 'a', 'y' ),
	GF_ISOM_BOX_TYPE_MAXR	= GF_4CC( 'm', 'a', 'x', 'r' ),
	GF_ISOM_BOX_TYPE_DMED	= GF_4CC( 'd', 'm', 'e', 'd' ),
	GF_ISOM_BOX_TYPE_DIMM	= GF_4CC( 'd', 'i', 'm', 'm' ),
	GF_ISOM_BOX_TYPE_DREP	= GF_4CC( 'd', 'r', 'e', 'p' ),
	GF_ISOM_BOX_TYPE_TMIN	= GF_4CC( 't', 'm', 'i', 'n' ),
	GF_ISOM_BOX_TYPE_TMAX	= GF_4CC( 't', 'm', 'a', 'x' ),
	GF_ISOM_BOX_TYPE_PMAX	= GF_4CC( 'p', 'm', 'a', 'x' ),
	GF_ISOM_BOX_TYPE_DMAX	= GF_4CC( 'd', 'm', 'a', 'x' ),
	GF_ISOM_BOX_TYPE_PAYT	= GF_4CC( 'p', 'a', 'y', 't' ),
	GF_ISOM_BOX_TYPE_RELY	= GF_4CC( 'r', 'e', 'l', 'y' ),
	GF_ISOM_BOX_TYPE_TIMS	= GF_4CC( 't', 'i', 'm', 's' ),
	GF_ISOM_BOX_TYPE_TSRO	= GF_4CC( 't', 's', 'r', 'o' ),
	GF_ISOM_BOX_TYPE_SNRO	= GF_4CC( 's', 'n', 'r', 'o' ),
	GF_ISOM_BOX_TYPE_RTPO	= GF_4CC( 'r', 't', 'p', 'o' ),
	GF_ISOM_BOX_TYPE_TSSY	= GF_4CC( 't', 's', 's', 'y' ),
	GF_ISOM_BOX_TYPE_RSSR	= GF_4CC( 'r', 's', 's', 'r' ),
	GF_ISOM_BOX_TYPE_SRPP	= GF_4CC( 's', 'r', 'p', 'p' ),

	//FEC boxes
	GF_ISOM_BOX_TYPE_FIIN	= GF_4CC( 'f', 'i', 'i', 'n' ),
	GF_ISOM_BOX_TYPE_PAEN	= GF_4CC( 'p', 'a', 'e', 'n' ),
	GF_ISOM_BOX_TYPE_FPAR	= GF_4CC( 'f', 'p', 'a', 'r' ),
	GF_ISOM_BOX_TYPE_FECR	= GF_4CC( 'f', 'e', 'c', 'r' ),
	GF_ISOM_BOX_TYPE_SEGR	= GF_4CC( 's', 'e', 'g', 'r' ),
	GF_ISOM_BOX_TYPE_GITN	= GF_4CC( 'g', 'i', 't', 'n' ),
	GF_ISOM_BOX_TYPE_FIRE	= GF_4CC( 'f', 'i', 'r', 'e' ),
	GF_ISOM_BOX_TYPE_FDSA	= GF_4CC( 'f', 'd', 's', 'a' ),
	GF_ISOM_BOX_TYPE_FDPA	= GF_4CC( 'f', 'd', 'p', 'a' ),
	GF_ISOM_BOX_TYPE_EXTR	= GF_4CC( 'e', 'x', 't', 'r' ),

	/*internal type for track and item references*/
	GF_ISOM_BOX_TYPE_REFT	= GF_4CC( 'R', 'E', 'F', 'T' ),
	GF_ISOM_BOX_TYPE_REFI	= GF_4CC( 'R', 'E', 'F', 'I'),
	GF_ISOM_BOX_TYPE_GRPT	= GF_4CC( 'G', 'R', 'P', 'T'),

#ifndef GPAC_DISABLE_ISOM_ADOBE
	/* Adobe extensions */
	GF_ISOM_BOX_TYPE_ABST	= GF_4CC( 'a', 'b', 's', 't' ),
	GF_ISOM_BOX_TYPE_AFRA	= GF_4CC( 'a', 'f', 'r', 'a' ),
	GF_ISOM_BOX_TYPE_ASRT	= GF_4CC( 'a', 's', 'r', 't' ),
	GF_ISOM_BOX_TYPE_AFRT	= GF_4CC( 'a', 'f', 'r', 't' ),
#endif

	/* Apple extensions */

	GF_ISOM_BOX_TYPE_ILST	= GF_4CC( 'i', 'l', 's', 't' ),
	GF_ISOM_BOX_TYPE_0xA9NAM	= GF_4CC( 0xA9, 'n', 'a', 'm' ),
	GF_ISOM_BOX_TYPE_0xA9CMT	= GF_4CC( 0xA9, 'c', 'm', 't' ),
	GF_ISOM_BOX_TYPE_0xA9DAY	= GF_4CC( 0xA9, 'd', 'a', 'y' ),
	GF_ISOM_BOX_TYPE_0xA9ART	= GF_4CC( 0xA9, 'A', 'R', 'T' ),
	GF_ISOM_BOX_TYPE_0xA9TRK	= GF_4CC( 0xA9, 't', 'r', 'k' ),
	GF_ISOM_BOX_TYPE_0xA9ALB	= GF_4CC( 0xA9, 'a', 'l', 'b' ),
	GF_ISOM_BOX_TYPE_0xA9COM	= GF_4CC( 0xA9, 'c', 'o', 'm' ),
	GF_ISOM_BOX_TYPE_0xA9WRT	= GF_4CC( 0xA9, 'w', 'r', 't' ),
	GF_ISOM_BOX_TYPE_0xA9TOO	= GF_4CC( 0xA9, 't', 'o', 'o' ),
	GF_ISOM_BOX_TYPE_0xA9CPY	= GF_4CC( 0xA9, 'c', 'p', 'y' ),
	GF_ISOM_BOX_TYPE_0xA9DES	= GF_4CC( 0xA9, 'd', 'e', 's' ),
	GF_ISOM_BOX_TYPE_0xA9GEN	= GF_4CC( 0xA9, 'g', 'e', 'n' ),
	GF_ISOM_BOX_TYPE_0xA9GRP	= GF_4CC( 0xA9, 'g', 'r', 'p' ),
	GF_ISOM_BOX_TYPE_0xA9ENC	= GF_4CC( 0xA9, 'e', 'n', 'c' ),
	GF_ISOM_BOX_TYPE_aART		= GF_4CC( 'a', 'A', 'R', 'T' ),
	GF_ISOM_BOX_TYPE_PGAP = GF_4CC( 'p', 'g', 'a', 'p' ),
	GF_ISOM_BOX_TYPE_GNRE	= GF_4CC( 'g', 'n', 'r', 'e' ),
	GF_ISOM_BOX_TYPE_DISK	= GF_4CC( 'd', 'i', 's', 'k' ),
	GF_ISOM_BOX_TYPE_TRKN	= GF_4CC( 't', 'r', 'k', 'n' ),
	GF_ISOM_BOX_TYPE_TMPO	= GF_4CC( 't', 'm', 'p', 'o' ),
	GF_ISOM_BOX_TYPE_CPIL	= GF_4CC( 'c', 'p', 'i', 'l' ),
	GF_ISOM_BOX_TYPE_COVR	= GF_4CC( 'c', 'o', 'v', 'r' ),
	GF_ISOM_BOX_TYPE_iTunesSpecificInfo	= GF_4CC( '-', '-', '-', '-' ),
	GF_ISOM_BOX_TYPE_DATA	= GF_4CC( 'd', 'a', 't', 'a' ),

	GF_ISOM_HANDLER_TYPE_MDIR	= GF_4CC( 'm', 'd', 'i', 'r' ),
	GF_ISOM_BOX_TYPE_CHAP	= GF_4CC( 'c', 'h', 'a', 'p' ),
	GF_ISOM_BOX_TYPE_TEXT	= GF_4CC( 't', 'e', 'x', 't' ),

	/*OMA (P)DCF boxes*/
	GF_ISOM_BOX_TYPE_OHDR	= GF_4CC( 'o', 'h', 'd', 'r' ),
	GF_ISOM_BOX_TYPE_GRPI	= GF_4CC( 'g', 'r', 'p', 'i' ),
	GF_ISOM_BOX_TYPE_MDRI	= GF_4CC( 'm', 'd', 'r', 'i' ),
	GF_ISOM_BOX_TYPE_ODTT	= GF_4CC( 'o', 'd', 't', 't' ),
	GF_ISOM_BOX_TYPE_ODRB	= GF_4CC( 'o', 'd', 'r', 'b' ),
	GF_ISOM_BOX_TYPE_ODKM	= GF_4CC( 'o', 'd', 'k', 'm' ),
	GF_ISOM_BOX_TYPE_ODAF	= GF_4CC( 'o', 'd', 'a', 'f' ),

	/*3GPP DIMS */
	GF_ISOM_BOX_TYPE_DIMS	= GF_4CC( 'd', 'i', 'm', 's' ),
	GF_ISOM_BOX_TYPE_DIMC	= GF_4CC( 'd', 'i', 'm', 'C' ),
	GF_ISOM_BOX_TYPE_DIST	= GF_4CC( 'd', 'i', 'S', 'T' ),


	GF_ISOM_BOX_TYPE_AC3	= GF_4CC( 'a', 'c', '-', '3' ),
	GF_ISOM_BOX_TYPE_DAC3	= GF_4CC( 'd', 'a', 'c', '3' ),
	GF_ISOM_BOX_TYPE_EC3	= GF_4CC( 'e', 'c', '-', '3' ),
	GF_ISOM_BOX_TYPE_DEC3	= GF_4CC( 'd', 'e', 'c', '3' ),

	GF_ISOM_BOX_TYPE_SUBS	= GF_4CC( 's', 'u', 'b', 's' ),

	GF_ISOM_BOX_TYPE_RVCC	= GF_4CC( 'r', 'v', 'c', 'c' ),

	GF_ISOM_BOX_TYPE_VTTC_CONFIG	= GF_4CC( 'v', 't', 't', 'C' ),
	GF_ISOM_BOX_TYPE_VTCC_CUE	= GF_4CC( 'v', 't', 't', 'c' ),
	GF_ISOM_BOX_TYPE_VTTE	= GF_4CC( 'v', 't', 't', 'e' ),
	GF_ISOM_BOX_TYPE_VTTA	= GF_4CC( 'v', 't', 't', 'a' ),
	GF_ISOM_BOX_TYPE_CTIM	= GF_4CC( 'c', 't', 'i', 'm' ),
	GF_ISOM_BOX_TYPE_IDEN	= GF_4CC( 'i', 'd', 'e', 'n' ),
	GF_ISOM_BOX_TYPE_STTG	= GF_4CC( 's', 't', 't', 'g' ),
	GF_ISOM_BOX_TYPE_PAYL	= GF_4CC( 'p', 'a', 'y', 'l' ),
	GF_ISOM_BOX_TYPE_WVTT	= GF_4CC( 'w', 'v', 't', 't' ),

	GF_ISOM_BOX_TYPE_STPP	= GF_4CC( 's', 't', 'p', 'p' ),
	GF_ISOM_BOX_TYPE_SBTT	= GF_4CC( 's', 'b', 't', 't' ),

	GF_ISOM_BOX_TYPE_STXT	= GF_4CC( 's', 't', 'x', 't' ),
	GF_ISOM_BOX_TYPE_TXTC	= GF_4CC( 't', 'x', 't', 'C' ),

	GF_ISOM_BOX_TYPE_PRFT   = GF_4CC( 'p', 'r', 'f', 't' ),

	/* Image File Format Boxes */
	GF_ISOM_BOX_TYPE_ISPE   = GF_4CC( 'i', 's', 'p', 'e' ),
	GF_ISOM_BOX_TYPE_COLR   = GF_4CC( 'c', 'o', 'l', 'r' ),
	GF_ISOM_BOX_TYPE_PIXI   = GF_4CC( 'p', 'i', 'x', 'i' ),
	GF_ISOM_BOX_TYPE_RLOC   = GF_4CC( 'r', 'l', 'o', 'c' ),
	GF_ISOM_BOX_TYPE_IROT   = GF_4CC( 'i', 'r', 'o', 't' ),
	GF_ISOM_BOX_TYPE_IPCO   = GF_4CC( 'i', 'p', 'c', 'o' ),
	GF_ISOM_BOX_TYPE_IPRP   = GF_4CC( 'i', 'p', 'r', 'p' ),
	GF_ISOM_BOX_TYPE_IPMA   = GF_4CC( 'i', 'p', 'm', 'a' ),
	GF_ISOM_BOX_TYPE_GRPL   = GF_4CC( 'g', 'r', 'p', 'l'),
	GF_ISOM_BOX_TYPE_CCST	= GF_4CC( 'c', 'c', 's', 't' ),
	GF_ISOM_BOX_TYPE_AUXC	= GF_4CC( 'a', 'u', 'x', 'C' ),
	GF_ISOM_BOX_TYPE_OINF	= GF_4CC( 'o', 'i', 'n', 'f' ),
	GF_ISOM_BOX_TYPE_TOLS	= GF_4CC( 't', 'o', 'l', 's' ),

	GF_ISOM_BOX_TYPE_ALTR	= GF_4CC( 'a', 'l', 't', 'r' ),

	/*ALL INTERNAL BOXES - NEVER WRITTEN TO FILE!!*/

	/*generic handlers*/
	GF_ISOM_BOX_TYPE_GNRM	= GF_4CC( 'G', 'N', 'R', 'M' ),
	GF_ISOM_BOX_TYPE_GNRV	= GF_4CC( 'G', 'N', 'R', 'V' ),
	GF_ISOM_BOX_TYPE_GNRA	= GF_4CC( 'G', 'N', 'R', 'A' ),
	/*base constructor of all hint formats (currently only RTP uses it)*/
	GF_ISOM_BOX_TYPE_GHNT	= GF_4CC( 'g', 'h', 'n', 't' ),
	/*for compatibility with old files hinted for DSS - needs special parsing*/
	GF_ISOM_BOX_TYPE_VOID	= GF_4CC( 'V', 'O', 'I', 'D' ),

	/*MS Smooth - these are actually UUID boxes*/
	GF_ISOM_BOX_UUID_PSSH	= GF_4CC( 'P', 'S', 'S', 'H' ),
	GF_ISOM_BOX_UUID_MSSM   = GF_4CC( 'M', 'S', 'S', 'M' ), /*Stream Manifest box*/
	GF_ISOM_BOX_UUID_TENC	= GF_4CC( 'T', 'E', 'N', 'C' ),
	GF_ISOM_BOX_UUID_TFRF	= GF_4CC( 'T', 'F', 'R', 'F' ),
	GF_ISOM_BOX_UUID_TFXD	= GF_4CC( 'T', 'F', 'X', 'D' ),

	GF_ISOM_BOX_TYPE_MP3	= GF_4CC( '.', 'm', 'p', '3' ),

	GF_ISOM_BOX_TYPE_TRIK	= GF_4CC( 't', 'r', 'i', 'k' ),
	GF_ISOM_BOX_TYPE_BLOC	= GF_4CC( 'b', 'l', 'o', 'c' ),
	GF_ISOM_BOX_TYPE_AINF	= GF_4CC( 'a', 'i', 'n', 'f' ),

	GF_ISOM_BOX_TYPE_IHDR	= GF_4CC('i','h','d','r'),
	GF_ISOM_BOX_TYPE_JP  	= GF_4CC('j','P',' ',' '),
	GF_ISOM_BOX_TYPE_JP2H	= GF_4CC('j','p','2','h'),
	GF_ISOM_BOX_TYPE_JP2K	= GF_4CC('j','p','2','k'),
	GF_ISOM_BOX_TYPE_JPEG	= GF_4CC('j','p','e','g'),
	GF_ISOM_BOX_TYPE_PNG 	= GF_4CC('p','n','g',' '),

	GF_ISOM_BOX_TYPE_WAVE 	= GF_4CC('w','a','v','e'),

	/* apple alis box */
	GF_ISOM_BOX_TYPE_ALIS 	= GF_4CC('a','l','i','s'),

	GF_ISOM_BOX_TYPE_WIDE 	= GF_4CC('w','i','d','e'),

	/* from drm_sample.c */
	GF_ISOM_BOX_TYPE_264B 	= GF_4CC('2','6','4','b'),
	GF_ISOM_BOX_TYPE_265B 	= GF_4CC('2','6','5','b'),
	GF_ISOM_BOX_TYPE_AV1B 	= GF_4CC('a','v','1','b'),
	GF_ISOM_BOX_TYPE_VP9B   = GF_4CC('v','p','9','b'),

	/*MPEG-H 3D audio*/
	GF_ISOM_BOX_TYPE_MHA1 	= GF_4CC('m','h','a','1'),
	GF_ISOM_BOX_TYPE_MHA2 	= GF_4CC('m','h','a','2'),
	GF_ISOM_BOX_TYPE_MHM1 	= GF_4CC('m','h','m','1'),
	GF_ISOM_BOX_TYPE_MHM2 	= GF_4CC('m','h','m','2'),
	GF_ISOM_BOX_TYPE_MHAC 	= GF_4CC('m','h','a','C'),


	GF_ISOM_BOX_TYPE_AUXV 	= GF_4CC('A','U','X','V'),

	GF_ISOM_BOX_TYPE_UNKNOWN = GF_4CC( 'U', 'N', 'K', 'N' ),
};

enum
{
	GF_ISOM_SAMPLE_ENTRY_UNKN = 0,
	GF_ISOM_SAMPLE_ENTRY_VIDEO = GF_4CC('v','i','d','e'),
	GF_ISOM_SAMPLE_ENTRY_AUDIO = GF_4CC('a','u','d','i')
};

#ifndef GPAC_DISABLE_ISOM


#if defined(GPAC_DISABLE_ISOM_FRAGMENTS) && !defined(GPAC_DISABLE_ISOM_ADOBE)
#define GPAC_DISABLE_ISOM_ADOBE
#endif

	/*the default size is 64, cause we need to handle large boxes...

	the other_boxes container is by default NOT created. When parsing a box and adding
	a sub-box with gf_isom_box_add_default, the list is created.
	This list is destroyed befaore calling the final box destructor
	This list is automatically taken into account during size() and write() functions
	*/
#define GF_ISOM_BOX			\
	u32 type;			\
	u64 size;			\
	const struct box_registry_entry *registry;\
	GF_List *other_boxes;

#define GF_ISOM_FULL_BOX		\
	GF_ISOM_BOX			\
	u8 version;			\
	u32 flags;			\

#define GF_ISOM_UUID_BOX	\
	GF_ISOM_BOX			\
	u8 uuid[16];		\
	u32 internal_4cc;		\

typedef struct
{
	GF_ISOM_BOX
} GF_Box;

typedef struct
{
	GF_ISOM_FULL_BOX
} GF_FullBox;

typedef struct
{
	GF_ISOM_UUID_BOX
} GF_UUIDBox;


#define ISOM_DECL_BOX_ALLOC(__TYPE, __4cc)	__TYPE *tmp; \
	GF_SAFEALLOC(tmp, __TYPE);	\
	if (tmp==NULL) return NULL;	\
	tmp->type = __4cc;

#define ISOM_DECREASE_SIZE(__ptr, bytes)	if (__ptr->size < (bytes) ) {\
			GF_LOG(GF_LOG_ERROR, GF_LOG_CONTAINER, ("[isom] not enough bytes in box %s: %d left, reading %d (file %s, line %d)\n", gf_4cc_to_str(__ptr->type), __ptr->size, (bytes), __FILE__, __LINE__ )); \
			return GF_ISOM_INVALID_FILE; \
		}\
		__ptr->size -= bytes; \

/*constructor*/
GF_Box *gf_isom_box_new(u32 boxType);
//some boxes may have different syntax based on container. Use this constructor for this case
GF_Box *gf_isom_box_new_ex(u32 boxType, u32 parentType);

GF_Err gf_isom_box_write(GF_Box *ptr, GF_BitStream *bs);
GF_Err gf_isom_box_read(GF_Box *ptr, GF_BitStream *bs);
void gf_isom_box_del(GF_Box *ptr);
GF_Err gf_isom_box_size(GF_Box *ptr);

GF_Err gf_isom_clone_box(GF_Box *src, GF_Box **dst);

GF_Err gf_isom_box_parse(GF_Box **outBox, GF_BitStream *bs);
GF_Err gf_isom_box_array_read(GF_Box *s, GF_BitStream *bs, GF_Err (*add_box)(GF_Box *par, GF_Box *b));
GF_Err gf_isom_box_array_read_ex(GF_Box *parent, GF_BitStream *bs, GF_Err (*add_box)(GF_Box *par, GF_Box *b), u32 parent_type);
GF_Err gf_isom_box_add_default(GF_Box *a, GF_Box *subbox);
GF_Err gf_isom_box_parse_ex(GF_Box **outBox, GF_BitStream *bs, u32 parent_type, Bool is_root_box);

//writes box header - shall be called at the beginning of each xxxx_Write function
//this function is not factorized in order to let box serializer modify box type before writing
GF_Err gf_isom_box_write_header(GF_Box *ptr, GF_BitStream *bs);

//writes box header then version+flags
GF_Err gf_isom_full_box_write(GF_Box *s, GF_BitStream *bs);

void gf_isom_box_array_del(GF_List *other_boxes);
GF_Err gf_isom_box_array_write(GF_Box *parent, GF_List *list, GF_BitStream *bs);
GF_Err gf_isom_box_array_size(GF_Box *parent, GF_List *list);

Bool gf_box_valid_in_parent(GF_Box *a, const char *parent_4cc);


typedef struct
{
	GF_ISOM_BOX
	/*note: the data is NEVER loaded to the mdat in this lib*/
	u64 dataSize;
	/* store the file offset when parsing to access the raw data */
	u64 bsOffset;
	char *data;
} GF_MediaDataBox;

typedef struct
{
  u64 time;
  u64 moof_offset;
  u32 traf_number;
  u32 trun_number;
  u32 sample_number;
} GF_RandomAccessEntry;

typedef struct
{
  GF_ISOM_FULL_BOX
  u32 track_id;
  u8 traf_bits;
  u8 trun_bits;
  u8 sample_bits;
  u32 nb_entries;
  GF_RandomAccessEntry *entries;
} GF_TrackFragmentRandomAccessBox;

typedef struct
{
  GF_ISOM_FULL_BOX
	u32 container_size;
} GF_MovieFragmentRandomAccessOffsetBox;

typedef struct
{
  GF_ISOM_BOX
  GF_List* tfra_list;
  GF_MovieFragmentRandomAccessOffsetBox *mfro;
} GF_MovieFragmentRandomAccessBox;

typedef struct
{
	GF_ISOM_BOX
	char *data;
	u32 dataSize;
	u32 original_4cc;
} GF_UnknownBox;

typedef struct
{
	GF_ISOM_UUID_BOX
	char *data;
	u32 dataSize;
} GF_UnknownUUIDBox;

u32 gf_isom_solve_uuid_box(char *UUID);

typedef struct
{
	GF_ISOM_FULL_BOX
	u64 creationTime;
	u64 modificationTime;
	u32 timeScale;
	u64 duration;
	u64 original_duration;
	u32 nextTrackID;
	u32 preferredRate;
	u16 preferredVolume;
	char reserved[10];
	u32 matrixA;
	u32 matrixB;
	u32 matrixU;
	u32 matrixC;
	u32 matrixD;
	u32 matrixV;
	u32 matrixW;
	u32 matrixX;
	u32 matrixY;
	u32 previewTime;
	u32 previewDuration;
	u32 posterTime;
	u32 selectionTime;
	u32 selectionDuration;
	u32 currentTime;
} GF_MovieHeaderBox;

typedef struct
{
	GF_ISOM_FULL_BOX
	GF_Descriptor *descriptor;
} GF_ObjectDescriptorBox;

/*used for entry list*/
typedef struct
{
	u64 segmentDuration;
	s64 mediaTime;
	u32 mediaRate;
} GF_EdtsEntry;

typedef struct
{
	GF_ISOM_FULL_BOX
	GF_List *entryList;
} GF_EditListBox;

typedef struct
{
	GF_ISOM_BOX
	GF_EditListBox *editList;
} GF_EditBox;


/*used to classify boxes in the UserData GF_Box*/
typedef struct
{
	u32 boxType;
	u8 uuid[16];
	GF_List *other_boxes;
} GF_UserDataMap;

typedef struct
{
	GF_ISOM_BOX
	GF_List *recordList;
} GF_UserDataBox;

typedef struct
{
	GF_ISOM_BOX
	GF_MovieHeaderBox *mvhd;
	GF_ObjectDescriptorBox *iods;
	GF_UserDataBox *udta;
#ifndef	GPAC_DISABLE_ISOM_FRAGMENTS
	struct __tag_mvex_box *mvex;
#endif
	/*meta box if any*/
	struct __tag_meta_box *meta;
	/*track boxes*/
	GF_List *trackList;

	GF_ISOFile *mov;

	Bool mvex_after_traks;

} GF_MovieBox;

typedef struct
{
	GF_ISOM_FULL_BOX
	u64 creationTime;
	u64 modificationTime;
	u32 trackID;
	u32 reserved1;
	u64 duration;
	u32 reserved2[2];
	u16 layer;
	u16 alternate_group;
	u16 volume;
	u16 reserved3;
	u32 matrix[9];
	u32 width, height;
} GF_TrackHeaderBox;

typedef struct
{
	GF_ISOM_BOX
} GF_TrackReferenceBox;


typedef struct {
	GF_ISOM_BOX
	GF_List *groups;
} GF_TrackGroupBox;

typedef struct {
	GF_ISOM_FULL_BOX
	u32 group_type;
	u32 track_group_id;
} GF_TrackGroupTypeBox;

typedef struct
{
	GF_ISOM_BOX
	GF_UserDataBox *udta;
	GF_TrackHeaderBox *Header;
	struct __tag_media_box *Media;
	GF_EditBox *editBox;
	GF_TrackReferenceBox *References;
	/*meta box if any*/
	struct __tag_meta_box *meta;
	GF_TrackGroupBox *groups;

	GF_MovieBox *moov;
	/*private for media padding*/
	u32 padding_bytes;
	/*private for editing*/
	char *name;
	/*private for editing*/
	Bool is_unpacked;
	/*private for checking dependency*/
	u32 originalFile;
	u32 originalID;

	//not sure about piff (not supposed to be stored in moov), but senc is in track according to CENC
	struct __sample_encryption_box *sample_encryption;

	/*private for SVC/MVC extractors resolution*/
	s32 extractor_mode;
	Bool has_base_layer;

#ifndef	GPAC_DISABLE_ISOM_FRAGMENTS
	u64 dts_at_seg_start;
	u32 sample_count_at_seg_start;
	Bool first_traf_merged;
	Bool present_in_scalable_segment;
#endif
} GF_TrackBox;

typedef struct
{
	GF_ISOM_FULL_BOX
	u64 creationTime;
	u64 modificationTime;
	u32 timeScale;
	u64 duration, original_duration;
	char packedLanguage[4];
	u16 reserved;
} GF_MediaHeaderBox;


typedef struct
{
	GF_ISOM_FULL_BOX
	u32 reserved1;
	u32 handlerType;
	u8 reserved2[12];
	char *nameUTF8;
	Bool store_counted_string;
} GF_HandlerBox;

typedef struct __tag_media_box
{
	GF_ISOM_BOX
	GF_TrackBox *mediaTrack;
	GF_MediaHeaderBox *mediaHeader;
	GF_HandlerBox *handler;
	struct __tag_media_info_box *information;
	u64 BytesMissing;

	//all the following are only used for NALU-based tracks
	//NALU reader
	GF_BitStream *nalu_parser;

	GF_BitStream *nalu_out_bs;
	GF_BitStream *nalu_ps_bs;
	char *in_sample_buffer;
	u32 in_sample_buffer_alloc;
	char *tmp_nal_copy_buffer;
	u32 tmp_nal_copy_buffer_alloc;

	GF_ISOSample *extracted_samp;
	GF_BitStream *extracted_bs;

} GF_MediaBox;

typedef struct
{
	GF_ISOM_FULL_BOX
	char *extended_language;
} GF_ExtendedLanguageBox;

typedef struct
{
	GF_ISOM_FULL_BOX
	u64 reserved;
} GF_VideoMediaHeaderBox;

typedef struct
{
	GF_ISOM_FULL_BOX
	u16 balance;
	u16 reserved;
} GF_SoundMediaHeaderBox;

typedef struct
{
	GF_ISOM_FULL_BOX
	/*this is used for us INTERNALLY*/
	u32 subType;
	u32 maxPDUSize;
	u32 avgPDUSize;
	u32 maxBitrate;
	u32 avgBitrate;
	u32 slidingAverageBitrate;
} GF_HintMediaHeaderBox;

typedef struct
{
	GF_ISOM_FULL_BOX
} GF_MPEGMediaHeaderBox;

typedef struct
{
	GF_ISOM_FULL_BOX
} GF_SubtitleMediaHeaderBox;

typedef struct
{
	GF_ISOM_FULL_BOX
} GF_ODMediaHeaderBox;

typedef struct
{
	GF_ISOM_FULL_BOX
} GF_OCRMediaHeaderBox;

typedef struct
{
	GF_ISOM_FULL_BOX
} GF_SceneMediaHeaderBox;

typedef struct
{
	GF_ISOM_FULL_BOX
} GF_DataReferenceBox;

typedef struct
{
	GF_ISOM_BOX
	GF_DataReferenceBox *dref;
} GF_DataInformationBox;

#define GF_ISOM_DATAENTRY_FIELDS	\
	char *location;

typedef struct
{
	GF_ISOM_FULL_BOX
	GF_ISOM_DATAENTRY_FIELDS
} GF_DataEntryBox;

typedef struct
{
	GF_ISOM_FULL_BOX
	GF_ISOM_DATAENTRY_FIELDS
} GF_DataEntryURLBox;

typedef struct
{
	GF_ISOM_FULL_BOX
	GF_ISOM_DATAENTRY_FIELDS
	char *nameURN;
} GF_DataEntryURNBox;

typedef struct
{
	u32 sampleCount;
	u32 sampleDelta;
} GF_SttsEntry;

typedef struct
{
	GF_ISOM_FULL_BOX
	GF_SttsEntry *entries;
	u32 nb_entries, alloc_size;

#ifndef GPAC_DISABLE_ISOM_WRITE
	/*cache for WRITE*/
	u32 w_currentSampleNum;
	u64 w_LastDTS;
#endif
	/*cache for READ*/
	u32 r_FirstSampleInEntry;
	u32 r_currentEntryIndex;
	u64 r_CurrentDTS;
} GF_TimeToSampleBox;


/*TO CHECK - it could be reasonnable to only use 16bits for both count and offset*/
typedef struct
{
	u32 sampleCount;
	s32 decodingOffset;
} GF_DttsEntry;

typedef struct
{
	GF_ISOM_FULL_BOX
	GF_DttsEntry *entries;
	u32 nb_entries, alloc_size;

#ifndef GPAC_DISABLE_ISOM_WRITE
	u32 w_LastSampleNumber;
	/*force one sample per entry*/
	Bool unpack_mode;
#endif
	/*Cache for read*/
	u32 r_currentEntryIndex;
	u32 r_FirstSampleInEntry;
} GF_CompositionOffsetBox;


#define GF_ISOM_SAMPLE_ENTRY_FIELDS		\
	GF_ISOM_UUID_BOX					\
	u16 dataReferenceIndex;				\
	char reserved[ 6 ];					\
	u32 internal_type;					\
	GF_List *protections;

/*base sample entry box (never used but for typecasting)*/
typedef struct
{
	GF_ISOM_SAMPLE_ENTRY_FIELDS
} GF_SampleEntryBox;

void gf_isom_sample_entry_init(GF_SampleEntryBox *ptr);
void gf_isom_sample_entry_predestroy(GF_SampleEntryBox *ptr);
GF_Err gf_isom_base_sample_entry_read(GF_SampleEntryBox *ptr, GF_BitStream *bs);

typedef struct
{
	GF_ISOM_SAMPLE_ENTRY_FIELDS
	/*box type as specified in the file (not this box's type!!)*/
	u32 EntryType;

	char *data;
	u32 data_size;
} GF_GenericSampleEntryBox;

typedef struct
{
	GF_ISOM_FULL_BOX
	GF_ESD *desc;
} GF_ESDBox;

typedef struct
{
	GF_ISOM_BOX
	u32 bufferSizeDB;
	u32 maxBitrate;
	u32 avgBitrate;
} GF_BitRateBox;

GF_BitRateBox *gf_isom_sample_entry_get_bitrate(GF_SampleEntryBox *ent, Bool create);

typedef struct
{
	GF_ISOM_BOX
	GF_List *descriptors;
} GF_MPEG4ExtensionDescriptorsBox;

/*for most MPEG4 media */
typedef struct
{
	GF_ISOM_SAMPLE_ENTRY_FIELDS
	GF_ESDBox *esd;
	/*used for hinting when extracting the OD stream...*/
	GF_SLConfig *slc;
} GF_MPEGSampleEntryBox;

typedef struct
{
	GF_ISOM_BOX
	char *hdr;
	u32 hdr_size;
} GF_LASERConfigurationBox;


typedef struct
{
	GF_ISOM_SAMPLE_ENTRY_FIELDS

	GF_LASERConfigurationBox *lsr_config;
	GF_MPEG4ExtensionDescriptorsBox *descr;

	/*used for hinting when extracting the OD stream...*/
	GF_SLConfig *slc;
} GF_LASeRSampleEntryBox;

/*rewrites avcC based on the given esd - this destroys the esd*/
GF_Err LSR_UpdateESD(GF_LASeRSampleEntryBox *lsr, GF_ESD *esd);

typedef struct
{
	GF_ISOM_BOX
	u32 hSpacing;
	u32 vSpacing;
} GF_PixelAspectRatioBox;

typedef struct
{
	GF_ISOM_BOX
	u32 cleanApertureWidthN;
	u32 cleanApertureWidthD;
	u32 cleanApertureHeightN;
	u32 cleanApertureHeightD;
	u32 horizOffN;
	u32 horizOffD;
	u32 vertOffN;
	u32 vertOffD;
} GF_CleanAppertureBox;

typedef struct
{
	GF_ISOM_FULL_BOX
	Bool all_ref_pics_intra;
	Bool intra_pred_used;
	u32 max_ref_per_pic;
	u32 reserved;
} GF_CodingConstraintsBox;

typedef struct
{
	GF_ISOM_BOX
	u16 predefined_rvc_config;
	u32 rvc_meta_idx;
} GF_RVCConfigurationBox;

#define GF_ISOM_VISUAL_SAMPLE_ENTRY		\
	GF_ISOM_SAMPLE_ENTRY_FIELDS			\
	u16 version;						\
	u16 revision;						\
	u32 vendor;							\
	u32 temporal_quality;				\
	u32 spatial_quality;				\
	u16 Width, Height;					\
	u32 horiz_res, vert_res;			\
	u32 entry_data_size;				\
	u16 frames_per_sample;				\
	char compressor_name[33];			\
	u16 bit_depth;						\
	s16 color_table_index;				\
	GF_PixelAspectRatioBox *pasp;		\
	GF_CleanAppertureBox *clap;		\
	struct __tag_protect_box *rinf;				\
	GF_RVCConfigurationBox *rvcc;		\

typedef struct
{
	GF_ISOM_VISUAL_SAMPLE_ENTRY
} GF_VisualSampleEntryBox;

void gf_isom_video_sample_entry_init(GF_VisualSampleEntryBox *ent);
GF_Err gf_isom_video_sample_entry_read(GF_VisualSampleEntryBox *ptr, GF_BitStream *bs);
#ifndef GPAC_DISABLE_ISOM_WRITE
void gf_isom_video_sample_entry_write(GF_VisualSampleEntryBox *ent, GF_BitStream *bs);
void gf_isom_video_sample_entry_size(GF_VisualSampleEntryBox *ent);
#endif

void gf_isom_sample_entry_predestroy(GF_SampleEntryBox *ptr);

typedef struct
{
	GF_ISOM_BOX
	GF_AVCConfig *config;
} GF_AVCConfigurationBox;

typedef struct
{
	GF_ISOM_BOX
	GF_HEVCConfig *config;
} GF_HEVCConfigurationBox;

typedef struct
{
	GF_ISOM_BOX
	GF_AV1Config *config;
} GF_AV1ConfigurationBox;

typedef struct
{
	GF_ISOM_FULL_BOX
	GF_VPConfig *config;
} GF_VPConfigurationBox;

typedef struct
{
	GF_ISOM_BOX
	GF_3GPConfig cfg;
} GF_3GPPConfigBox;

typedef struct
{
	GF_ISOM_VISUAL_SAMPLE_ENTRY
	GF_ESDBox *esd;
	/*used for Publishing*/
	GF_SLConfig *slc;

	/*avc extensions - we merged with regular 'mp4v' box to handle isma E&A signaling of AVC*/
	GF_AVCConfigurationBox *avc_config;
	GF_AVCConfigurationBox *svc_config;
	GF_AVCConfigurationBox *mvc_config;
	/*hevc extension*/
	GF_HEVCConfigurationBox *hevc_config;
	GF_HEVCConfigurationBox *lhvc_config;
	/*av1 extension*/
	GF_AV1ConfigurationBox *av1_config;
	/*vp8-9 extension*/
	GF_VPConfigurationBox *vp_config;


	/*ext descriptors*/
	GF_MPEG4ExtensionDescriptorsBox *descr;
	/*internally emulated esd*/
	GF_ESD *emul_esd;

	//3GPP
	GF_3GPPConfigBox *cfg_3gpp;

	/*iPod's hack*/
	GF_UnknownUUIDBox *ipod_ext;

} GF_MPEGVisualSampleEntryBox;

static const u8 GF_ISOM_IPOD_EXT[][16] = { { 0x6B, 0x68, 0x40, 0xF2, 0x5F, 0x24, 0x4F, 0xC5, 0xBA, 0x39, 0xA5, 0x1B, 0xCF, 0x03, 0x23, 0xF3} };

Bool gf_isom_is_nalu_based_entry(GF_MediaBox *mdia, GF_SampleEntryBox *_entry);
GF_Err gf_isom_nalu_sample_rewrite(GF_MediaBox *mdia, GF_ISOSample *sample, u32 sampleNumber, GF_MPEGVisualSampleEntryBox *entry);

/*this is the default visual sdst (to handle unknown media)*/
typedef struct
{
	GF_ISOM_VISUAL_SAMPLE_ENTRY
	/*box type as specified in the file (not this box's type!!)*/
	u32 EntryType;
	/*opaque description data (ESDS in MP4, SMI in SVQ3, ...)*/
	char *data;
	u32 data_size;
} GF_GenericVisualSampleEntryBox;


#define GF_ISOM_AUDIO_SAMPLE_ENTRY	\
	GF_ISOM_SAMPLE_ENTRY_FIELDS		\
	u16 version;					\
	u16 revision;					\
	u32 vendor;						\
	u16 channel_count;				\
	u16 bitspersample;				\
	u16 compression_id;				\
	u16 packet_size;				\
	u16 samplerate_hi;				\
	u16 samplerate_lo;				\
	u8 extensions[36];				\
	u8 is_qtff;						\


typedef struct
{
	GF_ISOM_AUDIO_SAMPLE_ENTRY
} GF_AudioSampleEntryBox;

void gf_isom_audio_sample_entry_init(GF_AudioSampleEntryBox *ptr);
GF_Err gf_isom_audio_sample_entry_read(GF_AudioSampleEntryBox *ptr, GF_BitStream *bs);
#ifndef GPAC_DISABLE_ISOM_WRITE
void gf_isom_audio_sample_entry_write(GF_AudioSampleEntryBox *ptr, GF_BitStream *bs);
void gf_isom_audio_sample_entry_size(GF_AudioSampleEntryBox *ptr);
#endif

typedef struct
{
	GF_ISOM_BOX
	GF_AC3Config cfg;
} GF_AC3ConfigBox;

typedef struct
{
	GF_ISOM_BOX
	u8 configuration_version;
	u8 mha_pl_indication;
	u8 reference_channel_layout;
	u16 mha_config_size;
	char *mha_config;
} GF_MHAConfigBox;


typedef struct
{
	GF_ISOM_AUDIO_SAMPLE_ENTRY
	//for MPEG4 audio
	GF_ESDBox *esd;
	GF_SLConfig *slc;
	//for 3GPP audio
	GF_3GPPConfigBox *cfg_3gpp;

	//for AC3/EC3 audio
	GF_AC3ConfigBox *cfg_ac3;

	//for MPEG-H audio
	GF_MHAConfigBox *cfg_mha;
} GF_MPEGAudioSampleEntryBox;

/*this is the default visual sdst (to handle unknown media)*/
typedef struct
{
	GF_ISOM_AUDIO_SAMPLE_ENTRY
	/*box type as specified in the file (not this box's type!!)*/
	u32 EntryType;
	/*opaque description data (ESDS in MP4, ...)*/
	char *data;
	u32 data_size;
} GF_GenericAudioSampleEntryBox;


typedef struct
{
	GF_ISOM_FULL_BOX
	u8 profile;
	u8 level;
	u8 pathComponents;
	Bool fullRequestHost;
	Bool streamType;
	u8 containsRedundant;
	char *textEncoding;
	char *contentEncoding;
} GF_DIMSSceneConfigBox;

typedef struct
{
	GF_ISOM_BOX
	char *content_script_types;
} GF_DIMSScriptTypesBox;

typedef struct
{
	GF_ISOM_SAMPLE_ENTRY_FIELDS
	GF_DIMSSceneConfigBox *config;
	GF_DIMSScriptTypesBox *scripts;
} GF_DIMSSampleEntryBox;


typedef struct
{
	GF_ISOM_FULL_BOX
	char *config;
} GF_TextConfigBox;

/*base metadata sample entry box for METT, METX, SBTT, STXT and STPP*/
typedef struct
{
	GF_ISOM_SAMPLE_ENTRY_FIELDS
	char *content_encoding;	//optional
	char *mime_type; //for anything except metx
	char *xml_namespace;	//for metx and sttp only
	char *xml_schema_loc;	// for metx and sttp only
	GF_TextConfigBox *config; //optional for anything except metx and sttp
} GF_MetaDataSampleEntryBox;


typedef struct
{
	GF_ISOM_FULL_BOX
} GF_SampleDescriptionBox;


typedef struct
{
	GF_ISOM_FULL_BOX
	/*if this is the compact version, sample size is actually fieldSize*/
	u32 sampleSize;
	u32 sampleCount;
	u32 alloc_size;
	u32 *sizes;
} GF_SampleSizeBox;

typedef struct
{
	GF_ISOM_FULL_BOX
	u32 nb_entries;
	u32 alloc_size;
	u32 *offsets;
} GF_ChunkOffsetBox;

typedef struct
{
	GF_ISOM_FULL_BOX
	u32 nb_entries;
	u32 alloc_size;
	u64 *offsets;
} GF_ChunkLargeOffsetBox;

typedef struct
{
	u32 firstChunk;
	u32 nextChunk;
	u32 samplesPerChunk;
	u32 sampleDescriptionIndex;
	u8 isEdited;
} GF_StscEntry;

typedef struct
{
	GF_ISOM_FULL_BOX
	GF_StscEntry *entries;
	u32 alloc_size, nb_entries;

	/*0-based cache for READ. In WRITE mode, we always have 1 sample per chunk so no need for a cache*/
	u32 currentIndex;
	/*first sample number in this chunk*/
	u32 firstSampleInCurrentChunk;
	u32 currentChunk;
	u32 ghostNumber;
} GF_SampleToChunkBox;

typedef struct
{
	GF_ISOM_FULL_BOX
	u32 alloc_size, nb_entries;
	u32 *sampleNumbers;
	/*cache for READ mode (in write we realloc no matter what)*/
	u32 r_LastSyncSample;
	/*0-based index in the array*/
	u32 r_LastSampleIndex;
} GF_SyncSampleBox;

typedef struct
{
	u32 shadowedSampleNumber;
	s32 syncSampleNumber;
} GF_StshEntry;

typedef struct
{
	GF_ISOM_FULL_BOX
	GF_List *entries;
	/*Cache for read mode*/
	u32 r_LastEntryIndex;
	u32 r_LastFoundSample;
} GF_ShadowSyncBox;

typedef struct
{
	GF_ISOM_FULL_BOX
	u32 nb_entries;
	u16 *priorities;
} GF_DegradationPriorityBox;

typedef struct
{
	GF_ISOM_FULL_BOX
	u32 SampleCount;
	u8 *padbits;
} GF_PaddingBitsBox;

typedef struct
{
	GF_ISOM_FULL_BOX
	u32 sampleCount;
	/*each dep type is packed on 1 byte*/
	u8 *sample_info;
} GF_SampleDependencyTypeBox;


typedef struct
{
	u32 subsample_size;
	u8 subsample_priority;
	u8 discardable;
	u32 reserved;
} GF_SubSampleEntry;

typedef struct
{
	u32 sample_delta;
	GF_List *SubSamples;
} GF_SubSampleInfoEntry;

typedef struct
{
	GF_ISOM_FULL_BOX
	GF_List *Samples;
} GF_SubSampleInformationBox;

Bool gf_isom_get_subsample_types(GF_ISOFile *movie, u32 track, u32 subs_index, u32 *flags);
u32  gf_isom_sample_get_subsample_entry(GF_ISOFile *movie, u32 track, u32 sampleNumber, u32 entry_index, GF_SubSampleInfoEntry **sub_sample);
#ifndef GPAC_DISABLE_ISOM_WRITE
GF_Err gf_isom_add_subsample_info(GF_SubSampleInformationBox *sub_samples, u32 sampleNumber, u32 subSampleSize, u8 priority, u32 reserved, Bool discardable);
#endif

/* Use to relate the composition and decoding timeline when signed composition is used*/
typedef struct
{
	GF_ISOM_FULL_BOX

	s32 compositionToDTSShift;
	s32 leastDecodeToDisplayDelta;
	s32 greatestDecodeToDisplayDelta;
	s32 compositionStartTime;
	s32 compositionEndTime;
} GF_CompositionToDecodeBox;

typedef struct
{
	GF_ISOM_FULL_BOX

	u32 aux_info_type;
	u32 aux_info_type_parameter;

	u8 default_sample_info_size;
	u32 sample_count, sample_alloc;
	u8 *sample_info_size;
} GF_SampleAuxiliaryInfoSizeBox;

typedef struct
{
	GF_ISOM_FULL_BOX

	u32 aux_info_type;
	u32 aux_info_type_parameter;

	u8 default_sample_info_size;
	u32 entry_count;  //1 or stco / trun count
	u32 *offsets;
	u64 *offsets_large;

	u64 offset_first_offset_field;
} GF_SampleAuxiliaryInfoOffsetBox;

typedef struct
{
	u32 nb_entries, nb_alloc;
	u32 *sample_num;
} GF_TrafToSampleMap;

typedef struct
{
	GF_ISOM_BOX
	GF_TimeToSampleBox *TimeToSample;
	GF_CompositionOffsetBox *CompositionOffset;
	GF_CompositionToDecodeBox *CompositionToDecode;
	GF_SyncSampleBox *SyncSample;
	GF_SampleDescriptionBox *SampleDescription;
	GF_SampleSizeBox *SampleSize;
	GF_SampleToChunkBox *SampleToChunk;
	/*untyped, to handle 32 bits and 64 bits chunkOffsets*/
	GF_Box *ChunkOffset;
	GF_ShadowSyncBox *ShadowSync;
	GF_DegradationPriorityBox *DegradationPriority;
	GF_PaddingBitsBox *PaddingBits;
	GF_SampleDependencyTypeBox *SampleDep;

	GF_TrafToSampleMap *traf_map;

	GF_List *sub_samples;

	GF_List *sampleGroups;
	GF_List *sampleGroupsDescription;
	u32 nb_sgpd_in_stbl;
	u32 nb_other_boxes_in_stbl;

	GF_List *sai_sizes;
	GF_List *sai_offsets;

	u32 MaxSamplePerChunk;
	u16 groupID;
	u16 trackPriority;
	u32 currentEntryIndex;

	Bool no_sync_found;
	Bool skip_sample_groups;
} GF_SampleTableBox;

void stbl_AppendTrafMap(GF_SampleTableBox *stbl);

typedef struct __tag_media_info_box
{
	GF_ISOM_BOX
	GF_DataInformationBox *dataInformation;
	GF_SampleTableBox *sampleTable;
	GF_Box *InfoHeader;
	struct __tag_data_map *scalableDataHandler;
	struct __tag_data_map *dataHandler;
	u32 dataEntryIndex;
} GF_MediaInformationBox;

GF_Err stbl_SetDependencyType(GF_SampleTableBox *stbl, u32 sampleNumber, u32 isLeading, u32 dependsOn, u32 dependedOn, u32 redundant);
GF_Err stbl_AppendDependencyType(GF_SampleTableBox *stbl, u32 isLeading, u32 dependsOn, u32 dependedOn, u32 redundant);
GF_Err stbl_AddDependencyType(GF_SampleTableBox *stbl, u32 sampleNumber, u32 isLeading, u32 dependsOn, u32 dependedOn, u32 redundant);

typedef struct
{
	GF_ISOM_BOX
	char *data;
	u32 dataSize;
	u32 original_4cc;
} GF_FreeSpaceBox;

typedef struct
{
	GF_ISOM_FULL_BOX
	char packedLanguageCode[4];
	char *notice;
} GF_CopyrightBox;

typedef struct
{
	GF_ISOM_FULL_BOX
	char *schemeURI;
	char *value;
} GF_KindBox;


typedef struct
{
	char *name;
	u64 start_time;
} GF_ChapterEntry;

typedef struct
{
	GF_ISOM_FULL_BOX
	GF_List *list;
} GF_ChapterListBox;

typedef struct
{
	GF_ISOM_BOX
	u32 reference_type;
	u32 trackIDCount;
	u32 *trackIDs;
} GF_TrackReferenceTypeBox;

typedef struct
{
	GF_ISOM_FULL_BOX
	u32 grouping_type;
	u32 group_id;
	u32 entity_id_count;
	u32 *entity_ids;
} GF_EntityToGroupTypeBox;

typedef struct
{
	GF_ISOM_BOX
	u32 majorBrand;
	u32 minorVersion;
	u32 altCount;
	u32 *altBrand;
} GF_FileTypeBox;

typedef struct
{
	GF_ISOM_FULL_BOX
	u32 *rates;
	u32 *times;
	u32 count;
} GF_ProgressiveDownloadBox;

typedef struct
{
	GF_ISOM_FULL_BOX
	u32 switch_group;
	u32 alternate_group;
	u32 sub_track_id;
	u64 attribute_count;
	u32 *attribute_list;
} GF_SubTrackInformationBox;

typedef struct
{
	GF_ISOM_FULL_BOX
	u32 grouping_type;
	u16 nb_groups;
	u32 *group_description_index;
} GF_SubTrackSampleGroupBox;

typedef struct
{
	GF_ISOM_BOX
	GF_SubTrackInformationBox *info;
	GF_Box *strd;
} GF_SubTrackBox;

/*
	3GPP streaming text boxes
*/

typedef struct
{
	GF_ISOM_BOX
	u32 entry_count;
	GF_FontRecord *fonts;
} GF_FontTableBox;

typedef struct
{
	GF_ISOM_SAMPLE_ENTRY_FIELDS				\
	u32 displayFlags;
	s8 horizontal_justification;
	s8 vertical_justification;
	/*ARGB*/
	u32 back_color;
	GF_BoxRecord default_box;
	GF_StyleRecord	default_style;
	GF_FontTableBox *font_table;
} GF_Tx3gSampleEntryBox;

/*Apple specific*/
typedef struct
{
	GF_ISOM_SAMPLE_ENTRY_FIELDS				\
	u32 displayFlags;
	u32 textJustification;
	char background_color[6], foreground_color[6];
	GF_BoxRecord default_box;
	u16 fontNumber;
	u16 fontFace;
	char reserved1[8];
	u8 reserved2;
	u16 reserved3;
	char *textName; /*font name*/
} GF_TextSampleEntryBox;

typedef struct
{
	GF_ISOM_BOX
	u32 entry_count;
	GF_StyleRecord *styles;
} GF_TextStyleBox;

typedef struct
{
	GF_ISOM_BOX
	u16 startcharoffset;
	u16 endcharoffset;
} GF_TextHighlightBox;

typedef struct
{
	GF_ISOM_BOX
	/*ARGB*/
	u32 hil_color;
} GF_TextHighlightColorBox;

typedef struct
{
	u32 highlight_endtime;
	u16 start_charoffset;
	u16 end_charoffset;
} KaraokeRecord;

typedef struct
{
	GF_ISOM_BOX
	u32 highlight_starttime;
	u16 nb_entries;
	KaraokeRecord *records;
} GF_TextKaraokeBox;

typedef struct
{
	GF_ISOM_BOX
	u32 scroll_delay;
} GF_TextScrollDelayBox;

typedef struct
{
	GF_ISOM_BOX
	u16 startcharoffset;
	u16 endcharoffset;
	char *URL;
	char *URL_hint;
} GF_TextHyperTextBox;

typedef struct
{
	GF_ISOM_BOX
	GF_BoxRecord box;
} GF_TextBoxBox;

typedef struct
{
	GF_ISOM_BOX
	u16 startcharoffset;
	u16 endcharoffset;
} GF_TextBlinkBox;

typedef struct
{
	GF_ISOM_BOX
	u8 wrap_flag;
} GF_TextWrapBox;

typedef struct
{
	GF_ISOM_FULL_BOX
	u32 switchGroup;
	u32 *attributeList;
	u32 attributeListCount;
} GF_TrackSelectionBox;

/*
	MPEG-21 extensions
*/
typedef struct
{
	GF_ISOM_FULL_BOX
	char *xml;
} GF_XMLBox;

typedef struct
{
	GF_ISOM_FULL_BOX
	u32 data_length;
	char *data;
} GF_BinaryXMLBox;

typedef struct
{
	u64 extent_offset;
	u64 extent_length;
	u64 extent_index;
#ifndef GPAC_DISABLE_ISOM_WRITE
	/*for storage only*/
	u64 original_extent_offset;
#endif
} GF_ItemExtentEntry;

typedef struct
{
	u16 item_ID;
	u16 construction_method;
	u16 data_reference_index;
	u64 base_offset;
#ifndef GPAC_DISABLE_ISOM_WRITE
	/*for storage only*/
	u64 original_base_offset;
#endif
	GF_List *extent_entries;
} GF_ItemLocationEntry;

void iloc_entry_del(GF_ItemLocationEntry *location);

typedef struct
{
	GF_ISOM_FULL_BOX
	u8 offset_size;
	u8 length_size;
	u8 base_offset_size;
	u8 index_size;
	GF_List *location_entries;
} GF_ItemLocationBox;

typedef	struct
{
	GF_ISOM_FULL_BOX
	u16 item_ID;
} GF_PrimaryItemBox;

typedef struct
{
	GF_ISOM_FULL_BOX
	GF_List *protection_information;
} GF_ItemProtectionBox;

typedef struct
{
	GF_ISOM_FULL_BOX
	u16 item_ID;
	u16 item_protection_index;
	u32 item_type;
	/*zero-terminated strings*/
	char *item_name;
	char *content_type;
	char *content_encoding;
	// needed to actually read the resource file, but not written in the MP21 file.
	char *full_path;
	// if not 0, full_path is actually the data to write.
	u32 data_len;
} GF_ItemInfoEntryBox;

typedef struct
{
	GF_ISOM_FULL_BOX
	GF_List *item_infos;
} GF_ItemInfoBox;

typedef struct
{
	GF_ISOM_BOX
	u32 reference_type;
	u32 from_item_id;
	u32 reference_count;
	u32 *to_item_IDs;
} GF_ItemReferenceTypeBox;

typedef struct
{
	GF_ISOM_FULL_BOX
	GF_List *references;
} GF_ItemReferenceBox;

typedef struct
{
	GF_ISOM_BOX
	u32 data_format;
} GF_OriginalFormatBox;

typedef struct
{
	GF_ISOM_FULL_BOX
	u32 scheme_type;
	u32 scheme_version;
	char *URI;
} GF_SchemeTypeBox;

/*ISMACryp specific*/
typedef struct
{
	GF_ISOM_FULL_BOX
	/*zero-terminated string*/
	char *URI;
} GF_ISMAKMSBox;

/*ISMACryp specific*/
typedef struct
{
	GF_ISOM_BOX
	u64 salt;
} GF_ISMACrypSaltBox;

/*ISMACryp specific*/
typedef struct __isma_format_box
{
	GF_ISOM_FULL_BOX
	u8 selective_encryption;
	u8 key_indicator_length;
	u8 IV_length;
} GF_ISMASampleFormatBox;

typedef struct
{
	GF_ISOM_BOX
	GF_ISMAKMSBox *ikms;
	GF_ISMASampleFormatBox *isfm;
	GF_ISMACrypSaltBox *islt;
	struct __oma_kms_box *odkm;
	struct __cenc_tenc_box *tenc;
	struct __piff_tenc_box *piff_tenc;
	struct __adobe_drm_key_management_system_box *adkm;
} GF_SchemeInformationBox;

typedef struct __tag_protect_box
{
	GF_ISOM_BOX
	GF_OriginalFormatBox *original_format;
	GF_SchemeTypeBox *scheme_type;
	GF_SchemeInformationBox *info;
} GF_ProtectionSchemeInfoBox;
typedef struct __tag_protect_box GF_RestrictedSchemeInfoBox;

typedef struct
{
	GF_ISOM_FULL_BOX
	GF_List *descriptors;
} GF_IPMPInfoBox;

typedef struct
{
	GF_ISOM_FULL_BOX
	GF_IPMP_ToolList *ipmp_tools;
	GF_List *descriptors;
} GF_IPMPControlBox;

typedef struct {
	GF_ISOM_BOX
} GF_ItemPropertyContainerBox;

typedef struct {
	GF_ISOM_BOX
	GF_ItemPropertyContainerBox *property_container;
	struct __item_association_box *property_association;
} GF_ItemPropertiesBox;

typedef struct {
	GF_ISOM_BOX
} GF_GroupListBox;

typedef struct __tag_meta_box
{
	GF_ISOM_FULL_BOX
	GF_HandlerBox *handler;
	GF_PrimaryItemBox *primary_resource;
	GF_DataInformationBox *file_locations;
	GF_ItemLocationBox *item_locations;
	GF_ItemProtectionBox *protections;
	GF_ItemInfoBox *item_infos;
	GF_IPMPControlBox *IPMP_control;
	GF_ItemPropertiesBox *item_props;
	GF_ItemReferenceBox *item_refs;
} GF_MetaBox;

typedef struct
{
	GF_ISOM_FULL_BOX

	u32 single_view_allowed;
	u32 stereo_scheme;
	u32 sit_len;
	char *stereo_indication_type;
} GF_StereoVideoBox;

#ifndef	GPAC_DISABLE_ISOM_FRAGMENTS

/*V2 boxes - Movie Fragments*/

typedef struct
{
	GF_ISOM_FULL_BOX
	u64 fragment_duration;
} GF_MovieExtendsHeaderBox;


typedef struct __tag_mvex_box
{
	GF_ISOM_BOX
	GF_List *TrackExList;
	GF_List *TrackExPropList;
	GF_MovieExtendsHeaderBox *mehd;
	GF_ISOFile *mov;
} GF_MovieExtendsBox;

/*the TrackExtends contains default values for the track fragments*/
typedef struct
{
	GF_ISOM_FULL_BOX
	u32 trackID;
	u32 def_sample_desc_index;
	u32 def_sample_duration;
	u32 def_sample_size;
	u32 def_sample_flags;
	GF_TrackBox *track;

	Bool cannot_use_default;
	
	GF_TrackFragmentRandomAccessBox *tfra;
} GF_TrackExtendsBox;

/*the TrackExtends contains default values for the track fragments*/
typedef struct
{
	GF_ISOM_FULL_BOX
	u32 trackID;
} GF_TrackExtensionPropertiesBox;

/*indicates the seq num of this fragment*/
typedef struct
{
	GF_ISOM_FULL_BOX
	u32 sequence_number;
} GF_MovieFragmentHeaderBox;

/*MovieFragment is a container IN THE FILE, contains 1 fragment*/
typedef struct
{
	GF_ISOM_BOX
	GF_MovieFragmentHeaderBox *mfhd;
	GF_List *TrackList;
	GF_List *PSSHs;
	GF_ISOFile *mov;
	/*offset in the file of moof or mdat (whichever comes first) for this fragment*/
	u64 fragment_offset;
	u32 mdat_size;
	char *mdat;

	//temp storage of prft box
	u32 reference_track_ID;
	u64 ntp, timestamp;
} GF_MovieFragmentBox;


/*FLAGS for TRAF*/
enum
{
	GF_ISOM_TRAF_BASE_OFFSET	=	0x01,
	GF_ISOM_TRAF_SAMPLE_DESC	=	0x02,
	GF_ISOM_TRAF_SAMPLE_DUR	=	0x08,
	GF_ISOM_TRAF_SAMPLE_SIZE	=	0x10,
	GF_ISOM_TRAF_SAMPLE_FLAGS	=	0x20,
	GF_ISOM_TRAF_DUR_EMPTY	=	0x10000,
	GF_ISOM_MOOF_BASE_OFFSET	=	0x20000,
};

typedef struct
{
	GF_ISOM_FULL_BOX
	u32 trackID;
	/* all the following are optional fields */
	u64 base_data_offset;
	u32 sample_desc_index;
	u32 def_sample_duration;
	u32 def_sample_size;
	u32 def_sample_flags;
	u32 EmptyDuration;
	u8 IFrameSwitching;
} GF_TrackFragmentHeaderBox;


typedef struct
{
	GF_ISOM_FULL_BOX
	u64 baseMediaDecodeTime;
} GF_TFBaseMediaDecodeTimeBox;

typedef struct
{
	GF_ISOM_BOX
	GF_TrackFragmentHeaderBox *tfhd;
	GF_List *TrackRuns;
	/*keep a pointer to default flags*/
	GF_TrackExtendsBox *trex;
	GF_SampleDependencyTypeBox *sdtp;

//	GF_SubSampleInformationBox *subs;
	GF_List *sub_samples;

	GF_List *sampleGroups;
	GF_List *sampleGroupsDescription;

	GF_List *sai_sizes;
	GF_List *sai_offsets;

	//can be senc or PIFF psec
	struct __sample_encryption_box *sample_encryption;
	struct __traf_mss_timeext_box *tfxd; /*similar to PRFT but for Smooth Streaming*/

	/*when data caching is on*/
	u32 DataCache;
	GF_TFBaseMediaDecodeTimeBox *tfdt;

	u64 moof_start_in_bs;
} GF_TrackFragmentBox;

/*FLAGS for TRUN : specify what is written in the SampleTable of TRUN*/
enum
{
	GF_ISOM_TRUN_DATA_OFFSET	= 0x01,
	GF_ISOM_TRUN_FIRST_FLAG		= 0x04,
	GF_ISOM_TRUN_DURATION		= 0x100,
	GF_ISOM_TRUN_SIZE			= 0x200,
	GF_ISOM_TRUN_FLAGS			= 0x400,
	GF_ISOM_TRUN_CTS_OFFSET		= 0x800
};

typedef struct
{
	GF_ISOM_FULL_BOX
	u32 sample_count;
	/*the following are optional fields */
	s32 data_offset; /* unsigned for version 0 */
	u32 first_sample_flags;
	/*can be empty*/
	GF_List *entries;

	/*in write mode with data caching*/
	GF_BitStream *cache;
} GF_TrackFragmentRunBox;

typedef struct
{
	u32 Duration;
	u32 size;
	u32 flags;
	s32 CTS_Offset;

	/*internal*/
	u32 SAP_type;
	u64 dts;
} GF_TrunEntry;

typedef struct
{
	GF_ISOM_BOX
	u32 majorBrand;
	u32 minorVersion;
	u32 altCount;
	u32 *altBrand;
} GF_SegmentTypeBox;

#endif /*GPAC_DISABLE_ISOM_FRAGMENTS*/


/*RTP Hint Track Sample Entry*/
typedef struct
{
	GF_ISOM_SAMPLE_ENTRY_FIELDS
	u16 HintTrackVersion;
	u16 LastCompatibleVersion;
	u32 MaxPacketSize;
//	GF_List *HintDataTable;
	/*this is where we store the current RTP sample in read/write mode*/
	struct __tag_hint_sample *hint_sample;
	/*current hint sample in read mode, 1-based (0 is reset)*/
	u32 cur_sample;
	u32 pck_sn, ts_offset, ssrc;
	GF_TrackReferenceTypeBox *hint_ref;

	//for FEC
	u16 partition_entry_ID, FEC_overhead;
} GF_HintSampleEntryBox;


typedef struct
{
	GF_ISOM_BOX
	u32 subType;
	char *sdpText;
} GF_RTPBox;

typedef struct
{
	GF_ISOM_BOX
	char *sdpText;
} GF_SDPBox;

typedef struct
{
	GF_ISOM_BOX
	s32 timeOffset;
} GF_RTPOBox;

typedef struct
{
	GF_ISOM_BOX
	/*contains GF_SDPBox if in track, GF_RTPBox if in movie*/
	GF_Box *SDP;
} GF_HintTrackInfoBox;

typedef struct
{
	GF_ISOM_BOX
	u8 reserved;
	u8 preferred;
	u8 required;
} GF_RelyHintBox;

/***********************************************************
			data entry tables for RTP
***********************************************************/
typedef struct
{
	GF_ISOM_BOX
	u32 timeScale;
} GF_TSHintEntryBox;

typedef struct
{
	GF_ISOM_BOX
	u32 TimeOffset;
} GF_TimeOffHintEntryBox;

typedef struct
{
	GF_ISOM_BOX
	u32 SeqOffset;
} GF_SeqOffHintEntryBox;



/***********************************************************
			hint track information boxes for RTP
***********************************************************/

/*Total number of bytes that will be sent, including 12-byte RTP headers, but not including any network headers*/
typedef struct
{
	GF_ISOM_BOX
	u64 nbBytes;
} GF_TRPYBox;

/*32-bits version of trpy used in Darwin*/
typedef struct
{
	GF_ISOM_BOX
	u32 nbBytes;
} GF_TOTLBox;

/*Total number of network packets that will be sent*/
typedef struct
{
	GF_ISOM_BOX
	u64 nbPackets;
} GF_NUMPBox;

/*32-bits version of nump used in Darwin*/
typedef struct
{
	GF_ISOM_BOX
	u32 nbPackets;
} GF_NPCKBox;


/*Total number of bytes that will be sent, not including 12-byte RTP headers*/
typedef struct
{
	GF_ISOM_BOX
	u64 nbBytes;
} GF_NTYLBox;

/*32-bits version of tpyl used in Darwin*/
typedef struct
{
	GF_ISOM_BOX
	u32 nbBytes;
} GF_TPAYBox;

/*Maximum data rate in bits per second.*/
typedef struct
{
	GF_ISOM_BOX
	u32 granularity;
	u32 maxDataRate;
} GF_MAXRBox;


/*Total number of bytes from the media track to be sent*/
typedef struct
{
	GF_ISOM_BOX
	u64 nbBytes;
} GF_DMEDBox;

/*Number of bytes of immediate data to be sent*/
typedef struct
{
	GF_ISOM_BOX
	u64 nbBytes;
} GF_DIMMBox;


/*Number of bytes of repeated data to be sent*/
typedef struct
{
	GF_ISOM_BOX
	u64 nbBytes;
} GF_DREPBox;

/*Smallest relative transmission time, in milliseconds. signed integer for smoothing*/
typedef struct
{
	GF_ISOM_BOX
	s32 minTime;
} GF_TMINBox;

/*Largest relative transmission time, in milliseconds.*/
typedef struct
{
	GF_ISOM_BOX
	s32 maxTime;
} GF_TMAXBox;

/*Largest packet, in bytes, including 12-byte RTP header*/
typedef struct
{
	GF_ISOM_BOX
	u32 maxSize;
} GF_PMAXBox;

/*Longest packet duration, in milliseconds*/
typedef struct
{
	GF_ISOM_BOX
	u32 maxDur;
} GF_DMAXBox;

/*32-bit payload type number, followed by rtpmap payload string */
typedef struct
{
	GF_ISOM_BOX
	u32 payloadCode;
	char *payloadString;
} GF_PAYTBox;


typedef struct
{
	GF_ISOM_BOX
	char *string;
} GF_NameBox;

typedef struct
{
	GF_ISOM_BOX
} GF_HintInfoBox;

typedef struct
{
	GF_ISOM_BOX
	u8 timestamp_sync;
} GF_TimeStampSynchronyBox;

typedef struct
{
	GF_ISOM_BOX
	u32 ssrc;
} GF_ReceivedSsrcBox;


typedef struct
{
	GF_ISOM_FULL_BOX
	u32 encryption_algorithm_rtp;
	u32 encryption_algorithm_rtcp;
	u32 integrity_algorithm_rtp;
	u32 integrity_algorithm_rtcp;

	GF_SchemeTypeBox *scheme_type;
	GF_SchemeInformationBox *info;
} GF_SRTPProcessBox;

/*Apple extension*/

typedef struct
{
	GF_ISOM_FULL_BOX
	u32 reserved;
	char *data;
	u32 dataSize;
} GF_DataBox;

typedef struct
{
	GF_ISOM_BOX
	GF_DataBox *data;
} GF_ListItemBox;

typedef struct
{
	GF_ISOM_BOX
} GF_ItemListBox;

/*DECE*/
typedef struct
{
	u8 pic_type;
	u8 dependency_level;
} GF_TrickPlayBoxEntry;

typedef struct
{
	GF_ISOM_FULL_BOX
	u32 entry_count;
	GF_TrickPlayBoxEntry *entries;
} GF_TrickPlayBox;

typedef struct
{
	GF_ISOM_FULL_BOX
	u8  baseLocation[256];
	u8 basePurlLocation[256];
} GF_BaseLocationBox;

typedef struct
{
	GF_ISOM_FULL_BOX
	u32 profile_version;
	char *APID;
} GF_AssetInformationBox;

/*OMA (P)DCF extensions*/
typedef struct
{
	GF_ISOM_FULL_BOX
	u8 EncryptionMethod;
	u8 PaddingScheme;
	u64 PlaintextLength;
	char *ContentID;
	char *RightsIssuerURL;
	char *TextualHeaders;
	u32 TextualHeadersLen;
} GF_OMADRMCommonHeaderBox;

typedef struct
{
	GF_ISOM_FULL_BOX
	u8 GKEncryptionMethod;
	char *GroupID;
	u16 GKLength;
	char *GroupKey;
} GF_OMADRMGroupIDBox;

typedef struct
{
	GF_ISOM_BOX
} GF_OMADRMMutableInformationBox;

typedef struct
{
	GF_ISOM_FULL_BOX
	char TransactionID[16];
} GF_OMADRMTransactionTrackingBox;

typedef struct
{
	GF_ISOM_FULL_BOX
	char *oma_ro;
	u32 oma_ro_size;
} GF_OMADRMRightsObjectBox;

/*identical*/
typedef struct __isma_format_box GF_OMADRMAUFormatBox;

typedef struct __oma_kms_box
{
	GF_ISOM_FULL_BOX
	GF_OMADRMCommonHeaderBox *hdr;
	GF_OMADRMAUFormatBox *fmt;
} GF_OMADRMKMSBox;


typedef struct
{
	Bool reference_type;
	u32 reference_size;
	u32 subsegment_duration;
	Bool starts_with_SAP;
	u32 SAP_type;
	u32 SAP_delta_time;
} GF_SIDXReference;

typedef struct __sidx_box
{
	GF_ISOM_FULL_BOX

	u32 reference_ID;
	u32 timescale;
	u64 earliest_presentation_time;
	u64 first_offset;
	u32 nb_refs;
	GF_SIDXReference *refs;
} GF_SegmentIndexBox;

typedef struct
{
	u8 level;
	u32 range_size;
} GF_SubsegmentRangeInfo;

typedef struct
{
	u32 range_count;
	GF_SubsegmentRangeInfo *ranges;
} GF_SubsegmentInfo;

typedef struct __ssix_box
{
	GF_ISOM_FULL_BOX

	u32 subsegment_count;
	GF_SubsegmentInfo *subsegments;
} GF_SubsegmentIndexBox;

typedef struct
{
	u32 track_id;
	Bool padding_flag;
	u8 type;
	u32 grouping_type;
	u32 grouping_type_parameter;
	u32 sub_track_id;
} GF_LevelAssignment;

typedef struct __leva_box
{
	GF_ISOM_FULL_BOX

	u32 level_count;
	GF_LevelAssignment *levels;
} GF_LevelAssignmentBox;

typedef struct __pcrInfo_box
{
	GF_ISOM_BOX
	u32	subsegment_count;
	u64 *pcr_values;
} GF_PcrInfoBox;

#ifndef GPAC_DISABLE_ISOM_ADOBE

/*Adobe specific boxes*/
typedef struct
{
	u64 time;
	u64 offset;
} GF_AfraEntry;

typedef struct
{
	u64 time;
	u32 segment;
	u32 fragment;
	u64 afra_offset;
	u64 offset_from_afra;
} GF_GlobalAfraEntry;

typedef struct __adobe_frag_random_access_box
{
	GF_ISOM_FULL_BOX
	Bool long_ids;
	Bool long_offsets;
	Bool global_entries;
	u8 reserved;
	u32 time_scale;
	u32 entry_count;
	GF_List *local_access_entries;
	u32 global_entry_count;
	GF_List *global_access_entries;
} GF_AdobeFragRandomAccessBox;

typedef struct __adobe_bootstrap_info_box
{
	GF_ISOM_FULL_BOX
	u32 bootstrapinfo_version;
	u8 profile;
	Bool live;
	Bool update;
	u8 reserved;
	u32 time_scale;
	u64 current_media_time;
	u64 smpte_time_code_offset;
	char *movie_identifier;
	u8 server_entry_count;
	GF_List *server_entry_table;
	u8 quality_entry_count;
	GF_List *quality_entry_table;
	char *drm_data;
	char *meta_data;
	u8 segment_run_table_count;
	GF_List *segment_run_table_entries;
	u8 fragment_run_table_count;
	GF_List *fragment_run_table_entries;
} GF_AdobeBootstrapInfoBox;

typedef struct
{
	u32 first_segment;
	u32 fragment_per_segment;
} GF_AdobeSegmentRunEntry;

typedef struct __adobe_segment_run_table_box
{
	GF_ISOM_FULL_BOX
	u8 quality_entry_count;
	GF_List *quality_segment_url_modifiers;
	u32 segment_run_entry_count;
	GF_List *segment_run_entry_table;
} GF_AdobeSegmentRunTableBox;

typedef struct
{
	u32 first_fragment;
	u64 first_fragment_timestamp;
	u32 fragment_duration;
	u8 discontinuity_indicator;
} GF_AdobeFragmentRunEntry;

typedef struct __adobe_fragment_run_table_box
{
	GF_ISOM_FULL_BOX
	u32 timescale;
	u8 quality_entry_count;
	GF_List *quality_segment_url_modifiers;
	u32 fragment_run_entry_count;
	GF_List *fragment_run_entry_table;
} GF_AdobeFragmentRunTableBox;

#endif /*GPAC_DISABLE_ISOM_ADOBE*/


/***********************************************************
			Sample Groups
***********************************************************/
typedef struct
{
	u32 sample_count;
	u32 group_description_index;
} GF_SampleGroupEntry;

typedef struct
{
	GF_ISOM_FULL_BOX
	u32 grouping_type;
	u32 grouping_type_parameter;

	u32 entry_count;
	GF_SampleGroupEntry *sample_entries;

} GF_SampleGroupBox;

typedef struct
{
	GF_ISOM_FULL_BOX
	u32 grouping_type;
	u32 default_length;

	u32 default_description_index;
	GF_List *group_descriptions;
} GF_SampleGroupDescriptionBox;

/*default entry */
typedef struct
{
	u32 length;
	u8 *data;
} GF_DefaultSampleGroupDescriptionEntry;

/*VisualRandomAccessEntry - 'rap ' type*/
typedef struct
{
	u8 num_leading_samples_known;
	u8 num_leading_samples;
} GF_VisualRandomAccessEntry;

/*RollRecoveryEntry - 'roll' and prol type*/
typedef struct
{
	s16 roll_distance;
} GF_RollRecoveryEntry;

/*TemporalLevelEntry - 'tele' type*/
typedef struct
{
	Bool level_independently_decodable;
} GF_TemporalLevelEntry;

/*SAPEntry - 'sap ' type*/
typedef struct
{
	Bool dependent_flag;
	u8 SAP_type;
} GF_SAPEntry;

/*SAPEntry - 'sync' type*/
typedef struct
{
	u8 NALU_type;
} GF_SYNCEntry;

/*Operating Points Information - 'oinf' type*/
typedef struct
{
	u16 scalability_mask;
	GF_List* profile_tier_levels;
	GF_List* operating_points;
	GF_List* dependency_layers;
} GF_OperatingPointsInformation;

GF_OperatingPointsInformation *gf_isom_oinf_new_entry();
void gf_isom_oinf_del_entry(void *entry);
GF_Err gf_isom_oinf_read_entry(void *entry, GF_BitStream *bs);
GF_Err gf_isom_oinf_write_entry(void *entry, GF_BitStream *bs);
u32 gf_isom_oinf_size_entry(void *entry);
Bool gf_isom_get_oinf_info(GF_ISOFile *file, u32 trackNumber, GF_OperatingPointsInformation **ptr);


/*Operating Points Information - 'oinf' type*/
typedef struct
{
	u8 layer_id;
	u8 min_TemporalId;
	u8 max_TemporalId;
	u8 sub_layer_presence_flags;
} LHVCLayerInfoItem;

typedef struct
{
	GF_List* num_layers_in_track;
} GF_LHVCLayerInformation;

GF_LHVCLayerInformation *gf_isom_linf_new_entry();
void gf_isom_linf_del_entry(void *entry);
GF_Err gf_isom_linf_read_entry(void *entry, GF_BitStream *bs);
GF_Err gf_isom_linf_write_entry(void *entry, GF_BitStream *bs);
u32 gf_isom_linf_size_entry(void *entry);
Bool gf_isom_get_linf_info(GF_ISOFile *file, u32 trackNumber, GF_LHVCLayerInformation **ptr);


#define MAX_LHEVC_LAYERS	64

typedef struct
{
	u8 general_profile_space, general_tier_flag, general_profile_idc, general_level_idc;
	u32 general_profile_compatibility_flags;
	u64 general_constraint_indicator_flags;
} LHEVC_ProfileTierLevel;

typedef struct
{
	u8 ptl_idx;
	u8 layer_id;
	Bool is_outputlayer, is_alternate_outputlayer;
} LHEVC_LayerInfo;

typedef struct
{
	u16 output_layer_set_idx;
	u8 max_temporal_id;
	u8 layer_count;
	LHEVC_LayerInfo layers_info[MAX_LHEVC_LAYERS];
	u16 minPicWidth, minPicHeight, maxPicWidth, maxPicHeight;
	u8 maxChromaFormat, maxBitDepth;
	Bool frame_rate_info_flag, bit_rate_info_flag;
	u16 avgFrameRate;
	u8 constantFrameRate;
	u32 maxBitRate, avgBitRate;
} LHEVC_OperatingPoint;


typedef struct
{
	u8 dependent_layerID;
	u8 num_layers_dependent_on;
	u8 dependent_on_layerID[MAX_LHEVC_LAYERS];
	u8 dimension_identifier[16];
} LHEVC_DependentLayer;


/*
		CENC stuff
*/

/*CENCSampleEncryptionGroupEntry - 'seig' type*/
typedef struct
{
	u8 crypt_byte_block, skip_byte_block;
	u8 IsProtected;
	u8 Per_Sample_IV_size;
	u8 constant_IV_size;
	bin128 KID;
	bin128 constant_IV;
} GF_CENCSampleEncryptionGroupEntry;

typedef struct
{
	GF_ISOM_FULL_BOX

	bin128 SystemID;
	u32 KID_count;
	bin128 *KIDs;
	u32 private_data_size;
	u8 *private_data;
} GF_ProtectionSystemHeaderBox;

typedef struct __cenc_tenc_box
{
	GF_ISOM_FULL_BOX

	u8 crypt_byte_block, skip_byte_block;
	u8 isProtected;
	u8 Per_Sample_IV_Size;
	bin128 KID;
	u8 constant_IV_size;
	bin128 constant_IV;
} GF_TrackEncryptionBox;

typedef struct __piff_tenc_box
{
	GF_ISOM_UUID_BOX
	u8 version;
	u32 flags;

	u32 AlgorithmID;
	u8 IV_size;
	bin128 KID;
} GF_PIFFTrackEncryptionBox;

typedef struct
{
	GF_ISOM_UUID_BOX
	u8 version;
	u32 flags;

	bin128 SystemID;
	u32 private_data_size;
	u8 *private_data;
} GF_PIFFProtectionSystemHeaderBox;


typedef struct __sample_encryption_box
{
	GF_ISOM_UUID_BOX
	u8 version;
	u32 flags;

	Bool is_piff;

	GF_List *samp_aux_info; /*GF_CENCSampleAuxInfo*/
	u64 bs_offset;

#ifndef	GPAC_DISABLE_ISOM_FRAGMENTS
	/*pointer to container traf*/
	GF_TrackFragmentBox *traf;
#endif
	/*pointer to associated saio*/
	GF_SampleAuxiliaryInfoSizeBox *cenc_saiz;
	GF_SampleAuxiliaryInfoOffsetBox *cenc_saio;


	u32 AlgorithmID;
	u8 IV_size;
	bin128 KID;

} GF_SampleEncryptionBox;

typedef struct __traf_mss_timeext_box
{
	GF_ISOM_UUID_BOX
	u8 version;
	u32 flags;

	u64 absolute_time_in_track_timescale;
	u64 fragment_duration_in_track_timescale;
} GF_MSSTimeExtBox;

GF_SampleEncryptionBox *gf_isom_create_piff_psec_box(u8 version, u32 flags, u32 AlgorithmID, u8 IV_size, bin128 KID);
GF_SampleEncryptionBox * gf_isom_create_samp_enc_box(u8 version, u32 flags);

void gf_isom_cenc_get_default_info_ex(GF_TrackBox *trak, u32 sampleDescriptionIndex, u32 *container_type, Bool *default_IsEncrypted, u8 *default_IV_size, bin128 *default_KID, u8 *constant_IV_size, bin128 *constant_IV, u8 *crypt_byte_block, u8 *skip_byte_block);


#ifndef	GPAC_DISABLE_ISOM_FRAGMENTS
GF_Err gf_isom_get_sample_cenc_info_ex(GF_TrackBox *trak, GF_TrackFragmentBox *traf, GF_SampleEncryptionBox *senc, u32 sample_number, Bool *IsEncrypted, u8 *IV_size, bin128 *KID, u8 *crypt_byte_block, u8 *skip_byte_block, u8 *constant_IV_size, bin128 *constant_IV);
GF_Err senc_Parse(GF_BitStream *bs, GF_TrackBox *trak, GF_TrackFragmentBox *traf, GF_SampleEncryptionBox *ptr);
#else
GF_Err gf_isom_get_sample_cenc_info_ex(GF_TrackBox *trak, void *traf, uGF_SampleEncryptionBox *senc, u32 sample_number, Bool *IsEncrypted, u8 *IV_size, bin128 *KID,
										u8 *crypt_byte_block, u8 *skip_byte_block, u8 *constant_IV_size, bin128 *constant_IV);
GF_Err senc_Parse(GF_BitStream *bs, GF_TrackBox *trak, void *traf, GF_SampleEncryptionBox *ptr);
#endif

/*
	Boxes for Adobe's protection scheme
*/
typedef struct __adobe_enc_info_box
{
	GF_ISOM_FULL_BOX
	char *enc_algo; /*spec: The encryption algorithm shall be 'AES-CBC'*/
	u8 key_length;
} GF_AdobeEncryptionInfoBox;

typedef struct __adobe_flash_access_params_box
{
	GF_ISOM_BOX
	char *metadata; /*base-64 encoded metadata used by the DRM client to retrieve decrypted key*/
} GF_AdobeFlashAccessParamsBox;

typedef struct __adobe_key_info_box
{
	GF_ISOM_FULL_BOX
	GF_AdobeFlashAccessParamsBox * params; /*spec: APSParamsBox will no longer be produced by conformaing applications*/
} GF_AdobeKeyInfoBox;

typedef struct __adobe_std_enc_params_box
{
	GF_ISOM_FULL_BOX
	GF_AdobeEncryptionInfoBox *enc_info;
	GF_AdobeKeyInfoBox *key_info;
} GF_AdobeStdEncryptionParamsBox;

typedef struct __adobe_drm_header_box
{
	GF_ISOM_FULL_BOX
	GF_AdobeStdEncryptionParamsBox *std_enc_params;
	//AdobeSignatureBox *signature; /*AdobeSignatureBox is not described*/
} GF_AdobeDRMHeaderBox;


typedef struct __adobe_drm_au_format_box
{
	GF_ISOM_FULL_BOX
	u8 selective_enc;
	u8 IV_length;
} GF_AdobeDRMAUFormatBox;

typedef struct __adobe_drm_key_management_system_box
{
	GF_ISOM_FULL_BOX
	GF_AdobeDRMHeaderBox *header;
	GF_AdobeDRMAUFormatBox *au_format;
} GF_AdobeDRMKeyManagementSystemBox;


typedef struct
{
	GF_ISOM_FULL_BOX
	u32 refTrackID;
	u64 ntp, timestamp;
} GF_ProducerReferenceTimeBox;

/* Image File Format Structures */
typedef struct {
	GF_ISOM_FULL_BOX
	u32 image_width;
	u32 image_height;
} GF_ImageSpatialExtentsPropertyBox;

typedef struct {
	GF_ISOM_BOX
	u32 colour_type;
	u16 colour_primaries;
	u16 transfer_characteristics;
	u16 matrix_coefficients;
	Bool full_range_flag;
	u8 *opaque;
	u32 opaque_size;
} GF_ColourInformationBox;

typedef struct {
	GF_ISOM_FULL_BOX
	u8 num_channels;
	u8 *bits_per_channel;
} GF_PixelInformationPropertyBox;

typedef struct {
	GF_ISOM_FULL_BOX
	u32 horizontal_offset;
	u32 vertical_offset;
} GF_RelativeLocationPropertyBox;

typedef struct {
	GF_ISOM_BOX
	u8 angle;
} GF_ImageRotationBox;

typedef struct {
	u32 item_id;
	GF_List *essential;
	GF_List *property_index;
} GF_ItemPropertyAssociationEntry;

typedef struct __item_association_box {
	GF_ISOM_FULL_BOX
	GF_List *entries;
} GF_ItemPropertyAssociationBox;


typedef struct {
	GF_ISOM_FULL_BOX
	char *aux_urn;
	u32 data_size;
	char *data;
} GF_AuxiliaryTypePropertyBox;

typedef struct {
	GF_ISOM_FULL_BOX

	GF_OperatingPointsInformation *oinf;
} GF_OINFPropertyBox;


typedef struct {
	GF_ISOM_FULL_BOX

	u16 target_ols_index;
} GF_TargetOLSPropertyBox;

/*flute hint track boxes*/
typedef struct
{
	u16 block_count;
	u32 block_size;
} FilePartitionEntry;

typedef struct
{
	GF_ISOM_FULL_BOX
	u32 itemID;
	u16 packet_payload_size;
	u8 FEC_encoding_ID;
	u16 FEC_instance_ID;
	u16 max_source_block_length;
	u16 encoding_symbol_length;
	u16 max_number_of_encoding_symbols;
	char *scheme_specific_info;
	u32 nb_entries;
	FilePartitionEntry *entries;
} FilePartitionBox;

typedef struct
{
	u32 item_id;
	u32 symbol_count;
} FECReservoirEntry;

typedef struct
{
	GF_ISOM_FULL_BOX
	u32 nb_entries;
	FECReservoirEntry *entries;
} FECReservoirBox;

typedef struct
{
	u32 nb_groups;
	u32 *group_ids;
	u32 nb_channels;
	u32 *channels;
} SessionGroupEntry;

typedef struct
{
	GF_ISOM_BOX
	u16 num_session_groups;
	SessionGroupEntry *session_groups;
} FDSessionGroupBox;

typedef struct
{
	u32 group_id;
	char *name;
} GroupIdNameEntry;

typedef struct
{
	GF_ISOM_FULL_BOX
	u16 nb_entries;
	GroupIdNameEntry *entries;
} GroupIdToNameBox;


typedef struct
{
	u32 item_id;
	u32 symbol_count;
} FileReservoirEntry;


typedef struct
{
	GF_ISOM_FULL_BOX
	u32 nb_entries;
	FileReservoirEntry *entries;
} FileReservoirBox;

typedef struct
{
	GF_ISOM_BOX
	FilePartitionBox *blocks_and_symbols;
	FECReservoirBox *FEC_symbol_locations;
	FileReservoirBox *File_symbol_locations;
} FDPartitionEntryBox;

typedef struct
{
	GF_ISOM_FULL_BOX
	GF_List *partition_entries;
	FDSessionGroupBox *session_info;
	GroupIdToNameBox *group_id_to_name;
} FDItemInformationBox;


/*
		Data Map (media storage) stuff
*/

/*regular file IO*/
#define GF_ISOM_DATA_FILE         0x01
/*File Mapping object, read-only mode on complete files (no download)*/
#define GF_ISOM_DATA_FILE_MAPPING 0x02
/*External file object. Needs implementation*/
#define GF_ISOM_DATA_FILE_EXTERN  0x03
/*regular memory IO*/
#define GF_ISOM_DATA_MEM          0x04

/*Data Map modes*/
enum
{
	/*read mode*/
	GF_ISOM_DATA_MAP_READ = 1,
	/*write mode*/
	GF_ISOM_DATA_MAP_WRITE = 2,
	/*the following modes are just ways of signaling extended functionalities
	edit mode, to make sure the file is here, set to GF_ISOM_DATA_MAP_READ afterwards*/
	GF_ISOM_DATA_MAP_EDIT = 3,
	/*read-only access to the movie file: we create a file mapping object
	mode is set to GF_ISOM_DATA_MAP_READ afterwards*/
	GF_ISOM_DATA_MAP_READ_ONLY = 4,
	/*write-only access at the end of the movie - only used for movie fragments concatenation*/
	GF_ISOM_DATA_MAP_CAT = 5,
};

/*this is the DataHandler structure each data handler has its own bitstream*/
#define GF_ISOM_BASE_DATA_HANDLER	\
	u8	type;		\
	u64	curPos;		\
	u8	mode;		\
	GF_BitStream *bs;\
	u64 last_read_offset;\
	char *szName;

typedef struct __tag_data_map
{
	GF_ISOM_BASE_DATA_HANDLER
} GF_DataMap;

typedef struct
{
	GF_ISOM_BASE_DATA_HANDLER
	FILE *stream;
	Bool is_stdout;
	Bool last_acces_was_read;
#ifndef GPAC_DISABLE_ISOM_WRITE
	char *temp_file;
#endif
} GF_FileDataMap;

/*file mapping handler. used if supported, only on read mode for complete files  (not in file download)*/
typedef struct
{
	GF_ISOM_BASE_DATA_HANDLER
	char *name;
	u64 file_size;
	char *byte_map;
	u64 byte_pos;
} GF_FileMappingDataMap;

GF_Err gf_isom_datamap_new(const char *location, const char *parentPath, u8 mode, GF_DataMap **outDataMap);
void gf_isom_datamap_del(GF_DataMap *ptr);
GF_Err gf_isom_datamap_open(GF_MediaBox *minf, u32 dataRefIndex, u8 Edit);
void gf_isom_datamap_close(GF_MediaInformationBox *minf);
u32 gf_isom_datamap_get_data(GF_DataMap *map, char *buffer, u32 bufferLength, u64 Offset);

/*File-based data map*/
GF_DataMap *gf_isom_fdm_new(const char *sPath, u8 mode);
void gf_isom_fdm_del(GF_FileDataMap *ptr);
u32 gf_isom_fdm_get_data(GF_FileDataMap *ptr, char *buffer, u32 bufferLength, u64 fileOffset);

#ifndef GPAC_DISABLE_ISOM_WRITE
GF_DataMap *gf_isom_fdm_new_temp(const char *sTempPath);
#endif

/*file-mapping, read only*/
GF_DataMap *gf_isom_fmo_new(const char *sPath, u8 mode);
void gf_isom_fmo_del(GF_FileMappingDataMap *ptr);
u32 gf_isom_fmo_get_data(GF_FileMappingDataMap *ptr, char *buffer, u32 bufferLength, u64 fileOffset);

#ifndef GPAC_DISABLE_ISOM_WRITE
u64 gf_isom_datamap_get_offset(GF_DataMap *map);
GF_Err gf_isom_datamap_add_data(GF_DataMap *ptr, char *data, u32 dataSize);
#endif

void gf_isom_datamap_flush(GF_DataMap *map);

/*
		Movie stuff
*/


/*time def for MP4/QT/MJ2K files*/
#define GF_ISOM_MAC_TIME_OFFSET 2082844800

#ifndef	GPAC_DISABLE_ISOM_FRAGMENTS
#define GF_ISOM_FORMAT_FRAG_FLAGS(pad, sync, deg) ( ( (pad) << 17) | ( ( !(sync) ) << 16) | (deg) );
#define GF_ISOM_GET_FRAG_PAD(flag) ( (flag) >> 17) & 0x7
#define GF_ISOM_GET_FRAG_SYNC(flag) ( ! ( ( (flag) >> 16) & 0x1))
#define GF_ISOM_GET_FRAG_DEG(flag)	(flag) & 0x7FFF

#define GF_ISOM_GET_FRAG_LEAD(flag) ( (flag) >> 26) & 0x3
#define GF_ISOM_GET_FRAG_DEPENDS(flag) ( (flag) >> 24) & 0x3
#define GF_ISOM_GET_FRAG_DEPENDED(flag) ( (flag) >> 22) & 0x3
#define GF_ISOM_GET_FRAG_REDUNDANT(flag) ( (flag) >> 20) & 0x3

#define GF_ISOM_GET_FRAG_DEPEND_FLAGS(lead, depends, depended, redundant) ( (lead<<26) | (depends<<24) | (depended<<22) | (redundant<<20) )
#define GF_ISOM_RESET_FRAG_DEPEND_FLAGS(flags) flags = flags & 0xFFFFF

GF_TrackExtendsBox *GetTrex(GF_MovieBox *moov, u32 TrackID);
#endif

enum
{
	GF_ISOM_FRAG_WRITE_READY	=	0x01,
	GF_ISOM_FRAG_READ_DEBUG		=	0x02,
};

/*this is our movie object*/
struct __tag_isom {
	/*the last fatal error*/
	GF_Err LastError;
	/*the original filename*/
	char *fileName;
	/*the original file in read/edit, and also used in fragments mode
	once the first moov has been written
	Nota: this API doesn't allow fragments BEFORE the MOOV in order
	to make easily parsable files (note there could be some data (mdat) before
	the moov*/
	GF_DataMap *movieFileMap;

#ifndef GPAC_DISABLE_ISOM_WRITE
	/*the final file name*/
	char *finalName;
	/*the file where we store edited samples (for READ_WRITE and WRITE mode only)*/
	GF_DataMap *editFileMap;
	/*the interleaving time for dummy mode (in movie TimeScale)*/
	u32 interleavingTime;
	u32 last_created_track_id;
#endif

	u8 openMode;
	u8 storageMode;
	/*if true 3GPP text streams are read as MPEG-4 StreamingText*/
	u8 convert_streaming_text;
	u8 is_jp2;
	u8 force_co64;

	Bool keep_utc, drop_date_version_info;
	/*main boxes for fast access*/
	/*moov*/
	GF_MovieBox *moov;
	/*our MDAT box (one and only one when we store the file)*/
	GF_MediaDataBox *mdat;
	/*file brand (since v2, NULL means mp4 v1)*/
	GF_FileTypeBox *brand;
	/*progressive download info*/
	GF_ProgressiveDownloadBox *pdin;
	/*meta box if any*/
	GF_MetaBox *meta;

	Bool dump_mode_alloc;

	u64 read_byte_offset;

#ifndef	GPAC_DISABLE_ISOM_FRAGMENTS
	u32 FragmentsFlags, NextMoofNumber;
	/*active fragment*/
	GF_MovieFragmentBox *moof;
	/*in WRITE mode, this is the current MDAT where data is written*/
	/*in READ mode this is the last valid file position before a gf_isom_box_read failed*/
	u64 current_top_box_start;
	u64 segment_start;

	GF_List *moof_list;
	Bool use_segments, moof_first, append_segment, styp_written, force_moof_base_offset;

	/*used when building single-indexed self initializing media segments*/
	GF_SegmentIndexBox *root_sidx;
	u64 root_sidx_offset;
	u32 root_sidx_index;
<<<<<<< HEAD
	Bool dyn_root_sidx;
=======
	GF_SubsegmentIndexBox *root_ssix;
>>>>>>> 5ddd9d1c

	Bool is_index_segment;

	GF_BitStream *segment_bs;
	/* 0: no moof found yet, 1: 1 moof found, 2: next moof found */
	Bool single_moof_mode;
	u32 single_moof_state;

	Bool sample_groups_in_traf;

	/* optional mfra box used in write mode */
	GF_MovieFragmentRandomAccessBox *mfra;

#endif
	GF_ProducerReferenceTimeBox *last_producer_ref_time;

	/*this contains ALL the root boxes excepts fragments*/
	GF_List *TopBoxes;

	/*default track for sync of MPEG4 streams - this is the first accessed stream without OCR info - only set in READ mode*/
	s32 es_id_default_sync;

	Bool is_smooth;

	GF_Err (*on_block_out)(void *usr_data, char *block, u32 block_size);
	void *on_block_out_usr_data;
	u32 on_block_out_block_size;
	//in block disptach mode we don't have the full file, keep the position
	u64 fragmented_file_pos;
};

/*time function*/
u64 gf_isom_get_mp4time();
/*set the last error of the file. if file is NULL, set the static error (used for IO errors*/
void gf_isom_set_last_error(GF_ISOFile *the_file, GF_Err error);
GF_Err gf_isom_parse_movie_boxes(GF_ISOFile *mov, u64 *bytesMissing, Bool progressive_mode);
GF_ISOFile *gf_isom_new_movie();
/*Movie and Track access functions*/
GF_TrackBox *gf_isom_get_track_from_file(GF_ISOFile *the_file, u32 trackNumber);
GF_TrackBox *gf_isom_get_track(GF_MovieBox *moov, u32 trackNumber);
GF_TrackBox *gf_isom_get_track_from_id(GF_MovieBox *moov, u32 trackID);
GF_TrackBox *gf_isom_get_track_from_original_id(GF_MovieBox *moov, u32 originalID, u32 originalFile);
u32 gf_isom_get_tracknum_from_id(GF_MovieBox *moov, u32 trackID);
/*open a movie*/
GF_ISOFile *gf_isom_open_file(const char *fileName, u32 OpenMode, const char *tmp_dir);
/*close and delete a movie*/
void gf_isom_delete_movie(GF_ISOFile *mov);

GF_Err gf_isom_set_write_callback(GF_ISOFile *mov, GF_Err (*on_block_out)(void *cbk, char *data, u32 block_size), void *usr_data, u32 block_size);

/*StreamDescription reconstruction Functions*/
GF_Err GetESD(GF_MovieBox *moov, u32 trackID, u32 StreamDescIndex, GF_ESD **outESD);
GF_Err GetESDForTime(GF_MovieBox *moov, u32 trackID, u64 CTS, GF_ESD **outESD);
GF_Err Media_GetSampleDesc(GF_MediaBox *mdia, u32 SampleDescIndex, GF_SampleEntryBox **out_entry, u32 *dataRefIndex);
GF_Err Media_GetSampleDescIndex(GF_MediaBox *mdia, u64 DTS, u32 *sampleDescIndex);
/*get esd for given sample desc -
	@true_desc_only: if true doesn't emulate desc and returns native ESD,
				otherwise emulates if needed/possible (TimedText) and return a hard copy of the desc
*/
GF_Err Media_GetESD(GF_MediaBox *mdia, u32 sampleDescIndex, GF_ESD **esd, Bool true_desc_only);
Bool Track_IsMPEG4Stream(u32 HandlerType);
Bool IsMP4Description(u32 entryType);
/*Find a reference of a given type*/
GF_Err Track_FindRef(GF_TrackBox *trak, u32 ReferenceType, GF_TrackReferenceTypeBox **dpnd);
/*Time and sample*/
GF_Err GetMediaTime(GF_TrackBox *trak, Bool force_non_empty, u64 movieTime, u64 *MediaTime, s64 *SegmentStartTime, s64 *MediaOffset, u8 *useEdit, u64 *next_edit_start_plus_one);
GF_Err Media_GetSample(GF_MediaBox *mdia, u32 sampleNumber, GF_ISOSample **samp, u32 *sampleDescriptionIndex, Bool no_data, u64 *out_offset);
GF_Err Media_CheckDataEntry(GF_MediaBox *mdia, u32 dataEntryIndex);
GF_Err Media_FindSyncSample(GF_SampleTableBox *stbl, u32 searchFromTime, u32 *sampleNumber, u8 mode);
GF_Err Media_RewriteODFrame(GF_MediaBox *mdia, GF_ISOSample *sample);
GF_Err Media_FindDataRef(GF_DataReferenceBox *dref, char *URLname, char *URNname, u32 *dataRefIndex);
Bool Media_IsSelfContained(GF_MediaBox *mdia, u32 StreamDescIndex);


GF_TrackBox *GetTrackbyID(GF_MovieBox *moov, u32 TrackID);

/*check the TimeToSample for the given time and return the Sample number
if the entry is not found, return the closest sampleNumber in prevSampleNumber and 0 in sampleNumber
if the DTS required is after all DTSs in the list, set prevSampleNumber and SampleNumber to 0
useCTS specifies that we're looking for a composition time
*/
GF_Err stbl_findEntryForTime(GF_SampleTableBox *stbl, u64 DTS, u8 useCTS, u32 *sampleNumber, u32 *prevSampleNumber);
/*Reading of the sample tables*/
GF_Err stbl_GetSampleSize(GF_SampleSizeBox *stsz, u32 SampleNumber, u32 *Size);
GF_Err stbl_GetSampleCTS(GF_CompositionOffsetBox *ctts, u32 SampleNumber, s32 *CTSoffset);
GF_Err stbl_GetSampleDTS(GF_TimeToSampleBox *stts, u32 SampleNumber, u64 *DTS);
GF_Err stbl_GetSampleDTS_and_Duration(GF_TimeToSampleBox *stts, u32 SampleNumber, u64 *DTS, u32 *duration);

/*find a RAP or set the prev / next RAPs if vars are passed*/
GF_Err stbl_GetSampleRAP(GF_SyncSampleBox *stss, u32 SampleNumber, SAPType *IsRAP, u32 *prevRAP, u32 *nextRAP);
/*same as above but only look for open-gop RAPs and GDR (roll)*/
GF_Err stbl_SearchSAPs(GF_SampleTableBox *stbl, u32 SampleNumber, SAPType *IsRAP, u32 *prevRAP, u32 *nextRAP);
GF_Err stbl_GetSampleInfos(GF_SampleTableBox *stbl, u32 sampleNumber, u64 *offset, u32 *chunkNumber, u32 *descIndex, u8 *isEdited);
GF_Err stbl_GetSampleShadow(GF_ShadowSyncBox *stsh, u32 *sampleNumber, u32 *syncNum);
GF_Err stbl_GetPaddingBits(GF_PaddingBitsBox *padb, u32 SampleNumber, u8 *PadBits);
GF_Err stbl_GetSampleDepType(GF_SampleDependencyTypeBox *stbl, u32 SampleNumber, u32 *isLeading, u32 *dependsOn, u32 *dependedOn, u32 *redundant);


/*unpack sample2chunk and chunk offset so that we have 1 sample per chunk (edition mode only)*/
GF_Err stbl_UnpackOffsets(GF_SampleTableBox *stbl);
GF_Err stbl_unpackCTS(GF_SampleTableBox *stbl);
GF_Err SetTrackDuration(GF_TrackBox *trak);
GF_Err Media_SetDuration(GF_TrackBox *trak);

/*rewrites 3GP samples desc as MPEG-4 ESD*/
GF_Err gf_isom_get_ttxt_esd(GF_MediaBox *mdia, GF_ESD **out_esd);
/*inserts TTU header - only used when conversion to StreamingText is on*/
GF_Err gf_isom_rewrite_text_sample(GF_ISOSample *samp, u32 sampleDescriptionIndex, u32 sample_dur);

GF_UserDataMap *udta_getEntry(GF_UserDataBox *ptr, u32 box_type, bin128 *uuid);

#ifndef GPAC_DISABLE_ISOM_WRITE

GF_Err FlushCaptureMode(GF_ISOFile *movie);
GF_Err CanAccessMovie(GF_ISOFile *movie, u32 Mode);
GF_ISOFile *gf_isom_create_movie(const char *fileName, u32 OpenMode, const char *tmp_dir);
void gf_isom_insert_moov(GF_ISOFile *file);

GF_Err WriteToFile(GF_ISOFile *movie);
GF_Err Track_SetStreamDescriptor(GF_TrackBox *trak, u32 StreamDescriptionIndex, u32 DataReferenceIndex, GF_ESD *esd, u32 *outStreamIndex);
u8 RequestTrack(GF_MovieBox *moov, u32 TrackID);
/*Track-Media setup*/
GF_Err NewMedia(GF_MediaBox **mdia, u32 MediaType, u32 TimeScale);
GF_Err Media_ParseODFrame(GF_MediaBox *mdia, const GF_ISOSample *sample, GF_ISOSample **od_samp);
GF_Err Media_AddSample(GF_MediaBox *mdia, u64 data_offset, const GF_ISOSample *sample, u32 StreamDescIndex, u32 syncShadowNumber);
GF_Err Media_CreateDataRef(GF_ISOFile *file, GF_DataReferenceBox *dref, char *URLname, char *URNname, u32 *dataRefIndex);
GF_Err Media_SetDrefURL(GF_DataEntryURLBox *dref_entry, const char *origName, const char *finalName);

/*update a media sample. ONLY in edit mode*/
GF_Err Media_UpdateSample(GF_MediaBox *mdia, u32 sampleNumber, GF_ISOSample *sample, Bool data_only);
GF_Err Media_UpdateSampleReference(GF_MediaBox *mdia, u32 sampleNumber, GF_ISOSample *sample, u64 data_offset);
/*addition in the sample tables*/
GF_Err stbl_AddDTS(GF_SampleTableBox *stbl, u64 DTS, u32 *sampleNumber, u32 LastAUDefDuration);
GF_Err stbl_AddCTS(GF_SampleTableBox *stbl, u32 sampleNumber, s32 CTSoffset);
GF_Err stbl_AddSize(GF_SampleSizeBox *stsz, u32 sampleNumber, u32 size);
GF_Err stbl_AddRAP(GF_SyncSampleBox *stss, u32 sampleNumber);
GF_Err stbl_AddShadow(GF_ShadowSyncBox *stsh, u32 sampleNumber, u32 shadowNumber);
GF_Err stbl_AddChunkOffset(GF_MediaBox *mdia, u32 sampleNumber, u32 StreamDescIndex, u64 offset);
/*NB - no add for padding, this is done only through SetPaddingBits*/

GF_Err stbl_AddSampleFragment(GF_SampleTableBox *stbl, u32 sampleNumber, u16 size);

/*update of the sample table
all these functions are called in edit and we always have 1 sample per chunk*/
GF_Err stbl_SetChunkOffset(GF_MediaBox *mdia, u32 sampleNumber, u64 offset);
GF_Err stbl_SetSampleCTS(GF_SampleTableBox *stbl, u32 sampleNumber, s32 offset);
GF_Err stbl_SetSampleSize(GF_SampleSizeBox *stsz, u32 SampleNumber, u32 size);
GF_Err stbl_SetSampleRAP(GF_SyncSampleBox *stss, u32 SampleNumber, u8 isRAP);
GF_Err stbl_SetSyncShadow(GF_ShadowSyncBox *stsh, u32 sampleNumber, u32 syncSample);
GF_Err stbl_SetPaddingBits(GF_SampleTableBox *stbl, u32 SampleNumber, u8 bits);
/*for adding fragmented samples*/
GF_Err stbl_SampleSizeAppend(GF_SampleSizeBox *stsz, u32 data_size);
/*writing of the final chunk info in edit mode*/
GF_Err stbl_SetChunkAndOffset(GF_SampleTableBox *stbl, u32 sampleNumber, u32 StreamDescIndex, GF_SampleToChunkBox *the_stsc, GF_Box **the_stco, u64 data_offset, u8 forceNewChunk);
/*EDIT LIST functions*/
GF_EdtsEntry *CreateEditEntry(u64 EditDuration, u64 MediaTime, u8 EditMode);

GF_Err stbl_SetRedundant(GF_SampleTableBox *stbl, u32 sampleNumber);
GF_Err stbl_AddRedundant(GF_SampleTableBox *stbl, u32 sampleNumber);

/*REMOVE functions*/
GF_Err stbl_RemoveDTS(GF_SampleTableBox *stbl, u32 sampleNumber, u32 LastAUDefDuration);
GF_Err stbl_RemoveCTS(GF_SampleTableBox *stbl, u32 sampleNumber);
GF_Err stbl_RemoveSize(GF_SampleSizeBox *stsz, u32 sampleNumber);
GF_Err stbl_RemoveChunk(GF_SampleTableBox *stbl, u32 sampleNumber);
GF_Err stbl_RemoveRAP(GF_SampleTableBox *stbl, u32 sampleNumber);
GF_Err stbl_RemoveShadow(GF_ShadowSyncBox *stsh, u32 sampleNumber);
GF_Err stbl_RemovePaddingBits(GF_SampleTableBox *stbl, u32 SampleNumber);
GF_Err stbl_RemoveSampleFragments(GF_SampleTableBox *stbl, u32 sampleNumber);
GF_Err stbl_RemoveRedundant(GF_SampleTableBox *stbl, u32 SampleNumber);
GF_Err stbl_RemoveSubSample(GF_SampleTableBox *stbl, u32 SampleNumber);
GF_Err stbl_RemoveSampleGroup(GF_SampleTableBox *stbl, u32 SampleNumber);

#ifndef	GPAC_DISABLE_ISOM_FRAGMENTS
GF_Err gf_isom_close_fragments(GF_ISOFile *movie);
GF_Err gf_isom_copy_sample_group_entry_to_traf(GF_TrackFragmentBox *traf, GF_SampleTableBox *stbl, u32 grouping_type, u32 grouping_type_parameter, u32 sampleGroupDescriptionIndex, Bool sgpd_in_traf);
#endif

Bool gf_isom_is_identical_sgpd(void *ptr1, void *ptr2, u32 grouping_type);

GF_Err gf_isom_flush_sidx(GF_ISOFile *movie, u32 sidx_max_size);

#endif /*GPAC_DISABLE_ISOM_WRITE*/

GF_DefaultSampleGroupDescriptionEntry * gf_isom_get_sample_group_info_entry(GF_ISOFile *the_file, GF_TrackBox *trak, u32 grouping_type, u32 sample_description_index, u32 *default_index, GF_SampleGroupDescriptionBox **out_sgdp);

GF_Err GetNextMediaTime(GF_TrackBox *trak, u64 movieTime, u64 *OutMovieTime);
GF_Err GetPrevMediaTime(GF_TrackBox *trak, u64 movieTime, u64 *OutMovieTime);

Bool IsHintTrack(GF_TrackBox *trak);
Bool CheckHintFormat(GF_TrackBox *trak, u32 HintType);
u32 GetHintFormat(GF_TrackBox *trak);


void gf_isom_box_add_for_dump_mode(GF_Box *parent, GF_Box *a);

/*locate a box by its type or UUID*/
GF_ItemListBox *gf_ismo_locate_box(GF_List *list, u32 boxType, bin128 UUID);

GF_Err moov_AddBox(GF_Box *ptr, GF_Box *a);
GF_Err tref_AddBox(GF_Box *ptr, GF_Box *a);
GF_Err trak_AddBox(GF_Box *ptr, GF_Box *a);
GF_Err mvex_AddBox(GF_Box *ptr, GF_Box *a);
GF_Err stsd_AddBox(GF_Box *ptr, GF_Box *a);
GF_Err hnti_AddBox(GF_Box *hnti, GF_Box *a);
GF_Err udta_AddBox(GF_Box *ptr, GF_Box *a);
GF_Err edts_AddBox(GF_Box *s, GF_Box *a);
GF_Err stdp_Read(GF_Box *s, GF_BitStream *bs);
GF_Err stbl_AddBox(GF_Box *ptr, GF_Box *a);
GF_Err sdtp_Read(GF_Box *s, GF_BitStream *bs);
GF_Err dinf_AddBox(GF_Box *s, GF_Box *a);
GF_Err minf_AddBox(GF_Box *s, GF_Box *a);
GF_Err mdia_AddBox(GF_Box *s, GF_Box *a);
GF_Err traf_AddBox(GF_Box *s, GF_Box *a);

/*rewrites avcC based on the given esd - this destroys the esd*/
GF_Err AVC_HEVC_UpdateESD(GF_MPEGVisualSampleEntryBox *avc, GF_ESD *esd);
void AVC_RewriteESDescriptorEx(GF_MPEGVisualSampleEntryBox *avc, GF_MediaBox *mdia);
void AVC_RewriteESDescriptor(GF_MPEGVisualSampleEntryBox *avc);
void HEVC_RewriteESDescriptorEx(GF_MPEGVisualSampleEntryBox *hevc, GF_MediaBox *mdia);
void HEVC_RewriteESDescriptor(GF_MPEGVisualSampleEntryBox *hevc);
void VP9_RewriteESDescriptorEx(GF_MPEGVisualSampleEntryBox *vp9, GF_MediaBox *mdia);
void VP9_RewriteESDescriptor(GF_MPEGVisualSampleEntryBox *vp9);
void AV1_RewriteESDescriptorEx(GF_MPEGVisualSampleEntryBox *av1, GF_MediaBox *mdia);
void AV1_RewriteESDescriptor(GF_MPEGVisualSampleEntryBox *av1);
GF_Err reftype_AddRefTrack(GF_TrackReferenceTypeBox *ref, u32 trackID, u16 *outRefIndex);
GF_XMLBox *gf_isom_get_meta_xml(GF_ISOFile *file, Bool root_meta, u32 track_num, Bool *is_binary);
Bool gf_isom_cenc_has_saiz_saio_track(GF_SampleTableBox *stbl, u32 scheme_type);

#ifndef GPAC_DISABLE_ISOM_FRAGMENTS
Bool gf_isom_cenc_has_saiz_saio_traf(GF_TrackFragmentBox *traf, u32 scheme_type);
void gf_isom_cenc_set_saiz_saio(GF_SampleEncryptionBox *senc, GF_SampleTableBox *stbl, GF_TrackFragmentBox  *traf, u32 len);
#endif
void gf_isom_cenc_merge_saiz_saio(GF_SampleEncryptionBox *senc, GF_SampleTableBox *stbl, u64 offset, u32 len);

void gf_isom_parse_trif_info(const char *data, u32 size, u32 *id, u32 *independent, Bool *full_picture, u32 *x, u32 *y, u32 *w, u32 *h);

Bool gf_isom_is_encrypted_entry(u32 entryType);

#ifndef GPAC_DISABLE_ISOM_HINTING

/*
		Hinting stuff
*/

/*****************************************************
		RTP Data Entries
*****************************************************/

typedef struct
{
	u8 sender_current_time_present;
	u8 expected_residual_time_present;
	u8 session_close_bit;
	u8 object_close_bit;
	u16 transport_object_identifier;
} GF_LCTheaderTemplate;

typedef struct
{
	u8 header_extension_type;
	u8 content[3];
	u32 data_length;
	char *data;
} GF_LCTheaderExtension;

typedef struct
{
	GF_ISOM_BOX

	GF_LCTheaderTemplate info;
	u16 header_ext_count;
	GF_LCTheaderExtension *headers;

	GF_List *constructors;
} GF_FDpacketBox;


typedef struct
{
	GF_ISOM_BOX

	u8 FEC_encoding_ID;
	u16 FEC_instance_ID;
	u16 source_block_number;
	u16 encoding_symbol_ID;
} GF_FECInformationBox;


typedef struct
{
	GF_ISOM_BOX

	GF_FECInformationBox *feci;
	u32 data_length;
	char *data;
} GF_ExtraDataBox;


#define GF_ISMO_BASE_DTE_ENTRY	\
	u8 source;

typedef struct
{
	GF_ISMO_BASE_DTE_ENTRY
} GF_GenericDTE;

typedef struct
{
	GF_ISMO_BASE_DTE_ENTRY
} GF_EmptyDTE;

typedef struct
{
	GF_ISMO_BASE_DTE_ENTRY
	u8 dataLength;
	char data[14];
} GF_ImmediateDTE;

typedef struct
{
	GF_ISMO_BASE_DTE_ENTRY
	s8 trackRefIndex;
	u32 sampleNumber;
	u16 dataLength;
	u32 byteOffset;
	u16 bytesPerComp;
	u16 samplesPerComp;
} GF_SampleDTE;

typedef struct
{
	GF_ISMO_BASE_DTE_ENTRY
	s8 trackRefIndex;
	u32 streamDescIndex;
	u16 dataLength;
	u32 byteOffset;
	u32 reserved;
} GF_StreamDescDTE;

GF_GenericDTE *NewDTE(u8 type);
void DelDTE(GF_GenericDTE *dte);
GF_Err ReadDTE(GF_GenericDTE *dte, GF_BitStream *bs);
GF_Err WriteDTE(GF_GenericDTE *dte, GF_BitStream *bs);
GF_Err OffsetDTE(GF_GenericDTE *dte, u32 offset, u32 HintSampleNumber);

/*****************************************************
		RTP Sample
*****************************************************/

/*data cache when reading*/
typedef struct __tag_hint_data_cache
{
	GF_ISOSample *samp;
	GF_TrackBox *trak;
	u32 sample_num;
} GF_HintDataCache;

typedef struct __tag_hint_sample
{
	//for samples deriving from box
	GF_ISOM_BOX

	/*contains 4cc of hint track sample entry*/
	u32 hint_subtype;
	u16 packetCount;
	u16 reserved;
	GF_List *packetTable;
	char *AdditionalData;
	u32 dataLength;
	/*used internally for hinting*/
	u64 TransmissionTime;
	/*for read only, used to store samples fetched while building packets*/
	GF_List *sample_cache;

	//for dump
	u32 trackID, sampleNumber;

	GF_ExtraDataBox *extra_data;
} GF_HintSample;

GF_HintSample *gf_isom_hint_sample_new(u32 ProtocolType);
void gf_isom_hint_sample_del(GF_HintSample *ptr);
GF_Err gf_isom_hint_sample_read(GF_HintSample *ptr, GF_BitStream *bs, u32 sampleSize);
GF_Err gf_isom_hint_sample_write(GF_HintSample *ptr, GF_BitStream *bs);
u32 gf_isom_hint_sample_size(GF_HintSample *ptr);


/*****************************************************
		Hint Packets (generic packet for future protocol support)
*****************************************************/
#define GF_ISOM_BASE_PACKET			\
	u32 hint_subtype, trackID, sampleNumber;	\
	s32 relativeTransTime;


typedef struct
{
	GF_ISOM_BASE_PACKET
} GF_HintPacket;

GF_HintPacket *gf_isom_hint_pck_new(u32 HintType);
void gf_isom_hint_pck_del(GF_HintPacket *ptr);
GF_Err gf_isom_hint_pck_read(GF_HintPacket *ptr, GF_BitStream *bs);
GF_Err gf_isom_hint_pck_write(GF_HintPacket *ptr, GF_BitStream *bs);
u32 gf_isom_hint_pck_size(GF_HintPacket *ptr);
GF_Err gf_isom_hint_pck_offset(GF_HintPacket *ptr, u32 offset, u32 HintSampleNumber);
GF_Err gf_isom_hint_pck_add_dte(GF_HintPacket *ptr, GF_GenericDTE *dte, u8 AtBegin);
/*get the size of the packet AS RECONSTRUCTED BY THE SERVER (without CSRC)*/
u32 gf_isom_hint_pck_length(GF_HintPacket *ptr);

/*the RTP packet*/
typedef struct
{
	GF_ISOM_BASE_PACKET

	/*RTP Header*/
	u8 P_bit;
	u8 X_bit;
	u8 M_bit;
	/*on 7 bits */
	u8 payloadType;
	u16 SequenceNumber;
	/*Hinting flags*/
	u8 B_bit;
	u8 R_bit;
	/*ExtraInfos TLVs - not really used */
	GF_List *TLV;
	/*DataTable - contains the DTEs...*/
	GF_List *DataTable;
} GF_RTPPacket;

GF_RTPPacket *gf_isom_hint_rtp_new();
void gf_isom_hint_rtp_del(GF_RTPPacket *ptr);
GF_Err gf_isom_hint_rtp_read(GF_RTPPacket *ptr, GF_BitStream *bs);
GF_Err gf_isom_hint_rtp_write(GF_RTPPacket *ptr, GF_BitStream *bs);
u32 gf_isom_hint_rtp_size(GF_RTPPacket *ptr);
GF_Err gf_isom_hint_rtp_offset(GF_RTPPacket *ptr, u32 offset, u32 HintSampleNumber);
u32 gf_isom_hint_rtp_length(GF_RTPPacket *ptr);


/*the RTP packet*/
typedef struct
{
	GF_ISOM_BASE_PACKET

	//RTCP report
	u8 Version, Padding, Count, PayloadType;
	u32 length;
	char *data;
} GF_RTCPPacket;

GF_RTCPPacket *gf_isom_hint_rtcp_new();
void gf_isom_hint_rtcp_del(GF_RTCPPacket *ptr);
GF_Err gf_isom_hint_rtcp_read(GF_RTCPPacket *ptr, GF_BitStream *bs);
GF_Err gf_isom_hint_rtcp_write(GF_RTCPPacket *ptr, GF_BitStream *bs);
u32 gf_isom_hint_rtcp_size(GF_RTCPPacket *ptr);
u32 gf_isom_hint_rtcp_length(GF_RTCPPacket *ptr);


#endif


struct _3gpp_text_sample
{
	char *text;
	u32 len;

	GF_TextStyleBox *styles;
	/*at most one of these*/
	GF_TextHighlightColorBox *highlight_color;
	GF_TextScrollDelayBox *scroll_delay;
	GF_TextBoxBox *box;
	GF_TextWrapBox *wrap;

	GF_List *others;
	GF_TextKaraokeBox *cur_karaoke;
};

GF_TextSample *gf_isom_parse_texte_sample(GF_BitStream *bs);
GF_TextSample *gf_isom_parse_texte_sample_from_data(char *data, u32 dataLength);

struct _generic_subtitle_sample
{
	char *text;
	u32 len;
};
GF_GenericSubtitleSample *gf_isom_parse_generic_subtitle_sample(GF_BitStream *bs);
GF_GenericSubtitleSample *gf_isom_parse_generic_subtitle_sample_from_data(char *data, u32 dataLength);


/*do not throw fatal errors if boxes are duplicated, just warn and remove extra ones*/
#define ERROR_ON_DUPLICATED_BOX(__abox, __parent) {	\
		char __ptype[5];\
		strcpy(__ptype, gf_4cc_to_str(__parent->type) );\
		GF_LOG(GF_LOG_WARNING, GF_LOG_CONTAINER, ("[iso file] extra box %s found in %s, deleting\n", gf_4cc_to_str(__abox->type), __ptype)); \
		gf_isom_box_del(__abox);\
		__abox=NULL;\
		return GF_OK;\
	}


#ifndef GPAC_DISABLE_VTT

GF_Err gf_isom_update_webvtt_description(GF_ISOFile *movie, u32 trackNumber, u32 descriptionIndex, const char *config);
GF_ISOSample *gf_isom_webvtt_to_sample(void *samp);

typedef struct
{
	GF_ISOM_BOX
	char *string;
} GF_StringBox;

typedef struct
{
	GF_ISOM_SAMPLE_ENTRY_FIELDS
	GF_StringBox *config;
} GF_WebVTTSampleEntryBox;

GF_WebVTTSampleEntryBox *gf_webvtt_isom_get_description(GF_ISOFile *movie, u32 trackNumber, u32 descriptionIndex);

#endif /* GPAC_DISABLE_VTT */

//exported for sgpd comparison in traf merge
void sgpd_write_entry(u32 grouping_type, void *entry, GF_BitStream *bs);
Bool gf_isom_box_equal(GF_Box *a, GF_Box *b);
GF_Box *gf_isom_clone_config_box(GF_Box *box);

GF_Err gf_isom_box_dump(void *ptr, FILE * trace);
GF_Err gf_isom_box_array_dump(GF_List *list, FILE * trace);

void gf_isom_registry_disable(u32 boxCode, Bool disable);

/*Apple extensions*/
GF_MetaBox *gf_isom_apple_get_meta_extensions(GF_ISOFile *mov);

#ifndef GPAC_DISABLE_ISOM_WRITE
GF_MetaBox *gf_isom_apple_create_meta_extensions(GF_ISOFile *mov);
#endif /*GPAC_DISABLE_ISOM_WRITE*/


#ifndef GPAC_DISABLE_ISOM_DUMP
GF_Err gf_isom_box_dump_ex(void *ptr, FILE * trace, u32 box_4cc);
GF_Err gf_isom_box_dump_start(GF_Box *a, const char *name, FILE * trace);
void gf_isom_box_dump_done(const char *name, GF_Box *ptr, FILE *trace);
Bool gf_isom_box_is_file_level(GF_Box *s);
#endif

GF_Box *boxstring_new_with_data(u32 type, const char *string);

GF_Err gf_isom_read_null_terminated_string(GF_Box *s, GF_BitStream *bs, u64 size, char **out_str);

#endif //GPAC_DISABLE_ISOM

#ifdef __cplusplus
}
#endif

#endif //_GF_ISOMEDIA_DEV_H_
<|MERGE_RESOLUTION|>--- conflicted
+++ resolved
@@ -3299,11 +3299,8 @@
 	GF_SegmentIndexBox *root_sidx;
 	u64 root_sidx_offset;
 	u32 root_sidx_index;
-<<<<<<< HEAD
 	Bool dyn_root_sidx;
-=======
 	GF_SubsegmentIndexBox *root_ssix;
->>>>>>> 5ddd9d1c
 
 	Bool is_index_segment;
 
