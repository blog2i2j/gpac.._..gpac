/*
 *			GPAC - Multimedia Framework C SDK
 *
 *			Authors: Jean Le Feuvre
 *			Copyright (c) Telecom ParisTech 2000-2012
 *					All rights reserved
 *
 *  This file is part of GPAC / Media Tools sub-project
 *
 *  GPAC is free software; you can redistribute it and/or modify
 *  it under the terms of the GNU Lesser General Public License as published by
 *  the Free Software Foundation; either version 2, or (at your option)
 *  any later version.
 *
 *  GPAC is distributed in the hope that it will be useful,
 *  but WITHOUT ANY WARRANTY; without even the implied warranty of
 *  MERCHANTABILITY or FITNESS FOR A PARTICULAR PURPOSE.  See the
 *  GNU Lesser General Public License for more details.
 *
 *  You should have received a copy of the GNU Lesser General Public
 *  License along with this library; see the file COPYING.  If not, write to
 *  the Free Software Foundation, 675 Mass Ave, Cambridge, MA 02139, USA.
 *
 */


#ifndef _GF_MEDIA_DEV_H_
#define _GF_MEDIA_DEV_H_

#include <gpac/media_tools.h>
#include <gpac/mpeg4_odf.h>

#ifndef GPAC_DISABLE_STREAMING
#include <gpac/ietf.h>
#endif

#ifndef GPAC_DISABLE_ISOM
void gf_media_get_sample_average_infos(GF_ISOFile *file, u32 Track, u32 *avgSize, u32 *MaxSize, u32 *TimeDelta, u32 *maxCTSDelta, u32 *const_duration, u32 *bandwidth);
#endif


#ifndef GPAC_DISABLE_MEDIA_IMPORT
GF_Err gf_import_message(GF_MediaImporter *import, GF_Err e, char *format, ...);
#endif /*GPAC_DISABLE_MEDIA_IMPORT*/

#ifndef GPAC_DISABLE_AV_PARSERS

u32 gf_latm_get_value(GF_BitStream *bs);

#define GF_SVC_SSPS_ID_SHIFT	16

/*returns 0 if not a start code, or size of start code (3 or 4 bytes). If start code, bitstream
is positionned AFTER start code*/
u32 gf_media_nalu_is_start_code(GF_BitStream *bs);

/*returns size of chunk between current and next startcode (excluding startcode sizes), 0 if no more startcodes (eos)*/
u32 gf_media_nalu_next_start_code_bs(GF_BitStream *bs);

/*return nb bytes from current data until the next start code and set the size of the next start code (3 or 4 bytes)
returns data_len if no startcode found and sets sc_size to 0 (last nal in payload)*/
u32 gf_media_nalu_next_start_code(const u8 *data, u32 data_len, u32 *sc_size);

u32 gf_media_nalu_emulation_bytes_remove_count(const u8 *buffer, u32 nal_size);
u32 gf_media_nalu_remove_emulation_bytes(const u8 *buffer_src, u8 *buffer_dst, u32 nal_size);

u32 gf_bs_get_ue(GF_BitStream *bs);
s32 gf_bs_get_se(GF_BitStream *bs);
void gf_bs_set_ue(GF_BitStream *bs, u32 num);
void gf_bs_set_se(GF_BitStream *bs, s32 num);

enum
{
	/*SPS has been parsed*/
	AVC_SPS_PARSED = 1,
	/*SPS has been declared to the upper layer*/
	AVC_SPS_DECLARED = 1<<1,
	/*SUB-SPS has been parsed*/
	AVC_SUBSPS_PARSED = 1<<2,
	/*SUB-SPS has been declared to the upper layer*/
	AVC_SUBSPS_DECLARED = 1<<3,
	/*SPS extension has been parsed*/
	AVC_SPS_EXT_DECLARED = 1<<4,
};

typedef struct
{
	u8 cpb_removal_delay_length_minus1;
	u8 dpb_output_delay_length_minus1;
	u8 time_offset_length;
	/*to be eventually completed by other hrd members*/
} AVC_HRD;

typedef struct
{
	s32 timing_info_present_flag;
	u32 num_units_in_tick;
	u32 time_scale;
	s32 fixed_frame_rate_flag;

	Bool aspect_ratio_info_present_flag;
	u32 par_num, par_den;

	Bool overscan_info_present_flag;
	Bool video_signal_type_present_flag;
	u8 video_format;
	Bool video_full_range_flag;

	Bool colour_description_present_flag;
	u8 colour_primaries;
	u8 transfer_characteristics;
	u8 matrix_coefficients;

	Bool nal_hrd_parameters_present_flag;
	Bool vcl_hrd_parameters_present_flag;
	Bool low_delay_hrd_flag;
	AVC_HRD hrd;

	Bool pic_struct_present_flag;

	/*to be eventually completed by other vui members*/
} AVC_VUI;

typedef struct
{
	u32 left;
	u32 right;
	u32 top;
	u32 bottom;

} AVC_CROP;


typedef struct
{
	s32 profile_idc;
	s32 level_idc;
	s32 prof_compat;
	s32 log2_max_frame_num;
	u32 poc_type, poc_cycle_length;
	s32 log2_max_poc_lsb;
	s32 delta_pic_order_always_zero_flag;
	s32 offset_for_non_ref_pic, offset_for_top_to_bottom_field;
	Bool frame_mbs_only_flag;
	Bool mb_adaptive_frame_field_flag;
	u32 max_num_ref_frames;
	Bool gaps_in_frame_num_value_allowed_flag;
	u8 chroma_format;
	u8 luma_bit_depth_m8;
	u8 chroma_bit_depth_m8;
	u32 ChromaArrayType;

	s16 offset_for_ref_frame[256];

	u32 width, height;

	Bool vui_parameters_present_flag;
	AVC_VUI vui;
	AVC_CROP crop;

	/*used to discard repeated SPSs - 0: not parsed, 1 parsed, 2 sent*/
	u32 state;

	u32 sbusps_crc;

	/*for SVC stats during import*/
	u32 nb_ei, nb_ep, nb_eb;
} AVC_SPS;

typedef struct
{
	s32 id; /* used to compare pps when storing SVC PSS */
	s32 sps_id;
	Bool entropy_coding_mode_flag;
	s32 pic_order_present;			/* pic_order_present_flag*/
	s32 redundant_pic_cnt_present;	/* redundant_pic_cnt_present_flag */
	u32 slice_group_count;			/* num_slice_groups_minus1 + 1*/
	u32 mb_slice_group_map_type;
	u32 pic_size_in_map_units_minus1;
	u32 slice_group_change_rate_minus1;
	/*used to discard repeated SPSs - 0: not parsed, 1 parsed, 2 sent*/
	u32 status;
	Bool weighted_pred_flag;
	u8 weighted_bipred_idc;
	Bool deblocking_filter_control_present_flag;
	u32 num_ref_idx_l0_default_active_minus1, num_ref_idx_l1_default_active_minus1;
} AVC_PPS;

typedef struct
{
	s32 idr_pic_flag;
	u8 temporal_id, priority_id, dependency_id, quality_id;
} SVC_NALUHeader;

typedef struct
{
	u8 nal_ref_idc, nal_unit_type, field_pic_flag, bottom_field_flag;
	u32 frame_num, idr_pic_id, poc_lsb, slice_type;
	s32 delta_poc_bottom;
	s32 delta_poc[2];
	s32 redundant_pic_cnt;

	s32 poc;
	u32 poc_msb, poc_msb_prev, poc_lsb_prev, frame_num_prev;
	s32 frame_num_offset, frame_num_offset_prev;

	AVC_SPS *sps;
	AVC_PPS *pps;
	SVC_NALUHeader NalHeader;
} AVCSliceInfo;


typedef struct
{
	u32 frame_cnt;
	u8 exact_match_flag;
	u8 broken_link_flag;
	u8 changing_slice_group_idc;
	u8 valid;
} AVCSeiRecoveryPoint;

typedef struct
{
	u8 pic_struct;
	/*to be eventually completed by other pic_timing members*/
} AVCSeiPicTiming;

typedef struct
{
	Bool rpu_flag;
} AVCSeiItuTT35DolbyVision;

typedef struct
{
	AVCSeiRecoveryPoint recovery_point;
	AVCSeiPicTiming pic_timing;
	AVCSeiItuTT35DolbyVision dovi;
	/*to be eventually completed by other sei*/
} AVCSei;

typedef struct
{
	AVC_SPS sps[32]; /* range allowed in the spec is 0..31 */
	s8 sps_active_idx, pps_active_idx;	/*currently active sps; must be initalized to -1 in order to discard not yet decodable SEIs*/

	AVC_PPS pps[255];

	AVCSliceInfo s_info;
	AVCSei sei;

	Bool is_svc;
	u8 last_nal_type_parsed;
	s8 last_ps_idx;
} AVCState;

typedef struct
{
	u32 NALUnitHeader;
	u8 track_ref_index;
	s8 sample_offset;
	u32 data_offset;
	u32 data_length;
} SVC_Extractor;


/*return sps ID or -1 if error*/
s32 gf_media_avc_read_sps(const u8 *sps_data, u32 sps_size, AVCState *avc, u32 subseq_sps, u32 *vui_flag_pos);
s32 gf_media_avc_read_sps_bs(GF_BitStream *bs, AVCState *avc, u32 subseq_sps, u32 *vui_flag_pos);
/*return pps ID or -1 if error*/
s32 gf_media_avc_read_pps(const u8 *pps_data, u32 pps_size, AVCState *avc);
s32 gf_media_avc_read_pps_bs(GF_BitStream *bs, AVCState *avc);

/*is slice containing intra MB only*/
Bool gf_media_avc_slice_is_intra(AVCState *avc);
/*parses NALU, updates avc state and returns:
	1 if NALU part of new frame
	0 if NALU part of prev frame
	-1 if bitstream error
*/
s32 gf_media_avc_parse_nalu(GF_BitStream *bs, AVCState *avc);
/*remove SEI messages not allowed in MP4*/
/*nota: 'buffer' remains unmodified but cannot be set const*/
u32 gf_media_avc_reformat_sei(u8 *buffer, u32 nal_size, Bool isobmf_rewrite, AVCState *avc);

#ifndef GPAC_DISABLE_ISOM
GF_Err gf_media_avc_change_par(GF_AVCConfig *avcc, s32 ar_n, s32 ar_d);
GF_Err gf_media_hevc_change_par(GF_HEVCConfig *hvcc, s32 ar_n, s32 ar_d);
#endif



typedef struct
{
	Bool profile_present_flag, level_present_flag, tier_flag;
	u8 profile_space;
	u8 profile_idc;
	u32 profile_compatibility_flag;
	u8 level_idc;
} HEVC_SublayerPTL;

typedef struct
{
	u8 profile_space, tier_flag, profile_idc, level_idc;
	u32 profile_compatibility_flag;
	Bool general_progressive_source_flag;
	Bool general_interlaced_source_flag;
	Bool general_non_packed_constraint_flag;
	Bool general_frame_only_constraint_flag;
	u64 general_reserved_44bits;

	HEVC_SublayerPTL sub_ptl[8];
} HEVC_ProfileTierLevel;

typedef struct
{
	u32 num_negative_pics;
	u32 num_positive_pics;
	s32 delta_poc[16];
} HEVC_ReferencePictureSets;

typedef struct
{
	s32 id, vps_id;
	/*used to discard repeated SPSs - 0: not parsed, 1 parsed, 2 stored*/
	u32 state;
	u32 crc;
	u32 width, height;

	HEVC_ProfileTierLevel ptl;

	u8 chroma_format_idc;
	Bool cw_flag ;
	u32 cw_left, cw_right, cw_top, cw_bottom;
	u8 bit_depth_luma;
	u8 bit_depth_chroma;
	u8 log2_max_pic_order_cnt_lsb;
	Bool separate_colour_plane_flag;

	u32 max_CU_width, max_CU_height, max_CU_depth;
	u32 bitsSliceSegmentAddress;

	u32 num_short_term_ref_pic_sets, num_long_term_ref_pic_sps;
	HEVC_ReferencePictureSets rps[64];


	Bool aspect_ratio_info_present_flag, long_term_ref_pics_present_flag, temporal_mvp_enable_flag, sample_adaptive_offset_enabled_flag;
	u8 sar_idc;
	u16 sar_width, sar_height;
	Bool has_timing_info;
	u32 num_units_in_tick, time_scale;
	Bool poc_proportional_to_timing_flag;
	u32 num_ticks_poc_diff_one_minus1;

	Bool video_full_range_flag;
	Bool colour_description_present_flag;
	u8 colour_primaries, transfer_characteristic, matrix_coeffs;
	u32 rep_format_idx;

	u8 sps_ext_or_max_sub_layers_minus1, max_sub_layers_minus1, update_rep_format_flag, sub_layer_ordering_info_present_flag, scaling_list_enable_flag, infer_scaling_list_flag, scaling_list_ref_layer_id, scaling_list_data_present_flag, asymmetric_motion_partitions_enabled_flag, pcm_enabled_flag, strong_intra_smoothing_enable_flag, vui_parameters_present_flag;
	u32 log2_diff_max_min_luma_coding_block_size;
	u32 log2_min_transform_block_size, log2_min_luma_coding_block_size, log2_max_transform_block_size;
	u32 max_transform_hierarchy_depth_inter, max_transform_hierarchy_depth_intra;

	u8 pcm_sample_bit_depth_luma_minus1, pcm_sample_bit_depth_chroma_minus1, pcm_loop_filter_disable_flag;
	u32 log2_min_pcm_luma_coding_block_size_minus3, log2_diff_max_min_pcm_luma_coding_block_size;
	u8 overscan_info_present, overscan_appropriate, video_signal_type_present_flag, video_format;

	u8 chroma_loc_info_present_flag;
	u32 chroma_sample_loc_type_top_field, chroma_sample_loc_type_bottom_field;

	u8 neutra_chroma_indication_flag, field_seq_flag, frame_field_info_present_flag;
	u8 default_display_window_flag;
	u32 left_offset, right_offset, top_offset, bottom_offset;
	u8 hrd_parameters_present_flag;
} HEVC_SPS;

typedef struct
{
	s32 id;
	u32 sps_id;
	/*used to discard repeated SPSs - 0: not parsed, 1 parsed, 2 stored*/
	u32 state;
	u32 crc;

	Bool dependent_slice_segments_enabled_flag, tiles_enabled_flag, uniform_spacing_flag;
	u32 num_extra_slice_header_bits, num_ref_idx_l0_default_active, num_ref_idx_l1_default_active;
	Bool slice_segment_header_extension_present_flag, output_flag_present_flag, lists_modification_present_flag, cabac_init_present_flag;
	Bool weighted_pred_flag, weighted_bipred_flag, slice_chroma_qp_offsets_present_flag, deblocking_filter_override_enabled_flag, loop_filter_across_slices_enabled_flag, entropy_coding_sync_enabled_flag;
	Bool loop_filter_across_tiles_enabled_flag;
	s32 pic_init_qp_minus26;
	u32 num_tile_columns, num_tile_rows;
	u32 column_width[22], row_height[20];

	Bool sign_data_hiding_flag, constrained_intra_pred_flag, transform_skip_enabled_flag, cu_qp_delta_enabled_flag, transquant_bypass_enable_flag;
	u32 diff_cu_qp_delta_depth, pic_cb_qp_offset, pic_cr_qp_offset;

	Bool deblocking_filter_control_present_flag, pic_disable_deblocking_filter_flag, pic_scaling_list_data_present_flag;
	u32 beta_offset_div2, tc_offset_div2, log2_parallel_merge_level_minus2;

} HEVC_PPS;

typedef struct RepFormat
{
	u32 chroma_format_idc;
	u32 pic_width_luma_samples;
	u32 pic_height_luma_samples;
	u32 bit_depth_luma;
	u32 bit_depth_chroma;
	u8 separate_colour_plane_flag;
} HEVC_RepFormat;

typedef struct
{
	u16 avg_bit_rate, max_bit_rate, avg_pic_rate;
	u8 constand_pic_rate_idc;
} HEVC_RateInfo;


#define MAX_LHVC_LAYERS	4
#define MAX_NUM_LAYER_SETS 1024
typedef struct
{
	s32 id;
	/*used to discard repeated SPSs - 0: not parsed, 1 parsed, 2 stored*/
	u32 state;
	s32 bit_pos_vps_extensions;
	u32 crc;
	Bool vps_extension_found;
	u32 max_layers, max_sub_layers, max_layer_id, num_layer_sets;
	Bool temporal_id_nesting;
	HEVC_ProfileTierLevel ptl;

	HEVC_SublayerPTL sub_ptl[8];
	HEVC_RateInfo rates[8];


	u32 scalability_mask[16];
	u32 dimension_id[MAX_LHVC_LAYERS][16];
	u32 layer_id_in_nuh[MAX_LHVC_LAYERS];
	u32 layer_id_in_vps[MAX_LHVC_LAYERS];

	u8 num_profile_tier_level, num_output_layer_sets;
	u32 profile_level_tier_idx[MAX_LHVC_LAYERS];
	HEVC_ProfileTierLevel ext_ptl[MAX_LHVC_LAYERS];

	u32 num_rep_formats;
	HEVC_RepFormat rep_formats[16];
	u32 rep_format_idx[16];
	Bool base_layer_internal_flag, base_layer_available_flag;
	u8 num_layers_in_id_list[MAX_NUM_LAYER_SETS];
	u8 direct_dependency_flag[MAX_LHVC_LAYERS][MAX_LHVC_LAYERS];
	Bool output_layer_flag[MAX_LHVC_LAYERS][MAX_LHVC_LAYERS];
	u8 profile_tier_level_idx[MAX_LHVC_LAYERS][MAX_LHVC_LAYERS];
	Bool alt_output_layer_flag[MAX_LHVC_LAYERS];
	u8 num_necessary_layers[MAX_LHVC_LAYERS];
	Bool necessary_layers_flag[MAX_LHVC_LAYERS][MAX_LHVC_LAYERS];
	u8 LayerSetLayerIdList[MAX_LHVC_LAYERS][MAX_LHVC_LAYERS];
	u8 LayerSetLayerIdListMax[MAX_LHVC_LAYERS]; //the highest value in LayerSetLayerIdList[i]
} HEVC_VPS;

typedef struct
{
	AVCSeiRecoveryPoint recovery_point;
	AVCSeiPicTiming pic_timing;
	AVCSeiItuTT35DolbyVision dovi;
} HEVC_SEI;

typedef struct
{
	u8 nal_unit_type;
	u32 frame_num, poc_lsb, slice_type, header_size_with_emulation;
	
	s32 redundant_pic_cnt;

	s32 poc;
	u32 poc_msb, poc_msb_prev, poc_lsb_prev, frame_num_prev;
	s32 frame_num_offset, frame_num_offset_prev;

	Bool dependent_slice_segment_flag;
	Bool first_slice_segment_in_pic_flag;
	u32 slice_segment_address;
	u8 prev_layer_id_plus1;

	//bit offset of the num_entry_point (if present) field
	s32 entry_point_start_bits; 
	u64 header_size_bits;
	//byte offset of the payload start (after byte alignment)
	s32 payload_start_offset;

	s32 slice_qp_delta_start_bits;
	s32 slice_qp_delta;

	HEVC_SPS *sps;
	HEVC_PPS *pps;
} HEVCSliceInfo;

typedef struct _hevc_state
{
	//set by user
	Bool full_slice_header_parse;

	//all other vars set by parser

	HEVC_SPS sps[16]; /* range allowed in the spec is 0..15 */
	s8 sps_active_idx;	/*currently active sps; must be initalized to -1 in order to discard not yet decodable SEIs*/

	HEVC_PPS pps[64];

	HEVC_VPS vps[16];

	HEVCSliceInfo s_info;
	HEVC_SEI sei;

	//-1 or the value of the vps/sps/pps ID of the nal just parsed
	s32 last_parsed_vps_id;
	s32 last_parsed_sps_id;
	s32 last_parsed_pps_id;

	// Dolby Vision
	Bool dv_rpu;
	Bool dv_el;
} HEVCState;

typedef struct hevc_combine{
	Bool is_hevccombine, first_slice_segment;
	s32 buffer_header_src_alloc; // because payload_start_offset is s32, otherwhise it's an u32
	u8 *buffer_header_src;
}Combine;

enum
{
	GF_HEVC_SLICE_TYPE_B = 0,
	GF_HEVC_SLICE_TYPE_P = 1,
	GF_HEVC_SLICE_TYPE_I = 2,
};
s32 gf_media_hevc_read_vps(u8 *data, u32 size, HEVCState *hevc);
s32 gf_media_hevc_read_vps_bs(GF_BitStream *bs, HEVCState *hevc);
s32 gf_media_hevc_read_sps(u8 *data, u32 size, HEVCState *hevc);
s32 gf_media_hevc_read_sps_bs(GF_BitStream *bs, HEVCState *hevc);
s32 gf_media_hevc_read_pps(u8 *data, u32 size, HEVCState *hevc);
s32 gf_media_hevc_read_pps_bs(GF_BitStream *bs, HEVCState *hevc);
s32 gf_media_hevc_parse_nalu(u8 *data, u32 size, HEVCState *hevc, u8 *nal_unit_type, u8 *temporal_id, u8 *layer_id);
Bool gf_media_hevc_slice_is_intra(HEVCState *hevc);
Bool gf_media_hevc_slice_is_IDR(HEVCState *hevc);
//parses VPS and rewrites data buffer after removing VPS extension
s32 gf_media_hevc_read_vps_ex(u8 *data, u32 *size, HEVCState *hevc, Bool remove_extensions);

void gf_media_hevc_parse_ps(GF_HEVCConfig* hevccfg, HEVCState* hevc, u32 nal_type);
s32 gf_media_hevc_parse_nalu_bs(GF_BitStream *bs, HEVCState *hevc, u8 *nal_unit_type, u8 *temporal_id, u8 *layer_id);

GF_Err gf_hevc_get_sps_info_with_state(HEVCState *hevc_state, u8 *sps_data, u32 sps_size, u32 *sps_id, u32 *width, u32 *height, s32 *par_n, s32 *par_d);

/*parses HEVC SEI and fill state accordingly*/
void gf_media_hevc_parse_sei(char* buffer, u32 nal_size, HEVCState *hevc);


GF_Err gf_media_parse_ivf_file_header(GF_BitStream *bs, u32 *width, u32*height, u32 *codec_fourcc, u32 *frame_rate, u32 *time_scale, u32 *num_frames);



#define VP9_MAX_FRAMES_IN_SUPERFRAME 16

GF_Err gf_media_vp9_parse_sample(GF_BitStream *bs, GF_VPConfig *vp9_cfg, Bool *key_frame, u32 *FrameWidth, u32 *FrameHeight, u32 *renderWidth, u32 *renderHeight);
GF_Err gf_media_vp9_parse_superframe(GF_BitStream *bs, u64 ivf_frame_size, u32 *num_frames_in_superframe, u32 frame_sizes[VP9_MAX_FRAMES_IN_SUPERFRAME], u32 *superframe_index_size);



#define AV1_MAX_TILE_ROWS 64
#define AV1_MAX_TILE_COLS 64

typedef enum {
	AV1_KEY_FRAME = 0,
	AV1_INTER_FRAME = 1,
	AV1_INTRA_ONLY_FRAME = 2,
	AV1_SWITCH_FRAME = 3,
} AV1FrameType;

typedef struct
{
	//offset in bytes after first byte of obu, including its header
	u32 obu_start_offset;
	u32 size;
} AV1Tile;

typedef struct
{
	Bool is_first_frame;
	Bool seen_frame_header, seen_seq_header;
	Bool key_frame, show_frame;
	AV1FrameType frame_type;
	GF_List *header_obus, *frame_obus; /*GF_AV1_OBUArrayEntry*/
	AV1Tile tiles[AV1_MAX_TILE_ROWS * AV1_MAX_TILE_COLS];
	u32 nb_tiles_in_obu;
	u8 refresh_frame_flags;
	u8 order_hint;
	u8 allow_high_precision_mv;
	u8 show_existing_frame, frame_to_show_map_idx;
	//indicates the size of the uncompressed_header syntax element. This is set back to 0 at the next OBU parsing
	u16 uncompressed_header_bytes;
} AV1StateFrame;

#define AV1_NUM_REF_FRAMES	8

typedef struct
{
	s32 coefs[AV1_NUM_REF_FRAMES][6];
} AV1GMParams;

typedef struct
{
	/*importing options*/
	Bool keep_temporal_delim;
	/*parser config*/
	//if set only header frames are stored
	Bool skip_frames;
	//if set, frame OBUs are not pushed to the frame_obus OBU list but are written in the below bitstream
	Bool mem_mode;
	GF_BitStream *bs;
	Bool bs_overread, unframed;
	u8 *frame_obus;
	u32 frame_obus_alloc;

	/*general sequence information*/
	Bool frame_id_numbers_present_flag;
	Bool reduced_still_picture_header;
	Bool decoder_model_info_present_flag;
	u16 OperatingPointIdc;
	u32 width, height, UpscaledWidth;
	u32 tb_num, tb_den;

	Bool use_128x128_superblock;
	u8 frame_width_bits_minus_1, frame_height_bits_minus_1;
	u8 equal_picture_interval;
	u8 delta_frame_id_length_minus_2;
	u8 additional_frame_id_length_minus_1;
	u8 seq_force_integer_mv;
	u8 seq_force_screen_content_tools;
	Bool enable_superres;
	Bool enable_order_hint;
	Bool enable_cdef;
	Bool enable_restoration;
	Bool enable_warped_motion;
	u8 OrderHintBits;
	Bool enable_ref_frame_mvs;
	Bool film_grain_params_present;
	u8 buffer_delay_length;
	u8 frame_presentation_time_length;
	u32 buffer_removal_time_length;
	u8 operating_points_count;
	u8 decoder_model_present_for_this_op[32];
	u8 operating_point_idc[32];

	u32 tileRows, tileCols, tileRowsLog2, tileColsLog2;
	u8 tile_size_bytes; /*coding tile header size*/
	Bool separate_uv_delta_q;

	/*Needed for RFC6381*/
	Bool still_picture;
	u8 bit_depth;
	Bool color_description_present_flag;
	u8 color_primaries, transfer_characteristics, matrix_coefficients;
	Bool color_range;
	/*shall not be null*/
	GF_AV1Config *config;

	/*OBU parsing state, reset at each obu*/
	Bool obu_has_size_field, obu_extension_flag;
	u8 temporal_id, spatial_id;
	ObuType obu_type;

	/*inter-frames state */
	u8 RefOrderHint[AV1_NUM_REF_FRAMES];
	u8 RefValid[AV1_NUM_REF_FRAMES];
	u8 OrderHints[AV1_NUM_REF_FRAMES];

	AV1GMParams GmParams;
	AV1GMParams PrevGmParams;
	AV1GMParams SavedGmParams[AV1_NUM_REF_FRAMES];
	u8 RefFrameType[AV1_NUM_REF_FRAMES];

	/*frame parsing state*/
	AV1StateFrame frame_state;
} AV1State;

GF_Err aom_av1_parse_temporal_unit_from_section5(GF_BitStream *bs, AV1State *state);
GF_Err aom_av1_parse_temporal_unit_from_annexb(GF_BitStream *bs, AV1State *state);
GF_Err aom_av1_parse_temporal_unit_from_ivf(GF_BitStream *bs, AV1State *state);

GF_Err gf_media_parse_ivf_frame_header(GF_BitStream *bs, u64 *frame_size, u64 *pts);

Bool gf_media_probe_ivf(GF_BitStream *bs);
Bool gf_media_aom_probe_annexb(GF_BitStream *bs);

/*parses one OBU*/
GF_Err gf_media_aom_av1_parse_obu(GF_BitStream *bs, ObuType *obu_type, u64 *obu_size, u32 *obu_hdr_size, AV1State *state);

Bool av1_is_obu_header(ObuType obu_type);
<<<<<<< HEAD
void av1_reset_state(AV1State *state, Bool is_destroy);

u64 gf_av1_leb128_read(GF_BitStream *bs, u8 *opt_Leb128Bytes);
u32 gf_av1_leb128_size(u64 value);
u64 gf_av1_leb128_write(GF_BitStream *bs, u64 value);
GF_Err gf_av1_parse_obu_header(GF_BitStream *bs, ObuType *obu_type, Bool *obu_extension_flag, Bool *obu_has_size_field, u8 *temporal_id, u8 *spatial_id);
=======
void gf_av1_reset_state(AV1State *state);
void av1_reset_frame_state(AV1StateFrame *frame_state);
>>>>>>> 39367c29

typedef struct
{
	u32 picture_size;
	u16 deprecated_number_of_slices;
	u8 log2_desired_slice_size_in_mb;
} GF_ProResPictureInfo;

typedef struct
{
	u32 frame_size;
	u32 frame_identifier;
	u16 frame_hdr_size;
	u8 version;
	u32 encoder_id;
	u16 width;
	u16 height;
	u8 chroma_format;
	u8 interlaced_mode;
	u8 aspect_ratio_information;
	u8 framerate_code;
	u8 color_primaries;
	u8 transfer_characteristics;
	u8 matrix_coefficients;
	u8 alpha_channel_type;
	u8 load_luma_quant_matrix, load_chroma_quant_matrix;
	u8 luma_quant_matrix[8][8];
	u8 chroma_quant_matrix[8][8];

	u8 nb_pic; //1 or 2
	//for now we don't parse this
//	GF_ProResPictureInfo pictures[2];
} GF_ProResFrameInfo;

GF_Err gf_media_prores_parse_bs(GF_BitStream *bs, GF_ProResFrameInfo *prores_frame);

#endif /*GPAC_DISABLE_AV_PARSERS*/

typedef struct
{
	u8 rate_idx;
	u8 pck_size;
} QCPRateTable;


#if !defined(GPAC_DISABLE_ISOM) && !defined(GPAC_DISABLE_STREAMING)

GP_RTPPacketizer *gf_rtp_packetizer_create_and_init_from_file(GF_ISOFile *file,
        u32 TrackNum,
        void *cbk_obj,
        void (*OnNewPacket)(void *cbk, GF_RTPHeader *header),
        void (*OnPacketDone)(void *cbk, GF_RTPHeader *header),
        void (*OnDataReference)(void *cbk, u32 payload_size, u32 offset_from_orig),
        void (*OnData)(void *cbk, u8 *data, u32 data_size, Bool is_head),
        u32 Path_MTU,
        u32 max_ptime,
        u32 default_rtp_rate,
        u32 flags,
        u8 PayloadID,
        Bool copy_media,
        u32 InterleaveGroupID,
        u8 InterleaveGroupPriority);

void gf_media_format_ttxt_sdp(GP_RTPPacketizer *builder, char *payload_name, char *sdpLine, u32 w, u32 h, s32 tx, s32 ty, s16 l, u32 max_w, u32 max_h, char *tx3g_base64);

#endif


#ifndef GPAC_DISABLE_VTT

typedef struct _webvtt_parser GF_WebVTTParser;
typedef struct _webvtt_sample GF_WebVTTSample;

GF_WebVTTParser *gf_webvtt_parser_new();
GF_Err gf_webvtt_parser_init(GF_WebVTTParser *parser, FILE *vtt_file, s32 unicode_type, Bool is_srt,
                             void *user, GF_Err (*report_message)(void *, GF_Err, char *, const char *),
                             void (*on_sample_parsed)(void *, GF_WebVTTSample *),
                             void (*on_header_parsed)(void *, const char *));
GF_Err gf_webvtt_parser_parse(GF_WebVTTParser *parser);
void gf_webvtt_parser_del(GF_WebVTTParser *parser);
void gf_webvtt_parser_suspend(GF_WebVTTParser *vttparser);
void gf_webvtt_parser_restart(GF_WebVTTParser *parser);

#include <gpac/webvtt.h>
void gf_webvtt_parser_cue_callback(GF_WebVTTParser *parser, void (*on_cue_read)(void *, GF_WebVTTCue *), void *udta);
GF_Err gf_webvtt_merge_cues(GF_WebVTTParser *parser, u64 start, GF_List *cues);
GF_Err gf_webvtt_parser_finalize(GF_WebVTTParser *parser, u64 duration);

void gf_webvtt_sample_del(GF_WebVTTSample * samp);
u64 gf_webvtt_sample_get_start(GF_WebVTTSample * samp);
u64 gf_webvtt_sample_get_end(GF_WebVTTSample * samp);



#ifndef GPAC_DISABLE_ISOM
GF_Err gf_webvtt_dump_header(FILE *dump, GF_ISOFile *file, u32 track, Bool box_mode, u32 index);
GF_Err gf_webvtt_parser_dump_done(GF_WebVTTParser *parser, u32 duration);
#endif /* GPAC_DISABLE_ISOM */

#endif /* GPAC_DISABLE_VTT */


#define M4V_VO_START_CODE					0x00
#define M4V_VOL_START_CODE					0x20
#define M4V_VOP_START_CODE					0xB6
#define M4V_VISOBJ_START_CODE				0xB5
#define M4V_VOS_START_CODE					0xB0
#define M4V_GOV_START_CODE					0xB3
#define M4V_UDTA_START_CODE					0xB2


#define M2V_PIC_START_CODE					0x00
#define M2V_SEQ_START_CODE					0xB3
#define M2V_EXT_START_CODE					0xB5
#define M2V_GOP_START_CODE					0xB8


#endif		/*_GF_MEDIA_DEV_H_*/
<|MERGE_RESOLUTION|>--- conflicted
+++ resolved
@@ -614,6 +614,7 @@
 	Bool skip_frames;
 	//if set, frame OBUs are not pushed to the frame_obus OBU list but are written in the below bitstream
 	Bool mem_mode;
+	/*bitstream object for mem mode - this bitstream is NOT destroyed by gf_av1_reset_state(state, GF_TRUE) */
 	GF_BitStream *bs;
 	Bool bs_overread, unframed;
 	u8 *frame_obus;
@@ -659,7 +660,8 @@
 	Bool color_description_present_flag;
 	u8 color_primaries, transfer_characteristics, matrix_coefficients;
 	Bool color_range;
-	/*shall not be null*/
+
+	/*AV1 config record - shall not be null when parsing - this is NOT destroyed by gf_av1_reset_state(state, GF_TRUE) */
 	GF_AV1Config *config;
 
 	/*OBU parsing state, reset at each obu*/
@@ -694,17 +696,22 @@
 GF_Err gf_media_aom_av1_parse_obu(GF_BitStream *bs, ObuType *obu_type, u64 *obu_size, u32 *obu_hdr_size, AV1State *state);
 
 Bool av1_is_obu_header(ObuType obu_type);
-<<<<<<< HEAD
-void av1_reset_state(AV1State *state, Bool is_destroy);
+
+/*! init av1 frame parsing state
+\param state the frame parser
+*/
+void gf_av1_init_state(AV1State *state);
+
+/*! reset av1 frame parsing state - this does not destroy the structure.
+\param state the frame parser
+\param is_destroy if TRUE, destroy internal reference picture lists
+*/
+void gf_av1_reset_state(AV1State *state, Bool is_destroy);
 
 u64 gf_av1_leb128_read(GF_BitStream *bs, u8 *opt_Leb128Bytes);
 u32 gf_av1_leb128_size(u64 value);
 u64 gf_av1_leb128_write(GF_BitStream *bs, u64 value);
 GF_Err gf_av1_parse_obu_header(GF_BitStream *bs, ObuType *obu_type, Bool *obu_extension_flag, Bool *obu_has_size_field, u8 *temporal_id, u8 *spatial_id);
-=======
-void gf_av1_reset_state(AV1State *state);
-void av1_reset_frame_state(AV1StateFrame *frame_state);
->>>>>>> 39367c29
 
 typedef struct
 {
