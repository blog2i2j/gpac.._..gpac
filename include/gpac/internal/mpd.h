--- conflicted
+++ resolved
@@ -425,6 +425,7 @@
 typedef enum {
 	GF_MPD_TYPE_STATIC,
 	GF_MPD_TYPE_DYNAMIC,
+	GF_MPD_TYPE_DYNAMIC_LAST,
 } GF_MPD_Type;
 
 typedef struct
@@ -443,12 +444,10 @@
 	GF_List *subsets;
 	char *xlink_href;
 	Bool xlink_actuate_on_load;
-<<<<<<< HEAD
+
 	GF_List *other_descriptors;
-=======
 	char *origin_base_url;
 	GF_MPD_Type type;
->>>>>>> 149fc3bc
 } GF_MPD_Period;
 
 typedef struct
@@ -461,15 +460,6 @@
 } GF_MPD_ProgramInfo;
 
 
-<<<<<<< HEAD
-typedef enum {
-	GF_MPD_TYPE_STATIC=0,
-	GF_MPD_TYPE_DYNAMIC,
-	GF_MPD_TYPE_DYNAMIC_LAST,
-} GF_MPD_Type;
-
-=======
->>>>>>> 149fc3bc
 typedef struct {
 	MPD_EXTENSIBLE
 
