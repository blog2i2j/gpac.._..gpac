/*
 *			GPAC - Multimedia Framework C SDK
 *
 *			Authors: Jean Le Feuvre
 *			Copyright (c) Telecom ParisTech 2000-2019
 *					All rights reserved
 *
 *  This file is part of GPAC / Authoring Tools sub-project
 *
 *  GPAC is free software; you can redistribute it and/or modify
 *  it under the terms of the GNU Lesser General Public License as published by
 *  the Free Software Foundation; either version 2, or (at your option)
 *  any later version.
 *
 *  GPAC is distributed in the hope that it will be useful,
 *  but WITHOUT ANY WARRANTY; without even the implied warranty of
 *  MERCHANTABILITY or FITNESS FOR A PARTICULAR PURPOSE.  See the
 *  GNU Lesser General Public License for more details.
 *
 *  You should have received a copy of the GNU Lesser General Public
 *  License along with this library; see the file COPYING.  If not, write to
 *  the Free Software Foundation, 675 Mass Ave, Cambridge, MA 02139, USA.
 *
 */

#ifndef _GF_MEDIA_H_
#define _GF_MEDIA_H_

/*!
\file <gpac/media_tools.h>
\brief media tools helper for importing, exporting and analysing
 */

#ifdef __cplusplus
extern "C" {
#endif

#include <gpac/isomedia.h>
#include <gpac/avparse.h>
#include <gpac/config_file.h>
#include <gpac/filters.h>

/*!
\addtogroup mt_grp ISOBMF Helper tools
\ingroup media_grp
\brief media tools helper for importing, exporting and analysing.

This section documents media tools  functions .

@{
 */


/*!
 *computes file hash.
 If file is ISOBMFF based, computes hash according to OMA (P)DCF (without MutableDRMInformation box).
 Otherwise this is equivalent to \ref gf_sha1_file
 
\param file the source file to hash
\param hash the 20 bytes buffer in which sha128 is performed for this file
\return error if any.
 */
GF_Err gf_media_get_file_hash(const char *file, u8 hash[20]);

#ifndef GPAC_DISABLE_ISOM
/*!
 Creates (if needed) a GF_ESD for the given track - THIS IS RESERVED for local playback
only, since the OTI/codecid used when emulated is not standard...
\param isom_file source file
\param trackNumber track for which the esd is to be emulated
\param sampleDescriptionIndex indicates the default sample description to map. 0 is equivalent to 1, first sample description
\return rebuilt ESD. It is the caller responsibility to delete it.
 */
GF_ESD *gf_media_map_esd(GF_ISOFile *isom_file, u32 trackNumber, u32 sampleDescriptionIndex);

/*!
Creates (if needed) a GF_ESD for the given image item - THIS IS RESERVED for local playback
only, since the OTI/codecid used when emulated is not standard...
\param mp4 source file
\param item_id item for which the esd is to be emulated
\return rebuilt ESD. It is the caller responsibility to delete it.
*/
GF_ESD *gf_media_map_item_esd(GF_ISOFile *mp4, u32 item_id);

/*!
 * Get RFC 6381 description for a given track.
\param isom_file source ISOBMF file
\param trackNumber track to check
\param szCodec a pointer to an already allocated string of size RFC6381_CODEC_NAME_SIZE_MAX bytes.
\param force_inband_xps force inband signaling of parameter sets.
\param force_sbr forces using explicit signaling for SBR.
\return error if any.
 */
GF_Err gf_media_get_rfc_6381_codec_name(GF_ISOFile *isom_file, u32 trackNumber, char *szCodec, Bool force_inband_xps, Bool force_sbr);
#endif

#ifndef GPAC_DISABLE_ISOM_WRITE
/*!
 *Changes pixel aspect ratio for visual tracks if supported. Negative values remove any PAR info
\param isom_file target ISOBMF file
\param trackNumber target track
\param ar_num aspect ratio numerator. A value of 0 removes PAR info, a value of -1 gets info from video bitstream for BOTH num and den
\param ar_den aspect ratio denominator. A value of 0 removes PAR info, a value of -1 gets info from video bitstream for BOTH num and den
\param force_par aspect ratio is always written even when 1:1, otherwise aspect ratio info is removed if 1:1
\param rewrite_par aspect ratio is modified in bitstream. Ignored if ar_num or ar_den are not strictly positive
\return error if any
 */
GF_Err gf_media_change_par(GF_ISOFile *isom_file, u32 trackNumber, s32 ar_num, s32 ar_den, Bool force_par, Bool rewrite_par);

/*!
 *Removes all non rap samples (sync and other RAP sample group info) from the track.
\param isom_file target ISOBMF file
\param trackNumber target track
\param non_ref_only if GF_TRUE, removes only non-reference pictures
\return error if any
 */
GF_Err gf_media_remove_non_rap(GF_ISOFile *isom_file, u32 trackNumber, Bool non_ref_only);

/*!
 *updates bitrate info on given track.
\param isom_file target ISOBMF file
\param trackNumber target track
 */
void gf_media_update_bitrate(GF_ISOFile *isom_file, u32 trackNumber);

#endif

/*! @} */


/*!
\addtogroup mimp_grp ISOBMF Importers
\ingroup media_grp
\brief Media importing.

This section documents media tools helper functions for importing, exporting and analysing.

@{
*/

/*!
Default import FPS for video when no VUI/timing information is found
\hideinitializer
*/
#define GF_IMPORT_DEFAULT_FPS	25.0

#ifndef GPAC_DISABLE_MEDIA_IMPORT

/*
	All these can import a file into a dedicated track. If esd is NULL the track is blindly added
	otherwise it is added with the requested ESID if non-0, otherwise the new trackID is stored in ESID
	if use_data_ref is set, data is only referenced in the file
	if duration is not 0, only the first duration seconds are imported
	NOTE: if an ESD is specified, its decoderSpecificInfo is also updated

*/

/*!
Track importer flags
\hideinitializer
*/
enum
{
	/*! references data rather than copy, whenever possible*/
	GF_IMPORT_USE_DATAREF = 1,
	/*! for AVI video: imports at constant FPS (eg imports N-Vops due to encoder drops)*/
	GF_IMPORT_NO_FRAME_DROP = 1<<1,
	/*! for CMP ASP only: forces treating the input as packed bitsream and discards all n-vops*/
	GF_IMPORT_FORCE_PACKED = 1<<2,
	/*! for AAC audio: forces SBR mode with implicit signaling (backward compatible)*/
	GF_IMPORT_SBR_IMPLICIT = 1<<3,
	/*! for AAC audio: forces SBR mode with explicit signaling (non-backward compatible).
	Will override GF_IMPORT_SBR_IMPLICIT flag when set*/
	GF_IMPORT_SBR_EXPLICIT = 1<<4,
	/*! forces MPEG-4 import - some 3GP2 streams have both native IsoMedia sample description and MPEG-4 one possible*/
	GF_IMPORT_FORCE_MPEG4 = 1<<5,
	/*! special flag for text import at run time (never set on probe), indicates to leave the text box empty
	so that we dynamically adapt to display size*/
	GF_IMPORT_SKIP_TXT_BOX = 1<<6,

	/*! uses compact size in .MOV/.IsoMedia files*/
	GF_IMPORT_USE_COMPACT_SIZE = 1<<8,
	/*! don't add a final empty sample when importing text tracks from srt*/
	GF_IMPORT_NO_TEXT_FLUSH = 1<<9,
	/*! for SVC or LHVC video: forces explicit SVC / LHVC signaling */
	GF_IMPORT_SVC_EXPLICIT = 1<<10,
	/*! for SVC / LHVC video: removes all SVC / LHVC extensions*/
	GF_IMPORT_SVC_NONE = 1<<11,
	/*! for AAC audio: forces PS mode with implicit signaling (backward compatible)*/
	GF_IMPORT_PS_IMPLICIT = 1<<12,
	/*! for AAC audio: forces PS mode with explicit signaling (non-backward compatible).
	Will override GF_IMPORT_PS_IMPLICIT flag when set*/
	GF_IMPORT_PS_EXPLICIT = 1<<13,
	/*! oversampled SBR */
	GF_IMPORT_OVSBR = 1<<14,
	/*! set subsample information with SVC*/
	GF_IMPORT_SET_SUBSAMPLES = 1<<15,
	/*! force to mark non-IDR frames with sync data (I slices,) to be marked as sync points points
	THE RESULTING FILE IS NOT COMPLIANT*/
	GF_IMPORT_FORCE_SYNC = 1<<16,
	/*! keep trailing 0 bytes in AU payloads when any*/
	GF_IMPORT_KEEP_TRAILING = 1<<17,

	/*! do not compute edit list for B-frames video tracks*/
	GF_IMPORT_NO_EDIT_LIST = 1<<19,
	/*! when set, only updates tracks info and return*/
	GF_IMPORT_PROBE_ONLY	= 1<<20,
	/*! only set when probing, signals several frames per sample possible*/
	GF_IMPORT_3GPP_AGGREGATION = 1<<21,
	/*! only set when probing, signals video FPS overridable*/
	GF_IMPORT_OVERRIDE_FPS = 1<<22,
	/*! only set when probing, signals duration not usable*/
	GF_IMPORT_NO_DURATION = 1<<23,
	/*! when set IP packets found in MPE sections will be sent to the local network */
	GF_IMPORT_MPE_DEMUX = 1<<24,
	/*! when set HEVC VPS is rewritten to remove VPS extensions*/
	GF_IMPORT_NO_VPS_EXTENSIONS = 1<<25,
	/*! when set no SEI messages are imported*/
	GF_IMPORT_NO_SEI = 1<<26,
	/*! keeps track references when importing a single track*/
	GF_IMPORT_KEEP_REFS = 1<<27,
	/*! keeps AV1 temporal delimiter OBU in the samples*/
	GF_IMPORT_KEEP_AV1_TEMPORAL_OBU  = 1<<28,
	/*! imports sample dependencies information*/
	GF_IMPORT_SAMPLE_DEPS  = 1<<29,
	
	//GF_IMPORT_FILTER_STATS = 0x80000000	//(=1<<31)
};

/*! max supported numbers of tracks in importer*/
#define GF_IMPORT_MAX_TRACKS	100
/*!
Track info for video media
\hideinitializer
 */
struct __track_video_info
{
	/*! video width in coded samples*/
	u32 width;
	/*! video height in coded samples*/
	u32 height;
	/*! pixel aspect ratio expressed as 32 bits, high 16 bits being the numerator and low ones being the denominator*/
	u32 par;
	/*! temporal enhancement flag*/
	Bool temporal_enhancement;
	/*! Video frame rate*/
	Double FPS;
};
/*!
Track info for audio media
\hideinitializer
*/
struct __track_audio_info
{
	/*! audio sample rate*/
	u32 sample_rate;
	/*! number of channels*/
	u32 nb_channels;
	/*! samples per frame*/
	u32 samples_per_frame;
};

/*!
* Track info for any media
*/
struct __track_import_info
{
	/*! ID of the track (PID, TrackID, etc ...)*/
	u32 track_num;
	/*! stream type (one of GF_STREAM_XXXX)*/
	u32 stream_type;
	/*! codec ID ( one of GF_CODECID_XXX*)*/
	u32 codecid;
	/*! GF_ISOM_MEDIA_* : vide, auxv, pict*/
	u32 media_subtype;
	Bool is_chapter;
	/*! video format info*/
	struct __track_video_info video_info;
	/*! audio format info*/
	struct __track_audio_info audio_info;
	/*! codec profile according to 6381*/
	char szCodecProfile[20];
	/*! language of the media, 0/'und ' if not known */
	u32 lang;
	/*! MPEG-4 ES-ID, only used for MPEG4 on MPEG-2 TS*/
	u32 mpeg4_es_id;
	/*! Program number for MPEG2 TS*/
	u16 prog_num;
};

/*!
 * Program info for the source file/stream
 */
struct __program_import_info
{
	/*! program number, as used in MPEG-2 TS*/
	u32 number;
	/*! program name*/
	char name[40];
};

/*!
 * Track importer object
 */
typedef struct __track_import
{
	/*! destination ISOBMFF file where the media is to be imported */
	GF_ISOFile *dest;
	/*! media to import:
		MP4/ISO media: trackID
		AVI files:
			0: first video and first audio,
			1: video track
			2->any: audio track(s)
		MPEG-PS files with N video streams:
			0: first video and first audio
			1->N: video track
			N+1->any: audio track
	TrackNums can be obtain with probing
	*/
	u32 trackID;
	/*! media source - selects importer type based on extension*/
	char *in_name;
	/*! import duration if any*/
	u32 duration;
	/*! importer flags*/
	u32 flags;
	/*! importer swf flags*/
	u32 swf_flags;
	/*! importer swf flatten angle when converting curves*/
	Float swf_flatten_angle;
	/*! Forced video FPS (CMP, AVI, OGG, H264) - also used by SUB import. Ignored if 0*/
	GF_Fraction video_fps;
	/*! optional ESD to be updated by the importer (used for BT/XMT import)*/
	GF_ESD *esd;
	/*! optional format indication for media source (used in IM1 reference software)*/
	char *streamFormat;
	/*! frame per sample cumulation (3GP media only) - MAX 15, ignored when data ref is used*/
	u32 frames_per_sample;
	/*! track ID of imported media in destination file*/
	u32 final_trackID;
	/*! optional format indication for media source (used in IM1)*/
	char *force_ext;
	/*! for MP4 import only, the source MP4 to be used*/
	GF_ISOFile *orig;

	/*! default font size for text import*/
	u32 fontSize;
	/*! default font name for text import*/
	char *fontName;
	/*! width of the imported text track */
	u32 text_track_width;
	/*! height of the imported text track */
	u32 text_track_height;
	/*! width of the imported text display area (as indicated in text sample description) */
	u32 text_width;
	/*! height of the imported text display area (as indicated in text sample description) */
	u32 text_height;
	/*! horizontal offset of the imported text display area (as indicated in text sample description) */
	s32 text_x;
	/*! vertical offset of the imported text display area (as indicated in text sample description) */
	s32 text_y;

	/*! Initial offset of the first AU to import. Only used for still images and AFX streams*/
	Double initial_time_offset;

	/*! number of tracks after probing - may be set to 0, in which case no track
	selection can be performed. It may also be inaccurate if probing doesn't
	detect all available tracks (cf ogg import)*/
	u32 nb_tracks;
	/*! track info after probing (GF_IMPORT_PROBE_ONLY set).*/
	struct __track_import_info tk_info[GF_IMPORT_MAX_TRACKS];
	/*! duration of the probe for MPEG_2 TS cases.*/
	u64 probe_duration;

	/*! for MPEG-TS and similar: number of program info*/
	u32 nb_progs;
	/*! for MPEG-TS and similar: program info*/
	struct __program_import_info pg_info[GF_IMPORT_MAX_TRACKS];
	/*! last error encountered during import, internal to the importer*/
	GF_Err last_error;
	/*! any filter options to pass to source*/
	const char *filter_src_opts;
	/*! any filter options to pass to sink*/
	const char *filter_dst_opts;
	/*! filter chain to insert before destination, formated as f1[:args]@@f2[:args] options to pass to sink*/
	const char *filter_chain;


	GF_AudioSampleEntryImportMode asemode;

	Bool audio_roll_change;
	s16 audio_roll;

	Bool is_alpha;
	Bool keep_audelim;
	u32 xps_inband;
	u32 print_stats_graph;
	u32 prog_id;

	/*magic number for identifying source, will be set to the destination track. Only the low 32 bits are used
	the high 32 bits are updated by the importer as follows:
		1<<33: if bit is set, source was an isobmff file
	*/
	u64 source_magic;
	GF_FilterSession *run_in_session;
	char *update_mux_args;
} GF_MediaImporter;

/*!
 * Imports a media file
\param importer the importer object
\return error if any
 */
GF_Err gf_media_import(GF_MediaImporter *importer);


/*!
 Adds chapter info contained in file
\param isom_file target ISOBMF file
\param chap_file target chapter file
\param import_fps specifies the chapter frame rate (optional, ignored if 0 - defaults to 25). Most formats don't use this feature
\param for_qt use QT signaling for chapter tracks
\return error if any
 */
GF_Err gf_media_import_chapters(GF_ISOFile *isom_file, char *chap_file, GF_Fraction import_fps, Bool for_qt);

/*!
  Make the file ISMA compliant: creates ISMA BIFS / OD tracks if needed, and update audio/video IDs
the file should not contain more than one audio and one video track
\param isom_file the target ISOBMF file
\param keepESIDs if true, ES IDs are not changed.
\param keepImage if true, keeps image tracks
\param no_ocr if true, doesn't write clock references in MPEG-4 system info
\return error if any
*/
GF_Err gf_media_make_isma(GF_ISOFile *isom_file, Bool keepESIDs, Bool keepImage, Bool no_ocr);

/*!
 Make the file 3GP compliant && sets profile
\param isom_file the target ISOBMF file
\return error if any
 */
GF_Err gf_media_make_3gpp(GF_ISOFile *isom_file);

/*!
 make the file playable on a PSP
\param isom_file the target ISOBMF file
\return error if any
*/
GF_Err gf_media_make_psp(GF_ISOFile *isom_file);

/*!
 adjust file params for QT prores
\param qt_file the target QT file
\return error if any
*/
GF_Err gf_media_check_qt_prores(GF_ISOFile *qt_file);

/*! @} */

/*!
\addtogroup mnal_grp AVC and HEVC ISOBMFF tools
\ingroup media_grp
\brief Manipulation AVC and HEVC tracks in ISOBMFF.

This section documents functions for manipulating AVC and HEVC tracks in ISOBMFF.

@{
*/

/*!
 Changes the profile (if not 0) and level (if not 0) indication of the media - only AVC/H264 supported for now
\param isom_file the target ISOBMF file
\param trackNumber the target track
\param profile the new profile to set
\param level the new level to set
\return error if any
 */
GF_Err gf_media_change_pl(GF_ISOFile *isom_file, u32 trackNumber, u32 profile, u32 level);

/*!
 Rewrite NAL-based samples (AVC/HEVC/...) samples if nalu size_length has to be changed
\param isom_file the target ISOBMF file
\param trackNumber the target track
\param new_size_in_bits new size in bits of the NALU length field in the track, for all samples description of the track
\return error if any
 */
GF_Err gf_media_nal_rewrite_samples(GF_ISOFile *isom_file, u32 trackNumber, u32 new_size_in_bits);

/*!
 Split SVC layers
\param isom_file the target ISOBMF file
\param trackNumber the target track
\param splitAll if set each layers will be in a single track, otherwise all non-base layers will be in the same track
\return error if any
 */
GF_Err gf_media_split_svc(GF_ISOFile *isom_file, u32 trackNumber, Bool splitAll);

/*!
 Merge SVC layers
\param isom_file the target ISOBMF file
\param trackNumber the target track
\param mergeAll if set all layers will be merged a single track, otherwise all non-base layers will be merged in the same track
\return error if any
*/
GF_Err gf_media_merge_svc(GF_ISOFile *isom_file, u32 trackNumber, Bool mergeAll);

/*! LHVC extractor mode*/
typedef enum
{
	/*! use extractors*/
	GF_LHVC_EXTRACTORS_ON,
	/*! don't use extractors and keep base track inband/outofband param set signaling*/
	GF_LHVC_EXTRACTORS_OFF,
	/*! don't use extractors and force inband signaling in enhancement layer (for ATSC3)*/
	GF_LHVC_EXTRACTORS_OFF_FORCE_INBAND
} GF_LHVCExtractoreMode;

/*! Split L-HEVC layers
\param isom_file the target ISOBMF file
\param trackNumber the target track
\param for_temporal_sublayers if set only temporal sublayers are split, otherwise layers are split
\param splitAll if set each layers will be in a single track, otherwise all non-base layers will be in the same track
\param extractor_mode extractor mode
\return error if any
 */
GF_Err gf_media_split_lhvc(GF_ISOFile *isom_file, u32 trackNumber, Bool for_temporal_sublayers, Bool splitAll, GF_LHVCExtractoreMode extractor_mode);

/*!
 Split HEVC tiles into different tracks
\param isom_file the target ISOBMF file
\param signal_only if set to 1 or 2, inserts tile description and NAL->tile mapping but does not create separate tracks. If 2, NAL->tile mapping uses RLE
\return error if any
 */
GF_Err gf_media_split_hevc_tiles(GF_ISOFile *isom_file, u32 signal_only);


/*!
 Filter HEVC/L-HEVC NALUs by temporal IDs and layer IDs, removing all NALUs above the desired levels.
\param isom_file the target ISOBMF file
\param trackNumber the target track
\param max_temporal_id_plus_one max temporal ID plus 1 of all NALUs to be removed.
\param max_layer_id_plus_one max layer ID plus 1 of all NALUs to be removed.
\return error if any
 */
GF_Err gf_media_filter_hevc(GF_ISOFile *isom_file, u32 trackNumber, u8 max_temporal_id_plus_one, u8 max_layer_id_plus_one);

#endif /*GPAC_DISABLE_MEDIA_IMPORT*/


/*! @} */


/*!
\addtogroup dashseg_grp DASH Segmenter
\ingroup media_grp
\brief MPEG-DASH creation.

This section documents media functions for MPEG-DASH creation.

@{
*/

/*!
 * DASH segmenter information per source
 */
typedef struct
{
	/*! source file to be used*/
	char *file_name;
	/*! ID of the representation. If not set, assigned automatically*/
	char *representationID;
	/*! ID of the period. If not set, assigned automatically*/
	char *periodID;
	/*! ID of the adaptation set. If not set, assigned automatically.*/
	u32 asID;
	/*! forced media duration.*/
	Double media_duration;
	/*! number of base URLs in the baseURL structure*/
	u32 nb_baseURL;
	/*! list of baseURL to be used for this representation*/
	char **baseURL;
	/*! xlink of the period if desired, NULL otherwise*/
	char *xlink;
	/*! number of items in roles*/
	u32 nb_roles;
	/*! role of the representation according to MPEG-DASH*/
	char **roles;
	/*! number of items in rep_descs*/
	u32 nb_rep_descs;
	/*! descriptors to be inserted in the representation*/
	char **rep_descs;
	/*! number of items in p_descs*/
	u32 nb_p_descs;
	/*! descriptors to be inserted in the period*/
	char **p_descs;
	/*! number of items in nb_as_descs*/
	u32 nb_as_descs;
	/*! descriptors to be inserted in the adaptation set. Representation with non matching as_descs will be in different adaptation sets*/
	char **as_descs;
	/*! number of items in nb_as_c_descs*/
	u32 nb_as_c_descs;
	/*! descriptors to be inserted in the adaptation set. Ignored when matching Representation to adaptation sets*/
	char **as_c_descs;
	/*! forces bandwidth in bits per seconds of the source media. If 0, computed from file */
	u32 bandwidth;
	/*! forced period duration (used when using empty periods or xlink periods without content)*/
	Double period_duration;
	/*! sets default start number for this representation. if not set, assigned automatically */
	u32 startNumber; 	//TODO: start number, template
	/*! overrides template for this input*/
	char *seg_template;
	/*! sets name of HLS playlist*/
	char *hls_pl;
	/*! if true and only one media stream in target segment, the moov will use the media stream timescale*/
	Bool sscale;
	/*! only imports this track from the source*/
	u32 track_id;
	/*! non legacy options passed to dasher for source */
	char *source_opts;
	/*filter chain to instantiate between this source and the dasher*/
	char *filter_chain;
} GF_DashSegmenterInput;

/*!
DASH profile constants
\hideinitializer

Matches profile enum of dasher module: auto|live|onDemand|main|full|hbbtv1.5.live|dashavc264.live|dashavc264.onDemand
 */
typedef enum
{
	/*! auto profile, internal use only*/
	GF_DASH_PROFILE_AUTO = 0,
	/*! Live dash profile for: live for ISOFF, SIMPLE for M2TS */
	GF_DASH_PROFILE_LIVE,
	/*! onDemand profile*/
 	GF_DASH_PROFILE_ONDEMAND,
	/*! main profile*/
	GF_DASH_PROFILE_MAIN,
	/*! Full dash (no profile)*/
	GF_DASH_PROFILE_FULL,

	/*! industry profile HbbTV 1.5 ISOBMFF Live */
	GF_DASH_PROFILE_HBBTV_1_5_ISOBMF_LIVE,
	/*! industry profile DASH-IF ISOBMFF Live */
	GF_DASH_PROFILE_AVC264_LIVE,
	/*! industry profile DASH-IF ISOBMFF onDemand */
	GF_DASH_PROFILE_AVC264_ONDEMAND,
} GF_DashProfile;


/*!
DASH bitstream switching selector
\hideinitializer
 */
typedef enum
{
	/*! inband parameter sets for live profile and none for onDemand*/
	GF_DASH_BSMODE_DEFAULT,
	/*! always out of band parameter sets */
	GF_DASH_BSMODE_NONE,
	/*! always inband parameter sets */
	GF_DASH_BSMODE_INBAND,
	/*! attempts to merge parameter sets in a single sample entry */
	GF_DASH_BSMODE_MERGED,
	/*! parameter sets are in different sample entries */
	GF_DASH_BSMODE_MULTIPLE_ENTRIES,
	/*! forces GF_DASH_BSMODE_INBAND even if only one file is used*/
	GF_DASH_BSMODE_SINGLE
} GF_DashSwitchingMode;


/*!
DASH media presentation type
\hideinitializer
 */
typedef enum
{
	/*! DASH Presentation is static*/
	GF_DASH_STATIC = 0,
	/*! DASH Presentation is dynamic*/
	GF_DASH_DYNAMIC,
	/*! DASH Presentation is dynamic and this is the last segmenting operation in the period. This can only be used when DASH segmenter context is used, will close the period*/
	GF_DASH_DYNAMIC_LAST,
	/*! same as GF_DASH_DYNAMIC but prevents all segment cleanup */
	GF_DASH_DYNAMIC_DEBUG,
} GF_DashDynamicMode;

/*!
DASH selector for content protection descriptor location
\hideinitializer
 */
typedef enum
{
	/*! content protection descriptor is at the adaptation set level*/
	GF_DASH_CPMODE_ADAPTATION_SET=0,
	/*! content protection descriptor is at the representation level*/
	GF_DASH_CPMODE_REPRESENTATION,
	/*! content protection descriptor is at the adaptation set and representation level*/
	GF_DASH_CPMODE_BOTH,
} GF_DASH_ContentLocationMode;

/*! DASH segmenter*/
typedef struct __gf_dash_segmenter GF_DASHSegmenter;

/*!
 Create a new DASH segmenter
\param mpdName target MPD file name, cannot be changed
\param profile target DASH profile, cannot be changed
\param tmp_dir temp dir for file generation, OS NULL for default
\param timescale timescale used to specif most of the dash timings. If 0, 1000 is used
\param dasher_context_file config file used to store the context of the DASH segmenter. This allows destroying the segmenter and restarting it later on with the right DASH segquence numbers, MPD and and timing info
\return the DASH segmenter object
*/
GF_DASHSegmenter *gf_dasher_new(const char *mpdName, GF_DashProfile profile, const char *tmp_dir, u32 timescale, const char *dasher_context_file);
/*!
 Deletes a DASH segmenter
\param dasher the DASH segmenter object
*/
void gf_dasher_del(GF_DASHSegmenter *dasher);

/*!
 Removes the DASH inputs. Re-add new ones with gf_dasher_add_input()
\param dasher the DASH segmenter object
*/
void gf_dasher_clean_inputs(GF_DASHSegmenter *dasher);

/*! Sets MPD info
\param dasher the DASH segmenter object
\param title MPD title
\param copyright MPD copyright
\param moreInfoURL MPD "more info" URL
\param sourceInfo MPD source info
\param lang MPD language for title
\return error code if any
*/
GF_Err gf_dasher_set_info(GF_DASHSegmenter *dasher, const char *title, const char *copyright, const char *moreInfoURL, const char *sourceInfo, const char *lang);

/*!
 Sets MPD Location. This is useful to distrubute a dynamic MPD by mail or any non-HTTP mean
\param dasher the DASH segmenter object
\param location the URL where this MPD can be found
\return error code if any
*/
GF_Err gf_dasher_set_location(GF_DASHSegmenter *dasher, const char *location);

/*!
 Adds a base URL to the MPD
\param dasher the DASH segmenter object
\param base_url base url to add
\return error code if any
*/
GF_Err gf_dasher_add_base_url(GF_DASHSegmenter *dasher, const char *base_url);

/*!
 Enable URL template -  - may be overriden by the current profile
\param dasher the DASH segmenter object
\param enable enable usage of URL template
\param default_template template for the segment name
\param default_extension extension for the segment name
\param default_init_extension extension for the initialization segment name
\return error code if any
*/

GF_Err gf_dasher_enable_url_template(GF_DASHSegmenter *dasher, Bool enable, const char *default_template, const char *default_extension, const char *default_init_extension);

/*!
 Enable Segment Timeline template - may be overriden by the current profile
\param dasher the DASH segmenter object
\param enable enable or disable
\return error code if any
*/
GF_Err gf_dasher_enable_segment_timeline(GF_DASHSegmenter *dasher, Bool enable);

/*!
 Enables single segment - may be overriden by the current profile
\param dasher the DASH segmenter object
\param enable enable or disable
\return error code if any
*/

GF_Err gf_dasher_enable_single_segment(GF_DASHSegmenter *dasher, Bool enable);

/*!
 Enable single file (with multiple segments) - may be overriden by the current profile
\param dasher the DASH segmenter object
\param enable enable or disable
\return error code if any
*/
GF_Err gf_dasher_enable_single_file(GF_DASHSegmenter *dasher, Bool enable);

/*!
 Sets bitstream switching mode - may be overriden by the current profile
\param dasher the DASH segmenter object
\param bitstream_switching mode to use for bitstream switching
\return error code if any
*/
GF_Err gf_dasher_set_switch_mode(GF_DASHSegmenter *dasher, GF_DashSwitchingMode bitstream_switching);

/*!
 Sets segment and fragment durations.
\param dasher the DASH segmenter object
\param default_segment_duration the duration of a dash segment
\param default_fragment_duration the duration of a dash fragment - if 0, same as default_segment_duration
\param sub_duration the duration in seconds of media to DASH. If 0, the whole sources will be processed.
\return error code if any
*/
GF_Err gf_dasher_set_durations(GF_DASHSegmenter *dasher, Double default_segment_duration, Double default_fragment_duration, Double sub_duration);

/*!
 Enables spliting at RAP boundaries
\param dasher the DASH segmenter object
\param segments_start_with_rap segments will be split at RAP boundaries
\param fragments_start_with_rap fragments will be split at RAP boundaries
\return error code if any
*/

GF_Err gf_dasher_enable_rap_splitting(GF_DASHSegmenter *dasher, Bool segments_start_with_rap, Bool fragments_start_with_rap);

/*!
 Enables segment marker
\param dasher the DASH segmenter object
\param segment_marker_4cc 4CC code of the segment marker box
\return error code if any
*/
GF_Err gf_dasher_set_segment_marker(GF_DASHSegmenter *dasher, u32 segment_marker_4cc);

/*!
 Enables segment indexes
\param dasher the DASH segmenter object
\param enable_sidx enable or disable
\param subsegs_per_sidx number of subsegments per segment
\param daisy_chain_sidx enable daisy chaining of sidx
\param use_ssix enables ssix generation, level 1 for I-frames, the rest of the segement not  mapped
\return error code if any
*/
GF_Err gf_dasher_enable_sidx(GF_DASHSegmenter *dasher, Bool enable_sidx, u32 subsegs_per_sidx, Bool daisy_chain_sidx, Bool use_ssix);

/*!
 Sets mode for the dash segmenter.
\param dasher the DASH segmenter object
\param dash_mode the mode to use. Currently switching from static mode to dynamic mode is not well supported and may produce non-compliant MPDs
\param mpd_update_time time between MPD refresh, in seconds. Used for dynamic mode, may be 0 if \p mpd_live_duration is set
\param time_shift_depth the depth of the time shift buffer in seconds, -1 for infinite time shift.
\param mpd_live_duration total duration of the DASH session in dynamic mode, in seconds. May be set to 0 if \p mpd_update_time is set
\return error code if any
*/
GF_Err gf_dasher_set_dynamic_mode(GF_DASHSegmenter *dasher, GF_DashDynamicMode dash_mode, Double mpd_update_time, s32 time_shift_depth, Double mpd_live_duration);

/*!
 Sets the minimal buffer desired.
\param dasher the DASH segmenter object
\param min_buffer min buffer time in seconds for the DASH session. Currently the minimal buffer is NOT computed from the source material and must be set to an appropriate value.
\return error code if any
*/
GF_Err gf_dasher_set_min_buffer(GF_DASHSegmenter *dasher, Double min_buffer);

/*!
 Sets the availability start time offset.
\param dasher the DASH segmenter object
\param ast_offset ast offset in milliseconds. If >0, the DASH session availabilityStartTime will be earlier than UTC by the amount of seconds specified. If <0, the media representation will have an availabilityTimeOffset of the amount of seconds specified, instructing the client that segments may be accessed earlier.
\return error code if any
*/
GF_Err gf_dasher_set_ast_offset(GF_DASHSegmenter *dasher, s32 ast_offset);

/*!
 Enables memory fragmenting: fragments will be written to disk only once completed
\param dasher the DASH segmenter object
\param enable Enables or disables. Default is disabled.
\return error code if any
*/
GF_Err gf_dasher_enable_memory_fragmenting(GF_DASHSegmenter *dasher, Bool enable);

/*!
 Sets initial values for ISOBMFF sequence number and TFDT in movie fragments.
\param dasher the DASH segmenter object
\param initial_moof_sn sequence number of the first moof to be generated. Default value is 1.
\param initial_tfdt initial tfdt of the first traf to be generated, in DASH segmenter timescale units. Default value is 0.
\return error code if any
*/
GF_Err gf_dasher_set_initial_isobmf(GF_DASHSegmenter *dasher, u32 initial_moof_sn, u64 initial_tfdt);


/*! DASH PSSH storage mode*/
typedef enum
{
	//! PSSH box in moov only
	GF_DASH_PSSH_MOOV = 0,
	//! PSSH box in moof only
	GF_DASH_PSSH_MOOF,
	//! PSSH box in moov and MPD
	GF_DASH_PSSH_MOOV_MPD,
	//! PSSH box in moof and MPD
	GF_DASH_PSSH_MOOF_MPD,
	//! PSSH box in MPD only
	GF_DASH_PSSH_MPD
} GF_DASHPSSHMode;

/*!
 Configure how default values for ISOBMFF are stored
\param dasher the DASH segmenter object
\param no_fragments_defaults if set, fragments default values are repeated in each traf and not set in trex. Default value is GF_FALSE
\param pssh_mode sets the storage mode of PSSH in moov/moof/mpd. 
\param samplegroups_in_traf if set, all sample group definitions are stored in each traf and not set in init segment. Default value is GF_FALSE
\param single_traf_per_moof if set, each moof will contain a single traf, even if source media is multiplexed. Default value is GF_FALSE
\param tfdt_per_traf if set, each traf will contain a tfdt. Only applicable when single_traf_per_moof is GF_TRUE. Default value is GF_FALSE
\param mvex_after_traks if set, the mvex box will be written after all track boxes
\return error code if any
*/
GF_Err gf_dasher_configure_isobmf_default(GF_DASHSegmenter *dasher, Bool no_fragments_defaults, GF_DASHPSSHMode pssh_mode, Bool samplegroups_in_traf, Bool single_traf_per_moof, Bool tfdt_per_traf, Bool mvex_after_traks);

/*!
 Enables insertion of UTC reference in the beginning of segments
\param dasher the DASH segmenter object
\param insert_utc if set, UTC will be inserted. Default value is disabled.
\return error code if any
*/

GF_Err gf_dasher_enable_utc_ref(GF_DASHSegmenter *dasher, Bool insert_utc);

/*!
 Enables real-time generation of media segments.
\param dasher the DASH segmenter object
\param real_time if set, segemnts are generated in real time. Only supported for single representation (potentially multiplexed) DASH session. Default is disabled.
\return error code if any
*/
GF_Err gf_dasher_enable_real_time(GF_DASHSegmenter *dasher, Bool real_time);

/*!
 Sets where the  ContentProtection element is inserted in an adaptation set.
*	\param dasher the DASH segmenter object
*	\param mode ContentProtection element location mode.
*	\return error code if any
*/
GF_Err gf_dasher_set_content_protection_location_mode(GF_DASHSegmenter *dasher, GF_DASH_ContentLocationMode mode);

/*!
 Sets profile extension as used by DASH-IF and DVB.
\param dasher the DASH segmenter object
\param dash_profile_extension specifies a string of profile extensions, as used by DASH-IF and DVB.
\return error code if any
*/
GF_Err gf_dasher_set_profile_extension(GF_DASHSegmenter *dasher, const char *dash_profile_extension);

/*!
 Enable/Disable cached inputs .
\param dasher the DASH segmenter object
\param no_cache if true, input file will be reopen each time the dasher process function is called .
\return error code if any
*/
GF_Err gf_dasher_enable_cached_inputs(GF_DASHSegmenter *dasher, Bool no_cache);

/*!
 Enable/Disable loop inputs .
\param dasher the DASH segmenter object
\param do_loop if true, input files will be looped at the end of the file in a live simulation. Otherwise a new period will be created.
\return error code if any
*/
GF_Err gf_dasher_enable_loop_inputs(GF_DASHSegmenter *dasher, Bool do_loop);


/*!
DASH selector for segment split mode
\hideinitializer
 */
typedef enum
{
	/*! segment start time is greater than or equal to theoretical segment start (segment_duration*segment_number)*/
	GF_DASH_SPLIT_OUT=0,
	/*! segment start time is as close as possible to theoretical segment start (segment_duration*segment_number), but may be greater*/
	GF_DASH_SPLIT_CLOSEST,
	/*! segment start time is less than or equal to theoretical segment start (segment_duration*segment_number) so that the theoretical start time is always present in the segment*/
	GF_DASH_SPLIT_IN,
} GF_DASH_SplitMode;

/*!
 Enable/Disable split on bound mode.
\param dasher the DASH segmenter object
\param split_mode the desired segmentation mode
\return error code if any
*/
GF_Err gf_dasher_set_split_mode(GF_DASHSegmenter *dasher, GF_DASH_SplitMode split_mode);

/*!
 Sets m3u8 file name - if not set, no m3u8 output
\param dasher the DASH segmenter object
\param insert_clock if true UTC clock is inserted in variant playlists in live
\return error code if any
*/
GF_Err gf_dasher_set_hls_clock(GF_DASHSegmenter *dasher, Bool insert_clock);

/*!
 Sets cue file for the session.
\param dasher the DASH segmenter object
\param cues_file name of the cue file. This is an XML document with root 'DASHCues' element, one or multiple 'Stream' elements with attribute ID (trackID)
 and timescale (trackTimescale), and a set of 'cues' elements per Stream with attributes sampleNumber, dts or cts.
\param strict_cues if true will fail if one cue doesn't match a timestamp in the stream or if the split sample is not RAP
\return error code if any
*/
GF_Err gf_dasher_set_cues(GF_DASHSegmenter *dasher, const char *cues_file, Bool strict_cues);

/*!
<<<<<<< HEAD
=======
 Sets ISOBMFF options.
 *	\param dasher the DASH segmenter object
 *	\param mvex_after_traks if true the mvex box will be after the trak boxes
 *	\param sdtp_in_traf if true the sdtp box will be used in traf instead of trun entry (smooth-like)
 *	\return error code if any
 */
GF_Err gf_dasher_set_isobmff_options(GF_DASHSegmenter *dasher, Bool mvex_after_traks, Bool sdtp_in_traf);

/*!
>>>>>>> 4a431304
 Adds a media input to the DASHer
\param dasher the DASH segmenter object
\param input media source to add
\return error code if any
*/
GF_Err gf_dasher_add_input(GF_DASHSegmenter *dasher, const GF_DashSegmenterInput *input);

/*!
 Process the media source and generate segments
\param dasher the DASH segmenter object
\return error code if any
*/
GF_Err gf_dasher_process(GF_DASHSegmenter *dasher);

/*!
 Returns time to wait until end of currently generated segments
\param dasher the DASH segmenter object
\param ms_ins_session if set, retrives the number of ms since the start of the dash session
\return time to wait in milliseconds
*/
u32 gf_dasher_next_update_time(GF_DASHSegmenter *dasher, u64 *ms_ins_session);


/*!
 Sets dasher start date, rather than use current time. Used for debugging purposes, such as simulating long lasting sessions.
\param dasher the DASH segmenter object
\param dash_utc_start_date start date as as xs:date, eg YYYY-MM-DDTHH:MM:SSZ. If 0, current time is used
*/
void gf_dasher_set_start_date(GF_DASHSegmenter *dasher, const char *dash_utc_start_date);


/*!
 Sets print flags for filter session
\param dasher the DASH segmenter object
\param fs_print_flags flags for statistics (1) and graph (2) printing
\return error if any
*/
GF_Err gf_dasher_print_session_info(GF_DASHSegmenter *dasher, u32 fs_print_flags);

#ifndef GPAC_DISABLE_ISOM_FRAGMENTS
/*!
 save file as fragmented movie
\param isom_file the target file to be fragmented
\param output_file name of the output file
\param max_duration_sec max fragment duration in seconds
\param use_mfra insert track fragment movie fragments
\return error if any
 */
GF_Err gf_media_fragment_file(GF_ISOFile *isom_file, const char *output_file, Double max_duration_sec, Bool use_mfra);
#endif

/*! @} */


/*!
\addtogroup mexp_grp Media Exporter
\ingroup media_grp
\brief Media exporting and extraction.

This section documents functions for media exporting and extraction.

@{
 */

#ifndef GPAC_DISABLE_MEDIA_EXPORT

/*!
Track dumper formats and flags
\hideinitializer
 */
enum
{
	/*! track dumper types are formatted as flags for conveniency for
	authoring tools, but never used as a OR'ed set*/
	/*native format (JPG, PNG, MP3, etc) if supported*/
	GF_EXPORT_NATIVE = 1,
	/*! raw samples (including hint tracks for rtp)*/
	GF_EXPORT_RAW_SAMPLES = (1<<1),
	/*! NHNT format (any MPEG-4 media)*/
	GF_EXPORT_NHNT = (1<<2),
	/*! AVI (MPEG4 video and AVC tracks only)*/
	GF_EXPORT_AVI = (1<<3),
	/*! MP4 (all except OD)*/
	GF_EXPORT_MP4 = (1<<4),
	/*! AVI->RAW to dump video (trackID=1) or audio (trackID>=2)*/
	GF_EXPORT_AVI_NATIVE = (1<<5),
	/*! NHML format (any media)*/
	GF_EXPORT_NHML = (1<<6),
	/*! SAF format*/
	GF_EXPORT_SAF = (1<<7),
	/*! WebVTT metadata format (any media)*/
	GF_EXPORT_WEBVTT_META = (1<<8),
	/*! WebVTT metadata format: media data will be embedded in webvtt*/
	GF_EXPORT_WEBVTT_META_EMBEDDED = (1<<9),

	/*! following ones are real flags*/
	/*!
	for MP4 extraction, indicates track should be added to dest file if any
	for raw extraction, indicates data shall be appended at the end of output file if present
	*/
	GF_EXPORT_MERGE = (1<<10),
	/*! don't infer file extension */
	GF_EXPORT_NO_FILE_EXT = (1 << 11),
	/*! indicates QCP file format possible as well as native (EVRC and SMV audio only)*/
	GF_EXPORT_USE_QCP = (1<<12),
	/*! indicates full NHML dump*/
	GF_EXPORT_NHML_FULL = (1<<13),
	/*! exports a single svc layer*/
	GF_EXPORT_SVC_LAYER = (1<<14),
	/*! Don't merge identical cues in consecutive samples */
	GF_EXPORT_WEBVTT_NOMERGE = (1<<15),

	/*! Experimental Streaming Instructions */
	GF_EXPORT_SIX = (1<<16),

	/*! ony probes extraction format*/
	GF_EXPORT_PROBE_ONLY = (1<<30),
	/*when set by user during export, will abort*/
	GF_EXPORT_DO_ABORT = 0x80000000 //(1<<31)
};

/*!
  track dumper
 */
typedef struct __track_exporter
{
	/*! source ISOBMF file */
	GF_ISOFile *file;
	/*! ID of track/PID/... to be dumped*/
	u32 trackID;
	/*! sample number to export for GF_EXPORT_RAW_SAMPLES only*/
	u32 sample_num;
	/*! output name, if no extension set the extension will be added based on track type*/
	char *out_name;
	/*! dump type and flags*/
	u32 flags;
	/*! non-ISOBMF source file (AVI, TS)*/
	char *in_name;
	/*! optional FILE for output*/
	FILE *dump_file;
	u32 print_stats_graph;
} GF_MediaExporter;

/*!
  Dumps a given media track
\param dump the track dumper object
\return  error if any
 */
GF_Err gf_media_export(GF_MediaExporter *dump);

#ifndef GPAC_DISABLE_VTT
/*! dumps a webvtt tracl to a given file
\param dumper media dumper object
\param trackNumber the target track to dump
\param merge if GF_TRUE, merge vtt cues while dumping them
\param box_dump if GF_TRUE, dumps box structures
\return  error if any
*/
GF_Err gf_webvtt_dump_iso_track(GF_MediaExporter *dumper, u32 trackNumber, Bool merge, Bool box_dump);
#endif

#endif /*GPAC_DISABLE_MEDIA_EXPORT*/

/*! @} */


/*!
\addtogroup mhint_grp Media Hinting
\ingroup media_grp
\brief ISOBMFF file hinting.

 This section documents functions for ISOBMFF file hinting.

@{
 */


#ifndef GPAC_DISABLE_ISOM_HINTING
/*
	RTP IsoMedia file hinting
*/
/*! ISOBMFF RTP hinter object*/
typedef struct __tag_isom_hinter GF_RTPHinter;

/*!
 Creates a new track hinter object
\param isom_file the target ISOBMF file
\param trackNumber the track to hint
\param Path_MTU max RTP packet size (excluding IP/UDP/IP headers)
\param max_ptime max packet duration in RTP timescale, can be set to 0 for auto compute
\param default_rtp_rate RTP rate for the track, can be set to 0 for auto compute
\param hint_flags RTP flags as defined in <gpac/ietf.h>
\param PayloadID RTP payload ID, can be set to 0 for auto compute
\param copy_media if set, media is copied inside the hint samples, otherwise only referenced from the media track
\param InterleaveGroupID sets the group ID of this track for interleaving - same semantics as in gf_isom_set_track_interleaving_group
\param InterleaveGroupPriority sets the group priority of this track for interleaving - same semantics as in gf_isom_set_track_priority_in_group
\param e output error code if any
\return the hinter object
 */
GF_RTPHinter *gf_hinter_track_new(GF_ISOFile *isom_file, u32 trackNumber,
                                  u32 Path_MTU, u32 max_ptime, u32 default_rtp_rate, u32 hint_flags, u8 PayloadID,
                                  Bool copy_media, u32 InterleaveGroupID, u8 InterleaveGroupPriority, GF_Err *e);

/*!
 Delete the track hinter
\param tkHinter track hinter object
*/
void gf_hinter_track_del(GF_RTPHinter *tkHinter);

/*!
 hints all samples in the media track
\param tkHinter track hinter object
\return error if any
 */
GF_Err gf_hinter_track_process(GF_RTPHinter *tkHinter);

/*!
 Gets media bandwidth in kbps
\param tkHinter track hinter object
\return media bandwidth in kbps
*/
u32 gf_hinter_track_get_bandwidth(GF_RTPHinter *tkHinter);

/*!
 Gets track hinter flags
\param tkHinter track hinter object
\return hint flags for this object
 */
u32 gf_hinter_track_get_flags(GF_RTPHinter *tkHinter);

/*!
 Gets rtp payload name
\param tkHinter track hinter object
\param payloadName static buffer for retrieval, minimum 30 bytes
*/
void gf_hinter_track_get_payload_name(GF_RTPHinter *tkHinter, char *payloadName);

/*!
 Finalizes hinting process for the track (setup flags, write SDP for RTP, ...)
\param tkHinter track hinter object
\param AddSystemInfo if true, systems info are duplicated in the SDP (decoder cfg, PL IDs ..)
\return error if any
*/
GF_Err gf_hinter_track_finalize(GF_RTPHinter *tkHinter, Bool AddSystemInfo);

/*!
SDP IOD Profile
\hideinitializer
 */
typedef enum
{
	/*! no IOD included*/
	GF_SDP_IOD_NONE = 0,
	/*! base64 encoding of the regular MPEG-4 IOD*/
	GF_SDP_IOD_REGULAR,
	/*! base64 encoding of IOD containing BIFS and OD tracks (one AU only) - this is used for ISMA 1.0 profiles
	note that the "hinted" file will loose all systems info*/
	GF_SDP_IOD_ISMA,
	/*! same as ISMA but removes all clock references from IOD*/
	GF_SDP_IOD_ISMA_STRICT,
} GF_SDP_IODProfile;

/*!
Finalizes hinting process for the file (setup flags, write SDP for RTP, ...)
\param isom_file target ISOBMF file
\param IOD_Profile the IOD profile to use for SDP
\param bandwidth total bandwidth in kbps of all hinted tracks, 0 means no bandwidth info at session level
\return error if any
*/
GF_Err gf_hinter_finalize(GF_ISOFile *isom_file, GF_SDP_IODProfile IOD_Profile, u32 bandwidth);

/*!
 Check if the given data fits in an ESD url
\param data data to be encoded
\param data_size size of data to be encoded
\param streamType systems stream type needed to signal data mime-type (OD, BIFS or any)
\return GF_TRUE if the encoded data fits in an ESD url
 */
Bool gf_hinter_can_embbed_data(u8 *data, u32 data_size, u32 streamType);

#endif /*GPAC_DISABLE_ISOM_HINTING*/

/*! @} */


/*!
\addtogroup msaf_grp LASeR SAF creation
\ingroup media_grp
\brief LASeR SAF multiplexing.

This section documents functions for LASeR SAF multiplexing.

@{
 */


/*! SAF Multiplexer object. The multiplexer supports concurencial (multi-threaded) access*/
typedef struct __saf_muxer GF_SAFMuxer;
/*!
	Creates a new SAF Multiplexer
\return the SAF multiplexer object
 */
GF_SAFMuxer *gf_saf_mux_new();

/*!
	SAF Multiplexer destructor
\param mux the SAF multiplexer object
 */
void gf_saf_mux_del(GF_SAFMuxer *mux);

/*!
 Adds a new stream in the SAF multiplex
\param mux the SAF multiplexer object
\param stream_id ID of the SAF stream to create
\param ts_res timestamp resolution for AUs in this stream
\param buffersize_db size of decoding buffer in bytes
\param stream_type MPEG-4 systems stream type of this stream
\param object_type MPEG-4 systems object type indication of this stream
\param mime_type MIME type for this stream, NULL if unknown
\param dsi Decoder specific info for this stream
\param dsi_len specific info size for this stream
\param remote_url URL of the SAF stream if not embedded in the multiplex
\return error if any
 */
GF_Err gf_saf_mux_stream_add(GF_SAFMuxer *mux, u32 stream_id, u32 ts_res, u32 buffersize_db, u8 stream_type, u8 object_type, char *mime_type, char *dsi, u32 dsi_len, char *remote_url);


/*!
 adds an AU to the given Warning, AU data will be freed by the multiplexer. AUs are NOT re-sorted by CTS, in order to enable audio interleaving.
\param mux the SAF multiplexer object
\param stream_id ID of the SAF stream to remove
\param CTS composition timestamp of the AU
\param data payload of the AU
\param data_len payload size of the AU
\param is_rap set to GF_TRUE to signal a random access point
\return error if any
*/
GF_Err gf_saf_mux_add_au(GF_SAFMuxer *mux, u32 stream_id, u32 CTS, char *data, u32 data_len, Bool is_rap);

/*!
  Gets the content of the multiplexer for the given time.
\param mux the SAF multiplexer object
\param time_ms target mux time in ms
\param force_end_of_session if set to GF_TRUE, this flushes the SAF Session - no more operations will be allowed on the muxer
\param out_data output SAF data
\param out_size output SAF data size
\return error if any
 */
GF_Err gf_saf_mux_for_time(GF_SAFMuxer *mux, u32 time_ms, Bool force_end_of_session, u8 **out_data, u32 *out_size);

/*!
  Gets timescale and TS increment from double FPS value.
\param fps the target fps
\param timescale output timescale value
\param ts_inc output timestamp increment value
*/
void gf_media_get_video_timing(Double fps, u32 *timescale, u32 *ts_inc);

#ifdef __cplusplus
}
#endif

/*! @} */

#endif	/*_GF_MEDIA_H_*/
<|MERGE_RESOLUTION|>--- conflicted
+++ resolved
@@ -909,7 +909,7 @@
 \param mvex_after_traks if set, the mvex box will be written after all track boxes
 \return error code if any
 */
-GF_Err gf_dasher_configure_isobmf_default(GF_DASHSegmenter *dasher, Bool no_fragments_defaults, GF_DASHPSSHMode pssh_mode, Bool samplegroups_in_traf, Bool single_traf_per_moof, Bool tfdt_per_traf, Bool mvex_after_traks);
+GF_Err gf_dasher_configure_isobmf_default(GF_DASHSegmenter *dasher, Bool no_fragments_defaults, GF_DASHPSSHMode pssh_mode, Bool samplegroups_in_traf, Bool single_traf_per_moof, Bool tfdt_per_traf, Bool mvex_after_traks, Bool sdtp_in_traf);
 
 /*!
  Enables insertion of UTC reference in the beginning of segments
@@ -1002,18 +1002,6 @@
 GF_Err gf_dasher_set_cues(GF_DASHSegmenter *dasher, const char *cues_file, Bool strict_cues);
 
 /*!
-<<<<<<< HEAD
-=======
- Sets ISOBMFF options.
- *	\param dasher the DASH segmenter object
- *	\param mvex_after_traks if true the mvex box will be after the trak boxes
- *	\param sdtp_in_traf if true the sdtp box will be used in traf instead of trun entry (smooth-like)
- *	\return error code if any
- */
-GF_Err gf_dasher_set_isobmff_options(GF_DASHSegmenter *dasher, Bool mvex_after_traks, Bool sdtp_in_traf);
-
-/*!
->>>>>>> 4a431304
  Adds a media input to the DASHer
 \param dasher the DASH segmenter object
 \param input media source to add
