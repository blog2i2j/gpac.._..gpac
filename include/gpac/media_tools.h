/*
 *			GPAC - Multimedia Framework C SDK
 *
 *			Authors: Jean Le Feuvre
 *			Copyright (c) Telecom ParisTech 2000-2012
 *					All rights reserved
 *
 *  This file is part of GPAC / Authoring Tools sub-project
 *
 *  GPAC is free software; you can redistribute it and/or modify
 *  it under the terms of the GNU Lesser General Public License as published by
 *  the Free Software Foundation; either version 2, or (at your option)
 *  any later version.
 *
 *  GPAC is distributed in the hope that it will be useful,
 *  but WITHOUT ANY WARRANTY; without even the implied warranty of
 *  MERCHANTABILITY or FITNESS FOR A PARTICULAR PURPOSE.  See the
 *  GNU Lesser General Public License for more details.
 *
 *  You should have received a copy of the GNU Lesser General Public
 *  License along with this library; see the file COPYING.  If not, write to
 *  the Free Software Foundation, 675 Mass Ave, Cambridge, MA 02139, USA.
 *
 */

#ifndef _GF_MEDIA_H_
#define _GF_MEDIA_H_

/*!
 *	\file <gpac/media_tools.h>
 *	\brief media tools helper for importing, exporting and analysing
 */

#ifdef __cplusplus
extern "C" {
#endif

#include <gpac/isomedia.h>
#include <gpac/avparse.h>
#include <gpac/config_file.h>

/*!
 *	\addtogroup mt_grp ISOBMF Helper tools
 *	\ingroup media_grp
 *	\brief media tools helper for importing, exporting and analysing.
 *
 *This section documents media tools  functions .
 *	@{
 */


/*!
 *computes file hash. If file is ISO-based, computre hash according to OMA (P)DCF (without MutableDRMInformation box)
 * \param file the source file to hash
 * \param hash the 20 bytes buffer in which sha128 is performed for this file
 * \return error if any.
 */
GF_Err gf_media_get_file_hash(const char *file, u8 hash[20]);

#ifndef GPAC_DISABLE_ISOM
/*!
 Creates (if needed) a GF_ESD for the given track - THIS IS RESERVED for local playback
only, since the OTI/codecid used when emulated is not standard...
 * \param mp4 source file
 * \param track track for which the esd is to be emulated
 * \param stsd_dix indicates the default sample description to map. 0 is equivalent to 1, first sample description
 * \return rebuilt ESD. It is the caller responsibility to delete it.
 */
GF_ESD *gf_media_map_esd(GF_ISOFile *mp4, u32 track, u32 stsd_idx);

/*!
Creates (if needed) a GF_ESD for the given image item - THIS IS RESERVED for local playback
only, since the OTI/codecid used when emulated is not standard...
* \param mp4 source file
* \param item_id item for which the esd is to be emulated
* \return rebuilt ESD. It is the caller responsibility to delete it.
*/
GF_ESD *gf_media_map_item_esd(GF_ISOFile *mp4, u32 item_id);

/*!
 * Get RFC 6381 description for a given track.
 * \param movie source movie
 * \param track track to check
 * \param szCodec a pointer to an already allocated string of size RFC6381_CODEC_NAME_SIZE_MAX bytes.
 * \param force_inband_xps force inband signaling of parameter sets.
 * \param force_sbr forces using explicit signaling for SBR.
 * \return error if any.
 */
GF_Err gf_media_get_rfc_6381_codec_name(GF_ISOFile *movie, u32 track, char *szCodec, Bool force_inband_xps, Bool force_sbr);
#endif

#ifndef GPAC_DISABLE_ISOM_WRITE
/*!
 *Changes pixel aspect ratio for visual tracks if supported. Negative values remove any PAR info
 * \param file target ISOBMF file
 * \param track target track
 * \param ar_num aspect ratio numerator
 * \param ar_den aspect ratio denominator
 * \return error if any
 */
GF_Err gf_media_change_par(GF_ISOFile *file, u32 track, s32 ar_num, s32 ar_den);

/*!
 *Removes all non rap samples (sync and other RAP sample group info) from the track.
 * \param file target movie
 * \param track target track
 * \param do_thin if set, removes only non-reference pictures
 * \return error if any
 */
GF_Err gf_media_remove_non_rap(GF_ISOFile *file, u32 track, Bool non_ref_only);
#endif

/*! @} */


/*!
 *	\addtogroup mimp_grp ISOBMF Importers
 *	\ingroup media_grp
 *	\brief Media importing.
 *
 *This section documents media tools helper functions for importing, exporting and analysing.
 *	@{
 */

/*!
* Default import FPS for video when no VUI/timing information is found
*	\hideinitializer
*/
#define GF_IMPORT_DEFAULT_FPS	25.0

#ifndef GPAC_DISABLE_MEDIA_IMPORT

/*
	All these can import a file into a dedicated track. If esd is NULL the track is blindly added
	otherwise it is added with the requested ESID if non-0, otherwise the new trackID is stored in ESID
	if use_data_ref is set, data is only referenced in the file
	if duration is not 0, only the first duration seconds are imported
	NOTE: if an ESD is specified, its decoderSpecificInfo is also updated

*/

/*!
 * Track importer flags
 *	\hideinitializer
*/
enum
{
	/*! references data rather than copy, whenever possible*/
	GF_IMPORT_USE_DATAREF = 1,
	/*! for AVI video: imports at constant FPS (eg imports N-Vops due to encoder drops)*/
	GF_IMPORT_NO_FRAME_DROP = 1<<1,
	/*! for CMP ASP only: forces treating the input as packed bitsream and discards all n-vops*/
	GF_IMPORT_FORCE_PACKED = 1<<2,
	/*! for AAC audio: forces SBR mode with implicit signaling (backward compatible)*/
	GF_IMPORT_SBR_IMPLICIT = 1<<3,
	/*! for AAC audio: forces SBR mode with explicit signaling (non-backward compatible).
	Will override GF_IMPORT_SBR_IMPLICIT flag when set*/
	GF_IMPORT_SBR_EXPLICIT = 1<<4,
	/*! forces MPEG-4 import - some 3GP2 streams have both native IsoMedia sample description and MPEG-4 one possible*/
	GF_IMPORT_FORCE_MPEG4 = 1<<5,
	/*! special flag for text import at run time (never set on probe), indicates to leave the text box empty
	so that we dynamically adapt to display size*/
	GF_IMPORT_SKIP_TXT_BOX = 1<<6,
	/*! indicates to keep unknown tracks from .MOV/.IsoMedia files*/
	GF_IMPORT_KEEP_ALL_TRACKS = 1<<7,
	/*! uses compact size in .MOV/.IsoMedia files*/
	GF_IMPORT_USE_COMPACT_SIZE = 1<<8,
	/*! don't add a final empty sample when importing text tracks from srt*/
	GF_IMPORT_NO_TEXT_FLUSH = 1<<9,
	/*! for SVC or LHVC video: forces explicit SVC / LHVC signaling */
	GF_IMPORT_SVC_EXPLICIT = 1<<10,
	/*! for SVC / LHVC video: removes all SVC / LHVC extensions*/
	GF_IMPORT_SVC_NONE = 1<<11,
	/*! for AAC audio: forces PS mode with implicit signaling (backward compatible)*/
	GF_IMPORT_PS_IMPLICIT = 1<<12,
	/*! for AAC audio: forces PS mode with explicit signaling (non-backward compatible).
	Will override GF_IMPORT_PS_IMPLICIT flag when set*/
	GF_IMPORT_PS_EXPLICIT = 1<<13,
	/*! oversampled SBR */
	GF_IMPORT_OVSBR = 1<<14,
	/*! set subsample information with SVC*/
	GF_IMPORT_SET_SUBSAMPLES = 1<<15,
	/*! force to mark non-IDR frmaes with sync data (I slices,) to be marked as sync points points
	THE RESULTING FILE IS NOT COMPLIANT*/
	GF_IMPORT_FORCE_SYNC = 1<<16,
	/*! keep trailing 0 bytes in AU payloads when any*/
	GF_IMPORT_KEEP_TRAILING = 1<<17,
	/*! forces inband parameter sets*/
	GF_IMPORT_FORCE_XPS_INBAND = 1<<18,
	/*! do not compute edit list for B-frames video tracks*/
	GF_IMPORT_NO_EDIT_LIST = 1<<19,
	/*! when set, only updates tracks info and return*/
	GF_IMPORT_PROBE_ONLY	= 1<<20,
	/*! only set when probing, signals several frames per sample possible*/
	GF_IMPORT_3GPP_AGGREGATION = 1<<21,
	/*! only set when probing, signals video FPS overridable*/
	GF_IMPORT_OVERRIDE_FPS = 1<<22,
	/*! only set when probing, signals duration not usable*/
	GF_IMPORT_NO_DURATION = 1<<23,
	/*! when set IP packets found in MPE sections will be sent to the local network */
	GF_IMPORT_MPE_DEMUX = 1<<24,
	/*! when set HEVC VPS is rewritten to remove VPS extensions*/
	GF_IMPORT_NO_VPS_EXTENSIONS = 1<<25,
	/*! when set no SEI messages are imported*/
	GF_IMPORT_NO_SEI = 1<<26,
	/*! keeps track references when importing a single track*/
	GF_IMPORT_KEEP_REFS = 1<<27,
	/*! keeps AV1 temporal delimiter OBU in the samples*/
	GF_IMPORT_KEEP_AV1_TEMPORAL_OBU  = 1<<28,
<<<<<<< HEAD

	/*! print filter session stats at the end of the import*/
	GF_IMPORT_FILTER_STATS = 1<<31,
=======
	/*! imports sample dependencies information*/
	GF_IMPORT_SAMPLE_DEPS  = 1<<29,

	/*! when set by user during import, will abort*/
	GF_IMPORT_DO_ABORT = 1<<31
>>>>>>> 5ddd9d1c
};



#define GF_IMPORT_AUTO_FPS		10000.0

#define GF_IMPORT_MAX_TRACKS	100
	/*!
	 * Track info for video media
	 *	\hideinitializer
	 */
struct __track_video_info
{
	/*! video width in coded samples*/
	u32 width;
	/*! video height in coded samples*/
	u32 height;
	/*! pixel aspect ratio expressed as 32 bits, high 16 bits being the numerator and low ones being the denominator*/
	u32 par;
	/*! temporal enhancement flag*/
	Bool temporal_enhancement;
	/*! Video frame rate*/
	Double FPS;
};
/*!
* Track info for audio media
*	\hideinitializer
*/
struct __track_audio_info
{
	/*! audio sample rate*/
	u32 sample_rate;
	/*! number of channels*/
	u32 nb_channels;
	/*! samples per frame*/
	u32 samples_per_frame;
};

/*!
* Track info for any media
*/
struct __track_import_info
{
	/*! ID of the track (PID, TrackID, etc ...)*/
	u32 track_num;
	/*! stream type (one of GF_STREAM_XXXX)*/
	u32 stream_type;
	/*! codec ID ( one of GF_CODECID_XXX*)*/
	u32 codecid;
	/*! GF_ISOM_MEDIA_* : vide, auxv, pict*/
	u32 media_subtype;
	Bool is_chapter;
	/*! import flags supported by the importer*/
	u32 flags;
	/*! video format info*/
	struct __track_video_info video_info;
	/*! audio format info*/
	struct __track_audio_info audio_info;
	/*! codec profile according to 6381*/
	char szCodecProfile[20];
	/*! language of the media, 0/'und ' if not known */
	u32 lang;
	/*! MPEG-4 ES-ID, only used for MPEG4 on MPEG-2 TS*/
	u32 mpeg4_es_id;
	/*! Program number for MPEG2 TS*/
	u16 prog_num;
};

/*!
 * Program info for the source file/stream
 */
struct __program_import_info
{
	/*! program number, as used in MPEG-2 TS*/
	u32 number;
	/*! program name*/
	char name[40];
};

/*!
 * Track importer object
 */
typedef struct __track_import
{
	/*! destination ISOBMFF file where the media is to be imported */
	GF_ISOFile *dest;
	/*! media to import:
		MP4/ISO media: trackID
		AVI files:
			0: first video and first audio,
			1: video track
			2->any: audio track(s)
		MPEG-PS files with N video streams:
			0: first video and first audio
			1->N: video track
			N+1->any: audio track
	TrackNums can be obtain with probing
	*/
	u32 trackID;
	/*! media source - selects importer type based on extension*/
	char *in_name;
	/*! import duration if any*/
	u32 duration;
	/*! importer flags*/
	u32 flags;
	/*! importer swf flags*/
	u32 swf_flags;
	/*! importer swf flatten angle when converting curves*/
	Float swf_flatten_angle;
	/*! Forced video FPS (CMP, AVI, OGG, H264) - also used by SUB import. Ignored if 0*/
	Double video_fps;
	/*! optional ESD to be updated by the importer (used for BT/XMT import)*/
	GF_ESD *esd;
	/*! optional format indication for media source (used in IM1 reference software)*/
	char *streamFormat;
	/*! frame per sample cumulation (3GP media only) - MAX 15, ignored when data ref is used*/
	u32 frames_per_sample;
	/*! track ID of imported media in destination file*/
	u32 final_trackID;
	/*! optional format indication for media source (used in IM1)*/
	char *force_ext;
	/*! for MP4 import only, the source MP4 to be used*/
	GF_ISOFile *orig;

	/*! default font size for text import*/
	u32 fontSize;
	/*! default font name for text import*/
	char *fontName;
	/*! width of the imported text track */
	u32 text_track_width;
	/*! height of the imported text track */
	u32 text_track_height;
	/*! width of the imported text display area (as indicated in text sample description) */
	u32 text_width;
	/*! height of the imported text display area (as indicated in text sample description) */
	u32 text_height;
	/*! horizontal offset of the imported text display area (as indicated in text sample description) */
	s32 text_x;
	/*! vertical offset of the imported text display area (as indicated in text sample description) */
	s32 text_y;

	/*! Initial offset of the first AU to import. Only used for still images and AFX streams*/
	Double initial_time_offset;

	/*! number of tracks after probing - may be set to 0, in which case no track
	selection can be performed. It may also be inaccurate if probing doesn't
	detect all available tracks (cf ogg import)*/
	u32 nb_tracks;
	/*! track info after probing (GF_IMPORT_PROBE_ONLY set).*/
	struct __track_import_info tk_info[GF_IMPORT_MAX_TRACKS];
	/*! duration of the probe for MPEG_2 TS cases.*/
	u64 probe_duration;

	/*! for MPEG-TS and similar: number of program info*/
	u32 nb_progs;
	/*! for MPEG-TS and similar: program info*/
	struct __program_import_info pg_info[GF_IMPORT_MAX_TRACKS];
	/*! last error encountered during import, internal to the importer*/
	GF_Err last_error;
	/*! any filter options to pass to source*/
	const char *filter_src_opts;
	/*! any filter options to pass to sink*/
	const char *filter_dst_opts;

	GF_AudioSampleEntryImportMode asemode;

	Bool audio_roll_change;
	s16 audio_roll;
} GF_MediaImporter;

/*!
 * Imports a media file
 \param importer the importer object
 \return error if any
 */
GF_Err gf_media_import(GF_MediaImporter *importer);


/*!
 Adds chapter info contained in file
 \param file target movie
 \param chap_file target chapter file
 \param import_fps specifies the chapter frame rate (optional, ignored if 0 - defaults to 25). Most formats don't use this feature
 \return error if any
 */
GF_Err gf_media_import_chapters(GF_ISOFile *file, char *chap_file, Double import_fps);

/*!
  Make the file ISMA compliant: creates ISMA BIFS / OD tracks if needed, and update audio/video IDs
the file should not contain more than one audio and one video track
 \param file the target movie
 \param keepESIDs if true, ES IDs are not changed.
 \param keepImage if true, keeps image tracks
 \param no_ocr if true, doesn't write clock references in MPEG-4 system info
 \return error if any
*/
GF_Err gf_media_make_isma(GF_ISOFile *file, Bool keepESIDs, Bool keepImage, Bool no_ocr);

/*!
 Make the file 3GP compliant && sets profile
 \param file the target movie
 \return error if any
 */
GF_Err gf_media_make_3gpp(GF_ISOFile *file);

/*!
 make the file playable on a PSP
 \param file the target movie
 \return error if any
*/
GF_Err gf_media_make_psp(GF_ISOFile *file);

/*! @} */

/*!
 *	\addtogroup mnal_grp AVC and HEVC ISOBMFF tools
 *	\ingroup media_grp
 *	\brief Manipulation AVC and HEVC tracks in ISOBMFF.
 *
 *This section documents functions for manipulating AVC and HEVC tracks in ISOBMFF.
 *	@{
 */

/*!
 Changes the profile (if not 0) and level (if not 0) indication of the media - only AVC/H264 supported for now
 \param file the target movie
 \param track the target track
 \param profile the new profile to set
 \param level the new level to set
 \return error if any
 */
GF_Err gf_media_change_pl(GF_ISOFile *file, u32 track, u32 profile, u32 level);

/*!
 Rewrite NAL-based samples (AVC/HEVC/...) samples if nalu size_length has to be changed
 \param file the target movie
 \param track the target track
 \param new_size_in_bits new size in bits of the NALU length field in the track, for all samples description of the track
 \return error if any
 */
GF_Err gf_media_nal_rewrite_samples(GF_ISOFile *file, u32 track, u32 new_size_in_bits);

/*!
 Split SVC layers
 \param file the target movie
 \param track the target track
 \param splitAll if set each layers will be in a single track, otherwise all non-base layers will be in the same track
 \return error if any
 */
GF_Err gf_media_split_svc(GF_ISOFile *file, u32 track, Bool splitAll);

/*!
 Merge SVC layers
 \param file the target movie
 \param track the target track
 \param mergeAll if set all layers will be merged a single track, otherwise all non-base layers will be merged in the same track
 \return error if any
*/
GF_Err gf_media_merge_svc(GF_ISOFile *file, u32 track, Bool mergeAll);


typedef enum
{
	//use extractors
	GF_LHVC_EXTRACTORS_ON,
	//don't use extractors and keep base track inband/outofband param set signaling
	GF_LHVC_EXTRACTORS_OFF,
	//don't use extractors and force inband signaling in enhancement layer (for ATSC3)
	GF_LHVC_EXTRACTORS_OFF_FORCE_INBAND,
} GF_LHVCExtractoreMode;

/* !
 Split L-HEVC layers
 \param file the target movie
 \param track the target track
 \param for_temporal_sublayers if set only temporal sublayers are split, otherwise layers are split
 \param splitAll if set each layers will be in a single track, otherwise all non-base layers will be in the same track
 \param use_extractors if set, extractors are used in the enhancement layers.
 \return error if any
 */
GF_Err gf_media_split_lhvc(GF_ISOFile *file, u32 track, Bool for_temporal_sublayers, Bool splitAll, GF_LHVCExtractoreMode extractor_mode);

/* !
 Split HEVC tiles into different tracks
 \param file the target movie
 \param signal_only if set to 1 or 2, inserts tile description and NAL->tile mapping but does not create separate tracks. If 2, NAL->tile mapping uses RLE
 \return error if any
 */
GF_Err gf_media_split_hevc_tiles(GF_ISOFile *file, u32 signal_only);


/* !
 Filter HEVC/L-HEVC NALUs by temporal IDs and layer IDs, removing all NALUs above the desired levels.
 \param file the target movie
 \param track the target track
 \param max_temporal_id_plus_one max temporal ID plus 1 of all NALUs to be removed.
 \param max_layer_id_plus_one max layer ID plus 1 of all NALUs to be removed.
 \return error if any
 */
GF_Err gf_media_filter_hevc(GF_ISOFile *file, u32 track, u8 max_temporal_id_plus_one, u8 max_layer_id_plus_one);

#endif /*GPAC_DISABLE_MEDIA_IMPORT*/


/*! @} */


/*!
 *	\addtogroup dashseg_grp DASH Segmenter
 *	\ingroup media_grp
 *	\brief MPEG-DASH creation.
 *
 *This section documents media functions for MPEG-DASH creation.
 *	@{
 */

/*!
 * DASH segmenter information per source
 */
typedef struct
{
	/*! source file to be used*/
	char *file_name;
	/*! ID of the representation. If not set, assigned automatically*/
	char *representationID;
	/*! ID of the period. If not set, assigned automatically*/
	char *periodID;
	/*! ID of the adaptation set. If not set, assigned automatically.*/
	u32 asID;
	/*! forced media duration.*/
	Double media_duration;
	/*! number of base URLs in the baseURL structure*/
	u32 nb_baseURL;
	/*! list of baseURL to be used for this representation*/
	char **baseURL;
	/*! xlink of the period if desired, NULL otherwise*/
	char *xlink;
	/*! number of items in roles*/
	u32 nb_roles;
	/*! role of the representation according to MPEG-DASH*/
	char **roles;
	/*! number of items in rep_descs*/
	u32 nb_rep_descs;
	/*! descriptors to be inserted in the representation*/
	char **rep_descs;
	/*! number of items in p_descs*/
	u32 nb_p_descs;
	/*! descriptors to be inserted in the period*/
	char **p_descs;
	/*! number of items in nb_as_descs*/
	u32 nb_as_descs;
	/*! descriptors to be inserted in the adaptation set. Representation with non matching as_descs will be in different adaptation sets*/
	char **as_descs;
	/*! number of items in nb_as_c_descs*/
	u32 nb_as_c_descs;
	/*! descriptors to be inserted in the adaptation set. Ignored when matching Representation to adaptation sets*/
	char **as_c_descs;
	/*! forces bandwidth in bits per seconds of the source media. If 0, computed from file */
	u32 bandwidth;
	/*! forced period duration (used when using empty periods or xlink periods without content)*/
	Double period_duration;
	/*! sets default start number for this representation. if not set, assigned automatically */
	u32 startNumber; 	//TODO: start number, template
	/*! overrides template for this input*/
	char *seg_template;
	/*! sets name of HLS playlist*/
	char *hls_pl;
	/*! non legacy options passed to dasher */
	char *other_opts;

} GF_DashSegmenterInput;

/*!
 * DASH profile constants
 *	\hideinitializer
 * Matches profile enum of dasher module: auto|live|onDemand|main|full|hbbtv1.5.live|dashavc264.live|dashavc264.onDemand
 */
typedef enum
{
	/*! auto profile, internal use only*/
	GF_DASH_PROFILE_AUTO = 0,
	/*! Live dash profile for: live for ISOFF, SIMPLE for M2TS */
	GF_DASH_PROFILE_LIVE,
	/*! onDemand profile*/
 	GF_DASH_PROFILE_ONDEMAND,
	/*! main profile*/
	GF_DASH_PROFILE_MAIN,
	/*! Full dash (no profile)*/
	GF_DASH_PROFILE_FULL,

	/*! industry profile HbbTV 1.5 ISOBMFF Live */
	GF_DASH_PROFILE_HBBTV_1_5_ISOBMF_LIVE,
	/*! industry profile DASH-IF ISOBMFF Live */
	GF_DASH_PROFILE_AVC264_LIVE,
	/*! industry profile DASH-IF ISOBMFF onDemand */
	GF_DASH_PROFILE_AVC264_ONDEMAND,
} GF_DashProfile;


/*!
 * DASH bitstream switching selector
 *	\hideinitializer
 */
typedef enum
{
	/*! inband parameter sets for live profile and none for onDemand*/
	GF_DASH_BSMODE_DEFAULT,
	/*! always out of band parameter sets */
	GF_DASH_BSMODE_NONE,
	/*! always inband parameter sets */
	GF_DASH_BSMODE_INBAND,
	/*! attempts to merge parameter sets in a single sample entry */
	GF_DASH_BSMODE_MERGED,
	/*! parameter sets are in different sample entries */
	GF_DASH_BSMODE_MULTIPLE_ENTRIES,
	/*! forces GF_DASH_BSMODE_INBAND even if only one file is used*/
	GF_DASH_BSMODE_SINGLE
} GF_DashSwitchingMode;


/*!
 * DASH media presentation type
 *	\hideinitializer
 */
typedef enum
{
	/*! DASH Presentation is static*/
	GF_DASH_STATIC = 0,
	/*! DASH Presentation is dynamic*/
	GF_DASH_DYNAMIC,
	/*! DASH Presentation is dynamic and this is the last segmenting operation in the period. This can only be used when DASH segmenter context is used, will close the period*/
	GF_DASH_DYNAMIC_LAST,
	/*! same as GF_DASH_DYNAMIC but prevents all segment cleanup */
	GF_DASH_DYNAMIC_DEBUG,
} GF_DashDynamicMode;

/*!
 * DASH selector for content protection descriptor location
 *	\hideinitializer
 */
typedef enum
{
	/*! content protection descriptor is at the adaptation set level*/
	GF_DASH_CPMODE_ADAPTATION_SET=0,
	/*! content protection descriptor is at the representation level*/
	GF_DASH_CPMODE_REPRESENTATION,
	/*! content protection descriptor is at the adaptation set and representation level*/
	GF_DASH_CPMODE_BOTH,
} GF_DASH_ContentLocationMode;

typedef struct __gf_dash_segmenter GF_DASHSegmenter;

/*!
 Create a new DASH segmenter
 *	\param mpdName target MPD file name, cannot be changed
 *	\param profile target DASH profile, cannot be changed
 *	\param tmp_dir temp dir for file generation, OS NULL for default
 *	\param timescale timescale used to specif most of the dash timings. If 0, 1000 is used
 *	\param dasher_context_file config file used to store the context of the DASH segmenter. This allows destroying the segmenter and restarting it later on with the right DASH segquence numbers, MPD and and timing info
 *	\return the DASH segmenter object
*/
GF_DASHSegmenter *gf_dasher_new(const char *mpdName, GF_DashProfile profile, const char *tmp_dir, u32 timescale, const char *dasher_context_file);
/*!
 Deletes a DASH segmenter
 \param dasher the DASH segmenter object
*/
void gf_dasher_del(GF_DASHSegmenter *dasher);

/*!
 Removes the DASH inputs. Re-add new ones with gf_dasher_add_input()
 *	\param dasher the DASH segmenter object
*/
void gf_dasher_clean_inputs(GF_DASHSegmenter *dasher);

/*! Sets MPD info
 *	\param dasher the DASH segmenter object
 *	\param title MPD title
 *	\param copyright MPD copyright
 *	\param moreInfoURL MPD "more info" URL
 *	\param sourceInfo MPD source info
 *	\return error code if any
*/
GF_Err gf_dasher_set_info(GF_DASHSegmenter *dasher, const char *title, const char *copyright, const char *moreInfoURL, const char *sourceInfo, const char *lang);

/*!
 Sets MPD Location. This is useful to distrubute a dynamic MPD by mail or any non-HTTP mean
 *	\param dasher the DASH segmenter object
 *	\param location the URL where this MPD can be found
 *	\return error code if any
*/
GF_Err gf_dasher_set_location(GF_DASHSegmenter *dasher, const char *location);

/*!
 Adds a base URL to the MPD
 *	\param dasher the DASH segmenter object
 *	\param base_url base url to add
 *	\return error code if any
*/
GF_Err gf_dasher_add_base_url(GF_DASHSegmenter *dasher, const char *base_url);

/*!
 Enable URL template -  - may be overriden by the current profile
 *	\param dasher the DASH segmenter object
 *	\param enable enable usage of URL template
 *	\param default_template template for the segment name
 *	\param default_extension extension for the segment name
 *	\param default_extension extension for the initialization segment name
 *	\return error code if any
*/

GF_Err gf_dasher_enable_url_template(GF_DASHSegmenter *dasher, Bool enable, const char *default_template, const char *default_extension, const char *default_init_extension);

/*!
 Enable Segment Timeline template - may be overriden by the current profile
 *	\param dasher the DASH segmenter object
 *	\param enable enable or disable
 *	\return error code if any
*/
GF_Err gf_dasher_enable_segment_timeline(GF_DASHSegmenter *dasher, Bool enable);

/*!
 Enables single segment - may be overriden by the current profile
 *	\param dasher the DASH segmenter object
 *	\param enable enable or disable
 *	\return error code if any
*/

GF_Err gf_dasher_enable_single_segment(GF_DASHSegmenter *dasher, Bool enable);

/*!
 Enable single file (with multiple segments) - may be overriden by the current profile
 *	\param dasher the DASH segmenter object
 *	\param enable enable or disable
 *	\return error code if any
*/
GF_Err gf_dasher_enable_single_file(GF_DASHSegmenter *dasher, Bool enable);

/*!
 Sets bitstream switching mode - may be overriden by the current profile
 *	\param dasher the DASH segmenter object
 *	\param bitstream_switching mode to use for bitstream switching
 *	\return error code if any
*/
GF_Err gf_dasher_set_switch_mode(GF_DASHSegmenter *dasher, GF_DashSwitchingMode bitstream_switching);

/*!
 Sets segment and fragment durations.
 *	\param dasher the DASH segmenter object
 *	\param default_segment_duration the duration of a dash segment
 *	\param default_fragment_duration the duration of a dash fragment - if 0, same as default_segment_duration
 *	\param sub_duration the duration in seconds of media to DASH. If 0, the whole sources will be processed.
 *	\return error code if any
*/
GF_Err gf_dasher_set_durations(GF_DASHSegmenter *dasher, Double default_segment_duration, Double default_fragment_duration, Double sub_duration);

/*!
 Enables spliting at RAP boundaries
 *	\param dasher the DASH segmenter object
 *	\param segments_start_with_rap segments will be split at RAP boundaries
 *	\param fragments_start_with_rap fragments will be split at RAP boundaries
 *	\return error code if any
*/

GF_Err gf_dasher_enable_rap_splitting(GF_DASHSegmenter *dasher, Bool segments_start_with_rap, Bool fragments_start_with_rap);

/*!
 Enables segment marker
 *	\param dasher the DASH segmenter object
 *	\param segment_marker_4cc 4CC code of the segment marker box
 *	\return error code if any
*/
GF_Err gf_dasher_set_segment_marker(GF_DASHSegmenter *dasher, u32 segment_marker_4cc);

/*!
 Enables segment indexes
 *	\param dasher the DASH segmenter object
 *	\param enable_sidx enable or disable
 *	\param subsegs_per_sidx number of subsegments per segment
 *	\param daisy_chain_sidx enable daisy chaining of sidx
 *	\param use_ssix enables ssix generation, level 1 for I-frames, the rest of the segement not  mapped
 *	\return error code if any
*/
GF_Err gf_dasher_enable_sidx(GF_DASHSegmenter *dasher, Bool enable_sidx, u32 subsegs_per_sidx, Bool daisy_chain_sidx, Bool use_ssix);

/*!
 Sets mode for the dash segmenter.
 *	\param dasher the DASH segmenter object
 *	\param dash_mode the mode to use. Currently switching from static mode to dynamic mode is not well supported and may produce non-compliant MPDs
 *	\param mpd_update_time time between MPD refresh, in seconds. Used for dynamic mode, may be 0 if \p mpd_live_duration is set
 *	\param time_shift_depth the depth of the time shift buffer in seconds, -1 for infinite time shift.
 *	\param mpd_live_duration total duration of the DASH session in dynamic mode, in seconds. May be set to 0 if \p mpd_update_time is set
 *	\return error code if any
*/
GF_Err gf_dasher_set_dynamic_mode(GF_DASHSegmenter *dasher, GF_DashDynamicMode dash_mode, Double mpd_update_time, s32 time_shift_depth, Double mpd_live_duration);

/*!
 Sets the minimal buffer desired.
 *	\param dasher the DASH segmenter object
 *	\param min_buffer min buffer time in seconds for the DASH session. Currently the minimal buffer is NOT computed from the source material and must be set to an appropriate value.
 *	\return error code if any
*/
GF_Err gf_dasher_set_min_buffer(GF_DASHSegmenter *dasher, Double min_buffer);

/*!
 Sets the availability start time offset.
 *	\param dasher the DASH segmenter object
 *	\param ast_offset ast offset in milliseconds. If >0, the DASH session availabilityStartTime will be earlier than UTC by the amount of seconds specified. If <0, the media representation will have an availabilityTimeOffset of the amount of seconds specified, instructing the client that segments may be accessed earlier.
 *	\return error code if any
*/
GF_Err gf_dasher_set_ast_offset(GF_DASHSegmenter *dasher, s32 ast_offset);

/*!
 Enables memory fragmenting: fragments will be written to disk only once completed
 *	\param dasher the DASH segmenter object
 *	\param enable Enables or disables. Default is disabled.
 *	\return error code if any
*/
GF_Err gf_dasher_enable_memory_fragmenting(GF_DASHSegmenter *dasher, Bool enable);

/*!
 Sets initial values for ISOBMFF sequence number and TFDT in movie fragments.
 *	\param dasher the DASH segmenter object
 *	\param initial_moof_sn sequence number of the first moof to be generated. Default value is 1.
 *	\param initial_tfdt initial tfdt of the first traf to be generated, in DASH segmenter timescale units. Default value is 0.
 *	\return error code if any
*/
GF_Err gf_dasher_set_initial_isobmf(GF_DASHSegmenter *dasher, u32 initial_moof_sn, u64 initial_tfdt);



typedef enum
{
	//! PSSH box in moov only
	GF_DASH_PSSH_MOOV = 0,
	//! PSSH box in moof only
	GF_DASH_PSSH_MOOF,
	//! PSSH box in moov and MPD
	GF_DASH_PSSH_MOOV_MPD,
	//! PSSH box in moof and MPD
	GF_DASH_PSSH_MOOF_MPD,
	//! PSSH box in MPD only
	GF_DASH_PSSH_MPD
} GF_DASHPSSHMode;

/*!
 Configure how default values for ISOBMFF are stored
 *	\param dasher the DASH segmenter object
 *	\param no_fragments_defaults if set, fragments default values are repeated in each traf and not set in trex. Default value is GF_FALSE
 *	\param pssh_mode sets the storage mode of PSSH in moov/moof/mpd. 
 *	\param samplegroups_in_traf if set, all sample group definitions are stored in each traf and not set in init segment. Default value is GF_FALSE
 *	\param single_traf_per_moof if set, each moof will contain a single traf, even if source media is multiplexed. Default value is GF_FALSE
 *  \param tfdt_per_traf if set, each traf will contain a tfdt. Only applicable when single_traf_per_moof is GF_TRUE. Default value is GF_FALSE
 *  \param mvex_after_traks if set, the mvex box will be written after all track boxes
 *	\return error code if any
*/
GF_Err gf_dasher_configure_isobmf_default(GF_DASHSegmenter *dasher, Bool no_fragments_defaults, GF_DASHPSSHMode pssh_mode, Bool samplegroups_in_traf, Bool single_traf_per_moof, Bool tfdt_per_traf, Bool mvex_after_traks);

/*!
 Enables insertion of UTC reference in the beginning of segments
 *	\param dasher the DASH segmenter object
 *	\param insert_utc if set, UTC will be inserted. Default value is disabled.
 *	\return error code if any
*/

GF_Err gf_dasher_enable_utc_ref(GF_DASHSegmenter *dasher, Bool insert_utc);

/*!
 Enables real-time generation of media segments.
 *	\param dasher the DASH segmenter object
 *	\param real_time if set, segemnts are generated in real time. Only supported for single representation (potentially multiplexed) DASH session. Default is disabled.
 *	\return error code if any
*/
GF_Err gf_dasher_enable_real_time(GF_DASHSegmenter *dasher, Bool real_time);

/*!
 Sets where the  ContentProtection element is inserted in an adaptation set.
*	\param dasher the DASH segmenter object
*	\param mode ContentProtection element location mode.
*	\return error code if any
*/
GF_Err gf_dasher_set_content_protection_location_mode(GF_DASHSegmenter *dasher, GF_DASH_ContentLocationMode mode);

/*!
 Sets profile extension as used by DASH-IF and DVB.
 *	\param dasher the DASH segmenter object
 *	\param dash_profile_extension specifies a string of profile extensions, as used by DASH-IF and DVB.
 *	\return error code if any
*/
GF_Err gf_dasher_set_profile_extension(GF_DASHSegmenter *dasher, const char *dash_profile_extension);

/*! Sets Dasher debug mode
 *	\param dasher the DASH segmenter object
 *	\param forceTestMode If true, disable generation date print in mpd
 *	\return error code if any
*/
GF_Err gf_dasher_set_test_mode(GF_DASHSegmenter *dasher, Bool forceTestMode);

/*!
 Enable/Disable cached inputs .
 *	\param dasher the DASH segmenter object
 *	\param no_cache if true, input file will be reopen each time the dasher process function is called .
 *	\return error code if any
*/
GF_Err gf_dasher_enable_cached_inputs(GF_DASHSegmenter *dasher, Bool no_cache);

/*!
 Enable/Disable loop inputs .
 *	\param dasher the DASH segmenter object
 *	\param do_loop if true, input files will be looped at the end of the file in a live simulation. Otherwise a new period will be created.
 *	\return error code if any
*/
GF_Err gf_dasher_enable_loop_inputs(GF_DASHSegmenter *dasher, Bool do_loop);

/*!
 Enable/Disable split on bound mode.
 *	\param dasher the DASH segmenter object
 *	\param split_on_bound if true, video streams are segmented with the same method as audio streams
 *	\return error code if any
*/
GF_Err gf_dasher_set_split_on_bound(GF_DASHSegmenter *dasher, Bool split_on_bound);

/*!
 Enable/Disable split on closest mode.
 *	\param dasher the DASH segmenter object
 *	\param split_on_closest if true, video streams are segmented as close to the segment boundary as possible
 *	\return error code if any
*/
GF_Err gf_dasher_set_split_on_closest(GF_DASHSegmenter *dasher, Bool split_on_closest);

/*!
 Sets m3u8 file name - if not set, no m3u8 output
 *	\param dasher the DASH segmenter object
 *	\param insert_clock if true UTC clock is inserted in variant playlists in live
 *	\return error code if any
*/
GF_Err gf_dasher_set_hls_clock(GF_DASHSegmenter *dasher, Bool insert_clock);

/*!
 Sets cue file for the session.
 *	\param dasher the DASH segmenter object
 *	\param cues_file name of the cue file. This is an XML document with root <DASHCues>, one or multiple <Stream> with attribute ID (trackID)
 and timescale (trackTimescale), and a set of <cues> per Stream with attributes sampleNumber, dts or cts.
 *	\param strict_cues if true will fail if one cue doesn't match a timestamp in the stream or if the split sample is not RAP
 *	\return error code if any
*/
GF_Err gf_dasher_set_cues(GF_DASHSegmenter *dasher, const char *cues_file, Bool strict_cues);

/*!
 Adds a media input to the DASHer
 *	\param dasher the DASH segmenter object
 *	\param input media source to add
 *	\return error code if any
*/
GF_Err gf_dasher_add_input(GF_DASHSegmenter *dasher, const GF_DashSegmenterInput *input);

/*!
 Process the media source and generate segments
 *	\param dasher the DASH segmenter object
 *	\return error code if any
*/
GF_Err gf_dasher_process(GF_DASHSegmenter *dasher);

/*!
 Returns time to wait until end of currently generated segments
 *	\param dasher the DASH segmenter object
 *  \param ms_ins_session if set, retrives the number of ms since the start of the dash session
 *	\return time to wait in milliseconds
*/
u32 gf_dasher_next_update_time(GF_DASHSegmenter *dasher, u64 *ms_ins_session);


/*!
 Sets dasher start date, rather than use current time. Used for debugging purposes, such as simulating long lasting sessions.
 *	\param dasher the DASH segmenter object
 *  \param dash_utc_start_date start date as as xs:date, eg YYYY-MM-DDTHH:MM:SSZ. If 0, current time is used
*/
void gf_dasher_set_start_date(GF_DASHSegmenter *dasher, const char *dash_utc_start_date);

#ifndef GPAC_DISABLE_ISOM_FRAGMENTS
/*!
 save file as fragmented movie
 \param file the target file to be fragmented
 \param output_file name of the output file
 \param max_duration_sec max fragment duration in seconds
 \param use_mfra insert track fragment movie fragments
 \return error if any
 */
GF_Err gf_media_fragment_file(GF_ISOFile *file, const char *output_file, Double max_duration_sec, Bool use_mfra);
#endif

/*! @} */


/*!
 *	\addtogroup mexp_grp Media Exporter
 *	\ingroup media_grp
 *	\brief Media exporting and extraction.
 *
 *This section documents functions for media exporting and extraction.
 *	@{
 */

#ifndef GPAC_DISABLE_MEDIA_EXPORT

/*!
 * Track dumper formats and flags
 *	\hideinitializer
 */
enum
{
	/*! track dumper types are formatted as flags for conveniency for
	authoring tools, but never used as a OR'ed set*/
	/*native format (JPG, PNG, MP3, etc) if supported*/
	GF_EXPORT_NATIVE = 1,
	/*! raw samples (including hint tracks for rtp)*/
	GF_EXPORT_RAW_SAMPLES = (1<<1),
	/*! NHNT format (any MPEG-4 media)*/
	GF_EXPORT_NHNT = (1<<2),
	/*! AVI (MPEG4 video and AVC tracks only)*/
	GF_EXPORT_AVI = (1<<3),
	/*! MP4 (all except OD)*/
	GF_EXPORT_MP4 = (1<<4),
	/*! AVI->RAW to dump video (trackID=1) or audio (trackID>=2)*/
	GF_EXPORT_AVI_NATIVE = (1<<5),
	/*! NHML format (any media)*/
	GF_EXPORT_NHML = (1<<6),
	/*! SAF format*/
	GF_EXPORT_SAF = (1<<7),
	/*! WebVTT metadata format (any media)*/
	GF_EXPORT_WEBVTT_META = (1<<8),
	/*! WebVTT metadata format: media data will be embedded in webvtt*/
	GF_EXPORT_WEBVTT_META_EMBEDDED = (1<<9),

	/*! following ones are real flags*/
	/*!
	for MP4 extraction, indicates track should be added to dest file if any
	for raw extraction, indicates data shall be appended at the end of output file if present
	*/
	GF_EXPORT_MERGE = (1<<10),
	/*! indicates QCP file format possible as well as native (EVRC and SMV audio only)*/
	GF_EXPORT_USE_QCP = (1<<11),
	/*! indicates full NHML dump*/
	GF_EXPORT_NHML_FULL = (1<<11),
	/*! exports a single svc layer*/
	GF_EXPORT_SVC_LAYER = (1<<12),
	/*! Don't merge identical cues in consecutive samples */
	GF_EXPORT_WEBVTT_NOMERGE = (1<<13),

	/*! Experimental Streaming Instructions */
	GF_EXPORT_SIX = (1<<14),

	/*! ony probes extraction format*/
	GF_EXPORT_PROBE_ONLY = (1<<30),
	/*when set by user during export, will abort*/
	GF_EXPORT_DO_ABORT = (1<<31),
};

/*!
  track dumper
 */
typedef struct __track_exporter
{
	/*! source ISOBMF file */
	GF_ISOFile *file;
	/*! ID of track to be dumped*/
	u32 trackID;
	/*! sample number to export for GF_EXPORT_RAW_SAMPLES only*/
	u32 sample_num;
	/*! output name, if no extension set the extension will be added based on track type*/
	char *out_name;
	/*! dump type and flags*/
	u32 flags;
	/*! non-ISOBMF source file (AVI, TS)*/
	char *in_name;
	/*! optionnal FILE for output*/
	FILE *dump_file;
} GF_MediaExporter;

/*!
  Dumps a given media track
 \param dump the track dumper object
 \return  error if any
 */
GF_Err gf_media_export(GF_MediaExporter *dump);

#ifndef GPAC_DISABLE_VTT
GF_Err gf_webvtt_dump_iso_track(GF_MediaExporter *dumper, char *szName, u32 track, Bool merge, Bool box_dump);
#endif

#endif /*GPAC_DISABLE_MEDIA_EXPORT*/

/*! @} */


/*!
 *	\addtogroup mhint_grp Media Hinting
 *	\ingroup media_grp
 *	\brief ISOBMFF file hinting.
 *
 *This section documents functions for ISOBMFF file hinting.
 *	@{
 */


#ifndef GPAC_DISABLE_ISOM_HINTING
/*
	RTP IsoMedia file hinting
*/
typedef struct __tag_isom_hinter GF_RTPHinter;

/*!
 Creates a new track hinter object
 *	\param file the target ISOBMF file
 *	\param track the track to hint
 *	\param Path_MTU max RTP packet size (excluding IP/UDP/IP headers)
 *	\param max_ptime max packet duration in RTP timescale, can be set to 0 for auto compute
 *	\param default_rtp_rate RTP rate for the track, can be set to 0 for auto compute
 *	\param hint_flags RTP flags as defined in <gpac/ietf.h>
 *	\param PayloadID RTP payload ID, can be set to 0 for auto compute
 *	\param copy_media if set, media is copied inside the hint samples, otherwise only referenced from the media track
 *	\param InterleaveGroupID sets the group ID of this track for interleaving - same semantics as in gf_isom_set_track_interleaving_group
 *	\param InterleaveGroupPriority sets the group priority of this track for interleaving - same semantics as in gf_isom_set_track_priority_in_group
 *	\param e output error code if any
 *	\return the hinter object
 */
GF_RTPHinter *gf_hinter_track_new(GF_ISOFile *file, u32 track,
                                  u32 Path_MTU, u32 max_ptime, u32 default_rtp_rate, u32 hint_flags, u8 PayloadID,
                                  Bool copy_media, u32 InterleaveGroupID, u8 InterleaveGroupPriority, GF_Err *e);

/*!
 Delete the track hinter
 \param tkHinter track hinter object
*/
void gf_hinter_track_del(GF_RTPHinter *tkHinter);

/*!
 hints all samples in the media track
 \param tkHinter track hinter object
 \return error if any
 */
GF_Err gf_hinter_track_process(GF_RTPHinter *tkHinter);

/*!
 Gets media bandwidth in kbps
 \param tkHinter track hinter object
 \return media bandwidth in kbps
*/
u32 gf_hinter_track_get_bandwidth(GF_RTPHinter *tkHinter);

/*!
 Gets track hinter flags
 \param tkHinter track hinter object
 \return hint flags for this object
 */
u32 gf_hinter_track_get_flags(GF_RTPHinter *tkHinter);

/*!
 Gets rtp payload name
 \param tkHinter track hinter object
 \param payloadName static buffer for retrieval, minimum 30 bytes
*/
void gf_hinter_track_get_payload_name(GF_RTPHinter *tkHinter, char *payloadName);

/*!
 Finalizes hinting process for the track (setup flags, write SDP for RTP, ...)
 \param tkHinter track hinter object
 \param AddSystemInfo if true, systems info are duplicated in the SDP (decoder cfg, PL IDs ..)
 \return error if any
*/
GF_Err gf_hinter_track_finalize(GF_RTPHinter *tkHinter, Bool AddSystemInfo);

/*!
 * SDP IOD Profile
 *	\hideinitializer
 */
typedef enum
{
	/*! no IOD included*/
	GF_SDP_IOD_NONE = 0,
	/*! base64 encoding of the regular MPEG-4 IOD*/
	GF_SDP_IOD_REGULAR,
	/*! base64 encoding of IOD containing BIFS and OD tracks (one AU only) - this is used for ISMA 1.0 profiles
	note that the "hinted" file will loose all systems info*/
	GF_SDP_IOD_ISMA,
	/*! same as ISMA but removes all clock references from IOD*/
	GF_SDP_IOD_ISMA_STRICT,
} GF_SDP_IODProfile;

/*!
Finalizes hinting process for the file (setup flags, write SDP for RTP, ...)
	\param file target ISOBMF file
	\param IOD_Profile the IOD profile to use for SDP
	\param bandwidth total bandwidth in kbps of all hinted tracks, 0 means no bandwidth info at session level
*/
GF_Err gf_hinter_finalize(GF_ISOFile *file, GF_SDP_IODProfile IOD_Profile, u32 bandwidth);

/*!
 Check if the given data fits in an ESD url
 \param data data to be encoded
 \param data_size size of data to be encoded
 \param streamType systems stream type needed to signal data mime-type (OD, BIFS or any)
 \return GF_TRUE if the encoded data fits in an ESD url
 */
Bool gf_hinter_can_embbed_data(char *data, u32 data_size, u32 streamType);

#endif /*GPAC_DISABLE_ISOM_HINTING*/

/*! @} */


/*!
 *	\addtogroup msaf_grp LASeR SAF creation
 *	\ingroup media_grp
 *	\brief LASeR SAF multiplexing.
 *
 *This section documents functions for LASeR SAF multiplexing.
 *	@{
 */


/*! SAF Multiplexer object. The multiplexer supports concurencial (multi-threaded) access*/
typedef struct __saf_muxer GF_SAFMuxer;
/*!
	Creates a new SAF Multiplexer
 \return the SAF multiplexer object
 */
GF_SAFMuxer *gf_saf_mux_new();

/*!
	SAF Multiplexer destructor
 \param mux the SAF multiplexer object
 */
void gf_saf_mux_del(GF_SAFMuxer *mux);

/*!
 Adds a new stream in the SAF multiplex
 \param mux the SAF multiplexer object
 \param stream_id ID of the SAF stream to create
 \param ts_res timestamp resolution for AUs in this stream
 \param buffersize_db size of decoding buffer in bytes
 \param stream_type MPEG-4 systems stream type of this stream
 \param object_type MPEG-4 systems object type indication of this stream
 \param mime_type MIME type for this stream, NULL if unknown
 \param dsi Decoder specific info for this stream
 \param dsi_len specific info size for this stream
 \param remote_url URL of the SAF stream if not embedded in the multiplex
 \return error if any
 */
GF_Err gf_saf_mux_stream_add(GF_SAFMuxer *mux, u32 stream_id, u32 ts_res, u32 buffersize_db, u8 stream_type, u8 object_type, char *mime_type, char *dsi, u32 dsi_len, char *remote_url);

/*!
 Removes a stream from the SAF multiplex
 \param mux the SAF multiplexer object
 \param stream_id ID of the SAF stream to remove
 \return error if any
 */
GF_Err gf_saf_mux_stream_rem(GF_SAFMuxer *mux, u32 stream_id);

/*!
 adds an AU to the given Warning, AU data will be freed by the multiplexer. AUs are NOT re-sorted by CTS, in order to enable audio interleaving.
 \param mux the SAF multiplexer object
 \param stream_id ID of the SAF stream to remove
 \param CTS composition timestamp of the AU
 \param data payload of the AU
 \param data_len payload size of the AU
 \param is_rap set to GF_TRUE to signal a random access point
 \return error if any
*/
GF_Err gf_saf_mux_add_au(GF_SAFMuxer *mux, u32 stream_id, u32 CTS, char *data, u32 data_len, Bool is_rap);

/*!
  Gets the content of the multiplexer for the given time.
 \param mux the SAF multiplexer object
 \param time_ms target mux time in ms
 \param force_end_of_session if set to GF_TRUE, this flushes the SAF Session - no more operations will be allowed on the muxer
 \param out_data output SAF data
 \param out_size output SAF data size
 \return error if any
 */
GF_Err gf_saf_mux_for_time(GF_SAFMuxer *mux, u32 time_ms, Bool force_end_of_session, char **out_data, u32 *out_size);

/*!
  Gets timescale and TS increment from double FPS value.
 \param fps the target fps
 \param timescale output timescale value
 \param ts_inc output timestamp increment value
*/
void gf_media_get_video_timing(Double fps, u32 *timescale, u32 *ts_inc);

#ifdef __cplusplus
}
#endif

/*! @} */

#endif	/*_GF_MEDIA_H_*/
<|MERGE_RESOLUTION|>--- conflicted
+++ resolved
@@ -207,17 +207,11 @@
 	GF_IMPORT_KEEP_REFS = 1<<27,
 	/*! keeps AV1 temporal delimiter OBU in the samples*/
 	GF_IMPORT_KEEP_AV1_TEMPORAL_OBU  = 1<<28,
-<<<<<<< HEAD
-
-	/*! print filter session stats at the end of the import*/
-	GF_IMPORT_FILTER_STATS = 1<<31,
-=======
 	/*! imports sample dependencies information*/
 	GF_IMPORT_SAMPLE_DEPS  = 1<<29,
 
-	/*! when set by user during import, will abort*/
-	GF_IMPORT_DO_ABORT = 1<<31
->>>>>>> 5ddd9d1c
+	/*! print filter session stats at the end of the import*/
+	GF_IMPORT_FILTER_STATS = 1<<31
 };
 
 
