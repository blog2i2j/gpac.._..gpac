/*
 *			GPAC - Multimedia Framework C SDK
 *
 *			Authors: Jean Le Feuvre
 *			Copyright (c) Telecom ParisTech 2000-2019
 *					All rights reserved
 *
 *  This file is part of GPAC / Authoring Tools sub-project
 *
 *  GPAC is free software; you can redistribute it and/or modify
 *  it under the terms of the GNU Lesser General Public License as published by
 *  the Free Software Foundation; either version 2, or (at your option)
 *  any later version.
 *
 *  GPAC is distributed in the hope that it will be useful,
 *  but WITHOUT ANY WARRANTY; without even the implied warranty of
 *  MERCHANTABILITY or FITNESS FOR A PARTICULAR PURPOSE.  See the
 *  GNU Lesser General Public License for more details.
 *
 *  You should have received a copy of the GNU Lesser General Public
 *  License along with this library; see the file COPYING.  If not, write to
 *  the Free Software Foundation, 675 Mass Ave, Cambridge, MA 02139, USA.
 *
 */

#ifndef _GF_MEDIA_H_
#define _GF_MEDIA_H_

/*!
\file <gpac/media_tools.h>
\brief media tools helper for importing, exporting and analysing
 */

#ifdef __cplusplus
extern "C" {
#endif

#include <gpac/isomedia.h>
#include <gpac/avparse.h>
#include <gpac/config_file.h>
#include <gpac/filters.h>

/*!
\addtogroup mt_grp ISOBMF Helper tools
\ingroup media_grp
\brief media tools helper for importing, exporting and analysing.

This section documents media tools  functions .

@{
 */


/*!
 *computes file hash.
 If file is ISOBMFF based, computes hash according to OMA (P)DCF (without MutableDRMInformation box).
 Otherwise this is equivalent to \ref gf_sha1_file
 
\param file the source file to hash
\param hash the 20 bytes buffer in which sha128 is performed for this file
\return error if any.
 */
GF_Err gf_media_get_file_hash(const char *file, u8 hash[20]);

#ifndef GPAC_DISABLE_ISOM
/*!
 Creates (if needed) a GF_ESD for the given track - THIS IS RESERVED for local playback
only, since the OTI/codecid used when emulated is not standard...
\param isom_file source file
\param trackNumber track for which the esd is to be emulated
\param sampleDescriptionIndex indicates the default sample description to map. 0 is equivalent to 1, first sample description
\return rebuilt ESD. It is the caller responsibility to delete it.
 */
GF_ESD *gf_media_map_esd(GF_ISOFile *isom_file, u32 trackNumber, u32 sampleDescriptionIndex);

/*!
Creates (if needed) a GF_ESD for the given image item - THIS IS RESERVED for local playback
only, since the OTI/codecid used when emulated is not standard...
\param mp4 source file
\param item_id item for which the esd is to be emulated
\return rebuilt ESD. It is the caller responsibility to delete it.
*/
GF_ESD *gf_media_map_item_esd(GF_ISOFile *mp4, u32 item_id);

/*!
 * Get RFC 6381 description for a given track.
\param isom_file source ISOBMF file
\param trackNumber track to check
\param szCodec a pointer to an already allocated string of size RFC6381_CODEC_NAME_SIZE_MAX bytes.
\param force_inband_xps force inband signaling of parameter sets.
\param force_sbr forces using explicit signaling for SBR.
\return error if any.
 */
GF_Err gf_media_get_rfc_6381_codec_name(GF_ISOFile *isom_file, u32 trackNumber, char *szCodec, Bool force_inband_xps, Bool force_sbr);
#endif

#ifndef GPAC_DISABLE_ISOM_WRITE
/*!
 *Changes pixel aspect ratio for visual tracks if supported. Negative values remove any PAR info
\param isom_file target ISOBMF file
\param trackNumber target track
\param ar_num aspect ratio numerator. A value of 0 removes PAR info, a value of -1 gets info from video bitstream for BOTH num and den
\param ar_den aspect ratio denominator. A value of 0 removes PAR info, a value of -1 gets info from video bitstream for BOTH num and den
\param force_par aspect ratio is always written even when 1:1, otherwise aspect ratio info is removed if 1:1
\param rewrite_par aspect ratio is modified in bitstream. Ignored if ar_num or ar_den are not strictly positive
\return error if any
 */
GF_Err gf_media_change_par(GF_ISOFile *isom_file, u32 trackNumber, s32 ar_num, s32 ar_den, Bool force_par, Bool rewrite_par);

/*!
 *Removes all non rap samples (sync and other RAP sample group info) from the track.
\param isom_file target ISOBMF file
\param trackNumber target track
\param non_ref_only if GF_TRUE, removes only non-reference pictures
\return error if any
 */
GF_Err gf_media_remove_non_rap(GF_ISOFile *isom_file, u32 trackNumber, Bool non_ref_only);

/*!
 *updates bitrate info on given track.
\param isom_file target ISOBMF file
\param trackNumber target track
 */
void gf_media_update_bitrate(GF_ISOFile *isom_file, u32 trackNumber);

#endif

/*! @} */


/*!
\addtogroup mimp_grp ISOBMF Importers
\ingroup media_grp
\brief Media importing.

This section documents media tools helper functions for importing, exporting and analysing.

@{
*/

/*!
Default import FPS for video when no VUI/timing information is found
\hideinitializer
*/
#define GF_IMPORT_DEFAULT_FPS	25.0

#ifndef GPAC_DISABLE_MEDIA_IMPORT

/*
	All these can import a file into a dedicated track. If esd is NULL the track is blindly added
	otherwise it is added with the requested ESID if non-0, otherwise the new trackID is stored in ESID
	if use_data_ref is set, data is only referenced in the file
	if duration is not 0, only the first duration seconds are imported
	NOTE: if an ESD is specified, its decoderSpecificInfo is also updated

*/

/*!
Track importer flags
\hideinitializer
*/
enum
{
	/*! references data rather than copy, whenever possible*/
	GF_IMPORT_USE_DATAREF = 1,
	/*! for AVI video: imports at constant FPS (eg imports N-Vops due to encoder drops)*/
	GF_IMPORT_NO_FRAME_DROP = 1<<1,
	/*! for CMP ASP only: forces treating the input as packed bitsream and discards all n-vops*/
	GF_IMPORT_FORCE_PACKED = 1<<2,
	/*! for AAC audio: forces SBR mode with implicit signaling (backward compatible)*/
	GF_IMPORT_SBR_IMPLICIT = 1<<3,
	/*! for AAC audio: forces SBR mode with explicit signaling (non-backward compatible).
	Will override GF_IMPORT_SBR_IMPLICIT flag when set*/
	GF_IMPORT_SBR_EXPLICIT = 1<<4,
	/*! forces MPEG-4 import - some 3GP2 streams have both native IsoMedia sample description and MPEG-4 one possible*/
	GF_IMPORT_FORCE_MPEG4 = 1<<5,
	/*! special flag for text import at run time (never set on probe), indicates to leave the text box empty
	so that we dynamically adapt to display size*/
	GF_IMPORT_SKIP_TXT_BOX = 1<<6,

	/*! uses compact size in .MOV/.IsoMedia files*/
	GF_IMPORT_USE_COMPACT_SIZE = 1<<8,
	/*! don't add a final empty sample when importing text tracks from srt*/
	GF_IMPORT_NO_TEXT_FLUSH = 1<<9,
	/*! for SVC or LHVC video: forces explicit SVC / LHVC signaling */
	GF_IMPORT_SVC_EXPLICIT = 1<<10,
	/*! for SVC / LHVC video: removes all SVC / LHVC extensions*/
	GF_IMPORT_SVC_NONE = 1<<11,
	/*! for AAC audio: forces PS mode with implicit signaling (backward compatible)*/
	GF_IMPORT_PS_IMPLICIT = 1<<12,
	/*! for AAC audio: forces PS mode with explicit signaling (non-backward compatible).
	Will override GF_IMPORT_PS_IMPLICIT flag when set*/
	GF_IMPORT_PS_EXPLICIT = 1<<13,
	/*! oversampled SBR */
	GF_IMPORT_OVSBR = 1<<14,
	/*! set subsample information with SVC*/
	GF_IMPORT_SET_SUBSAMPLES = 1<<15,
	/*! force to mark non-IDR frames with sync data (I slices,) to be marked as sync points points
	THE RESULTING FILE IS NOT COMPLIANT*/
	GF_IMPORT_FORCE_SYNC = 1<<16,
	/*! keep trailing 0 bytes in AU payloads when any*/
	GF_IMPORT_KEEP_TRAILING = 1<<17,

	/*! do not compute edit list for B-frames video tracks*/
	GF_IMPORT_NO_EDIT_LIST = 1<<19,
	/*! when set, only updates tracks info and return*/
	GF_IMPORT_PROBE_ONLY	= 1<<20,
	/*! only set when probing, signals several frames per sample possible*/
	GF_IMPORT_3GPP_AGGREGATION = 1<<21,
	/*! only set when probing, signals video FPS overridable*/
	GF_IMPORT_OVERRIDE_FPS = 1<<22,
	/*! only set when probing, signals duration not usable*/
	GF_IMPORT_NO_DURATION = 1<<23,
	/*! when set IP packets found in MPE sections will be sent to the local network */
	GF_IMPORT_MPE_DEMUX = 1<<24,
	/*! when set HEVC VPS is rewritten to remove VPS extensions*/
	GF_IMPORT_NO_VPS_EXTENSIONS = 1<<25,
	/*! when set no SEI messages are imported*/
	GF_IMPORT_NO_SEI = 1<<26,
	/*! keeps track references when importing a single track*/
	GF_IMPORT_KEEP_REFS = 1<<27,
	/*! keeps AV1 temporal delimiter OBU in the samples*/
	GF_IMPORT_KEEP_AV1_TEMPORAL_OBU  = 1<<28,
	/*! imports sample dependencies information*/
	GF_IMPORT_SAMPLE_DEPS  = 1<<29,
	
	//GF_IMPORT_FILTER_STATS = 0x80000000	//(=1<<31)
};

/*! max supported numbers of tracks in importer*/
#define GF_IMPORT_MAX_TRACKS	100
/*!
Track info for video media
\hideinitializer
 */
struct __track_video_info
{
	/*! video width in coded samples*/
	u32 width;
	/*! video height in coded samples*/
	u32 height;
	/*! pixel aspect ratio expressed as 32 bits, high 16 bits being the numerator and low ones being the denominator*/
	u32 par;
	/*! temporal enhancement flag*/
	Bool temporal_enhancement;
	/*! Video frame rate*/
	Double FPS;
};
/*!
Track info for audio media
\hideinitializer
*/
struct __track_audio_info
{
	/*! audio sample rate*/
	u32 sample_rate;
	/*! number of channels*/
	u32 nb_channels;
	/*! samples per frame*/
	u32 samples_per_frame;
};

/*!
* Track info for any media
*/
struct __track_import_info
{
	/*! ID of the track (PID, TrackID, etc ...)*/
	u32 track_num;
	/*! stream type (one of GF_STREAM_XXXX)*/
	u32 stream_type;
	/*! codec ID ( one of GF_CODECID_XXX*)*/
	u32 codecid;
	/*! GF_ISOM_MEDIA_* : vide, auxv, pict*/
	u32 media_subtype;
	Bool is_chapter;
	/*! video format info*/
	struct __track_video_info video_info;
	/*! audio format info*/
	struct __track_audio_info audio_info;
	/*! codec profile according to 6381*/
	char szCodecProfile[20];
	/*! language of the media, 0/'und ' if not known */
	u32 lang;
	/*! MPEG-4 ES-ID, only used for MPEG4 on MPEG-2 TS*/
	u32 mpeg4_es_id;
	/*! Program number for MPEG2 TS*/
	u16 prog_num;
};

/*!
 * Program info for the source file/stream
 */
struct __program_import_info
{
	/*! program number, as used in MPEG-2 TS*/
	u32 number;
	/*! program name*/
	char name[40];
};

/*!
 * Track importer object
 */
typedef struct __track_import
{
	/*! destination ISOBMFF file where the media is to be imported */
	GF_ISOFile *dest;
	/*! media to import:
		MP4/ISO media: trackID
		AVI files:
			0: first video and first audio,
			1: video track
			2->any: audio track(s)
		MPEG-PS files with N video streams:
			0: first video and first audio
			1->N: video track
			N+1->any: audio track
	TrackNums can be obtain with probing
	*/
	u32 trackID;
	/*! media source - selects importer type based on extension*/
	char *in_name;
	/*! import duration if any*/
	u32 duration;
	/*! importer flags*/
	u32 flags;
	/*! importer swf flags*/
	u32 swf_flags;
	/*! importer swf flatten angle when converting curves*/
	Float swf_flatten_angle;
	/*! Forced video FPS (CMP, AVI, OGG, H264) - also used by SUB import. Ignored if 0*/
	GF_Fraction video_fps;
	/*! optional ESD to be updated by the importer (used for BT/XMT import)*/
	GF_ESD *esd;
	/*! optional format indication for media source (used in IM1 reference software)*/
	char *streamFormat;
	/*! frame per sample cumulation (3GP media only) - MAX 15, ignored when data ref is used*/
	u32 frames_per_sample;
	/*! track ID of imported media in destination file*/
	u32 final_trackID;
	/*! optional format indication for media source (used in IM1)*/
	char *force_ext;
	/*! for MP4 import only, the source MP4 to be used*/
	GF_ISOFile *orig;

	/*! default font size for text import*/
	u32 fontSize;
	/*! default font name for text import*/
	char *fontName;
	/*! width of the imported text track */
	u32 text_track_width;
	/*! height of the imported text track */
	u32 text_track_height;
	/*! width of the imported text display area (as indicated in text sample description) */
	u32 text_width;
	/*! height of the imported text display area (as indicated in text sample description) */
	u32 text_height;
	/*! horizontal offset of the imported text display area (as indicated in text sample description) */
	s32 text_x;
	/*! vertical offset of the imported text display area (as indicated in text sample description) */
	s32 text_y;

	/*! Initial offset of the first AU to import. Only used for still images and AFX streams*/
	Double initial_time_offset;

	/*! number of tracks after probing - may be set to 0, in which case no track
	selection can be performed. It may also be inaccurate if probing doesn't
	detect all available tracks (cf ogg import)*/
	u32 nb_tracks;
	/*! track info after probing (GF_IMPORT_PROBE_ONLY set).*/
	struct __track_import_info tk_info[GF_IMPORT_MAX_TRACKS];
	/*! duration of the probe for MPEG_2 TS cases.*/
	u64 probe_duration;

	/*! for MPEG-TS and similar: number of program info*/
	u32 nb_progs;
	/*! for MPEG-TS and similar: program info*/
	struct __program_import_info pg_info[GF_IMPORT_MAX_TRACKS];
	/*! last error encountered during import, internal to the importer*/
	GF_Err last_error;
	/*! any filter options to pass to source*/
	const char *filter_src_opts;
	/*! any filter options to pass to sink*/
	const char *filter_dst_opts;
	/*! filter chain to insert before destination, formated as f1[:args]@@f2[:args] options to pass to sink*/
	const char *filter_chain;


	GF_AudioSampleEntryImportMode asemode;

	Bool audio_roll_change;
	s16 audio_roll;

	Bool is_alpha;
	Bool keep_audelim;
	u32 xps_inband;
	u32 print_stats_graph;
	u32 prog_id;

	/*magic number for identifying source, will be set to the destination track. Only the low 32 bits are used
	the high 32 bits are updated by the importer as follows:
		1<<33: if bit is set, source was an isobmff file
	*/
	u64 source_magic;
	GF_FilterSession *run_in_session;
	char *update_mux_args;
} GF_MediaImporter;

/*!
 * Imports a media file
\param importer the importer object
\return error if any
 */
GF_Err gf_media_import(GF_MediaImporter *importer);


/*!
 Adds chapter info contained in file
<<<<<<< HEAD
\param isom_file target ISOBMF file
\param chap_file target chapter file
\param import_fps specifies the chapter frame rate (optional, ignored if 0 - defaults to 25). Most formats don't use this feature
\return error if any
 */
GF_Err gf_media_import_chapters(GF_ISOFile *isom_file, char *chap_file, GF_Fraction import_fps);
=======
 \param file target movie
 \param chap_file target chapter file
 \param import_fps specifies the chapter frame rate (optional, ignored if 0 - defaults to 25). Most formats don't use this feature
 \param for_qt use QT signaling for chapter tracks
 \return error if any
 */
GF_Err gf_media_import_chapters(GF_ISOFile *file, char *chap_file, Double import_fps, Bool for_qt);
>>>>>>> 8c8136d7

/*!
  Make the file ISMA compliant: creates ISMA BIFS / OD tracks if needed, and update audio/video IDs
the file should not contain more than one audio and one video track
\param isom_file the target ISOBMF file
\param keepESIDs if true, ES IDs are not changed.
\param keepImage if true, keeps image tracks
\param no_ocr if true, doesn't write clock references in MPEG-4 system info
\return error if any
*/
GF_Err gf_media_make_isma(GF_ISOFile *isom_file, Bool keepESIDs, Bool keepImage, Bool no_ocr);

/*!
 Make the file 3GP compliant && sets profile
\param isom_file the target ISOBMF file
\return error if any
 */
GF_Err gf_media_make_3gpp(GF_ISOFile *isom_file);

/*!
 make the file playable on a PSP
\param isom_file the target ISOBMF file
\return error if any
*/
GF_Err gf_media_make_psp(GF_ISOFile *isom_file);

/*!
 adjust file params for QT prores
\param qt_file the target QT file
\return error if any
*/
GF_Err gf_media_check_qt_prores(GF_ISOFile *qt_file);

/*! @} */

/*!
\addtogroup mnal_grp AVC and HEVC ISOBMFF tools
\ingroup media_grp
\brief Manipulation AVC and HEVC tracks in ISOBMFF.

This section documents functions for manipulating AVC and HEVC tracks in ISOBMFF.

@{
*/

/*!
 Changes the profile (if not 0) and level (if not 0) indication of the media - only AVC/H264 supported for now
\param isom_file the target ISOBMF file
\param trackNumber the target track
\param profile the new profile to set
\param level the new level to set
\return error if any
 */
GF_Err gf_media_change_pl(GF_ISOFile *isom_file, u32 trackNumber, u32 profile, u32 level);

/*!
 Rewrite NAL-based samples (AVC/HEVC/...) samples if nalu size_length has to be changed
\param isom_file the target ISOBMF file
\param trackNumber the target track
\param new_size_in_bits new size in bits of the NALU length field in the track, for all samples description of the track
\return error if any
 */
GF_Err gf_media_nal_rewrite_samples(GF_ISOFile *isom_file, u32 trackNumber, u32 new_size_in_bits);

/*!
 Split SVC layers
\param isom_file the target ISOBMF file
\param trackNumber the target track
\param splitAll if set each layers will be in a single track, otherwise all non-base layers will be in the same track
\return error if any
 */
GF_Err gf_media_split_svc(GF_ISOFile *isom_file, u32 trackNumber, Bool splitAll);

/*!
 Merge SVC layers
\param isom_file the target ISOBMF file
\param trackNumber the target track
\param mergeAll if set all layers will be merged a single track, otherwise all non-base layers will be merged in the same track
\return error if any
*/
GF_Err gf_media_merge_svc(GF_ISOFile *isom_file, u32 trackNumber, Bool mergeAll);

/*! LHVC extractor mode*/
typedef enum
{
	/*! use extractors*/
	GF_LHVC_EXTRACTORS_ON,
	/*! don't use extractors and keep base track inband/outofband param set signaling*/
	GF_LHVC_EXTRACTORS_OFF,
	/*! don't use extractors and force inband signaling in enhancement layer (for ATSC3)*/
	GF_LHVC_EXTRACTORS_OFF_FORCE_INBAND
} GF_LHVCExtractoreMode;

/*! Split L-HEVC layers
\param isom_file the target ISOBMF file
\param trackNumber the target track
\param for_temporal_sublayers if set only temporal sublayers are split, otherwise layers are split
\param splitAll if set each layers will be in a single track, otherwise all non-base layers will be in the same track
\param extractor_mode extractor mode
\return error if any
 */
GF_Err gf_media_split_lhvc(GF_ISOFile *isom_file, u32 trackNumber, Bool for_temporal_sublayers, Bool splitAll, GF_LHVCExtractoreMode extractor_mode);

/*!
 Split HEVC tiles into different tracks
\param isom_file the target ISOBMF file
\param signal_only if set to 1 or 2, inserts tile description and NAL->tile mapping but does not create separate tracks. If 2, NAL->tile mapping uses RLE
\return error if any
 */
GF_Err gf_media_split_hevc_tiles(GF_ISOFile *isom_file, u32 signal_only);


/*!
 Filter HEVC/L-HEVC NALUs by temporal IDs and layer IDs, removing all NALUs above the desired levels.
\param isom_file the target ISOBMF file
\param trackNumber the target track
\param max_temporal_id_plus_one max temporal ID plus 1 of all NALUs to be removed.
\param max_layer_id_plus_one max layer ID plus 1 of all NALUs to be removed.
\return error if any
 */
GF_Err gf_media_filter_hevc(GF_ISOFile *isom_file, u32 trackNumber, u8 max_temporal_id_plus_one, u8 max_layer_id_plus_one);

#endif /*GPAC_DISABLE_MEDIA_IMPORT*/


/*! @} */


/*!
\addtogroup dashseg_grp DASH Segmenter
\ingroup media_grp
\brief MPEG-DASH creation.

This section documents media functions for MPEG-DASH creation.

@{
*/

/*!
 * DASH segmenter information per source
 */
typedef struct
{
	/*! source file to be used*/
	char *file_name;
	/*! ID of the representation. If not set, assigned automatically*/
	char *representationID;
	/*! ID of the period. If not set, assigned automatically*/
	char *periodID;
	/*! ID of the adaptation set. If not set, assigned automatically.*/
	u32 asID;
	/*! forced media duration.*/
	Double media_duration;
	/*! number of base URLs in the baseURL structure*/
	u32 nb_baseURL;
	/*! list of baseURL to be used for this representation*/
	char **baseURL;
	/*! xlink of the period if desired, NULL otherwise*/
	char *xlink;
	/*! number of items in roles*/
	u32 nb_roles;
	/*! role of the representation according to MPEG-DASH*/
	char **roles;
	/*! number of items in rep_descs*/
	u32 nb_rep_descs;
	/*! descriptors to be inserted in the representation*/
	char **rep_descs;
	/*! number of items in p_descs*/
	u32 nb_p_descs;
	/*! descriptors to be inserted in the period*/
	char **p_descs;
	/*! number of items in nb_as_descs*/
	u32 nb_as_descs;
	/*! descriptors to be inserted in the adaptation set. Representation with non matching as_descs will be in different adaptation sets*/
	char **as_descs;
	/*! number of items in nb_as_c_descs*/
	u32 nb_as_c_descs;
	/*! descriptors to be inserted in the adaptation set. Ignored when matching Representation to adaptation sets*/
	char **as_c_descs;
	/*! forces bandwidth in bits per seconds of the source media. If 0, computed from file */
	u32 bandwidth;
	/*! forced period duration (used when using empty periods or xlink periods without content)*/
	Double period_duration;
	/*! sets default start number for this representation. if not set, assigned automatically */
	u32 startNumber; 	//TODO: start number, template
	/*! overrides template for this input*/
	char *seg_template;
	/*! sets name of HLS playlist*/
	char *hls_pl;
	/*! if true and only one media stream in target segment, the moov will use the media stream timescale*/
	Bool sscale;
	/*! only imports this track from the source*/
	u32 track_id;
	/*! non legacy options passed to dasher for source */
	char *source_opts;
	/*filter chain to instantiate between this source and the dasher*/
	char *filter_chain;
} GF_DashSegmenterInput;

/*!
DASH profile constants
\hideinitializer

Matches profile enum of dasher module: auto|live|onDemand|main|full|hbbtv1.5.live|dashavc264.live|dashavc264.onDemand
 */
typedef enum
{
	/*! auto profile, internal use only*/
	GF_DASH_PROFILE_AUTO = 0,
	/*! Live dash profile for: live for ISOFF, SIMPLE for M2TS */
	GF_DASH_PROFILE_LIVE,
	/*! onDemand profile*/
 	GF_DASH_PROFILE_ONDEMAND,
	/*! main profile*/
	GF_DASH_PROFILE_MAIN,
	/*! Full dash (no profile)*/
	GF_DASH_PROFILE_FULL,

	/*! industry profile HbbTV 1.5 ISOBMFF Live */
	GF_DASH_PROFILE_HBBTV_1_5_ISOBMF_LIVE,
	/*! industry profile DASH-IF ISOBMFF Live */
	GF_DASH_PROFILE_AVC264_LIVE,
	/*! industry profile DASH-IF ISOBMFF onDemand */
	GF_DASH_PROFILE_AVC264_ONDEMAND,
} GF_DashProfile;


/*!
DASH bitstream switching selector
\hideinitializer
 */
typedef enum
{
	/*! inband parameter sets for live profile and none for onDemand*/
	GF_DASH_BSMODE_DEFAULT,
	/*! always out of band parameter sets */
	GF_DASH_BSMODE_NONE,
	/*! always inband parameter sets */
	GF_DASH_BSMODE_INBAND,
	/*! attempts to merge parameter sets in a single sample entry */
	GF_DASH_BSMODE_MERGED,
	/*! parameter sets are in different sample entries */
	GF_DASH_BSMODE_MULTIPLE_ENTRIES,
	/*! forces GF_DASH_BSMODE_INBAND even if only one file is used*/
	GF_DASH_BSMODE_SINGLE
} GF_DashSwitchingMode;


/*!
DASH media presentation type
\hideinitializer
 */
typedef enum
{
	/*! DASH Presentation is static*/
	GF_DASH_STATIC = 0,
	/*! DASH Presentation is dynamic*/
	GF_DASH_DYNAMIC,
	/*! DASH Presentation is dynamic and this is the last segmenting operation in the period. This can only be used when DASH segmenter context is used, will close the period*/
	GF_DASH_DYNAMIC_LAST,
	/*! same as GF_DASH_DYNAMIC but prevents all segment cleanup */
	GF_DASH_DYNAMIC_DEBUG,
} GF_DashDynamicMode;

/*!
DASH selector for content protection descriptor location
\hideinitializer
 */
typedef enum
{
	/*! content protection descriptor is at the adaptation set level*/
	GF_DASH_CPMODE_ADAPTATION_SET=0,
	/*! content protection descriptor is at the representation level*/
	GF_DASH_CPMODE_REPRESENTATION,
	/*! content protection descriptor is at the adaptation set and representation level*/
	GF_DASH_CPMODE_BOTH,
} GF_DASH_ContentLocationMode;

/*! DASH segmenter*/
typedef struct __gf_dash_segmenter GF_DASHSegmenter;

/*!
 Create a new DASH segmenter
\param mpdName target MPD file name, cannot be changed
\param profile target DASH profile, cannot be changed
\param tmp_dir temp dir for file generation, OS NULL for default
\param timescale timescale used to specif most of the dash timings. If 0, 1000 is used
\param dasher_context_file config file used to store the context of the DASH segmenter. This allows destroying the segmenter and restarting it later on with the right DASH segquence numbers, MPD and and timing info
\return the DASH segmenter object
*/
GF_DASHSegmenter *gf_dasher_new(const char *mpdName, GF_DashProfile profile, const char *tmp_dir, u32 timescale, const char *dasher_context_file);
/*!
 Deletes a DASH segmenter
\param dasher the DASH segmenter object
*/
void gf_dasher_del(GF_DASHSegmenter *dasher);

/*!
 Removes the DASH inputs. Re-add new ones with gf_dasher_add_input()
\param dasher the DASH segmenter object
*/
void gf_dasher_clean_inputs(GF_DASHSegmenter *dasher);

/*! Sets MPD info
\param dasher the DASH segmenter object
\param title MPD title
\param copyright MPD copyright
\param moreInfoURL MPD "more info" URL
\param sourceInfo MPD source info
\param lang MPD language for title
\return error code if any
*/
GF_Err gf_dasher_set_info(GF_DASHSegmenter *dasher, const char *title, const char *copyright, const char *moreInfoURL, const char *sourceInfo, const char *lang);

/*!
 Sets MPD Location. This is useful to distrubute a dynamic MPD by mail or any non-HTTP mean
\param dasher the DASH segmenter object
\param location the URL where this MPD can be found
\return error code if any
*/
GF_Err gf_dasher_set_location(GF_DASHSegmenter *dasher, const char *location);

/*!
 Adds a base URL to the MPD
\param dasher the DASH segmenter object
\param base_url base url to add
\return error code if any
*/
GF_Err gf_dasher_add_base_url(GF_DASHSegmenter *dasher, const char *base_url);

/*!
 Enable URL template -  - may be overriden by the current profile
\param dasher the DASH segmenter object
\param enable enable usage of URL template
\param default_template template for the segment name
\param default_extension extension for the segment name
\param default_init_extension extension for the initialization segment name
\return error code if any
*/

GF_Err gf_dasher_enable_url_template(GF_DASHSegmenter *dasher, Bool enable, const char *default_template, const char *default_extension, const char *default_init_extension);

/*!
 Enable Segment Timeline template - may be overriden by the current profile
\param dasher the DASH segmenter object
\param enable enable or disable
\return error code if any
*/
GF_Err gf_dasher_enable_segment_timeline(GF_DASHSegmenter *dasher, Bool enable);

/*!
 Enables single segment - may be overriden by the current profile
\param dasher the DASH segmenter object
\param enable enable or disable
\return error code if any
*/

GF_Err gf_dasher_enable_single_segment(GF_DASHSegmenter *dasher, Bool enable);

/*!
 Enable single file (with multiple segments) - may be overriden by the current profile
\param dasher the DASH segmenter object
\param enable enable or disable
\return error code if any
*/
GF_Err gf_dasher_enable_single_file(GF_DASHSegmenter *dasher, Bool enable);

/*!
 Sets bitstream switching mode - may be overriden by the current profile
\param dasher the DASH segmenter object
\param bitstream_switching mode to use for bitstream switching
\return error code if any
*/
GF_Err gf_dasher_set_switch_mode(GF_DASHSegmenter *dasher, GF_DashSwitchingMode bitstream_switching);

/*!
 Sets segment and fragment durations.
\param dasher the DASH segmenter object
\param default_segment_duration the duration of a dash segment
\param default_fragment_duration the duration of a dash fragment - if 0, same as default_segment_duration
\param sub_duration the duration in seconds of media to DASH. If 0, the whole sources will be processed.
\return error code if any
*/
GF_Err gf_dasher_set_durations(GF_DASHSegmenter *dasher, Double default_segment_duration, Double default_fragment_duration, Double sub_duration);

/*!
 Enables spliting at RAP boundaries
\param dasher the DASH segmenter object
\param segments_start_with_rap segments will be split at RAP boundaries
\param fragments_start_with_rap fragments will be split at RAP boundaries
\return error code if any
*/

GF_Err gf_dasher_enable_rap_splitting(GF_DASHSegmenter *dasher, Bool segments_start_with_rap, Bool fragments_start_with_rap);

/*!
 Enables segment marker
\param dasher the DASH segmenter object
\param segment_marker_4cc 4CC code of the segment marker box
\return error code if any
*/
GF_Err gf_dasher_set_segment_marker(GF_DASHSegmenter *dasher, u32 segment_marker_4cc);

/*!
 Enables segment indexes
\param dasher the DASH segmenter object
\param enable_sidx enable or disable
\param subsegs_per_sidx number of subsegments per segment
\param daisy_chain_sidx enable daisy chaining of sidx
\param use_ssix enables ssix generation, level 1 for I-frames, the rest of the segement not  mapped
\return error code if any
*/
GF_Err gf_dasher_enable_sidx(GF_DASHSegmenter *dasher, Bool enable_sidx, u32 subsegs_per_sidx, Bool daisy_chain_sidx, Bool use_ssix);

/*!
 Sets mode for the dash segmenter.
\param dasher the DASH segmenter object
\param dash_mode the mode to use. Currently switching from static mode to dynamic mode is not well supported and may produce non-compliant MPDs
\param mpd_update_time time between MPD refresh, in seconds. Used for dynamic mode, may be 0 if \p mpd_live_duration is set
\param time_shift_depth the depth of the time shift buffer in seconds, -1 for infinite time shift.
\param mpd_live_duration total duration of the DASH session in dynamic mode, in seconds. May be set to 0 if \p mpd_update_time is set
\return error code if any
*/
GF_Err gf_dasher_set_dynamic_mode(GF_DASHSegmenter *dasher, GF_DashDynamicMode dash_mode, Double mpd_update_time, s32 time_shift_depth, Double mpd_live_duration);

/*!
 Sets the minimal buffer desired.
\param dasher the DASH segmenter object
\param min_buffer min buffer time in seconds for the DASH session. Currently the minimal buffer is NOT computed from the source material and must be set to an appropriate value.
\return error code if any
*/
GF_Err gf_dasher_set_min_buffer(GF_DASHSegmenter *dasher, Double min_buffer);

/*!
 Sets the availability start time offset.
\param dasher the DASH segmenter object
\param ast_offset ast offset in milliseconds. If >0, the DASH session availabilityStartTime will be earlier than UTC by the amount of seconds specified. If <0, the media representation will have an availabilityTimeOffset of the amount of seconds specified, instructing the client that segments may be accessed earlier.
\return error code if any
*/
GF_Err gf_dasher_set_ast_offset(GF_DASHSegmenter *dasher, s32 ast_offset);

/*!
 Enables memory fragmenting: fragments will be written to disk only once completed
\param dasher the DASH segmenter object
\param enable Enables or disables. Default is disabled.
\return error code if any
*/
GF_Err gf_dasher_enable_memory_fragmenting(GF_DASHSegmenter *dasher, Bool enable);

/*!
 Sets initial values for ISOBMFF sequence number and TFDT in movie fragments.
\param dasher the DASH segmenter object
\param initial_moof_sn sequence number of the first moof to be generated. Default value is 1.
\param initial_tfdt initial tfdt of the first traf to be generated, in DASH segmenter timescale units. Default value is 0.
\return error code if any
*/
GF_Err gf_dasher_set_initial_isobmf(GF_DASHSegmenter *dasher, u32 initial_moof_sn, u64 initial_tfdt);


/*! DASH PSSH storage mode*/
typedef enum
{
	//! PSSH box in moov only
	GF_DASH_PSSH_MOOV = 0,
	//! PSSH box in moof only
	GF_DASH_PSSH_MOOF,
	//! PSSH box in moov and MPD
	GF_DASH_PSSH_MOOV_MPD,
	//! PSSH box in moof and MPD
	GF_DASH_PSSH_MOOF_MPD,
	//! PSSH box in MPD only
	GF_DASH_PSSH_MPD
} GF_DASHPSSHMode;

/*!
 Configure how default values for ISOBMFF are stored
\param dasher the DASH segmenter object
\param no_fragments_defaults if set, fragments default values are repeated in each traf and not set in trex. Default value is GF_FALSE
\param pssh_mode sets the storage mode of PSSH in moov/moof/mpd. 
\param samplegroups_in_traf if set, all sample group definitions are stored in each traf and not set in init segment. Default value is GF_FALSE
\param single_traf_per_moof if set, each moof will contain a single traf, even if source media is multiplexed. Default value is GF_FALSE
\param tfdt_per_traf if set, each traf will contain a tfdt. Only applicable when single_traf_per_moof is GF_TRUE. Default value is GF_FALSE
\param mvex_after_traks if set, the mvex box will be written after all track boxes
\return error code if any
*/
GF_Err gf_dasher_configure_isobmf_default(GF_DASHSegmenter *dasher, Bool no_fragments_defaults, GF_DASHPSSHMode pssh_mode, Bool samplegroups_in_traf, Bool single_traf_per_moof, Bool tfdt_per_traf, Bool mvex_after_traks);

/*!
 Enables insertion of UTC reference in the beginning of segments
\param dasher the DASH segmenter object
\param insert_utc if set, UTC will be inserted. Default value is disabled.
\return error code if any
*/

GF_Err gf_dasher_enable_utc_ref(GF_DASHSegmenter *dasher, Bool insert_utc);

/*!
 Enables real-time generation of media segments.
\param dasher the DASH segmenter object
\param real_time if set, segemnts are generated in real time. Only supported for single representation (potentially multiplexed) DASH session. Default is disabled.
\return error code if any
*/
GF_Err gf_dasher_enable_real_time(GF_DASHSegmenter *dasher, Bool real_time);

/*!
 Sets where the  ContentProtection element is inserted in an adaptation set.
*	\param dasher the DASH segmenter object
*	\param mode ContentProtection element location mode.
*	\return error code if any
*/
GF_Err gf_dasher_set_content_protection_location_mode(GF_DASHSegmenter *dasher, GF_DASH_ContentLocationMode mode);

/*!
 Sets profile extension as used by DASH-IF and DVB.
\param dasher the DASH segmenter object
\param dash_profile_extension specifies a string of profile extensions, as used by DASH-IF and DVB.
\return error code if any
*/
GF_Err gf_dasher_set_profile_extension(GF_DASHSegmenter *dasher, const char *dash_profile_extension);

/*!
 Enable/Disable cached inputs .
\param dasher the DASH segmenter object
\param no_cache if true, input file will be reopen each time the dasher process function is called .
\return error code if any
*/
GF_Err gf_dasher_enable_cached_inputs(GF_DASHSegmenter *dasher, Bool no_cache);

/*!
 Enable/Disable loop inputs .
\param dasher the DASH segmenter object
\param do_loop if true, input files will be looped at the end of the file in a live simulation. Otherwise a new period will be created.
\return error code if any
*/
GF_Err gf_dasher_enable_loop_inputs(GF_DASHSegmenter *dasher, Bool do_loop);


/*!
DASH selector for segment split mode
\hideinitializer
 */
typedef enum
{
	/*! segment start time is greater than or equal to theoretical segment start (segment_duration*segment_number)*/
	GF_DASH_SPLIT_OUT=0,
	/*! segment start time is as close as possible to theoretical segment start (segment_duration*segment_number), but may be greater*/
	GF_DASH_SPLIT_CLOSEST,
	/*! segment start time is less than or equal to theoretical segment start (segment_duration*segment_number) so that the theoretical start time is always present in the segment*/
	GF_DASH_SPLIT_IN,
} GF_DASH_SplitMode;

/*!
 Enable/Disable split on bound mode.
\param dasher the DASH segmenter object
\param split_mode the desired segmentation mode
\return error code if any
*/
GF_Err gf_dasher_set_split_mode(GF_DASHSegmenter *dasher, GF_DASH_SplitMode split_mode);

/*!
 Sets m3u8 file name - if not set, no m3u8 output
\param dasher the DASH segmenter object
\param insert_clock if true UTC clock is inserted in variant playlists in live
\return error code if any
*/
GF_Err gf_dasher_set_hls_clock(GF_DASHSegmenter *dasher, Bool insert_clock);

/*!
 Sets cue file for the session.
\param dasher the DASH segmenter object
\param cues_file name of the cue file. This is an XML document with root 'DASHCues' element, one or multiple 'Stream' elements with attribute ID (trackID)
 and timescale (trackTimescale), and a set of 'cues' elements per Stream with attributes sampleNumber, dts or cts.
\param strict_cues if true will fail if one cue doesn't match a timestamp in the stream or if the split sample is not RAP
\return error code if any
*/
GF_Err gf_dasher_set_cues(GF_DASHSegmenter *dasher, const char *cues_file, Bool strict_cues);

/*!
 Adds a media input to the DASHer
\param dasher the DASH segmenter object
\param input media source to add
\return error code if any
*/
GF_Err gf_dasher_add_input(GF_DASHSegmenter *dasher, const GF_DashSegmenterInput *input);

/*!
 Process the media source and generate segments
\param dasher the DASH segmenter object
\return error code if any
*/
GF_Err gf_dasher_process(GF_DASHSegmenter *dasher);

/*!
 Returns time to wait until end of currently generated segments
\param dasher the DASH segmenter object
\param ms_ins_session if set, retrives the number of ms since the start of the dash session
\return time to wait in milliseconds
*/
u32 gf_dasher_next_update_time(GF_DASHSegmenter *dasher, u64 *ms_ins_session);


/*!
 Sets dasher start date, rather than use current time. Used for debugging purposes, such as simulating long lasting sessions.
\param dasher the DASH segmenter object
\param dash_utc_start_date start date as as xs:date, eg YYYY-MM-DDTHH:MM:SSZ. If 0, current time is used
*/
void gf_dasher_set_start_date(GF_DASHSegmenter *dasher, const char *dash_utc_start_date);


/*!
 Sets print flags for filter session
\param dasher the DASH segmenter object
\param fs_print_flags flags for statistics (1) and graph (2) printing
\return error if any
*/
GF_Err gf_dasher_print_session_info(GF_DASHSegmenter *dasher, u32 fs_print_flags);

#ifndef GPAC_DISABLE_ISOM_FRAGMENTS
/*!
 save file as fragmented movie
\param isom_file the target file to be fragmented
\param output_file name of the output file
\param max_duration_sec max fragment duration in seconds
\param use_mfra insert track fragment movie fragments
\return error if any
 */
GF_Err gf_media_fragment_file(GF_ISOFile *isom_file, const char *output_file, Double max_duration_sec, Bool use_mfra);
#endif

/*! @} */


/*!
\addtogroup mexp_grp Media Exporter
\ingroup media_grp
\brief Media exporting and extraction.

This section documents functions for media exporting and extraction.

@{
 */

#ifndef GPAC_DISABLE_MEDIA_EXPORT

/*!
Track dumper formats and flags
\hideinitializer
 */
enum
{
	/*! track dumper types are formatted as flags for conveniency for
	authoring tools, but never used as a OR'ed set*/
	/*native format (JPG, PNG, MP3, etc) if supported*/
	GF_EXPORT_NATIVE = 1,
	/*! raw samples (including hint tracks for rtp)*/
	GF_EXPORT_RAW_SAMPLES = (1<<1),
	/*! NHNT format (any MPEG-4 media)*/
	GF_EXPORT_NHNT = (1<<2),
	/*! AVI (MPEG4 video and AVC tracks only)*/
	GF_EXPORT_AVI = (1<<3),
	/*! MP4 (all except OD)*/
	GF_EXPORT_MP4 = (1<<4),
	/*! AVI->RAW to dump video (trackID=1) or audio (trackID>=2)*/
	GF_EXPORT_AVI_NATIVE = (1<<5),
	/*! NHML format (any media)*/
	GF_EXPORT_NHML = (1<<6),
	/*! SAF format*/
	GF_EXPORT_SAF = (1<<7),
	/*! WebVTT metadata format (any media)*/
	GF_EXPORT_WEBVTT_META = (1<<8),
	/*! WebVTT metadata format: media data will be embedded in webvtt*/
	GF_EXPORT_WEBVTT_META_EMBEDDED = (1<<9),

	/*! following ones are real flags*/
	/*!
	for MP4 extraction, indicates track should be added to dest file if any
	for raw extraction, indicates data shall be appended at the end of output file if present
	*/
	GF_EXPORT_MERGE = (1<<10),
	/*! don't infer file extension */
	GF_EXPORT_NO_FILE_EXT = (1 << 11),
	/*! indicates QCP file format possible as well as native (EVRC and SMV audio only)*/
	GF_EXPORT_USE_QCP = (1<<12),
	/*! indicates full NHML dump*/
	GF_EXPORT_NHML_FULL = (1<<13),
	/*! exports a single svc layer*/
	GF_EXPORT_SVC_LAYER = (1<<14),
	/*! Don't merge identical cues in consecutive samples */
	GF_EXPORT_WEBVTT_NOMERGE = (1<<15),

	/*! Experimental Streaming Instructions */
	GF_EXPORT_SIX = (1<<16),

	/*! ony probes extraction format*/
	GF_EXPORT_PROBE_ONLY = (1<<30),
	/*when set by user during export, will abort*/
	GF_EXPORT_DO_ABORT = 0x80000000 //(1<<31)
};

/*!
  track dumper
 */
typedef struct __track_exporter
{
	/*! source ISOBMF file */
	GF_ISOFile *file;
	/*! ID of track/PID/... to be dumped*/
	u32 trackID;
	/*! sample number to export for GF_EXPORT_RAW_SAMPLES only*/
	u32 sample_num;
	/*! output name, if no extension set the extension will be added based on track type*/
	char *out_name;
	/*! dump type and flags*/
	u32 flags;
	/*! non-ISOBMF source file (AVI, TS)*/
	char *in_name;
	/*! optional FILE for output*/
	FILE *dump_file;
	u32 print_stats_graph;
} GF_MediaExporter;

/*!
  Dumps a given media track
\param dump the track dumper object
\return  error if any
 */
GF_Err gf_media_export(GF_MediaExporter *dump);

#ifndef GPAC_DISABLE_VTT
/*! dumps a webvtt tracl to a given file
\param dumper media dumper object
\param trackNumber the target track to dump
\param merge if GF_TRUE, merge vtt cues while dumping them
\param box_dump if GF_TRUE, dumps box structures
\return  error if any
*/
GF_Err gf_webvtt_dump_iso_track(GF_MediaExporter *dumper, u32 trackNumber, Bool merge, Bool box_dump);
#endif

#endif /*GPAC_DISABLE_MEDIA_EXPORT*/

/*! @} */


/*!
\addtogroup mhint_grp Media Hinting
\ingroup media_grp
\brief ISOBMFF file hinting.

 This section documents functions for ISOBMFF file hinting.

@{
 */


#ifndef GPAC_DISABLE_ISOM_HINTING
/*
	RTP IsoMedia file hinting
*/
/*! ISOBMFF RTP hinter object*/
typedef struct __tag_isom_hinter GF_RTPHinter;

/*!
 Creates a new track hinter object
\param isom_file the target ISOBMF file
\param trackNumber the track to hint
\param Path_MTU max RTP packet size (excluding IP/UDP/IP headers)
\param max_ptime max packet duration in RTP timescale, can be set to 0 for auto compute
\param default_rtp_rate RTP rate for the track, can be set to 0 for auto compute
\param hint_flags RTP flags as defined in <gpac/ietf.h>
\param PayloadID RTP payload ID, can be set to 0 for auto compute
\param copy_media if set, media is copied inside the hint samples, otherwise only referenced from the media track
\param InterleaveGroupID sets the group ID of this track for interleaving - same semantics as in gf_isom_set_track_interleaving_group
\param InterleaveGroupPriority sets the group priority of this track for interleaving - same semantics as in gf_isom_set_track_priority_in_group
\param e output error code if any
\return the hinter object
 */
GF_RTPHinter *gf_hinter_track_new(GF_ISOFile *isom_file, u32 trackNumber,
                                  u32 Path_MTU, u32 max_ptime, u32 default_rtp_rate, u32 hint_flags, u8 PayloadID,
                                  Bool copy_media, u32 InterleaveGroupID, u8 InterleaveGroupPriority, GF_Err *e);

/*!
 Delete the track hinter
\param tkHinter track hinter object
*/
void gf_hinter_track_del(GF_RTPHinter *tkHinter);

/*!
 hints all samples in the media track
\param tkHinter track hinter object
\return error if any
 */
GF_Err gf_hinter_track_process(GF_RTPHinter *tkHinter);

/*!
 Gets media bandwidth in kbps
\param tkHinter track hinter object
\return media bandwidth in kbps
*/
u32 gf_hinter_track_get_bandwidth(GF_RTPHinter *tkHinter);

/*!
 Gets track hinter flags
\param tkHinter track hinter object
\return hint flags for this object
 */
u32 gf_hinter_track_get_flags(GF_RTPHinter *tkHinter);

/*!
 Gets rtp payload name
\param tkHinter track hinter object
\param payloadName static buffer for retrieval, minimum 30 bytes
*/
void gf_hinter_track_get_payload_name(GF_RTPHinter *tkHinter, char *payloadName);

/*!
 Finalizes hinting process for the track (setup flags, write SDP for RTP, ...)
\param tkHinter track hinter object
\param AddSystemInfo if true, systems info are duplicated in the SDP (decoder cfg, PL IDs ..)
\return error if any
*/
GF_Err gf_hinter_track_finalize(GF_RTPHinter *tkHinter, Bool AddSystemInfo);

/*!
SDP IOD Profile
\hideinitializer
 */
typedef enum
{
	/*! no IOD included*/
	GF_SDP_IOD_NONE = 0,
	/*! base64 encoding of the regular MPEG-4 IOD*/
	GF_SDP_IOD_REGULAR,
	/*! base64 encoding of IOD containing BIFS and OD tracks (one AU only) - this is used for ISMA 1.0 profiles
	note that the "hinted" file will loose all systems info*/
	GF_SDP_IOD_ISMA,
	/*! same as ISMA but removes all clock references from IOD*/
	GF_SDP_IOD_ISMA_STRICT,
} GF_SDP_IODProfile;

/*!
Finalizes hinting process for the file (setup flags, write SDP for RTP, ...)
\param isom_file target ISOBMF file
\param IOD_Profile the IOD profile to use for SDP
\param bandwidth total bandwidth in kbps of all hinted tracks, 0 means no bandwidth info at session level
\return error if any
*/
GF_Err gf_hinter_finalize(GF_ISOFile *isom_file, GF_SDP_IODProfile IOD_Profile, u32 bandwidth);

/*!
 Check if the given data fits in an ESD url
\param data data to be encoded
\param data_size size of data to be encoded
\param streamType systems stream type needed to signal data mime-type (OD, BIFS or any)
\return GF_TRUE if the encoded data fits in an ESD url
 */
Bool gf_hinter_can_embbed_data(u8 *data, u32 data_size, u32 streamType);

#endif /*GPAC_DISABLE_ISOM_HINTING*/

/*! @} */


/*!
\addtogroup msaf_grp LASeR SAF creation
\ingroup media_grp
\brief LASeR SAF multiplexing.

This section documents functions for LASeR SAF multiplexing.

@{
 */


/*! SAF Multiplexer object. The multiplexer supports concurencial (multi-threaded) access*/
typedef struct __saf_muxer GF_SAFMuxer;
/*!
	Creates a new SAF Multiplexer
\return the SAF multiplexer object
 */
GF_SAFMuxer *gf_saf_mux_new();

/*!
	SAF Multiplexer destructor
\param mux the SAF multiplexer object
 */
void gf_saf_mux_del(GF_SAFMuxer *mux);

/*!
 Adds a new stream in the SAF multiplex
\param mux the SAF multiplexer object
\param stream_id ID of the SAF stream to create
\param ts_res timestamp resolution for AUs in this stream
\param buffersize_db size of decoding buffer in bytes
\param stream_type MPEG-4 systems stream type of this stream
\param object_type MPEG-4 systems object type indication of this stream
\param mime_type MIME type for this stream, NULL if unknown
\param dsi Decoder specific info for this stream
\param dsi_len specific info size for this stream
\param remote_url URL of the SAF stream if not embedded in the multiplex
\return error if any
 */
GF_Err gf_saf_mux_stream_add(GF_SAFMuxer *mux, u32 stream_id, u32 ts_res, u32 buffersize_db, u8 stream_type, u8 object_type, char *mime_type, char *dsi, u32 dsi_len, char *remote_url);


/*!
 adds an AU to the given Warning, AU data will be freed by the multiplexer. AUs are NOT re-sorted by CTS, in order to enable audio interleaving.
\param mux the SAF multiplexer object
\param stream_id ID of the SAF stream to remove
\param CTS composition timestamp of the AU
\param data payload of the AU
\param data_len payload size of the AU
\param is_rap set to GF_TRUE to signal a random access point
\return error if any
*/
GF_Err gf_saf_mux_add_au(GF_SAFMuxer *mux, u32 stream_id, u32 CTS, char *data, u32 data_len, Bool is_rap);

/*!
  Gets the content of the multiplexer for the given time.
\param mux the SAF multiplexer object
\param time_ms target mux time in ms
\param force_end_of_session if set to GF_TRUE, this flushes the SAF Session - no more operations will be allowed on the muxer
\param out_data output SAF data
\param out_size output SAF data size
\return error if any
 */
GF_Err gf_saf_mux_for_time(GF_SAFMuxer *mux, u32 time_ms, Bool force_end_of_session, u8 **out_data, u32 *out_size);

/*!
  Gets timescale and TS increment from double FPS value.
\param fps the target fps
\param timescale output timescale value
\param ts_inc output timestamp increment value
*/
void gf_media_get_video_timing(Double fps, u32 *timescale, u32 *ts_inc);

#ifdef __cplusplus
}
#endif

/*! @} */

#endif	/*_GF_MEDIA_H_*/
<|MERGE_RESOLUTION|>--- conflicted
+++ resolved
@@ -417,22 +417,13 @@
 
 /*!
  Adds chapter info contained in file
-<<<<<<< HEAD
 \param isom_file target ISOBMF file
 \param chap_file target chapter file
 \param import_fps specifies the chapter frame rate (optional, ignored if 0 - defaults to 25). Most formats don't use this feature
-\return error if any
- */
-GF_Err gf_media_import_chapters(GF_ISOFile *isom_file, char *chap_file, GF_Fraction import_fps);
-=======
- \param file target movie
- \param chap_file target chapter file
- \param import_fps specifies the chapter frame rate (optional, ignored if 0 - defaults to 25). Most formats don't use this feature
- \param for_qt use QT signaling for chapter tracks
- \return error if any
- */
-GF_Err gf_media_import_chapters(GF_ISOFile *file, char *chap_file, Double import_fps, Bool for_qt);
->>>>>>> 8c8136d7
+\param for_qt use QT signaling for chapter tracks
+\return error if any
+ */
+GF_Err gf_media_import_chapters(GF_ISOFile *isom_file, char *chap_file, GF_Fraction import_fps, Bool for_qt);
 
 /*!
   Make the file ISMA compliant: creates ISMA BIFS / OD tracks if needed, and update audio/video IDs
