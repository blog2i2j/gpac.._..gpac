/*
 *			GPAC - Multimedia Framework C SDK
 *
 *			Authors: Jean Le Feuvre
 *			Copyright (c) Telecom ParisTech 2018-2025
 *					All rights reserved
 *
 *  This file is part of GPAC / MPEG-DASH/HLS segmenter
 *
 *  GPAC is free software; you can redistribute it and/or modify
 *  it under the terms of the GNU Lesser General Public License as published by
 *  the Free Software Foundation; either version 2, or (at your option)
 *  any later version.
 *
 *  GPAC is distributed in the hope that it will be useful,
 *  but WITHOUT ANY WARRANTY; without even the implied warranty of
 *  MERCHANTABILITY or FITNESS FOR A PARTICULAR PURPOSE.  See the
 *  GNU Lesser General Public License for more details.
 *
 *  You should have received a copy of the GNU Lesser General Public
 *  License along with this library; see the file COPYING.  If not, write to
 *  the Free Software Foundation, 675 Mass Ave, Cambridge, MA 02139, USA.
 *
 */

#include <gpac/filters.h>
#include <gpac/constants.h>
#include <gpac/iso639.h>
#include <gpac/mpd.h>
#include <gpac/internal/media_dev.h>
#include <gpac/base_coding.h>
#include <gpac/network.h>
#include <gpac/crypt_tools.h>

#ifndef GPAC_DISABLE_DASHER

#define DEFAULT_PERIOD_ID	 "_gf_dash_def_period"

typedef struct
{
	GF_List *streams;

	//DASH Period XML element we will fill
	GF_MPD_Period *period;
} GF_DasherPeriod;

//bitstream switching modes
GF_OPT_ENUM (DasherBSSwitchingMode,
	DASHER_BS_SWITCH_DEF=0,
	DASHER_BS_SWITCH_OFF,
	DASHER_BS_SWITCH_ON,
	DASHER_BS_SWITCH_INBAND,
	DASHER_BS_SWITCH_INBAND_PPS,
	DASHER_BS_SWITCH_BOTH,
	DASHER_BS_SWITCH_FORCE,
	DASHER_BS_SWITCH_MULTI,
);

typedef enum
{
	DASHER_UTCREF_NONE=0,
	DASHER_UTCREF_NTP,
	DASHER_UTCREF_HTTP_HEAD,
	DASHER_UTCREF_ISO,
	DASHER_UTCREF_XSDATE,
	DASHER_UTCREF_INBAND,
} DasherUTCTimingType;

// NTP clock handling as a packet property
GF_OPT_ENUM (DasherNTPClockMode,
	DASHER_NTP_REM=0,
	DASHER_NTP_YES,
	DASHER_NTP_KEEP,
);

// Sample Access Point signalling (SAP 1 also being called 'sync' as it has been called in ISOBMFF)
GF_OPT_ENUM (DasherSAPStrictMode,
	DASHER_SAP_OFF=0,
	DASHER_SAP_SIG,
	DASHER_SAP_ON,
	DASHER_SAP_INTRA_ONLY,
);

// Values for the 'sbound' option
GF_OPT_ENUM (DasherTSSHandlingMode,
	DASHER_BOUNDS_OUT=0,
	DASHER_BOUNDS_CLOSEST,
	DASHER_BOUNDS_IN,
);

GF_OPT_ENUM (DasherMuxType,
	DASHER_MUX_ISOM=0,
	DASHER_MUX_TS,
	DASHER_MUX_MKV,
	DASHER_MUX_WEBM,
	DASHER_MUX_OGG,
	DASHER_MUX_RAW,
	DASHER_MUX_AUTO,
);

// MPEG-H 3D Audio flags
GF_OPT_ENUM (DasherAdaptSetGenMode,

	DASHER_MPHA_NO=0,
	DASHER_MPHA_COMP_ONLY,
	DASHER_MPHA_ALL,
);

// DASHer 'forward_mode' option values
enum
{
	DASHER_FWD_NO = 0,
	DASHER_FWD_SEGS,
	DASHER_FWD_ALL,
};

enum
{
	//unknown samples sync state at startup
	DASHER_SYNC_UNKNOWN=0,
	//all samples sync
	DASHER_SYNC_NONE,
	//some samples sync
	DASHER_SYNC_PRESENT,
};


GF_OPT_ENUM (DasherCMAFMode,
	DASHER_CMAF_NONE=0,
	DASHER_CMAF_CMFC,
	DASHER_CMAF_CMF2,
);

GF_OPT_ENUM (DasherDefaultKIDInjection,
	DASHER_DEFKID_OFF=0,
	DASHER_DEFKID_ON,
	DASHER_DEFKID_AUTO,
);

// Period switching
GF_OPT_ENUM (DasherPeriodSwitchMode,
	DASHER_PSWITCH_SINGLE=0,
	DASHER_PSWITCH_FORCE,
	DASHER_PSWITCH_STSD,
);

// Segment force sync
GF_OPT_ENUM (DasherWaitLastPktCtrl,
	DASHER_SEGSYNC_NO=0,
	DASHER_SEGSYNC_YES,
	DASHER_SEGSYNC_AUTO,
);

// Index mode as used from a GHI (GPAC HTTP Streaming index) demuxer
enum
{
	IDXMODE_NONE=0,
	IDXMODE_ALL,
	IDXMODE_MANIFEST,
	IDXMODE_CHILD,
	IDXMODE_INIT,
	IDXMODE_SEG,
};

// 'sflush' option (ex 'force_flush' option)
GF_OPT_ENUM (DasherSegFlushMode,
	SFLUSH_OFF=0,
	SFLUSH_SINGLE,
	SFLUSH_END,
);

//these are not exported for now
//get destination name by index
char *gf_filter_pid_get_destination_ex(GF_FilterPid *pid, u32 dst_idx);
//skip segment_size events
void gf_filter_skip_seg_size_events(GF_Filter *f);
//prevent pid to link to multiple filters - only valid for this pid, not for remaining connections
void gf_filter_pid_force_single_link(GF_FilterPid *pid);
//prevent filter cloning in pid link
void gf_filter_pid_disable_clone(GF_FilterPid *pid);

typedef struct
{
	DasherBSSwitchingMode bs_switch;
	GF_DashProfile profile;
	u32 spd;
	DasherNTPClockMode ntp;
	GF_DASH_ContentLocationMode cp;
	s32 subs_sidx;
	s32 buf, timescale;
	Bool sfile, sseg, no_sar, mix_codecs, stl, tpl, align, sap, no_frag_def, sidx, split, hlsc, strict_cues, force_flush, last_seg_merge, keep_ts;
	DasherAdaptSetGenMode mha_compat;
	DasherSegFlushMode sflush;
	DasherSAPStrictMode strict_sap;
	GF_DASHPSSHMode pssh;
	DasherCMAFMode cmaf;
	DasherDefaultKIDInjection dkid;
	GF_Fraction segdur;
	GF_DashDynamicMode dmode;
	char *template;
	char *segext;
	char *initext;
	DasherMuxType muxtype;
	Bool rawsub;
	char *profX;
	Double asto;
	char *ast;
	char *state;
	char *cues;
	char *title, *source, *info, *cprt, *lang;
	char *chain, *chain_fbk;
	GF_PropStringList location, base;
	Bool check_dur, skip_seg, loop, reschedule, scope_deps, keep_src, tpl_force, keep_segs;
	Double refresh, tsb, subdur;
	u64 *_p_gentime, *_p_mpdtime;
	Bool cmpd, dual, segcts, sreg, ttml_agg;
	char *styp;
	Bool sigfrag;
	DasherTSSHandlingMode sbound;
	DasherPeriodSwitchMode pswitch;
	char *utcs;
	char *mname;
	char *hlsdrm;
	char *ckurl;
	GF_PropStringList hlsx;
	GF_DashHLSLowLatencyType llhls;
	Bool hlsiv;
	//inherited from mp4mx
	GF_Fraction cdur;
	Bool ll_preload_hint, ll_rend_rep;
	Bool gencues, force_init, gxns;
	Double ll_part_hb;
	GF_DashAbsoluteURLMode hls_absu;
	DasherWaitLastPktCtrl seg_sync;
	Bool hls_ap;

	//internal
	Bool in_error;

	//Manifest output pid
	GF_FilterPid *opid;

	GF_FilterPid *opid_alt;
	GF_Filter *alt_dst;
	Bool opid_alt_m3u8;

	GF_MPD *mpd;

	GF_DasherPeriod *current_period, *next_period;
	GF_List *pids;
	Bool template_use_source;
	s32 period_idx;

	GF_List *tpl_records;
	Bool use_xlink, use_cenc, check_main_role, use_clearkey;

	//options for muxers, constrained by profile
	Bool no_fragments_defaults;

	Bool is_eos;
	u32 nb_seg_url_pending;
	u64 last_evt_check_time;
	Bool on_demand_done;
	Bool subdur_done;
	char *out_path;
	char *out_path_alt;

	GF_Err setup_failure;

	Double nb_secs_to_discard;
	Bool first_context_load, store_init_params;
	Bool do_m3u8, do_mpd;
	u32 do_index;
	Bool is_period_restore, is_empty_period;

	Bool store_seg_states;

	GF_List *postponed_pids;
	u32 last_dyn_period_id;
	u32 next_pid_id_in_period;
	Bool post_play_events;

	Bool force_period_switch;
	GF_Fraction64 period_switch_cts;
	Bool period_not_ready;
	Bool period_pck_sent;
	Bool check_connections;

	//-1 forces report update, otherwise this is a packet count
	s32 update_report;

	Bool purge_segments;

	u32 nb_playing;
	Bool use_mabr;

	Bool no_seg_dur;

	u32 utc_initialized;
#ifdef GPAC_USE_DOWNLOADER
	GF_DownloadSession *utc_sess;
#endif

	DasherUTCTimingType utc_timing_type;
	s32 utc_diff;

	Bool force_hls_ll_manifest;

	u32 forward_mode;

	u8 last_hls_signature[GF_SHA1_DIGEST_SIZE], last_mpd_signature[GF_SHA1_DIGEST_SIZE], last_hls2_signature[GF_SHA1_DIGEST_SIZE];

	GF_CryptInfo *cinfo;

	Bool use_cues;
	Bool dyn_rate;

	u64 min_segment_start_time, last_min_segment_start_time;

	u32 def_max_seg_dur;

	u32 index_max_seg_dur;
	u64 index_media_duration;
	GF_Fraction64 min_cts_period;

	u32 from_index;
	u32 def_template;

	Bool move_to_static;
	Bool explicit_mode;
	Bool inband_event;
} GF_DasherCtx;

typedef struct _dash_stream
{
	GF_FilterPid *ipid, *opid;

	//stream properties
	u32 codec_id, timescale, stream_type, dsi_crc, dsi_enh_crc, id, dep_id, src_id;
	GF_Fraction sar, fps;
	u32 width, height;
	u32 sr, nb_ch;
	char *lang;
	Bool interlaced, rawmux;
	const GF_PropertyValue *p_role;
	const GF_PropertyValue *p_period_desc;
	const GF_PropertyValue *p_as_desc;
	const GF_PropertyValue *p_as_any_desc;
	const GF_PropertyValue *p_rep_desc;
	const GF_PropertyValue *p_base_url;
	char *template;
	char *xlink;
	char *hls_vp_name;
	u32 nb_surround, nb_lfe, atmos_complexity_type;
	u64 ch_layout;
	GF_PropVec4i srd;
	u32 color_primaries, color_transfer_characteristics, color_matrix, color_transfer_characteristics_alt;
	Bool sscale;
	Bool skip_sap;

	//TODO: get the values for all below
	u32 view_id;
	//end of TODO


	u32 bitrate;
	GF_DasherPeriod *period;
	GF_MPD_Period *last_period;

	GF_Fraction dash_dur;

	char *period_id;
	char *period_continuity_id;
	GF_Fraction64 period_start;
	GF_Fraction64 period_dur;
	//0: not done, 1: eos/abort, 2: subdur exceeded
	u32 done;
	Bool seg_done;

	u32 nb_comp, nb_comp_done;

	Bool is_av;

	u32 nb_rep, nb_rep_done;
	Double set_seg_duration;

	//repID for this stream, generated if not found
	char *rep_id;
	//AS ID for this stream, may be 0
	u32 as_id;
	u32 sync_as_id;
	struct _dash_stream *muxed_base;
	GF_List *complementary_streams;
	GF_List *comp_pids;

	//the one and only representation element
	GF_MPD_Representation *rep;
	//the parent adaptation set
	GF_MPD_AdaptationSet *set;
	Bool owns_set;
	//set to 1 if full inband params, 2 if pps/aps only, 3 if both inband and outband, 0 otherwise
	u32 inband_params;
	GF_List *multi_pids;
	GF_List *multi_tracks;
	//in case we share the same init segment, we MUST use the same timescale
	u32 force_timescale;


	u32 startNumber, seg_number;
	Bool rep_init;
	Bool forced_period_switch;
	u64 first_cts;
	u64 first_dts;
	s64 pts_minus_cts;
	Bool is_encrypted;
	//only used for SegmentTimeline
	u64 presentation_time_offset;

	//target MPD timescale
	u32 mpd_timescale;
	//segment start time in target MPD timescale
	u64 seg_start_time;
	Bool split_set_names;
	Bool skip_tpl_reuse;
	u64 max_period_dur, current_max_period_dur;

	GF_Filter *dst_filter;

	char *src_url;

	char *init_seg, *seg_template, *idx_template;
	u32 nb_sap_3, nb_sap_4;
	//ID of output pid (renumbered), used for content component and making sure output muxers use the same IDs
	u32 pid_id;
	//dependency ID of output pid (renumbered)
	u32 dep_pid_id;
	u32 nb_samples_in_source;
	u32 sync_points_type;
	//seg urls not yet handled (waiting for size/index callbacks)
	GF_List *pending_segment_urls;
	//segment states not yet handled (waiting for size/index/etc callbacks), used for M3U8 and state mode
	GF_List *pending_segment_states;
	//next segment start time in this stream timescale (NOT MPD timescale)
	u64 next_seg_start;
	//adjusted next segment start time in this stream timescale (NOT MPD timescale)
	//the value is the same as next_seg_start until the end of segment is found (SAP)
	//in which case it is adjusted to the SAP time
	u64 adjusted_next_seg_start;

	//force representation time end in this stream timescale (NOT MPD timescale)
	u64 force_rep_end;

	Bool segment_started;
	u64 first_cts_in_seg;
	u64 first_cts_in_next_seg;
	u64 min_cts_in_seg_plus_one;
	//used for last segment computation of segmentTimeline
	u64 est_first_cts_in_next_seg;
	u64 last_cts, last_dts;
	u64 cumulated_dur;
	Double cumulated_subdur;
	Bool subdur_done;
	u64 subdur_forced_use_period_dur;
	u64 nb_pck;
	u64 est_next_dts;
	u64 seek_to_pck;
	u64 ts_offset;
	u32 nb_repeat;

	Bool splitable;
	u32 loop_state;
	u32 split_dur_next;

	u32 moof_sn_inc, moof_sn;
	GF_Fraction64 clamped_dur;

	u32 nb_segments_purged;
	Double dur_purged;
	Bool tile_base;
	Bool tile_dep_id_merged;
	struct _dash_stream *merged_tile_dep;

	u32 cues_timescale;
	u32 nb_cues;
	GF_DASHCueInfo *cues;
	Bool cues_use_edits;
	s32 cues_ts_offset;
	Bool inband_cues;

	Bool clamp_done;
	u32 dcd_not_ready;

	Bool reschedule;

	GF_Fraction64 duration;
	GF_List *packet_queue;
	u32 nb_sap_in_queue;
	DasherTSSHandlingMode sbound;

	u32 request_period_switch;

	//gm_ for gen manifest
	Double gm_duration_total, gm_duration_min, gm_duration_max;
	u32 gm_nb_segments;

	Bool no_seg_dur;
	//for route
	u64 hls_ref_id;
	GF_DASH_SegmentContext *current_seg_state;

	Bool transcode_detected;

	//HLS full seg encryption
	GF_CryptInfo *cinfo;
	GF_TrackCryptInfo *tci;
	u64 iv_low, iv_high;
	u32 key_idx;
	u32 nb_crypt_seg;

	Bool dyn_bitrate;
	u64 rate_first_dts_plus_one, rate_last_dts;
	u64 rate_media_size;

	u64 period_continuity_next_cts;

	u64 last_min_segment_start_time;
	Bool stl;

	Bool set_period_switch;
	u32 all_stsd_crc;

	u64 frag_start_offset, frag_first_ftdt;
	u32 tpl_use_time;
	Bool last_stl_is_ll;
} GF_DashStream;

static void dasher_flush_segment(GF_DasherCtx *ctx, GF_DashStream *ds, Bool is_last_in_period);
static void dasher_update_rep(GF_DasherCtx *ctx, GF_DashStream *ds);
static void dasher_reset_stream(GF_Filter *filter, GF_DashStream *ds, Bool is_destroy);
static void dasher_update_period_duration(GF_DasherCtx *ctx, Bool is_period_switch);
static GF_Err dasher_setup_period(GF_Filter *filter, GF_DasherCtx *ctx, GF_DashStream *for_ds);
static GF_Err dasher_setup_profile(GF_DasherCtx *ctx);

static GF_DasherPeriod *dasher_new_period()
{
	GF_DasherPeriod *period;
	GF_SAFEALLOC(period, GF_DasherPeriod);
	if (period)
		period->streams = gf_list_new();
	return period;
}

#ifndef GPAC_DISABLE_AV_PARSERS
static GF_Err dasher_get_audio_info_with_m4a_sbr_ps(GF_DashStream *ds, const GF_PropertyValue *dsi, u32 *SampleRate, u32 *Channels)
{
	GF_M4ADecSpecInfo a_cfg;
	GF_Err e;
	if (SampleRate) *SampleRate = ds->sr;
	if (Channels) *Channels = ds->nb_ch;

	if (!dsi) {
		if (!ds->dcd_not_ready) {
			GF_LOG(GF_LOG_WARNING, GF_LOG_DASH, ("[Dasher] missing AAC config\n"));
		}
		return GF_OK;
	}
	e = gf_m4a_get_config(dsi->value.data.ptr, dsi->value.data.size, &a_cfg);
	if (e) {
		GF_LOG(GF_LOG_WARNING, GF_LOG_DASH, ("[Dasher] corrupted AAC Config, %s\n", gf_error_to_string(e)));
		return GF_NOT_SUPPORTED;
	}
	if (SampleRate && a_cfg.has_sbr) {
		*SampleRate = a_cfg.sbr_sr;
	}
	if (Channels) *Channels = a_cfg.nb_chan;
	return e;
}
#endif


static void dasher_ensure_outpath(GF_DasherCtx *ctx)
{
	if (!ctx->out_path) {
		ctx->out_path = gf_filter_pid_get_destination(ctx->opid);
		if (!ctx->out_path) {
			//special case when connecting to filters without a dst set (eg custom filters), get output name from mname
			GF_Filter *adst = gf_filter_pid_enum_destinations(ctx->opid, 0);
			if (adst && ctx->mname) ctx->out_path = gf_strdup(ctx->mname);
			return;
		}

		// output manifest name for ATSC3
		if (ctx->mname) {
			char *sep = strstr(ctx->out_path, "://");
			if (sep) {
				char *opath = gf_url_concatenate(ctx->out_path, ctx->mname);
				if (opath) {
					gf_free(ctx->out_path);
					ctx->out_path = opath;
				}
			}
		}
	}
	//for routeout
	if (ctx->opid)
		gf_filter_pid_set_property(ctx->opid, GF_PROP_PID_URL, &PROP_STRING(ctx->out_path) );
	if (ctx->opid_alt)
		gf_filter_pid_set_property(ctx->opid_alt, GF_PROP_PID_URL, &PROP_STRING(ctx->out_path_alt) );
}


static GF_Err dasher_hls_setup_crypto(GF_DasherCtx *ctx, GF_DashStream *ds)
{
#ifndef GPAC_DISABLE_CRYPTO
	GF_Err e;
	u32 pid_id=1;
	u32 i, count;
	const GF_PropertyValue *p;
	GF_CryptInfo *cinfo = NULL;
	const char *drm = ctx->hlsdrm;
	if (!ctx->do_m3u8) return GF_OK;
	if (ds->is_encrypted) return GF_OK;
	p = gf_filter_pid_get_property(ds->ipid, GF_PROP_PID_CRYPT_INFO);
	if (p)
		drm = p->value.string;
	else
		cinfo = ctx->cinfo;
	if (!drm && !cinfo) return GF_OK;

	if (ctx->sfile) {
		GF_LOG(GF_LOG_ERROR, GF_LOG_DASH, ("[Dasher] Cannot use HLS segment encryption with single file output\n"));
		return GF_BAD_PARAM;
	}

	if (!cinfo) {
		cinfo = gf_crypt_info_load(drm, &e);
		if (!cinfo) {
			GF_LOG(GF_LOG_ERROR, GF_LOG_DASH, ("[Dasher] Cannot load HLS DRM file %s\n", drm ));
			return e;
		}
		if (p) {
			if (ds->cinfo) gf_crypt_info_del(ds->cinfo);
			ds->cinfo = cinfo;
		} else {
			ctx->cinfo = cinfo;
		}
	}
	ds->tci = NULL;
	p = gf_filter_pid_get_property(ds->ipid, GF_PROP_PID_ID);
	if (p) pid_id = p->value.uint;
	count = gf_list_count(cinfo->tcis);
	for (i=0; i<count; i++) {
		GF_TrackCryptInfo *tci = gf_list_get(cinfo->tcis, i);
		if (tci->trackID && (tci->trackID != pid_id)) continue;

		ds->tci = tci;
		break;
	}
	if (!ds->tci) return GF_OK;

	ds->key_idx = 0;
	ds->iv_low = ds->iv_high = 0;
	for (i=0; i<8; i++) {
		ds->iv_high |= ds->tci->keys[ds->key_idx].IV[i];
		ds->iv_low |= ds->tci->keys[ds->key_idx].IV[i + 8];
		if (i<7) {
			ds->iv_high <<= 8;
			ds->iv_low <<= 8;
		}
	}
	return GF_OK;
#else
	return GF_NOT_SUPPORTED;
#endif
}

static u32 dasher_get_dep_bitrate(GF_DasherCtx *ctx, GF_DashStream *ds)
{
	u32 bitrate = ds->bitrate;
	if (ds->dep_id) {
		u32 i, count = gf_list_count(ctx->current_period->streams);
		for (i=0; i<count; i++) {
			GF_DashStream *a_ds = gf_list_get(ctx->current_period->streams, i);
			if (a_ds == ds) continue;

			if (gf_list_find(a_ds->complementary_streams, ds)>=0) {
				bitrate += dasher_get_dep_bitrate(ctx, a_ds);
			}
		}
	}
	return bitrate;
}

static void dasher_update_bitrate(GF_DasherCtx *ctx, GF_DashStream *ds)
{
	u64 rate;
	u32 scaler;
	if (!ds->dyn_bitrate || ds->bitrate) {
		return;
	}

	if (!ds->rate_first_dts_plus_one) {
		GF_LOG(GF_LOG_ERROR, GF_LOG_DASH, ("[Dasher] Couldn't compute bitrate of PID %s in time for manifest generation, please specify #Bitrate property\n", gf_filter_pid_get_name(ds->ipid)));
		return;
	}

	rate = ds->rate_media_size;
	rate *= 8;
	if (ds->rate_last_dts > ds->rate_first_dts_plus_one - 1) {
		rate *= ds->timescale;
		rate /= (ds->rate_last_dts - ds->rate_first_dts_plus_one + 1);
	} else {
		rate *= ds->dash_dur.den;
		rate /= ds->dash_dur.num;
	}
	//express rates in 100kbps or 10kbps, and if ds is done, trust the average, otherwise add 10%
	scaler = (rate > 1000000) ? 100000 : 10000;
	if (rate > 10*scaler) {
		rate /= scaler;
		if (!ds->done) scaler = 11 * scaler / 10;
		rate *= scaler;
	}

	ds->bitrate = (u32) rate;

	if (ds->rep) {
		ds->rep->bandwidth = ds->bitrate;

		if (ds->dep_id) {
			ds->rep->bandwidth = dasher_get_dep_bitrate(ctx, ds);
		} else if (ds->nb_comp && !ds->muxed_base) {
			u32 i, count = gf_list_count(ctx->current_period->streams);
			for (i=0; i<count; i++) {
				GF_DashStream *a_ds = gf_list_get(ctx->current_period->streams, i);
				if (ds == a_ds) continue;
				if (a_ds->muxed_base != ds) continue;
				if (a_ds->dyn_bitrate) {
					dasher_update_bitrate(ctx, a_ds);
				}
				ds->rep->bandwidth += a_ds->bitrate;
			}
		}
	}

	//keep refreshing our rate estimation
	if (!ds->done && (ds->dyn_bitrate==1))
		ds->bitrate = 0;
}


static GF_Err dasher_stream_period_changed(GF_Filter *filter, GF_DasherCtx *ctx, GF_DashStream *ds, Bool is_new_period_request)
{
	GF_Err e = GF_OK;
	//period switching, check the stream is still scheduled - if so and not done, flush it, update period duration
	s32 res = gf_list_find(ctx->current_period->streams, ds);
	//force end of segment if stream is not yet done and in current period
	if ((res>=0) && !ds->done && !ds->seg_done) {
		GF_DashStream *base_ds = ds->muxed_base ? ds->muxed_base : ds;
		if (is_new_period_request) {
			GF_LOG(GF_LOG_INFO, GF_LOG_DASH, ("[Dasher] New period requested for PID %s\n", gf_filter_pid_get_name(ds->ipid) ));
		} else {
			GF_LOG(GF_LOG_WARNING, GF_LOG_DASH, ("[Dasher] PID %s config changed during active period, forcing period switch\n", gf_filter_pid_get_name(ds->ipid) ));
		}
		ds->seg_done = GF_TRUE;
		if(base_ds->nb_comp_done >= base_ds->nb_comp) {
			GF_LOG(GF_LOG_WARNING, GF_LOG_DASH, ("[Dasher] Invalid new period: %u components processed (max %u expected)\n", base_ds->nb_comp_done, base_ds->nb_comp));
			e = GF_BAD_PARAM;
			goto exit;
		}
		base_ds->nb_comp_done++;
		ds->first_cts_in_next_seg = ds->est_first_cts_in_next_seg;

		if (base_ds->nb_comp_done == base_ds->nb_comp) {
			dasher_flush_segment(ctx, base_ds, GF_TRUE);
		}

		ctx->force_period_switch = GF_TRUE;
		if (!ctx->period_switch_cts.den
			|| gf_timestamp_less(ds->period_continuity_next_cts, ds->timescale, ctx->period_switch_cts.num, ctx->period_switch_cts.den)
		) {
			ctx->period_switch_cts.num = ds->period_continuity_next_cts;
			ctx->period_switch_cts.den = ds->timescale;
		}
		dasher_update_period_duration(ctx, GF_TRUE);
	}
	//remove stream from period
	if (res>=0) {
		//force an EOS on this stream for ondemand / side index generation flush
		if (ds->opid)
			gf_filter_pid_set_eos(ds->opid);
		ds->rep_init = GF_FALSE;
		//indicate this input is moved to next period. If a scheduled input is muxed with this one in the current period
		//it will abort its current segment
		ds->forced_period_switch = GF_TRUE;
		ds->presentation_time_offset = 0;
		gf_list_rem(ctx->current_period->streams, res);
	} else {
		//stream is not in current period, and this is not an explicit new period request
		//if the period was not ready (not yet setup), add to current streams
		//this is needed for cases such as HEVC tiling where secondary pids are added after the main pid is configured
		//see issue 1849
		if (!is_new_period_request && ctx->period_not_ready && !ds->rep) {
			gf_list_add(ctx->current_period->streams, ds);
			ds->period = ctx->current_period;
			ds->request_period_switch = 0;
			e = GF_OK;
			goto exit;
		}
	}
	ds->request_period_switch = 0;

	//this is tricky, when reassigning period IDs in the middle of a stream, we may have cases where some streams
	//are ready several packets before other streams due to processing delay, which results in period switch signal not
	//happening at the same time
	if (is_new_period_request && !ds->rep && ctx->current_period->period && gf_list_count(ctx->current_period->streams)) {
		Bool inject_in_period = GF_FALSE;
		if (ds->period_id && ctx->current_period->period->ID && !strcmp(ds->period_id, ctx->current_period->period->ID))
			inject_in_period = GF_TRUE;
		else if ((ctx->period_idx>0) && (ds->period_start.num<0) && ((s32) -ds->period_start.num == ctx->period_idx))
			inject_in_period = GF_TRUE;
		else if (ds->period_start.num * 1000 == ctx->current_period->period->start * ds->period_start.den)
			inject_in_period = GF_TRUE;

		if (inject_in_period) {
			gf_list_add(ctx->current_period->streams, ds);
			ds->period = ctx->current_period;
			e = dasher_setup_period(filter, ctx, ds);
			//force a MPD publish asap
			if (ctx->dmode != GF_DASH_STATIC)
				ctx->mpd->publishTime = 0;
			goto exit;
		}
	}
	gf_list_add(ctx->next_period->streams, ds);
	ds->period = ctx->next_period;

exit:

	ds->stl = ctx->stl;
	if (ctx->sigfrag) {
		const GF_PropertyValue *p = gf_filter_pid_get_property_str(ds->ipid, "source_template");
		if (p) {
			p = gf_filter_pid_get_property_str(ds->ipid, "stl_timescale");
			if (p && p->value.uint) {
				ds->stl = GF_TRUE;
				ds->mpd_timescale = p->value.uint;
			} else if (ctx->stl) {
				ds->mpd_timescale = ds->timescale;
			}
		}
	}
	return e;
}

static void dasher_get_dash_dur(GF_DasherCtx *ctx, GF_DashStream *ds)
{
	ds->dash_dur = ctx->segdur;
	const GF_PropertyValue *p = gf_filter_pid_get_property(ds->ipid, GF_PROP_PID_DASH_DUR);
	if (p) {
		ds->dash_dur = p->value.frac;
		ds->no_seg_dur = GF_FALSE;
		if (!ds->dash_dur.num || !ds->dash_dur.den) {
			ds->dash_dur.num = 1;
			ds->dash_dur.den = 1;
		}
	}
	//this avoids very weird cases where (u64) (dash_dur*timescale) is 0. we limit the max segment duration to 1M sec, a bit more than 11.5 days
	if ((u64) ds->dash_dur.num > (u64)ds->dash_dur.den * 1000000) {
		ds->dash_dur.num = 1000000;
		ds->dash_dur.den = 1;
	}
}

static void dasher_send_transport_hints(GF_DasherCtx *ctx, GF_DashStream *ds)
{
	//send transport hints even if segment timeline is used
	if (!ctx->sfile && !ctx->use_cues) {
		GF_FilterEvent evt;
		GF_FEVT_INIT(evt, GF_FEVT_TRANSPORT_HINTS, ds->ipid)
		if (!ds->dash_dur.num)
			dasher_get_dash_dur(ctx, ds);

		switch (ctx->from_index) {
		case IDXMODE_NONE:
			evt.transport_hints.seg_duration = ds->dash_dur;
			break;
		case IDXMODE_SEG:
		case IDXMODE_CHILD:
			break;
		case IDXMODE_ALL:
		case IDXMODE_INIT:
		case IDXMODE_MANIFEST:
			evt.transport_hints.gen_dsi_only = GF_TRUE;
			break;
		}
		evt.transport_hints.wait_seg_boundary = ctx->segcts;

		gf_filter_pid_send_event(ds->ipid, &evt);
	}
}

static Bool dasher_template_use_source_url(const char *template)
{
	if (!template) return GF_FALSE;
	if (strstr(template, "$File$") != NULL) return GF_TRUE;
	else if (strstr(template, "$FSRC$") != NULL) return GF_TRUE;
	else if (strstr(template, "$SourcePath$") != NULL) return GF_TRUE;
	else if (strstr(template, "$FURL$") != NULL) return GF_TRUE;
	else if (strstr(template, "$URL$") != NULL) return GF_TRUE;
	return GF_FALSE;
}

static Bool dasher_merge_prop(void *cbk, u32 prop_4cc, const char *prop_name, const GF_PropertyValue *src_prop)
{
	GF_DasherCtx *ctx = (GF_DasherCtx *) cbk;

	switch (prop_4cc) {
	case GF_PROP_PID_FILE_EXT:
	case GF_PROP_PID_MIME:
	case GF_PROP_PID_DASH_SEGMENTS:
	case GF_PROP_PID_HLS_REF:
	case GF_PROP_PID_REP_ID:
	case GF_PROP_PID_DASH_DUR:
	case GF_PROP_PID_PERIOD_ID:
	case GF_PROP_PID_AS_ID:
	case GF_PROP_PID_ID:
	case GF_PROP_PID_DEPENDENCY_ID:
	case GF_PROP_PID_DASH_SPARSE:
	case GF_PROP_PID_MUX_SRC:
	case GF_PROP_PID_DASH_MODE:
	case GF_PROP_PID_FORCE_SEG_SYNC:
	case GF_PROP_PID_NO_INIT:
	case GF_PROP_PID_PREMUX_STREAM_TYPE:
	case GF_PROP_PID_TEMPLATE:
	case GF_PROP_PID_BITRATE:
	case GF_PROP_PID_INIT_NAME:
	case GF_PROP_PID_CODEC:
	case GF_PROP_PID_DASH_MULTI_PID:
	case GF_PROP_PID_DASH_MULTI_PID_IDX:
	case GF_PROP_PID_DASH_MULTI_TRACK:
	case GF_PROP_PID_LLHAS_MODE:
	case GF_PROP_PID_TIMESHIFT_SEGS:
	case GF_PROP_PID_TIMESCALE:
	case GF_PROP_PID_DASH_CUE:
		return GF_FALSE;
	case GF_PROP_PID_CENC_PSSH:
		if (ctx->pssh == GF_DASH_PSSH_MPD) return GF_FALSE;
		return GF_TRUE;
	}
	return GF_TRUE;
}

static GF_Err dasher_configure_pid(GF_Filter *filter, GF_FilterPid *pid, Bool is_remove)
{
	Bool period_switch = GF_FALSE;
	Bool is_reconfigure = GF_FALSE;
	const GF_PropertyValue *p, *dsi=NULL;
	u32 dc_crc, dc_enh_crc;
	GF_Err e;
	GF_DashStream *ds;
	Bool old_period_switch;
	u32 prev_stream_type;
	Bool new_period_request = GF_FALSE;
	const char *cue_file=NULL;
	s64 old_clamp_dur = 0;
	GF_DasherCtx *ctx = gf_filter_get_udta(filter);

	if (is_remove) {
		ds = gf_filter_pid_get_udta(pid);
		if (ds) {
			if (ds->dyn_bitrate) dasher_update_bitrate(ctx, ds);
			gf_list_del_item(ctx->pids, ds);
			gf_list_del_item(ctx->current_period->streams, ds);
			if (ctx->next_period)
				gf_list_del_item(ctx->next_period->streams, ds);
			dasher_reset_stream(filter, ds, GF_TRUE);
			gf_free(ds);
		}
		return GF_OK;
	}
	ctx->check_connections = GF_TRUE;
	if (!ctx->opid && !ctx->gencues) {
		u32 i, nb_opids = ctx->dual ? 2 : 1;
		for (i=0; i < nb_opids; i++) {
			char *segext=NULL;
			char *force_ext=NULL;
			GF_FilterPid *opid=NULL;
			if (i==0) {
				ctx->opid = gf_filter_pid_new(filter);
				gf_filter_pid_set_name(ctx->opid, "MANIFEST");
				opid = ctx->opid;
			} else if (!ctx->alt_dst && (ctx->out_path || ctx->mname)) {
				char szSRC[100];
				GF_FileIO *gfio = NULL;
				char *mpath = ctx->out_path ? ctx->out_path : ctx->mname;
				u32 len;
				if (!strncmp(mpath, "gfio://", 7)) {
					gfio = gf_fileio_from_url(mpath);
					if (!gfio) return GF_BAD_PARAM;
					//only use basename as we will create the new resource through factory
					mpath = (char *) gf_file_basename(gf_fileio_resource_url(gfio));
					if (!mpath) return GF_OUT_OF_MEM;
				}

				len = (u32) strlen(mpath);
				char *out_path = gf_malloc(len+10);
				if (!out_path) return GF_OUT_OF_MEM;
				memcpy(out_path, mpath, len);
				out_path[len]=0;
				char *sep = gf_file_ext_start(out_path);
				if (sep) sep[0] = 0;
				if (ctx->do_m3u8) {
					strcat(out_path, ".mpd");
					force_ext = "mpd";
				} else {
					ctx->opid_alt_m3u8 = GF_TRUE;
					ctx->do_m3u8 = GF_TRUE;
					strcat(out_path, ".m3u8");
					force_ext = "m3u8";
				}
				if (gfio) {
					const char *rel = gf_fileio_factory(gfio, out_path);
					gf_free(out_path);
					out_path = gf_strdup(rel);
					if (!out_path) return GF_OUT_OF_MEM;
				}

				ctx->alt_dst = gf_filter_connect_destination(filter, out_path, &e);
				if (e) {
					GF_LOG(GF_LOG_ERROR, GF_LOG_DASH, ("[Dasher] Couldn't create secondary manifest output %s: %s\n", out_path, gf_error_to_string(e) ));
					gf_free(out_path);
					break;
				}
				if (ctx->out_path_alt) gf_free(ctx->out_path_alt);
				ctx->out_path_alt = out_path;

				//reset any sourceID given in the dst_arg and assign sourceID to be the dasher filter
				gf_filter_reset_source(ctx->alt_dst);
				snprintf(szSRC, 100, "MuxSrc%cdasher_%p", gf_filter_get_sep(filter, GF_FS_SEP_NAME), ctx->alt_dst);
				gf_filter_set_source(ctx->alt_dst, filter, szSRC);

				ctx->opid_alt = gf_filter_pid_new(filter);
				gf_filter_pid_set_name(ctx->opid_alt, "MANIFEST_ALT");

				snprintf(szSRC, 100, "dasher_%p", ctx->alt_dst);
				gf_filter_pid_set_property(ctx->opid_alt, GF_PROP_PID_MUX_SRC, &PROP_STRING(szSRC) );
				//we also need to set the property on main output just to avoid the connection
				snprintf(szSRC, 100, "dasher_%p", ctx);
				gf_filter_pid_set_property(ctx->opid, GF_PROP_PID_MUX_SRC, &PROP_STRING(szSRC) );
				opid = ctx->opid_alt;
			} else {
				GF_LOG(GF_LOG_WARNING, GF_LOG_DASH, ("[Dasher] Cannot guess output file name when explicitly loaded, disabling dual output mode."
					"\n\tUse --mname=URL to specify output location for alternate manifest\n"));
			}
			if (!opid)
				continue;

			//copy properties at init or reconfig
			gf_filter_pid_copy_properties(opid, pid);
			gf_filter_pid_set_property(opid, GF_PROP_PID_DECODER_CONFIG, NULL);
			gf_filter_pid_set_property(opid, GF_PROP_PID_DECODER_CONFIG_ENHANCEMENT, NULL);
			gf_filter_pid_set_property(opid, GF_PROP_PID_CODECID, NULL);
			gf_filter_pid_set_property(opid, GF_PROP_PID_UNFRAMED, NULL);
			gf_filter_pid_set_property(opid, GF_PROP_PID_STREAM_TYPE, &PROP_UINT(GF_STREAM_FILE) );
			//for routeout
			gf_filter_pid_set_property(opid, GF_PROP_PID_PREMUX_STREAM_TYPE, &PROP_UINT(GF_STREAM_FILE) );

			dasher_ensure_outpath(ctx);

			p = gf_filter_pid_caps_query(pid, GF_PROP_PID_FILE_EXT);
			if (p) {
				gf_filter_pid_set_property(opid, GF_PROP_PID_FILE_EXT, p );
				segext = p->value.string;
			} else {
				segext = NULL;
				if (ctx->out_path) {
					segext = gf_file_ext_start(ctx->out_path);
				} else if (ctx->mname) {
					segext = gf_file_ext_start(ctx->mname);
				}
				if (!segext) {
					if (!ctx->dual && ctx->do_m3u8) segext = "m3u8" ;
					else segext = i ? "m3u8" : "mpd";
				} else {
					segext++;
				}
				if (force_ext)
					segext = force_ext;
				gf_filter_pid_set_property(opid, GF_PROP_PID_FILE_EXT, &PROP_STRING(segext) );

				if (ctx->explicit_mode) {
					//prevent the second pid from linking to another output in case of a graph such as
					// dasher:dual -o live.mpd
					//the explicit dasher will link mpd to mpd and will try to clone fout(live.mpd) for the manifest pid
					//since the default ext is * and cloning is enabled by default in implicit linking
					if (i)
						gf_filter_pid_disable_clone(opid);

					//override URL/path when loaded dynamically in case output filter(s) do not set a manifest name
					char *path = (opid==ctx->opid_alt) ? ctx->out_path_alt : ctx->out_path;
					gf_filter_pid_set_property(opid, GF_PROP_PID_URL, path ? &PROP_STRING(path) : NULL );
					gf_filter_pid_set_property(opid, GF_PROP_PID_FILEPATH, path ? &PROP_STRING(path) : NULL );
				}

				if (!strcmp(segext, "m3u8")) {
					gf_filter_pid_set_property(opid, GF_PROP_PID_MIME, &PROP_STRING("video/mpegurl"));
				} else if (!strcmp(segext, "ghi")) {
					gf_filter_pid_set_property(opid, GF_PROP_PID_MIME, &PROP_STRING("application/x-gpac-ghi"));
				} else if (!strcmp(segext, "ghix")) {
					gf_filter_pid_set_property(opid, GF_PROP_PID_MIME, &PROP_STRING("application/x-gpac-ghix"));
				} else {
					gf_filter_pid_set_property(opid, GF_PROP_PID_MIME, &PROP_STRING("application/dash+xml"));
				}
			}

			u32 manifest_type = 0;
			if (!strcmp(segext, "m3u8")) {
				ctx->do_m3u8 = GF_TRUE;
				gf_filter_pid_set_name(opid, "manifest_m3u8" );
				manifest_type = 2;
			} else if (!strcmp(segext, "ghix") || !strcmp(segext, "ghi")) {
				ctx->do_index = !strcmp(segext, "ghix") ? 2 : 1;
				ctx->sigfrag = GF_FALSE;
				ctx->align = ctx->sap = GF_TRUE;
				ctx->sseg = ctx->sfile = ctx->tpl = GF_FALSE;
				if (ctx->state) {
					gf_free(ctx->state);
					ctx->state = NULL;
					GF_LOG(GF_LOG_WARNING, GF_LOG_DASH, ("[Dasher] Index generation mode, disabling state\n" ));
				}
				if (!ctx->template)
					ctx->template = gf_strdup("$RepresentationID$-$Number$$Init=init$");

				gf_filter_pid_set_name(opid, "dash_index" );
				manifest_type = 3;
			} else {
				ctx->do_mpd = GF_TRUE;
				gf_filter_pid_set_name(opid, "manifest_mpd" );
				manifest_type = 1;
			}
			if (!gf_sys_is_test_mode() && (ctx->dmode>=GF_DASH_DYNAMIC))
				manifest_type |= (1<<8);

			gf_filter_pid_set_property(opid, GF_PROP_PID_IS_MANIFEST, &PROP_UINT(manifest_type));
		}

		ctx->store_seg_states = GF_FALSE;
		//in m3u8 mode, always store all seg states. In MPD only if state, not ondemand
		if (((ctx->state || ctx->purge_segments) && !ctx->sseg) || ctx->do_m3u8) ctx->store_seg_states = GF_TRUE;
	}

	ds = gf_filter_pid_get_udta(pid);
	if (!ds) {
		GF_SAFEALLOC(ds, GF_DashStream);
		if (!ds) return GF_OUT_OF_MEM;
		ds->ipid = pid;
		gf_list_add(ctx->pids, ds);
		ds->complementary_streams = gf_list_new();
		period_switch = GF_TRUE;
		gf_filter_pid_set_udta(pid, ds);
		ds->sbound = ctx->sbound;
		ds->startNumber = 1;
		if (ctx->sbound!=DASHER_BOUNDS_OUT)
			ds->packet_queue = gf_list_new();

		/*initial connection and we already have sent play event, send a PLAY on this new PID
		TODO: we need to send STOP/PLAY depending on period
		*/
		if (ctx->nb_playing) {
			GF_FilterEvent evt;

			dasher_send_transport_hints(ctx, ds);

			GF_FEVT_INIT(evt, GF_FEVT_PLAY, ds->ipid);
			evt.play.speed = 1.0;
			gf_filter_pid_send_event(ds->ipid, &evt);
		}
		//don't create pid at this time except in gencues mode

		if (ctx->gencues) {
			ds->opid = gf_filter_pid_new(filter);
			gf_filter_pid_copy_properties(ds->opid, pid);
			gf_filter_pid_set_property(ds->opid, GF_PROP_PID_DASH_CUE, &PROP_STRING("inband") );
		}
	} else {
		is_reconfigure = GF_TRUE;
	}

	gf_filter_pid_set_framing_mode(pid, GF_TRUE);

#define CHECK_PROP(_type, _mem, _e) \
	p = gf_filter_pid_get_property(pid, _type); \
	if (!p && (_e<=0) ) return _e; \
	if (p && (p->value.uint != _mem) && _mem) period_switch = GF_TRUE; \
	if (p) _mem = p->value.uint; \

#define CHECK_PROPL(_type, _mem, _e) \
	p = gf_filter_pid_get_property(pid, _type); \
	if (!p && (_e<=0) ) return _e; \
	if (p && (p->value.longuint != _mem) && _mem) period_switch = GF_TRUE; \
	if (p) _mem = p->value.longuint; \

#define CHECK_PROP_BOOL(_type, _mem, _e) \
	p = gf_filter_pid_get_property(pid, _type); \
	if (!p && (_e<=0) ) return _e; \
	if (p && (p->value.boolean != _mem) && _mem) period_switch = GF_TRUE; \
	if (p) _mem = p->value.uint; \

#define CHECK_PROP_FRAC(_type, _mem, _e) \
	p = gf_filter_pid_get_property(pid, _type); \
	if (!p && (_e<=0) ) return _e; \
	if (p && (p->value.frac.num * _mem.den != p->value.frac.den * _mem.num) && _mem.den && _mem.num) period_switch = GF_TRUE; \
	if (p) _mem = p->value.frac; \

#define CHECK_PROP_FRAC64(_type, _mem, _e) \
	p = gf_filter_pid_get_property(pid, _type); \
	if (!p && (_e<=0) ) return _e; \
	if (p && (p->value.lfrac.num * _mem.den != p->value.lfrac.den * _mem.num) && _mem.den && _mem.num) period_switch = GF_TRUE; \
	if (p) _mem = p->value.lfrac; \


#define CHECK_PROP_STR(_type, _mem, _e) \
	p = gf_filter_pid_get_property(pid, _type); \
	if (!p && (_e<=0) ) return _e; \
	if (p && p->value.string && _mem && strcmp(_mem, p->value.string)) period_switch = GF_TRUE; \
	if (p) { \
		if (_mem) gf_free(_mem); \
		_mem = gf_strdup(p->value.string); \
	}\


#define CHECK_PROP_PROP(_type, _mem, _e) \
	p = gf_filter_pid_get_property(pid, _type); \
	if (!p && (_e<=0) ) return _e; \
	if (p != _mem) period_switch = GF_TRUE;\
	_mem = p; \


	prev_stream_type = ds->stream_type;
	CHECK_PROP(GF_PROP_PID_STREAM_TYPE, ds->stream_type, GF_NOT_SUPPORTED)

	if (ctx->sigfrag) {
		p = gf_filter_pid_get_property_str(pid, "nofrag");
		if (p && p->value.boolean) {
			p = gf_filter_pid_get_property(pid, GF_PROP_PID_URL);
			GF_LOG(GF_LOG_ERROR, GF_LOG_CONTAINER, ("[IsoMedia] sigfrag requested but file %s is not fragmented\n", p->value.string));
			return GF_BAD_PARAM;
		}
	}

	ds->tile_base = GF_FALSE;
	ds->skip_sap = GF_FALSE;

	if (ds->stream_type != GF_STREAM_FILE) {
		u32 prev_bitrate = ds->bitrate;
		if (ds->stream_type==GF_STREAM_ENCRYPTED) {
			CHECK_PROP(GF_PROP_PID_ORIG_STREAM_TYPE, ds->stream_type, GF_EOS)
			ds->is_encrypted = GF_TRUE;
		}
		if (prev_stream_type==ds->stream_type)
			period_switch = GF_FALSE;

		//ignore bitrate changes for period switch detection as this may change quite a lot when loading from playlists
		p = gf_filter_pid_get_property(pid, GF_PROP_PID_BITRATE);
		ds->bitrate = p ? p->value.uint : prev_bitrate;

		CHECK_PROP(GF_PROP_PID_CODECID, ds->codec_id, GF_NOT_SUPPORTED)
		CHECK_PROP(GF_PROP_PID_TIMESCALE, ds->timescale, GF_NOT_SUPPORTED)

		if (!ds->timescale) {
			GF_LOG(GF_LOG_ERROR, GF_LOG_CONTAINER, ("[Dasher] Input PID %s has no timescale, cannot dash\n", gf_filter_pid_get_name(pid) ));
			return GF_NON_COMPLIANT_BITSTREAM;
		}

		if (ds->stream_type==GF_STREAM_VISUAL) {
			CHECK_PROP(GF_PROP_PID_WIDTH, ds->width, GF_EOS)
			CHECK_PROP(GF_PROP_PID_HEIGHT, ds->height, GF_EOS)
			//don't return if not defined
			CHECK_PROP_FRAC(GF_PROP_PID_SAR, ds->sar, GF_EOS)
			if (ds->sar.num<=0) ds->sar.num = ds->sar.den = 1;
			CHECK_PROP_FRAC(GF_PROP_PID_FPS, ds->fps, GF_EOS)


			p = gf_filter_pid_get_property(pid, GF_PROP_PID_TILE_BASE);
			if (p) {
				ds->srd.x = ds->srd.y = 0;
				ds->srd.z = ds->width;
				ds->srd.w = ds->height;
				ds->tile_base = GF_TRUE;
			} else {
				p = gf_filter_pid_get_property(pid, GF_PROP_PID_CROP_POS);
				if (p && ((p->value.vec2i.x != ds->srd.x) || (p->value.vec2i.y != ds->srd.y) ) ) period_switch = GF_TRUE;
				if (p) {
					ds->srd.x = p->value.vec2i.x;
					ds->srd.y = p->value.vec2i.y;
					ds->srd.z = ds->width;
					ds->srd.w = ds->height;
				} else {
					p = gf_filter_pid_get_property(pid, GF_PROP_PID_SRD);
					if (p && (
						(p->value.vec4i.x != ds->srd.x)
						|| (p->value.vec4i.y != ds->srd.y)
						|| (p->value.vec4i.z != ds->srd.z)
						|| (p->value.vec4i.w != ds->srd.w)
					) )
						period_switch = GF_TRUE;

					if (p) {
						ds->srd.x = p->value.vec4i.x;
						ds->srd.y = p->value.vec4i.y;
						ds->srd.z = p->value.vec4i.z;
						ds->srd.w = p->value.vec4i.w;
					}
				}
			}
		} else if (ds->stream_type==GF_STREAM_AUDIO) {
			CHECK_PROP(GF_PROP_PID_SAMPLE_RATE, ds->sr, GF_EOS)
			CHECK_PROP(GF_PROP_PID_NUM_CHANNELS, ds->nb_ch, GF_EOS)
			CHECK_PROPL(GF_PROP_PID_CHANNEL_LAYOUT, ds->ch_layout, GF_EOS)

			switch (ds->codec_id) {
			case GF_CODECID_USAC:
			case GF_CODECID_MHAS:
			case GF_CODECID_MPHA:
				break;
			default:
				ds->skip_sap = GF_TRUE;
			}
		}

		old_period_switch = period_switch;

		//these ones can change without triggering period switch
		CHECK_PROP(GF_PROP_PID_NB_FRAMES, ds->nb_samples_in_source, GF_EOS)
		CHECK_PROP_FRAC64(GF_PROP_PID_DURATION, ds->duration, GF_EOS)
		CHECK_PROP_STR(GF_PROP_PID_URL, ds->src_url, GF_EOS)
		period_switch = old_period_switch;
		if (ds->duration.num<0) ds->duration.num = 0;

		CHECK_PROP(GF_PROP_PID_ID, ds->id, GF_EOS)
		if (!p) GF_LOG(GF_LOG_WARNING, GF_LOG_DASH, ("[Dasher] Input PID %s has no explicit ID. Segment names may not be correct.\n", gf_filter_pid_get_name(pid)));
		CHECK_PROP(GF_PROP_PID_DEPENDENCY_ID, ds->dep_id, GF_EOS)

		p = gf_filter_pid_get_property(pid, GF_PROP_PID_HAS_SYNC);
		u32 sync_type = DASHER_SYNC_UNKNOWN;
		if (p) sync_type = p->value.boolean ? DASHER_SYNC_PRESENT : DASHER_SYNC_NONE;
		if ((sync_type != DASHER_SYNC_UNKNOWN) && (sync_type != ds->sync_points_type)) {
			period_switch = GF_TRUE;
			ds->sync_points_type = sync_type;
		}

		if (ds->inband_cues)
			period_switch = old_period_switch;

		if (ctx->scope_deps) {
			const char *src_args = gf_filter_pid_orig_src_args(pid, GF_TRUE);
			if (src_args) {
				ds->src_id = gf_crc_32(src_args, (u32) strlen(src_args));
			}
		}

		//check if we had up-front declarations of codec configs
		if (ctx->pswitch==DASHER_PSWITCH_STSD) {
			p = gf_filter_pid_get_property(pid, GF_PROP_PID_ISOM_STSD_ALL_TEMPLATES);
			if (p) {
				u32 all_stsd_crc = gf_crc_32(p->value.data.ptr, p->value.data.size);
				//same config, we assume the muxer dealt with this at setup, reset dsi crc to skip period switch test below
				if (all_stsd_crc==ds->all_stsd_crc) {
					ds->dsi_crc = 0;
					ds->dsi_enh_crc = 0;
				} else {
					ds->all_stsd_crc = all_stsd_crc;
				}
			} else {
				ds->all_stsd_crc = 0;
			}
		}

		dc_crc = 0;
		dsi = p = gf_filter_pid_get_property(pid, GF_PROP_PID_DECODER_CONFIG);
		if (p && (p->type==GF_PROP_DATA))
			dc_crc = gf_crc_32(p->value.data.ptr, p->value.data.size);

		dc_enh_crc = 0;
		p = gf_filter_pid_get_property(pid, GF_PROP_PID_DECODER_CONFIG_ENHANCEMENT);
		if (p && (p->type==GF_PROP_DATA)) dc_enh_crc = gf_crc_32(p->value.data.ptr, p->value.data.size);

		if (((dc_crc != ds->dsi_crc) && ds->dsi_crc)
			|| ((dc_enh_crc != ds->dsi_enh_crc) && ds->dsi_enh_crc)
		) {
			//check which codecs can support inband param sets
			switch (ds->codec_id) {
			case GF_CODECID_AVC:
			case GF_CODECID_SVC:
			case GF_CODECID_MVC:
			case GF_CODECID_HEVC:
			case GF_CODECID_LHVC:
				if (!ctx->bs_switch)
					period_switch = GF_TRUE;
				break;
			//ignore reconfig for these subtitle formats
			case GF_CODECID_SIMPLE_TEXT:
			case GF_CODECID_WEBVTT:
			case GF_CODECID_SUBS_XML:
				break;
			default:
				period_switch = GF_TRUE;
				break;
			}
		}
		//check if input is ready
		ds->dcd_not_ready = 0;
		if (!dc_crc && !dc_enh_crc) {
			switch (ds->codec_id) {
			case GF_CODECID_AVC:
			case GF_CODECID_SVC:
			case GF_CODECID_MVC:
			case GF_CODECID_HEVC:
			case GF_CODECID_LHVC:
			case GF_CODECID_AAC_MPEG4:
			case GF_CODECID_AAC_MPEG2_MP:
			case GF_CODECID_AAC_MPEG2_LCP:
			case GF_CODECID_AAC_MPEG2_SSRP:
			case GF_CODECID_USAC:
			case GF_CODECID_AC3:
			case GF_CODECID_EAC3:
			case GF_CODECID_AV1:
			case GF_CODECID_VP8:
			case GF_CODECID_VP9:
				ds->dcd_not_ready = gf_sys_clock();
				break;
			default:
				break;
			}
		}
		ds->dsi_crc = dc_crc;

		CHECK_PROP_STR(GF_PROP_PID_TEMPLATE, ds->template, GF_EOS)
		CHECK_PROP_STR(GF_PROP_PID_LANGUAGE, ds->lang, GF_EOS)
		CHECK_PROP_BOOL(GF_PROP_PID_INTERLACED, ds->interlaced, GF_EOS)
		CHECK_PROP_PROP(GF_PROP_PID_AS_COND_DESC, ds->p_as_desc, GF_EOS)
		CHECK_PROP_PROP(GF_PROP_PID_AS_ANY_DESC, ds->p_as_any_desc, GF_EOS)
		CHECK_PROP_PROP(GF_PROP_PID_REP_DESC, ds->p_rep_desc, GF_EOS)
		CHECK_PROP_PROP(GF_PROP_PID_BASE_URL, ds->p_base_url, GF_EOS)
		CHECK_PROP_PROP(GF_PROP_PID_ROLE, ds->p_role, GF_EOS)
		CHECK_PROP_STR(GF_PROP_PID_HLS_PLAYLIST, ds->hls_vp_name, GF_EOS)
		CHECK_PROP_BOOL(GF_PROP_PID_SINGLE_SCALE, ds->sscale, GF_EOS)

		//if manifest generation mode with template and no template at PID or filter level, switch to main profile
		if (ctx->sigfrag && ctx->tpl && !ctx->template && !ds->template) {
			GF_LOG(GF_LOG_WARNING, GF_LOG_DASH, ("[Dasher] Warning, manifest generation only mode requested for live-based profile but no template provided, switching to main profile.\n"));
			ctx->profile = GF_DASH_PROFILE_MAIN;
			ctx->tpl = GF_FALSE;
			dasher_setup_profile(ctx);
			//we force single file in this mode, but we will replace byte ranges by source URL
			ctx->sfile = GF_TRUE;
		}

		if (ds->rate_first_dts_plus_one)
			dasher_update_bitrate(ctx, ds);

		if (!ds->bitrate) {
			char *tpl = ds->template ? ds->template : ctx->template;
			if (tpl && strstr(tpl, "$Bandwidth$")) {
				GF_LOG(GF_LOG_ERROR, GF_LOG_DASH, ("[Dasher] No bitrate property assigned to PID %s but template uses $Bandwidth$, cannot initialize !\n\tTry specifying bitrate property after your source, e.g. -i source.raw:#Bitrate=VAL\n", gf_filter_pid_get_name(ds->ipid)));
				ctx->in_error = GF_TRUE;
				return GF_BAD_PARAM;
			} else {
				GF_LOG(GF_LOG_INFO, GF_LOG_DASH, ("[Dasher] No bitrate property assigned to PID %s, computing from bitstream\n", gf_filter_pid_get_name(ds->ipid)));
				ds->dyn_bitrate = GF_TRUE;
				ds->rate_first_dts_plus_one = 0;
				ds->rate_media_size = 0;
			}
		} else {
			ds->dyn_bitrate = GF_FALSE;
		}

		if (!ds->src_url)
			ds->src_url = gf_strdup("file");

		CHECK_PROP(GF_PROP_PID_START_NUMBER, ds->startNumber, GF_EOS)

		ds->no_seg_dur = ctx->no_seg_dur;
		dasher_get_dash_dur(ctx, ds);

		ds->splitable = GF_FALSE;
		ds->is_av = GF_FALSE;
		switch (ds->stream_type) {
		case GF_STREAM_TEXT:
		case GF_STREAM_METADATA:
		case GF_STREAM_OD:
		case GF_STREAM_SCENE:
			ds->splitable = ctx->split;
			break;
		case GF_STREAM_VISUAL:
		case GF_STREAM_AUDIO:
			ds->is_av = GF_TRUE;
			break;
		}

		old_clamp_dur = ds->clamped_dur.num;
		ds->clamped_dur.num = 0;
		ds->clamped_dur.den = 1;
		p = gf_filter_pid_get_property(pid, GF_PROP_PID_CLAMP_DUR);
		if (p && p->value.lfrac.den) ds->clamped_dur = p->value.lfrac;

		//HLS variant playlist is allowed to use templates, resolve
		if (ds->hls_vp_name) {
			char szTempName[GF_MAX_PATH], szFinalName[GF_MAX_PATH];
			e = gf_filter_pid_resolve_file_template(ds->ipid, ds->hls_vp_name, szTempName, 0, NULL);

			if (!e) {
				e = gf_media_mpd_format_segment_name(GF_DASH_TEMPLATE_INITIALIZATION_SKIPINIT, GF_FALSE, szFinalName, ds->rep_id, NULL, szTempName, NULL, 0, ds->bitrate, 0, ds->stl, ctx->tpl_force);
			}

			if (!e) {
				gf_free(ds->hls_vp_name);
				ds->hls_vp_name = gf_strdup(szFinalName);
			} else {
				GF_LOG(GF_LOG_INFO, GF_LOG_DASH, ("[Dasher] Failed to solve HLS variant playlist template %s: %s - will use default\n", ds->hls_vp_name, gf_error_to_string(e)));
				gf_free(ds->hls_vp_name);
				ds->hls_vp_name = NULL;
			}
		}
		
		p = gf_filter_pid_get_property(pid, GF_PROP_PID_COLR_PRIMARIES);
		if(p){
			ds->color_primaries = p->value.uint;
		}
		p = gf_filter_pid_get_property(pid, GF_PROP_PID_COLR_TRANSFER);
		if(p){
			ds->color_transfer_characteristics = p->value.uint;
		}
		p = gf_filter_pid_get_property(pid, GF_PROP_PID_COLR_TRANSFER_ALT);
		if(p){
			ds->color_transfer_characteristics_alt = p->value.uint;
		}
		p = gf_filter_pid_get_property(pid, GF_PROP_PID_COLR_MX);
		if(p){
			ds->color_matrix = p->value.uint;
		}
		
		
#if !defined(GPAC_DISABLE_AV_PARSERS)
		if (dsi) {
			if (ds->codec_id == GF_CODECID_LHVC || ds->codec_id == GF_CODECID_HEVC_TILES || ds->codec_id == GF_CODECID_HEVC) {
				GF_HEVCConfig* hevccfg = gf_odf_hevc_cfg_read(dsi->value.data.ptr, dsi->value.data.size, GF_FALSE);
				if (hevccfg) {
					Bool is_interlaced = hevccfg->interlaced_source_flag ? GF_TRUE : GF_FALSE;
					if (ds->interlaced != is_interlaced){
						ds->interlaced = is_interlaced;
						period_switch = GF_TRUE;
					}
					gf_odf_hevc_cfg_del(hevccfg);
				}
			}
			else if (ds->codec_id == GF_CODECID_AVC || ds->codec_id == GF_CODECID_SVC || ds->codec_id == GF_CODECID_MVC) {
				GF_AVCConfig* avccfg = gf_odf_avc_cfg_read(dsi->value.data.ptr, dsi->value.data.size);
				if (avccfg) {
					GF_NALUFFParam *sl = (GF_NALUFFParam *)gf_list_get(avccfg->sequenceParameterSets, 0);
					if (sl) {
						s32 idx;
						AVCState *avc_state;
						GF_SAFEALLOC(avc_state, AVCState);
						if (avc_state) {
							idx = gf_avc_read_sps(sl->data, sl->size, avc_state, 0, NULL);
							if (idx>=0) {
								Bool is_interlaced = avc_state->sps[idx].frame_mbs_only_flag ? GF_FALSE : GF_TRUE;
								if (ds->interlaced != is_interlaced) period_switch = GF_TRUE;
								ds->interlaced = is_interlaced;
							}
							gf_free(avc_state);
						}
					}
					gf_odf_avc_cfg_del(avccfg);
				}
			}
		}
#endif /*!GPAC_DISABLE_AV_PARSERS*/

		if (ds->stream_type==GF_STREAM_AUDIO) {
			u32 _sr=0, _nb_ch=0;
			switch (ds->codec_id) {
#ifndef GPAC_DISABLE_AV_PARSERS
			case GF_CODECID_AAC_MPEG4:
			case GF_CODECID_AAC_MPEG2_MP:
			case GF_CODECID_AAC_MPEG2_LCP:
			case GF_CODECID_AAC_MPEG2_SSRP:
			case GF_CODECID_USAC:
				//DASH-IF and MPEG disagree here:
				if ((ctx->profile == GF_DASH_PROFILE_AVC264_LIVE)
					|| (ctx->profile == GF_DASH_PROFILE_AVC264_ONDEMAND)
					|| (ctx->profile == GF_DASH_PROFILE_DASHIF_LL)
				) {
					GF_Err res = dasher_get_audio_info_with_m4a_sbr_ps(ds, dsi, &_sr, &_nb_ch);
					if (res) {
						//DASH-IF IOP 3.3 mandates the SBR/PS info
						GF_LOG(GF_LOG_ERROR, GF_LOG_DASH, ("[Dasher] Could not get AAC info, %s\n", gf_error_to_string(res)));
					}
				} else if (dsi) {
					dasher_get_audio_info_with_m4a_sbr_ps(ds, dsi, NULL, &_nb_ch);
				}
				break;
			case GF_CODECID_AC3:
			case GF_CODECID_EAC3:
				if (dsi) {
					GF_AC3Config ac3 = {0};
					gf_odf_ac3_config_parse(dsi->value.data.ptr, dsi->value.data.size, (ds->codec_id==GF_CODECID_EAC3) ? GF_TRUE : GF_FALSE, &ac3);

					ds->nb_lfe = ac3.streams[0].lfon ? 1 : 0;
					ds->nb_surround = gf_ac3_get_surround_channels(ac3.streams[0].acmod);
					ds->atmos_complexity_type = ac3.is_ec3 ? ac3.complexity_index_type : 0;
					_nb_ch = gf_ac3_get_total_channels(ac3.streams[0].acmod);
					if (ac3.streams[0].nb_dep_sub) {
						_nb_ch += gf_eac3_get_chan_loc_count(ac3.streams[0].chan_loc);
					}
					if (ds->nb_lfe) _nb_ch++;
					ds->ch_layout = gf_ac3_get_channel_layout(&ac3);
				}
				break;
#endif
			case GF_CODECID_MHAS:
			case GF_CODECID_MPHA:
				if (!ds->ch_layout && dsi && (dsi->value.data.size>3)) {
					u8 ref_layout = dsi->value.data.ptr[2];
					ds->ch_layout = gf_audio_fmt_get_layout_from_cicp(ref_layout);
				}
				break;
			}
			if (_sr > ds->sr) ds->sr = _sr;
			if (_nb_ch > ds->nb_ch) ds->nb_ch = _nb_ch;
		}


		ds->pts_minus_cts = 0;
		p = gf_filter_pid_get_property(ds->ipid, GF_PROP_PID_DELAY);
		if (p && p->value.longsint) {
			ds->pts_minus_cts = p->value.longsint;
		}

		//only reload queues if we detected a period switch
		if (period_switch) {
			cue_file = ctx->cues;
			if (!cue_file || strcmp(cue_file, "none") ) {
				p = gf_filter_pid_get_property(pid, GF_PROP_PID_DASH_CUE);
				if (p) cue_file = p->value.string;
			}

			if (ds->cues) gf_free(ds->cues);
			ds->cues = NULL;
			ds->nb_cues = 0;
			ds->inband_cues = GF_FALSE;
			if (cue_file) {
				if (!strcmp(cue_file, "inband")) {
					ds->inband_cues = GF_TRUE;
					//if manifest generation mode, do not setup dash forward mode
					if (!ctx->sigfrag) {
						p = gf_filter_pid_get_property(pid, GF_PROP_PID_DASH_FWD);
						if (p && p->value.uint)
							ctx->forward_mode = p->value.uint;
					}
				} else if (!strcmp(cue_file, "idx_all")) {
					ds->inband_cues = GF_TRUE;
					ctx->from_index = IDXMODE_ALL;
				} else if (!strcmp(cue_file, "idx_man")) {
					ds->inband_cues = GF_TRUE;
					ctx->from_index = IDXMODE_MANIFEST;
				} else if (!strcmp(cue_file, "idx_init")) {
					ds->inband_cues = GF_TRUE;
					ctx->from_index = IDXMODE_INIT;
				} else if (!strcmp(cue_file, "idx_child")) {
					ds->inband_cues = GF_TRUE;
					ctx->from_index = IDXMODE_CHILD;
				} else if (!strcmp(cue_file, "idx_seg")) {
					ds->inband_cues = GF_TRUE;
					ctx->from_index = IDXMODE_SEG;
				} else if (strcmp(cue_file, "none")) {
					e = gf_mpd_load_cues(cue_file, ds->id, &ds->cues_timescale, &ds->cues_use_edits, &ds->cues_ts_offset, &ds->cues, &ds->nb_cues);
					if (e) return e;
					if (!ds->cues_timescale)
						ds->cues_timescale = ds->timescale;
				}


				if (ctx->from_index==IDXMODE_CHILD) {
					p = gf_filter_pid_get_property_str(ds->ipid, "idx_out");
					if (p) {
						if (ds->hls_vp_name) gf_free(ds->hls_vp_name);
						ds->hls_vp_name = gf_strdup(p->value.string);
					}
				}

			}
		}
	} else {

		p = gf_filter_pid_get_property(pid, GF_PROP_PID_URL);
		if (!p) p = gf_filter_pid_get_property(pid, GF_PROP_PID_FILEPATH);
		if (p) return GF_NOT_SUPPORTED;

		CHECK_PROP_STR(GF_PROP_PID_XLINK, ds->xlink, GF_EOS)
	}


	if (ctx->do_index || ctx->from_index) {
		if (!ds->template && ctx->def_template) {
			p = gf_filter_pid_get_property_str(ds->ipid, "idx_template");
			if (p) {
				ds->template = gf_strdup(p->value.string);
				GF_LOG(GF_LOG_INFO, GF_LOG_DASH, ("[Dasher] Using template from index pass %s\n", ds->template));
			}
		}
		char *template = ds->template;

		if (!ds->template) {
			if ((ctx->def_template==1) && ctx->do_index) {
				gf_free(ctx->template);
				ctx->template = gf_strdup("$RepresentationID$-$Number$$Init=init$");
				ctx->def_template = 2;
				GF_LOG(GF_LOG_INFO, GF_LOG_DASH, ("[Dasher] No template assigned in index mode, using %s\n", ctx->template));
			}
			template = ctx->template;
		}

		if (dasher_template_use_source_url(template)) {
			GF_LOG(GF_LOG_ERROR, GF_LOG_DASH, ("[Dasher] Cannot use file-based templates with index mode\n"));
			return GF_BAD_PARAM;
		}
	}

	//stream representation was not yet setup but is scheduled for this period, do not trigger period switch
	//this typically happens when we post-poned representation setup waiting for the decoder config
	if (!ds->rep && (gf_list_find(ctx->current_period->streams, ds)>=0))
		period_switch = GF_FALSE;

	//some demux update properties before sending the first packet, don't switch if we didn't send any packet
	if (is_reconfigure && !ds->nb_pck) {
		period_switch = GF_FALSE;
	}
	old_period_switch = period_switch;
	period_switch = GF_FALSE;
	CHECK_PROP_STR(GF_PROP_PID_PERIOD_ID, ds->period_id, GF_EOS)
	CHECK_PROP_PROP(GF_PROP_PID_PERIOD_DESC, ds->p_period_desc, GF_EOS)
	if (!period_switch && (ctx->pswitch==DASHER_PSWITCH_FORCE))
		period_switch = GF_TRUE;

	if (gf_filter_pid_get_property_str(pid, "period_switch"))
		period_switch = GF_TRUE;

	p = gf_filter_pid_get_property(pid, GF_PROP_PID_PERIOD_START);
	if (p && p->value.lfrac.den) {
		if (ds->period_start.num * p->value.lfrac.den != p->value.lfrac.num * ds->period_start.den) period_switch = GF_TRUE;
		ds->period_start = p->value.lfrac;
	} else {
		if (ds->period_start.num) period_switch = GF_TRUE;
		ds->period_start.num = 0;
		ds->period_start.den = 1000;
	}
	gf_assert(ds->period_start.den);

	if (period_switch) {
		new_period_request = GF_TRUE;
	} else {
		period_switch = old_period_switch;
	}

	if (ds->period_continuity_id) gf_free(ds->period_continuity_id);
	ds->period_continuity_id = NULL;
	p = gf_filter_pid_get_property_str(ds->ipid, "period_resume");
	if (!ctx->mpd || (gf_list_find(ctx->mpd->periods, ds->last_period)<0))
		ds->last_period = NULL;

	if (p && p->value.string && ds->last_period) {
		if (!ds->last_period->ID) {
			if (p->value.string[0]) {
				ds->last_period->ID = p->value.string;
			} else {
				char szPName[50];
				sprintf(szPName, "P%d", 1 + gf_list_find(ctx->mpd->periods, ds->last_period));
				ds->last_period->ID = gf_strdup(szPName);
			}
		}
		if (ds->set && (ds->set->id<0)) {
			//period may be NULL (no longer scheduled)
			if (!ds->as_id && ds->period && ds->period->period)
				ds->as_id = gf_list_find(ds->period->period->adaptation_sets, ds->set) + 1;
			ds->set->id = ds->as_id;
		}
		ds->period_continuity_id = gf_strdup(ds->last_period->ID);
	}
	ds->last_period = NULL;

	ds->period_dur.num = 0;
	ds->period_dur.den = 1;
	p = gf_filter_pid_get_property(pid, GF_PROP_PID_PERIOD_DUR);
	if (p) ds->period_dur = p->value.lfrac;

	p = gf_filter_pid_get_property_str(pid, "max_seg_dur");
	ctx->index_max_seg_dur = p ? p->value.uint : 0;
	p = gf_filter_pid_get_property_str(pid, "mpd_duration");
	ctx->index_media_duration = p ? p->value.longuint : 0;

	if (ds->stream_type==GF_STREAM_FILE) {
		if (!ds->xlink && !ds->period_start.num && !ds->period_dur.num) {
			ds->done = 1;
			GF_LOG(GF_LOG_WARNING, GF_LOG_DASH, ("[Dasher] null PID specified without any XLINK/start/duration, ignoring\n"));
		} else if (ds->xlink) {
			ctx->use_xlink = GF_TRUE;
		}
	} else {
		if (ds->xlink) gf_free(ds->xlink);
		ds->xlink = NULL;
		CHECK_PROP_STR(GF_PROP_PID_XLINK, ds->xlink, GF_EOS)
		if (ds->xlink)
			ctx->use_xlink = GF_TRUE;
	}

	//input was done due to clamp but forced to new period, reschedule
	if (new_period_request && ds->done && old_clamp_dur) {
		gf_list_del_item(ctx->next_period->streams, ds);
		//reset discard, blocking mode on output (set by EOS) and reset dasher EOS state
		gf_filter_pid_set_discard(ds->ipid, GF_FALSE);
		if (ds->opid && !ctx->gencues) {
			gf_filter_pid_discard_block(ds->opid);
			gf_filter_pid_remove(ds->opid);
			ds->opid = NULL;
		}
		if (ctx->is_eos) {
			ctx->is_eos = GF_FALSE;
			gf_filter_pid_discard_block(ctx->opid);
			if (ctx->opid_alt)
			gf_filter_pid_discard_block(ctx->opid_alt);
		}
		ds->rep_init = GF_FALSE;
		ds->presentation_time_offset = 0;
		ds->rep = NULL;
		ds->set = NULL;
		ds->period = NULL;
		ds->done = 0;
//		gf_filter_post_process_task(filter);
//		dasher_reset_stream(filter, ds, GF_FALSE);
	}

	//our stream is already scheduled for next period, don't do anything
	if (gf_list_find(ctx->next_period->streams, ds)>=0)
		period_switch = GF_FALSE;

	//assign default ID
	if (!ds->period_id)
		ds->period_id = gf_strdup(DEFAULT_PERIOD_ID);

	e = dasher_hls_setup_crypto(ctx, ds);
	if (e) return e;

	if (!period_switch) {
		if (ds->opid) {
			//merge props, filtering out props setup by dasher
			//do NOT copy properties as this will reset properties setup at PID creation
			gf_filter_pid_merge_properties(ds->opid, pid, dasher_merge_prop, ctx);
		}
		if (ds->rep)
			dasher_update_rep(ctx, ds);
		return GF_OK;
	}
	//period switch !

	//we have queued packets (sbound modes), we cannot switch period for this stream now, force queue flush
	if (gf_list_count(ds->packet_queue)) {
		ds->request_period_switch = new_period_request ? 2 : 1;
		return GF_OK;
	}
	//done for this stream
	return dasher_stream_period_changed(filter, ctx, ds, new_period_request);
}

static void	dasher_check_chaining(GF_DasherCtx *ctx, char *scheme_id, char *url)
{
	GF_MPD_Descriptor *d = gf_mpd_get_descriptor(ctx->mpd->supplemental_properties, scheme_id);
	if (!d && !url) return;
	if (!url) {
		gf_list_del_item(ctx->mpd->supplemental_properties, d);
		gf_mpd_descriptor_free(d);
		return;
	}
	if (d) {
		gf_free(d->value);
		d->value = gf_strdup(url);
		return;
	}
	d = gf_mpd_descriptor_new(NULL, scheme_id, url);
	if (!ctx->mpd->supplemental_properties)
		ctx->mpd->supplemental_properties = gf_list_new();

	gf_list_add(ctx->mpd->supplemental_properties, d);
}


static GF_Err dasher_update_mpd(GF_DasherCtx *ctx)
{
	char profiles_string[GF_MAX_PATH];
	GF_XMLAttribute *cenc_att = NULL;
	GF_XMLAttribute *xlink_att = NULL;
	GF_XMLAttribute *ck_att = NULL;

	u32 i, count=gf_list_count(ctx->mpd->x_attributes);
	for (i=0; i<count; i++) {
		GF_XMLAttribute * att = gf_list_get(ctx->mpd->x_attributes, i);
		if (!strcmp(att->name, "xmlns:cenc")) cenc_att = att;
		if (!strcmp(att->name, "xmlns:xlink")) xlink_att = att;
		if (!strcmp(att->name, "xmlns:ck")) ck_att = att;
	}
	if (ctx->dmode==GF_MPD_TYPE_DYNAMIC) {
		ctx->mpd->type = GF_MPD_TYPE_DYNAMIC;
	} else {
		ctx->mpd->type = GF_MPD_TYPE_STATIC;
		ctx->mpd->availabilityStartTime = 0;
	}

	Bool is_m2ts = (ctx->muxtype==DASHER_MUX_TS) ? GF_TRUE : GF_FALSE;
	if (ctx->profile==GF_DASH_PROFILE_LIVE) {
		if (ctx->use_xlink && !is_m2ts) {
			strcpy(profiles_string, "urn:mpeg:dash:profile:isoff-segext-live:2014");
		} else {
			sprintf(profiles_string, "urn:mpeg:dash:profile:%s:2011", is_m2ts ? "mp2t-simple" : "isoff-live");
		}
	} else if (ctx->profile==GF_DASH_PROFILE_ONDEMAND) {
		if (ctx->use_xlink) {
			strcpy(profiles_string, "urn:mpeg:dash:profile:isoff-segext-on-demand:2014");
		} else {
			strcpy(profiles_string, "urn:mpeg:dash:profile:isoff-on-demand:2011");
		}
	} else if (ctx->profile==GF_DASH_PROFILE_MAIN) {
		sprintf(profiles_string, "urn:mpeg:dash:profile:%s:2011", is_m2ts ? "mp2t-main" : "isoff-main");
	} else if (ctx->profile==GF_DASH_PROFILE_HBBTV_1_5_ISOBMF_LIVE) {
		strcpy(profiles_string, "urn:hbbtv:dash:profile:isoff-live:2012");
	} else if (ctx->profile==GF_DASH_PROFILE_AVC264_LIVE) {
		strcpy(profiles_string, "urn:mpeg:dash:profile:isoff-live:2011,http://dashif.org/guidelines/dash264");
	} else if (ctx->profile==GF_DASH_PROFILE_AVC264_ONDEMAND) {
		strcpy(profiles_string, "urn:mpeg:dash:profile:isoff-on-demand:2011,http://dashif.org/guidelines/dash264");
	} else if (ctx->profile==GF_DASH_PROFILE_DASHIF_LL) {
		strcpy(profiles_string, "urn:mpeg:dash:profile:isoff-live:2011,http://www.dashif.org/guidelines/low-latency-live-v5");
	} else {
		strcpy(profiles_string, "urn:mpeg:dash:profile:full:2011");
	}

	if (ctx->cmaf) {
		const size_t offset = strlen(profiles_string);
		strncat(profiles_string+offset, ",urn:mpeg:dash:profile:cmaf:2019", GF_MAX_PATH-offset-1);
	}

	if (ctx->profX) {
		if (ctx->profX[0] == '+') {
			if (ctx->mpd->profiles) gf_free(ctx->mpd->profiles);
			ctx->mpd->profiles = gf_strdup(ctx->profX+1);
			ctx->mpd->profiles = gf_strdup(ctx->profX+1);
		} else {
			char profiles_w_ext[GF_MAX_PATH+256];
			sprintf(profiles_w_ext, "%s,%s", profiles_string, ctx->profX);
			if (ctx->mpd->profiles) gf_free(ctx->mpd->profiles);
			ctx->mpd->profiles = gf_strdup(profiles_w_ext);
		}
	} else {
		if (ctx->mpd->profiles) gf_free(ctx->mpd->profiles);
		ctx->mpd->profiles = gf_strdup(profiles_string);
	}

	if (ctx->use_cenc && !cenc_att) {
		cenc_att = gf_xml_dom_create_attribute("xmlns:cenc", "urn:mpeg:cenc:2013");
		gf_list_add(ctx->mpd->x_attributes, cenc_att);
	}
	if (ctx->use_xlink && !xlink_att) {
		xlink_att = gf_xml_dom_create_attribute("xmlns:xlink", "http://www.w3.org/1999/xlink");
		gf_list_add(ctx->mpd->x_attributes, xlink_att);
	}
	if (ctx->use_clearkey && !ck_att) {
		ck_att = gf_xml_dom_create_attribute("xmlns:ck", "http://dashif.org/guidelines/clearKey");
		gf_list_add(ctx->mpd->x_attributes, ck_att);
	}

	ctx->mpd->time_shift_buffer_depth = 0;
	ctx->mpd->minimum_update_period = 0;

	if (ctx->dmode==GF_MPD_TYPE_DYNAMIC) {
		ctx->mpd->time_shift_buffer_depth = (u32) -1;
		if (ctx->tsb>=0) ctx->mpd->time_shift_buffer_depth = (u32) (1000*ctx->tsb);
		if (ctx->spd>0) ctx->mpd->suggested_presentation_delay = ctx->spd;

		if (ctx->refresh>=0) {
			if (ctx->refresh) {
				ctx->mpd->minimum_update_period = (u32) (1000*ctx->refresh);
			} else {
				ctx->mpd->minimum_update_period = ctx->segdur.num * 1000;
				ctx->mpd->minimum_update_period /= ctx->segdur.den;
			}
		} else {
			ctx->mpd->minimum_update_period = 0;
		}
	}
	dasher_check_chaining(ctx, "urn:mpeg:dash:mpd-chaining:2016", ctx->chain);
	dasher_check_chaining(ctx, "urn:mpeg:dash:fallback:2016", ctx->chain_fbk);

	//final move from dynamic to static, reset all tsb entry indexes to write the complete manifest
	if (ctx->move_to_static && (ctx->dmode == GF_MPD_TYPE_DYNAMIC_LAST) && ctx->keep_segs) {
		u32 i=0;
		GF_MPD_Period *p;
		while ((p=gf_list_enum(ctx->mpd->periods, &i))) {
			u32 j=0;
			GF_MPD_AdaptationSet *as;
			while ((as=gf_list_enum(p->adaptation_sets, &j))) {
				u32 k=0;
				if (as->segment_template) as->segment_template->tsb_first_entry = 0;
				if (as->segment_list) as->segment_list->tsb_first_entry=0;
				GF_MPD_Representation *rep;
				while ((rep=gf_list_enum(as->representations, &k))) {
					rep->tsb_first_entry=0;
					if (rep->segment_template) rep->segment_template->tsb_first_entry = 0;
					if (rep->segment_list) rep->segment_list->tsb_first_entry = 0;
				}
			}
		}
	}
	return GF_OK;
}
static GF_Err dasher_setup_mpd(GF_DasherCtx *ctx)
{
	u32 i, count;
	GF_MPD_ProgramInfo *info;
	ctx->mpd = gf_mpd_new();
	ctx->mpd->index_mode = ctx->do_index;
	ctx->mpd->segment_duration = (u32) gf_timestamp_rescale(ctx->segdur.num, ctx->segdur.den, 1000);
	ctx->mpd->xml_namespace = "urn:mpeg:dash:schema:mpd:2011";
	ctx->mpd->base_URLs = gf_list_new();
	ctx->mpd->locations = gf_list_new();
	ctx->mpd->program_infos = gf_list_new();
	ctx->mpd->periods = gf_list_new();
	ctx->mpd->use_gpac_ext = ctx->gxns;
	//created by default because we store xmlns in it
	ctx->mpd->x_attributes = gf_list_new();
	if (ctx->buf<0) {
		GF_Fraction segdur = ctx->segdur;
		s32 buf = -ctx->buf;
		if (ctx->no_seg_dur && ctx->from_index) {
			GF_DashStream *ds = gf_list_get(ctx->current_period->streams, 0);
			if (ds && ds->dash_dur.num && ds->dash_dur.den)
				segdur = ds->dash_dur;
		}
		ctx->mpd->min_buffer_time = (u32) ( segdur.num * 10 * buf / segdur.den); //*1000 (ms) / 100 (percent)
	} else
		ctx->mpd->min_buffer_time = ctx->buf;

	GF_SAFEALLOC(info, GF_MPD_ProgramInfo);
	if (info) {
		gf_list_add(ctx->mpd->program_infos, info);
		if (ctx->title)
			info->title = gf_strdup(ctx->title);
		else {
			char tmp[256];
			const char *name = NULL;
			if (ctx->out_path) {
				const char *url = ctx->out_path;
				if (!strncmp(ctx->out_path, "gfio://", 7)) {
					url = gf_fileio_translate_url(ctx->out_path);
					if (!url) url = "";
				}
				name = strrchr(url, '/');
				if (!name) name = strrchr(url, '\\');
				if (!name) name = url;
				else name++;
			}
			snprintf(tmp, 255, "%s generated by GPAC", name ? name : "");
			tmp[255]=0;
			info->title = gf_strdup(tmp);
		}
		if (ctx->cprt) info->copyright = gf_strdup(ctx->cprt);
		if (ctx->info) info->more_info_url = gf_strdup(ctx->info);
		else if (gf_sys_is_test_mode()) info->more_info_url = gf_strdup("http://gpac.io");
		else info->more_info_url = gf_strdup("https://gpac.io");
		if (ctx->source) info->source = gf_strdup(ctx->source);
		if (ctx->lang) info->lang = gf_strdup(ctx->lang);
	}

	count = ctx->location.nb_items;
	for (i=0; i<count; i++) {
		char *l = ctx->location.vals[i];
		gf_list_add(ctx->mpd->locations, gf_strdup(l));
	}
	count = ctx->base.nb_items;
	for (i=0; i<count; i++) {
		GF_MPD_BaseURL *base;
		char *b = ctx->base.vals[i];
		GF_SAFEALLOC(base, GF_MPD_BaseURL);
		if (base) {
			base->URL = gf_strdup(b);
			gf_list_add(ctx->mpd->base_URLs, base);
		}
	}
	return dasher_update_mpd(ctx);
}


static GF_Err dasher_get_rfc_6381_codec_name(GF_DasherCtx *ctx, GF_DashStream *ds, char *szCodec, Bool force_inband, Bool force_sbr)
{
	const GF_PropertyValue *tile_base_dcd = NULL;
	if (ds->codec_id==GF_CODECID_HEVC_TILES) {
		const GF_PropertyValue *dcd = gf_filter_pid_get_property(ds->ipid, GF_PROP_PID_DECODER_CONFIG);
		if (!dcd && ds->dep_id) {
			u32 i, count = gf_list_count(ctx->current_period->streams);
			for (i=0; i<count; i++) {
				GF_DashStream *a_ds = gf_list_get(ctx->current_period->streams, i);
				if (a_ds->id != ds->dep_id) continue;
				tile_base_dcd = gf_filter_pid_get_property(a_ds->ipid, GF_PROP_PID_DECODER_CONFIG);
				break;
			}
		}
	}

	if (!force_inband) {
		force_inband = ds->inband_params;
	}
	return gf_filter_pid_get_rfc_6381_codec_string(ds->ipid, szCodec, force_inband, force_sbr, tile_base_dcd, &ds->inband_params);
}

static GF_DashStream *get_base_ds(GF_DasherCtx *ctx, GF_DashStream *for_ds)
{
	u32 i, count;
	if (!for_ds->dep_id) return NULL;
	count = gf_list_count(ctx->pids);
	for (i=0; i<count; i++) {
		GF_DashStream *ds = gf_list_get(ctx->pids, i);
		if (ds->id == for_ds->dep_id)
			return ds;
	}
	return NULL;
}

static void get_canon_urn(bin128 URN, char *res)
{
	char sres[4];
	u32 i;
	/* Output canonical UUID form */
	strcpy(res, "");
	for (i=0; i<4; i++) { sprintf(sres, "%02x", URN[i]); strcat(res, sres); }
	strcat(res, "-");
	for (i=4; i<6; i++) { sprintf(sres, "%02x", URN[i]); strcat(res, sres); }
	strcat(res, "-");
	for (i=6; i<8; i++) { sprintf(sres, "%02x", URN[i]); strcat(res, sres); }
	strcat(res, "-");
	for (i=8; i<10; i++) { sprintf(sres, "%02x", URN[i]); strcat(res, sres); }
	strcat(res, "-");
	for (i=10; i<16; i++) { sprintf(sres, "%02x", URN[i]); strcat(res, sres); }
}

static const char *get_drm_kms_name(const char *canURN)
{
	if (!stricmp(canURN, "67706163-6365-6E63-6472-6D746F6F6C31")) return "GPAC1.0";
	else if (!stricmp(canURN, "5E629AF5-38DA-4063-8977-97FFBD9902D4")) return "Marlin1.0";
	else if (!strcmp(canURN, "adb41c24-2dbf-4a6d-958b-4457c0d27b95")) return "MediaAccess3.0";
	else if (!strcmp(canURN, "A68129D3-575B-4F1A-9CBA-3223846CF7C3")) return "VideoGuard";
	else if (!strcmp(canURN, "9a04f079-9840-4286-ab92-e65be0885f95")) return "PlayReady";
	else if (!strcmp(canURN, "9a27dd82-fde2-4725-8cbc-4234aa06ec09")) return "VCAS";
	else if (!strcmp(canURN, "F239E769-EFA3-4850-9C16-A903C6932EFB")) return "Adobe";
	else if (!strcmp(canURN, "1f83e1e8-6ee9-4f0d-ba2f-5ec4e3ed1a66")) return "SecureMedia";
	else if (!strcmp(canURN, "644FE7B5-260F-4FAD-949A-0762FFB054B4")) return "CMLA (OMA DRM)";
	else if (!strcmp(canURN, "6a99532d-869f-5922-9a91-113ab7b1e2f3")) return "MobiTVDRM";
	else if (!strcmp(canURN, "35BF197B-530E-42D7-8B65-1B4BF415070F")) return "DivX DRM";
	else if (!strcmp(canURN, "B4413586-C58C-FFB0-94A5-D4896C1AF6C3")) return "VODRM";
	else if (!strcmp(canURN, "edef8ba9-79d6-4ace-a3c8-27dcd51d21ed")) return "Widevine";
	else if (!strcmp(canURN, "80a6be7e-1448-4c37-9e70-d5aebe04c8d2")) return "Irdeto";
	else if (!strcmp(canURN, "dcf4e3e3-62f1-5818-7ba6-0a6fe33ff3dd")) return "CA 1.0, DRM+ 2.0";
	else if (!strcmp(canURN, "45d481cb-8fe0-49c0-ada9-ab2d2455b2f2")) return "CoreCrypt";
	else if (!strcmp(canURN, "616C7469-6361-7374-2D50-726F74656374")) return "altiProtect";
	else if (!strcmp(canURN, "992c46e6-c437-4899-b6a0-50fa91ad0e39")) return "Arris SecureMedia SteelKnot version 1";
	else if (!strcmp(canURN, "1077efec-c0b2-4d02-ace3-3c1e52e2fb4b")) return "cenc initData";
	else if (!strcmp(canURN, "e2719d58-a985-b3c9-781a-b030af78d30e")) return "ClearKey1.0";
	else if (!strcmp(canURN, "94CE86FB-07FF-4F43-ADB8-93D2FA968CA2")) return "FairPlay";
	else if (!strcmp(canURN, "279fe473-512c-48fe-ade8-d176fee6b40f")) return "Arris Titanium";
	else if (!strcmp(canURN, "aa11967f-cc01-4a4a-8e99-c5d3dddfea2d")) return "UDRM";
	return "unknown";
}

static GF_List *dasher_get_content_protection_desc(GF_DasherCtx *ctx, GF_DashStream *ds, GF_MPD_AdaptationSet *for_set)
{
	u32 prot_scheme=0;
	u32 i, count;
	const GF_PropertyValue *p;
	GF_List *res = NULL;
	GF_BitStream *bs_r;

	count = gf_list_count(ctx->current_period->streams);
	bs_r = gf_bs_new((const char *) &count, 1, GF_BITSTREAM_READ);

	for (i=0; i<count; i++) {
		GF_MPD_Descriptor *desc;
		GF_DashStream *a_ds = gf_list_get(ctx->current_period->streams, i);
		if (!a_ds->is_encrypted) continue;

		if (for_set) {
			if (a_ds->set != for_set) continue;
			//for now only insert for the stream holding the set
			if (!a_ds->owns_set) continue;
		} else if ((a_ds != ds) && (a_ds->muxed_base != ds) ) {
			continue;
		}

		p = gf_filter_pid_get_property(a_ds->ipid, GF_PROP_PID_PROTECTION_SCHEME_TYPE);
		if (p) prot_scheme = p->value.uint;


#ifndef GPAC_DISABLE_ISOM
		if ((prot_scheme==GF_ISOM_CENC_SCHEME) || (prot_scheme==GF_ISOM_CBC_SCHEME) || (prot_scheme==GF_ISOM_CENS_SCHEME) || (prot_scheme==GF_ISOM_CBCS_SCHEME)
		) {
			char sCan[40];
			const GF_PropertyValue *ki;
			u32 j, nb_pssh;
			Bool add_kid=GF_FALSE;
			GF_XMLAttribute *att;
			char szVal[GF_MAX_PATH];

			ctx->use_cenc = GF_TRUE;

			ki = gf_filter_pid_get_property(a_ds->ipid, GF_PROP_PID_CENC_KEY_INFO);
			if (!ki || !ki->value.data.ptr) {
				continue;
			}

			if (!res) res = gf_list_new();
			desc = gf_mpd_descriptor_new(NULL, "urn:mpeg:dash:mp4protection:2011", gf_4cc_to_str(prot_scheme));
			gf_list_add(res, desc);

			if (ctx->dkid==DASHER_DEFKID_ON) {
				add_kid = GF_TRUE;
			} else if (ctx->dkid==DASHER_DEFKID_AUTO) {
				p = gf_filter_pid_get_property(a_ds->ipid, GF_PROP_PID_CENC_HAS_ROLL);
				if (!p || !p->value.boolean) add_kid = GF_TRUE;
			}

			if (add_kid) {
				get_canon_urn(ki->value.data.ptr + 4, sCan);
				att = gf_xml_dom_create_attribute("cenc:default_KID", sCan);
				if (!desc->x_attributes) desc->x_attributes = gf_list_new();
				gf_list_add(desc->x_attributes, att);
			}

			char *ck_url = ctx->ckurl;
			p = gf_filter_pid_get_property(a_ds->ipid, GF_PROP_PID_CLEARKEY_URI);
			if (p && p->value.string) ck_url = p->value.string;
			if (ck_url) {
				desc = gf_mpd_descriptor_new(NULL, "urn:uuid:e2719d58-a985-b3c9-781a-b030af78d30e", "ClearKey1.0");
				gf_list_add(res, desc);
				GF_XMLNode *ck = gf_xml_dom_node_new("ck", "Laurl");

				if (!desc->x_children) desc->x_children = gf_list_new();
				gf_list_add(desc->x_children, ck);

				GF_XMLNode *val = gf_xml_dom_node_new(NULL, NULL);
				val->type = GF_XML_TEXT_TYPE;
				val->name = gf_strdup(ck_url);
				if (!ck->content) ck->content = gf_list_new();
				gf_list_add(ck->content, val);
				ctx->use_clearkey = GF_TRUE;
			}


			if ((ctx->pssh <= GF_DASH_PSSH_MOOF) || (ctx->pssh == GF_DASH_PSSH_NONE)) {
				continue;
			}
			//(data) binary blob containing (u32)N [(bin128)SystemID(u32)version(u32)KID_count[(bin128)keyID](u32)priv_size(char*priv_size)priv_data]
			p = gf_filter_pid_get_property(a_ds->ipid, GF_PROP_PID_CENC_PSSH);
			if (!p) continue;

			gf_bs_reassign_buffer(bs_r, p->value.data.ptr, p->value.data.size);
			nb_pssh = gf_bs_read_u32(bs_r);

			//add pssh
			for (j=0; j<nb_pssh; j++) {
				u32 pssh_idx;
				bin128 sysID;
				GF_XMLNode *node;
				u32 version, k_count;
				u8 *pssh_data=NULL;
				u32 pssh_len, size_64;
				GF_BitStream *bs_w = gf_bs_new(NULL, 0, GF_BITSTREAM_WRITE);

				//rewrite PSSH box
				gf_bs_write_u32(bs_w, 0);
				gf_bs_write_u32(bs_w, GF_ISOM_BOX_TYPE_PSSH);

				gf_bs_read_data(bs_r, sysID, 16);
				version = gf_bs_read_u32(bs_r);

				k_count = version ? gf_bs_read_u32(bs_r) : 0;
				gf_bs_write_u8(bs_w, version);
				gf_bs_write_u24(bs_w, 0);
				gf_bs_write_data(bs_w, sysID, 16);
				if (version) {
					gf_bs_write_u32(bs_w, k_count);
					for (j=0; j<k_count; j++) {
						bin128 keyID;
						gf_bs_read_data(bs_r, keyID, 16);
						gf_bs_write_data(bs_w, keyID, 16);
					}
				}
				k_count = gf_bs_read_u32(bs_r);
				gf_bs_write_u32(bs_w, k_count);
				for (pssh_idx=0; pssh_idx<k_count; pssh_idx++) {
					gf_bs_write_u8(bs_w, gf_bs_read_u8(bs_r) );
				}
				pssh_len = (u32) gf_bs_get_position(bs_w);
				gf_bs_seek(bs_w, 0);
				gf_bs_write_u32(bs_w, pssh_len);
				gf_bs_seek(bs_w, pssh_len);
				gf_bs_get_content(bs_w, &pssh_data, &pssh_len);
				gf_bs_del(bs_w);

				get_canon_urn(sysID, sCan);
				desc = gf_mpd_descriptor_new(NULL, NULL, NULL);
				desc->x_children = gf_list_new();
				sprintf(szVal, "urn:uuid:%s", sCan);
				desc->scheme_id_uri = gf_strdup(szVal);
				desc->value = gf_strdup(get_drm_kms_name(sCan));
				gf_list_add(res, desc);

				GF_SAFEALLOC(node, GF_XMLNode);
				if (node) {
					GF_XMLNode *pnode;
					node->type = GF_XML_NODE_TYPE;
					node->name = gf_strdup("cenc:pssh");
					node->content = gf_list_new();
					gf_list_add(desc->x_children, node);

					GF_SAFEALLOC(pnode, GF_XMLNode);
					if (pnode) {
						pnode->type = GF_XML_TEXT_TYPE;
						gf_list_add(node->content, pnode);

						size_64 = 2*pssh_len + 3;
						pnode->name = gf_malloc(sizeof(char) * size_64);
						if (pnode->name) {
							size_64 = gf_base64_encode((const char *)pssh_data, pssh_len, (char *)pnode->name, size_64);
							pnode->name[size_64] = 0;
						}
					}
				}
				gf_free(pssh_data);
			}
		} else
#endif // GPAC_DISABLE_ISOM
		{
			if (ctx->do_mpd) {
				GF_LOG(GF_LOG_WARNING, GF_LOG_DASH, ("[Dasher] Protection scheme %s has no official DASH mapping, using URI \"urn:gpac:dash:mp4protection:2018\"\n", gf_4cc_to_str(prot_scheme)));
			}
			if (!res) res = gf_list_new();
			desc = gf_mpd_descriptor_new(NULL, "urn:gpac:dash:mp4protection:2018", gf_4cc_to_str(prot_scheme));
			gf_list_add(res, desc);
		}
	}
	gf_bs_del(bs_r);
	return res;
}

static void dasher_get_mime_and_ext(GF_DasherCtx *ctx, GF_DashStream *ds, const char **out_subtype, const char **out_ext)
{
	const char *subtype = NULL;
	const char *mux_ext = NULL;
	const char *cstr;

	if (ctx->muxtype!=DASHER_MUX_AUTO) {
		switch (ctx->muxtype) {
		case DASHER_MUX_ISOM: subtype = "mp4"; mux_ext = "mp4"; break;
		case DASHER_MUX_TS: subtype = "mp2t"; mux_ext = "ts"; break;
		case DASHER_MUX_MKV: subtype = "x-matroska"; mux_ext = "mkv"; break;
		case DASHER_MUX_WEBM: subtype = "webm"; mux_ext = "webm"; break;
		case DASHER_MUX_OGG: subtype = "ogg"; mux_ext = "ogg"; break;
		case DASHER_MUX_RAW:
			cstr = gf_codecid_mime(ds->codec_id);
			if (cstr) {
				subtype = strchr(cstr, '/');
				if (subtype) subtype++;
				else subtype = "raw";
			}
			if (out_ext) {
				cstr = gf_codecid_file_ext(ds->codec_id);
				if (cstr) *out_ext = cstr;
			}
			break;
		}
	} else if (ctx->initext) {
		mux_ext = ctx->initext;
		if (!strcmp(ctx->initext, "ts") || !strcmp(ctx->initext, "m2ts")) {
			subtype = "mp2t";
			ctx->muxtype = DASHER_MUX_TS;
		} else if (!strcmp(ctx->initext, "mkv") || !strcmp(ctx->initext, "mka") || !strcmp(ctx->initext, "mks") || !strcmp(ctx->initext, "mk3d")) {
			subtype = "x-matroska";
			ctx->muxtype = DASHER_MUX_MKV;
		} else if (!strcmp(ctx->initext, "webm") || !strcmp(ctx->initext, "weba")) {
			subtype = "webm";
			ctx->muxtype = DASHER_MUX_WEBM;
		} else if (!strcmp(ctx->initext, "ogg") || !strcmp(ctx->initext, "oga") || !strcmp(ctx->initext, "ogv") || !strcmp(ctx->initext, "spx") || !strcmp(ctx->initext, "oggm") || !strcmp(ctx->initext, "opus")) {
			subtype = "ogg";
			ctx->muxtype = DASHER_MUX_OGG;
		}
		else if (!strcmp(ctx->initext, "null")) {
			mux_ext = "mp4";
			ctx->muxtype = DASHER_MUX_ISOM;
		}
	}
	if (!subtype) subtype = "mp4";
	if (out_subtype) *out_subtype = subtype;
	if (!mux_ext) mux_ext = "mp4";
	if (out_ext) *out_ext = mux_ext;
	//if not muxing in isom, force raw subs
	if (strcmp(subtype, "mp4") && (ds->stream_type==GF_STREAM_TEXT))
		ctx->rawsub = GF_TRUE;

}


static void dasher_update_rep(GF_DasherCtx *ctx, GF_DashStream *ds)
{
	char szCodec[RFC6381_CODEC_NAME_SIZE_MAX];

	//Outputs are not yet connected, derive mime from init segment extension
	if (!ds->rep->mime_type) {
		const char *subtype = NULL;
		dasher_get_mime_and_ext(ctx, ds, &subtype, NULL);

		if (ds->stream_type==GF_STREAM_VISUAL)
			gf_dynstrcat(&ds->rep->mime_type, "video/", NULL);
		else if (ds->stream_type==GF_STREAM_AUDIO)
			gf_dynstrcat(&ds->rep->mime_type, "audio/", NULL);
		else
			gf_dynstrcat(&ds->rep->mime_type, "application/", NULL);

		gf_dynstrcat(&ds->rep->mime_type, subtype, NULL);
	}

	ds->rep->bandwidth = ds->bitrate;
	if (ds->stream_type==GF_STREAM_VISUAL) {
		ds->rep->width = ds->width;
		ds->rep->height = ds->height;

		if (!ds->rep->sar) {
			GF_SAFEALLOC(ds->rep->sar, GF_MPD_Fractional);
		}
		if (ds->rep->sar) {
			ds->rep->sar->num = ds->sar.num;
			ds->rep->sar->den = ds->sar.den;
		}
		if (ds->fps.num && ds->fps.den) {
			if (!ds->rep->framerate) {
				GF_SAFEALLOC(ds->rep->framerate, GF_MPD_Fractional);
			}
			if (ds->rep->framerate) {
				ds->rep->framerate->num = ds->fps.num;
				ds->rep->framerate->den = ds->fps.den;
				gf_media_get_reduced_frame_rate(&ds->rep->framerate->num, &ds->rep->framerate->den);
			}
		}
	}
	else if (ds->stream_type==GF_STREAM_AUDIO) {
		Bool use_cicp = GF_FALSE;
		Bool use_dolbyx = GF_FALSE;
		Bool use_dtshd = GF_FALSE;
		Bool use_dtsx = GF_FALSE;
		GF_MPD_Descriptor *desc;
		char value[256];
		ds->rep->samplerate = ds->sr;

		if (ds->nb_surround || ds->nb_lfe) use_cicp = GF_TRUE;
		if ((ds->codec_id==GF_CODECID_MHAS) || (ds->codec_id==GF_CODECID_MPHA)) use_cicp = GF_TRUE;
		if ((ds->codec_id==GF_CODECID_DTS_EXPRESS_LBR) || (ds->codec_id==GF_CODECID_DTS_CA) || (ds->codec_id==GF_CODECID_DTS_HD_HR_MASTER)
			|| (ds->codec_id==GF_CODECID_DTS_HD_LOSSLESS)) {
			use_dtshd = GF_TRUE;
		}
		if ((ds->codec_id==GF_CODECID_DTS_X) || (ds->codec_id==GF_CODECID_DTS_Y)) {
			if (ds->ch_layout) use_dtsx = GF_TRUE;
		}

		if ((ds->codec_id==GF_CODECID_AC3) || (ds->codec_id==GF_CODECID_EAC3)) {
			//if regular MPEG-DASH, use CICP, otherwise use Dolby signaling
			if (ctx->profile > GF_DASH_PROFILE_FULL) {
				use_dolbyx = GF_TRUE;
			}
		}
		if (use_dolbyx) {
			u32 chanmap=0;
			if (ds->ch_layout) {
				chanmap = gf_audio_fmt_get_dolby_chanmap_from_layout(ds->ch_layout);
			} else {
				u32 cicp_layout = gf_audio_fmt_get_cicp_layout(ds->nb_ch, ds->nb_surround, ds->nb_lfe);
				chanmap = gf_audio_fmt_get_dolby_chanmap(cicp_layout);
			}
			sprintf(value, "%X", chanmap);
			desc = gf_mpd_descriptor_new(NULL, "tag:dolby.com,2014:dash:audio_channel_configuration:2011", value);
		} else if (use_dtshd) {
			sprintf(value, "%d", ds->nb_ch);
			desc = gf_mpd_descriptor_new(NULL, "tag:dts.com,2014:dash:audio_channel_configuration:2012", value);
		} else if (use_dtsx) {
			sprintf(value, LLX, ds->ch_layout);
			desc = gf_mpd_descriptor_new(NULL, "tag:dts.com,2018:uhd:audio_channel_configuration", value);
		} else if (!use_cicp) {
			sprintf(value, "%d", ds->nb_ch);
			desc = gf_mpd_descriptor_new(NULL, "urn:mpeg:dash:23003:3:audio_channel_configuration:2011", value);
		} else {
			u32 val1 = ds->ch_layout ? gf_audio_fmt_get_cicp_from_layout(ds->ch_layout) : 255;
			u32 val2 = gf_audio_fmt_get_cicp_layout(ds->nb_ch, ds->nb_surround, ds->nb_lfe);
			if (val1==255) val1 = val2;

			if (val2 && (val1!=val2)) {
				GF_LOG(GF_LOG_WARNING, GF_LOG_DASH, ("[Dasher] Mismatch between channel layout and channels %d/%d.%d, using layout\n", ds->nb_ch, ds->nb_surround, ds->nb_lfe));
			}
			sprintf(value, "%u", val1);
			desc = gf_mpd_descriptor_new(NULL, "urn:mpeg:mpegB:cicp:ChannelConfiguration", value);
		}

		gf_mpd_del_list(ds->rep->audio_channels, gf_mpd_descriptor_free, GF_TRUE);

		gf_list_add(ds->rep->audio_channels, desc);
		if (ds->atmos_complexity_type) {
			desc = gf_mpd_descriptor_new(NULL, "tag:dolby.com,2018:dash:EC3_ExtensionType:2018", "JOC");
			gf_list_add(ds->rep->supplemental_properties, desc);

			sprintf(value, "%d", ds->atmos_complexity_type);
			desc = gf_mpd_descriptor_new(NULL, "tag:dolby.com,2018:dash:EC3_ExtensionComplexityIndex:2018", value);
			gf_list_add(ds->rep->supplemental_properties, desc);
		}
	}
	else if (ds->stream_type==GF_STREAM_TEXT) {
		const GF_PropertyValue *p = gf_filter_pid_get_property(ds->ipid, GF_PROP_PID_FORCED_SUB);
		if (p && p->value.uint) ds->rep->sub_forced = GF_TRUE;
	}

	if (ctx->from_index <= IDXMODE_MANIFEST) {
		dasher_get_rfc_6381_codec_name(ctx, ds, szCodec, ((ctx->bs_switch==DASHER_BS_SWITCH_INBAND) || (ctx->bs_switch==DASHER_BS_SWITCH_INBAND_PPS)) ? GF_TRUE : GF_FALSE, GF_TRUE);
		if (ds->rep->codecs) gf_free(ds->rep->codecs);
		ds->rep->codecs = gf_strdup(szCodec);
	}

	if (ds->interlaced) ds->rep->scan_type = GF_MPD_SCANTYPE_INTERLACED;
	else {
		//profiles forcing scanType=progressive for progressive
		switch (ctx->profile) {
		case GF_DASH_PROFILE_HBBTV_1_5_ISOBMF_LIVE:
			ds->rep->scan_type = GF_MPD_SCANTYPE_PROGRESSIVE;
			break;
		}
	}

	if (ctx->cp!=GF_DASH_CPMODE_ADAPTATION_SET) {
		gf_mpd_del_list(ds->rep->content_protection, gf_mpd_descriptor_free, 0);
		ds->rep->content_protection = dasher_get_content_protection_desc(ctx, ds, NULL);
	}
}

static void dasher_setup_rep(GF_DasherCtx *ctx, GF_DashStream *ds, u32 *srd_rep_idx)
{
	const GF_PropertyValue *p;

	gf_assert(ds->rep==NULL);
	ds->rep = gf_mpd_representation_new();
	ds->rep->playback.udta = ds;
	if (ds->tci)
		ds->rep->crypto_type = 1;
	else {
		if (!ds->is_encrypted) ds->rep->crypto_type = 0;
		else {
			p = gf_filter_pid_get_property(ds->ipid, GF_PROP_PID_PROTECTION_SCHEME_TYPE);
			ds->rep->crypto_type = 2;
			if (p && (p->value.uint == GF_4CC('c','e','n','c'))) {
				if ((ctx->muxtype != DASHER_MUX_ISOM) && (ctx->muxtype != DASHER_MUX_AUTO)) {
					ctx->in_error = GF_TRUE;
					GF_LOG(GF_LOG_ERROR, GF_LOG_DASH, ("[Dasher] CENC protection cannot be used with non-ISOBMF mux format\n"));
				} else {
					ds->rep->crypto_type = 3;
				}
			} else if (p && (p->value.uint == GF_4CC('s','a','e','s'))) {
				if (ctx->muxtype != DASHER_MUX_TS) {
					GF_LOG(GF_LOG_ERROR, GF_LOG_DASH, ("[Dasher] SAES protection cannot be used with non-MPEG2TS mux format\n"));
					ctx->in_error = GF_TRUE;
				}
			}
		}
	}

	dasher_update_rep(ctx, ds);
	ds->rep->streamtype = ds->stream_type;

	p = gf_filter_pid_get_property(ds->ipid, GF_PROP_PID_AS_ID);
	//do not reset as id in case of period continuity
	if (p) {
		if (ds->as_id != p->value.uint) {
			if (ds->period_continuity_id) gf_free(ds->period_continuity_id);
			ds->period_continuity_id = NULL;
		}
		ds->as_id = p->value.uint;
	}

	p = gf_filter_pid_get_property(ds->ipid, GF_PROP_PID_REP_ID);
	if (p) {
		if (ds->rep_id) gf_free(ds->rep_id);

		if (!ds->tile_base && (ds->srd.w || ds->srd.z) && !ctx->sseg && !ctx->sfile) {
			char *rep_name = gf_malloc(sizeof(char) * (strlen(p->value.string) + 15) );
			sprintf(rep_name, "%s_%d", p->value.string, *srd_rep_idx);
			ds->rep_id = rep_name;
			(*srd_rep_idx) ++;
		} else {
			ds->rep_id = gf_strdup(p->value.string);
		}

	} else if (!ds->rep_id) {
		char szRepID[20];
		sprintf(szRepID, "%d", 1 + gf_list_find(ctx->pids, ds));
		ds->rep_id = gf_strdup(szRepID);
	}
	ds->rep->id = gf_strdup(ds->rep_id);

	p = gf_filter_pid_get_property(ds->ipid, GF_PROP_PID_HLS_EXT_MASTER);
	if (p) {
		ds->rep->nb_hls_master_tags = p->value.string_list.nb_items;
		ds->rep->hls_master_tags = (const char **) p->value.string_list.vals;
	}
	p = gf_filter_pid_get_property(ds->ipid, GF_PROP_PID_HLS_EXT_VARIANT);
	if (p) {
		ds->rep->nb_hls_variant_tags = p->value.string_list.nb_items;
		ds->rep->hls_variant_tags = (const char **) p->value.string_list.vals;
	}

	p = gf_filter_pid_get_property(ds->ipid, GF_PROP_PID_URL);
	if (p && ctx->do_index) {
		char *dst = gf_filter_pid_get_destination(ctx->opid);
		if (dst) {
			char *opath=NULL, *ipath=NULL;
			if (gf_url_is_relative(p->value.string) && (p->value.string[0]!='.'))
				gf_dynstrcat(&opath, "./", NULL);
			gf_dynstrcat(&opath, p->value.string, NULL);
			if (gf_url_is_relative(dst) && (dst[0]!='.'))
				gf_dynstrcat(&ipath, "./", NULL);
			gf_dynstrcat(&ipath, dst, NULL);

			ds->rep->res_url = gf_url_concatenate_parent(ipath, opath);
			gf_free(ipath);
			gf_free(opath);
		} else {
			ds->rep->res_url = gf_strdup(p->value.string);
		}
		if (dst) gf_free(dst);
		p = gf_filter_pid_get_property(ds->ipid, GF_PROP_PID_ID);
		ds->rep->trackID = p ? p->value.uint : 0;

		// GHIX (=XML GHI)
		if (ctx->do_index==2) {
			if (!ds->rep->x_children) ds->rep->x_children = gf_list_new();
			u32 idx=0;
			char *obuf=NULL;
			u32 obuf_alloc = 0;
			while (1) {
				u32 p4cc;
				const char *pname;
				p = gf_filter_pid_enum_properties(ds->ipid, &idx, &p4cc, &pname);
				if (!p) break;
				switch (p4cc) {
				case GF_PROP_PID_ID:
				case GF_PROP_PID_URL:
				case GF_PROP_PID_FILEPATH:
				case GF_PROP_PID_FILE_EXT:
				case GF_PROP_PID_FILE_CACHED:
				case GF_PROP_PID_DOWN_SIZE:
				case GF_PROP_PID_DOWNLOAD_SESSION:
				case GF_PROP_PID_TRACK_NUM:
				case GF_PROP_PID_MEDIA_DATA_SIZE:
				case GF_PROP_PID_MAX_FRAME_SIZE:
				case GF_PROP_PID_AVG_FRAME_SIZE:
				case GF_PROP_PID_MAX_TS_DELTA:
				case GF_PROP_PID_CONSTANT_DURATION:
				case GF_PROP_PID_PLAYBACK_MODE:
				case GF_PROP_PID_CHAP_TIMES:
				case GF_PROP_PID_CHAP_NAMES:
				case GF_PROP_PID_ISOM_UDTA:
				case GF_PROP_PID_SEI_LOADED:
					continue;
				case GF_PROP_PID_DECODER_CONFIG_ENHANCEMENT:
					//for text streams, only used for SDP config by tx3g and we don't need it
					if (ds->stream_type==GF_STREAM_TEXT)
						continue;
				default:
					break;
				}
				if (p->type == GF_PROP_POINTER) continue;

				GF_XMLNode *prop = gf_xml_dom_node_new(NULL, "prop");
				prop->attributes = gf_list_new();
				gf_list_add(ds->rep->x_children,  prop);
				prop->orig_pos = -1;
				GF_XMLAttribute *att;
				if (p4cc) {
					att = gf_xml_dom_create_attribute("type", gf_props_4cc_get_name(p4cc));
					gf_list_add(prop->attributes, att);
				} else {
					att = gf_xml_dom_create_attribute("name", pname);
					gf_list_add(prop->attributes, att);
					att = gf_xml_dom_create_attribute("ptype", gf_props_get_type_name(p->type));
					gf_list_add(prop->attributes, att);
				}
				char szDump[GF_PROP_DUMP_ARG_SIZE];
				u32 res, obuf_size, j;
				char *cdata=NULL;

				switch (p->type) {
				case GF_PROP_DATA:
				case GF_PROP_DATA_NO_COPY:
				case GF_PROP_CONST_DATA:
					obuf_size = p->value.data.size*3;
					if (obuf_size>obuf_alloc) {
						obuf = gf_realloc(obuf, sizeof(char)*obuf_size);
						obuf_alloc = obuf_size;
					}
					res = gf_base64_encode(p->value.data.ptr, p->value.data.size, obuf, obuf_size);
					obuf[res] = 0;
					att = gf_xml_dom_create_attribute("value", obuf);
					gf_list_add(prop->attributes, att);
					break;
				case GF_PROP_STRING_LIST:
					for (j=0; j<p->value.string_list.nb_items; j++) {
						gf_dynstrcat( &cdata, p->value.string_list.vals[j], ",");
					}
					j = (u32) (strlen(cdata)+1);
					obuf_size = j*3;
					if (obuf_size>obuf_alloc) {
						obuf = gf_realloc(obuf, sizeof(char)*obuf_size);
						obuf_alloc = obuf_size;
					}
					res = gf_base64_encode(cdata, j, obuf, obuf_size);
					obuf[res] = 0;
					att = gf_xml_dom_create_attribute("value", obuf);
					gf_list_add(prop->attributes, att);
					gf_free(cdata);
					break;
				default:
					att = gf_xml_dom_create_attribute("value", gf_props_dump(p4cc, p, szDump, GF_PROP_DUMP_NO_REDUCE));
					gf_list_add(prop->attributes, att);
					break;
				}
			}
			if (obuf) gf_free(obuf);
		}
	}
}

static Bool dasher_same_roles(GF_DashStream *ds1, GF_DashStream *ds2)
{
	const GF_PropStringList *slist;
	if (ds1->p_role && ds2->p_role) {
		if (gf_props_equal(ds1->p_role, ds2->p_role)) return GF_TRUE;
	}
	if (!ds1->p_role && !ds2->p_role)
		return GF_TRUE;

	//special case, if one is set and the other is not, compare with "main" role
	slist = ds2->p_role ?  &ds2->p_role->value.string_list : &ds1->p_role->value.string_list;
	if (slist->nb_items==1) {
		if (!strcmp(slist->vals[0], "main")) return GF_TRUE;
	}
	return GF_FALSE;
}

static u32 dasher_get_next_as_id(GF_DasherCtx *ctx)
{
	u32 check_id = 1;
	u32 i, count = gf_list_count(ctx->current_period->streams);
	for (i=0; i<count; i++) {
		GF_DashStream *ds = gf_list_get(ctx->current_period->streams, i);
		if (ds->as_id == check_id) {
			check_id++;
			i = -1;
			continue;
		}
	}
	return check_id;
}

static Bool dasher_same_adaptation_set(GF_DasherCtx *ctx, GF_DashStream *ds, GF_DashStream *ds_test)
{
	const char *lang1, *lang2;
	const GF_PropertyValue *p1, *p2;

	//in all forward mode we don't rewrite the manifest, make each source file a single adaptation set
	if (ctx->forward_mode==DASHER_FWD_ALL)
		return GF_FALSE;

	//muxed representations
	if (ds_test->muxed_base) {
		if (ds_test->muxed_base == ds)
			return GF_TRUE;
		//if muxed base rep has been registered with this AdaptationSet, also register this stream
		if (gf_list_find(ds->set->representations, ds_test->muxed_base->rep)>=0)
			return GF_TRUE;
	}

	//otherwise we have to be of same type
	if (ds->stream_type != ds_test->stream_type) return GF_FALSE;

	//not the same roles
	if (!dasher_same_roles(ds, ds_test)) return GF_FALSE;

	//avoid text streams with no roles and same language to be in the same AS
	if (ds->stream_type==GF_STREAM_TEXT) {
		if (ds->codec_id==ds_test->codec_id) return GF_FALSE;
	}

	//intra-only trick mode belongs to a separate AS
	if ((ds->stream_type == GF_STREAM_VISUAL) && (ds->sync_points_type != ds_test->sync_points_type)) {
		//assign trickmode as id for dashif
		if (ds_test->sync_points_type == DASHER_SYNC_NONE) {
			if (!ds->as_id) ds->as_id = dasher_get_next_as_id(ctx);
			ds_test->sync_as_id = ds->as_id;
		}
		else if (ds->sync_points_type == DASHER_SYNC_NONE) {
			if (!ds_test->as_id) ds_test->as_id = dasher_get_next_as_id(ctx);
			ds->sync_as_id = ds_test->as_id;
		}
		return GF_FALSE;
	}

	/* if two inputs don't have the same (number and value) as_desc they don't belong to the same AdaptationSet
	   (use c_as_desc for AdaptationSet descriptors common to all inputs in an AS) */
	if (!ds->p_as_desc && ds_test->p_as_desc)
		return GF_FALSE;
	if (ds->p_as_desc && !ds_test->p_as_desc)
		return GF_FALSE;
	if (ds->p_as_desc && ! gf_props_equal(ds->p_as_desc, ds_test->p_as_desc))
		return GF_FALSE;

	//need same AS ID if specified
	if (ds->as_id && ds_test->as_id &&(ds->as_id != ds_test->as_id) )
		return GF_FALSE;

	//need same dash duration if aligned
	if (ctx->align) {
		if ((u64) ds->dash_dur.num * ds_test->dash_dur.den != (u64) ds_test->dash_dur.num * ds->dash_dur.den) return GF_FALSE;
	}

	//if one of the pid is marked with period resume and the other is not, one is a spliced media the other no
	//cf flist filter
	p1 = gf_filter_pid_get_property_str(ds->ipid, "period_resume");
	p2 = gf_filter_pid_get_property_str(ds_test->ipid, "period_resume");
	if ((!p1 && p2) || (p1 && !p2) || (p1 && gf_props_equal(p1, p2)))
		return GF_FALSE;

	u32 ow = 1, oh = 1, ow_t = 1, oh_t = 1;
	if (!ds->dep_id && !ds_test->dep_id) {
		const GF_PropertyValue *p = gf_filter_pid_get_property(ds->ipid, GF_PROP_PID_ORIG_SIZE);
		if (p) {
			ow = p->value.vec2i.x;
			oh = p->value.vec2i.y;
		}
		p = gf_filter_pid_get_property(ds_test->ipid, GF_PROP_PID_ORIG_SIZE);
		if (p) {
			ow_t = p->value.vec2i.x;
			oh_t = p->value.vec2i.y;
		}
	}

	if (ow_t * ds->srd.x != ow * ds_test->srd.x) return GF_FALSE;
	if (oh_t * ds->srd.y != oh * ds_test->srd.y) return GF_FALSE;
	if (ow_t * ds->srd.z != ow * ds_test->srd.z) return GF_FALSE;
	if (oh_t * ds->srd.w != oh * ds_test->srd.w) return GF_FALSE;

	if (ds->view_id != ds_test->view_id) return GF_FALSE;
	//according to DASH spec mixing interlaced and progressive is OK
	//if (ds->interlaced != ds_test->interlaced) return GF_FALSE;
	if (ds->nb_ch != ds_test->nb_ch) return GF_FALSE;

	lang1 = ds->lang ? ds->lang : "und";
	lang2 = ds_test->lang ? ds_test->lang : "und";
	if (strcmp(lang1, lang2)) return GF_FALSE;

	if (ds->stream_type==GF_STREAM_VISUAL) {
		u32 w, h, tw, th;
		if (ctx->no_sar) {
			w = ds->width;
			h = ds->height;
			tw = ds_test->width;
			th = ds_test->height;
		} else {
			w = ds->width * ds->sar.num;
			h = ds->height * ds->sar.den;
			tw = ds_test->width * ds_test->sar.num;
			th = ds_test->height * ds_test->sar.den;
		}

		//not the same aspect ratio
		if (w * th != h * tw)
			return GF_FALSE;
	} else if (ds->stream_type==GF_STREAM_AUDIO) {
		if (!ctx->mix_codecs && (ds->codec_id != ds_test->codec_id) )
			return GF_FALSE;
		//we allow mix of channels config
	} else {
		if (!ctx->mix_codecs && strcmp(ds->rep->codecs, ds_test->rep->codecs)) return GF_FALSE;
		return GF_TRUE;
	}
	//ok, we are video or audio with mixed codecs
	if (ctx->mix_codecs) return GF_TRUE;
	//we need dependencies, unless SRD case
	if (!ds_test->srd.z && !ds_test->srd.w) {
		if (ds_test->dep_id && (ds_test->src_id==ds->src_id) && gf_list_find(ds->complementary_streams, ds_test) < 0) {
			return GF_FALSE;
		}
	}
	//we should be good
	return GF_TRUE;
}

static void dasher_add_descriptors(GF_List **p_dst_list, const GF_PropertyValue *desc_val)
{
	u32 j, count;
	GF_List *dst_list;
	if (!desc_val) return;
	if (desc_val->type != GF_PROP_STRING_LIST) return;
	count = desc_val->value.string_list.nb_items;
	if (!count) return;
	if ( ! (*p_dst_list)) *p_dst_list = gf_list_new();
	dst_list = *p_dst_list;
	for (j=0; j<count; j++) {
		char *desc = desc_val->value.string_list.vals[j];
		if (desc[0] == '<') {
			GF_XMLNode *d;
			GF_SAFEALLOC(d, GF_XMLNode);
			if (d) {
				d->type = GF_XML_TEXT_TYPE;
				d->name = gf_strdup(desc);
				gf_list_add(dst_list, d);
			}
		} else {
			GF_LOG(GF_LOG_WARNING, GF_LOG_DASH, ("[Dasher] Invalid descriptor %s, expecting '<' as first character\n", desc));
		}
	}
}

static void dasher_add_inband_event(GF_DashStream *ds)
{
	GF_MPD_Inband_Event *nielsen_event;
	GF_MPD_Inband_Event *custom_event;
	if(ds->stream_type == GF_STREAM_AUDIO) {
		GF_SAFEALLOC(custom_event, GF_MPD_Inband_Event);
		custom_event->scheme_id_uri = gf_strdup("https://aomedia.org/emsg/ID3");
		custom_event->value = gf_strdup("https://aomedia.org/emsg/ID3");
		GF_LOG(GF_LOG_DEBUG, GF_LOG_DASH, ("[Dasher] inserting inband event with scheme: %s and value: %s\n", custom_event->scheme_id_uri, custom_event->value))

		GF_SAFEALLOC(nielsen_event, GF_MPD_Inband_Event);
		nielsen_event->scheme_id_uri = gf_strdup("https://aomedia.org/emsg/ID3");
		nielsen_event->value = gf_strdup("www.nielsen.com:id3:v1");
		GF_LOG(GF_LOG_DEBUG, GF_LOG_DASH, ("[Dasher] inserting inband event with scheme: %s and value: %s\n", nielsen_event->scheme_id_uri, nielsen_event->value))

		gf_list_add(ds->set->inband_event, nielsen_event);
		gf_list_add(ds->set->inband_event, custom_event);
	}
}

static void dasher_setup_set_defaults(GF_DasherCtx *ctx, GF_MPD_AdaptationSet *set)
{
	u32 i, count;
	Bool main_role_set = GF_FALSE;
	//by default setup alignment
	if (ctx->sseg) set->subsegment_alignment = ctx->align;
	else set->segment_alignment = ctx->align;

	//startWithSAP is set when the first packet comes in

	//the rest depends on the various profiles/iop, to check
	count = gf_list_count(set->representations);
	for (i=0; i<count; i++) {
		GF_MPD_Representation *rep = gf_list_get(set->representations, i);
		GF_DashStream *ds = rep->playback.udta;

		if (set->max_width < ds->width) set->max_width = ds->width;
		if (set->max_height < ds->height) set->max_height = ds->height;
/*		if (set->max_bandwidth < ds->rep->bandwidth) set->max_bandwidth = ds->rep->bandwidth;
		if (set->max_framerate * ds->fps.den < ds->fps.num) set->max_framerate = (u32) (ds->fps.num / ds->fps.den);
*/

		/*set trick mode*/
		if (set->intra_only && (ds->stream_type==GF_STREAM_VISUAL)) {
			char value[256];
			GF_MPD_Descriptor* desc;
			sprintf(value, "%d", ds->sync_as_id);
			desc = gf_mpd_descriptor_new(NULL, "http://dashif.org/guidelines/trickmode", value);
			gf_list_add(set->essential_properties, desc);
		}
		/*set role*/
		Bool has_sub_forced=GF_FALSE;
		if (ds->p_role) {
			u32 j, role_count;
			role_count = ds->p_role->value.string_list.nb_items;
			for (j=0; j<role_count; j++) {
				char *role = ds->p_role->value.string_list.vals[j];
				GF_MPD_Descriptor *desc=NULL;
				char *uri=NULL;
				//all roles defined by dash 5th edition
				if (!strcmp(role, "caption") || !strcmp(role, "subtitle") || !strcmp(role, "main")
				    || !strcmp(role, "alternate") || !strcmp(role, "supplementary") || !strcmp(role, "commentary")
				    || !strcmp(role, "dub") || !strcmp(role, "description") || !strcmp(role, "sign")
					 || !strcmp(role, "metadata") || !strcmp(role, "enhanced-audio-inteligibility")
					 || !strcmp(role, "emergency") || !strcmp(role, "forced-subtitle")
					 || !strcmp(role, "easyreader") || !strcmp(role, "karaoke")
				) {
					uri = "urn:mpeg:dash:role:2011";
					if (!strcmp(role, "main")) main_role_set = GF_TRUE;
					if (!strcmp(role, "forced-subtitle")) has_sub_forced = GF_TRUE;
				} else {
					char *sep = strrchr(role, ':');
					if (sep) {
						sep[0] = 0;
						desc = gf_mpd_descriptor_new(NULL, role, sep+1);
						sep[0] = ':';
					} else {
						GF_LOG(GF_LOG_WARNING, GF_LOG_DASH, ("[Dasher] Unrecognized role %s - using GPAC urn for schemaID\n", role));
						uri = "urn:gpac:dash:role:2013";
					}
				}
				if (!desc)
					desc = gf_mpd_descriptor_new(NULL, uri, role);

				gf_list_add(set->role, desc);
			}
		}
		if (!has_sub_forced && ds->rep->sub_forced) {
			GF_MPD_Descriptor *desc = gf_mpd_descriptor_new(NULL, "urn:mpeg:dash:role:2011", "forced-subtitle");
			gf_list_add(set->role, desc);
		}
		//set SRD
		if (!i && ds->srd.z && ds->srd.w) {
			char value[256];
			GF_MPD_Descriptor *desc;
			if (ds->dep_id) {
				sprintf(value, "1,%d,%d,%d,%d", ds->srd.x, ds->srd.y, ds->srd.z, ds->srd.w);
			} else {
				if (ds->tile_base) {
					sprintf(value, "1,0,0,0,0,%d,%d", ds->srd.z, ds->srd.w);
				} else {
					const GF_PropertyValue *p = gf_filter_pid_get_property(ds->ipid, GF_PROP_PID_SRD_REF);
					if (p) {
						sprintf(value, "1,%d,%d,%d,%d,%d,%d", ds->srd.x, ds->srd.y, ds->srd.z, ds->srd.w, p->value.vec2i.x, p->value.vec2i.y);
					} else {
						sprintf(value, "1,%d,%d,%d,%d", ds->srd.x, ds->srd.y, ds->srd.z, ds->srd.w);
					}
				}
			}
			desc = gf_mpd_descriptor_new(NULL, "urn:mpeg:dash:srd:2014", value);
			gf_list_add(ds->tile_base ? set->essential_properties : set->supplemental_properties, desc);

			if (!ds->dep_id && !ds->tile_base && (ds->codec_id==GF_CODECID_HEVC)) {
				desc = gf_mpd_descriptor_new(NULL, "urn:gpac:video:merge:2023", "1");
				gf_list_add(set->supplemental_properties, desc);
			}
		}

		// ETSI TS 103 285 v1.4.1 - 5.2.5 Colour format and transfer characteristics signalling
		// TODO: add "urn:dvb:dash:profile:dvb-dash:2017" to profiles_string
		char value[256];
		GF_MPD_Descriptor* desc;
		if (ds->color_primaries > GF_COLOR_PRIM_UNSPECIFIED){
			sprintf(value, "%d", ds->color_primaries);
			desc = gf_mpd_descriptor_new(NULL, "urn:mpeg:mpegB:cicp:ColourPrimaries", value);
			gf_list_add(set->essential_properties, desc);
		}
		if (ds->color_transfer_characteristics > GF_COLOR_TRC_UNSPECIFIED){ 
			sprintf(value, "%d", ds->color_transfer_characteristics);
				desc = gf_mpd_descriptor_new(NULL, "urn:mpeg:mpegB:cicp:TransferCharacteristics", value);
				gf_list_add(set->essential_properties, desc);			
		}
		if (ds->color_matrix > GF_COLOR_MX_UNSPECIFIED){
			sprintf(value, "%d", ds->color_matrix);
			desc = gf_mpd_descriptor_new(NULL, "urn:mpeg:mpegB:cicp:MatrixCoefficients", value);
			gf_list_add(set->essential_properties, desc);
			
		}
		if (ds->color_transfer_characteristics_alt > GF_COLOR_TRC_UNSPECIFIED){
				sprintf(value, "%d", ds->color_transfer_characteristics_alt);
				desc = gf_mpd_descriptor_new(NULL, "urn:mpeg:mpegB:cicp:TransferCharacteristics", value);
				gf_list_add(set->supplemental_properties, desc);			
		}

		//add custom inband event in manifest
		if (ctx->inband_event) {
			dasher_add_inband_event(ds);
		}
	}
	if (ctx->check_main_role && !main_role_set) {
		GF_MPD_Descriptor *desc;
		desc = gf_mpd_descriptor_new(NULL, "urn:mpeg:dash:role:2011", "main");
		gf_list_add(set->role, desc);
	}
}

static void rewrite_dep_ids(GF_DasherCtx *ctx, GF_DashStream *base_ds)
{
	u32 i, count = gf_list_count(ctx->pids);
	for (i=0; i<count; i++) {
		GF_DashStream *ds = gf_list_get(ctx->pids, i);
		if (ds->src_id != base_ds->src_id) continue;
		if (!ds->dep_id || !ds->rep) continue;
		if (ds->dep_id != base_ds->id) continue;

		ds->tile_dep_id_merged = GF_TRUE;
		if (ds->rep->dependency_id) gf_free(ds->rep->dependency_id);
		ds->rep->dependency_id = gf_strdup(base_ds->merged_tile_dep->rep->id);
	}
}

static void dasher_check_bitstream_switching(GF_DasherCtx *ctx, GF_MPD_AdaptationSet *set)
{
	u32 i, j, count;
	Bool use_inband = ((ctx->bs_switch==DASHER_BS_SWITCH_INBAND) || (ctx->bs_switch==DASHER_BS_SWITCH_INBAND_PPS) || (ctx->bs_switch==DASHER_BS_SWITCH_BOTH)) ? GF_TRUE : GF_FALSE;
	Bool use_multi = (ctx->bs_switch==DASHER_BS_SWITCH_MULTI) ? GF_TRUE : GF_FALSE;
	GF_MPD_Representation *base_rep = gf_list_get(set->representations, 0);
	GF_DashStream *base_ds;

	switch (ctx->muxtype) {
	case DASHER_MUX_TS:
	case DASHER_MUX_OGG:
	case DASHER_MUX_RAW:
		set->bitstream_switching = GF_TRUE;
		return;
	//other formats use an init segment
	default:
		break;
	}

	if (ctx->bs_switch==DASHER_BS_SWITCH_OFF) return;
	if (!base_rep) return;
	base_ds = base_rep->playback.udta;

	count = gf_list_count(set->representations);
	if (count==1) {
		if (ctx->bs_switch==DASHER_BS_SWITCH_FORCE) set->bitstream_switching=GF_TRUE;
		else if (use_inband) {
			base_ds->inband_params = ctx->bs_switch==DASHER_BS_SWITCH_BOTH ? 3 : 1;
			if (base_ds->codec_id==GF_CODECID_VVC && ctx->bs_switch==DASHER_BS_SWITCH_INBAND_PPS)
				base_ds->inband_params = 2;
		}
		return;
	}

	for (i=1; i<count; i++) {
		GF_MPD_Representation *rep = gf_list_get(set->representations, i);
		GF_DashStream *ds = rep->playback.udta;
		//same codec ID
		if (ds->codec_id == base_ds->codec_id) {
			//we will use inband params, so bs switching is OK
			if (use_inband || use_multi) continue;
			//we have deps, cannot use bitstream switching except for merged tile base
			if (ds->dep_id) {
				if (ds->codec_id==GF_CODECID_HEVC_TILES) {
					u32 id;
					GF_DashStream *tile_base = get_base_ds(ctx, ds);
					if (!tile_base) return;
					id = tile_base->merged_tile_dep ? tile_base->merged_tile_dep->id : tile_base->id;
					if (base_ds->dep_id==id) continue;
				}
				return;
			}
			//we consider we can switch in non-inband only if we have same CRC for the decoder config
			if (base_ds->dsi_crc == ds->dsi_crc) continue;
			//not the same config, no BS switching
			return;
		}
		//dependencies / different codec IDs, cannot use bitstream switching
		return;
	}
	//ok we can use BS switching, ensure we use the same timescale for every stream
	set->bitstream_switching = GF_TRUE;

	for (i=0; i<count; i++) {
		GF_MPD_Representation *rep = gf_list_get(set->representations, i);
		GF_DashStream *ds = rep->playback.udta;
		if (base_ds->tile_base && ds->tile_base && (base_ds != ds) ) {
			ds->merged_tile_dep = base_ds;
			if (ds->rep) {
				gf_list_rem(set->representations, i);
				i--;
				count--;
				gf_mpd_representation_free(ds->rep);
				ds->rep = NULL;
				//switch dependencyID of all reps depending on this one to the new base
				rewrite_dep_ids(ctx, ds);
				//and ignore this rep while flushing segments
				base_ds->nb_rep--;
			}
		}
		for (j=i+1; j<count; j++) {
			GF_DashStream *a_ds;
			rep = gf_list_get(set->representations, j);
			a_ds = rep->playback.udta;
			if (a_ds->stream_type != ds->stream_type) continue;
			if (a_ds->timescale != ds->timescale)
				a_ds->force_timescale = ds->timescale;
		}
	}
}

GF_Err gf_cryptfout_push_key(GF_Filter *filter, bin128 *key, bin128 *IV);

enum
{
	//init segment valid
	DASH_INITSEG_PRESENT=0,
	//no init segment for given format
	DASH_INITSEG_NONE,
	//init segment for given format but skipped due to bitstream switching constraints
	DASH_INITSEG_SKIP
};

static void dasher_open_destination(GF_Filter *filter, GF_DasherCtx *ctx, GF_MPD_Representation *rep, const char *szInitURL, u32 trash_init)
{
	GF_Err e;
	Bool has_frag=GF_FALSE;
	Bool has_subs=GF_FALSE;
	Bool has_strun=GF_FALSE;
	Bool has_vodcache=GF_FALSE;
	Bool has_cmaf=GF_FALSE;
	Bool has_psshs=GF_FALSE;
	const GF_PropertyValue *p;
	char sep_args = gf_filter_get_sep(filter, GF_FS_SEP_ARGS);
	char sep_name = gf_filter_get_sep(filter, GF_FS_SEP_NAME);
	const char *dst_args, *trailer_args=NULL, *dst_forced=NULL;
	char *szDST = NULL;
	char szSRC[100];

	if (ctx->sigfrag || ctx->gencues || ctx->do_index)
		return;

	GF_DashStream *ds = rep->playback.udta;
	if (ds->muxed_base) return;

	switch (ctx->from_index) {
	case IDXMODE_MANIFEST:
	case IDXMODE_CHILD:
		if (trash_init==DASH_INITSEG_NONE) return;
		trash_init = DASH_INITSEG_SKIP;
		break;
	case IDXMODE_ALL:
		if (trash_init==DASH_INITSEG_NONE) return;
		break;
	case IDXMODE_INIT:
		if (trash_init==DASH_INITSEG_NONE) return;
		p = gf_filter_pid_get_property_str(ds->ipid, "idx_out");
		if (p) dst_forced = p->value.string;
		break;
	}

	ctx->check_connections = GF_TRUE;
	if (dst_forced) {
		gf_dynstrcat(&szDST, dst_forced, NULL);
		szInitURL = dst_forced; //for logs
	}
	else if (ctx->out_path) {
		char *rel = NULL;
		if (ctx->do_m3u8 && ds->hls_vp_name) {
			char *tmp = gf_url_concatenate(ctx->out_path, ds->hls_vp_name);
			if (tmp) {
				rel = gf_url_concatenate(tmp, szInitURL);
				gf_free(tmp);
			}
		}
		if (!rel)
			rel = gf_url_concatenate(ctx->out_path, szInitURL);
		if (rel) {
			szDST = rel;
		}
	}
	else
		gf_dynstrcat(&szDST, szInitURL, NULL);


	if (ds->tci) {
		char *tmp = szDST;
		szDST = NULL;
		gf_dynstrcat(&szDST, "gcryp://", NULL);
		gf_dynstrcat(&szDST, tmp, NULL);
		gf_free(tmp);
	}
	u32 dst_len = (u32) strlen(szDST);

	sprintf(szSRC, "%cgfopt", sep_args);
	gf_dynstrcat(&szDST, szSRC, NULL);

	dst_args = gf_filter_get_dst_args(filter);
	if (dst_args) {
		char szKey[20], *sep;
		sprintf(szSRC, "%c", sep_args);
		gf_dynstrcat(&szDST, szSRC, NULL);

		gf_dynstrcat(&szDST, dst_args, NULL);
		sprintf(szKey, "%c%c", sep_args, sep_args);
		sep = strstr(szDST, szKey);
		if (sep) {
			sep[0] = 0;
			trailer_args = strstr(dst_args, szKey);
		}
		//remove trailing argument separator
		u32 dlen = (u32) strlen(szDST);
		while (dlen && (szDST[dlen-1] == sep_args)) {
			szDST[dlen-1] = 0;
			dlen--;
		}

		//look for frag arg
		sprintf(szKey, "%cfrag", sep_args);
		if (strstr(dst_args, szKey)) has_frag = GF_TRUE;
		else {
			sprintf(szKey, "%csfrag", sep_args);
			if (strstr(dst_args, szKey)) has_frag = GF_TRUE;
		}
		//look for subs_sidx arg
		sprintf(szKey, "%csubs_sidx", sep_args);
		if (strstr(dst_args, szKey)) has_subs = GF_TRUE;

		sprintf(szKey, "%cstrun", sep_args);
		if (strstr(dst_args, szKey)) has_strun = GF_TRUE;

		sprintf(szKey, "%cvodcache", sep_args);
		if (strstr(dst_args, szKey)) has_vodcache = GF_TRUE;

		sprintf(szKey, "%ccmaf", sep_args);
		if (strstr(dst_args, szKey)) has_cmaf = GF_TRUE;

		sprintf(szKey, "%cpsshs", sep_args);
		if (strstr(dst_args, szKey)) has_psshs = GF_TRUE;
	}
	if ((ctx->from_index==IDXMODE_SEG) && !gf_sys_is_test_mode())
		trash_init = DASH_INITSEG_SKIP;

	if (trash_init) {
		if (ds->rawmux)
			sprintf(szSRC, "%cnoinitraw", sep_args);
		else
			sprintf(szSRC, "%cnoinit", sep_args);
		gf_dynstrcat(&szDST, szSRC, NULL);
	}
	if (!has_frag) {
		sprintf(szSRC, "%cfrag", sep_args);
		gf_dynstrcat(&szDST, szSRC, NULL);
	}
	if (!ctx->forward_mode) {
		if (!has_subs && ctx->sseg) {
			sprintf(szSRC, "%csubs_sidx%c0", sep_args, sep_name);
			gf_dynstrcat(&szDST, szSRC, NULL);
		}
		if (ctx->cues && !has_strun) {
			sprintf(szSRC, "%cstrun", sep_args);
			gf_dynstrcat(&szDST, szSRC, NULL);
		}
		if (ctx->styp) {
			sprintf(szSRC, "%cstyp=%s", sep_args, ctx->styp);
			gf_dynstrcat(&szDST, szSRC, NULL);
		}
	}

	{
		//override xps inband declaration in args
		char *xps_inband;
		switch (ds->inband_params) {
		case 1: xps_inband = "all"; break;
		case 2: xps_inband = "pps"; break;
		case 3: xps_inband = "both"; break;
		default: xps_inband = "no"; break;
		}
		sprintf(szSRC, "%cxps_inband%c%s", sep_args, sep_name, xps_inband);
	}
	gf_dynstrcat(&szDST, szSRC, NULL);

	if (ctx->no_fragments_defaults) {
		sprintf(szSRC, "%cnofragdef", sep_args );
		gf_dynstrcat(&szDST, szSRC, NULL);
	}
	if (!has_psshs) {
		switch (ctx->pssh) {
		case GF_DASH_PSSH_MPD:
		case GF_DASH_PSSH_NONE:
			sprintf(szSRC, "%cpsshs%cnone", sep_args, sep_name);
			break;
		case GF_DASH_PSSH_MOOF:
		case GF_DASH_PSSH_MOOF_MPD:
			p = gf_filter_pid_get_property(ds->ipid, GF_PROP_PID_CENC_HAS_ROLL);
			//dual moov+moof only for dash
			if (!ctx->do_mpd) p = NULL;
			if (p && p->value.boolean) {
				sprintf(szSRC, "%cpsshs%cboth", sep_args, sep_name);
			} else {
				sprintf(szSRC, "%cpsshs%cmoof", sep_args, sep_name);
			}
			break;
		default:
			p = gf_filter_pid_get_property(ds->ipid, GF_PROP_PID_CENC_HAS_ROLL);
			//dual moov+moof only for dash
			if (!ctx->do_mpd) p = NULL;
			if (p && p->value.boolean) {
				sprintf(szSRC, "%cpsshs%cboth", sep_args, sep_name);
			} else {
				sprintf(szSRC, "%cpsshs%cmoov", sep_args, sep_name);
			}
			break;
		}
		gf_dynstrcat(&szDST, szSRC, NULL);
	}

	//patch for old arch: make sure we don't have any extra free box before the sidx
	//we could also use vodcache=insert but this might break http outputs
	if (gf_sys_old_arch_compat() && !has_vodcache && ctx->sseg) {
		sprintf(szSRC, "%cvodcache%con", sep_args, sep_name );
		if (!strstr(szDST, szSRC))
			gf_dynstrcat(&szDST, szSRC, NULL);
	}

	//we don't append mime in case of raw streams, raw format (writegen doesn't use mime types for raw media, only file ext)
	if (!ds->rawmux && ((ctx->muxtype!=DASHER_MUX_RAW) || (ds->codec_id != GF_CODECID_RAW)) ) {
		sprintf(szSRC, "%cmime%c%s", sep_args, sep_name, rep->mime_type);
		gf_dynstrcat(&szDST, szSRC, NULL);
	}

	if (ds->moof_sn>1) {
		sprintf(szSRC, "%cmsn%c%d", sep_args, sep_name, ds->moof_sn);
		gf_dynstrcat(&szDST, szSRC, NULL);
	}
	if (ds->moof_sn_inc>1) {
		sprintf(szSRC, "%cmsninc%c%d", sep_args, sep_name, ds->moof_sn_inc);
		gf_dynstrcat(&szDST, szSRC, NULL);
	}
	if (ds->sscale) {
		sprintf(szSRC, "%cmoovts%c-1", sep_args, sep_name);
		gf_dynstrcat(&szDST, szSRC, NULL);
	}

	if (!has_cmaf && ctx->cmaf) {
		sprintf(szSRC, "%ccmaf%c%s", sep_args, sep_name, (ctx->cmaf==DASHER_CMAF_CMF2) ? "cmf2" : "cmfc");
		gf_dynstrcat(&szDST, szSRC, NULL);
	}
	if (ctx->explicit_mode) {
		sprintf(szSRC, "%cuse_rel", sep_args);
		gf_dynstrcat(&szDST, szSRC, NULL);
	}

	if (trailer_args)
		gf_dynstrcat(&szDST, trailer_args, NULL);

	ds->dst_filter = gf_filter_connect_destination(filter, szDST, &e);
	if (e) {
		gf_free(szDST);
		GF_LOG(GF_LOG_ERROR, GF_LOG_DASH, ("[Dasher] Couldn't create output file %s: %s\n", szInitURL, gf_error_to_string(e) ));
		ctx->in_error = GF_TRUE;
		return;
	}
	//reset any sourceID given in the dst_arg and assign sourceID to be the dasher filter
	sprintf(szSRC, "MuxSrc%cdasher_%p", sep_name, ds->dst_filter);
	gf_filter_reset_source(ds->dst_filter);
	gf_filter_set_source(ds->dst_filter, filter, szSRC);

	u32 j=2;
	while (ctx->explicit_mode && !dst_forced) {
		char *opt = szDST + dst_len;
		char *alt_dst = NULL;
		alt_dst = gf_filter_pid_get_destination_ex(ctx->opid, j);
		if (!alt_dst) break;
		char *new_dst = gf_url_concatenate(alt_dst, szInitURL);

		gf_dynstrcat(&new_dst, opt, NULL);
		gf_free(alt_dst);
		j++;

		GF_Filter *alt = gf_filter_connect_destination(filter, new_dst, &e);
		gf_free(new_dst);
		if (e) {
			gf_free(szDST);
			GF_LOG(GF_LOG_ERROR, GF_LOG_DASH, ("[Dasher] Couldn't create output file %s: %s\n", szInitURL, gf_error_to_string(e) ));
			ctx->in_error = GF_TRUE;
			return;
		}
		gf_filter_reset_source(alt);
		gf_filter_set_source(alt, filter, szSRC);
		gf_filter_skip_seg_size_events(alt);
	}

	if (ds->tci && !trash_init) {
		//push NULL key, we are not encrypting the init segment
		gf_cryptfout_push_key(ds->dst_filter, NULL, NULL);
	}
	gf_free(szDST);
}

static void dasher_gather_deps(GF_DasherCtx *ctx, u32 dependency_id, GF_List *multi_tracks)
{
	u32 i, count = gf_list_count(ctx->current_period->streams);
	for (i=0; i<count; i++) {
		GF_DashStream *ds = gf_list_get(ctx->current_period->streams, i);
		if (ds->id == dependency_id) {
			if (ds->tile_base) continue;

			gf_assert(ds->opid);
			gf_list_insert(multi_tracks, ds->opid, 0);
			if (ds->dep_id) dasher_gather_deps(ctx, ds->dep_id, multi_tracks);
		}
	}
}

static void dasher_update_dep_list(GF_DasherCtx *ctx, GF_DashStream *ds, const char *ref_type)
{
	u32 i, j, count, base_id;
	GF_PropertyValue *p = (GF_PropertyValue *) gf_filter_pid_get_property_str(ds->opid, ref_type);
	if (!p) return;
	base_id = ds->dep_id ? ds->dep_id : ds->id;
	count = gf_list_count(ctx->current_period->streams);
	for (i=0; i<p->value.uint_list.nb_items; i++) {
		for (j=0; j<count; j++) {
			GF_DashStream *a_ds = gf_list_get(ctx->current_period->streams, j);
			if (a_ds->dep_id != base_id) continue;
			if ((a_ds->id == p->value.uint_list.vals[i]) && a_ds->pid_id) {
				p->value.uint_list.vals[i] = a_ds->pid_id;
			}
		}
	}
}

static void dasher_inject_scte35_processor(GF_Filter *filter, GF_DashStream *ds, char *szSRC) {
		GF_Err e;
		GF_Filter *scte35dec = gf_filter_load_filter(filter, "scte35dec", &e);
		gf_filter_set_source(scte35dec, filter, NULL);

		sprintf(szSRC, "MuxSrc%cdasher_%p", gf_filter_get_sep(filter, GF_FS_SEP_NAME), ds->dst_filter);
		gf_filter_reset_source(ds->dst_filter);
		gf_filter_set_source(ds->dst_filter, scte35dec, szSRC);
}

static void dasher_open_pid(GF_Filter *filter, GF_DasherCtx *ctx, GF_DashStream *ds, GF_List *multi_pids, Bool init_trashed)
{
	GF_DashStream *base_ds = ds->muxed_base ? ds->muxed_base : ds;
	char szSRC[1024];

	if (ctx->sigfrag || ctx->in_error || ctx->gencues || ctx->do_index)
		return;

	switch (ctx->from_index) {
	case IDXMODE_MANIFEST:
	case IDXMODE_CHILD:
	case IDXMODE_ALL:
	case IDXMODE_INIT:
		if (init_trashed) return;
		if (ds->muxed_base && !base_ds->dst_filter) return;
		break;
	}

	gf_assert(!ds->opid);
	gf_assert(base_ds->dst_filter);

	if (ds->tile_base && !init_trashed) {
		s32 res = gf_list_find(ctx->postponed_pids, ds);
		if (res < 0) {
			gf_list_add(ctx->postponed_pids, ds);
			return;
		} else {
			gf_list_rem(ctx->postponed_pids, res);
		}
	} else if (!ds->tile_base) {
		gf_list_del_item(ctx->postponed_pids, ds);
	}

	//tile base not live profile, make sure all our deps are ready
	if (ds->tile_base && !ctx->sseg) {
		u32 i, count = gf_list_count(ds->complementary_streams);
		for (i=0; i<count; i++) {
			GF_DashStream *a_ds = gf_list_get(ds->complementary_streams, i);
			//dep not ready
			if (!a_ds->opid) {
				if (gf_list_find(ctx->postponed_pids, a_ds)<0) {
					gf_list_add(ctx->postponed_pids, a_ds);
				}
				gf_list_del_item(ctx->postponed_pids, ds);
				gf_list_add(ctx->postponed_pids, ds);
				return;
			}
		}
	}

	sprintf(szSRC, "dasher_%p", base_ds->dst_filter);
	ds->opid = gf_filter_pid_new(filter);

	if (ctx->explicit_mode) {
		gf_filter_pid_force_single_link(ds->opid);
	}

#ifdef GPAC_64_BITS
	ds->hls_ref_id = (u64) ds->opid;
#else
	ds->hls_ref_id = (u64) ((u32) ds->opid);
#endif

	gf_filter_pid_copy_properties(ds->opid, ds->ipid);
	if (!ds->muxed_base) {
		gf_filter_pid_set_property(ds->opid, GF_PROP_PID_FILE_EXT, &PROP_STRING("*"));
		gf_filter_pid_set_property(ds->opid, GF_PROP_PID_MIME, &PROP_STRING(ds->rep->mime_type));
	}
	if (ds->nb_cues) {
		u32 ncues = ds->nb_cues;
		if ((ds->cues[0].sample_num>0) || (ds->cues[0].cts>0) || (ds->cues[0].dts>0))
			ncues++;
		gf_filter_pid_set_property(ds->opid, GF_PROP_PID_DASH_SEGMENTS, &PROP_UINT(ncues) );
	}
	//for route out
	if (ctx->do_m3u8)
		gf_filter_pid_set_property(ds->opid, GF_PROP_PID_HLS_REF, &PROP_LONGUINT( ds->hls_ref_id ) );
	gf_filter_pid_set_property(ds->opid, GF_PROP_PID_REP_ID, &PROP_STRING( ds->rep_id ) );
	gf_filter_pid_set_property(ds->opid, GF_PROP_PID_DASH_DUR, &PROP_FRAC( ds->dash_dur ) );

	if (ctx->current_period->period->ID)
		gf_filter_pid_set_property(ds->opid, GF_PROP_PID_PERIOD_ID, &PROP_STRING( ctx->current_period->period->ID ) );
	if (ds->owns_set && ctx->use_mabr) {
		if (!ds->as_id) {
			ds->as_id = gf_list_find(ctx->current_period->streams, ds)+1;
			ds->set->id = ds->as_id;
		}
		gf_filter_pid_set_property(ds->opid, GF_PROP_PID_AS_ID, &PROP_UINT( ds->as_id ) );
	}
	//end route_out

	gf_filter_pid_require_source_id(ds->opid);

	if (ctx->pssh == GF_DASH_PSSH_MPD) {
		gf_filter_pid_set_property(ds->opid, GF_PROP_PID_CENC_PSSH, NULL);
	}
	//multi-stsd disabled, remove stsd template (only needed at init)
	if (ctx->pswitch != DASHER_PSWITCH_STSD) {
		gf_filter_pid_set_property(ds->opid, GF_PROP_PID_ISOM_STSD_ALL_TEMPLATES, NULL);
	}

	//force PID ID
	gf_filter_pid_set_property(ds->opid, GF_PROP_PID_ID, &PROP_UINT(ds->pid_id) );
	if (ds->dep_pid_id)
		gf_filter_pid_set_property(ds->opid, GF_PROP_PID_DEPENDENCY_ID, &PROP_UINT(ds->dep_pid_id) );

	if (ctx->from_index || ctx->state)
		gf_filter_pid_set_property(ds->opid, GF_PROP_PID_DASH_SPARSE, &PROP_BOOL(GF_TRUE) );

	gf_filter_pid_set_property(ds->opid, GF_PROP_PID_MUX_SRC, &PROP_STRING(szSRC) );
	gf_filter_pid_set_property(ds->opid, GF_PROP_PID_DASH_MODE, &PROP_UINT(ctx->sseg ? 2 : 1) );
	gf_filter_pid_set_property(ds->opid, GF_PROP_PID_DASH_DUR, &PROP_FRAC(ds->dash_dur) );
	switch (ctx->seg_sync) {
	case DASHER_SEGSYNC_AUTO:
		//if not HLS or test mode, don't wait for seg sync
		if (!ctx->do_m3u8 || gf_sys_is_test_mode()) break;
		//fallthrough
	case DASHER_SEGSYNC_YES:
		gf_filter_pid_set_property(ds->opid, GF_PROP_PID_FORCE_SEG_SYNC, &PROP_BOOL(GF_TRUE) );
		break;
	case DASHER_SEGSYNC_NO:
		break;
	}

	if (init_trashed)
		gf_filter_pid_set_property(ds->opid, GF_PROP_PID_NO_INIT, &PROP_BOOL(GF_TRUE));
	//for routeout
	gf_filter_pid_set_property(ds->opid, GF_PROP_PID_PREMUX_STREAM_TYPE, &PROP_UINT(ds->stream_type) );

	if (ds->id != ds->pid_id) {
		dasher_update_dep_list(ctx, ds, "isom:scal");
		dasher_update_dep_list(ctx, ds, "isom:sabt");
	}

	/*timescale forced (bitstream switching) */
	if (ds->force_timescale)
		gf_filter_pid_set_property(ds->opid, GF_PROP_PID_TIMESCALE, &PROP_UINT(ds->force_timescale) );

	if (ds->rep && ds->rep->segment_template)
		gf_filter_pid_set_property(ds->opid, GF_PROP_PID_TEMPLATE, &PROP_STRING(ds->rep->segment_template->media));
	else if (ds->set && ds->set->segment_template)
		gf_filter_pid_set_property(ds->opid, GF_PROP_PID_TEMPLATE, &PROP_STRING(ds->set->segment_template->media));

	gf_filter_pid_set_property(ds->opid, GF_PROP_PID_BITRATE, &PROP_UINT(ds->bitrate));
	gf_filter_pid_set_property(ds->opid, GF_PROP_PID_INIT_NAME, &PROP_STRING(ds->init_seg));

	if (ds->rep && ds->rep->codecs)
		gf_filter_pid_set_property(ds->opid, GF_PROP_PID_CODEC, &PROP_STRING(ds->rep->codecs));


	if (multi_pids) {
		s32 idx = 1+gf_list_find(multi_pids, ds->ipid);
		gf_fatal_assert(idx>0);
		gf_filter_pid_set_property(ds->opid, GF_PROP_PID_DASH_MULTI_PID, &PROP_POINTER(multi_pids) );
		gf_filter_pid_set_property(ds->opid, GF_PROP_PID_DASH_MULTI_PID_IDX, &PROP_UINT(idx) );
	}


	if (ds->tile_base && !ctx->sseg && !ctx->sfile) {
		u32 i, count = gf_list_count(ds->complementary_streams);
		if (!ds->multi_tracks) ds->multi_tracks = gf_list_new();
		gf_list_reset(ds->multi_tracks);

		//gather all streams depending on our base
		for (i=0; i<count; i++) {
			GF_DashStream *a_ds = gf_list_get(ds->complementary_streams, i);
			gf_assert(a_ds->opid);
			gf_list_add(ds->multi_tracks, a_ds->opid);
		}
		gf_filter_pid_set_property(ds->opid, GF_PROP_PID_DASH_MULTI_TRACK, &PROP_POINTER(ds->multi_tracks) );
	}
	if (ds->dep_id && !init_trashed) {
		if (!ds->multi_tracks) ds->multi_tracks = gf_list_new();
		gf_list_reset(ds->multi_tracks);
		dasher_gather_deps(ctx, ds->dep_id, ds->multi_tracks);
		if (gf_list_count(ds->multi_tracks)) {
			gf_filter_pid_set_property(ds->opid, GF_PROP_PID_DASH_MULTI_TRACK, &PROP_POINTER(ds->multi_tracks) );
		} else {
			gf_list_del(ds->multi_tracks);
			ds->multi_tracks = NULL;
		}
	}

	if (ds->set->ssr_mode) { // SSR=sub-segment representation
		gf_filter_pid_set_property(ds->opid, GF_PROP_PID_LLHAS_MODE, &PROP_UINT((ds->set->ssr_mode==1) ? GF_LLHAS_PARTS : GF_LLHAS_SUBSEG) );
	} else if (!ctx->llhls) {
		gf_filter_pid_set_property(ds->opid, GF_PROP_PID_LLHAS_MODE, NULL);
	}

	if (ctx->llhls) {
		gf_filter_pid_set_property(ds->opid, GF_PROP_PID_LLHAS_MODE, &PROP_UINT(ctx->llhls) );
	}

	if ((ctx->dmode > GF_DASH_STATIC) && (ctx->tsb>=0) && !ctx->keep_segs) {
		u32 tsb_seg = ds->dash_dur.num ? ((u32) (ctx->tsb * ds->dash_dur.den / ds->dash_dur.num)) : 0;
		tsb_seg++;
		gf_filter_pid_set_property(ds->opid, GF_PROP_PID_TIMESHIFT_SEGS, &PROP_UINT(tsb_seg) );
	} else {
		gf_filter_pid_set_property(ds->opid, GF_PROP_PID_TIMESHIFT_SEGS, NULL);
	}

	//inject ttml agg filter
	if (ctx->ttml_agg && !ctx->rawsub && (ds->codec_id==GF_CODECID_SUBS_XML)) {
		GF_Err e;
		GF_Filter *ttml_agg = gf_filter_load_filter(filter, "ttmlmerge", &e);
		gf_filter_set_source(ttml_agg, filter, NULL);

		sprintf(szSRC, "MuxSrc%cdasher_%p", gf_filter_get_sep(filter, GF_FS_SEP_NAME), ds->dst_filter);
		gf_filter_reset_source(ds->dst_filter);
		gf_filter_set_source(ds->dst_filter, ttml_agg, szSRC);
	}

	//inject scte35dec filter
	if (ds->codec_id==GF_CODECID_SCTE35 || ds->codec_id==GF_CODECID_EVTE)
		dasher_inject_scte35_processor(filter, ds, szSRC);
}

static void dasher_set_content_components(GF_DashStream *ds)
{
	GF_MPD_ContentComponent *component;
	GF_DashStream *base_ds = ds->muxed_base ? ds->muxed_base : ds;
	u32 i=0;
	while ((component = gf_list_enum(base_ds->set->content_component, &i))) {
		if (component->id == ds->pid_id) return;
	}

	GF_SAFEALLOC(component, GF_MPD_ContentComponent);
	if (!component) return;

	component->id = ds->pid_id;
	switch (ds->stream_type) {
	case GF_STREAM_TEXT:
		component->type = gf_strdup("text");
		break;
	case GF_STREAM_VISUAL:
		component->type = gf_strdup("video");
		break;
	case GF_STREAM_AUDIO:
		component->type = gf_strdup("audio");
		break;
	case GF_STREAM_SCENE:
	case GF_STREAM_OD:
	default:
		component->type = gf_strdup("application");
		break;
	}
	/*if lang not specified at adaptationSet level, put it here*/
	if (!base_ds->set->lang && ds->lang && strcmp(ds->lang, "und")) {
		component->lang = gf_strdup(ds->lang);
	}
	gf_list_add(base_ds->set->content_component, component);
}

static char * dasher_cat_mpd_url(GF_DasherCtx *ctx, GF_DashStream *ds, const char *url)
{
	//if M3U8 and custom variant name, we must do the concatenation since the input URL is relative to the variant playlist
	//but we produce a URL for the MPD
	if (ctx->do_m3u8 && ds->hls_vp_name) {
		char *rel = gf_url_concatenate(ds->hls_vp_name, url);
		if (rel) return rel;
	}
	return gf_strdup(url);
}
typedef struct
{
	//this is not the template string, this is the resolved segment name for first segment, startNumber=0 and time=0
	char *tpl;
	u32 nb_reused;
} DashTemplateRecord;

static u32 dasher_check_template_reuse(GF_DasherCtx *ctx, GF_DashStream *ds, const char *tpl)
{
	DashTemplateRecord *tr;
	u32 i, count = gf_list_count(ctx->tpl_records);
	for (i=0; i<count; i++) {
		tr = gf_list_get(ctx->tpl_records, i);
		if (!strcmp(tr->tpl, tpl)) {
			tr->nb_reused++;
			return tr->nb_reused;
		}
	}
	GF_SAFEALLOC(tr, DashTemplateRecord)
	tr->tpl = dasher_cat_mpd_url(ctx, ds, tpl);
	gf_list_add(ctx->tpl_records, tr);
	return 0;
}

static Bool dasher_check_hls_variant_path(GF_DasherCtx *ctx, GF_DashStream *ds, GF_DashStream *a_ds)
{
	if (ctx->do_m3u8 && a_ds->hls_vp_name && ds->hls_vp_name && strcmp(a_ds->hls_vp_name, ds->hls_vp_name)) {
		Bool same_path = GF_FALSE;
		char * n1 = gf_url_concatenate(a_ds->hls_vp_name, "test.mp4");
		char * n2 = gf_url_concatenate(ds->hls_vp_name, "test.mp4");
		if (n1 && n2 && !strcmp(n1, n2)) same_path = GF_TRUE;
		if (n1) gf_free(n1);
		if (n2) gf_free(n2);
		if (!same_path)
			return GF_TRUE;
	}
	return GF_FALSE;
}

static void dasher_setup_sources(GF_Filter *filter, GF_DasherCtx *ctx, GF_MPD_AdaptationSet *set)
{
	char szDASHTemplate[GF_MAX_PATH];
	char szTemplate[GF_MAX_PATH];
	char szSegmentName[GF_MAX_PATH];
	char szInitSegmentTemplate[GF_MAX_PATH];
	char szInitSegmentFilename[GF_MAX_PATH];
	char szIndexSegmentName[GF_MAX_PATH];
	char szSetFileSuffix[200], szDASHSuffix[220];
	const char *template = NULL;
	u32 as_id = 0;
	Bool single_template = GF_TRUE;
	u32 i, j, count, nb_base, nb_streams;
	GF_List *multi_pids = NULL;
	u32 set_timescale = 0;
	Bool init_template_done=GF_FALSE;
	Bool use_inband = ((ctx->bs_switch==DASHER_BS_SWITCH_INBAND) || (ctx->bs_switch==DASHER_BS_SWITCH_INBAND_PPS) || (ctx->bs_switch==DASHER_BS_SWITCH_BOTH)) ? GF_TRUE : GF_FALSE;
	Bool template_use_source = GF_FALSE;
	Bool split_rep_names = GF_FALSE;
	Bool split_set_names = GF_FALSE;
	u32 force_ds_id;
	GF_DashStream *ds;
	GF_MPD_Representation *rep = gf_list_get(set->representations, 0);
	if (!rep) {
		gf_assert(0);
		return;
	}
	ds = rep->playback.udta;

	count = gf_list_count(set->representations);

	if (!ctx->sigfrag) {
		gf_assert(ctx->template);
		template = ((GF_DashStream *)set->udta)->template;
	}

	for (i=0; i<count; i++) {
		rep = gf_list_get(set->representations, i);
		ds = rep->playback.udta;
		if (!ds->template && !template) {}
		else if (ds->template && template && !strcmp(ds->template, template) ) {
		} else {
			single_template = GF_FALSE;
		}
		if (ds->template) template_use_source = dasher_template_use_source_url(ds->template);

		if (template_use_source) {
			single_template = GF_FALSE;
		}

		if (ds->as_id && !as_id)
			as_id = ds->as_id;

		if (ds->fps.den && ( (ds->fps.num*set->max_framerate.den) >= (s32) (set->max_framerate.num*ds->fps.den) )) {
			set->max_framerate.num = ds->fps.num;
			set->max_framerate.den = ds->fps.den;
			gf_media_get_reduced_frame_rate(&set->max_framerate.num, &set->max_framerate.den);
		}
		if (ds->width && ds->height) {
			if (!set->par) {
				GF_SAFEALLOC(set->par, GF_MPD_Fractional);
			}
			if (set->par) {
				set->par->num = ds->width * ds->sar.num;
				set->par->den = ds->height * ds->sar.den;
				gf_media_reduce_aspect_ratio(&set->par->num, &set->par->den);
			}
		}
	}
	if (!template) template = ctx->template;
	ds->tpl_use_time = GF_FALSE;
	if (template && !strstr(template, "$Number") && strstr(template, "$Time"))
		ds->tpl_use_time = GF_TRUE;

	if (as_id) {
		set->id = ds->as_id;
	}
	if (ctx->sseg) {
		set->segment_alignment = GF_TRUE;
		set->starts_with_sap = 1;
	}

	if (count==1)
		single_template = GF_TRUE;
	else if (single_template) {
		//for regular reps, if we depend on filename we cannot mutualize the template
		if (dasher_template_use_source_url(template) ) {
			single_template = GF_FALSE;
		}
		//and for scalable reps, if we don't have bandwidth /repID we cannot mutualize the template
		else if (gf_list_count(ds->complementary_streams) ) {
			if (strstr(template, "$Bandwidth$") != NULL) single_template = GF_FALSE;
			else if (strstr(template, "$RepresentationId$") != NULL) single_template = GF_FALSE;
		}
	}

	if (set->lang) gf_free(set->lang);
	set->lang = gf_strdup(ds->lang ? ds->lang : "und");

	//check all streams in active period not in this set
	force_ds_id = ds->id;
	nb_streams = gf_list_count(ctx->current_period->streams);
	for (i=0; i<nb_streams; i++) {
		char *frag_uri;
		u32 len1, len2;
		GF_DashStream *ads = gf_list_get(ctx->current_period->streams, i);

		if (force_ds_id && (ads != ds) && (ads->id == ds->id)) {
			force_ds_id = 0;
		}

		if (ads->set == set) continue;
		//custom HLS variant files are set and differ, no need to split set names
		if (dasher_check_hls_variant_path(ctx, ds, ads))
				continue;

		frag_uri = strrchr(ds->src_url, '#');
		if (frag_uri) len1 = (u32) (frag_uri-1 - ds->src_url);
		else len1 = (u32) strlen(ds->src_url);
		frag_uri = strrchr(ads->src_url, '#');
		if (frag_uri) len2 = (u32) (frag_uri-1 - ads->src_url);
		else len2 = (u32) strlen(ads->src_url);

		if ((len1==len2) && !strncmp(ds->src_url, ads->src_url, len1)) {
			split_set_names = GF_TRUE;
			break;
		}
	}

	if (ctx->timescale>0) {
		set_timescale = ctx->timescale;
	} else {
		u32 first_timescale;
		rep = gf_list_get(set->representations, 0);
		ds = rep->playback.udta;
		first_timescale = ds->timescale;
		for (i=1; i<count; i++) {
			rep = gf_list_get(set->representations, i);
			ds = rep->playback.udta;
			if (ds->timescale != first_timescale) {
				//we cannot use a single template if enforcing timescales which are not identical
				single_template = GF_FALSE;
				break;
			}
		}
	}

	for (i=0; i<count; i++) {
		if (ctx->sigfrag)
			break;

		rep = gf_list_get(set->representations, i);
		ds = rep->playback.udta;

		if (!dasher_template_use_source_url(template))
			continue;

		if (ds->muxed_base)
			continue;

		for (j=i+1; j<count; j++) {
			const GF_PropertyValue *p1, *p2;
			GF_DashStream *a_ds;
			rep = gf_list_get(set->representations, j);
			a_ds = rep->playback.udta;

			if (a_ds->muxed_base == ds)
				continue;

			//custom HLS variant files are set and differ, no need to split rep names
			if (dasher_check_hls_variant_path(ctx, ds, a_ds))
				continue;

			p1 = gf_filter_pid_get_property(ds->ipid, GF_PROP_PID_FILEPATH);
			p2 = gf_filter_pid_get_property(a_ds->ipid, GF_PROP_PID_FILEPATH);
			if (p1 && p2 && gf_props_equal(p1, p2)) split_rep_names = GF_TRUE;
			else if (!p1 && !p2) split_rep_names = GF_TRUE;
			p1 = gf_filter_pid_get_property(ds->ipid, GF_PROP_PID_URL);
			p2 = gf_filter_pid_get_property(a_ds->ipid, GF_PROP_PID_URL);
			if (p1 && p2 && gf_props_equal(p1, p2)) split_rep_names = GF_TRUE;
			else if (!p1 && !p2) split_rep_names = GF_TRUE;

			if (split_rep_names) break;
		}
		if (split_rep_names) break;
	}

	if (split_set_names) {
		if (!force_ds_id) {
			if (split_rep_names || !ds->split_set_names)
				force_ds_id = ds->id;
			else
				force_ds_id = gf_list_find(ctx->pids, ds) + 1;
		}
		sprintf(szSetFileSuffix, "_track%d_", force_ds_id);
	}

	//assign PID IDs - we assume only one component of a given media type per adaptation set
	//and assign the same PID ID for each component of the same type
	//we could refine this using roles, but most HAS solutions don't use roles at the mulitplexed level
	for (i=0; i<count; i++) {
		Bool is_bs_switching;
		rep = gf_list_get(set->representations, i);
		ds = rep->playback.udta;
		if (ds->pid_id) continue;
		//in bitstream switching mode, ensure each track in the set has the same ID
		//except when tile merge is used
		is_bs_switching = ds->tile_dep_id_merged ? GF_FALSE : set->bitstream_switching;
		if (is_bs_switching) {
			ctx->next_pid_id_in_period++;
			//except for base tile track where we force using input PID ID
			//to avoid messing up sabt/tbas references (SHVC tile dependent tracks)
			if (ds->tile_base) {
				ds->pid_id = ds->id;
				if (ctx->next_pid_id_in_period <= ds->pid_id)
					ctx->next_pid_id_in_period = ds->pid_id;
			} else {
				ds->pid_id = ctx->next_pid_id_in_period;
			}

			for (j=i+1; j<count; j++) {
				GF_DashStream *a_ds;
				rep = gf_list_get(set->representations, j);
				a_ds = rep->playback.udta;
				if (a_ds->pid_id) continue;
				if (a_ds->dep_id) continue;
				if (a_ds->stream_type == ds->stream_type) a_ds->pid_id = ds->pid_id;
			}
		}
		//otherwise copy over the source PID
		else {
			ds->pid_id = ds->id;
		}
	}

	for (i=0; i<count; i++) {
		rep = gf_list_get(set->representations, i);
		ds = rep->playback.udta;
		if (!ds->dep_id) continue;

		for (j=i+1; j<count; j++) {
			GF_DashStream *a_ds;
			rep = gf_list_get(set->representations, j);
			a_ds = rep->playback.udta;
			if (ds->dep_id == a_ds->id) {
				ds->dep_pid_id = a_ds->pid_id;
				break;
			}
		}
	}

	//this is crude because we don't copy the properties, we just pass a list of pids to the destination muxer !!
	//we should cleanup one of these days
	if (set->bitstream_switching && (ctx->bs_switch==DASHER_BS_SWITCH_MULTI)) {
		multi_pids = gf_list_new();
		for (i=0; i<count; i++) {
			rep = gf_list_get(set->representations, i);
			ds = rep->playback.udta;
			if (ds->owns_set) ds->multi_pids = multi_pids;
			gf_list_add(multi_pids, ds->ipid);
		}
	}

	if (ctx->cp!=GF_DASH_CPMODE_REPRESENTATION) {
		gf_mpd_del_list(set->content_protection, gf_mpd_descriptor_free, 0);
		set->content_protection = dasher_get_content_protection_desc(ctx, NULL, set);
	}

	for (i=0; i<count; i++) {
		GF_Err e;
		char szRawExt[20];
		Bool use_dash_suffix = GF_FALSE;
		Bool is_source_template = GF_FALSE;
		const char *seg_ext, *init_ext, *idx_ext, *force_init_seg_tpl;
#if 0
		GF_MPD_URL *force_init_seg_sl;
#endif
		u32 skip_init_type = DASH_INITSEG_PRESENT;
		GF_DashStream *tile_base_ds = NULL;
		Bool is_bs_switch;
		u32 reused_template_idx;
		u32 init_template_mode = GF_DASH_TEMPLATE_INITIALIZATION_TEMPLATE;
		rep = gf_list_get(set->representations, i);
		ds = rep->playback.udta;

		//remove representations for streams muxed with others, but still open the output
		if (ds->muxed_base) {
			GF_DashStream *ds_set = set->udta;
			gf_list_rem(set->representations, i);
			i--;
			count--;
			gf_assert(ds_set->nb_rep);
			ds_set->nb_rep--;
			gf_assert(ctx->sigfrag || ds->muxed_base->dst_filter || ctx->from_index);
			gf_list_transfer(ds->muxed_base->rep->audio_channels, rep->audio_channels);
			gf_list_transfer(ds->muxed_base->rep->base_URLs, rep->base_URLs);
			gf_list_transfer(ds->muxed_base->rep->content_protection , rep->content_protection);
			gf_list_transfer(ds->muxed_base->rep->essential_properties , rep->essential_properties);
			gf_list_transfer(ds->muxed_base->rep->frame_packing , rep->frame_packing);
			if (rep->x_children) {
				if (!ds->muxed_base->rep->x_children) ds->muxed_base->rep->x_children = gf_list_new();
				gf_list_transfer(ds->muxed_base->rep->x_children, rep->x_children);
			}
			gf_list_transfer(ds->muxed_base->rep->supplemental_properties , rep->supplemental_properties);

			gf_mpd_representation_free(ds->rep);
			ds->rep = NULL;

			if (!gf_list_count(ds->set->content_component)) {
				dasher_set_content_components(ds->muxed_base);
			}
			dasher_set_content_components(ds);
			gf_assert(!multi_pids);
			//open PID
			dasher_open_pid(filter, ctx, ds, NULL, GF_FALSE);
			continue;
		}
		if (ds->template) {
			strcpy(szTemplate, ds->template);
			if (ctx->sigfrag) {
				const GF_PropertyValue *p = gf_filter_pid_get_property_str(ds->ipid, "source_template");
				if (p && p->value.boolean)
					is_source_template = GF_TRUE;
			}
		} else {
			strcpy(szTemplate, ctx->template ? ctx->template : "");
		}

		if (use_inband) {
			ds->inband_params = ctx->bs_switch==DASHER_BS_SWITCH_BOTH ? 3 : 1;
			if ((ds->codec_id==GF_CODECID_VVC) && (ctx->bs_switch==DASHER_BS_SWITCH_INBAND_PPS))
				ds->inband_params = 2;
		}

		if (!set_timescale) set_timescale = ds->timescale;

		if (ctx->timescale<0) ds->mpd_timescale = ds->timescale;
		else ds->mpd_timescale = set_timescale;

		if (ctx->sigfrag && gf_filter_pid_get_property_str(ds->ipid, "source_template")) {
			const GF_PropertyValue *p = gf_filter_pid_get_property_str(ds->ipid, "stl_timescale");
			if (p && p->value.uint) {
				ds->mpd_timescale = p->value.uint;
			}
		}

		//update startNumber based on first cts
		if (ctx->segcts) {
			GF_FilterPacket *pck = gf_filter_pid_get_packet(ds->ipid);
			if (pck) {
				u64 seg_dur = gf_timestamp_rescale(ds->dash_dur.num, ds->dash_dur.den, ds->timescale);
				u64 cdur = gf_timestamp_rescale(ctx->cdur.num, ctx->cdur.den, ds->timescale);
				u64 cts = gf_filter_pck_get_cts(pck);
				cts += ds->presentation_time_offset;
				if (ds->timescale != ds->mpd_timescale) {
					seg_dur = gf_timestamp_rescale(seg_dur, ds->timescale, ds->mpd_timescale);
					cdur = gf_timestamp_rescale(cdur, ds->timescale, ds->mpd_timescale);
					cts = gf_timestamp_rescale(cts, ds->timescale, ds->mpd_timescale);
				}

				//decide on start number
				const GF_PropertyValue *p = gf_filter_pid_get_property(ds->ipid, GF_PROP_PID_START_NUMBER);
				ds->startNumber = p ? p->value.uint : 0;
				ds->startNumber += (u32) gf_floor((Double)cts / seg_dur) + 1;

				//set the fragment sequence number
				ds->moof_sn = ds->startNumber;
				if (ctx->cdur.num>0 && ctx->cdur.den>0) {
					u32 chunk_per_segment = (u32) gf_floor((Double)seg_dur / cdur);
					ds->moof_sn = (ds->startNumber - 1) * chunk_per_segment + 1;

					//add the sn offset within the segment
					Float progress_in_seg = (Float) (cts % seg_dur) / (Float) seg_dur;
					ds->moof_sn += (u32) gf_floor(progress_in_seg * chunk_per_segment);
				}
			} else {
				GF_LOG(GF_LOG_WARNING, GF_LOG_DASH, ("[Dasher] failed to get first cts for PID %s\n", gf_filter_pid_get_name(ds->ipid)));
			}
		}

		if (ds->nb_repeat && !ctx->loop) {
			if (split_set_names) {
				sprintf(szDASHSuffix, "%sp%d_", szSetFileSuffix, ds->nb_repeat+1);
			} else {
				sprintf(szDASHSuffix, "p%d_", ds->nb_repeat);
			}
			use_dash_suffix = GF_TRUE;
		} else if (split_set_names) {
			strcpy(szDASHSuffix, szSetFileSuffix);
			use_dash_suffix = GF_TRUE;
		}
		//we need dash suffix in template, but the template may be user-provided without dash suffix. If so add it
		//we don't add suffix if we have $RepresentationID or $Path set, we assume the user knows what (s)he's doing
		if (!ctx->tpl_force && use_dash_suffix && !strstr(szTemplate, "$FS$") && !strstr(szTemplate, "$RepresentationID$") && !strstr(szTemplate, "$Path=")) {
			strcat(szTemplate, "$FS$");
		}

		//resolve segment template
		e = gf_filter_pid_resolve_file_template(ds->ipid, szTemplate, szDASHTemplate, 0, use_dash_suffix ? szDASHSuffix : NULL);
		if (e) {
			GF_LOG(GF_LOG_ERROR, GF_LOG_DASH, ("[Dasher] Cannot resolve template name %s, cannot derive output segment names, disabling rep %s\n", szTemplate, ds->src_url));
			gf_filter_pid_set_discard(ds->ipid, GF_TRUE);
			ds->done = 1;
			continue;
		}

		if (!ctx->tpl_force) {
			if (single_template && ds->split_set_names && !use_dash_suffix) {
				char szStrName[20];
				sprintf(szStrName, "_set%d", 1 + gf_list_find(ctx->current_period->period->adaptation_sets, set)  );
				strcat(szDASHTemplate, szStrName);
			}
			else if (split_rep_names) {
				char szStrName[20];
				sprintf(szStrName, "_rep%d", 1 + gf_list_find(set->representations, ds->rep)  );
				strcat(szDASHTemplate, szStrName);
			}
		}

		ds->rawmux = GF_FALSE;
		idx_ext = NULL;


		const char *def_ext = NULL;
		seg_ext = init_ext = NULL;

		if (ctx->muxtype==DASHER_MUX_TS) {
			def_ext = seg_ext = init_ext = "ts";
			if (!ctx->do_m3u8 && (ctx->subs_sidx>=0) )
				idx_ext = "idx";
		}
		else if (ctx->muxtype==DASHER_MUX_MKV) def_ext = "mkv";
		else if (ctx->muxtype==DASHER_MUX_WEBM) def_ext = "webm";
		else if (ctx->muxtype==DASHER_MUX_OGG) def_ext = "ogg";
		else if (ctx->muxtype==DASHER_MUX_RAW) {
			char *ext = (char *) gf_codecid_file_ext(ds->codec_id);
			if (ds->codec_id==GF_CODECID_RAW) {
				const GF_PropertyValue *p;
				if (ds->stream_type==GF_STREAM_VISUAL) {
					p = gf_filter_pid_get_property(ds->ipid, GF_PROP_PIXFMT);
					if (p) ext = (char *) gf_pixel_fmt_sname(p->value.uint);
				}
				else if (ds->stream_type==GF_STREAM_AUDIO) {
					p = gf_filter_pid_get_property(ds->ipid, GF_PROP_PID_AUDIO_FORMAT);
					if (p) ext = (char *) gf_audio_fmt_sname(p->value.uint);
				}
			}
			strncpy(szRawExt, ext ? ext : "raw", 19);
			szRawExt[19] = 0;
			ext = strchr(szRawExt, '|');
			if (ext) ext[0] = 0;
			def_ext = szRawExt;
		}

		if (!ds->muxed_base && ctx->rawsub && (ds->stream_type==GF_STREAM_TEXT) ) {
			char *ext_sub = (char *) gf_codecid_file_ext(ds->codec_id);
			if (ext_sub) {
				if (!strcmp(ext_sub, "subx"))
					ext_sub = "ttml";
				if (!strcmp(ext_sub, "tx3g"))
					ext_sub = "srt";

				strncpy(szRawExt, ext_sub, 19);
				szRawExt[19] = 0;
				ext_sub = strchr(szRawExt, '|');
				if (ext_sub) ext_sub[0] = 0;
				def_ext = szRawExt;
				skip_init_type = DASH_INITSEG_NONE;
				ds->rawmux = GF_TRUE;

				if (ds->rep->mime_type) gf_free(ds->rep->mime_type);
				const char *mime = gf_codecid_mime(ds->codec_id);
				if (!mime) mime = "text/plain";
				ds->rep->mime_type = gf_strdup(mime);

				if (ds->rep->codecs) {
					gf_free(ds->rep->codecs);
					ds->rep->codecs = NULL;
				}
			}
		}

		if (ctx->segext && !stricmp(ctx->segext, "null")) {
			seg_ext = NULL;
		} else {
			seg_ext = ctx->segext;
			if (!seg_ext) seg_ext = def_ext ? def_ext : "m4s";
		}
		if (ctx->initext && !stricmp(ctx->initext, "null")) {
			init_ext = NULL;
		} else {
			init_ext = ctx->initext;
			if (!init_ext) init_ext = def_ext ? def_ext : "mp4";
		}

		//source template is used, do not use any extensions, they are present in the template
		if (is_source_template) {
			def_ext = NULL;
			init_ext = NULL;
			seg_ext = NULL;
		}

		is_bs_switch = set->bitstream_switching;
		//only used to force _init in default templates
		if (ds->tile_base) is_bs_switch = GF_FALSE;


		//check we are not reusing an existing template from previous periods, if so append a suffix
		//we check the final init name
		if (!ds->skip_tpl_reuse) {
			//1- init will not work in tiling as the base track and the first rep could end up having the same
			//segment template since base uses "init" while tile tracks don't for the init template
			//2- because of that, all evaluated templates must be the segment ones, otherwise we may check the audio init template
			//against a tile segment template, which will not match even though they use the same base template...
			//ex: template: seg_ => seg_trackN_init.mp4 for non-tiled vs seg_trackN_$number$.m4s for tiled, resulting in same N
			//being used for 2 track
			//cf issue 1849
			//we however don't want to change templates if they are indeed reused but resolve to something different due to representationID
			//we therefore resolve the segment template with startNumber 0 time 0, use this resolved name as base check.

			gf_media_mpd_format_segment_name(GF_DASH_TEMPLATE_SEGMENT, is_bs_switch, szInitSegmentFilename, ds->rep_id, NULL, szDASHTemplate, is_source_template ? NULL : "mp4", 0, ds->bitrate, 0, ds->stl, ctx->tpl_force);

			reused_template_idx = dasher_check_template_reuse(ctx, ds, szInitSegmentFilename);
			if (reused_template_idx) {
				char szExName[20];
				sprintf(szExName, "_r%d_", reused_template_idx);
				strcat(szDASHTemplate, szExName);
				//force template at representation level if more than one rep and templates have been reused
				if (gf_list_count(ds->set->representations)>1)
					single_template = GF_FALSE;
			}
		}

		//get final segment template with path resolution - output file name is NULL, we already have solved this
		gf_media_mpd_format_segment_name(GF_DASH_TEMPLATE_TEMPLATE_WITH_PATH, is_bs_switch, szSegmentName, ds->rep_id, NULL, szDASHTemplate, seg_ext, 0, 0, 0, ds->stl, ctx->tpl_force);
		if (ds->seg_template) gf_free(ds->seg_template);
		ds->seg_template = gf_strdup(szSegmentName);

		//get final segment template - output file name is NULL, we already have solved this
		gf_media_mpd_format_segment_name(GF_DASH_TEMPLATE_TEMPLATE, is_bs_switch, szSegmentName, ds->rep_id, NULL, szDASHTemplate, seg_ext, 0, 0, 0, ds->stl, ctx->tpl_force);


		//get index templates
		if (idx_ext) {
			gf_media_mpd_format_segment_name(GF_DASH_TEMPLATE_REPINDEX_TEMPLATE_WITH_PATH, is_bs_switch, szIndexSegmentName, ds->rep_id, NULL, szDASHTemplate, idx_ext, 0, 0, 0, ds->stl, ctx->tpl_force);
			ds->idx_template = gf_strdup(szIndexSegmentName);

			gf_media_mpd_format_segment_name(GF_DASH_TEMPLATE_REPINDEX_TEMPLATE, is_bs_switch, szIndexSegmentName, ds->rep_id, NULL, szDASHTemplate, idx_ext, 0, 0, 0, ds->stl, ctx->tpl_force);
		}

		//get final init name - output file name is NULL, we already have solved this
		gf_media_mpd_format_segment_name(GF_DASH_TEMPLATE_INITIALIZATION, is_bs_switch, szInitSegmentFilename, ds->rep_id, NULL, szDASHTemplate, init_ext, 0, ds->bitrate, 0, ds->stl, ctx->tpl_force);

		//get final init template name - output file name is NULL, we already have solved this
		gf_media_mpd_format_segment_name(init_template_mode, is_bs_switch, szInitSegmentTemplate, ds->rep_id, NULL, szDASHTemplate, init_ext, 0, 0, 0, ds->stl, ctx->tpl_force);

		if (ctx->sigfrag) {
			if (ctx->template || ds->template) {
				 if (is_source_template) {
					const GF_PropertyValue *mpd_url = gf_filter_pid_get_property_str(ds->ipid, "manifest_url");
					strcpy(szInitSegmentFilename, gf_file_basename(ds->src_url));

					if (ctx->out_path && mpd_url) {
						Bool keep_src = GF_FALSE;
						char *url, *mpd_out, *mpd_src_alloc=NULL;
						mpd_out = gf_file_basename(ctx->out_path);
						u32 len = (u32) (mpd_out - ctx->out_path);
						char *mpd_src = mpd_url->value.string;
						if (ctx->keep_src) {
							keep_src = GF_TRUE;
						}
						else if (!strncmp(ctx->out_path, mpd_url->value.string, len))
							mpd_src += len;
						else if (gf_url_is_relative(ctx->out_path) && gf_url_is_relative(mpd_src)) {
							char *opath=NULL, *ipath=NULL;
							if (ctx->out_path[0]!='.') gf_dynstrcat(&opath, "./", NULL);
							gf_dynstrcat(&opath, ctx->out_path, NULL);
							if (mpd_src[0]!='.') gf_dynstrcat(&ipath, "./", NULL);
							gf_dynstrcat(&ipath, mpd_src, NULL);

							mpd_src_alloc = gf_url_concatenate_parent(opath, ipath);
							mpd_src = mpd_src_alloc;
							if (opath) gf_free(opath);
							if (ipath) gf_free(ipath);
						} else {
							GF_LOG(GF_LOG_WARNING, GF_LOG_DASH, ("[Dasher] Non-relative URLs used in manifest generation mode, cannot determine output locations. Source URLs will be kept\n"));
							keep_src = GF_TRUE;
						}
						if (mpd_src && !strncmp(mpd_src, "./", 2)) mpd_src+=2;

						char *init_url=NULL;
						const GF_PropertyValue *p = gf_filter_pid_get_property_str(ds->ipid, "init_url");
						const GF_PropertyValue *hls_variant = gf_filter_pid_get_property_str(ds->ipid, "hls_variant_name");
						if (p) {
							if (hls_variant) {
								init_url = gf_url_concatenate(hls_variant->value.string, p->value.string);
							} else {
								init_url = gf_strdup(p->value.string);
							}
						}
						if (keep_src) {
							strcpy(szInitSegmentFilename, init_url);
							strcpy(szInitSegmentTemplate, init_url);
							strcpy(szSegmentName, ds->template);
						} else {
							if (init_url) {
								url = gf_url_concatenate(mpd_src, init_url);
								strcpy(szInitSegmentFilename, url);
								strcpy(szInitSegmentTemplate, url);
								gf_free(url);
							} else {
								//no init segment URL
								strcpy(szInitSegmentFilename, "");
								strcpy(szInitSegmentTemplate, "");
							}

							if (hls_variant) {
								char *tpl_int = gf_url_concatenate(hls_variant->value.string, ds->template);
								url = gf_url_concatenate(mpd_src, tpl_int);
								gf_free(tpl_int);
							} else {
								url = gf_url_concatenate(mpd_src, ds->template);
							}
							strcpy(szSegmentName, url);
							gf_free(url);
						}
						if (init_url) gf_free(init_url);
						if (mpd_src_alloc) gf_free(mpd_src_alloc);
					}
				 }
			} else {
				strcpy(szInitSegmentFilename, gf_file_basename(ds->src_url));
				strcpy(szSegmentName, gf_file_basename(ds->src_url));
			}
		}

		if (ctx->store_seg_states) {
			gf_assert(!ds->pending_segment_states);
			ds->pending_segment_states = gf_list_new();
		}
		/* baseURLs */
		nb_base = ds->p_base_url ? ds->p_base_url->value.string_list.nb_items : 0;
		for (j=0; j<nb_base; j++) {
			GF_MPD_BaseURL *base_url;
			char *url = ds->p_base_url->value.string_list.vals[j];
			GF_SAFEALLOC(base_url, GF_MPD_BaseURL);
			if (base_url) {
				base_url->URL = gf_strdup(url);
				gf_list_add(rep->base_URLs, base_url);
			}
		}

		force_init_seg_tpl = NULL;
#if 0
		force_init_seg_sl = NULL;
#endif
		if (ds->codec_id==GF_CODECID_HEVC_TILES) {
			tile_base_ds = get_base_ds(ctx, ds);
			skip_init_type = DASH_INITSEG_SKIP;
			if (tile_base_ds && tile_base_ds->rep && tile_base_ds->rep->segment_template) force_init_seg_tpl = tile_base_ds->rep->segment_template->initialization;
			if (!force_init_seg_tpl && tile_base_ds && tile_base_ds->set && tile_base_ds->set->segment_template) force_init_seg_tpl = tile_base_ds->set->segment_template->initialization;

#if 0
			if (tile_base_ds->rep->segment_list) force_init_seg_sl = tile_base_ds->rep->segment_list->initialization_segment;
			if (!force_init_seg_sl && tile_base_ds->set->segment_list) force_init_seg_sl = tile_base_ds->set->segment_list->initialization_segment;
#endif
		}
		if (ctx->muxtype==DASHER_MUX_RAW) skip_init_type = DASH_INITSEG_NONE;
		else if (ctx->muxtype==DASHER_MUX_TS) skip_init_type = DASH_INITSEG_NONE;
		else if (ctx->muxtype==DASHER_MUX_OGG) skip_init_type = DASH_INITSEG_NONE;


		//forward mode, change segment names
		if (ctx->forward_mode) {
			u32 k, nb_pids = gf_list_count(ctx->pids);
			char *src = NULL;
			const GF_PropertyValue *p = gf_filter_pid_get_property(ds->ipid, GF_PROP_PID_INIT_NAME);

			if (!p || !p->value.string) {
				GF_LOG(GF_LOG_ERROR, GF_LOG_DASH, ("[Dasher] Couldn't fetch source URL in forward mode, cannot forward\n"));
				ctx->in_error = GF_TRUE;
				return;
			}
			src = p->value.string;

			for (k=0; k<nb_pids; k++) {
				GF_DashStream *a_ds = gf_list_get(ctx->pids, k);
				if (ds == a_ds) continue;
				if (!a_ds->dst_filter) continue;

				p = gf_filter_pid_get_property(a_ds->ipid, GF_PROP_PID_INIT_NAME);
				if (!p || !p->value.string) {
					GF_LOG(GF_LOG_ERROR, GF_LOG_DASH, ("[Dasher] Couldn't fetch source URL in forward mode, cannot forward\n"));
					ctx->in_error = GF_TRUE;
					return;
				}
				//same init segment used (bs switching)
				if (!strcmp(p->value.string, src))
					skip_init_type = DASH_INITSEG_SKIP;
			}
			strcpy(szInitSegmentFilename, src);
			strcpy(szInitSegmentTemplate, src);

			if (ctx->tpl) {
				p = gf_filter_pid_get_property(ds->ipid, GF_PROP_PID_TEMPLATE);
				if (!p || !p->value.string) {
					GF_LOG(GF_LOG_ERROR, GF_LOG_DASH, ("[Dasher] Couldn't fetch source template in forward mode, cannot forward\n"));
					ctx->in_error = GF_TRUE;
					return;
				}
				strcpy(szSegmentName, p->value.string);
			}
		}

		if (ds->init_seg) gf_free(ds->init_seg);
		ds->init_seg = gf_strdup(szInitSegmentFilename);

		//we use segment template
		if (ctx->tpl) {
			Bool use_single_init, force_init_template=GF_FALSE;
			GF_MPD_SegmentTemplate *seg_template;
			u32 start_number = ds->startNumber ? ds->startNumber : 1;
			u64 seg_duration = (u64)(ds->dash_dur.num) * ds->mpd_timescale / ds->dash_dur.den;

			if (ds->inband_params && (ctx->bs_switch==DASHER_BS_SWITCH_INBAND_PPS)) {
				use_single_init = GF_FALSE;
				single_template = GF_FALSE;
			} else {
				use_single_init = (set->bitstream_switching || single_template) ? GF_TRUE : GF_FALSE;
				if (is_bs_switch && ctx->force_init) {
					use_single_init = GF_FALSE;
					single_template = GF_FALSE;
				}
			}

			//first rep in set and bs switching or single template, create segment template at set level
			if (!i && use_single_init ) {
				init_template_done = GF_TRUE;
				seg_template = NULL;
				if (!skip_init_type || force_init_seg_tpl || single_template) {
					GF_SAFEALLOC(seg_template, GF_MPD_SegmentTemplate);
					if (seg_template) {
						if (skip_init_type) {
							seg_template->initialization = force_init_seg_tpl ? dasher_cat_mpd_url(ctx, ds, force_init_seg_tpl) : NULL;
							seg_template->hls_init_name = force_init_seg_tpl ? tile_base_ds->init_seg : NULL;
						} else {
							//bs switching, if we have still template fields init segment template use resolved init file name - cf #2141
							if (!force_init_template && is_bs_switch && strchr(szInitSegmentTemplate, '$'))
								seg_template->initialization = dasher_cat_mpd_url(ctx, ds, szInitSegmentFilename);
							else
								seg_template->initialization = dasher_cat_mpd_url(ctx, ds, szInitSegmentTemplate);
							seg_template->hls_init_name = ds->init_seg;
						}
					}
				}
				set->segment_template = seg_template;

				dasher_open_destination(filter, ctx, rep, szInitSegmentFilename, skip_init_type);

				if (single_template) {
					seg_template->media = dasher_cat_mpd_url(ctx, ds, szSegmentName);
					if (ds->idx_template)
						seg_template->index = dasher_cat_mpd_url(ctx, ds, szIndexSegmentName);
					if (set->ssr_mode && !strstr(seg_template->media, "$SubNumber"))
						gf_dynstrcat(&seg_template->media, "$SubNumber$", ".");

					seg_template->timescale = ds->mpd_timescale;
					seg_template->start_number = start_number;
					seg_template->duration = seg_duration;

					if (ctx->asto>0) {
						seg_template->availability_time_offset = ctx->asto;
					}
				} else if (seg_template) {
					seg_template->start_number = (u32)-1;
				}
			}
			//non-first rep in set and single template, only open destination
			if (i && single_template) {
				dasher_open_destination(filter, ctx, rep, szInitSegmentFilename,
					(skip_init_type==DASH_INITSEG_NONE) ? DASH_INITSEG_NONE : (set->bitstream_switching ? DASH_INITSEG_SKIP : DASH_INITSEG_PRESENT));
			}
			//first rep in set and no bs switching or multiple templates, create segment template at rep level
			else if (i || !single_template) {
				GF_SAFEALLOC(seg_template, GF_MPD_SegmentTemplate);
				if (seg_template) {
					rep->segment_template = seg_template;
					if (!init_template_done) {
						if (skip_init_type) {
							seg_template->initialization = force_init_seg_tpl ? dasher_cat_mpd_url(ctx, ds, force_init_seg_tpl) : NULL;
							seg_template->hls_init_name = force_init_seg_tpl ? tile_base_ds->init_seg : NULL;
						} else {
							seg_template->initialization = dasher_cat_mpd_url(ctx, ds, szInitSegmentTemplate);
							seg_template->hls_init_name = ds->init_seg;
						}
						dasher_open_destination(filter, ctx, rep, szInitSegmentFilename, skip_init_type);
					} else if (i) {
						dasher_open_destination(filter, ctx, rep, szInitSegmentFilename,
							(skip_init_type==DASH_INITSEG_NONE) ? DASH_INITSEG_NONE : (set->bitstream_switching ? DASH_INITSEG_SKIP : DASH_INITSEG_PRESENT) );
					}
					seg_template->media = dasher_cat_mpd_url(ctx, ds, szSegmentName);
					if (ds->idx_template)
						seg_template->index = dasher_cat_mpd_url(ctx, ds, szIndexSegmentName);
					if (set->ssr_mode && !strstr(seg_template->media, "$SubNumber"))
						gf_dynstrcat(&seg_template->media, "$SubNumber$", ".");
					seg_template->duration = seg_duration;
					seg_template->timescale = ds->mpd_timescale;
					seg_template->start_number = start_number;
					if (ctx->asto > 0) {
						seg_template->availability_time_offset = ctx->asto;
					}
				}
			}
		}
		/*we are using a single file or segment, use base url*/
		else if (ctx->sseg || ctx->sfile) {
			GF_MPD_BaseURL *baseURL;

			if (ds->init_seg) gf_free(ds->init_seg);
			ds->init_seg = gf_strdup(szInitSegmentFilename);

			GF_SAFEALLOC(baseURL, GF_MPD_BaseURL);
			if (!baseURL) continue;

			if (!rep->base_URLs) rep->base_URLs = gf_list_new();
			gf_list_add(rep->base_URLs, baseURL);

			if (ctx->sseg) {
				GF_MPD_SegmentBase *segment_base;
				baseURL->URL = dasher_cat_mpd_url(ctx, ds, szInitSegmentFilename);
				baseURL->hls_vp_rel_url = ds->init_seg;
				GF_SAFEALLOC(segment_base, GF_MPD_SegmentBase);
				if (!segment_base) continue;
				rep->segment_base = segment_base;
				dasher_open_destination(filter, ctx, rep, szInitSegmentFilename, 0);
			} else {
				GF_MPD_SegmentList *seg_list;
				GF_SAFEALLOC(seg_list, GF_MPD_SegmentList);
				if (!seg_list) continue;
				GF_SAFEALLOC(seg_list->initialization_segment, GF_MPD_URL);
				if (!seg_list->initialization_segment) continue;
				seg_list->start_number = (u32) -1;
				baseURL->URL = dasher_cat_mpd_url(ctx, ds, szInitSegmentFilename);
				baseURL->hls_vp_rel_url = ds->init_seg;
				seg_list->dasher_segment_name = gf_strdup(szSegmentName);
				seg_list->timescale = ds->mpd_timescale;
				seg_list->duration = (u64) (ds->dash_dur.num) * ds->mpd_timescale / ds->dash_dur.den;
				seg_list->segment_URLs = gf_list_new();
				rep->segment_list = seg_list;
				ds->pending_segment_urls = gf_list_new();

				dasher_open_destination(filter, ctx, rep, szInitSegmentFilename, skip_init_type);
			}
		}
		//no template, no single file, we need a file list
		else {
			GF_MPD_SegmentList *seg_list;
			GF_SAFEALLOC(seg_list, GF_MPD_SegmentList);
			if (!seg_list) continue;

			if (!skip_init_type) {
				GF_SAFEALLOC(seg_list->initialization_segment, GF_MPD_URL);
				if (!seg_list->initialization_segment) continue;

				seg_list->initialization_segment->sourceURL = dasher_cat_mpd_url(ctx, ds, szInitSegmentFilename);
			}
			seg_list->dasher_segment_name = gf_strdup(szSegmentName);
			seg_list->timescale = ds->mpd_timescale;
			seg_list->segment_URLs = gf_list_new();
			seg_list->start_number = (u32) -1;
			seg_list->duration = (u64) (ds->dash_dur.num) * ds->mpd_timescale / ds->dash_dur.den;
			rep->segment_list = seg_list;
			ds->pending_segment_urls = gf_list_new();

			dasher_open_destination(filter, ctx, rep, szInitSegmentFilename, skip_init_type);
		}

		//open PID
		dasher_open_pid(filter, ctx, ds, multi_pids, skip_init_type ? GF_TRUE : GF_FALSE);
	}
}

static void dasher_purge_segment_timeline(GF_DashStream *ds, GF_MPD_SegmentTimeline *stl, GF_DASH_SegmentContext *sctx)
{
	GF_MPD_SegmentTimelineEntry *stl_e = gf_list_get(stl->entries, 0);
	if (!stl_e) return;

	if (stl_e->repeat_count) {
		stl_e->repeat_count--;
		stl_e->start_time += stl_e->duration;
	} else {
		u64 start_time = stl_e->start_time + stl_e->duration;
		gf_list_rem(stl->entries, 0);
		gf_free(stl_e);

		stl_e = gf_list_get(stl->entries, 0);
		if (!stl_e) {
			GF_LOG(GF_LOG_ERROR, GF_LOG_DASH, ("[Dasher] No timeline entry after currently removed segment, cannot update start time\n" ));
			return;
		}

		if (!stl_e->start_time) stl_e->start_time = start_time;
		else if (stl_e->start_time != start_time) {
			GF_LOG(GF_LOG_WARNING, GF_LOG_DASH, ("[Dasher] Mismatch in segment timeline while purging, new start time "LLU" but entry indicates "LLU", keeping original one\n", start_time, stl_e->start_time ));
		}
	}
}

static void dasher_purge_segments(GF_DasherCtx *ctx, u64 *period_dur)
{
	Double min_valid_mpd_time;
	u64 max_rem_dur = 0;
	u32 i, count;

	//non-static mode, purge segments
	if (ctx->dmode == GF_MPD_TYPE_STATIC) return;
	if (ctx->tsb<0) return;


	min_valid_mpd_time = (Double) *period_dur;
	min_valid_mpd_time /= 1000;
	min_valid_mpd_time -= ctx->tsb;
	//negative asto, we produce segments earlier but we don't want to delete them before the asto
	if (ctx->asto<0) {
		min_valid_mpd_time += ctx->asto;
	}
	if (min_valid_mpd_time<=0) return;

	count = gf_list_count(ctx->current_period->streams);
	for (i=0; i<count; i++) {
		GF_DashStream *ds = gf_list_get(ctx->current_period->streams, i);
		if (ds->muxed_base) continue;
		if (!ds->rep) continue;
		if (!ds->rep->state_seg_list) continue;

		Double max_ptime = (Double) ds->max_period_dur;
		max_ptime /= 1000;
		//don't try to suppress last segment
		if (min_valid_mpd_time < max_ptime)
			max_ptime = min_valid_mpd_time;

		ds->rep->tsb_first_entry = 0;
		u32 state_idx=0;
		while (1) {
			Double time, dur;
			Bool seg_url_found = GF_FALSE;
			Bool has_seg_list = GF_FALSE;
			GF_DASH_SegmentContext *sctx = gf_list_get(ds->rep->state_seg_list, state_idx);
			if (!sctx) break;
			/*not yet flushed*/
			if (gf_list_find(ds->pending_segment_states, sctx)>=0) break;
			time = (Double) sctx->time;
			time /= ds->mpd_timescale;
			dur = (Double) sctx->dur;
			dur /= ds->timescale;
			if (time + dur >= max_ptime) {
				if (ctx->keep_segs) {
					ds->rep->tsb_first_entry = state_idx;

					if (ds->rep->segment_template) ds->rep->segment_template->tsb_first_entry = state_idx;
					if (ds->rep->segment_list) ds->rep->segment_list->tsb_first_entry = state_idx;

					if (ds->owns_set) {
						if (ds->set->segment_template) ds->set->segment_template->tsb_first_entry = state_idx;
						if (ds->set->segment_list) ds->set->segment_list->tsb_first_entry = state_idx;
					}
				}
				break;
			}
			//we found our first segment

			if (ctx->keep_segs) {
				state_idx++;
				continue;
			}
			if (sctx->filepath) {
				GF_FilterEvent evt;
				GF_LOG(GF_LOG_INFO, GF_LOG_DASH, ("[Dasher] removing segment %s\n", sctx->filename ? sctx->filename : sctx->filepath));

				GF_FEVT_INIT(evt, GF_FEVT_FILE_DELETE, ds->opid);
				evt.file_del.url = sctx->filepath;
				gf_filter_pid_send_event(ds->opid, &evt);
				//purge LLHLS frags
				if (sctx->frags && (ctx->llhls>1 || ds->set->ssr_mode)) {
					u32 k;
					for (k=0; k<sctx->nb_frags; k++) {
						char szTmp[100];
						sprintf(szTmp, ".%u", k + (ds->set->ssr_mode || !gf_sys_is_test_mode() ? 0 : 1));
						char *frag_url = gf_strdup(sctx->filepath);
						gf_dynstrcat(&frag_url, szTmp, NULL);
						evt.file_del.url = frag_url;
						gf_filter_pid_send_event(ds->opid, &evt);
						gf_free(frag_url);
					}
				}
				gf_free(sctx->filepath);
			}

			if (ds->rep->segment_list) {
				GF_MPD_SegmentURL *surl = gf_list_pop_front(ds->rep->segment_list->segment_URLs);
				has_seg_list = GF_TRUE;
				//can be NULL if we mutualize everything at AdaptationSet level
				if (surl) {
					gf_mpd_segment_url_free(surl);
					seg_url_found = GF_TRUE;
				}
			}
			//not an else due to inheritance
			if (ds->owns_set && ds->set->segment_list) {
				GF_MPD_SegmentURL *surl = gf_list_pop_front(ds->set->segment_list->segment_URLs);
				has_seg_list = GF_TRUE;
				//can be NULL if we don't mutualize at AdaptationSet level
				if (surl) {
					gf_mpd_segment_url_free(surl);
					seg_url_found = GF_TRUE;
				}
			}
			//but we must have at least one segment URL entry
			if (has_seg_list && !seg_url_found) {
				GF_LOG(GF_LOG_WARNING, GF_LOG_DASH, ("[Dasher] purging segment %s for AS %d rep %s but segment list is empty!\n",
						sctx->filename ? sctx->filename : "", ds->set->id, ds->rep->id));
			}

			if (ds->rep->segment_template) {
				if (ds->rep->segment_template->segment_timeline) {
					dasher_purge_segment_timeline(ds, ds->rep->segment_template->segment_timeline, sctx);
				}
			}
			//not an else due to inheritance
			if (ds->owns_set && ds->set->segment_template) {
				if (ds->set->segment_template->segment_timeline) {
					dasher_purge_segment_timeline(ds, ds->set->segment_template->segment_timeline, sctx);
				}
			}

			ds->nb_segments_purged ++;
			ds->dur_purged += dur;
			gf_fatal_assert(gf_list_find(ds->pending_segment_states, sctx)<0);
			if (sctx->filename) gf_free(sctx->filename);
			if (sctx->hls_key_uri) gf_free(sctx->hls_key_uri);
			if (sctx->frags) gf_free(sctx->frags);
			if (sctx->llhas_template) gf_free(sctx->llhas_template);
			gf_free(sctx);
			gf_list_rem(ds->rep->state_seg_list, 0);
		}
		if (max_rem_dur < ds->dur_purged*1000) max_rem_dur = (u64) (ds->dur_purged * 1000);
		//final flush to static of live session: update start number
		if (ctx->dmode!=GF_MPD_TYPE_DYNAMIC) {
			if (ds->owns_set && ds->set && ds->set->segment_template) {
				ds->set->segment_template->start_number += ds->nb_segments_purged;
			} else if (ds->rep && ds->rep->segment_template) {
				ds->rep->segment_template->start_number += ds->nb_segments_purged;
			}
			ds->nb_segments_purged = 0;
		}
	}
	//final flush to static of live session: update period duration
	if (ctx->dmode!=GF_MPD_TYPE_DYNAMIC) {
		if (max_rem_dur > *period_dur) *period_dur = 0;
		else *period_dur = *period_dur - max_rem_dur;
	}
}

static void dasher_update_period_duration(GF_DasherCtx *ctx, Bool is_period_switch)
{
	u32 i, count;
	u64 pdur = 0;
	u64 min_dur = 0;
	u64 p_start=0;
	Bool all_done=GF_TRUE;
	GF_MPD_Period *prev_p = NULL;
	count = gf_list_count(ctx->current_period->streams);
	for (i=0; i<count; i++) {
		GF_DashStream *ds = gf_list_get(ctx->current_period->streams, i);
		if (ds->muxed_base) continue;
		if (!ds->done)
			all_done = GF_FALSE;

		if (ds->xlink && (ds->stream_type==GF_STREAM_FILE) ) {
			pdur = (u32) (1000*(s64)ds->period_dur.num / ds->period_dur.den);
		} else {
			u64 ds_dur = ds->max_period_dur;

			//we had to generate one extra segment to unlock looping, but we don't want to advertise it in the manifest duration
			//because other sets may not be ready for this time interval
			if (ds->subdur_forced_use_period_dur)
				ds_dur = ds->subdur_forced_use_period_dur;

			if (ds->clamped_dur.num && !ctx->loop) {
				u64 clamp_dur = (u64) (ds->clamped_dur.num * 1000);
				if (clamp_dur < ds->clamped_dur.den * ds_dur) ds_dur = clamp_dur / ds->clamped_dur.den;
			}

			if (ds->dur_purged && (ctx->mpd->type != GF_MPD_TYPE_DYNAMIC)) {
				u64 rem_dur = (u64) (ds->dur_purged * 1000);
				if (ds_dur>rem_dur) ds_dur -= rem_dur;
				else ds_dur = 0;
			}

			if (!min_dur || (min_dur > ds_dur)) min_dur = ds->max_period_dur;
			if (pdur < ds_dur) pdur = ds_dur;
		}
	}

	if (!count) {
		if (ctx->current_period->period && ctx->current_period->period->duration)
			pdur = ctx->current_period->period->duration;
	}

	if (!ctx->check_dur && all_done) {
		s32 diff = (s32) ((s64) pdur - (s64) min_dur);
		if (ABS(diff)>2000) {
			GF_LOG(GF_LOG_WARNING, GF_LOG_DASH, ("[Dasher] Adaptation sets in period are of unequal duration min %g max %g seconds\n", ((Double)min_dur)/1000, ((Double)pdur)/1000));
		}
	}
	//if multiple reps and not done yet, use minimum duration as some reps could be ahead of others by one segment
	if (!all_done && (count>1))
		pdur = min_dur;
	dasher_purge_segments(ctx, &pdur);

	if (ctx->current_period->period && !ctx->index_media_duration) {
		ctx->current_period->period->duration = pdur;

		//update MPD duration in any case
		if (ctx->current_period->period->start) {
			ctx->mpd->media_presentation_duration = ctx->current_period->period->start + pdur;
		} else {
			u32 k, pcount = gf_list_count(ctx->mpd->periods);
			ctx->mpd->media_presentation_duration = 0;
			for (k=0; k<pcount; k++) {
				GF_MPD_Period *p = gf_list_get(ctx->mpd->periods, k);
				if (p->start)
					ctx->mpd->media_presentation_duration = p->start + p->duration;
				else
					ctx->mpd->media_presentation_duration += p->duration;
				if (p==ctx->current_period->period)
					break;
			}
		}
	}

	if (ctx->refresh<0)
		ctx->mpd->media_presentation_duration = (u32) ( (-ctx->refresh) * 1000 );

	//static mode, done
	if (ctx->dmode != GF_MPD_TYPE_DYNAMIC) {
		return;
	}
	if (!ctx->current_period->period) {
		gf_assert(0);
		return;
	}
	//dynamic mode only, reset durations

	ctx->mpd->gpac_mpd_time = ctx->mpd->media_presentation_duration;

	//not done yet for this period, keep duration to 0
	if (ctx->subdur_done) {
		if (ctx->mpd->media_presentation_duration > ctx->current_period->period->duration)
			ctx->mpd->media_presentation_duration -= ctx->current_period->period->duration;
		else
			ctx->mpd->media_presentation_duration = 0;
		ctx->current_period->period->duration = 0;
	}

	ctx->mpd->gpac_next_ntp_ms = ctx->mpd->gpac_init_ntp_ms + ctx->mpd->gpac_mpd_time;
	if (ctx->asto<0)
		ctx->mpd->gpac_next_ntp_ms -= (u64) (-ctx->asto * 1000);
	if (ctx->_p_gentime) (*ctx->_p_gentime) = ctx->mpd->gpac_next_ntp_ms;
	if (ctx->_p_mpdtime) (*ctx->_p_mpdtime) = ctx->mpd->gpac_mpd_time;

	GF_LOG(GF_LOG_INFO, GF_LOG_DASH, ("[Dasher] updated period %s duration "LLU" MPD time "LLU"\n", ctx->current_period->period->ID, pdur, ctx->mpd->gpac_mpd_time ));

	count = gf_list_count(ctx->mpd->periods);
	for (i=0; i<count; i++) {
		GF_MPD_Period *p = gf_list_get(ctx->mpd->periods, i);
		if (p->start) {
			p_start = p->start;
		} else {
			p->start = p_start;
		}
		if (prev_p && (prev_p->start + prev_p->duration == p_start)) {
			prev_p->duration = 0;
		}
		p_start += p->duration;
		prev_p = p;
	}
}

static void dasher_transfer_file(FILE *f, GF_FilterPid *opid, const char *name, GF_DashStream *ds, Bool is_rel_url)
{
	GF_FilterPacket *pck;
	u32 size, nb_read;
	u8 *output;

	size = (u32) gf_fsize(f);

	pck = gf_filter_pck_new_alloc(opid, size, &output);
	if (!pck) return;

	nb_read = (u32) gf_fread(output, size, f);
	if (nb_read != size) {
		GF_LOG(GF_LOG_ERROR, GF_LOG_DASH, ("[Dasher] Error reading temp MPD file, read %d bytes but file size is %d\n", nb_read, size ));
	}

	gf_filter_pck_set_framing(pck, GF_TRUE, GF_TRUE);
	gf_filter_pck_set_seek_flag(pck, GF_TRUE);
	if (name) {
		gf_filter_pck_set_property(pck, GF_PROP_PCK_FILENAME, &PROP_STRING(name) );
	}
	if (ds) {
		gf_filter_pck_set_property(pck, GF_PROP_PCK_HLS_REF, &PROP_LONGUINT( ds->hls_ref_id ) );
	}
	if (is_rel_url)
		gf_filter_pck_set_property(pck, GF_PROP_PCK_FILE_REL, &PROP_BOOL( GF_TRUE ) );
	gf_filter_pck_send(pck);
}


static u64 dasher_get_utc(GF_DasherCtx *ctx)
{
	return gf_net_get_utc() - ctx->utc_diff;
}

static void dasher_get_set_and_rep(GF_MPD_Period *period, const char *repid, GF_MPD_AdaptationSet **out_set, GF_MPD_Representation **out_rep)
{
	u32 i, nb_sets = gf_list_count(period->adaptation_sets);
	for (i=0; i<nb_sets; i++) {
		u32 j, nb_reps;
		GF_MPD_AdaptationSet *set = gf_list_get(period->adaptation_sets, i);
		nb_reps = gf_list_count(set->representations);
		for (j=0; j<nb_reps; j++) {
			GF_MPD_Representation *rep = gf_list_get(set->representations, j);
			if (rep->id && !strcmp(rep->id, repid)) {
				*out_set = set;
				*out_rep = rep;
				return;
			}
		}
	}
}

static Bool dasher_merge_rep(GF_DashStream *ds, GF_MPD_Representation *rep)
{
	Bool transcode_detected = GF_FALSE;
	Bool recompute_set = GF_FALSE;
	GF_MPD_Representation *n_rep = ds->rep;

	//TODO: copy other properties in case we transcode ?

#define CHECK_VAL(_name, _v) if (rep->_name != n_rep->_name) { rep->_name = n_rep->_name; transcode_detected = GF_TRUE; if (_v) recompute_set = GF_TRUE; }

#define CHECK_STR(_name) if (rep->_name && n_rep->_name && !strcmp(rep->_name, n_rep->_name)) {} \
	else if (!rep->_name && !n_rep->_name) {}\
	else { \
		if (rep->_name) gf_free(rep->_name); \
		rep->_name = n_rep->_name ? gf_strdup(n_rep->_name) : NULL; \
		transcode_detected = GF_TRUE; \
	}

//for frac, if not set on source PID, consider it unchanged
#define CHECK_FRAC(_name) if (rep->_name && n_rep->_name && (rep->_name->num * n_rep->_name->den == rep->_name->den * n_rep->_name->num)) {} \
	else if (!n_rep->_name) {}\
	else { \
		if (rep->_name) gf_free(rep->_name); \
		if (n_rep->_name) { rep->_name = gf_malloc(sizeof(GF_MPD_Fractional)); memcpy(rep->_name, n_rep->_name, sizeof(GF_MPD_Fractional)); } \
		else rep->_name = NULL; \
		transcode_detected = GF_TRUE; \
	}

	CHECK_STR(codecs)
	CHECK_STR(profiles)
	CHECK_STR(mime_type)
	CHECK_STR(segmentProfiles)
	CHECK_VAL(width, 1)
	CHECK_VAL(height, 1)
	CHECK_VAL(bandwidth, 0)
	CHECK_VAL(samplerate, 0)
	CHECK_VAL(scan_type, 0)
	CHECK_FRAC(sar)
	CHECK_FRAC(framerate)

	if (transcode_detected && !ds->transcode_detected) {
		ds->transcode_detected = GF_TRUE;
		GF_LOG(GF_LOG_WARNING, GF_LOG_DASH, ("[Dasher] Transcoded detected in forward mode, not fully tested !\n"));
	}
#undef CHECK_VAL
#undef CHECK_STR
#undef CHECK_FRAC

	return recompute_set;
}
static void dasher_forward_manifest_raw(GF_DasherCtx *ctx, GF_DashStream *ds, const char *manifest, const char *manifest_name)
{
	GF_FilterPacket *pck;
	u32 size;
	u8 *output;

	size = (u32) strlen(manifest);

	pck = gf_filter_pck_new_alloc(ctx->opid, size+1, &output);
	if (!pck) return;

	memcpy(output, manifest, size);
	output[size] = 0;
	gf_filter_pck_set_framing(pck, GF_TRUE, GF_TRUE);
	gf_filter_pck_set_seek_flag(pck, GF_TRUE);
	if (manifest_name) {
		if (ctx->out_path) {
			char *url = gf_url_concatenate(ctx->out_path, manifest_name);
			gf_filter_pck_set_property(pck, GF_PROP_PCK_FILENAME, &PROP_STRING_NO_COPY(url) );
		} else {
			gf_filter_pck_set_property(pck, GF_PROP_PCK_FILENAME, &PROP_STRING(manifest_name) );
		}
		if (ds)
			gf_filter_pck_set_property(pck, GF_PROP_PCK_HLS_REF, &PROP_LONGUINT( ds->hls_ref_id ) );
	}
	gf_filter_pck_send(pck);
}


static void dasher_forward_mpd(GF_DasherCtx *ctx, const char *manifest)
{
	u32 i, count, nb_periods, nb_streams;
	GF_XMLAttribute *cenc_att = NULL;
	GF_XMLAttribute *xlink_att = NULL;
	GF_XMLAttribute *ck_att = NULL;
	FILE *tmp = NULL;
	GF_MPD *mpd = gf_mpd_new();
	GF_List *recompute_sets = NULL;
	GF_DOMParser *dom = gf_xml_dom_new();
	GF_Err e = gf_xml_dom_parse_string(dom, (char *)manifest);
	if (e) goto err_exit;

	e = gf_mpd_init_from_dom(gf_xml_dom_get_root(dom), mpd, NULL);
	if (e) goto err_exit;

	nb_streams = gf_list_count(ctx->pids);
	nb_periods = gf_list_count(mpd->periods);
	for (i=0; i<nb_periods; i++) {
		u32 j;
		GF_MPD_AdaptationSet *set = NULL;
		GF_MPD_Representation *rep = NULL;
		GF_MPD_Period *period = gf_list_get(mpd->periods, i);
		for (j=0; j<nb_streams; j++) {
			Bool invalidate_set;
			GF_DashStream *ds = gf_list_get(ctx->pids, j);
			if (ds->muxed_base) continue;
			const GF_PropertyValue *ps = gf_filter_pid_get_property(ds->ipid, GF_PROP_PID_DASH_PERIOD_START);
			const GF_PropertyValue *repid = gf_filter_pid_get_property(ds->ipid, GF_PROP_PID_REP_ID);
			if (!ps || !repid) {
				GF_LOG(GF_LOG_ERROR, GF_LOG_DASH, ("[Dasher] Couldn't fetch period start or rep ID in forward mode, cannot forward\n"));
				goto err_exit;
			}
			if (period->start != ps->value.longuint) continue;
			dasher_get_set_and_rep(period, repid->value.string, &set, &rep);
			if (!set || !rep) {
				GF_LOG(GF_LOG_ERROR, GF_LOG_DASH, ("[Dasher] Couldn't locate adaptation set and period in source manifest in forward mode, cannot forward\n"));
				goto err_exit;
			}
			//copy/reset common encryption
			if (set->content_protection) {
				gf_mpd_del_list(set->content_protection, gf_mpd_descriptor_free, 1);
			}
			if (rep->content_protection) {
				gf_mpd_del_list(rep->content_protection, gf_mpd_descriptor_free, 1);
			}
			if (gf_list_count(ds->rep->content_protection)) {
				gf_list_del(rep->content_protection);
				rep->content_protection = dasher_get_content_protection_desc(ctx, ds, NULL);
			}
			if (gf_list_count(ds->set->content_protection)) {
				gf_list_del(set->content_protection);
				set->content_protection = dasher_get_content_protection_desc(ctx, ds, ds->set);
			}
			invalidate_set = dasher_merge_rep(ds, rep);
			//wait until we are all done
			if (invalidate_set) {
				if (!recompute_sets) recompute_sets = gf_list_new();
				if (gf_list_find(recompute_sets, set)<0)
					gf_list_add(recompute_sets, set);
			}
		}
	}
	//update sets - TODO

	//insert xmlns if needed
	count = gf_list_count(mpd->x_attributes);
	for (i=0; i<count; i++) {
		GF_XMLAttribute * att = gf_list_get(mpd->x_attributes, i);
		if (!strcmp(att->name, "xmlns:cenc")) cenc_att = att;
		if (!strcmp(att->name, "xmlns:xlink")) xlink_att = att;
		if (!strcmp(att->name, "xmlns:ck")) ck_att = att;

	}
	if (ctx->use_cenc && !cenc_att) {
		cenc_att = gf_xml_dom_create_attribute("xmlns:cenc", "urn:mpeg:cenc:2013");
		gf_list_add(mpd->x_attributes, cenc_att);
	}
	if (ctx->use_xlink && !xlink_att) {
		xlink_att = gf_xml_dom_create_attribute("xmlns:xlink", "http://www.w3.org/1999/xlink");
		gf_list_add(mpd->x_attributes, xlink_att);
	}
	if (ctx->use_clearkey && !ck_att) {
		ck_att = gf_xml_dom_create_attribute("xmlns:ck", "http://dashif.org/guidelines/clearKey");
		gf_list_add(mpd->x_attributes, ck_att);
	}


	dasher_check_chaining(ctx, "urn:mpeg:dash:mpd-chaining:2016", ctx->chain);
	dasher_check_chaining(ctx, "urn:mpeg:dash:fallback:2016", ctx->chain_fbk);


	//and send
	tmp = gf_file_temp(NULL);
	mpd->xml_namespace = ctx->mpd->xml_namespace;
	mpd->publishTime = dasher_get_utc(ctx);
	e = gf_mpd_write(mpd, tmp, ctx->cmpd);
	if (e) {
		GF_LOG(GF_LOG_ERROR, GF_LOG_DASH, ("[Dasher] Error serializing manifest in forward mode: %s\n", gf_error_to_string(e) ));
		e = GF_OK;
		goto err_exit;
	}
	dasher_transfer_file(tmp, ctx->opid, NULL, NULL, GF_FALSE);

err_exit:
	if (tmp) gf_fclose(tmp);
	gf_mpd_del(mpd);
	gf_xml_dom_del(dom);
	gf_list_del(recompute_sets);
	if (e)
		ctx->in_error = GF_TRUE;
}

static GF_Err dasher_write_index(GF_DasherCtx *ctx, GF_FilterPid *opid)
{
	u8 *data;
	u32 i, pos, count = gf_list_count(ctx->pids);
	u32 nb_rep_pos, nb_reps=0;
	GF_BitStream *bs = gf_bs_new(NULL, 0, GF_BITSTREAM_WRITE);

	gf_bs_write_u32(bs, GF_4CC('G','H','I','D'));
	gf_bs_write_u32(bs, 0); //for future ext ?
	gf_bs_write_u32 (bs, ctx->mpd->segment_duration);
	gf_bs_write_u32 (bs, ctx->mpd->max_segment_duration);
	gf_bs_write_u64 (bs, ctx->mpd->media_presentation_duration);
	gf_bs_write_u64(bs, ctx->current_period->period->duration);
	gf_bs_write_utf8(bs, ctx->mpd->segment_template);

	nb_rep_pos = (u32) gf_bs_get_position(bs);
	gf_bs_write_u32(bs, 0);

	for (i=0; i<count; i++) {
		u8 flags=0;
		u32 j, nb_segs, rep_start;
		u32 props_start;
		GF_MPD_SegmentURL *s;
		GF_DashStream *ds = gf_list_get(ctx->pids, i);
		if (!ds || !ds->rep || !ds->rep->res_url || !ds->rep->segment_list) continue;

		nb_reps++;
		rep_start = (u32) gf_bs_get_position(bs);
		gf_bs_write_u32(bs, 0);

		gf_bs_write_utf8(bs, ds->rep->id);
		gf_bs_write_utf8(bs, ds->rep->res_url);
		gf_bs_write_u32(bs, ds->rep->trackID);
		s = gf_list_get(ds->rep->segment_list->segment_URLs, 0);
		gf_bs_write_u32(bs, s ? (u32) s->frag_start_offset : 0);
		gf_bs_write_u32(bs, ds->timescale);
		gf_bs_write_u32(bs, ds->rep->segment_list->timescale);
		gf_bs_write_u32(bs, ds->rep->bandwidth);
		gf_bs_write_u32(bs, (ds->pts_minus_cts<0) ? (u32) (-ds->pts_minus_cts) : 0);
		gf_bs_write_u32(bs, ds->rep->segment_list->sample_duration);
		gf_bs_write_u32(bs, ds->rep->segment_list->first_cts_offset);
		gf_bs_write_u32(bs, gf_list_count(ds->rep->segment_list->segment_URLs) );

		GF_MPD_SegmentURL *surl = gf_list_last(ds->rep->segment_list->segment_URLs);
		gf_bs_write_u8(bs, ds->set ? ds->set->starts_with_sap : ds->rep->starts_with_sap);
		if (surl->first_tfdt>0xFFFFFFFFUL) {
			flags |= 1;
		}
		if (surl->first_pck_seq>0xFFFFFFFFUL) {
			flags |= 1<<1;
		}
		if (ds->frag_start_offset) {
			flags |= 1<<2;
			if (surl->frag_start_offset > 0xFFFFFFFFUL) {
				flags |= 1<<3;
			}
		}
		if (ds->frag_first_ftdt) {
			flags |= 1<<4;
			if (surl->frag_tfdt > 0xFFFFFFFFUL) {
				flags |= 1<<5;
			}
		}
		if (ds->rep->segment_list->use_split_dur) {
			flags |= 1<<6;
		}
		gf_bs_write_u8(bs, flags);
		gf_bs_write_u16(bs, 0);
		//serialize all props
		props_start = (u32) gf_bs_get_position(bs);
		gf_bs_write_u32(bs, 0);

		u32 idx=0;
		while (1) {
			u32 k;
			u32 p4cc;
			const char *pname;
			const GF_PropertyValue *p = gf_filter_pid_enum_properties(ds->ipid, &idx, &p4cc, &pname);
			if (!p) break;
			switch (p4cc) {
			case GF_PROP_PID_ID:
			case GF_PROP_PID_URL:
			case GF_PROP_PID_FILEPATH:
			case GF_PROP_PID_FILE_EXT:
			case GF_PROP_PID_FILE_CACHED:
			case GF_PROP_PID_DOWN_SIZE:
			case GF_PROP_PID_DOWNLOAD_SESSION:
			case GF_PROP_PID_TRACK_NUM:
			case GF_PROP_PID_MEDIA_DATA_SIZE:
			case GF_PROP_PID_MAX_FRAME_SIZE:
			case GF_PROP_PID_AVG_FRAME_SIZE:
			case GF_PROP_PID_MAX_TS_DELTA:
			case GF_PROP_PID_CONSTANT_DURATION:
			case GF_PROP_PID_PLAYBACK_MODE:
			case GF_PROP_PID_CHAP_TIMES:
			case GF_PROP_PID_CHAP_NAMES:
			case GF_PROP_PID_SEI_LOADED:
				continue;
			default:
				break;
			}
			if (p->type == GF_PROP_POINTER) continue;

			if (p4cc) gf_bs_write_u32(bs, p4cc);
			else {
				gf_bs_write_u32(bs, 0);
				gf_bs_write_utf8(bs, pname);
				gf_bs_write_u32(bs, p->type);
			}

			switch (p->type) {
			case GF_PROP_SINT:
			case GF_PROP_UINT:
			case GF_PROP_4CC:
				gf_bs_write_u32(bs, p->value.uint);
				break;
			case GF_PROP_LSINT:
			case GF_PROP_LUINT:
				gf_bs_write_u64(bs, p->value.longuint);
				break;
			case GF_PROP_BOOL:
				gf_bs_write_u8(bs, p->value.boolean ? 1 : 0);
				break;
			case GF_PROP_FRACTION:
				gf_bs_write_u32(bs, p->value.frac.num);
				gf_bs_write_u32(bs, p->value.frac.den);
				break;
			case GF_PROP_FRACTION64:
				gf_bs_write_u64(bs, p->value.lfrac.num);
				gf_bs_write_u64(bs, p->value.lfrac.den);
				break;
			case GF_PROP_FLOAT:
				gf_bs_write_float(bs, FIX2FLT(p->value.fnumber) );
				break;
			case GF_PROP_DOUBLE:
				gf_bs_write_double(bs, p->value.number);
				break;
			case GF_PROP_VEC2I:
				gf_bs_write_u32(bs, p->value.vec2i.x);
				gf_bs_write_u32(bs, p->value.vec2i.y);
				break;
			case GF_PROP_VEC2:
				gf_bs_write_double(bs, p->value.vec2.x);
				gf_bs_write_double(bs, p->value.vec2.y);
				break;
			case GF_PROP_VEC3I:
				gf_bs_write_u32(bs, p->value.vec3i.x);
				gf_bs_write_u32(bs, p->value.vec3i.y);
				gf_bs_write_u32(bs, p->value.vec3i.z);
				break;
			case GF_PROP_VEC4I:
				gf_bs_write_u32(bs, p->value.vec4i.x);
				gf_bs_write_u32(bs, p->value.vec4i.y);
				gf_bs_write_u32(bs, p->value.vec4i.z);
				gf_bs_write_u32(bs, p->value.vec4i.w);
				break;
			case GF_PROP_STRING:
			case GF_PROP_STRING_NO_COPY:
			case GF_PROP_NAME:
				if (p4cc == GF_PROP_PID_DECODER_CONFIG_ENHANCEMENT) {
					u32 len = (u32) strlen(p->value.string)+1;
					gf_bs_write_u32(bs, len);
					gf_bs_write_data(bs, p->value.string, len);
				} else {
					gf_bs_write_utf8(bs, p->value.string);
				}
				break;

			case GF_PROP_DATA:
			case GF_PROP_DATA_NO_COPY:
			case GF_PROP_CONST_DATA:
				gf_bs_write_u32(bs, p->value.data.size);
				gf_bs_write_data(bs, p->value.data.ptr, p->value.data.size);
				break;

			//string list: memory is ALWAYS duplicated
			case GF_PROP_STRING_LIST:
				gf_bs_write_u32(bs, p->value.string_list.nb_items);
				for (k=0; k<p->value.string_list.nb_items; k++) {
					const char *str = p->value.string_list.vals[k];
					gf_bs_write_utf8(bs, str);
				}
				break;

			case GF_PROP_UINT_LIST:
			case GF_PROP_SINT_LIST:
			case GF_PROP_4CC_LIST:
				gf_bs_write_u32(bs, p->value.uint_list.nb_items);
				for (k=0; k<p->value.uint_list.nb_items; k++) {
					gf_bs_write_u32(bs, p->value.uint_list.vals[k]);
				}
				break;
			case GF_PROP_VEC2I_LIST:
				gf_bs_write_u32(bs, p->value.v2i_list.nb_items);
				for (k=0; k<p->value.uint_list.nb_items; k++) {
					gf_bs_write_u32(bs, p->value.v2i_list.vals[k].x );
					gf_bs_write_u32(bs, p->value.v2i_list.vals[k].y );
				}
				break;
			default:
				break;
			}
		}
		//last prop
		gf_bs_write_u32(bs, 0xFFFFFFFF);

		pos = (u32) gf_bs_get_position(bs);
		u32 psize = pos - props_start;
		gf_bs_seek(bs, props_start);
		gf_bs_write_u32(bs, psize);
		gf_bs_seek(bs, pos);

		//serialize all segments
		nb_segs = gf_list_count(ds->rep->segment_list->segment_URLs);
		for (j=0; j<nb_segs; j++) {
			s = gf_list_get(ds->rep->segment_list->segment_URLs, j);

			if (flags & 1) gf_bs_write_u64(bs, s->first_tfdt);
			else gf_bs_write_u32(bs, (u32) s->first_tfdt);

			if (flags & (1<<1)) gf_bs_write_u64(bs, s->first_pck_seq);
			else gf_bs_write_u32(bs, (u32) s->first_pck_seq);

			gf_bs_write_u32(bs, (u32) s->duration);

			if (flags & (1<<2)) {
				if (flags & (1<<3)) gf_bs_write_u64(bs, s->frag_start_offset);
				else gf_bs_write_u32(bs, (u32) s->frag_start_offset);
			}
			if (flags & (1<<4)) {
				if (flags & (1<<5)) gf_bs_write_u64(bs, s->frag_tfdt);
				else gf_bs_write_u32(bs, (u32) s->frag_tfdt);
			}
			if (flags & (1<<6)) {
				gf_bs_write_u32(bs, s->split_first_dur);
				gf_bs_write_u32(bs, s->split_last_dur);
			}
		}

		pos = (u32) gf_bs_get_position(bs);
		psize = pos - rep_start;
		gf_bs_seek(bs, rep_start);
		gf_bs_write_u32(bs, psize);
		gf_bs_seek(bs, pos);
	}

	pos = (u32) gf_bs_get_position(bs);
	gf_bs_seek(bs, nb_rep_pos);
	gf_bs_write_u32(bs, nb_reps);
	gf_bs_seek(bs, pos);

	GF_FilterPacket *dst = gf_filter_pck_new_alloc(opid, 1, &data);
	gf_free(data);
	u32 osize;
	gf_bs_get_content(bs, &data, &osize);
	gf_filter_pck_check_realloc(dst, data, osize);
	gf_filter_pck_set_framing(dst, GF_TRUE, GF_TRUE);
	gf_filter_pck_send(dst);
	gf_bs_del(bs);
	ctx->mpd->segment_template = NULL;
	return GF_OK;
}


static GF_Err dasher_write_and_send_manifest(GF_DasherCtx *ctx, u64 last_period_dur, Bool do_m3u8, Bool m3u8_second_pass, GF_FilterPid *opid, char *alt_name)
{
	void *last_signature;
	u8 sig[GF_SHA1_DIGEST_SIZE];
	GF_Err e;
	FILE *tmp;

	ctx->mpd->segment_template = ctx->template;
	if (ctx->do_index==1) {
		return dasher_write_index(ctx, opid);
	}
	if (ctx->from_index)
		ctx->mpd->m3u8_use_repid = GF_TRUE;

	tmp = gf_file_temp(NULL);
	if (do_m3u8) {
		GF_M3U8WriteMode mode = GF_M3U8_WRITE_ALL;
		if (ctx->from_index==IDXMODE_MANIFEST) mode = GF_M3U8_WRITE_MASTER;
		else if (ctx->from_index==IDXMODE_CHILD) mode = GF_M3U8_WRITE_CHILD;

		ctx->mpd->m3u8_time = ctx->hlsc;
		ctx->mpd->nb_hls_ext_master = ctx->hlsx.nb_items;
		ctx->mpd->hls_ext_master = (const char **) ctx->hlsx.vals;
		ctx->mpd->llhls_preload = ctx->ll_preload_hint;
		ctx->mpd->llhls_rendition_reports = ctx->ll_rend_rep;
		ctx->mpd->llhls_part_holdback = ctx->ll_part_hb;
		ctx->mpd->hls_abs_url = ctx->hls_absu;
		ctx->mpd->hls_audio_primary = ctx->hls_ap;

		if (ctx->llhls==GF_DASH_LL_HLS_BRSF)
			ctx->mpd->force_llhls_mode = m3u8_second_pass ? 2 : 1;
		else
			ctx->mpd->force_llhls_mode = 0;

		char *opath = ctx->explicit_mode ? gf_file_basename(ctx->out_path) : ctx->out_path;
		e = gf_mpd_write_m3u8_master_playlist(ctx->mpd, tmp, opath, gf_list_last(ctx->mpd->periods), mode);
	} else {
		e = gf_mpd_write(ctx->mpd, tmp, ctx->cmpd);
	}
	ctx->mpd->segment_template = NULL;

	if (e) {
		GF_LOG(GF_LOG_ERROR, GF_LOG_DASH, ("[Dasher] failed to write %s file: %s\n", do_m3u8 ? "M3U8" : "MPD", gf_error_to_string(e) ));
		gf_fclose(tmp);
		if (ctx->current_period->period)
			ctx->current_period->period->duration = last_period_dur;
		return e;
	}

	if (ctx->profile == GF_DASH_PROFILE_HBBTV_1_5_ISOBMF_LIVE) {
		if (gf_ftell(tmp) > 100 * 1024)
			GF_LOG(GF_LOG_WARNING, GF_LOG_DASH, ("[Dasher] manifest MPD is too big for HbbTV 1.5. Limit is 100kB, current size is "LLU"kB\n", gf_ftell(tmp) / 1024));
	}

	gf_sha1_file_ptr(tmp, sig);
	if (do_m3u8) {
		last_signature = (void *) m3u8_second_pass ? ctx->last_hls2_signature : ctx->last_hls_signature;
	} else {
		last_signature = (void *) ctx->last_mpd_signature;
	}

	if (memcmp(sig, last_signature, GF_SHA1_DIGEST_SIZE)) {
		memcpy(last_signature, sig, GF_SHA1_DIGEST_SIZE);

		if (ctx->from_index!=IDXMODE_CHILD)
			dasher_transfer_file(tmp, opid, alt_name, NULL, GF_FALSE);
	}
	gf_fclose(tmp);
	return GF_OK;
}

static void dasher_update_dyn_bitrates(GF_DasherCtx *ctx)
{
	u32 i, count = gf_list_count(ctx->current_period->streams);
	for (i=0; i<count; i++) {
		GF_DashStream *ds = gf_list_get(ctx->current_period->streams, i);
		if (ds->dyn_bitrate) dasher_update_bitrate(ctx, ds);
	}
}

GF_Err dasher_send_manifest(GF_Filter *filter, GF_DasherCtx *ctx, Bool for_mpd_only)
{
	GF_Err e;
	u32 i, max_opid;
	FILE *tmp;
	u64 store_mpd_dur=0;
	u64 max_seg_dur=0;
	u64 last_period_dur;

	//manifest forwarding
	if (ctx->forward_mode == DASHER_FWD_ALL)
		return GF_OK;

	if (ctx->from_index>=IDXMODE_INIT)
		return GF_OK;

	if (ctx->dyn_rate)
		dasher_update_dyn_bitrates(ctx);

	//UGLY PATCH, to remove - we don't have the same algos in old arch and new arch, which result in slightly different max segment duration
	//on audio for our test suite - patch it manually to avoid hash failures :(
	//TODO, remove as soon as we switch archs
	if (gf_sys_old_arch_compat() && (ctx->mpd->max_segment_duration==1022) && (ctx->mpd->media_presentation_duration==10160) ) {
		ctx->mpd->max_segment_duration = 1080;
		GF_LOG(GF_LOG_WARNING, GF_LOG_DASH, ("[Dasher] patch for old regression tests hit, changing max seg dur from 1022 to 1080\nPlease notify GPAC devs to remove this, and do not use fot_test modes in dash filter\n"));
	}

	ctx->mpd->publishTime = dasher_get_utc(ctx);
	if (ctx->utc_timing_type==DASHER_UTCREF_INBAND) {
		GF_MPD_Descriptor *d = gf_list_get(ctx->mpd->utc_timings, 0);
		if (d) {
			time_t gtime;
			struct tm *t;
			u32 sec;
			u32 ms;
			char szTime[100];
			if (d->value) gf_free(d->value);

			gtime = ctx->mpd->publishTime / 1000;
			sec = (u32)(ctx->mpd->publishTime / 1000);
			ms = (u32)(ctx->mpd->publishTime - ((u64)sec) * 1000);

			t = gf_gmtime(&gtime);
			sec = t->tm_sec;
			//see issue #859, no clue how this happened...
			if (sec > 60)
				sec = 60;
			snprintf(szTime, 100, "%d-%02d-%02dT%02d:%02d:%02d.%03dZ", 1900 + t->tm_year, t->tm_mon + 1, t->tm_mday, t->tm_hour, t->tm_min, sec, ms);
			d->value = gf_strdup(szTime);
		}
	}

	dasher_update_mpd(ctx);
	ctx->mpd->write_context = GF_FALSE;
	ctx->mpd->was_dynamic = GF_FALSE;
	if (ctx->dmode==GF_DASH_DYNAMIC_LAST)
		ctx->mpd->was_dynamic = GF_TRUE;

	if ((ctx->refresh>=0) && (ctx->dmode==GF_DASH_DYNAMIC)) {
		store_mpd_dur= ctx->mpd->media_presentation_duration;
	}

	if (ctx->sseg && ctx->mpd->max_segment_duration) {
		max_seg_dur = ctx->mpd->max_subsegment_duration = ctx->mpd->max_segment_duration;
		ctx->mpd->max_segment_duration = 0;
	}

	last_period_dur = 0;
	if (ctx->current_period->period) {
		last_period_dur = ctx->current_period->period->duration;
		if (ctx->dmode==GF_DASH_DYNAMIC) {
			ctx->current_period->period->duration = 0;
			ctx->mpd->media_presentation_duration = 0;
		}
	}

	if (ctx->index_max_seg_dur) {
		ctx->mpd->max_segment_duration = ctx->index_max_seg_dur;
		ctx->mpd->allow_empty_reps = 1;
	}
	if (ctx->index_media_duration)
		ctx->mpd->media_presentation_duration = ctx->index_media_duration;

	max_opid = (ctx->dual && ctx->opid_alt) ? 2 : 1;
	for (i=0; i < max_opid; i++) {
		Bool do_m3u8 = GF_FALSE;
		GF_FilterPid *opid;

		if (i==0) {
			if (max_opid>1) {
				do_m3u8 = ctx->opid_alt_m3u8 ? GF_FALSE : GF_TRUE;
			} else {
				do_m3u8 = ctx->do_m3u8;
			}
			opid = ctx->opid;
		} else {
			do_m3u8 = ctx->opid_alt_m3u8;
			opid = ctx->opid_alt;
		}
		if (do_m3u8 && for_mpd_only) {
			continue;
		}
		if ((ctx->llhls==GF_DASH_LL_HLS_BRSF) && do_m3u8)
			ctx->mpd->force_llhls_mode = 1;
		e = dasher_write_and_send_manifest(ctx, last_period_dur, do_m3u8, GF_FALSE, opid, NULL);
		if (e) return e;

		ctx->mpd->force_llhls_mode = 0;
	}

	if (ctx->current_period->period)
		ctx->current_period->period->duration = last_period_dur;

	if (store_mpd_dur) {
		ctx->mpd->media_presentation_duration = store_mpd_dur;
	}

	if (max_seg_dur) {
		ctx->mpd->max_segment_duration = (u32) max_seg_dur;
		ctx->mpd->max_subsegment_duration = 0;
	}
	if (ctx->def_max_seg_dur)
		ctx->mpd->max_segment_duration = (u32) ctx->def_max_seg_dur;

	if (ctx->do_m3u8) {
		Bool m3u8_second_pass = GF_FALSE;
		u32 j;
		GF_MPD_Period *period = gf_list_last(ctx->mpd->periods);
		GF_MPD_AdaptationSet *as;
		GF_MPD_Representation *rep;
		GF_FilterPid *opid;
		gf_assert(period);
		if (ctx->opid_alt_m3u8) opid = ctx->opid_alt;
		else opid = ctx->opid;

resend:
		i=0;
		while ( (as = (GF_MPD_AdaptationSet *) gf_list_enum(period->adaptation_sets, &i))) {
			j=0;
			while ( (rep = (GF_MPD_Representation *) gf_list_enum(as->representations, &j))) {
				if (rep->m3u8_var_file) {
					GF_DashStream *ds;
					char *outfile = rep->m3u8_var_name;
					Bool do_free = GF_FALSE;

					if (rep->m3u8_name) {
						outfile = rep->m3u8_name;
						if (ctx->out_path && (ctx->from_index<=IDXMODE_ALL) && !ctx->explicit_mode) {
							outfile = gf_url_concatenate(ctx->out_path, rep->m3u8_name);
							do_free = GF_TRUE;
						}
					}
					if (m3u8_second_pass) {
						char *sep;
						char *new_name = gf_strdup(outfile);

						sep = gf_file_ext_start(new_name);
						if (sep) sep[0] = 0;
						gf_dynstrcat(&new_name, "_IF", NULL);
						sep = gf_file_ext_start(outfile);
						if (sep)
							gf_dynstrcat(&new_name, sep, NULL);

						if (do_free) gf_free(outfile);
						outfile = new_name;
						do_free = GF_TRUE;
					}
					ds = rep->playback.udta;
					dasher_transfer_file(rep->m3u8_var_file, opid, outfile, ds, ctx->explicit_mode ? GF_TRUE : GF_FALSE);
					gf_fclose(rep->m3u8_var_file);
					rep->m3u8_var_file = NULL;
					if (do_free) gf_free(outfile);
				}
			}
		}

		if ((ctx->llhls==GF_DASH_LL_HLS_BRSF) && !m3u8_second_pass && ctx->out_path) {
			char *sep;
			char szAltName[GF_MAX_PATH];
			strcpy(szAltName, ctx->out_path);
			sep = gf_file_ext_start(szAltName);
			if (sep) sep[0] = 0;
			strcat(szAltName, "_IF");
			sep = gf_file_ext_start(ctx->out_path);
			if (sep) strcat(szAltName, sep);

			ctx->mpd->force_llhls_mode = 2;
			e = dasher_write_and_send_manifest(ctx, last_period_dur, GF_TRUE, GF_TRUE, ctx->opid, szAltName);
			if (e) return e;

			m3u8_second_pass = GF_TRUE;
			goto resend;

		}
	}


	if (ctx->state) {
		tmp = gf_fopen(ctx->state, "w");
		if (!tmp) {
			GF_LOG(GF_LOG_ERROR, GF_LOG_DASH, ("[Dasher] failed to open context MPD %s for write\n", ctx->state ));
			return GF_IO_ERR;
		}
		ctx->mpd->write_context = GF_TRUE;
		e = gf_mpd_write(ctx->mpd, tmp, ctx->cmpd);
		gf_fclose(tmp);
		ctx->mpd->write_context = GF_FALSE;
		if (e) {
			GF_LOG(GF_LOG_ERROR, GF_LOG_DASH, ("[Dasher] failed to write MPD file: %s\n", gf_error_to_string(e) ));
		}
	}

	if (ctx->def_max_seg_dur)
		ctx->mpd->max_segment_duration = 0;
	return GF_OK;
}

static void dasher_reset_stream(GF_Filter *filter, GF_DashStream *ds, Bool is_destroy)
{
	//we do not remove the destination filter, it will be removed automatically once all remove_pids are called
	//removing it explicitly will discard the upper chain and any packets not yet processed

	ds->dst_filter = NULL;
	if (ds->seg_template) gf_free(ds->seg_template);
	if (ds->idx_template) gf_free(ds->idx_template);
	if (ds->init_seg) gf_free(ds->init_seg);
	if (ds->multi_pids) gf_list_del(ds->multi_pids);
	ds->multi_pids = NULL;
	if (ds->multi_tracks) gf_list_del(ds->multi_tracks);
	ds->multi_tracks = NULL;

	if (ds->pending_segment_urls) gf_list_del(ds->pending_segment_urls);
	ds->pending_segment_urls = NULL;
	if (ds->pending_segment_states) gf_list_del(ds->pending_segment_states);
	ds->pending_segment_states = NULL;

	if (is_destroy) {
		if (ds->cues) gf_free(ds->cues);
		gf_list_del(ds->complementary_streams);
		gf_free(ds->rep_id);
		//string properties are locally copied
#define RESET_PROP_STR(_prop) \
		if (_prop) gf_free(_prop);

		RESET_PROP_STR(ds->src_url)
		RESET_PROP_STR(ds->template)
		RESET_PROP_STR(ds->lang)
		RESET_PROP_STR(ds->hls_vp_name)
		RESET_PROP_STR(ds->xlink)
		RESET_PROP_STR(ds->period_id)
		RESET_PROP_STR(ds->period_continuity_id)

#undef RESET_PROP_STR

		if (ds->packet_queue) {
			while (gf_list_count(ds->packet_queue)) {
				GF_FilterPacket *pck = gf_list_pop_front(ds->packet_queue);
				gf_filter_pck_unref(pck);
			}
			gf_list_del(ds->packet_queue);
		}
#ifndef GPAC_DISABLE_CRYPTO
		if (ds->cinfo) gf_crypt_info_del(ds->cinfo);
#endif

		return;
	}
	ds->init_seg = ds->seg_template = ds->idx_template = NULL;
	ds->split_set_names = GF_FALSE;
	ds->nb_sap_3 = 0;
	ds->nb_sap_4 = 0;
	ds->pid_id = 0;
	ds->force_timescale = 0;
	ds->set = NULL;
	ds->owns_set = GF_FALSE;
	ds->rep = NULL;
	ds->muxed_base = NULL;
	ds->nb_comp = ds->nb_comp_done = 0;
	gf_list_reset(ds->complementary_streams);
	ds->inband_params = 0;
	ds->seg_start_time = 0;
	ds->seg_number = ds->startNumber;
	ds->nb_segments_purged = 0;
	ds->dur_purged = 0;
	ds->moof_sn_inc = 0;
	ds->moof_sn = 0;
	ds->seg_done = 0;
	ds->subdur_done = 0;
	if (ds->packet_queue) {
		while (gf_list_count(ds->packet_queue)) {
			GF_FilterPacket *pck = gf_list_pop_front(ds->packet_queue);
			gf_filter_pck_unref(pck);
		}
		ds->nb_sap_in_queue = 0;
	}
	ds->forced_period_switch = GF_FALSE;
}

void dasher_context_update_period_end(GF_DasherCtx *ctx)
{
	u32 i, count;

	if (!ctx->mpd) return;

	count = gf_list_count(ctx->current_period->streams);
	for (i=0; i<count; i++) {
		GF_DashStream *ds = gf_list_get(ctx->current_period->streams, i);
		if (!ds->rep) continue;
		if (!ds->rep->dasher_ctx) continue;
		if (!ctx->sflush && (ds->done == 1)) {
			ds->rep->dasher_ctx->done = 1;
		} else {
			ds->rep->dasher_ctx->done = 0;
			//store all dynamic parameters of the rep
			ds->rep->dasher_ctx->last_pck_idx = ds->nb_pck;
			ds->seek_to_pck = ds->nb_pck;
			ds->rep->dasher_ctx->seg_number = ds->seg_number;
			ds->rep->dasher_ctx->next_seg_start = ds->next_seg_start;
			ds->rep->dasher_ctx->first_cts = ds->first_cts;
			ds->rep->dasher_ctx->first_dts = ds->first_dts;
			ds->rep->dasher_ctx->ts_offset = ds->ts_offset;
			ds->rep->dasher_ctx->segs_purged = ds->nb_segments_purged;
			ds->rep->dasher_ctx->dur_purged = ds->dur_purged;
			ds->rep->dasher_ctx->moof_sn = ds->moof_sn;
			ds->rep->dasher_ctx->moof_sn_inc = ds->moof_sn_inc;
			ds->rep->dasher_ctx->subdur_forced = ds->subdur_forced_use_period_dur ? GF_TRUE : GF_FALSE;
		}
		if (ctx->subdur) {
			ds->rep->dasher_ctx->cumulated_subdur = ds->cumulated_subdur + ctx->subdur;
			ds->rep->dasher_ctx->cumulated_dur = ((Double)ds->cumulated_dur) / ds->timescale;

		}
		ds->rep->dasher_ctx->nb_repeat = ds->nb_repeat;
		ds->rep->dasher_ctx->est_next_dts = ds->est_next_dts;
		ds->rep->dasher_ctx->source_pid = ds->id;
		ds->rep->dasher_ctx->mpd_timescale = ds->mpd_timescale;
		ds->rep->dasher_ctx->last_dyn_period_id = ctx->last_dyn_period_id;

		gf_assert(ds->rep->dasher_ctx->init_seg);
		gf_assert(ds->rep->dasher_ctx->src_url);
		gf_assert(ds->rep->dasher_ctx->template_seg);
	}
}

void dasher_context_update_period_start(GF_DasherCtx *ctx)
{
	u32 i, j, count;

	if (!ctx->mpd) return;
	count = gf_list_count(ctx->current_period->streams);
	for (i=0; i<count; i++) {
		GF_DashStream *ds = gf_list_get(ctx->current_period->streams, i);
		if (!ds->rep) continue;
		if (ds->rep->dasher_ctx) continue;

		//store all static parameters of the rep
		GF_SAFEALLOC(ds->rep->dasher_ctx, GF_DASH_SegmenterContext);
		if (!ds->rep->dasher_ctx) return;

		ds->rep->dasher_ctx->done = 0;

		gf_assert(ds->init_seg);
		ds->rep->dasher_ctx->init_seg = gf_strdup(ds->init_seg);
		gf_assert(ds->src_url);
		ds->rep->dasher_ctx->src_url = gf_strdup(ds->src_url);
		gf_assert(ds->seg_template);
		ds->rep->dasher_ctx->template_seg = gf_strdup(ds->seg_template);
		if (ds->idx_template)
			ds->rep->dasher_ctx->template_idx = gf_strdup(ds->idx_template);

		ds->rep->dasher_ctx->pid_id = ds->pid_id;
		ds->rep->dasher_ctx->dep_pid_id = ds->dep_pid_id;
		ds->rep->dasher_ctx->period_start = ds->period_start;
		ds->rep->dasher_ctx->period_duration = ds->period_dur;
		ds->rep->dasher_ctx->multi_pids = ds->multi_pids ? GF_TRUE : GF_FALSE;
		ds->rep->dasher_ctx->dash_dur = ds->dash_dur;

		if (strcmp(ds->period_id, DEFAULT_PERIOD_ID)) {
			ds->rep->dasher_ctx->period_id = gf_strdup(ds->period_id);
		}

		ds->rep->dasher_ctx->owns_set = (ds->set->udta == ds) ? GF_TRUE : GF_FALSE;

		if (ds->rep->dasher_ctx->mux_pids) gf_free(ds->rep->dasher_ctx->mux_pids);
		ds->rep->dasher_ctx->mux_pids = NULL;
		for (j=0; j<count; j++) {
			char szMuxPID[10];
			GF_DashStream *a_ds = gf_list_get(ctx->current_period->streams, j);
			if (a_ds==ds) continue;
			if (a_ds->muxed_base != ds) continue;

			if (ds->rep->dasher_ctx->mux_pids)
				sprintf(szMuxPID, " %d", a_ds->id);
			else
				sprintf(szMuxPID, "%d", a_ds->id);

			gf_dynstrcat(&ds->rep->dasher_ctx->mux_pids, szMuxPID, NULL);
		}
	}
}

static GF_DashStream *dasher_get_stream(GF_DasherCtx *ctx, const char *src_url, u32 original_pid, const char *original_period_id, const char *original_rep_id)
{
	GF_DashStream *possible_match = NULL;
	u32 i, count = gf_list_count(ctx->pids);
	for (i=0; i<count; i++) {
		GF_DashStream *ds = gf_list_get(ctx->pids, i);
		if (ds->id != original_pid) continue;
		const char *period_id = ds->period_id;
		if (ds->period_id && !strcmp(ds->period_id, DEFAULT_PERIOD_ID))
			period_id = NULL;

		if ((!period_id && !original_period_id)
			|| (period_id && original_period_id && !strcmp(period_id, original_period_id))
		) {
			const GF_PropertyValue *p = gf_filter_pid_get_property(ds->ipid, GF_PROP_PID_REP_ID);
			if (original_rep_id && p && p->value.string && !strcmp(original_rep_id, p->value.string)) {
				return ds;
			}
		}
		if (src_url && ds->src_url && !strcmp(ds->src_url, src_url) ) possible_match = ds;
	}
	return possible_match;
}

static GF_Err dasher_reload_muxed_comp(GF_DasherCtx *ctx, GF_DashStream *base_ds, GF_MPD_Representation *base_rep_ctx, Bool check_only)
{
	GF_Err e = GF_OK;
	char *mux_pids = base_rep_ctx->dasher_ctx->mux_pids;
	while (mux_pids) {
		u32 pid_id;
		GF_DashStream *ds;
		char *sep = strchr(mux_pids, ' ');
		if (sep) sep[0] = 0;

		pid_id = atoi(mux_pids);
		ds = dasher_get_stream(ctx, base_ds->src_url, pid_id, base_rep_ctx->dasher_ctx->period_id, base_rep_ctx->id);
		if (ds) {
			if (!check_only) {
				if (ds->rep) gf_mpd_representation_free(ds->rep);
				ds->rep = NULL;
				ds->set = base_ds->set;
				ds->muxed_base = base_ds;
				base_ds->nb_comp ++;
				ds->nb_comp = 1;
				ds->done = base_ds->done;
				ds->subdur_done = base_ds->subdur_done;
				ds->period = ctx->current_period;

				gf_list_del_item(ctx->next_period->streams, ds);
				gf_list_add(ctx->current_period->streams, ds);
			}
		} else {
			GF_LOG(GF_LOG_ERROR, GF_LOG_DASH, ("[Dasher] Couldn't find muxed PID %d in source %s, did you modify the source ?\n", pid_id, base_ds->src_url));
			e = GF_BAD_PARAM;
		}

		if (!sep) break;
		sep[0] = ' ';
		mux_pids = sep+1;

		if (e) return e;
	}
	return GF_OK;
}

static GF_Err dasher_reload_context(GF_Filter *filter, GF_DasherCtx *ctx)
{
	GF_Err e;
	Bool last_period_active = GF_FALSE;
	u32 i, j, k, nb_p, nb_as, nb_rep, count;
	GF_DOMParser *mpd_parser;

	ctx->first_context_load = GF_FALSE;

	if (!gf_file_exists(ctx->state)) return GF_OK;

	/* parse the MPD */
	mpd_parser = gf_xml_dom_new();
	e = gf_xml_dom_parse(mpd_parser, ctx->state, NULL, NULL);

	if (e != GF_OK) {
		GF_LOG(GF_LOG_ERROR, GF_LOG_DASH, ("[Dasher] Cannot parse MPD state %s: %s\n", ctx->state, gf_xml_dom_get_error(mpd_parser) ));
		gf_xml_dom_del(mpd_parser);
		return GF_URL_ERROR;
	}
	if (ctx->mpd) gf_mpd_del(ctx->mpd);
	ctx->mpd = gf_mpd_new();
	e = gf_mpd_init_from_dom(gf_xml_dom_get_root(mpd_parser), ctx->mpd, ctx->state);
	gf_xml_dom_del(mpd_parser);
	//test mode, strip URL path
	if (gf_sys_is_test_mode()) {
		count = gf_list_count(ctx->mpd->program_infos);
		for (i=0; i<count; i++) {
			GF_MPD_ProgramInfo *info = gf_list_get(ctx->mpd->program_infos, i);
			if (info->title && strstr(info->title, "generated by GPAC")) {
				gf_free(info->title);
				char tmp[256];
				char *name = strrchr(ctx->out_path, '/');
				if (!name) name = strrchr(ctx->out_path, '\\');
				if (!name) name = ctx->out_path;
				else name++;
				sprintf(tmp, "%s generated by GPAC", name);
				info->title = gf_strdup(tmp);
			}
		}
	}

	if (!ctx->mpd->xml_namespace)
		ctx->mpd->xml_namespace = "urn:mpeg:dash:schema:mpd:2011";

	if (e != GF_OK) {
		GF_LOG(GF_LOG_ERROR, GF_LOG_DASH, ("[Dasher] Cannot reload MPD state %s: %s\n", ctx->state, gf_error_to_string(e) ));
		gf_mpd_del(ctx->mpd);
		ctx->mpd = NULL;
		return GF_URL_ERROR;
	}

	//do a first pass to detect any potential changes in input config, if so consider the period over.
	GF_MPD_Period *first_active_p = NULL;
	nb_p = gf_list_count(ctx->mpd->periods);
	for (i=0; i<nb_p; i++) {
		u32 nb_done_in_period = 0;
		u32 nb_remain_in_period = 0;
		GF_List *restore_streams = gf_list_new();
		GF_MPD_Period *p = gf_list_get(ctx->mpd->periods, i);
		nb_as = gf_list_count(p->adaptation_sets);
		for (j=0; j<nb_as; j++) {
			GF_MPD_AdaptationSet *set = gf_list_get(p->adaptation_sets, j);
			nb_rep = gf_list_count(set->representations);
			for (k=0; k<nb_rep; k++) {
				GF_DashStream *ds;
				char *p_id;
				GF_MPD_Representation *rep = gf_list_get(set->representations, k);
				if (! rep->dasher_ctx) continue;
				if (!rep->mime_type && set->mime_type)
					rep->mime_type = gf_strdup(set->mime_type);

				//ensure we have the same settings - if not consider the dash stream has been resetup for a new period
				ds = dasher_get_stream(ctx, rep->dasher_ctx->src_url, rep->dasher_ctx->source_pid, rep->dasher_ctx->period_id, rep->id);
				if (ds && (gf_list_find(restore_streams, ds)>=0)) {
					GF_LOG(GF_LOG_ERROR, GF_LOG_DASH, ("[Dasher] Input PID pointing to multiple representations when reloading context %s, invalid state\n", ctx->state));
					ds = NULL;
					ctx->in_error = GF_TRUE;
				}
				if (!ds) {
					rep->dasher_ctx->done = 1;
					nb_done_in_period++;
					if (rep->dasher_ctx->last_dyn_period_id > ctx->last_dyn_period_id)
						ctx->last_dyn_period_id = rep->dasher_ctx->last_dyn_period_id;
					continue;
				}
				gf_list_add(restore_streams, ds);

				if (rep->dasher_ctx->done) {
					nb_done_in_period++;
					ds->nb_repeat = rep->dasher_ctx->nb_repeat + 1;
					if (rep->dasher_ctx->last_dyn_period_id > ctx->last_dyn_period_id)
						ctx->last_dyn_period_id = rep->dasher_ctx->last_dyn_period_id;
					continue;
				}

				p_id = DEFAULT_PERIOD_ID;
				if (rep->dasher_ctx->period_id) p_id = rep->dasher_ctx->period_id;

				if (ds->period_id && p_id && !strcmp(ds->period_id, p_id)) {
				} else if (!ds->period_id && !rep->dasher_ctx->period_id) {
				} else {
					rep->dasher_ctx->done = 1;
					nb_done_in_period++;
					continue;
				}
				if (ds->period_start.num * rep->dasher_ctx->period_start.den != rep->dasher_ctx->period_start.num * ds->period_start.den) {
					rep->dasher_ctx->done = 1;
					nb_done_in_period++;
					continue;
				}
				if (ds->period_dur.num * rep->dasher_ctx->period_duration.den != rep->dasher_ctx->period_duration.num * ds->period_dur.den) {
					rep->dasher_ctx->done = 1;
					nb_done_in_period++;
					continue;
				}
				//check we can reload muxed components - if not consider this source as removed
				if (rep->dasher_ctx->mux_pids) {
					e = dasher_reload_muxed_comp(ctx, ds, rep, GF_TRUE);
					if (e) {
						rep->dasher_ctx->done = 1;
						nb_done_in_period++;
						continue;
					}
				}
				nb_remain_in_period++;
			}
		}
		gf_list_del(restore_streams);

		if (nb_remain_in_period) {
			last_period_active = GF_TRUE;
			if (!first_active_p) first_active_p = p;
		}
		else if (nb_done_in_period && ctx->subdur  ) {
			//we are done but we loop the entire streams
			for (j=0; j<gf_list_count(ctx->pids); j++) {
				GF_DashStream *ds = gf_list_get(ctx->pids, j);
				ds->done = 0;
				ds->segment_started = GF_FALSE;
				ds->seg_done = GF_FALSE;
				ds->cumulated_dur = 0;
				ds->cumulated_subdur = 0;
			}
		}
	}

	if (!last_period_active) return GF_OK;
	ctx->current_period->period = first_active_p;
	gf_list_reset(ctx->current_period->streams);
	gf_list_del(ctx->next_period->streams);
	ctx->next_period->streams = gf_list_clone(ctx->pids);

	if (ctx->current_period->period->duration) {
		//reset last period duration and cumulated dur of MPD
		if (ctx->mpd->media_presentation_duration>ctx->current_period->period->duration)
			ctx->mpd->media_presentation_duration -= ctx->current_period->period->duration;
		else
			ctx->mpd->media_presentation_duration = 0;
		ctx->current_period->period->duration = 0;
	}

	u32 as_idx;
	nb_as = gf_list_count(ctx->current_period->period->adaptation_sets);
	for (as_idx=0; as_idx<nb_as; as_idx++) {
		GF_DashStream *set_ds = NULL;
		GF_List *multi_pids = NULL;
		Bool use_multi_pid_init = GF_FALSE;
		GF_MPD_AdaptationSet *set = gf_list_get(ctx->current_period->period->adaptation_sets, as_idx);
		nb_rep = gf_list_count(set->representations);
		for (k=0; k<nb_rep; k++) {
			GF_DashStream *ds;
			GF_MPD_Representation *rep = gf_list_get(set->representations, k);
			if (! rep->dasher_ctx) continue;

			ds = dasher_get_stream(ctx, rep->dasher_ctx->src_url, rep->dasher_ctx->source_pid, rep->dasher_ctx->period_id, rep->id);
			if (!ds) continue;

			//restore everything
			ds->done = rep->dasher_ctx->done;
			ds->seg_number = rep->dasher_ctx->seg_number;

			if (ds->init_seg) gf_free(ds->init_seg);
			ds->init_seg = gf_strdup(rep->dasher_ctx->init_seg);

			if (ds->seg_template) gf_free(ds->seg_template);
			ds->seg_template = gf_strdup(rep->dasher_ctx->template_seg);

			if (ds->idx_template) gf_free(ds->idx_template);
			ds->idx_template = rep->dasher_ctx->template_idx ? gf_strdup(rep->dasher_ctx->template_idx) : NULL;

			if (rep->dasher_ctx->period_id) {
				if (ds->period_id) gf_free(ds->period_id);
				ds->period_id = gf_strdup(rep->dasher_ctx->period_id);
			}

			ds->period_start = rep->dasher_ctx->period_start;
			if (!ds->period_start.den) {
				ds->period_start.num = 0;
				ds->period_start.den = 1000;
			}
			ds->period_dur = rep->dasher_ctx->period_duration;
			if (!ds->period_dur.den) {
				ds->period_dur.num = 0;
				ds->period_dur.den = 1;
			}
			ds->pid_id = rep->dasher_ctx->pid_id;
			ds->dep_pid_id = rep->dasher_ctx->dep_pid_id;
			ds->seek_to_pck = rep->dasher_ctx->last_pck_idx;
			ds->dash_dur = rep->dasher_ctx->dash_dur;
			if (!ds->dash_dur.den) {
				ds->dash_dur.num = 0;
				ds->dash_dur.den = 1;
			}
			ds->next_seg_start = rep->dasher_ctx->next_seg_start;
			ds->adjusted_next_seg_start = ds->next_seg_start;
			ds->first_cts = rep->dasher_ctx->first_cts;
			ds->first_dts = rep->dasher_ctx->first_dts;
			ds->ts_offset = rep->dasher_ctx->ts_offset;
			ds->est_next_dts = rep->dasher_ctx->est_next_dts;
			ds->mpd_timescale = rep->dasher_ctx->mpd_timescale;
			ds->cumulated_dur = (u64) (rep->dasher_ctx->cumulated_dur * ds->timescale);
			ds->cumulated_subdur = rep->dasher_ctx->cumulated_subdur;
			ds->rep_init = GF_TRUE;
			ds->subdur_done = rep->dasher_ctx->subdur_forced ? GF_TRUE : GF_FALSE;
			ds->subdur_forced_use_period_dur = 0;
			ds->nb_pck = 0;
			if (!ctx->subdur) {
				ds->nb_pck = ds->seek_to_pck;
				ds->seek_to_pck = 0;
			}
			ds->nb_segments_purged = rep->dasher_ctx->segs_purged;
			ds->dur_purged = rep->dasher_ctx->dur_purged;
			ds->moof_sn = rep->dasher_ctx->moof_sn;
			ds->moof_sn_inc = rep->dasher_ctx->moof_sn_inc;
			ctx->last_dyn_period_id = rep->dasher_ctx->last_dyn_period_id;

			if (ctx->store_seg_states && !ds->pending_segment_states)
				ds->pending_segment_states = gf_list_new();

			if (rep->segment_list && !ds->pending_segment_urls)
				ds->pending_segment_urls = gf_list_new();

			ds->owns_set = rep->dasher_ctx->owns_set;
			if (ds->owns_set) set_ds = ds;

			if (rep->dasher_ctx->done) {
				ds->done = 1;
				if (ds->rep) gf_mpd_representation_free(ds->rep);
				ds->rep = NULL;
				continue;
			}

			ds->nb_comp = 1;

			if (ds->rep) gf_mpd_representation_free(ds->rep);
			ds->rep = rep;

			if (ds->rep_id) gf_free(ds->rep_id);
			ds->rep_id = gf_strdup(rep->id);

			ds->set = set;
			rep->playback.udta = ds;
			if (ds->owns_set)
				set->udta = ds;
			if (rep->dasher_ctx->multi_pids)
				use_multi_pid_init = GF_TRUE;

			ds->period = ctx->current_period;
			if ((ds->codec_id==GF_CODECID_MHAS) || (ds->codec_id==GF_CODECID_MPHA)) {
				const GF_PropertyValue *prop = gf_filter_pid_get_property(ds->ipid, GF_PROP_PID_MHA_COMPATIBLE_PROFILES);
				if (prop) {
					ds->set->nb_alt_mha_profiles = prop->value.uint_list.nb_items;
					ds->set->alt_mha_profiles = prop->value.uint_list.vals;
				}
			}


			gf_list_del_item(ctx->next_period->streams, ds);

			//non-muxed component or main comp of muxed goes first in the list
			if (ds->nb_comp>1) {
				gf_list_insert(ctx->current_period->streams, ds, 0);
			} else {
				gf_list_add(ctx->current_period->streams, ds);
			}

			if (rep->dasher_ctx->mux_pids) {
				e = dasher_reload_muxed_comp(ctx, ds, rep, GF_FALSE);
				if (e) return e;
			}
		}
		if (!set_ds) {
			//this may be null if one of the input is not in the same period
			//also in case some edits of the context broke everything, just ignore
			continue;
		}
		set_ds->nb_rep = gf_list_count(set->representations);

		//if multi PID init, gather pids
		if (use_multi_pid_init) {
			multi_pids = gf_list_new();
			for (i=0; i<nb_rep; i++) {
				GF_MPD_Representation *rep = gf_list_get(set->representations, i);
				GF_DashStream *ds = rep->playback.udta;
				if (ds->owns_set) ds->multi_pids = multi_pids;
				gf_list_add(multi_pids, ds->ipid);
			}
		}
		count = gf_list_count(ctx->current_period->streams);
		for (i=0; i<nb_rep; i++) {
			GF_MPD_Representation *rep = gf_list_get(set->representations, i);
			GF_DashStream *ds = rep->playback.udta;
			if (!ds || ds->done) continue;
			//happens when reloading context without closing the filter
			if (ds->dst_filter || ds->opid) continue;

			//open destination, trashing init
			gf_assert(!ds->muxed_base);
			dasher_open_destination(filter, ctx, rep, ds->init_seg, GF_TRUE);

			dasher_open_pid(filter, ctx, ds, multi_pids, GF_TRUE);

			for (j=0; j<count; j++) {
				GF_DashStream *a_ds = gf_list_get(ctx->current_period->streams, j);
				if (a_ds->muxed_base != ds) continue;

				dasher_open_pid(filter, ctx, a_ds, multi_pids, GF_TRUE);
			}
		}
	}

	return GF_OK;
}

static void dasher_udpate_periods_and_manifest(GF_Filter *filter, GF_DasherCtx *ctx)
{
	if (!ctx->subdur_done) {
		ctx->last_dyn_period_id++;
		ctx->next_pid_id_in_period = 0;
	}
	//update duration
	dasher_update_period_duration(ctx, GF_TRUE);

	if (ctx->state)
		dasher_context_update_period_end(ctx);

	//we have a MPD ready, flush it
	if (!ctx->gencues && ctx->mpd)
		dasher_send_manifest(filter, ctx, GF_FALSE);
}

typedef struct
{
	GF_Fraction64 period_start;
	const char *period_id;
} PeriodInfo;

static u32 dasher_period_count(GF_List *streams_in /*GF_DashStream*/)
{
	u32 nb_periods, i, j;
	PeriodInfo *info;
	GF_List *pinfos = gf_list_new();

	for (i=0; i < gf_list_count(streams_in); i++) {
		Bool same_period = GF_FALSE;
		GF_DashStream *ds = gf_list_get(streams_in, i);
		//check if we already have a period info with same ID or same start time
		nb_periods = gf_list_count(pinfos);
		for (j=0; j < nb_periods; j++) {
			info = gf_list_get(pinfos, j);
			if (info->period_start.num * ds->period_start.den == ds->period_start.num * info->period_start.den) {
				same_period = GF_TRUE;
				break;
			}
			if (info->period_id && ds->period_id && !strcmp(info->period_id, ds->period_id)) {
				same_period = GF_TRUE;
				break;
			}
		}
		//nope, register it
		if (!same_period) {
			GF_SAFEALLOC(info, PeriodInfo);
			if (info) {
				info->period_start = ds->period_start;
				info->period_id = ds->period_id;
				gf_list_add(pinfos, info);
			}
		}
	}
	nb_periods = gf_list_count(pinfos);
	while (1) {
		info = gf_list_pop_back(pinfos);
		if (!info) break;
		gf_free(info);
	}
	gf_list_del(pinfos);

	return nb_periods;
}

static void dasher_init_utc(GF_Filter *filter, GF_DasherCtx *ctx)
{
	u8 *data=NULL;
	u64 remote_utc;
#ifdef GPAC_USE_DOWNLOADER
	GF_Err e;
	const char *cache_name;
	u32 size;
#endif
	GF_DownloadManager *dm;
	char *url;
	DasherUTCTimingType def_type = DASHER_UTCREF_NONE;

	ctx->utc_initialized = GF_TRUE;
	ctx->utc_timing_type = DASHER_UTCREF_NONE;
	if (!ctx->utcs) {
		return;
	}
	url = ctx->utcs;
	if (!strncmp(url, "xsd@", 4)) {
		def_type = DASHER_UTCREF_XSDATE;
		url += 4;
	}

	if (!strcmp(ctx->utcs, "inband")) {
		ctx->utc_timing_type = DASHER_UTCREF_INBAND;
		return;
	}
#ifndef GPAC_USE_DOWNLOADER
	GF_LOG(GF_LOG_WARNING, GF_LOG_DASH, ("[DASH] No download manager, cannot sync to remote UTC clock\n"));
	ctx->utc_timing_type = DASHER_UTCREF_NONE;
	return;
#else
	//create session
	if (!ctx->utc_sess) {
		dm  = gf_filter_get_download_manager(filter);
		if (!dm) {
			GF_LOG(GF_LOG_ERROR, GF_LOG_DASH, ("[DASH] Failed to get download manager, cannot sync to remote UTC clock\n"));
			return;
		}
		ctx->utc_sess = gf_dm_sess_new(dm, url, GF_NETIO_SESSION_MEMORY_CACHE|GF_NETIO_SESSION_NO_PROXY, NULL, NULL, &e);
		if (e) {
			GF_LOG(GF_LOG_ERROR, GF_LOG_DASH, ("[DASH] Failed to create session for remote UTC source %s: %s - local clock will be used instead\n", url, gf_error_to_string(e) ));
			return;
		}
		e = gf_dm_sess_process(ctx->utc_sess);
		if (e==GF_IP_NETWORK_EMPTY) {
			ctx->utc_initialized = GF_FALSE;
			return;
		}
	}
	//check we are done
	GF_NetIOStatus status;
	e = gf_dm_sess_get_stats(ctx->utc_sess, NULL, NULL, NULL, NULL, NULL, &status);
	if (status==GF_NETIO_DATA_TRANSFERED) e = GF_OK;
	else if (status==GF_NETIO_DATA_EXCHANGE) e = GF_NOT_READY;
	else if (status==GF_NETIO_STATE_ERROR) {}
	else if ((status==GF_NETIO_DISCONNECTED) && (e>=GF_OK))
		e = GF_OK;
	else
		e = GF_NOT_READY;

	if (e==GF_NOT_READY) {
		ctx->utc_initialized = GF_FALSE;
		return;
	}
	if (e<0) {
		GF_LOG(GF_LOG_ERROR, GF_LOG_DASH, ("[DASH] Failed to fetch remote UTC source %s: %s\n", url, gf_error_to_string(e) ));
		gf_dm_sess_del(ctx->utc_sess);
		ctx->utc_sess = NULL;
		return;
	}
	cache_name = gf_dm_sess_get_cache_name(ctx->utc_sess);
	gf_blob_get(cache_name, &data, &size, NULL);

	if (data) {
		//xsDate or isoDate - we always signal using iso
		if (strchr(data, 'T')) {
			remote_utc = gf_net_parse_date(data);
			if (remote_utc)
				ctx->utc_timing_type = def_type ? def_type : DASHER_UTCREF_ISO;
		}
		//ntp
		else if (sscanf(data, LLU, &remote_utc) == 1) {
			//ntp value not counted since 1900, assume format is seconds till 1 jan 1970
			if (remote_utc<=GF_NTP_SEC_1900_TO_1970) {
				remote_utc = remote_utc*1000;
			} else {
				remote_utc = gf_net_ntp_to_utc(remote_utc);
			}
			if (remote_utc)
				ctx->utc_timing_type = DASHER_UTCREF_NTP;
		}
	}
	gf_blob_release(cache_name);

	//no match, try http date
	if (!ctx->utc_timing_type) {
		const char *hdr = gf_dm_sess_get_header(ctx->utc_sess, "Date");
		if (hdr) {
			//http-head
			remote_utc = gf_net_parse_date(hdr);
			if (remote_utc)
				ctx->utc_timing_type = DASHER_UTCREF_HTTP_HEAD;
		}
	}

	if (!ctx->utc_timing_type) {
		GF_LOG(GF_LOG_ERROR, GF_LOG_DASH, ("[DASH] Failed to parse response %s from remote UTC source %s\n", data, url ));
	} else {
		ctx->utc_diff = (s32) ( (s64) gf_net_get_utc() - (s64) remote_utc );
		if (ABS(ctx->utc_diff) > 3600000) {
			GF_LOG(GF_LOG_WARNING, GF_LOG_DASH, ("[Dasher] Diff between local clock and remote %s is %d, way too large! Assuming 0 ms UTC diff\n", url, ctx->utc_diff));
			ctx->utc_diff = 0;
		} else {
			GF_LOG(GF_LOG_INFO, GF_LOG_DASH, ("[Dasher] Synchronized clock to remote %s - UTC diff (local - remote) %d ms\n", url, ctx->utc_diff));
		}
	}
	gf_dm_sess_del(ctx->utc_sess);
#endif
}


static GF_Err dasher_switch_period(GF_Filter *filter, GF_DasherCtx *ctx)
{
	u32 i, count, nb_done;
	char *period_id;
	const char *remote_xlink = NULL;
	const char *period_xlink = NULL;
	u64 remote_dur = 0;
	GF_DasherPeriod *p;
	GF_Fraction64 period_start, next_period_start;
	GF_DashStream *first_in_period=NULL;
	p = ctx->current_period;

	if (!ctx->gencues) {
		if (!ctx->out_path) {
			dasher_ensure_outpath(ctx);
		}
		if (ctx->current_period->period) {
			if (ctx->dyn_rate)
				dasher_update_dyn_bitrates(ctx);

			dasher_udpate_periods_and_manifest(filter, ctx);
		}
	}

	if (ctx->subdur_done || (ctx->current_period->period && (ctx->dmode == GF_MPD_TYPE_DYNAMIC_LAST)) )
		return GF_EOS;

	if (ctx->current_period->period) {
		GF_LOG(GF_LOG_INFO, GF_LOG_DASH, ("[Dasher] End of Period %s\n", ctx->current_period->period->ID ? ctx->current_period->period->ID : ""));
	}
	ctx->is_period_restore = GF_FALSE;
	ctx->is_empty_period = GF_FALSE;

	//safety check at period switch, probe each first packet in case we have a reconfigure pending
	count = gf_list_count(ctx->pids);
	for (i=0; i<count;i++) {
		GF_DashStream *ds = gf_list_get(ctx->pids, i);
		gf_filter_pid_get_packet(ds->ipid);
	}

	//reset - don't destroy, it is in the MPD
	ctx->current_period->period = NULL;
	//switch
	ctx->current_period = ctx->next_period;
	ctx->next_period = p;
	ctx->on_demand_done = GF_FALSE;
	ctx->min_segment_start_time = ctx->last_min_segment_start_time = 0;

	//reset input pids and detach output pids
	count = gf_list_count(ctx->current_period->streams);
	for (i=0; i<count;i++) {
		GF_DashStream *ds = gf_list_get(ctx->current_period->streams, i);
		if (ds->opid && !ctx->gencues) {
			gf_filter_pid_remove(ds->opid);
			ds->opid = NULL;
		}
		dasher_reset_stream(filter, ds, GF_FALSE);
		if (ds->reschedule) {
			ds->reschedule = GF_FALSE;
			ds->done = 0;
		}
	}

	//figure out next period
	count = gf_list_count(ctx->current_period->streams);
	ctx->period_idx = 0;
	period_start.num = -1;
	period_start.den = 1;
	for (i=0; i<count; i++) {
		GF_DashStream *ds = gf_list_get(ctx->current_period->streams, i);

		if (ds->done) continue;
		if (ds->period_start.num < 0) {
			s32 pstart = (s32) -ds->period_start.num;
			if (!ctx->period_idx || (pstart < ctx->period_idx)) ctx->period_idx = pstart;
		} else {
			if ((period_start.num<0) || (ds->period_start.num * period_start.den < period_start.num * ds->period_start.den)) {
				period_start = ds->period_start;
				gf_assert(ds->period_start.den);
			}
		}
	}

	if (period_start.num >= 0)
		ctx->period_idx = 0;

	if (ctx->first_context_load) {
		GF_Err e = dasher_reload_context(filter, ctx);
		if (e) {
			ctx->setup_failure = e;
			return e;
		}
		if (ctx->current_period->period) ctx->is_period_restore = GF_TRUE;

		if (ctx->dmode==GF_DASH_DYNAMIC_LAST) {
			dasher_udpate_periods_and_manifest(filter, ctx);
			count = gf_list_count(ctx->pids);
			for (i=0; i<count; i++) {
				GF_DashStream *ds = gf_list_get(ctx->pids, i);
				gf_filter_pid_set_discard(ds->ipid, GF_TRUE);
			}
			return GF_EOS;
		}
	}

	//filter out PIDs which don't belong to this period
	count = gf_list_count(ctx->current_period->streams);
	period_id = NULL;
	for (i=0; i<count; i++) {
		Bool in_period=GF_TRUE;
		GF_DashStream *ds = gf_list_get(ctx->current_period->streams, i);

		if (ds->done) {
			in_period=GF_FALSE;
		} else if (!period_id) {
			period_id = ds->period_id;
			first_in_period = ds;
		} else if (strcmp(period_id, ds->period_id)) {
			in_period = GF_FALSE;
		}
		if (in_period) {
			if ((period_start.num>=0) && (ds->period_start.num * period_start.den != period_start.num * ds->period_start.den))
				in_period = GF_FALSE;
			else if ((ctx->period_idx>0) && ((s32) -ds->period_start.num != ctx->period_idx))
				in_period = GF_FALSE;

			if (!in_period && (first_in_period == ds))
				period_id = NULL;
		}

		//if not in period, move to next period
		if (!in_period) {
			gf_list_rem(ctx->current_period->streams, i);
			i--;
			count--;
			ds->period = NULL;
			gf_list_add(ctx->next_period->streams, ds);
			continue;
		}
		if (ds->stream_type == GF_STREAM_FILE) {
			if (ds->xlink) remote_xlink = ds->xlink;
			else ctx->is_empty_period = GF_TRUE;
			remote_dur = 0;
			if (ds->period_dur.den)
				remote_dur = (u64) (ds->period_dur.num * 1000) / ds->period_dur.den;
		} else if (!ctx->is_period_restore) {
			if (ds->xlink)
				period_xlink = ds->xlink;

			if (ctx->post_play_events) {
				GF_FilterEvent evt;

				GF_FEVT_INIT(evt, GF_FEVT_STOP, ds->ipid);
				gf_filter_pid_send_event(ds->ipid, &evt);

				gf_filter_pid_set_discard(ds->ipid, GF_FALSE);

				dasher_send_transport_hints(ctx, ds);

				GF_FEVT_INIT(evt, GF_FEVT_PLAY, ds->ipid);
				evt.play.speed = 1.0;
				gf_filter_pid_send_event(ds->ipid, &evt);
			}
		}
	}
	ctx->post_play_events = GF_FALSE;

	count = gf_list_count(ctx->current_period->streams);
	if (!count) {
		count = gf_list_count(ctx->next_period->streams);
		nb_done = 0;
		for (i=0; i<count; i++)	 {
			GF_DashStream *ds = gf_list_get(ctx->next_period->streams, i);
			if (ds->done) nb_done++;
		}
		if (nb_done == count) {
			GF_LOG(GF_LOG_INFO, GF_LOG_DASH, ("[Dasher] End of MPD (no more active streams)\n"));
			ctx->on_demand_done = GF_TRUE;
			return GF_EOS;
		}
	}

	//we need a new period unless created during reload, create it
	if (!ctx->is_period_restore) {
		ctx->current_period->period = gf_mpd_period_new();
		if (!ctx->mpd) dasher_setup_mpd(ctx);
		gf_list_add(ctx->mpd->periods, ctx->current_period->period);
	}


	if (remote_xlink) {
		ctx->current_period->period->xlink_href = gf_strdup(remote_xlink);
		ctx->current_period->period->duration = remote_dur;
	}
	else if (period_xlink) {
		ctx->current_period->period->xlink_href = gf_strdup(period_xlink);
	}


	gf_assert(period_id);

	next_period_start.num = -1;
	next_period_start.den = 1;
	if (period_start.num >= 0) {
		ctx->current_period->period->start = (u64)(period_start.num*1000 / period_start.den);
		//check next period start
		count = gf_list_count(ctx->next_period->streams);
		for (i=0; i<count; i++)	 {
			GF_DashStream *ds = gf_list_get(ctx->next_period->streams, i);
			if (ds->done) continue;
			if (ds->period_start.num * period_start.den < period_start.num * ds->period_start.den) continue;
			if ((next_period_start.num<0) || (next_period_start.num * ds->period_start.den > ds->period_start.num * next_period_start.den)) {
				next_period_start = ds->period_start;
			}
		}
		//check current period dur
		count = gf_list_count(ctx->current_period->streams);
		for (i=0; i<count; i++)	 {
			GF_Fraction64 dur;
			GF_DashStream *ds = gf_list_get(ctx->current_period->streams, i);
			if (!ds->period_dur.den) continue;
			dur = period_start;
			if (ds->period_dur.den) {
				if (dur.den != ds->period_dur.den)
					dur.num += ds->period_dur.num * dur.den / ds->period_dur.den;
				else
					dur.num += ds->period_dur.num;
			}

			if ((next_period_start.num < 0) || (next_period_start.num * dur.den > dur.num * next_period_start.den))
				next_period_start = dur;
		}
		if (next_period_start.num > 0) {
			u64 next = next_period_start.num;
			if (next_period_start.den != period_start.den) {
				next *= period_start.den;
				next /= next_period_start.den;
			}
			ctx->current_period->period->duration = (u32) ( (next - period_start.num) * 1000 / period_start.den);
		}
	}

	//assign period ID if none specified
	if (strcmp(period_id, DEFAULT_PERIOD_ID)) {
		if (ctx->current_period->period->ID) gf_free(ctx->current_period->period->ID);
		ctx->current_period->period->ID = gf_strdup(period_id);
	}
	//assign ID if dynamic - if dash_ctx also assign ID since we could have moved from dynamic to static
	else if (!ctx->current_period->period->ID && ((ctx->dmode != GF_MPD_TYPE_STATIC) || ctx->state) ) {
		char szPName[50];
		sprintf(szPName, "DID%d", ctx->last_dyn_period_id + 1);
		if (ctx->current_period->period->ID) gf_free(ctx->current_period->period->ID);
		ctx->current_period->period->ID = gf_strdup(szPName);
	}

	//check all streams are ready
	ctx->period_not_ready = GF_FALSE;
	count = gf_list_count(ctx->current_period->streams);
	for (i=0; i<count; i++) {
		GF_DashStream *ds = gf_list_get(ctx->current_period->streams, i);
		//assign force_rep_end
		if (next_period_start.num > 0) {
			u64 next = next_period_start.num;
			if (next_period_start.den != period_start.den) {
				next *= period_start.den;
				next /= next_period_start.den;
			}

			ds->force_rep_end = (u64) ((next - period_start.num) * ds->timescale / period_start.den);
		}
		if (ds->dcd_not_ready) {
			ctx->period_not_ready = GF_TRUE;
		}
	}
	//not all streams are ready, cannot setup period yet
	if (ctx->period_not_ready)
		return GF_OK;

	return dasher_setup_period(filter, ctx, NULL);
}

//set SSR (sub-segment representation) related descriptors
static GF_Err dasher_setup_ssr(GF_DasherCtx *ctx)
{
	u32 i, count;
	GF_Err e=GF_OK;
	const GF_PropertyValue *p;
	struct ssr_map {
		u32 main_as;
		u32 tune_in_as;
	};
	GF_List *ssr_mappings = gf_list_new();
	if (!ssr_mappings) return GF_OUT_OF_MEM;

	count = gf_list_count(ctx->current_period->streams);
	for (i=0; i<count; i++) {
		GF_DashStream *ds = gf_list_get(ctx->current_period->streams, i);
		if (!ds->owns_set) continue;
		p = gf_filter_pid_get_property(ds->ipid, GF_PROP_PID_SSR);
		if (p && p->value.sint >= 0) {
			struct ssr_map *map = gf_malloc(sizeof(struct ssr_map));
			if (!map) {
				e = GF_OUT_OF_MEM;
				break;
			}
			map->main_as = p->value.sint;
			map->tune_in_as = ds->as_id;
			gf_list_add(ssr_mappings, map);
			GF_LOG(GF_LOG_INFO, GF_LOG_DASH, ("[Dasher] Stream %s, tune-in ASID set to %d\n", ds->src_url, map->tune_in_as));
		}
	}
	if (e) count = 0;

	for (i=0; i<count; i++) {
		u32 j;
		GF_DashStream *ds = gf_list_get(ctx->current_period->streams, i);
		if (!ds->owns_set) continue;

		GF_MPD_Descriptor *desc_ssr = NULL;
		GF_MPD_Descriptor *desc_ass = NULL; // adaptation-set-switching

		// Check if this AS has tune-in AS
		struct ssr_map *map = NULL;
		for (j = 0; j < gf_list_count(ssr_mappings); j++) {
			map = gf_list_get(ssr_mappings, j);
			if (map->main_as == ds->as_id) break;
			else map = NULL;
		}

		char value[256];
		if (map != NULL) {
			sprintf(value, "%d", map->tune_in_as);
			desc_ass = gf_mpd_descriptor_new(NULL, "urn:mpeg:dash:adaptation-set-switching:2016", value);
			if (!desc_ass) e = GF_OUT_OF_MEM;
			GF_LOG(GF_LOG_INFO, GF_LOG_DASH, ("[Dasher] Stream %s, ASID %d is the main AS of %d\n", ds->src_url, ds->as_id, map->tune_in_as));
		}

		p = gf_filter_pid_get_property(ds->ipid, GF_PROP_PID_SSR);
		if (p) {
			if (p->value.sint < 0) {
				ds->set->ssr_mode = 1;
				// LL-HLS compatibility mode
				desc_ssr = gf_mpd_descriptor_new(NULL, "urn:mpeg:dash:ssr:2023", NULL);
				if (!desc_ssr) e = GF_OUT_OF_MEM;
				GF_LOG(GF_LOG_INFO, GF_LOG_DASH, ("[Dasher] Stream %s, ASID %d is using SSR with LL-HLS compatibility mode\n", ds->src_url, ds->as_id));
			} else {
				ds->set->ssr_mode = 2;
				sprintf(value, "%d", p->value.sint);
				desc_ssr = gf_mpd_descriptor_new(NULL, "urn:mpeg:dash:ssr:2023", value);
				if (!desc_ssr) e = GF_OUT_OF_MEM;
				desc_ass = gf_mpd_descriptor_new(NULL, "urn:mpeg:dash:adaptation-set-switching:2016", value);
				if (!desc_ass) e = GF_OUT_OF_MEM;
				GF_LOG(GF_LOG_INFO, GF_LOG_DASH, ("[Dasher] Stream %s, ASID %d is the tune-in AS\n", ds->src_url, ds->as_id));
			}
		}

		if (desc_ssr != NULL) gf_list_add(ds->set->essential_properties, desc_ssr);
		if (desc_ass != NULL) gf_list_add(ds->set->supplemental_properties, desc_ass);

		if (desc_ssr)
			ctx->store_seg_states = GF_TRUE;

		if (e) break;
	}
	while (gf_list_count(ssr_mappings)) {
		struct ssr_map *map = gf_list_pop_back(ssr_mappings);
		gf_free(map);
	}
	gf_list_del(ssr_mappings);
	return e;
}

static GF_Err dasher_setup_period(GF_Filter *filter, GF_DasherCtx *ctx, GF_DashStream *inject_ds)
{
	u32 i, count, j, nb_sets;
	Bool has_muxed_bases=GF_FALSE;
	const char *remote_xlink = NULL;
	Bool has_as_id = GF_FALSE;
	Bool has_deps = GF_FALSE;
	const GF_PropertyValue *prop;
	GF_Fraction64 min_dur, min_adur, max_adur;
	u32 srd_rep_idx;

	ctx->dyn_rate = GF_FALSE;
	ctx->use_cues = GF_FALSE;
	min_dur.num = min_adur.num = max_adur.num = 0;
	min_dur.den = min_adur.den = max_adur.den = 1;
	srd_rep_idx = 2; //2 for compat with old arch
	ctx->min_cts_period.num = 0;
	ctx->min_cts_period.den = 0;

	count = gf_list_count(ctx->current_period->streams);
	//setup representations
	for (i=0; i<count; i++) {
		GF_DashStream *ds = gf_list_get(ctx->current_period->streams, i);
		if (inject_ds && (ds != inject_ds))
			continue;

		if (ds->stream_type == GF_STREAM_FILE) {
			if (ds->xlink) remote_xlink = ds->xlink;
		} else if (!ctx->is_period_restore) {
			//setup representation - the representation is created independently from the period
			dasher_setup_rep(ctx, ds, &srd_rep_idx);
		}
	}

	//setup representation dependency / components (muxed)
	for (i=0; i<count; i++) {
		Bool remove = GF_FALSE;
		GF_DashStream *ds_video=NULL;
		GF_DashStream *ds = gf_list_get(ctx->current_period->streams, i);
		if (inject_ds && (ds != inject_ds))
			continue;

		ds->period = ctx->current_period;
		ds->last_period = ds->period->period;

		if (ds->dyn_bitrate) ctx->dyn_rate = GF_TRUE;
		if (ds->inband_cues || ds->cues)
			ctx->use_cues = GF_TRUE;

		if (ctx->loop) {
			prop = gf_filter_pid_get_property(ds->ipid, GF_PROP_PID_DURATION);
			//only check true media dur
			if (prop && prop->value.lfrac.den && (prop->value.lfrac.num>0)) {
				GF_Fraction64 d;
				d.num = prop->value.lfrac.num;
				d.den = prop->value.lfrac.den;
				if (ds->clamped_dur.num && (ds->clamped_dur.num * d.den < d.num * ds->clamped_dur.den)) {
					d = ds->clamped_dur;
				}

				if (ds->stream_type == GF_STREAM_AUDIO) {
					if (d.num * max_adur.den > max_adur.num * d.den) max_adur = d;
					if (!min_adur.num || (d.num * min_adur.den < min_adur.num * d.den)) min_adur = d;
				} else {
					if (!min_dur.num || (d.num * min_dur.den < min_dur.num * d.den)) min_dur = d;
				}
			}
		}

		if (ds->stream_type == GF_STREAM_FILE) {
			remove = GF_TRUE;
		} else if (remote_xlink) {
			GF_LOG(GF_LOG_WARNING, GF_LOG_DASH, ("[Dasher] period uses xlink but other media source %s, ignoring source\n", ds->src_url));
			remove = GF_TRUE;
		} else if (ctx->is_empty_period) {
			GF_LOG(GF_LOG_WARNING, GF_LOG_DASH, ("[Dasher] empty period defined but other media source %s, ignoring source\n", ds->src_url));
			remove = GF_TRUE;
		}

		if (remove) {
			ds->done = 1;
			ds->period = NULL;
			gf_list_rem(ctx->current_period->streams, i);
			gf_list_add(ctx->next_period->streams, ds);
			i--;
			count--;
			continue;
		}

		if (ctx->gencues)
			ds->set_period_switch = GF_TRUE;

		if (ctx->is_period_restore) continue;

		//add period descriptors
		dasher_add_descriptors(&ctx->current_period->period->x_children, ds->p_period_desc);
		//add representation descriptors
		dasher_add_descriptors(&ds->rep->x_children, ds->p_rep_desc);

		if (ds->muxed_base) continue;

		if (ds->stream_type==GF_STREAM_VISUAL)
			ds_video = ds;

		ds->skip_tpl_reuse = GF_FALSE;
		// period resume (end of content replacement/splice/...): if using templates, check if period ID is used, if not force startNumber to resume
		prop = gf_filter_pid_get_property_str(ds->ipid, "period_resume");
		if (prop && prop->value.string && ctx->tpl && ds->mpd_timescale) {
			char *template = ds->template;
			if (!template) template = ctx->template;
			if (
				//undefined period name
				!prop->value.string[0]
				//template dor not resolve against period name
				|| (template && !strstr(template, "$Period$"))
			) {
				u64 seg_duration = (u64)(ds->dash_dur.num) * ds->mpd_timescale / ds->dash_dur.den;
				u64 period_start = ds->mpd_timescale * ctx->mpd->media_presentation_duration / 1000;
				u64 num = period_start / seg_duration;
				if (num * seg_duration < period_start)
					num++;
				ds->startNumber = (u32) (num+1);
				ds->skip_tpl_reuse = GF_TRUE;
			}
		}

		ds->nb_comp = 1;

		for (j=0; j<count; j++) {
			GF_DashStream *a_ds;
			if (i==j) continue;
			a_ds = gf_list_get(ctx->current_period->streams, j);
			if (a_ds->dep_id && (a_ds->src_id==ds->src_id) && (a_ds->dep_id==ds->id) ) {
				gf_list_add(ds->complementary_streams, a_ds);
				has_deps = GF_TRUE;
				if (!a_ds->rep->dependency_id) {
					a_ds->rep->dependency_id = gf_strdup(ds->rep->id);
				}
			}
			//check if this rep should be muxed: same rep ID, not raw format, not CMAF
			if (a_ds->muxed_base) {
				//happens when we switch base_ds to use video one
				if (a_ds->muxed_base == ds) ds->nb_comp++;
				continue;
			}
			if (ctx->muxtype==DASHER_MUX_RAW) continue;
			if (ctx->cmaf) continue;
			if (strcmp(a_ds->rep_id, ds->rep_id)) continue;
			else if (ctx->sigfrag) {
				if (a_ds->src_url && ds->src_url && strcmp(a_ds->src_url, ds->src_url)) continue;
			}
			if (a_ds->template && ds->template && strcmp(a_ds->template, ds->template)) continue;


			if (!ds_video && (a_ds->stream_type==GF_STREAM_VISUAL))
				ds_video = a_ds;

			a_ds->muxed_base = ds;
			a_ds->dash_dur = ds->dash_dur;
			has_muxed_bases = GF_TRUE;
			ds->nb_comp++;

			if (ctx->bs_switch==DASHER_BS_SWITCH_MULTI) {
				GF_LOG(GF_LOG_WARNING, GF_LOG_DASH, ("[Dasher] Bitstream Switching mode \"multi\" is not supported with multiplexed representations, disabling bitstream switching\n"));
				ctx->bs_switch = DASHER_BS_SWITCH_OFF;
			}
			if (!ds->rep->codecs || !strstr(ds->rep->codecs, a_ds->rep->codecs)) {
				gf_dynstrcat(&ds->rep->codecs, a_ds->rep->codecs, ",");
			}

			if (ctx->profile == GF_DASH_PROFILE_AVC264_LIVE) {
				GF_LOG(GF_LOG_WARNING, GF_LOG_DASH, ("[Dasher] Muxed representations not allowed in DASH-IF AVC264 live profile\n\tswitching to regular live profile\n"));
				ctx->profile = GF_DASH_PROFILE_LIVE;
			} else if (ctx->profile == GF_DASH_PROFILE_HBBTV_1_5_ISOBMF_LIVE) {
				GF_LOG(GF_LOG_WARNING, GF_LOG_DASH, ("[Dasher] Muxed representations not allowed in HbbTV 1.5 ISOBMFF live profile\n\tswitching to regular live profile\n"));
				ctx->profile = GF_DASH_PROFILE_LIVE;
			} else if (ctx->profile == GF_DASH_PROFILE_AVC264_ONDEMAND) {
				GF_LOG(GF_LOG_WARNING, GF_LOG_DASH, ("[Dasher] Muxed representations not allowed in DASH-IF AVC264 onDemand profile\n\tswitching to regular onDemand profile\n"));
				ctx->profile = GF_DASH_PROFILE_ONDEMAND;
			} else if (ctx->profile == GF_DASH_PROFILE_DASHIF_LL) {
				GF_LOG(GF_LOG_WARNING, GF_LOG_DASH, ("[Dasher] Muxed representations not allowed in DASH-IF Low Latency profile\n\tswitching to regular live profile\n"));
				ctx->profile = GF_DASH_PROFILE_LIVE;
			}
		}
		//use video as main stream for segmentation of muxed sources
		if (ds_video && (ds_video != ds)) {
			u32 nb_comp = ds->nb_comp;
			for (j=0; j<count; j++) {
				GF_DashStream *a_ds = gf_list_get(ctx->current_period->streams, j);
				if ((a_ds->muxed_base==ds) || (a_ds==ds)) {
					if (a_ds == ds_video) {
						a_ds->muxed_base = NULL;
						a_ds->nb_comp = nb_comp;
						if (a_ds->rep->codecs) gf_free(a_ds->rep->codecs);
						a_ds->rep->codecs = ds->rep->codecs;
						ds->rep->codecs = NULL;
					} else {
						a_ds->muxed_base = ds_video;
						a_ds->nb_comp = 1;
					}
				}
			}
		}

		if ((u32) ds->dash_dur.num * 1000 > ctx->def_max_seg_dur * ds->dash_dur.den )
			ctx->def_max_seg_dur = (u32) ((ds->dash_dur.num * 1000) / ds->dash_dur.den);
	}

	if (ctx->sigfrag) {
		Bool has_rep_conflict = GF_FALSE;
		//make sure all representations have unique ids
		for (i=0; i<count; i++) {
			u32 nb_changed=0;
			GF_DashStream *ds = gf_list_get(ctx->current_period->streams, i);
			if (ds->muxed_base) continue;
			for (j=0; j<count; j++) {
				char szRep[20];
				GF_DashStream *a_ds;
				if (j == i) continue;
				a_ds = gf_list_get(ctx->current_period->streams, j);
				if (a_ds->muxed_base) continue;

				if (strcmp(ds->rep_id, a_ds->rep_id)) continue;
				if (ds->template && strstr(ds->template, "$RepresentationID$")) {
					has_rep_conflict = GF_TRUE;
					continue;
				}

				nb_changed++;
				sprintf(szRep, "%d", nb_changed);
				gf_free(a_ds->rep_id);
				a_ds->rep_id = NULL;
				gf_dynstrcat(&a_ds->rep_id, ds->rep_id, NULL);
				gf_dynstrcat(&a_ds->rep_id, "_", NULL);
				gf_dynstrcat(&a_ds->rep_id, szRep, NULL);
				gf_free(a_ds->rep->id);
				a_ds->rep->id = gf_strdup(a_ds->rep_id);
			}
		}
		if (has_rep_conflict && ctx->do_mpd) {
			GF_LOG(GF_LOG_ERROR, GF_LOG_DASH, ("[Dasher] Several representations with same ID and using $RepresentationID$ template, cannot change IDs. Resulting MPD is not strictly DASH compliant\n"));
		}
	}

	if (ctx->loop && max_adur.num) {
		if (max_adur.num * min_adur.den != min_adur.num * max_adur.den) {
			GF_LOG(GF_LOG_WARNING, GF_LOG_DASH, ("[Dasher] Audio streams in the period have different durations (min "LLU"/"LLD", max "LLU"/"LLD"), may result in bad synchronization while looping\n", min_adur.num, min_adur.den, max_adur.num, max_adur.den));
		}
		//if flush forced do NOT adjust clamp duration
		if (!ctx->sflush) {
			for (i=0; i<count; i++) {
				GF_DashStream *ds = gf_list_get(ctx->current_period->streams, i);
				if (ds->duration.num * max_adur.den > max_adur.num * ds->duration.den) {
					GF_LOG(GF_LOG_WARNING, GF_LOG_DASH, ("[Dasher] Input %s: max audio duration "LLU"/"LLD" in the period is less than duration "LLU"/"LLD", clamping will happen\n", ds->src_url, max_adur.num, max_adur.den, ds->duration.num, ds->duration.den ));
				}
				ds->clamped_dur = max_adur;
			}
		}
	}


	if (ctx->is_period_restore) return GF_OK;

	if (has_deps) {
		for (i=0; i<count; i++) {
			GF_DashStream *ds = gf_list_get(ctx->current_period->streams, i);
			//assign rep bitrates
			if (ds->dep_id)
				ds->rep->bandwidth = dasher_get_dep_bitrate(ctx, ds);

			if (gf_list_count(ds->complementary_streams)) {
				u32 nb_str = gf_list_count(ds->complementary_streams);
				ds->moof_sn_inc = 1+nb_str;
				ds->moof_sn = 1;
				for (j=0; j<nb_str; j++) {
					GF_DashStream *a_ds = gf_list_get(ds->complementary_streams, j);
					a_ds->moof_sn_inc = ds->moof_sn_inc;
					a_ds->moof_sn = ds->moof_sn + 1 + j;
				}
			}
		}
	}

	//moved all mux components after the base one, so that we do the segmentation on the main component
	if (has_muxed_bases) {
		//setup reps in adaptation sets
		for (i=0; i<count; i++) {
			GF_DashStream *ds = gf_list_get(ctx->current_period->streams, i);
			if (!ds->muxed_base) continue;
			gf_list_rem(ctx->current_period->streams, i);
			gf_list_add(ctx->current_period->streams, ds);
		}
	}

	//setup reps in adaptation sets
	for (i=0; i<count; i++) {
		GF_DashStream *ds = gf_list_get(ctx->current_period->streams, i);
		if (ds->muxed_base) continue;
		//already setup
		if (ds->set) continue;

		//not setup, create new AS
		ds->set = gf_mpd_adaptation_set_new();
		ds->owns_set = GF_TRUE;
		//only set hls intra for visual stream if we know for sure
		if ((ds->stream_type==GF_STREAM_VISUAL) && (ds->sync_points_type==DASHER_SYNC_NONE)) {
			ds->set->intra_only = GF_TRUE;
		}
		if (ctx->llhls) {
			ds->set->use_hls_ll = GF_TRUE;
			const GF_PropertyValue *p = gf_filter_pid_get_property(ds->ipid, GF_PROP_PID_DASH_FDUR);
			if (p && p->value.frac.den)
				ds->set->hls_ll_target_frag_dur = ((Double)p->value.frac.num) / p->value.frac.den;
			else if (ctx->cdur.den)
				ds->set->hls_ll_target_frag_dur = ((Double)ctx->cdur.num) / ctx->cdur.den;
		}
		ds->set->udta = ds;
		if (ds->period_continuity_id) {
			GF_FilterPacket *pck = gf_filter_pid_get_packet(ds->ipid);
			if (pck && (gf_filter_pck_get_cts(pck) != ds->period_continuity_next_cts)) {
				gf_free(ds->period_continuity_id);
				ds->period_continuity_id = NULL;
			} else {
				GF_MPD_Descriptor *desc = gf_mpd_descriptor_new(NULL, "urn:mpeg:dash:period-continuity:2015", ds->period_continuity_id);
				gf_list_add(ds->set->supplemental_properties, desc);
			}
		}
		ds->period_continuity_next_cts = 0;
		prop = gf_filter_pid_get_property_str(ds->ipid, "start_with_sap");
		if (prop) ds->set->starts_with_sap = prop->value.uint;


		if (ctx->mha_compat && ((ds->codec_id==GF_CODECID_MHAS) || (ds->codec_id==GF_CODECID_MPHA))) {
			prop = gf_filter_pid_get_property(ds->ipid, GF_PROP_PID_MHA_COMPATIBLE_PROFILES);
			if (prop) {
				ds->set->nb_alt_mha_profiles = prop->value.uint_list.nb_items;
				ds->set->alt_mha_profiles = prop->value.uint_list.vals;
				ds->set->alt_mha_profiles_only = (ctx->mha_compat==DASHER_MPHA_COMP_ONLY) ? GF_TRUE : GF_FALSE;
			}
		}

		if (!ds->set->representations)
			ds->set->representations = gf_list_new();
		if (!ds->period->period->adaptation_sets)
			ds->period->period->adaptation_sets = gf_list_new();
		gf_list_add(ds->period->period->adaptation_sets, ds->set);

		gf_list_add(ds->set->representations, ds->rep);
		ds->nb_rep = 1;

		//add non-conditional adaptation set descriptors
		dasher_add_descriptors(&ds->set->x_children, ds->p_as_any_desc);
		//new AS, add conditional adaptation set descriptors
		dasher_add_descriptors(&ds->set->x_children, ds->p_as_desc);

		if (ds->as_id) has_as_id = GF_TRUE;
		//for each following, check if same AS is possible
		for (j=i+1; j<count; j++) {
			GF_DashStream *a_ds;
			a_ds = gf_list_get(ctx->current_period->streams, j);
			//we add to the adaptation set even if shared rep, we will remove it when assigning templates and pids
			if (dasher_same_adaptation_set(ctx, ds, a_ds)) {
				a_ds->set = ds->set;

				gf_list_add(ds->set->representations, a_ds->rep);
				ds->nb_rep++;
				//add non-conditional adaptation set descriptors
				dasher_add_descriptors(&ds->set->x_children, a_ds->p_as_any_desc);
			} else if (ds->as_id && (ds->as_id==a_ds->as_id)){
				GF_LOG(GF_LOG_WARNING, GF_LOG_DASH, ("[DASH] Streams not switchable (codec %s vs %s) but same ASID requested, ignoring ASID\n", gf_codecid_file_ext(ds->codec_id), gf_codecid_file_ext(a_ds->codec_id) ));
			}
		}
	}
	if (has_as_id) {
		for (i=0; i<count; i++) {
			GF_DashStream *ds = gf_list_get(ctx->current_period->streams, i);
			if (!ds->owns_set) continue;
			for (j=i+1; j<count; j++) {
				GF_DashStream *a_ds = gf_list_get(ctx->current_period->streams, j);
				//avoid as id duplicates
				if (ds->owns_set && a_ds->owns_set && (a_ds->as_id == ds->as_id)) {
					a_ds->as_id = 0;
				}
			}
		}
	}

	//we need a pass on adaptation sets to figure out if they share the same source URL
	//in case we use file name in templates
	nb_sets = gf_list_count(ctx->current_period->period->adaptation_sets);
	for (i=0; i<nb_sets; i++) {
		GF_DashStream *ds;
		GF_MPD_Representation *rep;
		GF_MPD_AdaptationSet *set;

		if (ctx->sigfrag)
			break;

		set = gf_list_get(ctx->current_period->period->adaptation_sets, i);
		gf_assert(set);
		rep = gf_list_get(set->representations, 0);
		gf_assert(rep);
		ds = rep->playback.udta;

		if (inject_ds && (ds != inject_ds))
			continue;

		if (!dasher_template_use_source_url(ds->template ? ds->template : ctx->template))
			continue;

		for (j=i+1; j<nb_sets; j++) {
			Bool split_init = GF_FALSE;
			const GF_PropertyValue *p1, *p2;
			GF_DashStream *a_ds;

			set = gf_list_get(ctx->current_period->period->adaptation_sets, j);
			rep = gf_list_get(set->representations, 0);
			gf_assert(rep);
			a_ds = rep->playback.udta;

			if (!dasher_template_use_source_url(a_ds->template ? a_ds->template : ctx->template))
				continue;

			p1 = gf_filter_pid_get_property(ds->ipid, GF_PROP_PID_URL);
			p2 = gf_filter_pid_get_property(a_ds->ipid, GF_PROP_PID_URL);
			if (p1 && p2) {
				if (gf_props_equal(p1, p2)) split_init = GF_TRUE;
			} else {
				p1 = gf_filter_pid_get_property(ds->ipid, GF_PROP_PID_FILEPATH);
				p2 = gf_filter_pid_get_property(a_ds->ipid, GF_PROP_PID_FILEPATH);
				if (p1 && p2 && gf_props_equal(p1, p2)) split_init = GF_TRUE;
			}

			if (split_init) {
				ds->split_set_names = GF_TRUE;
				a_ds->split_set_names = GF_TRUE;
			}
		}
	}

	/*HbbTV 1.5 ISO live specific checks*/
	if (ctx->profile == GF_DASH_PROFILE_HBBTV_1_5_ISOBMF_LIVE) {
		u32 nb_periods = dasher_period_count(ctx->current_period->streams);
		if (nb_sets > 16) {
			GF_LOG(GF_LOG_ERROR, GF_LOG_DASH, ("[DASH] Max 16 adaptation sets in HbbTV 1.5 ISO live profile\n\tswitching to DASH AVC/264 live profile\n"));
			ctx->profile = GF_DASH_PROFILE_AVC264_LIVE;
		}
		if (nb_periods > 32) {
			GF_LOG(GF_LOG_ERROR, GF_LOG_DASH, ("[DASH] Max 32 periods in HbbTV 1.5 ISO live profile\n\tswitching to regular DASH AVC/264 live profile\n"));
			ctx->profile = GF_DASH_PROFILE_AVC264_LIVE;
		}
		if (ctx->segdur.num < (s32) ctx->segdur.den) {
			GF_LOG(GF_LOG_ERROR, GF_LOG_DASH, ("[DASH] Min segment duration 1s in HbbTV 1.5 ISO live profile\n\tcapping to 1s\n"));
			ctx->segdur.num = 1;
			ctx->segdur.den = 1;
		}
		if (ctx->segdur.num > 15 * (s32) ctx->segdur.den) {
			GF_LOG(GF_LOG_ERROR, GF_LOG_DASH, ("[DASH] Max segment duration 15s in HbbTV 1.5 ISO live profile\n\tcapping to 15s\n"));
			ctx->segdur.num = 15;
			ctx->segdur.den = 1;
		}
	}

	//init UTC reference time for dynamic
	if (!ctx->mpd->availabilityStartTime && (ctx->dmode!=GF_MPD_TYPE_STATIC) && !inject_ds) {
		u64 dash_start_date = ctx->ast ? (1+gf_net_parse_date(ctx->ast)) : 0;

		if (ctx->utc_timing_type != DASHER_UTCREF_NONE) {
			if (!gf_list_count(ctx->mpd->utc_timings) ) {
				Bool dashif_ok = GF_FALSE;
				GF_MPD_Descriptor *utc_t;
				char *url = ctx->utcs;
				if (!strncmp(url, "xsd@", 4)) url += 4;

				GF_SAFEALLOC(utc_t, GF_MPD_Descriptor);
				utc_t->value = gf_strdup(url);
				switch (ctx->utc_timing_type) {
				case DASHER_UTCREF_HTTP_HEAD:
					utc_t->scheme_id_uri = gf_strdup("urn:mpeg:dash:utc:http-head:2014");
					break;
				case DASHER_UTCREF_XSDATE:
					utc_t->scheme_id_uri = gf_strdup("urn:mpeg:dash:utc:http-xsdate:2014");
					dashif_ok = GF_TRUE;
					break;
				case DASHER_UTCREF_ISO:
					utc_t->scheme_id_uri = gf_strdup("urn:mpeg:dash:utc:http-iso:2014");
					dashif_ok = GF_TRUE;
					break;
				case DASHER_UTCREF_NTP:
					utc_t->scheme_id_uri = gf_strdup("urn:mpeg:dash:utc:http-ntp:2014");
					dashif_ok = GF_TRUE;
					break;
				case DASHER_UTCREF_INBAND:
					utc_t->scheme_id_uri = gf_strdup("urn:mpeg:dash:utc:direct:2014");
					break;
				default:
					break;
				}
				if (!dashif_ok && (ctx->profile==GF_DASH_PROFILE_DASHIF_LL)) {
					GF_LOG(GF_LOG_WARNING, GF_LOG_DASH, ("[Dasher] UTC reference %s allowed in DASH-IF Low Latency profile\n\tswitching to regular live profile\n", utc_t->scheme_id_uri));
					ctx->profile = GF_DASH_PROFILE_LIVE;
				}
				if (!ctx->mpd->utc_timings)
					ctx->mpd->utc_timings = gf_list_new();
				gf_list_add(ctx->mpd->utc_timings, utc_t);
			}
		}

		//setup service description
		if (ctx->profile == GF_DASH_PROFILE_DASHIF_LL) {
			ctx->mpd->inject_service_desc = GF_TRUE;
		}

		ctx->mpd->gpac_init_ntp_ms = gf_net_get_ntp_ms();
		ctx->mpd->availabilityStartTime = dasher_get_utc(ctx);
		if (dash_start_date && (dash_start_date-1 < ctx->mpd->availabilityStartTime)) {
			u64 start_date_sec_ntp, secs;
			Double ms;
			dash_start_date -= 1;
			//recompute NTP init time matching the required ast
			secs = dash_start_date/1000;
			start_date_sec_ntp = (u32) secs;
			start_date_sec_ntp += GF_NTP_SEC_1900_TO_1970;
			ms = (Double) (dash_start_date - secs*1000);
			ms /= 1000.0;
			ctx->mpd->gpac_init_ntp_ms = (u64) (start_date_sec_ntp * 1000 + ms);
			//compute number of seconds to discard
			ctx->nb_secs_to_discard = (Double) (ctx->mpd->availabilityStartTime - dash_start_date);
			ctx->nb_secs_to_discard /= 1000;
			//don't discard TSB, this will be done automatically

			ctx->mpd->availabilityStartTime = dash_start_date;

		} else if (dash_start_date) {
			GF_LOG(GF_LOG_WARNING, GF_LOG_DASH, ("[Dasher] specified AST %s seems in the future, ignoring it\n", ctx->ast));
		}
		GF_LOG(GF_LOG_INFO, GF_LOG_DASH, ("[Dasher] MPD Availability start time initialized to "LLU" ms\n", ctx->mpd->availabilityStartTime));
	}

	GF_Err e = dasher_setup_ssr(ctx);
	if (e) {
		GF_LOG(GF_LOG_ERROR, GF_LOG_DASH, ("[Dasher] error setting up SSR: %s\n", ctx->ast));
		return e;
	}


	//setup adaptation sets bitstream switching
	for (i=0; i<count; i++) {
		GF_DashStream *ds = gf_list_get(ctx->current_period->streams, i);
		if (!ds->owns_set) continue;
		if (inject_ds && (ds != inject_ds))
			continue;
		//check bitstream switching
		dasher_check_bitstream_switching(ctx, ds->set);
		//setup AS defaults, roles and co
		dasher_setup_set_defaults(ctx, ds->set);
		//setup sources, templates & co
		dasher_setup_sources(filter, ctx, ds->set);
	}

	while (gf_list_count(ctx->postponed_pids)) {
		GF_DashStream *ds = gf_list_get(ctx->postponed_pids, 0);
		dasher_open_pid(filter, ctx, ds, ds->multi_pids, GF_FALSE);
	}

	//good to go !
	for (i=0; i<count; i++) {
		GF_DashStream *ds = gf_list_get(ctx->current_period->streams, i);
		if (ctx->force_period_switch) return GF_OK;

		if (inject_ds && (ds != inject_ds))
			continue;
		//setup segmentation
		ds->rep_init = GF_FALSE;
		ds->presentation_time_offset = 0;
		ds->seg_done = GF_FALSE;
		ds->next_seg_start = (u32) ( ((u64) ds->dash_dur.num * ds->timescale) / ds->dash_dur.den);

		//in sbound=0 mode, if stream has sync and non-sync and uses skip samples, allow spliting
		//slightly before - typically needed for audio with sync points (usac, mpegh) where the segment duration is set
		//to the intra interval, we need to take into account the skip samples
		if (!ctx->sbound && !ds->cues && (ds->sync_points_type==DASHER_SYNC_PRESENT) && ds->stream_type==GF_STREAM_AUDIO
			&& (ds->pts_minus_cts<0) && (ds->next_seg_start > (u32) -ds->pts_minus_cts)
		) {
			ds->next_seg_start -= (u32) -ds->pts_minus_cts;
		}

		ds->adjusted_next_seg_start = ds->next_seg_start;
		ds->segment_started = GF_FALSE;
		ds->seg_number = ds->startNumber;
		ds->first_cts = ds->first_dts = ds->max_period_dur = ds->current_max_period_dur = 0;

		//simulate N loops of the source
		if (ctx->nb_secs_to_discard) {
			u64 period_dur, seg_dur;
			u32 nb_skip=0;

			period_dur = (u64) (ctx->nb_secs_to_discard * ds->timescale);
			seg_dur = (u64) (ds->dash_dur.num) * ds->timescale / ds->dash_dur.den;

			nb_skip = (u32) (period_dur / seg_dur);
			ds->ts_offset += nb_skip*seg_dur;
			ds->seg_number += nb_skip;

			ds->max_period_dur = ds->current_max_period_dur = ds->cumulated_dur;
			ds->adjusted_next_seg_start += ds->ts_offset;
			ds->next_seg_start += ds->ts_offset;
		}
	}

	ctx->nb_secs_to_discard = 0;
	ctx->period_pck_sent = GF_FALSE;

	if (ctx->state)
		dasher_context_update_period_start(ctx);

	return GF_OK;
}

static void dasher_insert_timeline_entry(GF_DasherCtx *ctx, GF_DashStream *ds, Bool is_ll_anouncement)
{
	GF_MPD_SegmentTimelineEntry *s;
	u64 duration, pto, prev_patch_dur=0;
	Bool is_first = GF_FALSE;
	Bool seg_align = GF_FALSE;
	GF_MPD_SegmentTimeline *tl=NULL;

	//we only store segment timeline for the main component in the representation
	if (ds->muxed_base) return;


	if (ds->rep && ds->rep->state_seg_list && !is_ll_anouncement) {
		GF_DASH_SegmentContext *sctx = gf_list_last(ds->rep->state_seg_list);
		if (sctx)
			sctx->dur = ds->first_cts_in_next_seg - ds->first_cts_in_seg;
	}
	//we only use segment timeline with templates
	if (!ds->stl && !ctx->do_index) return;

	if (gf_list_find(ds->set->representations, ds->rep)==0)
		is_first = GF_TRUE;

	if (ds->first_cts_in_next_seg > ds->first_cts_in_seg) {
		duration = ds->first_cts_in_next_seg - ds->first_cts_in_seg;
	}
	//low latency live edge, use target duration
	else if (is_ll_anouncement) {
		duration = gf_timestamp_rescale(ds->dash_dur.num, ds->dash_dur.den, ds->mpd_timescale);
	} else {
		duration = 0;
	}

	//handle sap time adjustment (first_cts_in_seg is the SAP cts, we may have lower cts whith sap 2 or 3)
	if (!is_ll_anouncement && ds->min_cts_in_seg_plus_one && (ds->min_cts_in_seg_plus_one-1 < ds->first_cts_in_seg)) {
		prev_patch_dur = ds->first_cts_in_seg - (ds->min_cts_in_seg_plus_one-1);
		if (ds->timescale != ds->mpd_timescale)
			prev_patch_dur = gf_timestamp_rescale(prev_patch_dur, ds->timescale, ds->mpd_timescale);
		ds->first_cts_in_seg = ds->min_cts_in_seg_plus_one-1;
		duration += prev_patch_dur;
		ds->seg_start_time -= prev_patch_dur;
	}

	pto = ds->presentation_time_offset;
	if (ds->timescale != ds->mpd_timescale) {
		duration = gf_timestamp_rescale(duration, ds->timescale, ds->mpd_timescale);

		pto = gf_timestamp_rescale(pto, ds->timescale, ds->mpd_timescale);
	}
	seg_align = (ds->set->segment_alignment || ds->set->subsegment_alignment) ? GF_TRUE : GF_FALSE;
	//not first and segment alignment, ignore
	if (!is_first && seg_align && !is_ll_anouncement) {
		return;
	}
	if (ctx->do_index) {
		GF_MPD_SegmentURL *surl = gf_list_last(ds->rep->segment_list->segment_URLs);
		surl->duration = duration;
	}

	if (!ds->stl) return;

	//no segment alignment store in each rep
	if (!seg_align) {
		GF_MPD_SegmentTimeline **p_tl=NULL;
		if (!ds->rep) {
			GF_LOG(GF_LOG_ERROR, GF_LOG_DASH, ("[Dasher] failed to store timeline entry, no representation assigned !\n"));
			return;
		}

		if (ctx->tpl) {
			p_tl = &ds->rep->segment_template->segment_timeline;
			ds->rep->segment_template->duration = 0;
		} else {
			p_tl = &ds->rep->segment_list->segment_timeline;
			ds->rep->segment_list->duration = 0;
		}
		if (! (*p_tl)) {
			(*p_tl) = gf_mpd_segmentimeline_new();
		}
		tl = (*p_tl);
	} else {
		Bool new_tl = GF_FALSE;
		GF_MPD_SegmentTimeline **p_tl=NULL;

		if (!ds->set) {
			GF_LOG(GF_LOG_ERROR, GF_LOG_DASH, ("[Dasher] failed to store timeline entry, no AdpatationSet assigned !\n"));
			return;
		}
		gf_assert(ds->set);
		if (ctx->tpl) {
			//in case we had no template at set level
			if (!ds->set->segment_template) {
				GF_SAFEALLOC(ds->set->segment_template, GF_MPD_SegmentTemplate);
				if (ds->set->segment_template) {
					ds->set->segment_template->start_number = (u32) -1;
					ds->set->segment_template->timescale = ds->mpd_timescale;
					ds->set->segment_template->presentation_time_offset = pto;
				}
				new_tl = GF_TRUE;
			}
			p_tl = &ds->set->segment_template->segment_timeline;
			ds->set->segment_template->duration = 0;
		} else {
			//in case we had no template at set level
			if (!ds->set->segment_list) {
				GF_SAFEALLOC(ds->set->segment_list, GF_MPD_SegmentList);
				if (ds->set->segment_list) {
					ds->set->segment_list->start_number = (u32) -1;
					ds->set->segment_list->timescale = ds->mpd_timescale;
					ds->set->segment_list->presentation_time_offset = pto;
				}
				new_tl = GF_TRUE;
			}
			p_tl = &ds->set->segment_list->segment_timeline;
			ds->set->segment_list->duration = 0;
		}

		if (! (*p_tl) ) {
			(*p_tl)  = gf_mpd_segmentimeline_new();
		}
		tl = (*p_tl);
		if (new_tl) {
			u32 i, count = gf_list_count(ds->set->representations);
			for (i=0; i<count; i++) {
				GF_MPD_Representation *arep = gf_list_get(ds->set->representations, i);
				if (arep && arep->segment_template) arep->segment_template->duration = 0;
				if (arep && arep->segment_list) arep->segment_list->duration = 0;
			}
		}
	}

	//live edge, always inject an entry and remember we just did
	if (is_ll_anouncement) {
		GF_SAFEALLOC(s, GF_MPD_SegmentTimelineEntry);
		if (!s) return;

		s->start_time = ds->seg_start_time + pto;
		s->duration = (u32) duration;
		gf_list_add(tl->entries, s);
		ds->last_stl_is_ll = GF_TRUE;
		return;
	}
	//purge live edge entry
	else if (ds->last_stl_is_ll) {
		s = gf_list_pop_back(tl->entries);
		if (s) gf_free(s);
		ds->last_stl_is_ll = GF_FALSE;
	}

	//append to previous entry if possible
	s = gf_list_last(tl->entries);

	if (prev_patch_dur) {
		u32 nb_ent = gf_list_count(tl->entries);
		//split entry
		if (s->repeat_count) {
			GF_MPD_SegmentTimelineEntry *next;
			s->repeat_count--;
			GF_SAFEALLOC(next, GF_MPD_SegmentTimelineEntry);
			if (!next) return;
			next->duration = (u32) (s->duration - prev_patch_dur);
			next->start_time = s->start_time + (s->repeat_count+1) * s->duration;
			gf_list_add(tl->entries, next);
			s = next;
		} else {
			//update entry
			s->duration -= (u32) prev_patch_dur;
			//merge with old one if possible
			if (!ctx->keep_segs) {
				GF_MPD_SegmentTimelineEntry *prev = (nb_ent>1) ? gf_list_get(tl->entries, nb_ent-2) : NULL;
				if (prev && (prev->duration==s->duration) && (prev->start_time + (prev->repeat_count+1) * prev->duration == s->start_time)) {
					prev->repeat_count++;
					gf_list_pop_back(tl->entries);
					gf_free(s);
					s=prev;
				}
			}
		}
	}

	GF_DASH_SegmentContext *sctx = gf_list_last(ds->rep->state_seg_list);

	//add to last entry ONLY if not keeping segments
	if (!ctx->keep_segs && s && (s->duration == duration) && (s->start_time + (s->repeat_count+1) * s->duration == ds->seg_start_time + pto)) {
		s->repeat_count++;
		if (sctx) {
			sctx->stl_start = s->start_time;
			sctx->stl_rcount = s->repeat_count;
		}
		return;
	}

	//nope, allocate
	GF_SAFEALLOC(s, GF_MPD_SegmentTimelineEntry);
	if (!s) return;
	s->start_time = ds->seg_start_time + pto;
	s->duration = (u32) duration;
	gf_list_add(tl->entries, s);
	if (sctx) {
		sctx->stl_start = s->start_time;
		sctx->stl_rcount = s->repeat_count;
	}
}

static void dasher_copy_segment_timelines(GF_DasherCtx *ctx, GF_MPD_AdaptationSet *set)
{
	GF_MPD_SegmentTimeline *src_tl = NULL;
	u32 i, j, count, nb_s;
	//get as level segment timeline, set it to NULL, reassign it to first rep and clone for other reps
	if (ctx->tpl) {
		src_tl = set->segment_template->segment_timeline;
		//may be already NULL when reloading context
		if (!src_tl) return;
		set->segment_template->segment_timeline = NULL;
	} else {
		src_tl = set->segment_list->segment_timeline;
		//may be already NULL when reloading context
		if (!src_tl) return;
		set->segment_list->segment_timeline = NULL;
	}
	nb_s = gf_list_count(src_tl->entries);

	count = gf_list_count(set->representations);
	for (i=0; i<count; i++) {
		GF_MPD_SegmentTimeline *tl = NULL;
		GF_MPD_Representation *rep = gf_list_get(set->representations, i);
		if (ctx->tpl) {
			if (!rep->segment_template) {
				GF_SAFEALLOC(rep->segment_template, GF_MPD_SegmentTemplate);
				if (!rep->segment_template) continue;
			}
			if (!i) {
				rep->segment_template->segment_timeline = src_tl;
				continue;
			}
			if (!rep->segment_template->segment_timeline) {
				rep->segment_template->segment_timeline = gf_mpd_segmentimeline_new();
			}
			tl = rep->segment_template->segment_timeline;
		} else {
			if (!rep->segment_list) {
				GF_SAFEALLOC(rep->segment_list, GF_MPD_SegmentList);
				if (!rep->segment_list) continue;
				rep->segment_list->start_number = (u32) -1;
			}
			if (!i) {
				rep->segment_list->segment_timeline = src_tl;
				continue;
			}
			if (!rep->segment_list->segment_timeline) {
				rep->segment_list->segment_timeline = gf_mpd_segmentimeline_new();
			}
			tl = rep->segment_list->segment_timeline;
		}
		gf_assert(tl);
		for (j=0; j<nb_s; j++) {
			GF_MPD_SegmentTimelineEntry *s;
			GF_MPD_SegmentTimelineEntry *src_s = gf_list_get(src_tl->entries, j);
			GF_SAFEALLOC(s, GF_MPD_SegmentTimelineEntry);
			if (!s) continue;

			s->duration = src_s->duration;
			s->repeat_count = src_s->repeat_count;
			s->start_time = src_s->start_time;
			s->nb_parts = src_s->nb_parts;
			gf_list_add(tl->entries, s);
		}
	}
}

static void dasher_set_timeline_parts(GF_DasherCtx *ctx, GF_DashStream *ds, GF_DASH_SegmentContext *sctx)
{
	if (!ds->set) return;
	if (!ds->set->segment_template && !ds->rep->segment_template) return;
	GF_MPD_SegmentTimeline *stl = ds->set->segment_template->segment_timeline;
	if (!stl) stl = ds->rep->segment_template->segment_timeline;
	u32 nb_parts = sctx->nb_frags;

	GF_MPD_SegmentTimelineEntry *ent = NULL;
	u32 i, nb_entries = gf_list_count(stl->entries);
	for (i=nb_entries; i>0; i--) {
		ent = gf_list_get(stl->entries, i-1);
		if (ent->start_time == sctx->stl_start) break;
		ent = NULL;
	}
	if (!ent)
		return;

	//first seg in timeline entry
	if (!ent->nb_parts) {
		ent->nb_parts = nb_parts;
		return;
	}
	//same as prev
	if (ent->nb_parts == nb_parts) {
		return;
	}
	//different parts, figure out if we must clone timelines:
	//if repeat_count is different from what we recorded when adding the entry, we have already edited the entry
	//and we need to split segment timelines
	// (unless a magic tool in the spec allows for same t, d, r but different k, couldn't find any)
	if (!ent->repeat_count || (ent->repeat_count != sctx->stl_rcount)) {
		if (stl == ds->rep->segment_template->segment_timeline) {
			GF_LOG(GF_LOG_ERROR, GF_LOG_DASH, ("[Dasher] Error in segmenter, timeline entry should not have parts set\n"));
			return;
		}
		dasher_copy_segment_timelines(ctx, ds->set);
		stl = ds->rep->segment_template->segment_timeline;
		gf_assert(stl);
		//locate entry in new list and reset all nb_parts of future ones
		nb_entries = gf_list_count(stl->entries);
		for (i=nb_entries; i>0; i--) {
			ent = gf_list_get(stl->entries, i-1);
			if (ent->start_time == sctx->stl_start) break;
			ent->nb_parts = 0;
			ent = NULL;
		}
		if (ent)
			ent->nb_parts = nb_parts;
		return;
	}

	GF_MPD_SegmentTimelineEntry *new_ent;
	GF_SAFEALLOC(new_ent, GF_MPD_SegmentTimelineEntry);
	new_ent->start_time = ent->start_time + ent->duration * (1+ent->repeat_count);
	new_ent->duration = ent->duration;
	ent->repeat_count--;
	new_ent->nb_parts = nb_parts;
	gf_list_add(stl->entries, new_ent);
}

static void dasher_flush_segment(GF_DasherCtx *ctx, GF_DashStream *ds, Bool is_last_in_period)
{
	u32 i, count;
	GF_DashStream *ds_done = NULL, *ds_not_done = NULL;
	GF_DashStream *set_ds = ds->set->udta;
	GF_DashStream *base_ds = ds->muxed_base ? ds->muxed_base : ds;
	Bool has_ds_done = GF_FALSE;
	u32 seg_dur_ms=0;
	GF_DashStream *ds_log = NULL;
	u64 first_cts_in_cur_seg=0;

	//these are ignored
	if (ds->merged_tile_dep)
		return;

	ctx->update_report = -1;

	if (ds->segment_started) {
		Double seg_duration;
		u64 seg_duration_unscale = base_ds->first_cts_in_next_seg - ds->first_cts_in_seg;
		//seg_duration /= base_ds->timescale;
		if (!seg_duration_unscale) {
			GF_LOG(GF_LOG_ERROR, GF_LOG_DASH, ("[Dasher] Segment %d is empty - pid end of stream %d\n", ds->seg_number, gf_filter_pid_is_eos(ds->ipid) ));
		}
		seg_dur_ms = (u32) (seg_duration_unscale*1000 / base_ds->timescale);
		if (seg_dur_ms * base_ds->timescale < seg_duration_unscale* 1000) seg_dur_ms++;

		first_cts_in_cur_seg = ds->first_cts_in_seg;
		if (ctx->mpd->max_segment_duration < seg_dur_ms)
			ctx->mpd->max_segment_duration = seg_dur_ms;
		ctx->def_max_seg_dur = 0;

		seg_duration = (Double) base_ds->first_cts_in_next_seg - ds->first_cts_in_seg;
		seg_duration /= base_ds->timescale;

		if (ctx->sigfrag) {
			if (ds->no_seg_dur) {
				ds->gm_duration_total += seg_duration;
				ds->gm_nb_segments++;
				if (!ds->gm_duration_min || (ds->gm_duration_min>seg_duration) )
					ds->gm_duration_min = seg_duration;
				if (ds->gm_duration_max<seg_duration)
					ds->gm_duration_max = seg_duration;
				ds->dash_dur.num = (s32) (1000.0 * ds->gm_duration_total / ds->gm_nb_segments);
				ds->dash_dur.den = 1000;
				ds->rep->dash_dur = ds->dash_dur;
			}

			if (ds->rep->segment_list && (ds->rep->segment_list->duration * ds->dash_dur.den != ds->dash_dur.num) ) {
				ds->rep->segment_list->duration = (u64) (ds->dash_dur.num) * ds->rep->segment_list->timescale / ds->dash_dur.den;
			}
			if (ds->set->segment_list && (ds->set->segment_list->duration * ds->dash_dur.den != ds->dash_dur.num) ) {
				ds->set->segment_list->duration = (u64) (ds->dash_dur.num) * ds->set->segment_list->timescale / ds->dash_dur.den;
			}
			if (ds->rep->segment_template && (ds->rep->segment_template->duration * ds->dash_dur.den != ds->dash_dur.num) ) {
				ds->rep->segment_template->duration = (u64) (ds->dash_dur.num) * ds->rep->segment_template->timescale / ds->dash_dur.den;
			}
			if (ds->set && ds->set->segment_template && (ds->set->segment_template->duration * ds->dash_dur.den != ds->dash_dur.num) ) {
				ds->set->segment_template->duration = (u64) (ds->dash_dur.num) * ds->set->segment_template->timescale / ds->dash_dur.den;
			}
		}
		if (!base_ds->done && !base_ds->stl && ctx->tpl && !ctx->cues && !ctx->forward_mode && !is_last_in_period) {

			if (2 * seg_duration * ds->dash_dur.den < ds->dash_dur.num) {
				GF_LOG(GF_LOG_WARNING, GF_LOG_DASH, ("[Dasher] Segment %d duration %g less than half DASH duration, consider reencoding or using segment timeline\n", ds->seg_number, seg_duration));
			} else if (2 * seg_duration * ds->dash_dur.den > 3 * ds->dash_dur.num) {
				GF_LOG(GF_LOG_WARNING, GF_LOG_DASH, ("[Dasher] Segment %d duration %g more than 3/2 DASH duration, consider reencoding or using segment timeline\n", ds->seg_number, seg_duration));
			}
		}
		dasher_insert_timeline_entry(ctx, base_ds, GF_FALSE);

		//store max duration in period at end of segment
		ds->max_period_dur = ds->current_max_period_dur;

		if (ctx->do_m3u8) {
			u64 segdur = base_ds->first_cts_in_next_seg - ds->first_cts_in_seg;
			if (gf_timestamp_less(base_ds->rep->hls_max_seg_dur.num, base_ds->rep->hls_max_seg_dur.den, segdur, base_ds->timescale)) {
				s64 diff = gf_timestamp_rescale(base_ds->rep->hls_max_seg_dur.num, base_ds->rep->hls_max_seg_dur.den, 1000);
				diff -= gf_timestamp_rescale(segdur, base_ds->timescale, 1000);
				//allow 50ms variation
				if (diff < -50) {
					GF_LOG(GF_LOG_WARNING, GF_LOG_DASH, ("[Dasher] Changing HLS target duration from %u to %u, either increase the segment duration or re-encode the content\n",
							(u32) gf_ceil( ((Double) base_ds->rep->hls_max_seg_dur.num) / base_ds->rep->hls_max_seg_dur.den),
							(u32) gf_ceil( ((Double) segdur) / base_ds->timescale)
					));

					base_ds->rep->hls_max_seg_dur.num = (s32) segdur;
					base_ds->rep->hls_max_seg_dur.den = base_ds->timescale;
				}
			}
		}

		if (ctx->align) {
			if (!set_ds->nb_rep_done || !set_ds->set_seg_duration) {
				set_ds->set_seg_duration = seg_duration;
			} else {
				Double diff = set_ds->set_seg_duration - seg_duration;

				if (ABS(diff) > 0.001) {
					if (set_ds->set->segment_alignment || set_ds->set->subsegment_alignment) {
						GF_LOG(GF_LOG_WARNING, GF_LOG_DASH, ("[Dasher] Segments are not aligned across representations: first rep segment duration %g but new segment duration %g for the same segment %d\n", set_ds->set_seg_duration, seg_duration, set_ds->seg_number));
					}
					if (ctx->profile != GF_DASH_PROFILE_FULL) {
						set_ds->set->segment_alignment = GF_FALSE;
						set_ds->set->subsegment_alignment = GF_FALSE;
						ctx->profile = GF_DASH_PROFILE_FULL;
						GF_LOG(GF_LOG_WARNING, GF_LOG_DASH, ("[Dasher] No segment alignment, switching to full profile\n"));

						if (set_ds->stl)
							dasher_copy_segment_timelines(ctx, set_ds->set);
					}
				}
			}
			set_ds->nb_rep_done++;
			if (set_ds->nb_rep_done < set_ds->nb_rep) {
				if (ctx->subdur && (ds->cumulated_dur >= 0.8 * (ds->cumulated_subdur + ctx->subdur) * ds->timescale))
					ds->subdur_done = GF_TRUE;
				return;
			}
			set_ds->set_seg_duration = 0;
			set_ds->nb_rep_done = 0;
		}

		ds_log = ds;
	} else {
		if (ctx->align) {
			set_ds->nb_rep_done++;
			if (set_ds->nb_rep_done < set_ds->nb_rep) return;

			set_ds->set_seg_duration = 0;
			set_ds->nb_rep_done = 0;
		}
	}

	if (ctx->subdur && (ds->cumulated_dur >= 0.8 * (ds->cumulated_subdur + ctx->subdur) * ds->timescale))
		ds->subdur_done = GF_TRUE;

	count = gf_list_count(ctx->current_period->streams);

	if (ctx->subdur) {
		u32 nb_sub_done=0;
		if (ctx->subdur_done) return;
		for (i=0; i<count; i++) {
			GF_DashStream *a_ds = gf_list_get(ctx->current_period->streams, i);
			if (a_ds->muxed_base) {
				if (a_ds->muxed_base->subdur_done) a_ds->subdur_done = GF_TRUE;
			}

			if (a_ds->subdur_done) {
				nb_sub_done++;
			}
		}
		// if one of the AS is done and we are at 30% of target subdur, abort
		if (nb_sub_done && !ds->subdur_done
		 	&& (ctx->subdur && (ds->cumulated_dur >= (0.7 * (ds->cumulated_subdur + ctx->subdur)) * ds->timescale))
		) {
			ds->subdur_done = GF_TRUE;
			nb_sub_done++;
		}
		if (nb_sub_done==count)
 			ctx->subdur_done = GF_TRUE;
	}

	//reset all streams from our rep or our set
	for (i=0; i<count; i++) {
		ds = gf_list_get(ctx->current_period->streams, i);
		//reset all in set if segment alignment
		if (ctx->align) {
			if (ds->set != set_ds->set) continue;
		} else {
			//otherwise reset only media components for this rep
			if ((ds->muxed_base != base_ds) && (ds != base_ds)) continue;
		}

		if (!ds->done) {
			ds->first_cts_in_next_seg = ds->first_cts_in_seg = ds->est_first_cts_in_next_seg = 0;
			ds->min_cts_in_seg_plus_one = 0;
		}

		if (ds->muxed_base) {
			if (!ds->done) {
				ds->segment_started = GF_FALSE;
				ds->seg_done = GF_FALSE;
			} else {
				has_ds_done = GF_TRUE;
			}
			continue;
		}
		base_ds = ds;

		if (base_ds->done)
			ds_done = base_ds;
		else if (base_ds->nb_comp_done==base_ds->nb_comp) ds_not_done = base_ds;

		//update next_seg_start/adjusted_next_seg_start/seg_number even if done, needed for dasher state context
		if (base_ds->seg_done) {
			base_ds->seg_done = GF_FALSE;
			base_ds->nb_comp_done = 0;

#ifndef GPAC_DISABLE_LOG
			if (ctx->dmode>=GF_DASH_DYNAMIC) {
				u32 asid;
				s64 ast_diff;
				u64 seg_ast = ctx->mpd->availabilityStartTime;
				seg_ast += ctx->current_period->period->start;
				seg_ast += gf_timestamp_rescale(base_ds->adjusted_next_seg_start, base_ds->timescale, 1000);

				//if theoretical AST of the segment is less than the current UTC, we are producing the segment too late.
				ast_diff = (s64) dasher_get_utc(ctx);
				ast_diff -= seg_ast;

				asid = base_ds->set->id;
				if (!asid)
					asid = gf_list_find(ctx->current_period->period->adaptation_sets, base_ds->set) + 1;

				if (ast_diff>10) {
					GF_LOG(GF_LOG_WARNING, GF_LOG_DASH, ("[Dasher] AS%d Rep %s segment %d done TOO LATE by %d ms\n", asid, base_ds->rep->id, base_ds->seg_number, (s32) ast_diff));
				} else {
					GF_LOG(GF_LOG_INFO, GF_LOG_DASH, ("[Dasher] AS%d Rep %s segment %d done %d ms %s UTC due time\n", asid, base_ds->rep->id, base_ds->seg_number, ABS(ast_diff), (ast_diff<0) ? "before" : "after"));
				}
			}
#endif

			//it may happen that we get a reconfigure triggered while no segment is active
			if (base_ds->segment_started) {
				base_ds->segment_started = GF_FALSE;

				base_ds->next_seg_start += (u64) (base_ds->dash_dur.num) * base_ds->timescale / base_ds->dash_dur.den;
				while (base_ds->next_seg_start <= base_ds->adjusted_next_seg_start) {
					base_ds->next_seg_start += (u64) (base_ds->dash_dur.num) * base_ds->timescale / base_ds->dash_dur.den;
					if (ctx->skip_seg)
						base_ds->seg_number ++;
				}
				base_ds->adjusted_next_seg_start = base_ds->next_seg_start;
				base_ds->seg_number ++;
			}
		}
	}

	if (ds_log) {
		GF_LOG(GF_LOG_DEBUG, GF_LOG_DASH, ("[Dasher] Rep#%s flush seg %d start %g duration %g next seg end time %g\n", ds_log->rep->id, ds_log->seg_number-1, ((Double)first_cts_in_cur_seg)/ds_log->timescale, ((Double)seg_dur_ms)/1000, ((Double)ds_log->adjusted_next_seg_start)/ds_log->timescale));
	}

	//muxed representation with unaligned duration, report all done reps to number of components done
	if (has_ds_done) {
		base_ds->nb_comp_done = 0;
		for (i=0; i<count; i++) {
			ds = gf_list_get(ctx->current_period->streams, i);
			//otherwise reset only media components for this rep
			if ((ds->muxed_base != base_ds) && (ds != base_ds)) continue;

			if (ds->done && (base_ds->nb_comp_done < base_ds->nb_comp)) {
				base_ds->nb_comp_done++;
			}
		}
	}
	else if (ds->muxed_base) {
		//force reset if muxed base and no rep is over
		base_ds->nb_comp_done = 0;
	}

	//some reps are done, other not, force a max time on all AS in the period
	if (ds_done && ds_not_done) {
		for (i=0; i<count; i++) {
			ds = gf_list_get(ctx->current_period->streams, i);

			if (ds->done) {
				if (ds->set->udta == set_ds)
					set_ds->nb_rep_done++;
			} else if (ctx->check_dur && !ds->force_rep_end) {
				ds->force_rep_end = gf_timestamp_rescale(ds_done->first_cts_in_next_seg, ds_done->timescale, ds->timescale );
			}
		}
	}
}

//seg_name is relative to the source manifest (MPD or master HLS) for segments
static char *dasher_strip_base(GF_DasherCtx *ctx, GF_DashStream *ds, char *seg_url, char *seg_name)
{
	if (ctx->keep_src) return gf_strdup(seg_name);

	const GF_PropertyValue *mpd_url = gf_filter_pid_get_property_str(ds->ipid, "manifest_url");
	if (!mpd_url || !ctx->out_path) return gf_strdup(seg_url);

	Bool gf_url_is_relative(const char *pathName);
	char *url, *mpd_out, *mpd_src_alloc=NULL;
	mpd_out = gf_file_basename(ctx->out_path);
	u32 len = (u32) (mpd_out - ctx->out_path);
	char *mpd_src = mpd_url->value.string;

	if (!strncmp(ctx->out_path, mpd_url->value.string, len)) {
		mpd_src += len;
	} else if (gf_url_is_relative(ctx->out_path) && gf_url_is_relative(mpd_src)) {
		char *opath=NULL, *ipath=NULL;
		if (ctx->out_path[0]!='.') gf_dynstrcat(&opath, "./", NULL);
		gf_dynstrcat(&opath, ctx->out_path, NULL);
		if (mpd_src[0]!='.') gf_dynstrcat(&ipath, "./", NULL);
		gf_dynstrcat(&ipath, mpd_src, NULL);

		mpd_src_alloc = gf_url_concatenate_parent(opath, ipath);
		mpd_src = mpd_src_alloc;
		if (opath) gf_free(opath);
		if (ipath) gf_free(ipath);
	} else {
		return gf_strdup(seg_name);
	}

	url = gf_url_concatenate(mpd_src, seg_name);
	return url;
}

static GFINLINE
u64 dasher_translate_cts(GF_DashStream *ds, u64 cts)
{
	if (ds->cues) {
		cts -= ds->first_cts;
	} else if (cts < ds->first_dts) {
		cts = 0;
	} else if (ds->pts_minus_cts<0) {
		if ((s64) (cts - ds->first_dts) >= -ds->pts_minus_cts) {
			cts = cts - ds->first_dts + ds->pts_minus_cts;
		} else {
			cts = 0;
		}
	}
	/*special cases when pts offset is not signaled and SAP2 is used, first CTS is higher than the CTS of the few following frame
	we will still disptach withthe source cts, but we use 0 for these frames to avoid crazy timings */
	else if ((s64) cts <  (s64) ds->first_cts) {
		cts = 0;
	} else {
		cts -= ds->first_cts;
	}
	return cts;
}

static void dasher_mark_segment_start(GF_DasherCtx *ctx, GF_DashStream *ds, GF_FilterPacket *pck, GF_FilterPacket *in_pck)
{
	Bool no_concat;
	GF_DASH_SegmentContext *seg_state=NULL;
	char szSegmentName[GF_MAX_PATH], szSegmentFullPath[GF_MAX_PATH], szIndexName[GF_MAX_PATH], szLLHASTemplate[GF_MAX_PATH];
	GF_DashStream *base_ds = ds->muxed_base ? ds->muxed_base : ds;

	if (ctx->forward_mode) {
		const GF_PropertyValue *p_fname, *p_manifest;

		p_fname = gf_filter_pck_get_property(in_pck, GF_PROP_PCK_FILENAME);
		p_manifest = gf_filter_pck_get_property(in_pck, GF_PROP_PCK_FILENUM);
		if (!p_fname || !p_fname->value.string || !p_manifest) {
			GF_LOG(GF_LOG_ERROR, GF_LOG_DASH, ("[Dasher] Couldn't fetch source URL / idx of segment in forward mode, cannot forward\n"));
			ctx->in_error = GF_TRUE;
			return;
		}
		strcpy(szSegmentName, p_fname->value.string);
		//remove filename property
		if (pck)
			gf_filter_pck_set_property(pck, GF_PROP_PCK_FILENAME, NULL);

		//check for manifest update
		p_manifest = gf_filter_pck_get_property(in_pck, GF_PROP_PCK_DASH_MANIFEST);
		if (p_manifest) {
			if (p_manifest->value.string) {
				if (strstr(p_manifest->value.string, "<MPD")) {
					if (ctx->do_m3u8) {
						GF_LOG(GF_LOG_ERROR, GF_LOG_DASH, ("[Dasher] Manifest forward mode got DASH MPD but output is HLS M3U8, cannot operate - change formats or dasher forward mode\n"));
						ctx->in_error = GF_TRUE;
						return;
					} else {
						dasher_forward_mpd(ctx, p_manifest->value.string);
					}
				} else {
					if (ctx->do_mpd) {
						GF_LOG(GF_LOG_ERROR, GF_LOG_DASH, ("[Dasher] Manifest forward mode got M3U8 but output is DASH MPD, cannot operate - change formats or dasher forward mode\n"));
						ctx->in_error = GF_TRUE;
						return;
					} else {
						dasher_forward_manifest_raw(ctx, ds, p_manifest->value.string, NULL);
					}
				}
			}
			if (pck)
				gf_filter_pck_set_property(pck, GF_PROP_PCK_DASH_MANIFEST, NULL);
		}

		//check for HLS child playlist update
		p_manifest = gf_filter_pck_get_property(in_pck, GF_PROP_PCK_HLS_VARIANT);
		p_fname = gf_filter_pck_get_property(in_pck, GF_PROP_PCK_HLS_VARIANT_NAME);
		if (p_manifest && p_fname && (p_fname->value.string_list.nb_items==p_manifest->value.string_list.nb_items)) {
			u32 i, count = p_fname->value.string_list.nb_items;
			for (i=0; i<count; i++)
				dasher_forward_manifest_raw(ctx, ds, p_manifest->value.string_list.vals[i], p_fname->value.string_list.vals[i]);
		}
		if (pck) {
			if (p_manifest)
				gf_filter_pck_set_property(pck, GF_PROP_PCK_HLS_VARIANT, NULL);
			if (p_fname)
				gf_filter_pck_set_property(pck, GF_PROP_PCK_HLS_VARIANT_NAME, NULL);
		}

		//we need to move from segment name to output name
		if (ctx->forward_mode==DASHER_FWD_ALL)
			goto send_packet;
	}

	if (pck) {
		if (ctx->ntp==DASHER_NTP_YES) {
			u64 ntpts = gf_net_get_ntp_ts();
			gf_filter_pck_set_property(pck, GF_PROP_PCK_SENDER_NTP, &PROP_LONGUINT(ntpts));
		} else if (ctx->ntp==DASHER_NTP_REM) {
			gf_filter_pck_set_property(pck, GF_PROP_PCK_SENDER_NTP, NULL);
		} else if (ctx->ntp==DASHER_NTP_KEEP) {
			const GF_PropertyValue *v = gf_filter_pck_get_property(in_pck, GF_PROP_PCK_SENDER_NTP);
			if (v)
				gf_filter_pck_set_property(pck, GF_PROP_PCK_SENDER_NTP, v);
		}
		if (!ctx->gencues) {
			gf_filter_pck_set_property(pck, GF_PROP_PCK_FILENUM, NULL );
			gf_filter_pck_set_property(pck, GF_PROP_PCK_IDXFILENAME, NULL );
			gf_filter_pck_set_property(pck, GF_PROP_PCK_FILENAME, NULL );
		}

		gf_filter_pck_set_property(pck, GF_PROP_PCK_FILENUM, &PROP_UINT(base_ds->seg_number ) );
		if (base_ds->tpl_use_time)
			gf_filter_pck_set_property(pck, GF_PROP_PCK_MPD_SEGSTART, &PROP_FRAC64_INT(base_ds->seg_start_time, base_ds->mpd_timescale ) );

		if (ctx->gencues) {
			gf_filter_pck_set_property(pck, GF_PROP_PCK_CUE_START, &PROP_BOOL(GF_TRUE));
			if (ds->set_period_switch) {
				ds->set_period_switch = GF_FALSE;
				gf_filter_pck_set_property(pck, GF_PROP_PCK_DASH_PERIOD_START, &PROP_BOOL(GF_TRUE) );
			}
		}
	}

	//only signal file name & insert timelines on one stream for muxed representations
	if (ds->muxed_base) return;

	ds->seg_start_time = ds->first_cts_in_seg;
	if (ds->timescale != ds->mpd_timescale) {
		ds->seg_start_time = gf_timestamp_rescale(ds->seg_start_time, ds->timescale, ds->mpd_timescale);
	}
	ds->last_min_segment_start_time = ds->first_cts_in_seg;
	ds->last_min_segment_start_time *= 1000;
	ds->last_min_segment_start_time /= ds->timescale;

	if (ds->last_min_segment_start_time > ctx->min_segment_start_time)
		ctx->min_segment_start_time = ds->last_min_segment_start_time;

	if (ctx->asto>0)
		dasher_insert_timeline_entry(ctx, base_ds, GF_TRUE);

	if (ctx->store_seg_states) {
		char *kms_uri;
		const GF_PropertyValue *p;
		gf_assert(!ctx->gencues);
		if (!ds->rep->state_seg_list) {
			ds->rep->state_seg_list = gf_list_new();
		}
		if (!ds->rep->dash_dur.num) {
			ds->rep->timescale = ds->timescale;
			ds->rep->streamtype = ds->stream_type;
			ds->rep->timescale_mpd = ds->mpd_timescale;
			p = gf_filter_pid_get_property(ds->ipid, GF_PROP_PID_HLS_GROUPID);
			if (p)
				ds->rep->groupID = p->value.string;
			p = gf_filter_pid_get_property(ds->ipid, GF_PROP_PID_HLS_GROUP_REND);
			if (p) {
				ds->rep->nb_group_ids_rend = p->value.string_list.nb_items;
				ds->rep->group_ids_rend = (const char**) p->value.string_list.vals;
			}

			p = gf_filter_pid_get_property(ds->ipid, GF_PROP_PID_HLS_FORCE_INF);
			if (p)
				ds->rep->hls_forced = p->value.string;

			ds->rep->dash_dur = ds->dash_dur;
			ds->rep->hls_max_seg_dur = ds->dash_dur;

			if (!ds->rep->hls_single_file_name) {
				switch (ctx->muxtype) {
				case DASHER_MUX_TS:
				case DASHER_MUX_OGG:
				case DASHER_MUX_RAW:
					break;
				default:
					//rawmux, don't inject init segment URI
					if (ds->rawmux)
						break;
					if (ds->set->bitstream_switching && ds->set->segment_template)
						ds->rep->hls_single_file_name = ds->set->segment_template->hls_init_name;
					else
						ds->rep->hls_single_file_name = ds->init_seg;
				}
			}
			ds->rep->nb_chan = ds->nb_ch;
			//we need a copy when flushing MPD after a period switch
			if (ds->rep->m3u8_name) gf_free(ds->rep->m3u8_name);
			ds->rep->m3u8_name = ds->hls_vp_name ? gf_strdup(ds->hls_vp_name) : NULL;
			if (ds->fps.den) {
				ds->rep->fps = ds->fps.num;
				ds->rep->fps /= ds->fps.den;
			}
		}
		GF_SAFEALLOC(seg_state, GF_DASH_SegmentContext);
		if (!seg_state) return;
		seg_state->time = ds->seg_start_time;
		seg_state->seg_num = ds->seg_number;
		if (ctx->llhls) seg_state->llhls_mode = ctx->llhls;
		else if (ds->set->ssr_mode) seg_state->llhls_mode = GF_DASH_LL_HLS_BRSF;
		ds->current_seg_state = seg_state;
		seg_state->encrypted = GF_FALSE;

		p = gf_filter_pid_get_property(ds->ipid, GF_PROP_PID_HLS_KMS);
		kms_uri = (p && p->value.string) ? p->value.string : NULL;
		if (ds->tci) {
			u32 s;
			ds->iv_low++;
			if (ds->iv_low == 0)
				ds->iv_high++;
			for (s=0; s<8; s++)
				seg_state->hls_iv[s] = (ds->iv_high >> 8*(7-s) ) & 0xFF;
			for (s=0; s<8; s++)
				seg_state->hls_iv[s+8] = (ds->iv_low >> 8*(7-s) ) & 0xFF;

			seg_state->encrypted = GF_TRUE;
			gf_cryptfout_push_key(ds->dst_filter, & ds->tci->keys[ds->key_idx].key, &seg_state->hls_iv);

			if (ds->tci->keys[ds->key_idx].hls_info)
				kms_uri = ds->tci->keys[ds->key_idx].hls_info;

			ds->nb_crypt_seg++;
			if (ds->tci->keyRoll) {
				if (ds->nb_crypt_seg == ds->tci->keyRoll) {
					ds->nb_crypt_seg = 0;
					ds->key_idx = (ds->key_idx+1) % ds->tci->nb_keys;
				}
			}
		}
		//we need a hard copy as the pid may reconfigure before we flush the segment
		if (kms_uri || ((ctx->muxtype==DASHER_MUX_TS) && (ds->rep->crypto_type!=3)) ) {
			//insert IV if not mp4
			if (!ds->tci && ctx->hlsiv && (!kms_uri || !strstr(kms_uri, "IV=")) && (ctx->muxtype!=DASHER_MUX_ISOM)) {
				p = gf_filter_pid_get_property(ds->ipid, GF_PROP_PID_CENC_KEY_INFO);
				if (p && (p->value.data.size==37)) {
					char *kms_iv=NULL;
					u8 *iv=p->value.data.ptr + 21;
					char szIV[40];
					u32 i;
					strcpy(szIV, "IV=0x");
					for (i=0; i<16; i++) {
						char szVal[3];
						sprintf(szVal, "%02X", iv[i]);
						strcat(szIV, szVal);
					}
					if (kms_uri && !strstr(kms_uri, "URI=")) {
						gf_dynstrcat(&kms_iv, "URI=\"", NULL);
						gf_dynstrcat(&kms_iv, kms_uri, NULL);
						gf_dynstrcat(&kms_iv, "\"", NULL);
					} else if (kms_uri) {
						gf_dynstrcat(&kms_iv, kms_uri, NULL);
					} else {
						if (!ds->rep->def_kms_used) {
							ds->rep->def_kms_used = 1;
							GF_LOG(GF_LOG_WARNING, GF_LOG_DASH, ("[HLS] Missing key URI in one or more keys - will use dummy one URI=\"gpac:hls:key:locator:null\"\n"));
						}
						gf_dynstrcat(&kms_iv, "URI=\"gpac:hls:key:locator:null\"", NULL);
					}
					gf_dynstrcat(&kms_iv, szIV, ",");
					seg_state->hls_key_uri = kms_iv;
				}
			}
			if (kms_uri && !seg_state->hls_key_uri) {
				if (!strstr(kms_uri, "URI=")) {
					gf_dynstrcat(&seg_state->hls_key_uri, "URI=\"", NULL);
					gf_dynstrcat(&seg_state->hls_key_uri, kms_uri, NULL);
					gf_dynstrcat(&seg_state->hls_key_uri, "\"", NULL);
				} else {
					seg_state->hls_key_uri = gf_strdup(kms_uri);
				}
			}
		}

		gf_list_add(ds->rep->state_seg_list, seg_state);
		if (ctx->sigfrag) {
			const GF_PropertyValue *frag_range = gf_filter_pck_get_property(in_pck, GF_PROP_PCK_FRAG_RANGE);
			const GF_PropertyValue *frag_url = gf_filter_pck_get_property(in_pck, GF_PROP_PCK_SEG_URL);
			const GF_PropertyValue *frag_name = gf_filter_pck_get_property(in_pck, GF_PROP_PCK_FILENAME);

			if (frag_url && frag_name) {
				seg_state->filename = dasher_strip_base(ctx, ds, frag_url->value.string, frag_name->value.string);
			} else if (frag_range) {
				seg_state->file_offset = frag_range->value.lfrac.num;
				seg_state->file_size = (u32) (frag_range->value.lfrac.den - seg_state->file_offset);

				if (ds->rep->segment_base && !ds->rep->segment_base->initialization_segment) {
					GF_MPD_URL *url;
					GF_SAFEALLOC(url, GF_MPD_URL);
					if (url) {
						GF_SAFEALLOC(url->byte_range, GF_MPD_ByteRange);
						if (url->byte_range) {
							url->byte_range->start_range = 0;
							url->byte_range->end_range = seg_state->file_offset-1;
						}
					}
					ds->rep->segment_base->initialization_segment = url;

					//first seg, remove sidx if present
					//our frag_range includes sidx
					const GF_PropertyValue *sidx_range = gf_filter_pck_get_property(in_pck, GF_PROP_PCK_SIDX_RANGE);
					if (sidx_range) {
						u64 sidx_size = (u64)sidx_range->value.lfrac.den;
						sidx_size -= (u64) sidx_range->value.lfrac.num;
						seg_state->file_offset += sidx_size;
						seg_state->file_size -= (u32) sidx_size;
					}
				}
			} else {
				gf_list_del_item(ds->rep->state_seg_list, seg_state);
				gf_free(seg_state);
				GF_LOG(GF_LOG_ERROR, GF_LOG_DASH, ("[Dasher] Manifest generation only but not fragment information in packet, source demux not properly configured\n"));
				ctx->in_error = GF_TRUE;
			}
		} else if (!ctx->index_media_duration) {
			gf_list_add(ds->pending_segment_states, seg_state);
			ctx->nb_seg_url_pending++;
		}
	}

	szIndexName[0] = 0;
	if (ds->idx_template) {
		//get final segment template - output file name is NULL, we already have solved this in source_setup
		gf_media_mpd_format_segment_name(GF_DASH_TEMPLATE_REPINDEX, ds->set->bitstream_switching, szIndexName, base_ds->rep_id, NULL, base_ds->idx_template, NULL, base_ds->seg_start_time, base_ds->rep->bandwidth, base_ds->seg_number, base_ds->stl, ctx->tpl_force);

		strcpy(szSegmentFullPath, szIndexName);
		if (ctx->out_path && !ctx->explicit_mode) {
			char *rel = gf_url_concatenate(ctx->out_path, szIndexName);
			if (rel) {
				strcpy(szSegmentFullPath, rel);
				gf_free(rel);
			}
		}
		if (pck)
			gf_filter_pck_set_property(pck, GF_PROP_PCK_IDXFILENAME, &PROP_STRING(szSegmentFullPath) );
	}

	if (ctx->sseg) {
		if (ctx->gencues) return;

		if (ctx->sigfrag) {
			Bool has_root_sidx = GF_TRUE;
			const GF_PropertyValue *p = gf_filter_pid_get_property(ds->ipid, GF_PROP_PID_VOD_SIDX_RANGE);
			if (!p) {
				p = gf_filter_pck_get_property(in_pck, GF_PROP_PCK_SIDX_RANGE);
				has_root_sidx = GF_FALSE;
			}

			if (p) {
				if (ds->rep->segment_base && !ds->rep->segment_base->index_range) {
					GF_SAFEALLOC(ds->rep->segment_base->index_range, GF_MPD_ByteRange);
					if (ds->rep->segment_base->index_range) {
						ds->rep->segment_base->index_range->start_range = p->value.lfrac.num;
						ds->rep->segment_base->index_range->end_range = p->value.lfrac.den-1;
						ds->rep->segment_base->index_range_exact = GF_TRUE;
					}

					if (!ds->rep->segment_base->initialization_segment) {
						GF_SAFEALLOC(ds->rep->segment_base->initialization_segment, GF_MPD_URL);
					}
					if (ds->rep->segment_base->initialization_segment && !ds->rep->segment_base->initialization_segment->byte_range) {
						GF_SAFEALLOC(ds->rep->segment_base->initialization_segment->byte_range, GF_MPD_ByteRange);
						if (ds->rep->segment_base->initialization_segment->byte_range) {
							ds->rep->segment_base->initialization_segment->byte_range->start_range = 0;
							ds->rep->segment_base->initialization_segment->byte_range->end_range = p->value.lfrac.num-1;
						}
					}
				} else if (!has_root_sidx) {
					ctx->in_error = GF_TRUE;
					GF_LOG(GF_LOG_ERROR, GF_LOG_DASH, ("[Dasher] Several SIDX found but trying to regenerate an on-demand MPD, source file is not compatible. Try re-dashing the content or use main or full profiles\n"));
				}
			}
		}
		return;
	}

	if (ctx->sfile) { // single file for all segments
		GF_MPD_SegmentURL *seg_url;
		gf_assert(ds->rep->segment_list);

		if (ctx->gencues) return;

		GF_SAFEALLOC(seg_url, GF_MPD_SegmentURL);
		if (!seg_url) return;

		gf_list_add(ds->rep->segment_list->segment_URLs, seg_url);
		if (szIndexName[0])
			seg_url->index = dasher_cat_mpd_url(ctx, ds, szIndexName);

		if (ctx->sigfrag) {
			const GF_PropertyValue *frag_range = gf_filter_pck_get_property(in_pck, GF_PROP_PCK_FRAG_RANGE);
			const GF_PropertyValue *frag_url = gf_filter_pck_get_property(in_pck, GF_PROP_PCK_SEG_URL);
			const GF_PropertyValue *frag_name = gf_filter_pck_get_property(in_pck, GF_PROP_PCK_FILENAME);
			if (frag_url && frag_name) {
				seg_url->media = dasher_strip_base(ctx, ds, frag_url->value.string, frag_name->value.string);
				if (ds->rep->segment_list && ds->rep->segment_list->initialization_segment && !ds->rep->segment_list->initialization_segment->sourceURL) {

					frag_url = gf_filter_pid_get_property(ds->ipid, GF_PROP_PID_URL);
					frag_name = gf_filter_pid_get_property_str(ds->ipid, "init_url");
					if (frag_url && frag_name) {
						u32 j, nb_base;
						ds->rep->segment_list->initialization_segment->sourceURL = dasher_strip_base(ctx, ds, frag_url->value.string, frag_name->value.string);

						nb_base = gf_list_count(ds->rep->base_URLs);
						for (j=0; j<nb_base; j++) {
							GF_MPD_BaseURL *burl = gf_list_get(ds->rep->base_URLs, j);
							if (! strcmp(burl->URL, frag_url->value.string)) {
								gf_list_rem(ds->rep->base_URLs, j);
								gf_mpd_base_url_free(burl);
								break;
							}
						}
					}
				}
			}
			else if (frag_range) {
				GF_SAFEALLOC(seg_url->media_range, GF_MPD_ByteRange);
				if (seg_url->media_range) {
					seg_url->media_range->start_range = frag_range->value.lfrac.num;
					seg_url->media_range->end_range = frag_range->value.lfrac.den - 1;
				}
				if (ds->rep->segment_list && ds->rep->segment_list->initialization_segment && !ds->rep->segment_list->initialization_segment->byte_range) {
					GF_SAFEALLOC(ds->rep->segment_list->initialization_segment->byte_range, GF_MPD_ByteRange);
					if (ds->rep->segment_list->initialization_segment->byte_range) {
						ds->rep->segment_list->initialization_segment->byte_range->start_range = 0;
						ds->rep->segment_list->initialization_segment->byte_range->end_range = frag_range->value.lfrac.num-1;
					}
				}
			}
		} else {
			gf_list_add(ds->pending_segment_urls, seg_url);
			ctx->nb_seg_url_pending++;
		}
		return;
	}

	if (!ds->stl && !ctx->cues && !ctx->forward_mode && (pck || in_pck) ) {
		Double drift, seg_start = (Double) ds->seg_start_time;
		seg_start /= ds->mpd_timescale;
		drift = seg_start - ((Double)(ds->seg_number - ds->startNumber)) * ds->dash_dur.num / ds->dash_dur.den;

		if ((ds->dash_dur.num>0) && (ABS(drift) * 2 * ds->dash_dur.den > ds->dash_dur.num)) {
			u64 cts = 0;
			if (pck) {
				cts = dasher_translate_cts(ds, gf_filter_pck_get_cts(pck) );
			} else if (in_pck) {
				cts = gf_filter_pck_get_cts(in_pck);
			}
			GF_LOG(GF_LOG_WARNING, GF_LOG_DASH, ("[Dasher] First CTS "LLU" in segment %d drifting by %g (more than half a segment duration) from segment time, consider reencoding or using segment timeline\n", cts, ds->seg_number,  drift));
		}
	}

	szLLHASTemplate[0] = 0;
	if (!ctx->forward_mode) {
		/*get final segment template - output file name is NULL, we already have solved this in source_setup
		segment time must be PTO-adjusted !*/
		u64 pto = ds->presentation_time_offset;
		if (base_ds->timescale != base_ds->mpd_timescale) {
			pto = gf_timestamp_rescale(pto, base_ds->timescale, base_ds->mpd_timescale);
		}

		gf_media_mpd_format_segment_name(GF_DASH_TEMPLATE_SEGMENT, ds->set->bitstream_switching, szSegmentName, base_ds->rep_id, NULL, base_ds->seg_template, NULL, base_ds->seg_start_time + pto, base_ds->rep->bandwidth, base_ds->seg_number, ds->stl, ctx->tpl_force);

		//generate LLHAS template for SubNumber even in LLHLS
		if (ds->set->ssr_mode || (ctx->llhls>1)) {
			gf_media_mpd_format_segment_name(GF_DASH_TEMPLATE_SEGMENT_SUBNUMBER, ds->set->bitstream_switching, szLLHASTemplate, base_ds->rep_id, NULL, base_ds->seg_template, NULL, base_ds->seg_start_time + pto, base_ds->rep->bandwidth, base_ds->seg_number, ds->stl, ctx->tpl_force);

			//no template used
			if (szLLHASTemplate[0] && !strstr(szLLHASTemplate, "$SubNumber"))
				szLLHASTemplate[0] = 0;
		}
	}


send_packet:

	no_concat=GF_FALSE;
	if (ctx->from_index==IDXMODE_SEG) {
		const GF_PropertyValue *p = gf_filter_pid_get_property_str(ds->ipid, "idx_out");
		if (p) {
			strcpy(szSegmentName, p->value.string);
			strcpy(szSegmentFullPath, p->value.string);
			no_concat = GF_TRUE;
		}
	}
	if (!no_concat)
		strcpy(szSegmentFullPath, szSegmentName);

	if (ctx->explicit_mode) {

	}
	else if (!no_concat && ctx->out_path) {
		char *rel = NULL;
		if (ctx->do_m3u8 && ds->hls_vp_name && !ctx->forward_mode) {
			char *tmp = gf_url_concatenate(ctx->out_path, ds->hls_vp_name);
			if (tmp) {
				rel = gf_url_concatenate(tmp, szSegmentName);
				gf_free(tmp);
			}
		}
		if (!rel)
			rel = gf_url_concatenate(ctx->out_path, szSegmentName);

		if (rel) {
			strcpy(szSegmentFullPath, rel);
			gf_free(rel);
		}
	}

	if (seg_state && !ctx->sigfrag) {
		seg_state->filepath = gf_strdup(szSegmentFullPath);
		seg_state->filename = gf_strdup(szSegmentName);
		if (szLLHASTemplate[0])
			seg_state->llhas_template = gf_strdup(szLLHASTemplate);
	}

	if (ds->rep->segment_list && (ctx->forward_mode!=DASHER_FWD_ALL) && !ctx->gencues) {
		GF_MPD_SegmentURL *seg_url;
		GF_SAFEALLOC(seg_url, GF_MPD_SegmentURL);
		if (seg_url) {
			gf_list_add(ds->rep->segment_list->segment_URLs, seg_url);
			if (!ctx->do_index) {
				seg_url->media = dasher_cat_mpd_url(ctx, ds, szSegmentName);
				if (!ctx->index_media_duration) {
					gf_list_add(ds->pending_segment_urls, seg_url);
					ctx->nb_seg_url_pending++;
				}
			} else {
				seg_url->first_tfdt = in_pck ? gf_filter_pck_get_dts(in_pck) : 0;
				seg_url->first_pck_seq = in_pck ? ds->nb_pck : 0;
				seg_url->frag_start_offset = ds->frag_start_offset;
				seg_url->frag_tfdt = ds->frag_first_ftdt;
				//set constant duration to first packet duration (as used by mp4mx to compute defaults)
				//this will avoid generating trex with different default duration if working with or without sample
				if (!ds->rep->segment_list->sample_duration) {
					if (in_pck) {
						ds->rep->segment_list->sample_duration = gf_filter_pck_get_duration(in_pck);
					} else {
						const GF_PropertyValue *p = gf_filter_pid_get_property(ds->ipid, GF_PROP_PID_CONSTANT_DURATION);
						if (p) ds->rep->segment_list->sample_duration = p->value.uint;
					}

					ds->rep->segment_list->index_mode = GF_TRUE;
					if (ds->pts_minus_cts<0)
						ds->rep->segment_list->pid_delay = (u32) (-ds->pts_minus_cts);
					ds->rep->segment_list->src_timescale = ds->timescale;
				}
			}
			if (szIndexName[0])
				seg_url->index = dasher_cat_mpd_url(ctx, ds, szIndexName);
		}
	}
	if (pck) {
		gf_filter_pck_set_property(pck, GF_PROP_PCK_FILENAME, &PROP_STRING(szSegmentFullPath) );
		if (szLLHASTemplate[0])
			gf_filter_pck_set_property(pck, GF_PROP_PCK_LLHAS_TEMPLATE, &PROP_STRING(szLLHASTemplate) );
	}
}

static Bool dasher_check_loop(GF_DasherCtx *ctx, GF_DashStream *ds)
{
	u32 i, count;
	u32 pmode = GF_PLAYBACK_MODE_NONE;
	u64 ts_offset, max_ts_offset, max_ts_scale;
	const GF_PropertyValue *p;
	if (!ds->src_url) return GF_FALSE;

	//loop requested
	if (ds->loop_state==2) return GF_TRUE;

	count = gf_list_count(ctx->current_period->streams);
	if (!ds->loop_state) {
		for (i=0; i<count; i++) {
			GF_DashStream *a_ds = gf_list_get(ctx->current_period->streams, i);

			p = gf_filter_pid_get_property(a_ds->ipid, GF_PROP_PID_PLAYBACK_MODE);
			if (p) pmode = p->value.uint;
			if (pmode == GF_PLAYBACK_MODE_NONE) {
				GF_LOG(GF_LOG_WARNING, GF_LOG_DASH, ("[Dasher] Loop requested in subdur mode, but source cannot seek, defaulting to multi period for all streams\n"));
				ctx->loop = GF_FALSE;
				return GF_FALSE;
			}
		}
		ds->loop_state = 1;
	}

	max_ts_offset = 0;
	max_ts_scale = 1;
	//check all input media durations
	for (i=0; i<count; i++) {
		GF_DashStream *a_ds = gf_list_get(ctx->current_period->streams, i);

		//one pid is waiting for loop while another has done its subdur and won't process any new segment until the next subdur call, which
		//will never happen since the first PID waits for loop. We must force early generation in this case
		if (a_ds->subdur_done && !ctx->sflush) {
			a_ds->subdur_done = GF_FALSE;
			//remember the max period dur before this forced segment generation
			a_ds->subdur_forced_use_period_dur = a_ds->max_period_dur;
		}

		//wait for each input to query loop
		if (!a_ds->loop_state) {
			a_ds->done = 0;
			return GF_TRUE;
		}

		//get max duration
		ts_offset = a_ds->est_next_dts;

		if (gf_timestamp_less(max_ts_offset, max_ts_scale, ts_offset, a_ds->timescale)) {
			max_ts_offset = ts_offset;
			max_ts_scale = a_ds->timescale;
		}
	}

	//assign ts offset and send stop/play
	for (i=0; i<count; i++) {
		GF_DashStream *a_ds = gf_list_get(ctx->current_period->streams, i);

		//if we loop (subdur set and not done) we must update ts offset
		//if keep_ts is not set, we will get called with the same source so we also need to update the timestamp
		if (!ctx->keep_ts || (!a_ds->subdur_done && !a_ds->done && ctx->subdur) ) {
			ts_offset = gf_timestamp_rescale(max_ts_offset, max_ts_scale, a_ds->timescale);
			a_ds->ts_offset = ts_offset;
			//no loop if flushed is forced
			if (!ctx->sflush && (a_ds->ts_offset > a_ds->est_next_dts)) {
				GF_LOG(GF_LOG_WARNING, GF_LOG_DASH, ("[Dasher] Looping streams of unequal duration, inserting "LLU" us of timestamp delay in pid %s from %s\n", ((a_ds->ts_offset - a_ds->est_next_dts) * 1000000) / a_ds->timescale, gf_filter_pid_get_name(a_ds->ipid), a_ds->src_url));
			}
		}

		if (a_ds->subdur_done || a_ds->done) continue;

		a_ds->seek_to_pck = 0;
		a_ds->nb_pck = 0;
		a_ds->clamp_done = GF_FALSE;

		a_ds->loop_state = 2;

		if (ctx->subdur) {
			GF_FilterEvent evt;

			GF_FEVT_INIT(evt, GF_FEVT_STOP, a_ds->ipid);
			gf_filter_pid_send_event(a_ds->ipid, &evt);

			gf_filter_pid_set_discard(a_ds->ipid, GF_FALSE);

			dasher_send_transport_hints(ctx, ds);

			GF_FEVT_INIT(evt, GF_FEVT_PLAY, a_ds->ipid);
			evt.play.speed = 1.0;
			gf_filter_pid_send_event(a_ds->ipid, &evt);
		}
	}

	return GF_TRUE;
}

//depending on input formats, streams may be declared with or without DCD. For streams requiring the config, wait for it
static Bool dasher_check_period_ready(GF_DasherCtx *ctx, Bool is_session_end)
{
	u32 i=0;
	GF_DashStream *ds;
	ctx->period_not_ready = GF_FALSE;
	while ((ds = gf_list_enum(ctx->current_period->streams, &i))) {

		if (is_session_end)
			gf_filter_pid_set_discard(ds->ipid, GF_TRUE);

		if (ds->dcd_not_ready) {
			GF_FilterPacket *pck;
			u32 prev = ds->dcd_not_ready;
			ds->dcd_not_ready = 0;
			pck = gf_filter_pid_get_packet(ds->ipid);
			if (!pck) {
				u32 diff = gf_sys_clock() - prev;
				if (diff > 10000) {
					GF_LOG(GF_LOG_ERROR, GF_LOG_DASH, ("[Dasher] Failed to initialize PID %s, no packets after %d ms, aborting\n", gf_filter_pid_get_name(ds->ipid), diff));
					ctx->in_error = GF_TRUE;
					return GF_FALSE;
				}
				ds->dcd_not_ready = prev;
				ctx->period_not_ready = GF_TRUE;
				return GF_FALSE;
			}
		}
	}
	return GF_TRUE;
}

void dasher_format_report(GF_Filter *filter, GF_DasherCtx *ctx)
{
	u32 i, count, nb_pc=0;
	Double max_ts=0;
	u32 total_pc = 0;
	char szDS[200];
	char *szStatus = NULL;

	if (!gf_filter_reporting_enabled(filter))
		return;
	if (!ctx->update_report)
		return;
	//don't update at each packet, this would be too much
	if ((ctx->update_report>0) && (ctx->update_report < 20))
		return;

	ctx->update_report = 0;

	sprintf(szDS, "P%s", ctx->current_period->period->ID ? ctx->current_period->period->ID : "1");
	gf_dynstrcat(&szStatus, szDS, NULL);

	count = gf_list_count(ctx->current_period->streams);
	for (i=0; i<count; i++) {
		s32 pc=-1;
		Double mpdtime;
		u32 set_idx;
		u32 rep_idx;
		u8 stype;
		GF_DashStream *ds = gf_list_get(ctx->current_period->streams, i);
		if (ds->muxed_base) continue;

		set_idx = 1 + gf_list_find(ctx->current_period->period->adaptation_sets, ds->set);
		rep_idx = 1 + gf_list_find(ds->set->representations, ds->rep);
		if (ds->stream_type==GF_STREAM_VISUAL) stype='V';
		else if (ds->stream_type==GF_STREAM_AUDIO) stype='A';
		else if (ds->stream_type==GF_STREAM_TEXT) stype='T';
		else stype='M';

		if (ds->done || ds->subdur_done) {
			sprintf(szDS, "AS#%d.%d(%c) done (%d segs)", set_idx, rep_idx, stype, ds->seg_number);
			pc = 10000;
		} else {
			Double done;
			if (ctx->cues) {
				done = (Double) (ds->last_dts);
				done /= ds->timescale;
				snprintf(szDS, 200, "AS#%d.%d(%c) seg #%d %02.2fs", set_idx, rep_idx, stype, ds->seg_number, done);
			} else {
				Double pcent, ddur;
				done = (Double) ds->adjusted_next_seg_start;
				done -= (Double) ds->last_dts;
				if (done<0)
					done=0;
				done /= ds->timescale;
				ddur = ((Double)ds->dash_dur.num) / ds->dash_dur.den;
				done = ddur - done;
				//this may happen since we don't print info at segment start
				if (done<0)
					done=0;
				pcent = done / ddur;
				pc = (s32) (done * 10000);
				snprintf(szDS, 200, "AS#%d.%d(%c) seg #%d %02.2fs (%02.2f %%)", set_idx, rep_idx, stype, ds->seg_number, done, 100*pcent);
			}

			mpdtime = (Double) ds->last_dts;
			mpdtime -= (Double) ds->first_dts;
			if (mpdtime<0) mpdtime=0;
			mpdtime /= ds->timescale;

			if (ds->duration.den && ds->duration.num) {
				done = mpdtime;

				done *= ds->duration.den;
				done /= ds->duration.num;
				pc = (u32) (10000*done);
			}
			if (max_ts<mpdtime)
				max_ts = mpdtime;
		}
		//don't use max, do an average
		total_pc += pc;
		nb_pc++;
		gf_dynstrcat(&szStatus, szDS, " ");
	}
	if (nb_pc)
		total_pc /= nb_pc;

	if (total_pc!=10000) {
		sprintf(szDS, " / MPD %.2fs %d %%", max_ts, total_pc/100);
		gf_dynstrcat(&szStatus, szDS, NULL);
	}
	gf_filter_update_status(filter, total_pc, szStatus);
	gf_free(szStatus);
}

static void dasher_drop_input(GF_DasherCtx *ctx, GF_DashStream *ds, Bool discard_all)
{
	if (ds->sbound) {
		while (gf_list_count(ds->packet_queue)) {
			GF_FilterPacket *pck = gf_list_pop_front(ds->packet_queue);
			if (gf_filter_pck_get_sap(pck)) {
				if (ds->nb_sap_in_queue)
					ds->nb_sap_in_queue --;
			}
			gf_filter_pck_unref(pck);
			if (!discard_all) break;
		}
	} else {
		gf_filter_pid_drop_packet(ds->ipid);
	}
	if (discard_all) {
		gf_filter_pid_set_discard(ds->ipid, GF_TRUE);
	}
}

static void dasher_inject_eods(GF_DasherCtx *ctx, GF_DashStream *ds, Bool forced)
{
	//in dynamic mode, send end of dash segment marker to flush segment right away, otherwise we will
	//flush the segment at next segment start which could be after the segment AST => 404
	//
	//if subdur no need to do so as we will close the muxer right after
	//if sigfrag no need to do so since we don't generate media packets
	if (!ctx->subdur && ((ctx->dmode>=GF_DASH_DYNAMIC) || forced) && !ctx->sigfrag && !ctx->do_index) {
		GF_FilterPacket *eods_pck;
		eods_pck = gf_filter_pck_new_alloc(ds->opid, 0, NULL);
		if (eods_pck) {
			gf_filter_pck_set_property(eods_pck, GF_PROP_PCK_EODS, &PROP_BOOL(GF_TRUE) );
			gf_filter_pck_send(eods_pck);
		}
	}
}

static const char *empty_ttml = "<?xml version=\"1.0\" encoding=\"UTF-8\"?>\n<tt xmlns=\"http://www.w3.org/ns/ttml\" xml:lang=\"en\">\n<head/>\n<body/>\n</tt>";

static void dasher_send_empty_segment(GF_DasherCtx *ctx, GF_DashStream *ds)
{
	GF_FilterPacket *pck=NULL;
	u8 *data;

	if (ds->segment_started) {
		if (ds->nb_comp_done >= ds->nb_comp) {
			gf_assert(0);
			return;
		}
		u64 next_cts = ds->first_cts_in_seg + gf_timestamp_rescale(ds->dash_dur.num, ds->dash_dur.den, ds->timescale);
		ds->first_cts_in_next_seg = next_cts;
		ds->nb_comp_done ++;
		ds->split_dur_next = 0;
		ds->seg_done = GF_TRUE;

		dasher_inject_eods(ctx, ds, GF_FALSE);

		//force to be last rep in set to be done
		ds->nb_rep_done = ds->nb_rep-1;
		dasher_flush_segment(ctx, ds, GF_FALSE);

		ds->first_cts_in_seg = next_cts;
		ds->split_dur_next = 0;
	}

	if (ds->opid && (!ctx->from_index || (ctx->from_index==IDXMODE_SEG) )) {

		if (ds->codec_id == GF_CODECID_SUBS_XML) {
			//write empty TTML doc
			u32 len = (u32) strlen(empty_ttml);
			pck = gf_filter_pck_new_alloc(ds->opid, len+1, &data);
			memcpy(data, empty_ttml, len);
			data[len] = 0;
		} else if (ds->codec_id == GF_CODECID_WEBVTT) {
			//write empty cue box, 8 byte size of type vtte
			pck = gf_filter_pck_new_alloc(ds->opid, 8, &data);
			data[0] = data[1] = data[2] = 0; data[3] = 8;
			data[4] = 'v'; data[5] = 't'; data[6] = 't'; data[7] = 'e';
		} else if (ds->codec_id == GF_CODECID_TX3G) {
			//write empty tx3g sample, 2 bytes text len=0
			pck = gf_filter_pck_new_alloc(ds->opid, 2, &data);
			data[0] = data[1] = 0;
		} else {
			pck = gf_filter_pck_new_alloc(ds->opid, 0, &data);
		}

		gf_filter_pck_set_dts(pck, ds->first_cts_in_seg+ds->first_cts);
		gf_filter_pck_set_cts(pck, ds->first_cts_in_seg+ds->first_cts);
		gf_filter_pck_set_sap(pck, GF_FILTER_SAP_1);
		//we don't assign a duration

		GF_LOG(GF_LOG_DEBUG, GF_LOG_DASH, ("[Dasher] Sending empty text packet CTS "LLU"/%d\n", ds->first_cts_in_seg, ds->timescale));
	}

	dasher_mark_segment_start(ctx, ds, pck, NULL);
	ds->segment_started = GF_TRUE;
	if (pck) {
		gf_filter_pck_send(pck);
		ctx->period_pck_sent = GF_TRUE;
	}

	if (ctx->do_index) {
		GF_MPD_SegmentURL *s = gf_list_last(ds->rep->segment_list->segment_URLs);
		s->first_tfdt = ds->first_cts_in_seg;
	}

	ds->first_cts_in_next_seg = ds->first_cts_in_seg + gf_timestamp_rescale(ds->dash_dur.num, ds->dash_dur.den, ds->timescale);
	ds->est_first_cts_in_next_seg = ds->first_cts_in_next_seg;
}



static GF_Err dasher_process(GF_Filter *filter)
{
	u32 i, count, nb_init, has_init, nb_reg_done;
	GF_DasherCtx *ctx = gf_filter_get_udta(filter);
	GF_Err e;
	Bool force_flush_manifest = GF_FALSE;
	u32 nb_seg_waiting = 0;
	u32 nb_seg_active = 0;

	if (ctx->in_error) {
		gf_filter_abort(filter);
		return GF_SERVICE_ERROR;
	}
	if (!ctx->utc_initialized) {
		dasher_init_utc(filter, ctx);
		if (!ctx->utc_initialized) return GF_OK;
	}

	//session regulation is on and we have a an MPD (setup done) and a next time (first seg processed)
	//check if we have reached the next time
	if (ctx->sreg && !ctx->state && ctx->mpd && ctx->mpd->gpac_next_ntp_ms) {
		s64 diff = (s64) ctx->mpd->gpac_next_ntp_ms;
		diff -= (s64) gf_net_get_ntp_ms();
		if (diff>100) {
			GF_LOG(GF_LOG_DEBUG, GF_LOG_DASH, ("[Dasher] Next generation scheduled in %d ms, nothing to do\n", diff));
			gf_filter_ask_rt_reschedule(filter, (u32) (diff*1000));
			return GF_OK;
		}
	}

	//streams in period are not all ready, wait for them
	if (ctx->period_not_ready) {
		Bool is_eos;
		//postpone until no pending connections, otherwise we may add input streams in the wrong period
		if (gf_filter_connections_pending(filter))
			return GF_OK;

		is_eos = gf_filter_end_of_session(filter);
		if (! dasher_check_period_ready(ctx, is_eos)) {
			return is_eos ? GF_SERVICE_ERROR : GF_OK;
		}
		e = dasher_setup_period(filter, ctx, NULL);
		if (e) return e;
	}
	if (ctx->check_connections) {
		if (gf_filter_connections_pending(filter))
			return GF_OK;
		ctx->check_connections = GF_FALSE;
	}

	if (ctx->is_eos)
		return GF_EOS;
	if (ctx->setup_failure)
		return ctx->setup_failure;

	count = gf_list_count(ctx->current_period->streams);
	if (!ctx->min_cts_period.den) {
		u64 min_ts=0, min_timescale = 0;
		u32 num_ready=0, num_blocked=0;
		for (i=0; i<count; i++) {
			GF_DashStream *ds = gf_list_get(ctx->current_period->streams, i);
			if (ctx->force_period_switch) {
				break;
			}
			GF_FilterPacket *pck = gf_filter_pid_get_packet(ds->ipid);
			if (!pck) continue;
			u64 ts = gf_filter_pck_get_cts(pck);
			if (ts != GF_FILTER_NO_TS) {
				//only adjust if delay is negative (skip), otherwise (delay) keep min ts as is.
				//Not doing so will set the rep PTO to the delay, canceling the delay ...
				if (ds->pts_minus_cts<0)
					ts = ts + ds->pts_minus_cts;
				if (!min_ts || gf_timestamp_less(ts, ds->timescale, min_ts, min_timescale)) {
					min_ts = ts;
					min_timescale = ds->timescale;
				}
			}
			num_ready++;
			if (gf_filter_pid_would_block(ds->ipid)) num_blocked++;
		}
		if (count) {
			if (num_ready < num_blocked) return GF_OK;
		}
		ctx->min_cts_period.num = min_ts;
		ctx->min_cts_period.den = min_timescale;

		if (ctx->force_period_switch)
			count = gf_list_count(ctx->current_period->streams);
	}

	nb_init = has_init = nb_reg_done = 0;

	for (i=0; i<count; i++) {
		GF_DashStream *base_ds;
		GF_DashStream *ds = gf_list_get(ctx->current_period->streams, i);
		gf_assert(ds);
		if (ds->done) continue;
		base_ds = ds->muxed_base ? ds->muxed_base : ds;
		//subdur mode abort, don't process
		if (ds->subdur_done) {
			continue;
		}
		if (ds->seg_done) continue;

		if (ctx->dmode == GF_MPD_TYPE_DYNAMIC_LAST) {
			if (!ds->done && ds->opid) gf_filter_pid_set_eos(ds->opid);
			ds->done = 1;
			continue;
		}

		//flush as much as possible
		while (1) {
			u32 sap_type, dur, o_dur, split_dur;
			s32 check_dur;
			u64 cts, orig_cts, dts, split_dur_next, pcont_cts;
			Bool seg_over = GF_FALSE;
			Bool is_packet_split = GF_FALSE;
			Bool is_queue_flush = GF_FALSE;
			GF_FilterPacket *dst;
			GF_FilterPacket *pck = NULL;

			if (!ds->request_period_switch) {
				gf_assert(ds->period == ctx->current_period);
				pck = gf_filter_pid_get_packet(ds->ipid);
				//we may change period after a packet fetch (reconfigure of input pid)
				if ((ds->period != ctx->current_period) || ds->request_period_switch) {
					//in closest mode, flush queue
					if (!ds->sbound || !gf_list_count(ds->packet_queue)) {
						gf_assert(gf_list_find(ctx->current_period->streams, ds)<0);
						count = gf_list_count(ctx->current_period->streams);
						i--;
						break;
					}
					is_queue_flush = GF_TRUE;
				}

				/*text streams, insert an empty segment if we are one segment behind last produced segment on other pids
				- we don't generate if behind this last time in case a next packet comes in
				- we only insert an empty segment if PID is done (eos) or if we generate for real-time

				We cannot apply this in non real-time before end of stream, as we would end up starting a segment while next packet could be in the past (previous seg)

				TODO: extend this to send empty segments for other streams (audio, video) in case of signal loss ??
				*/
				if (!pck
					&& (ds->stream_type==GF_STREAM_TEXT)
					&& !ds->muxed_base
					&& (gf_filter_pid_is_eos(ds->ipid) || (ctx->dmode==GF_MPD_TYPE_DYNAMIC))
				) {
					u64 ddur_ms = (1000*ds->dash_dur.num)/ds->dash_dur.den;
					while (ds->last_min_segment_start_time + ddur_ms < ctx->last_min_segment_start_time) {
						dasher_send_empty_segment(ctx, ds);
					}
				}
			} else {
				is_queue_flush = GF_TRUE;
			}
			if (ds->sbound && pck && gf_filter_pck_is_blocking_ref(pck)) {
				GF_LOG(GF_LOG_WARNING, GF_LOG_DASH, ("[Dasher] Cannot use `sbound` with blocking input packet references, disabling packet buffering for PID %s\n", gf_filter_pid_get_name(ds->ipid) ));
				ds->sbound = DASHER_BOUNDS_OUT;
			}

			//skipped merged tile base
			if (ds->merged_tile_dep) {
				if (pck) gf_filter_pid_drop_packet(ds->ipid);
				pck = NULL;
			}
			//queue mode
			else if (ds->sbound) {
				if (!is_queue_flush && pck) {
					gf_filter_pck_ref(&pck);
					gf_filter_pid_drop_packet(ds->ipid);
					gf_list_add(ds->packet_queue, pck);
					if (gf_filter_pck_get_sap(pck))
						ds->nb_sap_in_queue ++;
				}
				if (
					//we are flushing due to period switch
					is_queue_flush
					//we are flushing due to end of stream
					|| gf_filter_pid_is_eos(ds->ipid) || ds->clamp_done
				) {
					pck = gf_list_get(ds->packet_queue, 0);
					is_queue_flush = GF_TRUE;
				} else if (
					//if current segment is not started, always get packet from queue
					!ds->segment_started
					//wait until we have more than 2 saps to get packet from queue, to check if next sap will be closer or not
					|| (ds->nb_sap_in_queue>=2)
				) {
					pck = gf_list_get(ds->packet_queue, 0);
				} else {
					pck = NULL;
				}
			}


			if (!pck) {
				Bool ds_is_done=GF_FALSE;
				if (ds->request_period_switch) {
					e = dasher_stream_period_changed(filter, ctx, ds, (ds->request_period_switch==2) ? GF_TRUE : GF_FALSE);
					if (e < 0) {
						GF_LOG(GF_LOG_ERROR, GF_LOG_DASH, ("[Dasher] Period switch request failed.\n"));
						i--;
						break;
					}
					gf_assert(gf_list_find(ctx->current_period->streams, ds)<0);
					count = gf_list_count(ctx->current_period->streams);
					i--;
					break;
				}

				if (ds->clamp_done) {
					ds_is_done=GF_TRUE;
				} else if (gf_filter_pid_is_eos(ds->ipid)) {
					if (gf_filter_pid_is_flush_eos(ds->ipid)) {
						if (ds->segment_started && !ds->seg_done) {
							ds->seg_done = GF_TRUE;
							ds->first_cts_in_next_seg = ds->est_first_cts_in_next_seg;
							ds->est_first_cts_in_next_seg = 0;
							if (base_ds->nb_comp_done < base_ds->nb_comp) {
								base_ds->nb_comp_done ++;
								if (base_ds->nb_comp_done == base_ds->nb_comp) {
									dasher_flush_segment(ctx, base_ds, GF_FALSE);
									dasher_inject_eods(ctx, base_ds, GF_TRUE);
								}
							} else {
								gf_assert(0);
							}
						}
 					} else {
						ds_is_done=GF_TRUE;
					}
				}
				if (ds_is_done) {
					u32 ds_done = 1;

					if (!ds->clamp_done && !ds->muxed_base && (ds->stream_type==GF_STREAM_TEXT)) {
						u32 s_idx;
						u64 ddur_ms;
						Bool over = GF_TRUE;
						for (s_idx=0; s_idx<count; s_idx++) {
							GF_DashStream *a_ds = gf_list_get(ctx->current_period->streams, s_idx);
							if (a_ds == ds) continue;
							if (a_ds->stream_type==GF_STREAM_TEXT) continue;
							if (!a_ds->done) {
								over = GF_FALSE;
								break;
							}
						}
						if (!over)
							break;

						//text streams, insert empty segments if we are one segment behind (and including) last produced segment on other pids
						ddur_ms = (1000*ds->dash_dur.num)/ds->dash_dur.den;
						while (ds->last_min_segment_start_time + ddur_ms <= ctx->min_segment_start_time) {
							dasher_send_empty_segment(ctx, ds);
						}
					}


					if ((ctx->loop || ctx->sflush) && dasher_check_loop(ctx, ds)) {
						if (ctx->subdur)
							break;
						//loop on the entire source, consider the stream not done for segment flush
						if (ctx->sflush != SFLUSH_END)
							ds_done = 0;
					}

					ds->clamp_done = GF_FALSE;

					ctx->update_report = -1;
					//opid may be NULL for skipped tile rep
					if (!ctx->sigfrag && ds->opid)
						gf_filter_pid_set_eos(ds->opid);

					if (!ds->done) ds->done = ds_done;
					ds->seg_done = GF_TRUE;
					force_flush_manifest = GF_TRUE;
					ds->first_cts_in_next_seg = ds->est_first_cts_in_next_seg;
					ds->est_first_cts_in_next_seg = 0;
					if (base_ds->nb_comp_done < base_ds->nb_comp) {
						base_ds->nb_comp_done ++;
						if (base_ds->nb_comp_done == base_ds->nb_comp) {
							dasher_flush_segment(ctx, base_ds, GF_FALSE);
						}
					} else {
						gf_assert(0);
					}
					//loop on the entire source, mark as done for subdur and check if all other streams are done
					if (!ds->done) {
						u32 j;
						ds->done = 2;
						ds->subdur_done = GF_TRUE;
						u32 nb_sub_done=0;
						for (j=0; j<count; j++) {
							GF_DashStream *a_ds = gf_list_get(ctx->current_period->streams, j);
							if (a_ds->muxed_base) a_ds = a_ds->muxed_base;
							if (a_ds->subdur_done) {
								nb_sub_done++;
							}
						}
						if (nb_sub_done==count)
							ctx->subdur_done = GF_TRUE;
					} else if (ctx->reschedule && !ctx->loop && (ctx->dmode==GF_MPD_TYPE_DYNAMIC) && !strcmp(ds->period_id, DEFAULT_PERIOD_ID) ) {
						if (gf_list_find(ctx->next_period->streams, ds)<0) {
							gf_list_add(ctx->next_period->streams, ds);
						}
						ctx->post_play_events = GF_TRUE;
						ds->nb_repeat++;
						ds->reschedule = GF_TRUE;
						gf_filter_pid_discard_block(ds->opid);
					}
				}
				//no packet, muxed rep and base DS done, flush - required if no packet is present for the segment
				//typically for subs
				else if (ds->muxed_base && base_ds->seg_done && !ds->seg_done && !ds->is_av) {
					ds->seg_done = GF_TRUE;
					ds->first_cts_in_next_seg = ds->est_first_cts_in_next_seg;
					ds->est_first_cts_in_next_seg = 0;
					if (base_ds->nb_comp_done < base_ds->nb_comp) {
						base_ds->nb_comp_done ++;
						if (base_ds->nb_comp_done == base_ds->nb_comp) {
							dasher_flush_segment(ctx, base_ds, GF_FALSE);
						}
					} else {
						gf_assert(0);
					}
				}
				break;
			}
			if (ds->seek_to_pck) {
				u32 sn = gf_filter_pck_get_seq_num(pck);
				if (sn) {
					if (sn <= ds->seek_to_pck) {
						dasher_drop_input(ctx, ds, GF_FALSE);
						continue;
					}
					ds->nb_pck = sn-1;
				} else {
					//no sn signaled, this implies we played from the beginning
					if (ds->nb_pck < ds->seek_to_pck) {
						ds->nb_pck ++;
						dasher_drop_input(ctx, ds, GF_FALSE);
						continue;
					}
				}
			}
			sap_type = gf_filter_pck_get_sap(pck);
			ds->loop_state = 0;

			cts = gf_filter_pck_get_cts(pck);
			dts = gf_filter_pck_get_dts(pck);
			if (dts==GF_FILTER_NO_TS) dts = cts;

			if (!sap_type && (ds->sync_points_type != DASHER_SYNC_PRESENT)) {
				ds->sync_points_type = DASHER_SYNC_PRESENT;
				//cf setup_period: in sbound=0 mode, if stream has sync and non-sync and uses skip samples, allow splitting
				//slightly before - typically needed for audio with sync points (usac, mpegh) where the segment duration is set
				//to the intra interval, we need to take into account the skip samples
				if (!ctx->sbound && !ds->cues
					&& (ds->pts_minus_cts<0) && (ds->next_seg_start> (u32) -ds->pts_minus_cts)
				) {
					ds->next_seg_start -= (u32) -ds->pts_minus_cts;
				}
			}

			if ((ctx->strict_sap==DASHER_SAP_INTRA_ONLY) && (sap_type>=4))
				sap_type = 0;

			pcont_cts = cts;

			if (!ds->rep_init) {
				u32 set_start_with_sap;
				//for video, resync on sap 1 or 2 if not full profile
				if ((ds->stream_type==GF_STREAM_VISUAL) && (ctx->profile != GF_DASH_PROFILE_FULL)) {
					if ((sap_type!=GF_FILTER_SAP_1) && (sap_type!=GF_FILTER_SAP_2))
						sap_type = 0;
				}
				if (!sap_type) {
					//remember our timing
					if (!ds->presentation_time_offset)
						ds->presentation_time_offset = cts + 1;

					GF_LOG(GF_LOG_WARNING, GF_LOG_DASH, ("[Dasher] Representation not initialized, dropping non-SAP1/2 packet CTS "LLU"/%u\n", cts, ds->timescale));
					dasher_drop_input(ctx, ds, GF_FALSE);
					//reset ast until we get SAP
					ctx->mpd->availabilityStartTime = 0;
					break;
				}
				//ast was reset, resetup
				if (!ctx->mpd->availabilityStartTime)
					ctx->mpd->availabilityStartTime = dasher_get_utc(ctx);

				set_start_with_sap = ctx->sseg ? base_ds->set->subsegment_starts_with_sap : base_ds->set->starts_with_sap;
				if (!ds->muxed_base) {
					u64 check_ts;
					//force sap type to 1 for non-visual streams if strict_sap is set to off
					if ((ds->stream_type!=GF_STREAM_VISUAL) && (ctx->strict_sap==DASHER_SAP_OFF) ) {
						switch (ds->codec_id) {
						//MPEG-H requires saps
						case GF_CODECID_MPHA:
						case GF_CODECID_MHAS:
							break;
						default:
							sap_type = 1;
							break;
						}
					}
					//set AS sap type
					if (!set_start_with_sap) {
						//don't set SAP type if not a base rep - could be further checked
						//if (!gf_list_count(ds->complementary_streams) )
						{
							if (ctx->sseg) {
								ds->set->subsegment_starts_with_sap = sap_type;
							} else {
								ds->set->starts_with_sap = sap_type;
							}
						}
					}
					else if (set_start_with_sap != sap_type) {
						GF_LOG(GF_LOG_ERROR, GF_LOG_DASH, ("[Dasher] Segments do not start with the same SAP types: set initialized with %u but first packet got %u - bitstream will not be compliant\n", set_start_with_sap, sap_type));
					}

					check_ts = cts;
					//in case we dropped frames
					if (ds->presentation_time_offset)
						check_ts = ds->presentation_time_offset - 1;
					ds->presentation_time_offset = 0;
					//The code below assumes that the first frame in the stream has a presentation time of 0
					if ((s64) check_ts + ds->pts_minus_cts > 0) {
						u64 pto = check_ts + ds->pts_minus_cts;
						u64 pto_adj = pto;
						if (ds->timescale != ds->mpd_timescale) {
							pto_adj = gf_timestamp_rescale(pto_adj, ds->timescale, ds->mpd_timescale);
						}
						if (ctx->min_cts_period.den) {
							u64 diff = gf_timestamp_rescale(ctx->min_cts_period.num, ctx->min_cts_period.den, ds->mpd_timescale);
							pto_adj = diff;
						}

						if (ds->rep->segment_list)
							ds->rep->segment_list->presentation_time_offset = pto_adj;
						else if (ds->rep->segment_template)
							ds->rep->segment_template->presentation_time_offset = pto_adj;
						else if (ds->set->segment_template)
							ds->set->segment_template->presentation_time_offset = pto_adj;
						else if (ds->set->segment_list)
							ds->set->segment_list->presentation_time_offset = pto_adj;
						else if (ds->rep->segment_base) {
							ds->rep->segment_base->presentation_time_offset = pto_adj;
							ds->rep->segment_base->timescale = ds->mpd_timescale;
						}

						ds->presentation_time_offset = pto;
					}
					//period continuity, skip priming in new periods
					if (ds->period_continuity_id)
						ds->pts_minus_cts = 0;
				}

				ds->first_cts = cts;
				ds->first_dts = dts;
				if (ctx->do_index) {
					ds->rep->segment_list->first_cts_offset = (s32) ((s64) ds->first_cts - (s64) ds->first_dts);
				}
				ds->rep_init++;
				has_init++;
			}

			nb_init++;

			if (ds->ts_offset) {
				cts += ds->ts_offset;
				dts += ds->ts_offset;
			}

			//ready to write MPD for the first time in dynamic mode with template
			if (has_init && (nb_init==count) && (ctx->dmode==GF_MPD_TYPE_DYNAMIC) && ctx->tpl && ctx->do_mpd && !ctx->dyn_rate) {
				e = dasher_send_manifest(filter, ctx, GF_TRUE);
				if (e) return e;
			}

			cts = dasher_translate_cts(ds, cts);
			dts -= ds->first_dts;

			if (ctx->sreg && ctx->mpd->gpac_mpd_time && gf_timestamp_greater(dts, ds->timescale, ctx->mpd->gpac_mpd_time, 1000)) {
				nb_reg_done++;
				break;
			}

			dur = o_dur = gf_filter_pck_get_duration(pck);
			pcont_cts += dur;
			if (ds->period_continuity_next_cts < pcont_cts)
				ds->period_continuity_next_cts = pcont_cts;

			split_dur = 0;
			split_dur_next = 0;

			//patch to align old arch with new
			//but if audio has sync frames, check_dur of sample duration would start the next segment one audio sample early
			check_dur = 0;
			if ((ds->stream_type==GF_STREAM_AUDIO) && (ds->sync_points_type!=DASHER_SYNC_PRESENT))
				check_dur = dur;

			//perform regulation of inputs to avoid dashing one stream faster than the others
			//this is needed when inputs are not realtime and we have text streams for which we must decide
			//if we insert empty segments
			if (!base_ds->segment_started && ctx->min_segment_start_time) {
				orig_cts = cts;
				if (ds->split_dur_next)
					cts += ds->split_dur_next;

				if (gf_timestamp_greater(cts, ds->timescale, ctx->min_segment_start_time, 1000)) {
					nb_seg_waiting++;
					break;
				}
				cts = orig_cts;
			}
			nb_seg_active++;

			//adjust duration and cts
			orig_cts = cts;
			if (ds->split_dur_next) {
				cts += ds->split_dur_next;
				gf_assert(dur > ds->split_dur_next);
				dur -= ds->split_dur_next;
				split_dur_next = ds->split_dur_next;
				ds->split_dur_next = 0;
				is_packet_split = GF_TRUE;
			}

			if (ds->splitable && !ds->split_dur_next && !ds->cues && !ds->inband_cues) {
				Bool do_split = GF_FALSE;
				//adding this sample would exceed the segment duration
				if (gf_sys_old_arch_compat()) {
					if (gf_timestamp_greater_or_equal(cts + dur, ds->timescale, base_ds->adjusted_next_seg_start, base_ds->timescale))
						do_split = GF_TRUE;
				} else {
					if ( gf_timestamp_greater(cts + dur, ds->timescale, base_ds->adjusted_next_seg_start, base_ds->timescale))
						do_split = GF_TRUE;
				}
				if (do_split) {
					//this sample starts in the current segment - split it
					if (gf_timestamp_less(cts, ds->timescale, base_ds->adjusted_next_seg_start, base_ds->timescale) ) {
						split_dur = (u32) (gf_timestamp_rescale(base_ds->adjusted_next_seg_start, base_ds->timescale, ds->timescale) - ds->last_cts);

						if (gf_sys_old_arch_compat() && (split_dur==dur))
							split_dur=0;

						if (split_dur>=dur)
							split_dur=0;
					}
				}
			}

			//mux rep, wait for a CTS more than our base if base not yet over
			if ((base_ds != ds) && !base_ds->seg_done && gf_timestamp_greater(cts, ds->timescale, base_ds->last_cts, base_ds->timescale) )
				break;

			if (ds->seek_to_pck) {
				ds->seek_to_pck = 0;
			}
			//base rep has been forced to another period, we switch asap
			else if (base_ds->forced_period_switch) {
				ds->seg_done = GF_TRUE;
				dasher_inject_eods(ctx, ds, GF_FALSE);
				force_flush_manifest = GF_TRUE;
				dasher_stream_period_changed(filter, ctx, ds, GF_FALSE);
				i--;
				count--;
				break;
			}
			//period switch in progress, do not dash more than requested
			else if (ctx->force_period_switch && ctx->period_switch_cts.den) {
				//period_switch_cts is in original cts (pcont_cts) 
				if (gf_timestamp_greater_or_equal(pcont_cts, ds->timescale, ctx->period_switch_cts.num, ctx->period_switch_cts.den)) {
					dasher_stream_period_changed(filter, ctx, ds, GF_TRUE);
					i--;
					count--;
					break;
				}
			}
			//flush for entire input, segment is done upon eos
			else if (ctx->sflush==SFLUSH_SINGLE) {
			}
			//source-driven fragmentation check for segment start
			else if (ctx->sigfrag) {
				const GF_PropertyValue *p = gf_filter_pck_get_property(pck, GF_PROP_PCK_FRAG_START);
				if (p && (p->value.uint>=1) && base_ds->segment_started) {
					seg_over = GF_TRUE;
					if (ds == base_ds) {
						base_ds->adjusted_next_seg_start = cts;
					}
				}
			}
			//inband-cue based segmentation
			else if (ds->inband_cues) {
				const GF_PropertyValue *p = gf_filter_pck_get_property(pck, GF_PROP_PCK_CUE_START);
				if (p && p->value.boolean) {
					u32 size;
					gf_filter_pck_get_data(pck, &size);
					if (ds->segment_started) {
						seg_over = GF_TRUE;
						if (ds == base_ds) {
							base_ds->adjusted_next_seg_start = cts;
						}
					}
					//packet with no size, used by GHI demuxer:
					//- if seek flag is set, this is a dummy packet sent to generate segment timeline / child HLS
					//- if seek flag is not set, this is an empty segment for sparse streams
					else if (!size) {
						if (!gf_filter_pck_get_seek_flag(pck) ) {
							ds->first_cts_in_seg = gf_filter_pck_get_cts(pck);
							dasher_send_empty_segment(ctx, ds);
							dasher_drop_input(ctx, ds, GF_TRUE);
							continue;
						}
					}
					p = gf_filter_pck_get_property(pck, GF_PROP_PCK_SPLIT_START);
					if (p && (dur > p->value.uint)) {
						cts += p->value.uint;
						dur -= p->value.uint;
						split_dur_next = p->value.uint;
						ds->split_dur_next = 0;
						is_packet_split = GF_TRUE;
					}
				}
				p = gf_filter_pck_get_property(pck, GF_PROP_PCK_SPLIT_END);
				if (p && (dur > p->value.uint)) {
					dur -= p->value.uint;
				}
			}
			//cue-list based segmentation
			else if (ds->cues) {
				u32 cidx;
				GF_DASHCueInfo *cue=NULL;
				Bool is_cue_split = GF_FALSE;
				s32 has_mismatch = -1;

				for (cidx=0;cidx<ds->nb_cues; cidx++) {
					cue = &ds->cues[cidx];
					if (cue->sample_num) {
						if (cue->sample_num == ds->nb_pck + 1) {
							is_cue_split = GF_TRUE;
							break;
						} else if (cue->sample_num < ds->nb_pck) {
							has_mismatch = cidx;
						} else {
							break;
						}
					}
					else if (cue->dts) {
						u64 ts = (cue->dts - ds->cues_ts_offset) * ds->timescale;
						u64 ts2 = dts * ds->cues_timescale;
						if (ts == ts2) {
							is_cue_split = GF_TRUE;
							break;
						} else if (ts < ts2) {
							has_mismatch = cidx;
						} else {
							break;
						}
					}
					else if (cue->cts) {
						s64 ts = (cue->cts - ds->cues_ts_offset) * ds->timescale;
						s64 ts2 = (cts + ds->first_cts) * ds->cues_timescale;

						//cues are given in track timeline (presentation time), subtract the media time to pres time offset
						if (ds->cues_use_edits) {
							ts2 += (s64) (ds->pts_minus_cts) * ds->cues_timescale;
						}
						if (ts == ts2) {
							is_cue_split = GF_TRUE;
							break;
						} else if (ts < ts2) {
							has_mismatch = cidx;
						} else {
							break;
						}
					}
				}
				//start of first segment
				if (is_cue_split && !ds->segment_started) {
					memmove(ds->cues, &ds->cues[cidx+1], (ds->nb_cues-cidx-1) * sizeof(GF_DASHCueInfo));
					ds->nb_cues -= cidx+1;
					is_cue_split = 0;
				}

				if (is_cue_split) {
					if (!sap_type) {
						GF_LOG(ctx->strict_cues ?  GF_LOG_ERROR : GF_LOG_WARNING, GF_LOG_DASH, ("[DASH] cue found (sn %d - dts "LLD" - cts "LLD") for PID %s but packet %d is not RAP !\n", cue->sample_num, cue->dts, cue->cts, gf_filter_pid_get_name(ds->ipid), ds->nb_pck));
						if (ctx->strict_cues) {
							gf_filter_pid_drop_packet(ds->ipid);
							gf_filter_pid_set_discard(ds->ipid, GF_TRUE);
							return GF_BAD_PARAM;
						}
					}
					memmove(ds->cues, &ds->cues[cidx+1], (ds->nb_cues-cidx-1) * sizeof(GF_DASHCueInfo));
					ds->nb_cues -= cidx+1;

					if (sap_type==3)
						ds->nb_sap_3 ++;
					else if (sap_type>3)
						ds->nb_sap_4 ++;

					/*check requested profiles can be generated, or adjust them*/
					if (
						(ds->nb_sap_4 || (ds->nb_sap_3 > 1))
						&& (ctx->profile != GF_DASH_PROFILE_FULL)
						/*TODO: store at DS level whether the usage of sap4 is ok or not (eg roll info for AAC is OK, not for xHEAAC-v2)
						for now we only complain for video*/
						&& ((ds->stream_type==GF_STREAM_VISUAL) || (ctx->strict_sap==DASHER_SAP_ON) )
					) {
						GF_LOG(GF_LOG_WARNING, GF_LOG_DASH, ("[Dasher] WARNING! Max SAP type %d detected - switching to FULL profile\n", ds->nb_sap_4 ? 4 : 3));
						ctx->profile = GF_DASH_PROFILE_FULL;
						if (ctx->sseg)
							ds->set->subsegment_starts_with_sap = sap_type;
						else
							ds->set->starts_with_sap = sap_type;
					}


					seg_over = GF_TRUE;
					if (ds == base_ds) {
						base_ds->adjusted_next_seg_start = cts;
					}
				}

				if (has_mismatch>=0) {
					cue = &ds->cues[has_mismatch];
					GF_LOG(ctx->strict_cues ?  GF_LOG_ERROR : GF_LOG_WARNING, GF_LOG_DASH, ("[DASH] found cue (sn %d - dts "LLD" - cts "LLD") in stream %s before current packet (sn %d - dts "LLD" - cts "LLD") , buggy source cues ?\n", cue->sample_num, cue->dts, cue->cts, gf_filter_pid_get_name(ds->ipid), ds->nb_pck+1, dts + ds->first_cts, cts + ds->first_cts));
					if (ctx->strict_cues) {
						gf_filter_pid_drop_packet(ds->ipid);
						gf_filter_pid_set_discard(ds->ipid, GF_TRUE);
						return GF_BAD_PARAM;
					}
				}
			}
			//forcing max time
			else if (
				(base_ds->force_rep_end && gf_timestamp_greater_or_equal(cts, ds->timescale, base_ds->force_rep_end, base_ds->timescale) )
				|| (base_ds->clamped_dur.num && (cts + o_dur > ds->ts_offset + base_ds->clamped_dur.num * ds->timescale / base_ds->clamped_dur.den))
				//for non-audio stream, also check by duration (mostly for sap2 visual streams with broken timing)
				|| ((base_ds->clamped_dur.num && ds->stream_type!=GF_STREAM_AUDIO) && (dts - ds->ts_offset >= base_ds->clamped_dur.num * ds->timescale / base_ds->clamped_dur.den))
			) {
				if (!base_ds->period->period->duration && base_ds->force_rep_end) {
					GF_LOG(GF_LOG_WARNING, GF_LOG_DASH, ("[Dasher] Inputs duration do not match, %s truncated to %g duration\n", ds->src_url, ((Double)base_ds->force_rep_end)/base_ds->timescale ));
				}
				dasher_drop_input(ctx, ds, GF_TRUE);
				ds->clamp_done = GF_TRUE;
				continue;
			}
			//we have a SAP and we work in closest mode: check the next SAP in the queue, and decide if we
			//split the segment at this SAP or wait for the next one
			else if (ds->segment_started && ds->sbound && sap_type) {
				u32 idx, nb_queued, nb_pck = gf_list_count(ds->packet_queue);
				nb_queued = nb_pck;
				if (is_queue_flush) nb_queued += 1;

				for (idx=1; idx<nb_queued; idx++) {
					GF_FilterPacket *next;
					if (idx==nb_pck) {
						next = gf_list_last(ds->packet_queue);
					} else {
						next = gf_list_get(ds->packet_queue, idx);
						u32 sap_next = gf_filter_pck_get_sap(next);
						if (!sap_next) continue;
					}
					u32 next_dur = gf_filter_pck_get_duration(next);
					//compute cts next
					u64 cts_next = gf_filter_pck_get_cts(next);
					if (ds->ts_offset) {
						cts_next += ds->ts_offset;
					}
					cts_next = dasher_translate_cts(ds, cts_next);

					if ((idx==nb_pck) && ctx->last_seg_merge) {
						u64 next_seg_dur = (cts_next + next_dur - cts);
						if (next_seg_dur * ds->dash_dur.den < (u64) ds->dash_dur.num * ds->timescale / 2)
							continue;
					}

					//same rule as above
					if (gf_timestamp_greater_or_equal(cts_next + next_dur, ds->timescale, base_ds->adjusted_next_seg_start, base_ds->timescale)) {
						Bool force_seg_flush = GF_FALSE;
						s64 diff_next = gf_timestamp_rescale(cts_next, ds->timescale, base_ds->timescale);
						diff_next -= base_ds->adjusted_next_seg_start;
						//bounds at closest: if this SAP is closer to the target next segment start than the next SAP, split at this packet
						if (ds->sbound==DASHER_BOUNDS_CLOSEST) {
							s64 diff = gf_timestamp_rescale(cts, ds->timescale, base_ds->timescale);
							diff -= base_ds->adjusted_next_seg_start;
							//this one may be negative, but we always want diff_next positive (next SAP in next segment)
							if (diff<0)
								diff = -diff;
							//old arch was only using closest for tracks with sync points
							if (gf_sys_old_arch_compat() && (base_ds->sync_points_type==DASHER_SYNC_NONE) ) {
								if (diff_next > 0) {
									force_seg_flush = GF_TRUE;
								}
							}
							else if (diff<diff_next) {
								force_seg_flush = GF_TRUE;
							}
						}
						//bounds always in: if the next SAP is strictly greater than the target next segment start, split at this packet
						else {
							if (diff_next > 0) {
								force_seg_flush = GF_TRUE;
							}
						}
						if (force_seg_flush) {
							seg_over = GF_TRUE;
							if (ds == base_ds) {
								base_ds->adjusted_next_seg_start = cts;
							}
							break;
						}
					}
				}
			}
			//we exceed segment duration - if segment was started, check if we need to stop segment
			//if segment was not started we insert the packet anyway
			else if (!ds->sbound && ds->segment_started
				&& gf_timestamp_greater_or_equal(cts + check_dur, ds->timescale, base_ds->adjusted_next_seg_start, base_ds->timescale)
			) {

				//we have a base (muxed rep) and it is not yet done, and we exceed estimated next seg start on base
				//wait for the base to be done as the next seg estimate may change if next segment duration is quite
				//different from requested duration - cf #2488
				if ((ds != base_ds) && !base_ds->seg_done) {
					break;
				}

				//no sap, segment is over
				if (! ctx->sap) {
					seg_over = GF_TRUE;
				}
				else if (ds->skip_sap && gf_timestamp_equal(cts + check_dur, ds->timescale, base_ds->adjusted_next_seg_start, base_ds->timescale)
				) {

				}
				// sap, segment is over
				else if (sap_type) {

					if (sap_type==3)
						ds->nb_sap_3 ++;
					else if (sap_type>3)
						ds->nb_sap_4 ++;

					/*check requested profiles can be generated, or adjust them*/
					if ((ctx->profile != GF_DASH_PROFILE_FULL)
						&& (ds->nb_sap_4 || (ds->nb_sap_3 > 1))
						/*TODO: store at DS level whether the usage of sap4 is ok or not (eg roll info for AAC is OK, not for xHEAAC-v2)
						for now we only complain for video*/
						&& ((ds->stream_type==GF_STREAM_VISUAL) || (ctx->strict_sap==DASHER_SAP_ON) )
					) {
						if ((sap_type == GF_FILTER_SAP_3)
							&& (ds->codec_id==GF_CODECID_VVC)
							&& (ds->inband_params==2)
						) {
							if (ds->set->starts_with_sap<3) {
								GF_LOG(GF_LOG_WARNING, GF_LOG_DASH, ("[Dasher] Using VVC with SAP type 3 and inband PPS, profile not yet defined\n", ds->nb_sap_4 ? 4 : 3));
							}
						} else {
							GF_LOG(GF_LOG_WARNING, GF_LOG_DASH, ("[Dasher] WARNING! Max SAP type %d detected - switching to FULL profile\n", ds->nb_sap_4 ? 4 : 3));
							ctx->profile = GF_DASH_PROFILE_FULL;
						}
						if (ctx->sseg)
							ds->set->subsegment_starts_with_sap = sap_type;
						else
							ds->set->starts_with_sap = sap_type;
					}

					//if sap2, silently move startWithSAP to 2 if previsouly 0, 1 or 2
					if (sap_type == GF_FILTER_SAP_2) {
						if (ctx->sseg)
							ds->set->subsegment_starts_with_sap = MAX(ds->set->subsegment_starts_with_sap, sap_type);
						else
							ds->set->starts_with_sap = MAX(ds->set->starts_with_sap, sap_type);
					}

					seg_over = GF_TRUE;
					if (ds == base_ds) {
						base_ds->adjusted_next_seg_start = cts;
					}
				}
			}


			if (ds->muxed_base && ds->muxed_base->done) {
				seg_over = GF_FALSE;
			}
			//if flushing now will result in a one sample fragment afterwards
			//because this is the before-last sample, don't flush unless:
			//- we have an asto set (low latency)
			//- this is not an audio stream or all samples are SAPs
			//- we use cues
			//- we use strict_sap=intra mode
			else if (seg_over && ds->nb_samples_in_source && !ctx->loop
				&& (ds->nb_pck+1 == ds->nb_samples_in_source)
				&& !ds->inband_cues && !ds->cues
				&& !ctx->asto
				&& ! ((ds->sync_points_type==DASHER_SYNC_NONE) && (ds->stream_type!=GF_STREAM_AUDIO))
				&& (ctx->strict_sap!=DASHER_SAP_INTRA_ONLY)
			) {
				seg_over = GF_FALSE;
			}
			//if dur=0 (some text streams), don't flush segment
			if (seg_over && dur) {
				gf_assert(!ds->seg_done);

				if (ds->request_period_switch && !gf_list_count(ds->packet_queue)) {
					e = dasher_stream_period_changed(filter, ctx, ds, (ds->request_period_switch==2) ? GF_TRUE : GF_FALSE);
					if (e < 0) {
						GF_LOG(GF_LOG_ERROR, GF_LOG_DASH, ("[Dasher] Period switch request failed.\n"));
						break;
					}
					gf_assert(gf_list_find(ctx->current_period->streams, ds)<0);
					count = gf_list_count(ctx->current_period->streams);
					i--;
					break;
				}

				ds->seg_done = GF_TRUE;
				if (split_dur_next && ctx->do_index) {
					GF_MPD_SegmentURL *s = gf_list_last(ds->rep->segment_list->segment_URLs);
					s->split_last_dur = dur;
					gf_assert(gf_filter_pck_get_duration(pck) > dur);
					ds->rep->segment_list->use_split_dur = GF_TRUE;
				}

				dasher_inject_eods(ctx, ds, GF_FALSE);

				ds->first_cts_in_next_seg = cts;
				if (base_ds->nb_comp_done < base_ds->nb_comp) {
					base_ds->nb_comp_done ++;
				} else {
					gf_assert(0);
				}

				if (split_dur_next)
					ds->split_dur_next = (u32) split_dur_next;

				if (base_ds->nb_comp_done == base_ds->nb_comp) {
					dasher_flush_segment(ctx, base_ds, GF_FALSE);
					//do not flush manifest in DASH+ssr until we get at least one fragment
					if (!base_ds->set->ssr_mode)
						force_flush_manifest = GF_TRUE;
				}
				break;
			}

			if (cts==GF_FILTER_NO_TS) {
				GF_LOG(GF_LOG_ERROR, GF_LOG_DASH, ("[Dasher] WARNING! Source packet has no timestamp !\n"));

				cts = ds->last_cts;
				dts = ds->last_dts;
			} else {
				u64 ncts = cts + (split_dur ? split_dur : dur);
				if (ncts>ds->est_first_cts_in_next_seg)
					ds->est_first_cts_in_next_seg = ncts;

				ncts = gf_timestamp_rescale(ncts, ds->timescale, 1000);
				if (ncts > base_ds->current_max_period_dur)
					base_ds->current_max_period_dur = ncts;

				ds->last_cts = cts + (split_dur ? split_dur : dur);
				ds->last_dts = dts;
				ds->est_next_dts = dts + o_dur;
			}

			if (!is_packet_split)
				ds->nb_pck ++;

			if (!ds->min_cts_in_seg_plus_one)
				ds->min_cts_in_seg_plus_one = cts+1;
			else if (ds->min_cts_in_seg_plus_one - 1 > cts)
				ds->min_cts_in_seg_plus_one = cts+1;


			if (ctx->sigfrag) {
				if (!ds->segment_started) {
					ds->first_cts_in_seg = cts;
					dasher_mark_segment_start(ctx, ds, NULL, pck);
					ds->segment_started = GF_TRUE;
				}

				ds->cumulated_dur += dur;

				//drop packet if not splitting
				if (!ds->split_dur_next)
					gf_filter_pid_drop_packet(ds->ipid);

				if (ctx->in_error) {
					gf_filter_pid_set_discard(ds->ipid, GF_TRUE);
					gf_filter_pid_set_eos(ctx->opid);
					return GF_BAD_PARAM;
				}
				continue;
			}

			if (ctx->do_index) {
				//frag range may be set for TS and other sources
				const GF_PropertyValue *p = gf_filter_pck_get_property(pck, GF_PROP_PCK_FRAG_RANGE);
				if (p) {
					ds->frag_start_offset = p->value.lfrac.num;
					//frag start only for fmp4
					p = gf_filter_pck_get_property(pck, GF_PROP_PCK_FRAG_START);
					if (p && p->value.boolean) {
						p = gf_filter_pck_get_property(pck, GF_PROP_PCK_FRAG_TFDT);
						if (p)
							ds->frag_first_ftdt = p->value.longuint;
					}
				}
			}
			//create new ref to input
			dst = NULL;
			if (!ctx->do_index && !ctx->index_media_duration) {
				dst = gf_filter_pck_new_ref(ds->opid, 0, 0, pck);
				if (!dst) {
					if (ds && ds->rep) {
						if (ds->set)
							gf_list_del_item(ds->set->representations, ds->rep);
						gf_mpd_representation_free(ds->rep);
						ds->rep = NULL;
					}
					return GF_OUT_OF_MEM;
				}

				//merge all props
				gf_filter_pck_merge_properties(pck, dst);
				//we have ts offset, use computed cts and dts
				if (ds->ts_offset) {
					gf_filter_pck_set_cts(dst, gf_filter_pck_get_cts(pck) + ds->ts_offset);
					gf_filter_pck_set_dts(dst, gf_filter_pck_get_dts(pck) + ds->ts_offset);
				}

				if (gf_sys_old_arch_compat() && ds->clamped_dur.num && ctx->loop
					&& (cts + 2*o_dur >= ds->ts_offset + base_ds->clamped_dur.num * ds->timescale / base_ds->clamped_dur.den)
				) {
					u32 _dur = dur;
					/* simple round with (int)+.5 to avoid trucating .99999 to 0 */
					dur = (u32) (ds->clamped_dur.num * ds->timescale / ds->clamped_dur.den - (dts - ds->ts_offset) + 0.5);
					//it may happen that the sample duration is 0 if the clamp duration is right after the sample DTS and timescale is not big enough to express it - force to 1
					if (dur==0)
						dur=1;

					gf_filter_pck_set_duration(dst, dur);
					ds->est_next_dts += (s32) dur - (s32) _dur;
				}
			}

			if (!ds->segment_started) {
				ds->first_cts_in_seg = cts;
				if (split_dur_next && (ctx->from_index==IDXMODE_SEG)) {
					ds->first_cts_in_seg -= split_dur_next;
				}
				dasher_mark_segment_start(ctx, ds, dst, pck);
				ds->segment_started = GF_TRUE;
				if (split_dur_next && ctx->do_index) {
					GF_MPD_SegmentURL *s = gf_list_last(ds->rep->segment_list->segment_URLs);
					s->split_first_dur = (u32) split_dur_next;
					gf_assert(gf_filter_pck_get_duration(pck) > split_dur_next);
					ds->rep->segment_list->use_split_dur = GF_TRUE;
				}
				//low latency live edge has been added, flush MPD
				if (ds->stl && ctx->asto)
					force_flush_manifest = GF_TRUE;
			}
			//prev packet was split
			if (is_packet_split) {
				u64 diff=0;
				u8 dep_flags = gf_filter_pck_get_dependency_flags(pck);
				u64 ts = gf_filter_pck_get_cts(pck);

				if (ts != GF_FILTER_NO_TS) {
					//add ts_offset as cts already has ts_offset included (when using state)
					ts += ds->ts_offset;
					cts += ds->first_cts;
					gf_assert(cts >= ts);
					diff = cts - ts;
				} else {
					cts = ds->last_cts;
				}
				if (dst) {
					GF_Fraction pck_orig_dur;
					pck_orig_dur.num = (s32) split_dur_next;
					pck_orig_dur.den = split_dur ? gf_filter_pck_get_duration(pck) : 0;
					gf_filter_pck_set_property(dst, GF_PROP_PCK_ORIG_DUR, &PROP_FRAC(pck_orig_dur));

					gf_filter_pck_set_cts(dst, cts);

					ts = gf_filter_pck_get_dts(pck);
					if (ts != GF_FILTER_NO_TS)
						gf_filter_pck_set_dts(dst, ts + diff + ds->ts_offset);

					//add sample is redundant flag
					dep_flags |= 0x1;
					gf_filter_pck_set_dependency_flags(dst, dep_flags);
					//this one might be incorrect of this split packet is also split, but we update the duration right below
					gf_filter_pck_set_duration(dst, dur);
				}

				//undo cts shift, we use it just below to compute cumulated dur using orig_cts (stored before shift)
				if (diff)
					cts -= ds->first_cts;
			}

			//if split, adjust duration - this may happen on a split packet, if it covered 3 or more segments
			if (split_dur) {
				GF_Fraction pck_orig_dur;
				u32 cumulated_split_dur = split_dur;
				if (dst) {
					gf_filter_pck_set_duration(dst, split_dur);

					//original dur
					pck_orig_dur.num = ds->split_dur_next;
					pck_orig_dur.den = dur;
					gf_filter_pck_set_property(dst, GF_PROP_PCK_ORIG_DUR, &PROP_FRAC(pck_orig_dur));
				}

				//adjust dur
				cumulated_split_dur += (u32) (cts - orig_cts);
				gf_assert( dur > split_dur);
				gf_assert( cumulated_split_dur <= gf_filter_pck_get_duration(pck) );
				ds->split_dur_next = cumulated_split_dur;
				dur = split_dur;
			}

			//remove NTP
			if (dst && (ctx->ntp == DASHER_NTP_REM))
				gf_filter_pck_set_property(dst, GF_PROP_PCK_SENDER_NTP, NULL);

			//change packet times
			if (ds->force_timescale && dst) {
				u64 ats;
				ats = gf_filter_pck_get_dts(dst);
				if (ats!=GF_FILTER_NO_TS) {
					ats = gf_timestamp_rescale(ats, ds->timescale, ds->force_timescale);
					gf_filter_pck_set_dts(dst, ats);
				}
				ats = gf_filter_pck_get_cts(dst);
				if (ats!=GF_FILTER_NO_TS) {
					ats = gf_timestamp_rescale(ats, ds->timescale, ds->force_timescale);
					gf_filter_pck_set_cts(dst, ats);
				}
				ats = (u64) gf_filter_pck_get_duration(dst);
				if (ats) {
					ats = gf_timestamp_rescale(ats, ds->timescale, ds->force_timescale);
					gf_filter_pck_set_duration(dst, (u32) ats);
				}
			}

			ds->cumulated_dur += dur;

			if (ds->current_seg_state && gf_filter_pck_get_crypt_flags(pck))
				ds->current_seg_state->encrypted = GF_TRUE;
			//TODO check drift between MPD start time and min CTS in segment (not just first CTS in segment)

			if (ctx->gxns && dst && !ds->rep->first_tfdt_plus_one && !ds->muxed_base) {
				ds->rep->first_tfdt_plus_one = 1 + gf_filter_pck_get_dts(dst);
				ds->rep->first_tfdt_timescale = ds->timescale;
			}

			//send packet
			if (dst) {
				gf_filter_pck_send(dst);
				ctx->period_pck_sent = GF_TRUE;
			}

			if (ctx->update_report>=0)
				ctx->update_report++;

			if (ds->dyn_bitrate) {
				u32 dsize;
				u64 rdts = gf_filter_pck_get_dts(pck);
				gf_filter_pck_get_data(pck, &dsize);
				if (!ds->rate_first_dts_plus_one)
					ds->rate_first_dts_plus_one = 1 + rdts;
				ds->rate_last_dts = rdts;
				ds->rate_media_size += dsize;
			}

			//drop packet if not splitting
			if (!ds->split_dur_next)
				dasher_drop_input(ctx, ds, GF_FALSE);

		}
	}

	if (nb_seg_waiting && !nb_seg_active) {
		ctx->last_min_segment_start_time = ctx->min_segment_start_time;
		ctx->min_segment_start_time = 0;
		return GF_OK;
	}

	nb_init = 0;
	for (i=0; i<count; i++) {
		GF_DashStream *ds = gf_list_get(ctx->current_period->streams, i);
		//if (ds->muxed_base) ds = ds->muxed_base;
		if (ds->done || ds->subdur_done) nb_init++;
		else if (ds->seg_done && ctx->force_period_switch) nb_init++;
		else if (ds->seg_done && ds->muxed_base && ds->muxed_base->done) {
			nb_init++;
			if (!ds->done && ds->opid) gf_filter_pid_set_eos(ds->opid);
			ds->done = 1;
		}
	}

	if (nb_reg_done && (nb_reg_done == count)) {
		ctx->mpd->gpac_mpd_time = 0;
	}

	dasher_format_report(filter, ctx);

	if (force_flush_manifest) {
		Bool update_period = GF_FALSE;
		Bool update_manifest = GF_FALSE;
		if (ctx->purge_segments) update_period = GF_TRUE;
		if (ctx->mpd) {
			if (ctx->dmode>=GF_DASH_DYNAMIC) {
				//publish time not set, we never send the manifest, do it
				//segment timeline used, always update manifest
				if (!ctx->mpd->publishTime || ctx->stl) {
					update_manifest = GF_TRUE;
				}
				//whenever we have a new seg in HLS, push new manifest
				else if (ctx->do_m3u8) {
					update_manifest = GF_TRUE;
				}
				//we have a minimum update period
				else if (ctx->mpd->minimum_update_period) {
					u64 diff = dasher_get_utc(ctx) - ctx->mpd->publishTime;
					if (diff >= ctx->mpd->minimum_update_period)
						update_manifest = GF_TRUE;
				}
			}
			if (update_period)
				dasher_update_period_duration(ctx, GF_FALSE);

			if (update_manifest)
				dasher_send_manifest(filter, ctx, GF_FALSE);
		}
	} else if (ctx->force_hls_ll_manifest) {
		ctx->force_hls_ll_manifest = GF_FALSE;
		dasher_send_manifest(filter, ctx, GF_FALSE);
	}

	//still some running streams in period - do not ask for reschedule, wait for input packets to be available
	if (count && (nb_init<count)) {
		return GF_OK;
	}

	//in subdur mode once we are done, flush output pids and discard all input packets
	//this is done at the end to be able to resume dashing when loop is requested
	if (ctx->subdur) {
		for (i=0; i<count; i++) {
			GF_FilterPacket *eods_pck;
			GF_DashStream *ds = gf_list_get(ctx->current_period->streams, i);
			if (ds->done) continue;
			eods_pck = gf_filter_pck_new_alloc(ds->opid, 0, NULL);
			if (!eods_pck) return GF_OUT_OF_MEM;
			ds->done = 2;
			ds->subdur_done = GF_TRUE;
			gf_filter_pck_set_property(eods_pck, GF_PROP_PCK_EODS, &PROP_BOOL(GF_TRUE) );
			gf_filter_pck_send(eods_pck);

			dasher_drop_input(ctx, ds, GF_TRUE);
		}
	}

	//we need to wait for full flush of packets before switching periods in order to get the
	//proper segment size for segment_list+byte_range mode
	if (ctx->nb_seg_url_pending) {
		u64 diff;
		if (!ctx->last_evt_check_time) {
			ctx->last_evt_check_time = gf_sys_clock_high_res();
			gf_filter_prevent_blocking(filter, GF_TRUE);
		}

		diff = gf_sys_clock_high_res() - ctx->last_evt_check_time;
		if (diff < 10000000) {
			gf_filter_ask_rt_reschedule(filter, 1000);
			return GF_OK;
		}
		GF_LOG(GF_LOG_ERROR, GF_LOG_DASH, ("[Dasher] timeout %d segment info still pending but no event from muxer after "LLU" us, aborting\n", ctx->nb_seg_url_pending, diff));
		ctx->nb_seg_url_pending = 0;
		return GF_SERVICE_ERROR;
	}
	if (ctx->sseg && !ctx->on_demand_done && !ctx->sigfrag && !ctx->do_index && !ctx->index_media_duration) {
		return GF_OK;
	}
	gf_filter_prevent_blocking(filter, GF_FALSE);
	ctx->force_period_switch = GF_FALSE;
	//done with this period, do period switch - this will update the MPD if needed
	e = dasher_switch_period(filter, ctx);
	//no more periods
	if (e==GF_EOS) {
		if (!ctx->is_eos) {
			if (ctx->move_to_static) {
				ctx->dmode = GF_MPD_TYPE_DYNAMIC_LAST;
				if (ctx->mpd) {
					ctx->mpd->type = ctx->dmode;
					GF_LOG(GF_LOG_INFO, GF_LOG_DASH, ("[Dasher] EOS, flushing manifest as static\n"));
					dasher_send_manifest(filter, ctx, GF_FALSE);
				}
				ctx->move_to_static = GF_FALSE;
			}
			ctx->is_eos = GF_TRUE;
			gf_filter_pid_set_eos(ctx->opid);

			//Warn if no packets emitted but only on regular modes:
			//no GHI generation
			//no manifest-only generation
			//no init-seg or manifest generation from GHI
			if (!ctx->period_pck_sent && !ctx->do_index && !ctx->sigfrag
				&& (!ctx->from_index || (ctx->from_index==IDXMODE_SEG))
			) {
				GF_LOG(GF_LOG_ERROR, GF_LOG_DASH, ("[Dasher] Error: EOS found but no data sent\n"));
			}
		}
	}
	return e;
}


static void dasher_resume_subdur(GF_Filter *filter, GF_DasherCtx *ctx)
{
	GF_FilterEvent evt;
	u32 i, count;
	Bool is_last = (ctx->dmode == GF_MPD_TYPE_DYNAMIC_LAST) ? GF_TRUE : GF_FALSE;
	if (!ctx->state) return;

	count = gf_list_count(ctx->pids);
	for (i=0; i<count; i++) {
		GF_DashStream *ds = gf_list_get(ctx->pids, i);
		ds->rep = NULL;
		if ((ds->done==1) && !ctx->subdur && ctx->loop) {}
		else if (ds->reschedule) {
			//we possibly dispatched end of stream on all outputs, we need to force unblocking to get called again
			gf_filter_pid_discard_block(ds->opid);
			continue;
		}
		else if (ds->done != 2) continue;

		if (is_last) continue;

		gf_filter_pid_set_discard(ds->ipid, GF_FALSE);

		//send stop and play
		GF_FEVT_INIT(evt, GF_FEVT_STOP, ds->ipid);
		gf_filter_pid_send_event(ds->ipid, &evt);

		dasher_send_transport_hints(ctx, ds);
		GF_FEVT_INIT(evt, GF_FEVT_PLAY, ds->ipid);
		evt.play.speed = 1.0;
		if (!ctx->subdur || !ctx->loop) {
			ds->seek_to_pck = 0;
		} else {
			//request start after the last packet we processed
			evt.play.from_pck = (u32) ds->seek_to_pck+1;
		}
		gf_filter_pid_send_event(ds->ipid, &evt);

		//full stream looping
		if (ds->subdur_done && !ctx->subdur) {
			ds->loop_state = 0;
			//mark as subdur done to force a context reload through period switch
			ds->done = 2;
			ds->seg_done = GF_FALSE;
			ds->subdur_done = GF_FALSE;
		}
	}

	ctx->subdur_done = GF_FALSE;
	ctx->is_eos = GF_FALSE;
	if (!ctx->post_play_events && !is_last) {
		ctx->current_period->period = NULL;
		ctx->first_context_load = GF_TRUE;
		ctx->post_play_events = GF_TRUE;
	}
	gf_filter_post_process_task(filter);
}

static void dasher_process_hls_ll(GF_DasherCtx *ctx, const GF_FilterEvent *evt)
{
	u32 i, count = gf_list_count(ctx->pids);
	GF_DASH_SegmentContext *sctx;
	GF_DashStream *ds = NULL;

	if (ctx->forward_mode)
		return;

	if (!ctx->store_seg_states) {
		GF_LOG(ctx->do_m3u8 ? GF_LOG_ERROR : GF_LOG_DEBUG, GF_LOG_DASH, ("[Dasher] Received LL-HLS fragment size info event but no segment state\n"));
		return;
	}
	for (i=0; i<count; i++) {
		ds = gf_list_get(ctx->pids, i);
		if (ds->opid == evt->base.on_pid) break;
		ds = NULL;
	}
	if (!ds) {
		GF_LOG(GF_LOG_ERROR, GF_LOG_DASH, ("[Dasher] Received fragment size info event but no associated pid\n"));
		return;
	}
	if (ds->muxed_base)
		ds = ds->muxed_base;

	sctx = gf_list_get(ds->pending_segment_states, 0);
	if (!sctx || !ctx->nb_seg_url_pending) {
		GF_LOG(GF_LOG_ERROR, GF_LOG_DASH, ("[Dasher] Received segment size info event but no pending segments\n"));
		return;
	}
	void *new_frags = gf_realloc(sctx->frags, sizeof (GF_DASH_FragmentContext) * (sctx->nb_frags+1));
	if (!new_frags) {
		gf_free(sctx->frags);
		sctx->frags = NULL;
		sctx->nb_frags = 0;
		return;
	}
	sctx->frags = (GF_DASH_FragmentContext *)new_frags;
	sctx->frags[sctx->nb_frags].size = evt->frag_size.size;
	sctx->frags[sctx->nb_frags].offset = evt->frag_size.offset;
	if (evt->frag_size.duration.den) {
		sctx->frags[sctx->nb_frags].duration = (u32) ((u64) evt->frag_size.duration.num * ds->rep->timescale / evt->frag_size.duration.den);
	} else {
		sctx->frags[sctx->nb_frags].duration = 0;
	}

	sctx->frags[sctx->nb_frags].independent = evt->frag_size.independent;
	sctx->nb_frags++;

	if (evt->frag_size.is_last) {
		sctx->llhls_done = GF_TRUE;
		// SSR mode, set @k to the number of parts
		if (ds->set->ssr_mode) {
			if (ctx->stl) {
				dasher_set_timeline_parts(ctx, ds, sctx);
			} else {
				GF_MPD_SegmentTemplate *tpl = ds->set->segment_template ? ds->set->segment_template : ds->rep->segment_template;
				if (tpl) {
					if (!tpl->nb_parts || (tpl->nb_parts != sctx->nb_frags)) {
						if (tpl->nb_parts && !ds->done) {
							GF_LOG(GF_LOG_WARNING, GF_LOG_DASH, ("[Dasher] PID %s uses SSR but varying number of sub-segments %d vs %d previsously, consider re-encoding or using segment timeline\n", gf_filter_pid_get_name(ds->ipid), tpl->nb_parts, sctx->nb_frags));
						}
						tpl->nb_parts = MAX(tpl->nb_parts, sctx->nb_frags);
					}
				}
			}
		}
		ctx->force_hls_ll_manifest = GF_TRUE;
	}
	//if HLS or DASH without SSR, flush now. If dash with ssr we wait for last subsegment
	else if (!ds->set->ssr_mode || ctx->do_m3u8) {
		ctx->force_hls_ll_manifest = GF_TRUE;
	}
}

static Bool dasher_process_event(GF_Filter *filter, const GF_FilterEvent *evt)
{
	u32 i, count;
	Bool flush_mpd = GF_FALSE;
	GF_DasherCtx *ctx = gf_filter_get_udta(filter);

	ctx->last_evt_check_time = 0;

	if (evt->base.type == GF_FEVT_RESUME) {
		//only process resume event when coming from main output PID, but always cancel it
		//this is needed in case the output filter where the resume event was initiated consumes both
		//manifest and segment PIDs, as is the case with httpout
		if (evt->base.on_pid == ctx->opid)
			dasher_resume_subdur(filter, ctx);
		return GF_TRUE;
	}
	if (evt->base.type == GF_FEVT_CONNECT_FAIL) {
		ctx->in_error = GF_TRUE;
		gf_filter_pid_set_eos(ctx->opid);
		if (ctx->opid_alt)
			gf_filter_pid_set_eos(ctx->opid_alt);
		return GF_TRUE;
	}

	if (evt->base.type == GF_FEVT_NETWORK_HINT) {
		if (evt->net_hint.sink_type == GF_4CC('M','A','B','R')) {
			ctx->use_mabr = GF_TRUE;
		}
	}

	if (evt->base.type == GF_FEVT_PLAY) {
<<<<<<< HEAD
		ctx->is_playing = GF_TRUE;
		//send transport hints even if segment timeline is used
		count = gf_list_count(ctx->pids);
		for (i=0; i<count; i++) {
			GF_DashStream *ds = gf_list_get(ctx->pids, i);
			dasher_send_transport_hints(ctx, ds);
=======
		ctx->nb_playing++;
		if (ctx->nb_playing>1) return GF_TRUE;

		//send encode hints even if segment timeline is used
		if (!ctx->sfile && !ctx->use_cues) {
			GF_FilterEvent anevt;
			GF_FEVT_INIT(anevt, GF_FEVT_ENCODE_HINTS, NULL)
			count = gf_list_count(ctx->pids);
			for (i=0; i<count; i++) {
				GF_DashStream *ds = gf_list_get(ctx->pids, i);
				anevt.base.on_pid = ds->ipid;
				switch (ctx->from_index) {
				case IDXMODE_NONE:
					anevt.encode_hints.intra_period = ds->dash_dur;
					break;
				case IDXMODE_SEG:
				case IDXMODE_CHILD:
					break;
				case IDXMODE_ALL:
				case IDXMODE_INIT:
				case IDXMODE_MANIFEST:
					anevt.encode_hints.gen_dsi_only = GF_TRUE;
					break;
				}
				gf_filter_pid_send_event(ds->ipid, &anevt);
			}
>>>>>>> 8e3b5e1d
		}
		return GF_FALSE;
	}
	if (evt->base.type == GF_FEVT_STOP) {
		ctx->nb_playing--;
		if (ctx->nb_playing) return GF_TRUE;
		return GF_FALSE;
	}

	if (evt->base.type == GF_FEVT_FRAGMENT_SIZE) {
		dasher_process_hls_ll(ctx, evt);
		return GF_TRUE;
	}
	if (evt->base.type != GF_FEVT_SEGMENT_SIZE) return GF_FALSE;

	if (ctx->forward_mode==DASHER_FWD_ALL)
		return GF_TRUE;

	count = gf_list_count(ctx->pids);
	for (i=0; i<count; i++) {
		u64 r_start, r_end;
		GF_DashStream *ds = gf_list_get(ctx->pids, i);
		if (ds->opid != evt->base.on_pid) continue;

		if (ds->muxed_base)
			ds = ds->muxed_base;

		if (ctx->store_seg_states && !evt->seg_size.is_init) {
			GF_DASH_SegmentContext *sctx = gf_list_pop_front(ds->pending_segment_states);
			if (!sctx || !ctx->nb_seg_url_pending) {
				GF_LOG(GF_LOG_ERROR, GF_LOG_DASH, ("[Dasher] Broken muxer (PID#%u %s), received segment size info event but no pending segments\n", i, gf_filter_pid_get_name(ds->ipid)));
				return GF_TRUE;
			}
			ctx->nb_seg_url_pending--;

			gf_filter_post_process_task(filter);
			sctx->file_size = 1 + (u32) (evt->seg_size.media_range_end - evt->seg_size.media_range_start);
			sctx->file_offset = evt->seg_size.media_range_start;
			sctx->index_size = 1 + (u32) (evt->seg_size.idx_range_end - evt->seg_size.idx_range_start);
			sctx->index_offset = evt->seg_size.idx_range_start;

			GF_LOG(GF_LOG_DEBUG, GF_LOG_DASH, ("[Dasher] Got segment size event for %s\n", sctx->filename));

			if (sctx->llhls_mode) {
				sctx->llhls_done = GF_TRUE;
				//reset frags of past segments
				s32 idx, reset_until = gf_list_find(ds->rep->state_seg_list, sctx);
				for (idx=reset_until-4; idx>=0; idx--) {
					GF_DASH_SegmentContext *prev_sctx = gf_list_get(ds->rep->state_seg_list, idx);
					if (!prev_sctx->llhls_mode)
						break;

					//send file delete events
					if (prev_sctx->llhls_mode==GF_DASH_LL_HLS_SF) {
						u32 k;
						for (k=0; k<prev_sctx->nb_frags; k++) {
							GF_FilterEvent anevt;
							char szPath[GF_MAX_PATH];
							sprintf(szPath, "%s.%u", prev_sctx->filepath, k + (ds->set->ssr_mode || !gf_sys_is_test_mode() ? 0 : 1));
							GF_FEVT_INIT(anevt, GF_FEVT_FILE_DELETE, ds->opid);
							anevt.file_del.url = szPath;
							gf_filter_pid_send_event(ds->opid, &anevt);
						}
					}
					prev_sctx->llhls_mode = GF_DASH_LL_HLS_OFF;
				}
				ctx->force_hls_ll_manifest = GF_TRUE;
			}
		}

		//in state mode we store everything
		//don't set segment sizes in template mode
		if (ctx->tpl) continue;
		//only set size/index size for init segment when doing onDemand/single index
		if (ctx->sseg && !evt->seg_size.is_init) continue;

		if (evt->seg_size.media_range_end) {
			r_start = evt->seg_size.media_range_start;
			r_end = evt->seg_size.media_range_end;
		} else {
			r_start = evt->seg_size.idx_range_start;
			r_end = evt->seg_size.idx_range_end;
		}
		//init segment or representation index, set it in on demand and main single source
		if ((ctx->sfile || ctx->sseg) && (evt->seg_size.is_init==1))  {
			GF_MPD_URL *url, **s_url;

			if (evt->seg_size.is_shift) {
				u32 j, nb_segs = gf_list_count(ds->rep->state_seg_list);
				//we assume the shifted index start range is the previous init segment end range
				//which is always the case for isobmf muxer (the only one using is_shift)
				u64 diff = 1 + (u32) (evt->seg_size.idx_range_end - evt->seg_size.idx_range_start);

				for (j=0; j<nb_segs; j++) {
					GF_DASH_SegmentContext *sctx = gf_list_get(ds->rep->state_seg_list, j);
					sctx->file_offset += diff;
				}
			}

			if (ds->rep->segment_list) {
				if (!evt->seg_size.media_range_start && !evt->seg_size.media_range_end) {
					if (ds->rep->segment_list->initialization_segment) {
						gf_mpd_url_free(ds->rep->segment_list->initialization_segment);
						ds->rep->segment_list->initialization_segment = NULL;
					}
					continue;
				}
			}

			if (ds->rep->segment_base && !evt->seg_size.media_range_end) {
				if (! ds->rep->segment_base->index_range) {
					GF_SAFEALLOC(ds->rep->segment_base->index_range, GF_MPD_ByteRange);
				}
				if (ds->rep->segment_base->index_range) {
					ds->rep->segment_base->index_range->start_range = r_start;
					ds->rep->segment_base->index_range->end_range = r_end;
					ds->rep->segment_base->index_range_exact = GF_TRUE;
				}
				flush_mpd = GF_TRUE;
				continue;
			}

			GF_SAFEALLOC(url, GF_MPD_URL);
			if (!url) return GF_TRUE;

			GF_SAFEALLOC(url->byte_range, GF_MPD_ByteRange);
			if (!url->byte_range) return GF_TRUE;
			url->byte_range->start_range = r_start;
			url->byte_range->end_range = r_end;

			s_url = NULL;
			if (ds->rep->segment_base) {
				if (evt->seg_size.media_range_end) s_url = &ds->rep->segment_base->initialization_segment;
			} else {
				gf_assert(ds->rep->segment_list);
				if (evt->seg_size.media_range_end) s_url = &ds->rep->segment_list->initialization_segment;
				else s_url = &ds->rep->segment_list->representation_index;
			}
			gf_assert(s_url);
			if (*s_url) gf_mpd_url_free(*s_url);
			*s_url = url;
		} else if (ds->rep->segment_list && !evt->seg_size.is_init) {
			GF_MPD_SegmentURL *url = gf_list_pop_front(ds->pending_segment_urls);
			if (!url || !ctx->nb_seg_url_pending) {
				if (!ds->done) {
					GF_LOG(GF_LOG_ERROR, GF_LOG_DASH, ("[Dasher] Broken muxer (PID#%u %s), received segment size info event but no pending segments\n", i, gf_filter_pid_get_name(ds->ipid)));
				}
				return GF_TRUE;
			}
			ctx->nb_seg_url_pending--;

			if (!url->media && ctx->sfile) {
				GF_SAFEALLOC(url->media_range, GF_MPD_ByteRange);
				if (url->media_range) {
					url->media_range->start_range = evt->seg_size.media_range_start;
					url->media_range->end_range = evt->seg_size.media_range_end;
				}
			}
			//patch in test mode, old arch was not generating the index size for segment lists
			if (evt->seg_size.idx_range_end && (!gf_sys_old_arch_compat() || ctx->sfile) ) {
				GF_SAFEALLOC(url->index_range, GF_MPD_ByteRange);
				if (url->index_range) {
					url->index_range->start_range = evt->seg_size.idx_range_start;
					url->index_range->end_range = evt->seg_size.idx_range_end;
				}
			}
		}
	}
	if (!ctx->sseg || !flush_mpd) return GF_TRUE;

	flush_mpd = GF_TRUE;
	for (i=0; i<count; i++) {
		GF_DashStream *ds = gf_list_get(ctx->pids, i);
		if (!ds->rep) continue;
		if (! ds->rep->segment_base) continue;
		if (ds->rep->segment_base->index_range) continue;
		flush_mpd = GF_FALSE;
		break;
	}
	if (flush_mpd) {
		ctx->on_demand_done = GF_TRUE;
		gf_filter_post_process_task(filter);
	}
	return GF_TRUE;
}

static GF_Err dasher_setup_profile(GF_DasherCtx *ctx)
{
	switch (ctx->profile) {
	case GF_DASH_PROFILE_AVC264_LIVE:
	case GF_DASH_PROFILE_AVC264_ONDEMAND:
	case GF_DASH_PROFILE_DASHIF_LL:
		if (ctx->cp == GF_DASH_CPMODE_REPRESENTATION) {
			GF_LOG(GF_LOG_WARNING, GF_LOG_DASH, ("[Dasher] ERROR! The selected DASH profile (DASH-IF IOP) requires the ContentProtection element to be present in the AdaptationSet element, updating.\n"));
			ctx->cp = GF_DASH_CPMODE_ADAPTATION_SET;
		}
	default:
		break;
	}
	if (ctx->muxtype==DASHER_MUX_TS) {
		switch (ctx->profile) {
		case GF_DASH_PROFILE_HBBTV_1_5_ISOBMF_LIVE:
		case GF_DASH_PROFILE_AVC264_LIVE:
		case GF_DASH_PROFILE_DASHIF_LL:
			ctx->profile = GF_DASH_PROFILE_LIVE;
			break;
		case GF_DASH_PROFILE_ONDEMAND:
		case GF_DASH_PROFILE_AVC264_ONDEMAND:
			ctx->profile = GF_DASH_PROFILE_ONDEMAND;
			break;
		}
	}

	/*adjust params based on profiles*/
	switch (ctx->profile) {
	case GF_DASH_PROFILE_LIVE:
		ctx->sseg = ctx->sfile = GF_FALSE;
		ctx->tpl = ctx->align = ctx->sap = GF_TRUE;
		break;
	case GF_DASH_PROFILE_HBBTV_1_5_ISOBMF_LIVE:
		ctx->check_main_role = GF_TRUE;
		ctx->bs_switch = DASHER_BS_SWITCH_MULTI;
		//FALLTHROUGH
	case GF_DASH_PROFILE_AVC264_LIVE:
		ctx->sseg = ctx->sfile = GF_FALSE;
		ctx->no_fragments_defaults = ctx->align = ctx->tpl = ctx->sap = GF_TRUE;
		break;
	case GF_DASH_PROFILE_AVC264_ONDEMAND:
		ctx->tpl = GF_FALSE;
		ctx->no_fragments_defaults = ctx->align = ctx->sseg = ctx->sap = GF_TRUE;
		break;
	case GF_DASH_PROFILE_ONDEMAND:
		ctx->sseg = ctx->align = ctx->sap = ctx->sfile = GF_TRUE;
		ctx->tpl = GF_FALSE;

		if (ctx->muxtype==DASHER_MUX_TS) {
			ctx->sseg = GF_FALSE;
			ctx->tpl = GF_TRUE;
			ctx->profile = GF_DASH_PROFILE_MAIN;
		} else {
			if ((ctx->bs_switch != DASHER_BS_SWITCH_DEF) && (ctx->bs_switch != DASHER_BS_SWITCH_OFF)) {
				GF_LOG(GF_LOG_WARNING, GF_LOG_DASH, ("[Dasher] onDemand profile, bitstream switching mode cannot be used, defaulting to off.\n"));
			}
		}
		/*BS switching is meaningless in onDemand profile*/
		ctx->bs_switch = DASHER_BS_SWITCH_OFF;
		break;
	case GF_DASH_PROFILE_MAIN:
		ctx->align = ctx->sap = GF_TRUE;
		ctx->sseg = ctx->tpl = GF_FALSE;
		break;
	case GF_DASH_PROFILE_DASHIF_LL:
		ctx->sseg = ctx->sfile = GF_FALSE;
		ctx->no_fragments_defaults = ctx->align = ctx->tpl = ctx->sap = GF_TRUE;
		if (!ctx->utcs) {
			const char *default_utc_timing_server = "https://time.akamai.com/?iso&ms";
			GF_LOG(GF_LOG_WARNING, GF_LOG_DASH, ("[Dasher] DASH-IF LL requires UTCTiming but none specified, using %s \n", default_utc_timing_server));
			ctx->utcs = gf_strdup(default_utc_timing_server);
		}
		break;
	default:
		break;
	}

	if ((ctx->bs_switch == DASHER_BS_SWITCH_MULTI) && (ctx->pswitch == DASHER_PSWITCH_STSD)) {
		GF_LOG(GF_LOG_WARNING, GF_LOG_DASH, ("[Dasher] Cannot use `stsd` period switch with `multi` bitstream switching, disabling pswitch\n"));
		ctx->pswitch = DASHER_PSWITCH_SINGLE;
	}

	if (ctx->sseg)
		ctx->tpl = GF_FALSE;

	if (ctx->bs_switch == DASHER_BS_SWITCH_DEF) {
		ctx->bs_switch = DASHER_BS_SWITCH_ON;
	}

	if (ctx->cmaf) {
		ctx->align = GF_TRUE;
		ctx->sap = GF_TRUE;
	}

	if (! ctx->align) {
		if (ctx->profile != GF_DASH_PROFILE_FULL) {
			GF_LOG(GF_LOG_WARNING, GF_LOG_DASH, ("[Dasher] Segments are not time-aligned in each representation of each period\n\tswitching to FULL profile\n"));
			ctx->profile = GF_DASH_PROFILE_FULL;
		}
		//commented out, this does not seem correct since BS switching is orthogonal to segment alignment
		//one could have inband params working even in non time-aligned setup
#if 0
		if (ctx->bs_switch != DASHER_BS_SWITCH_OFF) {
			GF_LOG(GF_LOG_WARNING, GF_LOG_DASH, ("[Dasher] Segments are not time-aligned in each representation of each period\n\tdisabling bitstream switching\n"));
			ctx->bs_switch = DASHER_BS_SWITCH_OFF;
		}
#endif

	}

	//check we have a segment template
	if (!ctx->template) {
		if (!ctx->sigfrag) {
			ctx->template = gf_strdup( ctx->sfile ? "$File$$FS$_dash" : (ctx->stl ? "$File$_dash$FS$$Time$" : "$File$_dash$FS$$Number$") );
			GF_LOG(GF_LOG_INFO, GF_LOG_DASH, ("[Dasher] No template assigned, using %s\n", ctx->template));
			ctx->def_template = 1;
		}

		if (ctx->profile == GF_DASH_PROFILE_FULL) {
			ctx->sfile = GF_TRUE;
		}
	}
	//backward compatibility with old arch using %s
	else {
		char *sep = strstr(ctx->template, "%s");
		if (sep) {
			char *new_template = NULL;
			sep[0] = 0;
			gf_dynstrcat(&new_template, ctx->template, NULL);
			gf_dynstrcat(&new_template, "$File$", NULL);
			gf_dynstrcat(&new_template, sep+2, NULL);
			gf_free(ctx->template);
			ctx->template = new_template;
		}

	}
	return GF_OK;
}

static GF_Err dasher_initialize(GF_Filter *filter)
{
	GF_Err e;
	GF_DasherCtx *ctx = gf_filter_get_udta(filter);
	gf_filter_set_max_extra_input_pids(filter, -1);

	if (ctx->mname && !strcmp(ctx->mname, "m3u8")) {
		gf_free(ctx->mname);
		ctx->mname = NULL;
		ctx->do_m3u8 = GF_TRUE;
	}

	ctx->explicit_mode = !gf_filter_is_dynamic(filter);
	ctx->pids = gf_list_new();
	ctx->postponed_pids = gf_list_new();
	ctx->tpl_records = gf_list_new();
	if (!ctx->initext && (ctx->muxtype==DASHER_MUX_AUTO))
		ctx->muxtype = DASHER_MUX_ISOM;

	if (ctx->force_flush) {
		ctx->sflush = SFLUSH_SINGLE;
		GF_LOG(GF_LOG_WARNING, GF_LOG_DASH, ("[Dasher] Option `force_flush` is deprecated and will soon be removed, use `sflush=single` instead\n"));
	}
	if ((ctx->segdur.num <= 0) || !ctx->segdur.den) {
		ctx->segdur.num = 1;
		ctx->segdur.den = 1;
		ctx->no_seg_dur = GF_TRUE;
	}
	if (ctx->dmode==GF_DASH_DYNAMIC_LAST+1) {
		ctx->dmode = GF_DASH_DYNAMIC;
		ctx->move_to_static = GF_TRUE;
	}

	e = dasher_setup_profile(ctx);
	if (e) return e;

	if (ctx->sfile && ctx->tpl)
		ctx->tpl = GF_FALSE;

	ctx->current_period = dasher_new_period();
	ctx->next_period = dasher_new_period();
	ctx->on_demand_done = GF_TRUE;

	if (ctx->state) {
		ctx->first_context_load = GF_TRUE;
	}
	if (ctx->subdur && !ctx->state) {
		GF_LOG(GF_LOG_WARNING, GF_LOG_DASH, ("[Dasher] subdur mode specified but no context set, will only dash %g seconds of media\n", ctx->subdur));
	}
	//we build manifest from input frag/seg, always use single frag
	if (ctx->sigfrag) {
		if (ctx->tpl) {
			ctx->sseg = GF_FALSE;
			ctx->sfile = GF_FALSE;
		} else {
			if (!ctx->sseg)
				ctx->sfile = GF_TRUE;
		}
		if (ctx->gencues) {
			GF_LOG(GF_LOG_WARNING, GF_LOG_DASH, ("[Dasher] `sigfrag` and `gencues` options cannot be used together, disabling gencues\n"));
			ctx->gencues = GF_FALSE;
		}
	}

	if (!ctx->sap || ctx->sigfrag || ctx->cues)
		ctx->sbound = DASHER_BOUNDS_OUT;

	if ((ctx->tsb>=0) && (ctx->dmode!=GF_DASH_STATIC))
		ctx->purge_segments = GF_TRUE;

	if (ctx->state && ctx->sreg) {
		u32 diff;
		u64 next_gen_ntp;
		GF_Err dash_state_check_timing(const char *dash_state, u64 *next_gen_ntp_ms, u32 *next_time_ms);

		e = dash_state_check_timing(ctx->state, &next_gen_ntp, &diff);
		if (e<0) return e;
		if (e==GF_EOS) {
			GF_LOG(GF_LOG_WARNING, GF_LOG_DASH, ("[Dasher] generation called too early by %d ms\n", (s32) diff));
			return e;
		}
	}


	dasher_init_utc(filter, ctx);

#ifdef GPAC_CONFIG_EMSCRIPTEN
	//we need to read the state file so we must run on main thread
	if (ctx->state)
		gf_filter_force_main_thread(filter, GF_TRUE);
#endif
	return GF_OK;
}


static void dasher_finalize(GF_Filter *filter)
{
	GF_DasherCtx *ctx = gf_filter_get_udta(filter);

	while (gf_list_count(ctx->pids)) {
		GF_DashStream *ds = gf_list_pop_back(ctx->pids);
		dasher_reset_stream(filter, ds, GF_TRUE);
		gf_free(ds);
	}
	gf_list_del(ctx->pids);
	if (ctx->mpd) gf_mpd_del(ctx->mpd);

	while (gf_list_count(ctx->tpl_records)) {
		DashTemplateRecord *tr = gf_list_pop_back(ctx->tpl_records);
		gf_free(tr->tpl);
		gf_free(tr);
	}
	gf_list_del(ctx->tpl_records);

	if (ctx->next_period->period) gf_mpd_period_free(ctx->next_period->period);
	gf_list_del(ctx->current_period->streams);
	gf_free(ctx->current_period);
	gf_list_del(ctx->next_period->streams);
	gf_free(ctx->next_period);
	if (ctx->out_path) gf_free(ctx->out_path);
	if (ctx->out_path_alt) gf_free(ctx->out_path_alt);
	gf_list_del(ctx->postponed_pids);
#ifndef GPAC_DISABLE_CRYPTO
	if (ctx->cinfo) gf_crypt_info_del(ctx->cinfo);
#endif
}

#define MPD_EXTS "mpd|m3u8|3gm|ism|ghix|ghi"
#define MPD_MIMES "application/dash+xml|video/vnd.3gpp.mpd|audio/vnd.3gpp.mpd|video/vnd.mpeg.dash.mpd|audio/vnd.mpeg.dash.mpd|audio/mpegurl|video/mpegurl|application/vnd.ms-sstr+xml|application/x-gpac-ghi|application/x-gpac-ghix"

static const GF_FilterCapability DasherCaps[] =
{
	//we accept files as input, but only for NULL file (no source)
	CAP_UINT(GF_CAPS_INPUT,  GF_PROP_PID_STREAM_TYPE, GF_STREAM_FILE),
	//only with no source
	CAP_STRING(GF_CAPS_INPUT_EXCLUDED, GF_PROP_PID_URL, "*"),
	CAP_STRING(GF_CAPS_INPUT_EXCLUDED, GF_PROP_PID_FILEPATH, "*"),

	CAP_UINT(GF_CAPS_OUTPUT, GF_PROP_PID_STREAM_TYPE, GF_STREAM_FILE),
	CAP_STRING(GF_CAPS_OUTPUT, GF_PROP_PID_FILE_EXT, MPD_EXTS),
	CAP_STRING(GF_CAPS_OUTPUT, GF_PROP_PID_MIME, MPD_MIMES),
	{0},
	//anything AV pid framed result in manifest PID
	CAP_UINT(GF_CAPS_INPUT,  GF_PROP_PID_STREAM_TYPE, GF_STREAM_VISUAL),
	CAP_UINT(GF_CAPS_INPUT,  GF_PROP_PID_STREAM_TYPE, GF_STREAM_AUDIO),
	CAP_UINT(GF_CAPS_INPUT_EXCLUDED, GF_PROP_PID_CODECID, GF_CODECID_NONE),
	CAP_BOOL(GF_CAPS_INPUT_EXCLUDED, GF_PROP_PID_UNFRAMED, GF_TRUE),

	CAP_UINT(GF_CAPS_OUTPUT, GF_PROP_PID_STREAM_TYPE, GF_STREAM_FILE),
	CAP_STRING(GF_CAPS_OUTPUT, GF_PROP_PID_FILE_EXT, MPD_EXTS),
	CAP_STRING(GF_CAPS_OUTPUT, GF_PROP_PID_MIME, MPD_MIMES),
	{0},
	//anything else (not file, not AV and framed) in compressed format results in manifest PID
	//we cannot handle RAW format for such streams as these are in-memory data (scene graph, decoded text, etc ..)
	CAP_UINT(GF_CAPS_INPUT_EXCLUDED,  GF_PROP_PID_STREAM_TYPE, GF_STREAM_FILE),
	CAP_UINT(GF_CAPS_INPUT_EXCLUDED,  GF_PROP_PID_STREAM_TYPE, GF_STREAM_VISUAL),
	CAP_UINT(GF_CAPS_INPUT_EXCLUDED,  GF_PROP_PID_STREAM_TYPE, GF_STREAM_AUDIO),
	CAP_UINT(GF_CAPS_INPUT_EXCLUDED, GF_PROP_PID_CODECID, GF_CODECID_RAW),
	CAP_BOOL(GF_CAPS_INPUT_EXCLUDED, GF_PROP_PID_UNFRAMED, GF_TRUE),

	CAP_UINT(GF_CAPS_OUTPUT, GF_PROP_PID_STREAM_TYPE, GF_STREAM_FILE),
	CAP_STRING(GF_CAPS_OUTPUT, GF_PROP_PID_FILE_EXT, MPD_EXTS),
	CAP_STRING(GF_CAPS_OUTPUT, GF_PROP_PID_MIME, MPD_MIMES),
	{0},
	//anything else (not file and framed) results in media pids not file
	CAP_UINT(GF_CAPS_INPUT_EXCLUDED | GF_CAPFLAG_LOADED_FILTER,  GF_PROP_PID_STREAM_TYPE, GF_STREAM_FILE),
	CAP_UINT(GF_CAPS_INPUT_EXCLUDED | GF_CAPFLAG_LOADED_FILTER, GF_PROP_PID_CODECID, GF_CODECID_NONE),
	CAP_BOOL(GF_CAPS_INPUT_EXCLUDED | GF_CAPFLAG_LOADED_FILTER, GF_PROP_PID_UNFRAMED, GF_TRUE),
	CAP_UINT(GF_CAPS_OUTPUT_EXCLUDED | GF_CAPFLAG_LOADED_FILTER, GF_PROP_PID_STREAM_TYPE, GF_STREAM_FILE),

};


#define OFFS(_n)	#_n, offsetof(GF_DasherCtx, _n)
static const GF_FilterArgs DasherArgs[] =
{
	{ OFFS(segdur), "target segment duration in seconds. A value less than or equal to 0 defaults to 1.0 second", GF_PROP_FRACTION, "0/0", NULL, 0},
	{ OFFS(tpl), "use template mode (multiple segment, template URLs)", GF_PROP_BOOL, "true", NULL, 0},
	{ OFFS(stl), "use segment timeline (ignored in on_demand mode)", GF_PROP_BOOL, "false", NULL, 0},
	{ OFFS(dmode), "dash content mode\n"
		"- static: static content\n"
		"- dynamic: live generation\n"
		"- dynlast: last call for live, will turn the MPD into static\n"
		"- dynauto: live generation and move to static manifest upon end of stream"
		"", GF_PROP_UINT, "static", "static|dynamic|dynlast|dynauto", GF_FS_ARG_UPDATE},
	{ OFFS(sseg), "single segment is used", GF_PROP_BOOL, "false", NULL, GF_FS_ARG_HINT_ADVANCED},
	{ OFFS(sfile), "use a single file for all segments (default in on_demand)", GF_PROP_BOOL, "false", NULL, GF_FS_ARG_HINT_ADVANCED},
	{ OFFS(align), "enable segment time alignment between representations", GF_PROP_BOOL, "true", NULL, GF_FS_ARG_HINT_ADVANCED},
	{ OFFS(sap), "enable splitting segments at SAP boundaries", GF_PROP_BOOL, "true", NULL, 0},
	{ OFFS(mix_codecs), "enable mixing different codecs in an adaptation set", GF_PROP_BOOL, "false", NULL, GF_FS_ARG_HINT_EXPERT},
	{ OFFS(ntp), "insert/override NTP clock at the beginning of each segment\n"
	"- rem: removes NTP from all input packets\n"
	"- yes: inserts NTP at each segment start\n"
	"- keep: leaves input packet NTP untouched", GF_PROP_UINT, "rem", "rem|yes|keep", GF_FS_ARG_HINT_ADVANCED},
	{ OFFS(no_sar), "do not check for identical sample aspect ratio for adaptation sets", GF_PROP_BOOL, "false", NULL, GF_FS_ARG_HINT_EXPERT},
	{ OFFS(bs_switch), "bitstream switching mode (single init segment)\n"
	"- def: resolves to off for onDemand and inband for live\n"
	"- off: disables BS switching\n"
	"- on: enables it if same decoder configuration is possible\n"
	"- inband: moves decoder config inband if possible\n"
	"- both: inband and outband parameter sets\n"
	"- pps: moves PPS and APS inband, keep VPS, SPS and DCI out of band (used for VVC RPR)\n"
	"- force: enables it even if only one representation\n"
	"- multi: uses multiple stsd entries in ISOBMFF", GF_PROP_UINT, "def", "def|off|on|inband|pps|both|force|multi", GF_FS_ARG_HINT_ADVANCED},
	{ OFFS(template), "template string to use to generate segment name", GF_PROP_STRING, NULL, NULL, 0},
	{ OFFS(segext), "file extension to use for segments", GF_PROP_STRING, NULL, NULL, 0},
	{ OFFS(initext), "file extension to use for the init segment", GF_PROP_STRING, NULL, NULL, 0},
	{ OFFS(muxtype), "muxtype to use for the segments\n"
		"- mp4: uses ISOBMFF format\n"
		"- ts: uses MPEG-2 TS format\n"
		"- mkv: uses Matroska format\n"
		"- webm: uses WebM format\n"
		"- ogg: uses OGG format\n"
		"- raw: uses raw media format (disables multiplexed representations)\n"
		"- auto: guesses format based on extension, defaults to mp4 if no extension is provided", GF_PROP_UINT, "auto", "mp4|ts|mkv|webm|ogg|raw|auto", 0},
	{ OFFS(rawsub), "use raw subtitle format instead of encapsulating in container", GF_PROP_BOOL, "no", NULL, GF_FS_ARG_HINT_ADVANCED},
	{ OFFS(asto), "availabilityStartTimeOffset to use in seconds. A negative value simply increases the AST, a positive value sets the ASToffset to representations", GF_PROP_DOUBLE, "0", NULL, GF_FS_ARG_HINT_ADVANCED},
	{ OFFS(profile), "target DASH profile. This will set default option values to ensure conformance to the desired profile. For MPEG-2 TS, only main and live are used, others default to main\n"
		"- auto: turns profile to live for dynamic and full for non-dynamic\n"
		"- live: DASH live profile, using segment template\n"
		"- onDemand: MPEG-DASH live profile\n"
		"- main: MPEG-DASH main profile, using segment list\n"
		"- full: MPEG-DASH full profile\n"
		"- hbbtv1.5.live: HBBTV 1.5 DASH profile\n"
		"- dashavc264.live: DASH-IF live profile\n"
		"- dashavc264.onDemand: DASH-IF onDemand profile\n"
		"- dashif.ll: DASH IF low-latency profile (set UTC server to time.akamai.com if none set)"
		"", GF_PROP_UINT, "auto", "auto|live|onDemand|main|full|hbbtv1.5.live|dashavc264.live|dashavc264.onDemand|dashif.ll", 0 },
	{ OFFS(profX), "list of profile extensions, as used by DASH-IF and DVB. The string will be colon-concatenated with the profile used. If starting with `+`, the profile string by default is erased and `+` is skipped", GF_PROP_STRING, NULL, NULL, GF_FS_ARG_HINT_ADVANCED },
	{ OFFS(cp), "content protection element location\n"
	"- set: in adaptation set element\n"
	"- rep: in representation element\n"
	"- both: in both adaptation set and representation elements"
	"", GF_PROP_UINT, "set", "set|rep|both", GF_FS_ARG_HINT_ADVANCED },
	{ OFFS(pssh), "storage mode for PSSH box\n"
	"- f: stores in movie fragment only\n"
	"- v: stores in movie only, or movie and fragments if key roll is detected\n"
	"- m: stores in mpd only\n"
	"- mf: stores in mpd and movie fragment\n"
	"- mv: stores in mpd and movie\n"
	"- n: discard pssh from mpd and segments", GF_PROP_UINT, "v", "v|f|mv|mf|m|n", GF_FS_ARG_HINT_ADVANCED},
	{ OFFS(buf), "min buffer duration in ms. negative value means percent of segment duration (e.g. -150 = 1.5*seg_dur)", GF_PROP_SINT, "-100", NULL, 0},
	{ OFFS(spd), "suggested presentation delay in ms", GF_PROP_SINT, "0", NULL, 0},
	{ OFFS(timescale), "set timescale for timeline and segment list/template. A value of 0 picks up the first timescale of the first stream in an adaptation set. A negative value forces using stream timescales for each timed element (multiplication of segment list/template/timelines). A positive value enforces the MPD timescale", GF_PROP_SINT, "0", NULL, GF_FS_ARG_HINT_ADVANCED},
	{ OFFS(check_dur), "check duration of sources in period, trying to have roughly equal duration. Enforced whenever period start times are used", GF_PROP_BOOL, "true", NULL, 0},
	{ OFFS(skip_seg), "increment segment number whenever an empty segment would be produced - NOT DASH COMPLIANT", GF_PROP_BOOL, "false", NULL, GF_FS_ARG_HINT_EXPERT},
	{ OFFS(title), "MPD title", GF_PROP_STRING, NULL, NULL, 0},
	{ OFFS(source), "MPD Source", GF_PROP_STRING, NULL, NULL, 0},
	{ OFFS(info), "MPD info url", GF_PROP_STRING, NULL, NULL, 0},
	{ OFFS(cprt), "MPD copyright string", GF_PROP_STRING, NULL, NULL, 0},
	{ OFFS(lang), "language of MPD Info", GF_PROP_STRING, NULL, NULL, 0},
	{ OFFS(location), "set MPD locations to given URL", GF_PROP_STRING_LIST, NULL, NULL, 0},
	{ OFFS(base), "set base URLs of MPD", GF_PROP_STRING_LIST, NULL, NULL, GF_FS_ARG_HINT_ADVANCED},
	{ OFFS(refresh), "refresh rate for dynamic manifests, in seconds (a negative value sets the MPD duration, value 0 uses dash duration)", GF_PROP_DOUBLE, "0", NULL, GF_FS_ARG_HINT_ADVANCED},
	{ OFFS(tsb), "time-shift buffer depth in seconds (a negative value means infinity)", GF_PROP_DOUBLE, "30", NULL, 0},
	{ OFFS(keep_segs), "do not delete segments no longer in time-shift buffer", GF_PROP_BOOL, "false", NULL, 0},
	{ OFFS(ast), "set start date (as xs:date, e.g. YYYY-MM-DDTHH:MM:SSZ) for live mode. Default is now. !! Do not use with multiple periods, nor when DASH duration is not a multiple of GOP size !!", GF_PROP_STRING, NULL, NULL, GF_FS_ARG_HINT_ADVANCED},
	{ OFFS(state), "path to file used to store/reload state info when simulating live. This is stored as a valid MPD with GPAC XML extensions", GF_PROP_STRING, NULL, NULL, GF_FS_ARG_HINT_EXPERT},
	{ OFFS(keep_ts), "do not shift timestamp when reloading a context", GF_PROP_BOOL, "false", NULL, GF_FS_ARG_HINT_EXPERT},
	{ OFFS(loop), "loop sources when dashing with subdur and state. If not set, a new period is created once the sources are over", GF_PROP_BOOL, "false", NULL, GF_FS_ARG_HINT_ADVANCED},
	{ OFFS(subdur), "maximum duration of the input file to be segmented. This does not change the segment duration, segmentation stops once segments produced exceeded the duration", GF_PROP_DOUBLE, "0", NULL, GF_FS_ARG_HINT_ADVANCED},
	{ OFFS(split), "enable cloning samples for text/metadata/scene description streams, marking further clones as redundant", GF_PROP_BOOL, "true", NULL, GF_FS_ARG_HINT_ADVANCED},
	{ OFFS(hlsc), "insert clock reference in variant playlist in live HLS", GF_PROP_BOOL, "false", NULL, GF_FS_ARG_HINT_EXPERT},
	{ OFFS(cues), "set cue file", GF_PROP_STRING, NULL, NULL, GF_FS_ARG_HINT_EXPERT},
	{ OFFS(strict_cues), "strict mode for cues, complains if splitting is not on SAP type 1/2/3 or if unused cue is found", GF_PROP_BOOL, "false", NULL, GF_FS_ARG_HINT_EXPERT},
	{ OFFS(strict_sap), "strict mode for sap\n"
	"- off: ignore SAP types for PID other than video, enforcing `AdaptationSet@startsWithSAP=1`\n"
	"- sig: same as `-off` but keep `AdaptationSet@startsWithSAP` to the true SAP value\n"
	"- on: warn if any PID uses SAP 3 or 4 and switch to FULL profile\n"
	"- intra: ignore SAP types greater than 3 on all media types"
	, GF_PROP_UINT, "off", "off|sig|on|intra", GF_FS_ARG_HINT_EXPERT},

	{ OFFS(subs_sidx), "number of subsegments per sidx. Negative value disables sidx. Only used to inherit sidx option of destination", GF_PROP_SINT, "-1", NULL, GF_FS_ARG_HINT_EXPERT},
	{ OFFS(cmpd), "skip line feed and spaces in MPD XML for compactness", GF_PROP_BOOL, "false", NULL, GF_FS_ARG_HINT_EXPERT},
	{ OFFS(styp), "indicate the 4CC to use for styp boxes when using ISOBMFF output", GF_PROP_STRING, NULL, NULL, GF_FS_ARG_HINT_EXPERT},
	{ OFFS(dual), "indicate to produce both MPD and M3U files", GF_PROP_BOOL, NULL, NULL, GF_FS_ARG_HINT_ADVANCED},
	{ OFFS(segcts), "compute the segment number by dividing the first CTS by [-segdur]()", GF_PROP_BOOL, NULL, NULL, GF_FS_ARG_HINT_ADVANCED},
	{ OFFS(sigfrag), "use manifest generation only mode", GF_PROP_BOOL, NULL, NULL, GF_FS_ARG_HINT_ADVANCED},
	{ OFFS(_p_gentime), "pointer to u64 holding the ntp clock in ms of next DASH generation in live mode", GF_PROP_POINTER, NULL, NULL, GF_FS_ARG_HINT_HIDE},
	{ OFFS(_p_mpdtime), "pointer to u64 holding the mpd time in ms of the last generated segment", GF_PROP_POINTER, NULL, NULL, GF_FS_ARG_HINT_HIDE},
	{ OFFS(sbound), "indicate how the theoretical segment start `TSS (= segment_number * duration)` should be handled\n"
				"- out: segment split as soon as `TSS` is exceeded (`TSS` <= segment_start)\n"
				"- closest: segment split at closest SAP to theoretical bound\n"
				"- in: `TSS` is always in segment (`TSS` >= segment_start)", GF_PROP_UINT, "out", "out|closest|in", GF_FS_ARG_HINT_EXPERT},
	{ OFFS(reschedule), "reschedule sources with no period ID assigned once done (dynamic mode only)", GF_PROP_BOOL, "false", NULL, GF_FS_ARG_HINT_EXPERT},
	{ OFFS(sreg), "regulate the session\n"
	"- when using subdur and context, only generate segments from the past up to live edge\n"
	"- otherwise in dynamic mode without context, do not generate segments ahead of time", GF_PROP_BOOL, "false", NULL, GF_FS_ARG_HINT_EXPERT},
	{ OFFS(scope_deps), "scope PID dependencies to be within source. If disabled, PID dependencies will be checked across all input PIDs regardless of their sources", GF_PROP_BOOL, "true", NULL, GF_FS_ARG_HINT_EXPERT},
	{ OFFS(utcs), "URL to use as time server / UTCTiming source. Special value `inband` enables inband UTC (same as publishTime), special prefix `xsd@` uses xsDateTime schemeURI rather than ISO", GF_PROP_STRING, NULL, NULL, GF_FS_ARG_HINT_EXPERT},
	{ OFFS(sflush), "segment flush mode - see filter help:\n"
	"- off: no specific actions\n"
	"- single: force generating a single segment for each input\n"
	"- end: skip loop detection and clamp duration adjustment at end of input, used for state mode", GF_PROP_UINT, "off", "off|single|end", GF_FS_ARG_HINT_EXPERT},
	{ OFFS(last_seg_merge), "force merging last segment if less than half the target duration", GF_PROP_BOOL, "false", NULL, GF_FS_ARG_HINT_EXPERT},
	{ OFFS(mha_compat), "adaptation set generation mode for compatible MPEG-H Audio profile\n"
		"- no: only generate the adaptation set for the main profile\n"
		"- comp: only generate the adaptation sets for all compatible profiles\n"
		"- all: generate the adaptation set for the main profile and all compatible profiles"
		, GF_PROP_UINT, "no", "no|comp|all", GF_FS_ARG_HINT_EXPERT},
	{ OFFS(mname), "output manifest name for ATSC3 multiplexing (using 'm3u8' only toggles HLS generation)", GF_PROP_STRING, NULL, NULL, GF_FS_ARG_HINT_EXPERT},
	{ OFFS(llhls), "HLS low latency type\n"
		"- off: do not use LL-HLS\n"
		"- br: use LL-HLS with byte-range for segment parts, pointing to full segment (DASH-LL compatible)\n"
		"- sf: use separate files for segment parts (post-fixed .1, .2 etc.)\n"
		"- brsf: generate two sets of manifest, one for byte-range and one for files (`_IF` added before extension of manifest)", GF_PROP_UINT, "off", "off|br|sf|brsf", GF_FS_ARG_HINT_EXPERT},
	{ OFFS(cdur), "chunk duration for fragmentation modes", GF_PROP_FRACTION, "-1/1", NULL, GF_FS_ARG_HINT_HIDE},
	{ OFFS(hlsdrm), "cryp file info for HLS full segment encryption", GF_PROP_STRING, NULL, NULL, GF_FS_ARG_HINT_EXPERT},
	{ OFFS(hlsx), "list of string to append to master HLS header before variants with `['#foo','#bar=val']` added as `#foo \\n #bar=val`", GF_PROP_STRING_LIST, NULL, NULL, GF_FS_ARG_HINT_EXPERT},
	{ OFFS(hlsiv), "inject IV in variant HLS playlist`", GF_PROP_BOOL, "true", NULL, GF_FS_ARG_HINT_EXPERT},
	{ OFFS(ll_preload_hint), "inject preload hint for LL-HLS", GF_PROP_BOOL, "true", NULL, GF_FS_ARG_HINT_EXPERT},
	{ OFFS(ll_rend_rep), "inject rendition reports for LL-HLS", GF_PROP_BOOL, "true", NULL, GF_FS_ARG_HINT_EXPERT},
	{ OFFS(ll_part_hb), "user-defined part hold-back for LLHLS, negative value means 3 times max part duration in session", GF_PROP_DOUBLE, "-1", NULL, GF_FS_ARG_HINT_EXPERT},
	{ OFFS(ckurl), "set the ClearKey URL common to all encrypted streams (overriden by `CKUrl` pid property)", GF_PROP_STRING, NULL, NULL, GF_FS_ARG_HINT_EXPERT},

	{ OFFS(hls_absu), "use absolute url in HLS generation using first URL in [base]()\n"
	"- no: do not use absolute URL\n"
	"- var: use absolute URL only in variant playlists\n"
	"- mas: use absolute URL only in master playlist\n"
	"- both: use absolute URL everywhere"
		, GF_PROP_UINT, "no", "no|var|mas|both", GF_FS_ARG_HINT_ADVANCED},
	{ OFFS(hls_ap), "use audio as primary media instead of video when generating playlists", GF_PROP_BOOL, "false", NULL, GF_FS_ARG_HINT_EXPERT},
	{ OFFS(seg_sync), "control how waiting on last packet P of fragment/segment to be written impacts segment injection in manifest\n"
	"- no: do not wait for P\n"
	"- yes: wait for P\n"
	"- auto: wait for P if HLS is used"
	, GF_PROP_UINT, "auto", "no|yes|auto", GF_FS_ARG_HINT_EXPERT},

	{ OFFS(cmaf), "use cmaf guidelines\n"
		"- no: CMAF not enforced\n"
		"- cmfc: use CMAF `cmfc` guidelines\n"
		"- cmf2: use CMAF `cmf2` guidelines"
		, GF_PROP_UINT, "no", "no|cmfc|cmf2", GF_FS_ARG_HINT_ADVANCED},
	{ OFFS(pswitch), "period switch control mode\n"
		"- single: change period if PID configuration changes\n"
		"- force: force period switch at each PID reconfiguration instead of absorbing PID reconfiguration (for splicing or ad insertion not using periodID)\n"
		"- stsd: change period if PID configuration changes unless new configuration was advertised in initial config", GF_PROP_UINT, "single", "single|force|stsd", GF_FS_ARG_HINT_EXPERT},
	{ OFFS(chain), "URL of next MPD for regular chaining", GF_PROP_STRING, NULL, NULL, GF_FS_ARG_HINT_ADVANCED},
	{ OFFS(chain_fbk), "URL of fallback MPD", GF_PROP_STRING, NULL, NULL, GF_FS_ARG_HINT_ADVANCED},
	{ OFFS(gencues), "only insert segment boundaries and do not generate manifests", GF_PROP_BOOL, "false", NULL, GF_FS_ARG_HINT_ADVANCED},
	{ OFFS(force_init), "force init segment creation in bitstream switching mode", GF_PROP_BOOL, "false", NULL, GF_FS_ARG_HINT_EXPERT},
	{ OFFS(keep_src), "keep source URLs in manifest generation mode", GF_PROP_BOOL, "false", NULL, GF_FS_ARG_HINT_EXPERT},
	{ OFFS(gxns), "insert some gpac extensions in manifest (for now, only tfdt of first segment)", GF_PROP_BOOL, "false", NULL, GF_FS_ARG_HINT_EXPERT},
	{ OFFS(dkid), "control injection of default KID in MPD\n"
		"- off: default KID not injected\n"
		"- on: default KID always injected\n"
		"- auto: default KID only injected if no key roll is detected (as per DASH-IF guidelines)"
		, GF_PROP_UINT, "auto", "off|on|auto", GF_FS_ARG_HINT_EXPERT},
	{ OFFS(tpl_force), "use template string as is without trying to add extension or solve conflicts in names", GF_PROP_BOOL, "false", NULL, GF_FS_ARG_HINT_EXPERT},
	{ OFFS(inband_event), "insert a default inband event stream in the DASH manifest", GF_PROP_BOOL, "false", NULL, 0 },
	{ OFFS(ttml_agg), "force aggregation of TTML samples of a DASH segment into a single sample", GF_PROP_BOOL, "false", NULL, GF_FS_ARG_HINT_EXPERT},

	{ OFFS(force_flush), "deprecated - use sflush instead", GF_PROP_BOOL, "false", NULL, GF_FS_ARG_HINT_HIDE},

	{0}
};


GF_FilterRegister DasherRegister = {
	.name = "dasher",
	GF_FS_SET_DESCRIPTION("DASH & HLS segmenter")
	GF_FS_SET_HELP(
"This filter provides segmentation and manifest generation for MPEG-DASH and HLS formats.\n"
"The segmenter currently supports:\n"
"- MPD and m3u8 generation (potentially in parallel)\n"
"- ISOBMFF, MPEG-2 TS, MKV and raw bitstream segment formats\n"
"- override of profiles and levels in manifest for codecs\n"
"- most MPEG-DASH profiles\n"
"- static and dynamic (live) manifest offering\n"
"- context store and reload for batch processing of live/dynamic sessions\n"
"\n"
"The filter does perform per-segment real-time regulation using [-sreg]().\n"
"If you need per-frame real-time regulation on non-real-time inputs, insert a [reframer](reframer) before to perform real-time regulation.\n"
"EX gpac -i file.mp4 reframer:rt=on -o live.mpd:dmode=dynamic\n"
"## Template strings\n"
"The segmenter uses templates to derive output file names and folder, regardless of the DASH mode (even when templates are not used). "
"The default one is `$File$_dash` for ondemand and single file modes, and `$File$_$Number$` for separate segment files\n"
"EX template=Great_$File$_$Width$_$Number$\n"
"If input is `foo.mp4` with `640x360` video resolution, this will resolve in `Great_foo_640_$Number$` for the DASH template.\n"
"EX template=Great_$File$_$Width$\n"
"If input is `foo.mp4` with `640x360` video resolution, this will resolve in `Great_foo_640.mp4` for onDemand case.\n"
"\n"
"Standard DASH replacement strings: \n"
"- $Number[%%0Nd]$: replaced by the segment number, possibly prefixed with 0\n"
"- $RepresentationID$: replaced by representation name\n"
"- $Time$: replaced by segment start time\n"
"- $Bandwidth$: replaced by representation bandwidth.\n"
"- $SubNumber[%%0Nd]$: replaced by the segment number in the segment sequence, possibly prefixed with 0\n"
"Note: these strings are not replaced in the manifest templates elements.\n"
"\n"
"Additional replacement strings (not DASH, not generic GPAC replacements but may occur multiple times in template):\n"
"- $Init=NAME$: replaced by NAME for init segment, ignored otherwise\n"
"- $XInit=NAME$: complete replace by NAME for init segment, ignored otherwise\n"
"- $InitExt=EXT$: replaced by EXT for init segment file extensions, ignored otherwise\n"
"- $Index=NAME$: replaced by NAME for index segments, ignored otherwise\n"
"- $Path=PATH$: replaced by PATH when creating segments, ignored otherwise\n"
"- $Segment=NAME$: replaced by NAME for media segments, ignored for init segments\n"
"- $SegExt=EXT$: replaced by EXT for media segment file extensions, ignored for init segments\n"
"- $FS$ (FileSuffix): replaced by `_trackN` in case the input is an AV multiplex, or kept empty otherwise\n"
"Note: these strings are replaced in the manifest templates elements.\n"
"\n"
"Other properties can also be set, see below.\n"
"\n"
"## PID assignment and configuration\n"
"To assign PIDs into periods and adaptation sets and configure the session, the segmenter looks for the following properties on each input PID:\n"
"- `Representation`: assigns representation ID to input PID. If not set, the default behavior is to have each media component in different adaptation sets. Setting the `Representation` allows explicit multiplexing of the source(s)\n"
"- `Period`: assigns period ID to input PID. If not set, the default behavior is to have all media in the same period with the same start time\n"
"- `PStart`: assigns period start. If not set, 0 is assumed, and periods appear in the Period ID declaration order. If negative, this gives the period order (-1 first, then -2 ...). If positive, this gives the true start time and will abort DASHing at period end\n"
"Note: When both positive and negative values are found, the by-order periods (negative) will be inserted AFTER the timed period (positive)\n"
"- `ASID`: assigns parent adaptation set ID. If not 0, only sources with same AS ID will be in the same adaptation set\n"
"Note: If multiple streams in source, only the first stream will have an AS ID assigned\n"
"- `xlink`: for remote periods, only checked for null PID\n"
"- `Role`, `PDesc`, `ASDesc`, `ASCDesc`, `RDesc`: various descriptors to set for period, AS or representation\n"
"- `BUrl`: overrides segmenter [-base] with a set of BaseURLs to use for the PID (per representation)\n"
"- `Template`: overrides segmenter [-template]() for this PID\n"
"- `DashDur`: overrides segmenter segment duration for this PID\n"
"- `StartNumber`: sets the start number for the first segment in the PID, default is 1\n"
"- `IntraOnly`: indicates input PID follows HLS EXT-X-I-FRAMES-ONLY guidelines\n"
"- `CropOrigin`: indicates x and y coordinates of video for SRD (size is video size)\n"
"- `SRD`: indicates SRD position and size of video for SRD, ignored if `CropOrigin` is set\n"
"- `SRDRef`: indicates global width and height of SRD, ignored if `CropOrigin` is set\n"
"- `HLSPL`: name of variant playlist, can use templates\n"
"- `HLSMExt`: list of extensions to add to master playlist entries, ['foo','bar=val'] added as `,foo,bar=val`\n"
"- `HLSVExt`: list of extensions to add to variant playlist, ['#foo','#bar=val'] added as `#foo \\n #bar=val`\n"
"- Non-dash properties: `Bitrate`, `SAR`, `Language`, `Width`, `Height`, `SampleRate`, `NumChannels`, `Language`, `ID`, `DependencyID`, `FPS`, `Interlaced`, `Codec`. These properties are used to setup each representation and can be overridden on input PIDs using the general PID property settings (cf global help).\n"
"  \n"
"EX gpac -i test.mp4:#Bitrate=1M -o test.mpd\n"
"This will force declaring a bitrate of 1M for the representation, regardless of actual input bitrate.\n"
"EX gpac -i muxav.mp4 -o test.mpd\n"
"This will create un-multiplexed DASH segments.\n"
"EX gpac -i muxav.mp4:#Representation=1 -o test.mpd\n"
"This will create multiplexed DASH segments.\n"
"EX gpac -i m1.mp4 -i m2.mp4:#Period=Yep -o test.mpd\n"
"This will put src `m1.mp4` in first period, `m2.mp4` in second period.\n"
"EX gpac -i m1.mp4:#BUrl=http://foo/bar -o test.mpd\n"
"This will assign a baseURL to src `m1.mp4`.\n"
"EX gpac -i m1.mp4:#ASCDesc=<ElemName val=\"attval\">text</ElemName> -o test.mpd\n"
"This will assign the specified XML descriptor to the adaptation set.\n"
"Note:  this can be used to inject most DASH descriptors not natively handled by the segmenter.\n"
"The segmenter handles the XML descriptor as a string and does not attempt to validate it. Descriptors, as well as some segmenter filter arguments, are string lists (comma-separated by default), so that multiple descriptors can be added:\n"
"EX gpac -i m1.mp4:#RDesc=<Elem attribute=\"1\"/>,<Elem2>text</Elem2> -o test.mpd\n"
"This will insert two descriptors in the representation(s) of `m1.mp4`.\n"
"EX gpac -i video.mp4:#Template=foo$Number$ -i audio.mp4:#Template=bar$Number$ -o test.mpd\n"
"This will assign different templates to the audio and video sources.\n"
"EX gpac -i null:#xlink=http://foo/bar.xml:#PDur=4 -i m.mp4:#PStart=-1 -o test.mpd\n"
"This will insert an create an MPD with first a remote period then a regular one.\n"
"EX gpac -i null:#xlink=http://foo/bar.xml:#PStart=6 -i m.mp4 -o test.mpd\n"
"This will create an MPD with first a regular period, dashing only 6s of content, then a remote one.\n"
"EX gpac -i v1:#SRD=0x0x1280x360:#SRDRef=1280x720 -i v2:#SRD=0x360x1280x360 -o test.mpd\n"
"This will layout the `v2` below `v1` using a global SRD size of 1280x720.\n"
"\n"
"The segmenter will create multiplexing filter chains for each representation and will reassign PID IDs so that each media component (video, audio, ...) in an adaptation set has the same ID.\n"
"\n"
"For HLS, the output manifest PID will deliver the master playlist **and** the variant playlists.\n"
"The default variant playlist are $NAME_$N.m3u8, where $NAME is the radical of the output file name and $N is the 1-based index of the variant.\n"
"\n"
"When HLS mode is enabled, the segment [-template]() is relative to the variant playlist file, which can also be templated.\n"
"EX gpac -i av.mp4:#HLSPL=$Type$/index.m3u8 -o dash/live.m3u8:dual:template='$Number$'\n"
"This will put video segments and playlist in `dash/video/` and audio segments and playlist in `dash/audio/`\n"
"\n"
"## Segmentation\n"
"The default behavior of the segmenter is to estimate the theoretical start time of each segment based on target segment duration, and start a new segment when a packet with SAP type 1,2,3 or 4 with time greater than the theoretical time is found.\n"
"This behavior can be changed to find the best SAP packet around a segment theoretical boundary using [-sbound]():\n"
"- `closest` mode: the segment will start at the closest SAP of the theoretical boundary\n"
"- `in` mode: the segment will start at or before the theoretical boundary\n"
"Warning: These modes will introduce delay in the segmenter (typically buffering of one GOP) and should not be used for low-latency modes.\n"
"The segmenter can also be configured to:\n"
"- completely ignore SAP when segmenting using [-sap]().\n"
"- ignore SAP on non-video streams when segmenting using [-strict_sap]().\n"
"\n"
"When [-seg_sync]() is disabled, the segmenter will by default announce a new segment in the manifest(s) as soon as its size/offset is known or its name is known, but the segment (or part in LL-HLS) may still not be completely written/sent.\n"
"This may result in temporary mismatches between segment/part size currently received versus size as advertized in manifest.\n"
"When [-seg_sync]() is enabled, the segmenter will wait for the last byte of the fragment/segment to be pushed before announcing a new segment in the manifest(s). This can however slightly increase the latency in MPEG-DASH low-latency.\n"
"\n"
"When (-sflush)[] is set to `single`, segmentation is skipped and a single segment is generated per input.\n"
"\n"
"## Dynamic (real-time live) Mode\n"
"The dasher does not perform real-time regulation by default.\n"
"For regular segmentation, you should enable segment regulation [-sreg]() if your sources are not real-time.\n"
"EX gpac -i source.mp4 -o live.mpd:segdur=2:profile=live:dmode=dynamic:sreg\n"
"\n"
"For low latency segmentation with fMP4, you will need to specify the following options:\n"
"- cdur: set the fMP4 fragment duration\n"
"- asto: set the availability time offset for DASH. This value should be equal or slightly greater than segment duration minus cdur\n"
"- llhls: enable low latency for HLS\n"
"\n"
"Note: [-llhls]() does not force `cmaf` mode to allow for multiplexed media in segments but it enforces to `tfdt_traf` in the muxer.\n"
"\n"
"If your sources are not real-time, insert a reframer filter with real-time regulation\n"
"EX gpac -i source.mp4 reframer:rt=on -o live.mpd:segdur=2:cdur=0.2:asto=1.8:profile=live:dmode=dynamic\n"
"This will create DASH segments of 2 seconds made of fragments of 200 ms and indicate to the client that requests can be made 1.8 seconds earlier than segment complete availability on server.\n"
"EX gpac -i source.mp4 reframer:rt=on -o live.m3u8:segdur=2:cdur=0.2:llhls=br:dmode=dynamic\n"
"This will create DASH segments of 2 seconds made of fragments of 200 ms and produce HLS low latency parts using byte ranges in the final segment.\n"
"EX gpac -i source.mp4 reframer:rt=on -o live.m3u8:segdur=2:cdur=0.2:llhls=sf:dmode=dynamic\n"
"This will create DASH segments of 2 seconds made of fragments of 200 ms and produce HLS low latency parts using dedicated files.\n"
"\n"
"You can combine LL-HLS and DASH-LL generation:\n"
"EX gpac -i source.mp4 reframer:rt=on -o live.mpd:dual:segdur=2:cdur=0.2:asto=1.8:llhls=br:profile=live:dmode=dynamic\n"
"\n"
"For DASH, the filter will use the local clock for UTC anchor points in DASH.\n"
"The filter can fetch and signal clock in other ways using [-utcs]().\n"
"EX [opts]:utcs=inband\n"
"This will use the local clock and insert in the MPD a UTCTiming descriptor containing the local clock.\n"
"EX [opts]::utcs=http://time.akamai.com[::opts]\n"
"This will fetch time from `http://time.akamai.com`, use it as the UTC reference for segment generation and insert in the MPD a UTCTiming descriptor containing the time server URL.\n"
"Note: if not set as a global option using `--utcs=`, you must escape the url using double `::` or use other separators.\n"
"\n"
"## Cue-driven segmentation\n"
"The segmenter can take a list of instructions, or Cues, to use for the segmentation process, in which case only these are used to derive segment boundaries. Cues can be set through XML files or injected in input packets.\n"
"\n"
"Cue files can be specified for the entire segmenter, or per PID using `DashCue` property.\n"
"Cues are given in an XML file with a root element called <DASHCues>, with currently no attribute specified. The children are one or more <Stream> elements, with attributes:\n"
"- id: integer for stream/track/PID ID\n"
"- timescale: integer giving the units of following timestamps\n"
"- mode: if present and value is `edit`, the timestamp are in presentation time (edit list applied) otherwise they are in media time\n"
"- ts_offset: integer giving a value (in timescale) to subtract to the DTS/CTS values listed\n"
"\nThe children of <Stream> are one or more <Cue> elements, with attributes:\n"
"- sample: integer giving the sample/frame number of a sample at which splitting shall happen\n"
"- dts: long integer giving the decoding time stamp of a sample at which splitting shall happen\n"
"- cts: long integer giving the composition / presentation time stamp of a sample at which splitting shall happen\n"
"Warning: Cues shall be listed in decoding order.\n"
"\n"
"If the `DashCue` property of a PID equals `inband`, the PID will be segmented according to the `CueStart` property of input packets.\n"
"This feature is typically combined with a list of files as input:\n"
"EX gpac -i list.m3u:sigcues -o res/live.mpd\n"
"This will load the `flist` filter in cue mode, generating continuous timelines from the sources and injecting a `CueStart` property at each new file.\n"
"\n"
"If the [-cues]() option equals `none`, the `DashCue` property of input PIDs will be ignored.\n"
"\n"
"## Manifest Generation only mode\n"
"The segmenter can be used to generate manifests from already fragmented ISOBMFF inputs using [-sigfrag]().\n"
"In this case, segment boundaries are attached to each packet starting a segment and used to drive the segmentation.\n"
"This can be used with single-track ISOBMFF sources, either single file or multi file.\n"
"For single file source:\n"
"- if onDemand [-profile]() is requested, sources have to be formatted as a DASH self-initializing media segment with the proper sidx.\n"
"- templates are disabled.\n"
"- [-sseg]() is forced for all profiles except onDemand ones.\n"
"For multi files source:\n"
"- input shall be a playlist containing the initial file followed by the ordered list of segments.\n"
"- if no [-template]() is provided, the full or main [-profile]() will be used\n"
"- if [-template]() is provided, it shall be correct: the filter will not try to guess one from the input file names and will not validate it either.\n"
"\n"
"The manifest generation-only mode supports both MPD and HLS generation.\n"
"\n"
"EX gpac -i ondemand_src.mp4 -o dash.mpd:sigfrag:profile=onDemand\n"
"This will generate a DASH manifest for onDemand Profile based on the input file.\n"
"EX gpac -i ondemand_src.mp4 -o dash.m3u8:sigfrag\n"
"This will generate a HLS manifest based on the input file.\n"
"EX gpac -i seglist.txt -o dash.mpd:sigfrag\n"
"This will generate a DASH manifest in Main Profile based on the input files.\n"
"EX gpac -i seglist.txt:Template=$XInit=init$$q1/$Number$ -o dash.mpd:sigfrag:profile=live\n"
"This will generate a DASH manifest in live Profile based on the input files. The input file will contain `init.mp4`, `q1/1.m4s`, `q1/2.m4s`...\n"
"\n"
"## Cue Generation only mode\n"
"The segmenter can be used to only generate segment boundaries from a set of inputs using [-gencues](), without generating manifests or output files.\n"
"In this mode, output PIDs are declared directly rather than redirected to media segment files.\n"
"The segmentation logic is not changed, and packets are forwarded with the same information and timing as in regular mode.\n"
"\n"
"Output PIDs are forwarded with `DashCue=inband` property, so that any subsequent dasher follows the same segmentation process (see above).\n"
"\n"
"The first packet in a segment has:\n"
"- property `FileNumber` (and, if multiple files, `FileName`) set as usual\n"
"- property `CueStart` set\n"
"- property `DFPStart=0` set if this is the first packet in a period\n"
"\n"
"This mode can be used to pre-segment the streams for later processing that must take place before final dashing.\n"
"EX gpac -i source.mp4 dasher:gencues cecrypt:cfile=roll_seg.xml -o live.mpd\n"
"This will allow the encrypter to locate dash boundaries and roll keys at segment boundaries.\n"
"EX gpac -i s1.mp4 -i s2.mp4:#CryptInfo=clear:#Period=2 -i s3.mp4:#Period=3 dasher:gencues cecrypt:cfile=roll_period.xml -o live.mpd\n"
"If the DRM file uses `keyRoll=period`, this will generate:\n"
"- first period crypted with one key\n"
"- second period clear\n"
"- third period crypted with another key\n"
"\n"
"## Forced-Template mode\n"
"When [-tpl_force]() is set, the [-template]() string is not analyzed nor modified for missing elements.\n"
"This is typically used to redirect segments to a given destination regardless of the dash profile.\n"
"EX gpac -i SRC -o null:ext=mpd:tpl_force --template=pipe://mypipe\n"
"This will trash the manifest and open `mypipe` as destination for the muxer result.\n"
"Warning: Options for segment destination cannot be set through the [-template](), global options must be used.\n"
"\n"
"## Batch Operations\n"
"The segmentation can be performed in multiple calls using a DASH context set with [-state]().\n"
"Between calls, the PIDs are reassigned by checking that the PID ID match between the calls and:\n"
"- the input file names match between the calls\n"
"- or the representation ID (and period ID if specified) match between the calls\n"
"\n"
"If a PID is not matched, it will be assigned to a new period.\n"
"\n"
"The default behaviour assume that the same inputs are used for segmentation and rebuilds a contiguous timeline at each new file start.\n"
"If the inputs change but form a continuous timeline, [-keep_ts])() must be used to skip timeline reconstruction.\n"
"\n"
"The inputs will be segmented for a duration of [-subdur]() if set, otherwise the input media duration.\n"
"When inputs are over, they are restarted if [-loop]() is set otherwise a new period is created.\n"
"To avoid this behaviour, the [-sflush]() option should be set to `end` or `single`, indicating that further sources for the same representations will be added in subsequent calls. When [-sflush]() is not `off`, the (-loop)[] option is ignored.\n"
"\n"
"EX gpac -i SRC -o dash.mpd:segdur=2:state=CTX && gpac -i SRC -o dash.mpd:segdur=2:state=CTX\n"
"This will generate all dash segments for `SRC` (last one possibly shorter) and create a new period at end of input.\n"
"EX gpac -i SRC -o dash.mpd:segdur=2:state=CTX:loop && gpac -i SRC -o dash.mpd:segdur=2:state=CTX:loop\n"
"This will generate all dash segments for `SRC` and restart `SRC` to fill-up last segment.\n"
"EX gpac -i SRC -o dash.mpd:segdur=2:state=CTX:sflush=end && gpac -i SRC -o dash.mpd:segdur=2:state=CTX:sflush=end\n"
"This will generate all dash segments for `SRC` without looping/closing the period at end of input. Timestamps in the second call will be rewritten to be contiguous with timestamp at end of first call.\n"
"EX gpac -i SRC1 -o dash.mpd:segdur=2:state=CTX:sflush=end:keep_ts && gpac -i SRC2 -o dash.mpd:segdur=2:state=CTX:sflush=end:keep_ts\n"
"This will generate all dash segments for `SRC1` without looping/closing the period at end of input, then for `SRC2`. Timestamps of the sources will not be rewritten.\n"
"\n"
"Note: The default behaviour of MP4Box `-dash-ctx` option is to set the (-loop)[] to true.\n"
"\n"
"## Output redirecting\n"
"When loaded implicitly during link resolution, the dasher will only link its outputs to the target sink\n"
"EX gpac -i SRC -o URL1:OPTS1 -o URL2:OPTS1\n"
"This will create one dasher (with options OPTS1) for the URL1 and one dasher (with options OPTS1) for URL2.\n"
"This allows dashing to multiple outputs with different formats, dash durations, etc.\n"
"\n"
"It can be useful to redirect all the filter outputs to several sinks, for example to push through ROUTE and through HTTP the same segments.\n"
"In order to do this, the filter MUST be explicitly loaded and all options related to dash and MP4 must be set either globally or on the dasher filter.\n"
"EX gpac -i SRC dasher:cmfc:segdur=2 -o URL1 -o URL2\n"
"This will create a single dasher whose outputs (manifests and segments) will be redirected to the given URLs.\n"
"When explicitly loading the filter, the [-dual]() option will be disabled unless [-mname]() is set to the alternate output name.\n"
"\n"
"## Multiplexer development considerations\n"
"Output multiplexers allowing segmented output must obey the following:\n"
"- inspect packet properties\n"
" - FileNumber: if set, indicate the start of a new DASH segment\n"
" - FileName: if set, indicate the file name. If not present, output shall be a single file. This is only set for packet carrying the `FileNumber` property, and only on one PID (usually the first) for multiplexed outputs\n"
" - IDXName: gives the optional index name. If not present, index shall be in the same file as dash segment. Only used for MPEG-2 TS for now\n"
" - EODS: property is set on packets with no payload and no timestamp to signal the end of a DASH segment. This is only used when stopping/resuming the segmentation process, in order to flush segments without dispatching an EOS (see [-subdur]() )\n"
"- for each segment done, send a downstream event on the first connected PID signaling the size of the segment and the size of its index if any\n"
"- for multiplexers with init data, send a downstream event signaling the size of the init and the size of the global index if any\n"
"- the following filter options are passed to multiplexers, which should declare them as arguments:\n"
" - noinit: disables output of init segment for the multiplexer (used to handle bitstream switching with single init in DASH)\n"
" - frag: indicates multiplexer shall use fragmented format (used for ISOBMFF mostly)\n"
" - subs_sidx=0: indicates an SIDX shall be generated - only added if not already specified by user\n"
" - xps_inband=all|no|both: indicates AVC/HEVC/... parameter sets shall be sent inband, out of band, or both\n"
" - nofragdef: indicates fragment defaults should be set in each segment rather than in init segment\n"
"\n"
"The segmenter adds the following properties to the output PIDs:\n"
"- DashMode: identifies VoD (single file with global index) or regular DASH mode used by segmenter\n"
"- DashDur: identifies target DASH segment duration - this can be used to estimate the SIDX size for example\n"
"- LLHLS: identifies LLHLS is used; the multiplexer must send fragment size events back to the dasher, and set `LLHLSFragNum` on the first packet of each fragment\n"
"- SegSync: indicates that fragments/segments must be completely flushed before sending back size events\n"
			)
	.private_size = sizeof(GF_DasherCtx),
	.args = DasherArgs,
	.initialize = dasher_initialize,
	.finalize = dasher_finalize,
	SETCAPS(DasherCaps),
	.flags = GF_FS_REG_REQUIRES_RESOLVER,
	.configure_pid = dasher_configure_pid,
	.process = dasher_process,
	.process_event = dasher_process_event,
	.hint_class_type = GF_FS_CLASS_NETWORK_IO
};


const GF_FilterRegister *dasher_register(GF_FilterSession *session)
{
	return &DasherRegister;
}
#else
const GF_FilterRegister *dasher_register(GF_FilterSession *session)
{
	return NULL;
}
#endif // GPAC_DISABLE_DASHER<|MERGE_RESOLUTION|>--- conflicted
+++ resolved
@@ -10619,41 +10619,14 @@
 	}
 
 	if (evt->base.type == GF_FEVT_PLAY) {
-<<<<<<< HEAD
-		ctx->is_playing = GF_TRUE;
+		ctx->nb_playing++;
+		if (ctx->nb_playing>1) return GF_TRUE;
+
 		//send transport hints even if segment timeline is used
 		count = gf_list_count(ctx->pids);
 		for (i=0; i<count; i++) {
 			GF_DashStream *ds = gf_list_get(ctx->pids, i);
 			dasher_send_transport_hints(ctx, ds);
-=======
-		ctx->nb_playing++;
-		if (ctx->nb_playing>1) return GF_TRUE;
-
-		//send encode hints even if segment timeline is used
-		if (!ctx->sfile && !ctx->use_cues) {
-			GF_FilterEvent anevt;
-			GF_FEVT_INIT(anevt, GF_FEVT_ENCODE_HINTS, NULL)
-			count = gf_list_count(ctx->pids);
-			for (i=0; i<count; i++) {
-				GF_DashStream *ds = gf_list_get(ctx->pids, i);
-				anevt.base.on_pid = ds->ipid;
-				switch (ctx->from_index) {
-				case IDXMODE_NONE:
-					anevt.encode_hints.intra_period = ds->dash_dur;
-					break;
-				case IDXMODE_SEG:
-				case IDXMODE_CHILD:
-					break;
-				case IDXMODE_ALL:
-				case IDXMODE_INIT:
-				case IDXMODE_MANIFEST:
-					anevt.encode_hints.gen_dsi_only = GF_TRUE;
-					break;
-				}
-				gf_filter_pid_send_event(ds->ipid, &anevt);
-			}
->>>>>>> 8e3b5e1d
 		}
 		return GF_FALSE;
 	}
