--- conflicted
+++ resolved
@@ -262,7 +262,6 @@
 			codec_id = GF_CODECID_MPEG_AUDIO;
 			break;
 
-<<<<<<< HEAD
 		case GF_ISOM_SUBTYPE_VVC1:
 		case GF_ISOM_SUBTYPE_VVI1:
 		{
@@ -275,8 +274,6 @@
 		}
 			break;
 
-=======
->>>>>>> b02f3646
 		default:
 			codec_id = gf_codec_id_from_isobmf(m_subtype);
 			if (!codec_id)
