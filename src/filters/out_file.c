/*
 *			GPAC - Multimedia Framework C SDK
 *
 *			Authors: Jean Le Feuvre
 *			Copyright (c) Telecom ParisTech 2017-2018
 *					All rights reserved
 *
 *  This file is part of GPAC / generic FILE output filter
 *
 *  GPAC is free software; you can redistribute it and/or modify
 *  it under the terms of the GNU Lesser General Public License as published by
 *  the Free Software Foundation; either version 2, or (at your option)
 *  any later version.
 *
 *  GPAC is distributed in the hope that it will be useful,
 *  but WITHOUT ANY WARRANTY; without even the implied warranty of
 *  MERCHANTABILITY or FITNESS FOR A PARTICULAR PURPOSE.  See the
 *  GNU Lesser General Public License for more details.
 *
 *  You should have received a copy of the GNU Lesser General Public
 *  License along with this library; see the file COPYING.  If not, write to
 *  the Free Software Foundation, 675 Mass Ave, Cambridge, MA 02139, USA.
 *
 */


#include <gpac/filters.h>
#include <gpac/constants.h>
#include <gpac/xml.h>

typedef struct
{
	//options
	Double start, speed;
	char *dst, *mime, *ext;
	Bool append, dynext, cat, ow;
	u32 mvbk;

	//only one input pid
	GF_FilterPid *pid;

	GF_FileIO *gfio;
	FILE *file;
	Bool is_std;
	u64 nb_write;

	GF_FilterCapability in_caps[2];
	char szExt[10];
	char szFileName[GF_MAX_PATH];

	Bool patch_blocks;
	Bool is_null;
	GF_Err is_error;
	u32 dash_mode;
	u64 offset_at_seg_start;
} GF_FileOutCtx;


static GF_Err fileout_open_close(GF_FileOutCtx *ctx, const char *filename, const char *ext, u32 file_idx, Bool explicit_overwrite)
{
	if (ctx->file && !ctx->is_std) {
		GF_LOG(GF_LOG_INFO, GF_LOG_MMIO, ("[FileOut] closing output file %s\n", ctx->szFileName));
		gf_fclose(ctx->file);
	}
	ctx->file = NULL;
	if (ctx->gfio) {
		gf_fileio_open_url(ctx->gfio, NULL, "");
	}

	if (!filename)
		return GF_OK;

	if (!strcmp(filename, "std")) ctx->is_std = GF_TRUE;
	else if (!strcmp(filename, "stdout")) ctx->is_std = GF_TRUE;
	else ctx->is_std = GF_FALSE;

	if (ctx->is_std) {
		ctx->file = stdout;
	} else {
		char szName[GF_MAX_PATH], szFinalName[GF_MAX_PATH];
		Bool append = ctx->append;
		if (ctx->dynext) {
			const char *has_ext = gf_file_ext_start(filename);

			strcpy(szName, filename);
			if (!has_ext && ext) {
				strcat(szName, ".");
				strcat(szName, ext);
			}
		} else {
			strcpy(szName, filename);
		}
		gf_filter_pid_resolve_file_template(ctx->pid, szName, szFinalName, file_idx, NULL);

		if (!strncmp(szFinalName, "gfio://", 7) || ctx->gfio) {
			GF_Err e;
			if (!ctx->gfio) return GF_IO_ERR;
			e = gf_fileio_open_url(ctx->gfio, szFinalName, append ? "a+b" : "w+b");
			if (e) {
				GF_LOG(GF_LOG_ERROR, GF_LOG_MMIO, ("[FileOut] cannot switch to URL %s on FileIO output: %s\n", ctx->szFileName, gf_error_to_string(e) ));
				return e;
			}
		} else {

			if (!gf_file_exists(szFinalName)) append = GF_FALSE;

			if (!ctx->ow && gf_file_exists(szFinalName) && !append) {
				char szRes[21];
				s32 res;

				fprintf(stderr, "File %s already exist - override (y/n/a) ?:", szFinalName);
				res = scanf("%20s", szRes);
				if (!res || (szRes[0] == 'n') || (szRes[0] == 'N')) {
					ctx->is_error = GF_IO_ERR;;
					return GF_IO_ERR;
				}
				if ((szRes[0] == 'a') || (szRes[0] == 'A')) ctx->ow = GF_TRUE;
			}

<<<<<<< HEAD
			ctx->file = gf_fopen(szFinalName, append ? "a+b" : "w+b");
		}
=======
		GF_LOG(GF_LOG_INFO, GF_LOG_MMIO, ("[FileOut] opening output file %s\n", szFinalName));
		ctx->file = gf_fopen(szFinalName, append ? "a+b" : "w+b");
>>>>>>> f75fee67

		if (!strcmp(szFinalName, ctx->szFileName) && !ctx->append && ctx->nb_write && !explicit_overwrite) {
			GF_LOG(GF_LOG_WARNING, GF_LOG_MMIO, ("[FileOut] re-opening in write mode output file %s, content overwrite\n", szFinalName));
		}
		strcpy(ctx->szFileName, szFinalName);
	}
	ctx->nb_write = 0;
	if (!ctx->file && !ctx->gfio) {
		GF_LOG(GF_LOG_ERROR, GF_LOG_MMIO, ("[FileOut] cannot open output file %s\n", ctx->szFileName));
		ctx->is_error = GF_IO_ERR;;
		return GF_IO_ERR;
	}
	return GF_OK;
}

static void fileout_setup_file(GF_FileOutCtx *ctx, Bool explicit_overwrite)
{
	const GF_PropertyValue *p, *ext;
	p = gf_filter_pid_get_property(ctx->pid, GF_PROP_PID_OUTPATH);
	ext = gf_filter_pid_get_property(ctx->pid, GF_PROP_PID_FILE_EXT);

	if (p && p->value.string) {
		fileout_open_close(ctx, p->value.string, (ext && ctx->dynext) ? ext->value.string : NULL, 0, explicit_overwrite);
	} else if (ctx->dynext) {
		p = gf_filter_pid_get_property(ctx->pid, GF_PROP_PCK_FILENUM);
		if (!p) {
			if (ext && ext->value.string) {
				fileout_open_close(ctx, ctx->dst, ext->value.string, 0, explicit_overwrite);
			}
		}
	} else {
		fileout_open_close(ctx, ctx->dst, NULL, 0, explicit_overwrite);
	}
}
static GF_Err fileout_configure_pid(GF_Filter *filter, GF_FilterPid *pid, Bool is_remove)
{
	const GF_PropertyValue *p;
	GF_FileOutCtx *ctx = (GF_FileOutCtx *) gf_filter_get_udta(filter);
	if (is_remove) {
		ctx->pid = NULL;
		fileout_open_close(ctx, NULL, NULL, 0, GF_FALSE);
		return GF_OK;
	}
	gf_filter_pid_check_caps(pid);

	if (!ctx->pid) {
		GF_FilterEvent evt;
		gf_filter_pid_init_play_event(pid, &evt, ctx->start, ctx->speed, "FileOut");
		gf_filter_pid_send_event(pid, &evt);
	}
	ctx->pid = pid;

	p = gf_filter_pid_get_property(pid, GF_PROP_PID_DISABLE_PROGRESSIVE);
	if (p && p->value.boolean) ctx->patch_blocks = GF_TRUE;

	p = gf_filter_pid_get_property(pid, GF_PROP_PID_DASH_MODE);
	if (p && p->value.uint) ctx->dash_mode = 1;
	return GF_OK;
}

static GF_Err fileout_initialize(GF_Filter *filter)
{
	char *ext=NULL;
	const char *dst;
	GF_FileOutCtx *ctx = (GF_FileOutCtx *) gf_filter_get_udta(filter);

	if (!ctx || !ctx->dst) return GF_OK;

	if (!ctx->mvbk)
		ctx->mvbk = 1;

	if (strnicmp(ctx->dst, "file:/", 6) && strnicmp(ctx->dst, "gfio:/", 6) && strstr(ctx->dst, "://"))  {
		gf_filter_setup_failure(filter, GF_NOT_SUPPORTED);
		return GF_NOT_SUPPORTED;
	}
	if (!stricmp(ctx->dst, "null") ) {
		ctx->is_null = GF_TRUE;
		//null and no format specified, we accept any kind
		if (!ctx->ext) {
			ctx->in_caps[0].code = GF_PROP_PID_STREAM_TYPE;
			ctx->in_caps[0].val = PROP_UINT(GF_STREAM_UNKNOWN);
			ctx->in_caps[0].flags = GF_CAPS_INPUT_EXCLUDED;
			gf_filter_override_caps(filter, ctx->in_caps, 1);
			return GF_OK;
		}
	}
	if (!strncmp(ctx->dst, "gfio://", 7)) {
		ctx->gfio = gf_fileio_from_url(ctx->dst);
		if (!ctx->gfio) {
			gf_filter_setup_failure(filter, GF_NOT_SUPPORTED);
			return GF_NOT_SUPPORTED;
		}
		dst = gf_fileio_resource_url(ctx->gfio);
	} else {
		dst = ctx->dst;
	}

	if (ctx->dynext) return GF_OK;

	if (ctx->ext) ext = ctx->ext;
	else if (dst) {
		ext = strrchr(dst, '.');
		if (!ext) ext = ".*";
		ext += 1;
	}

	if (!ext && !ctx->mime) {
		GF_LOG(GF_LOG_ERROR, GF_LOG_MMIO, ("[FileOut] No extension provided nor mime type for output file %s, cannot infer format\n", ctx->dst));
		return GF_NOT_SUPPORTED;
	}
	//static cap, streamtype = file
	ctx->in_caps[0].code = GF_PROP_PID_STREAM_TYPE;
	ctx->in_caps[0].val = PROP_UINT(GF_STREAM_FILE);
	ctx->in_caps[0].flags = GF_CAPS_INPUT_STATIC;

	if (ctx->mime) {
		ctx->in_caps[1].code = GF_PROP_PID_MIME;
		ctx->in_caps[1].val = PROP_NAME( ctx->mime );
		ctx->in_caps[1].flags = GF_CAPS_INPUT;
	} else {
		strncpy(ctx->szExt, ext, 9);
		strlwr(ctx->szExt);
		ctx->in_caps[1].code = GF_PROP_PID_FILE_EXT;
		ctx->in_caps[1].val = PROP_NAME( ctx->szExt );
		ctx->in_caps[1].flags = GF_CAPS_INPUT;
	}
	gf_filter_override_caps(filter, ctx->in_caps, 2);

	return GF_OK;
}

static void fileout_finalize(GF_Filter *filter)
{
	GF_FileOutCtx *ctx = (GF_FileOutCtx *) gf_filter_get_udta(filter);
	fileout_open_close(ctx, NULL, NULL, 0, GF_FALSE);
	if (ctx->gfio) {
		gf_fileio_open_url(ctx->gfio, NULL, "deref");
		ctx->gfio = NULL;
	}
}

static GF_Err fileout_process(GF_Filter *filter)
{
	GF_FilterPacket *pck;
	const GF_PropertyValue *fname, *p;
	Bool start, end;
	const u8 *pck_data;
	u32 pck_size, nb_write;
	u32 dep_flags;
	GF_FileOutCtx *ctx = (GF_FileOutCtx *) gf_filter_get_udta(filter);

	if (ctx->is_error) {
		GF_Err e = ctx->is_error;
		if (e != GF_EOS) {
			gf_filter_pid_set_discard(ctx->pid, GF_TRUE);
			ctx->is_error = GF_EOS;
		}
		return e;
	}

	pck = gf_filter_pid_get_packet(ctx->pid);
	if (!pck) {
		if (gf_filter_pid_is_eos(ctx->pid)) {
			if (gf_filter_reporting_enabled(filter)) {
				char szStatus[1024];
				snprintf(szStatus, 1024, "%s: done - wrote "LLU" bytes", gf_file_basename(ctx->szFileName), ctx->nb_write);
				gf_filter_update_status(filter, 10000, szStatus);
			}

			if (ctx->dash_mode && ctx->file) {
				GF_FilterEvent evt;
				GF_FEVT_INIT(evt, GF_FEVT_SEGMENT_SIZE, ctx->pid);
				evt.seg_size.seg_url = NULL;

				if (ctx->dash_mode==1) {
					evt.seg_size.is_init = GF_TRUE;
					ctx->dash_mode = 2;
					evt.seg_size.media_range_start = 0;
					evt.seg_size.media_range_end = 0;
					gf_filter_pid_send_event(ctx->pid, &evt);
				} else {
					evt.seg_size.is_init = GF_FALSE;
					evt.seg_size.media_range_start = ctx->offset_at_seg_start;
					evt.seg_size.media_range_end = gf_ftell(ctx->file)-1;
					gf_filter_pid_send_event(ctx->pid, &evt);
				}
			}
			fileout_open_close(ctx, NULL, NULL, 0, GF_FALSE);
			return GF_EOS;
		}
		return GF_OK;
	}

	gf_filter_pck_get_framing(pck, &start, &end);
	dep_flags = gf_filter_pck_get_dependency_flags(pck);
	//redundant packet, do not store
	if ((dep_flags & 0x3) == 1) {
		gf_filter_pid_drop_packet(ctx->pid);
		return GF_OK;
	}

	if (ctx->is_null) {
		if (start) {
			u32 fnum=0;
			const char *fname=NULL;
			const GF_PropertyValue *p = gf_filter_pck_get_property(pck, GF_PROP_PCK_FILENUM);
			if (p) fnum = p->value.uint;
			p = gf_filter_pid_get_property(ctx->pid, GF_PROP_PID_URL);
			if (!p) p = gf_filter_pid_get_property(ctx->pid, GF_PROP_PID_OUTPATH);
			if (!p) p = gf_filter_pck_get_property(pck, GF_PROP_PCK_FILENAME);
			if (p) fname = p->value.string;
			if (fname) {
				strcpy(ctx->szFileName, fname);
			} else {
				sprintf(ctx->szFileName, "%d", fnum);
			}
			GF_LOG(GF_LOG_INFO, GF_LOG_MMIO, ("[FileOut] null open (file name is %s)\n", ctx->szFileName));
		}
		if (end) {
			GF_LOG(GF_LOG_INFO, GF_LOG_MMIO, ("[FileOut] null close (file name was %s)\n", ctx->szFileName));
		}
		gf_filter_pid_drop_packet(ctx->pid);
		return fileout_process(filter);
	}

	if (ctx->file && start && ctx->cat)
		start = GF_FALSE;

	if (ctx->dash_mode) {
		const GF_PropertyValue *p = gf_filter_pck_get_property(pck, GF_PROP_PCK_FILENUM);
		if (p) {
			GF_FilterEvent evt;

			GF_FEVT_INIT(evt, GF_FEVT_SEGMENT_SIZE, ctx->pid);
			evt.seg_size.seg_url = NULL;

			if (ctx->dash_mode==1) {
				evt.seg_size.is_init = GF_TRUE;
				ctx->dash_mode = 2;
				evt.seg_size.media_range_start = 0;
				evt.seg_size.media_range_end = 0;
				gf_filter_pid_send_event(ctx->pid, &evt);
			} else {
				evt.seg_size.is_init = GF_FALSE;
				evt.seg_size.media_range_start = ctx->offset_at_seg_start;
				evt.seg_size.media_range_end = gf_ftell(ctx->file)-1;
				ctx->offset_at_seg_start = evt.seg_size.media_range_end;
				gf_filter_pid_send_event(ctx->pid, &evt);
			}
			if ( gf_filter_pck_get_property(pck, GF_PROP_PCK_FILENAME))
				start = GF_TRUE;
		}
	}

	if (start) {
		const GF_PropertyValue *ext, *fnum;
		Bool explicit_overwrite = GF_FALSE;
		const char *name = NULL;
		fname = ext = NULL;
		//file num increased per packet, open new file
		fnum = gf_filter_pck_get_property(pck, GF_PROP_PCK_FILENUM);
		if (fnum) {
			fname = gf_filter_pid_get_property(ctx->pid, GF_PROP_PID_OUTPATH);
			ext = gf_filter_pid_get_property(ctx->pid, GF_PROP_PID_FILE_EXT);
			if (!fname) name = ctx->dst;
		}
		//filename change at packet start, open new file
		if (!fname) fname = gf_filter_pck_get_property(pck, GF_PROP_PCK_FILENAME);
		if (!fname) fname = gf_filter_pck_get_property(pck, GF_PROP_PID_OUTPATH);
		if (!ext) ext = gf_filter_pck_get_property(pck, GF_PROP_PID_FILE_EXT);
		if (fname) name = fname->value.string;

		if (end && gf_filter_pck_get_seek_flag(pck))
			explicit_overwrite = GF_TRUE;

		if (name) {
			fileout_open_close(ctx, name, ext ? ext->value.string : NULL, fnum ? fnum->value.uint : 0, explicit_overwrite);
		} else if (!ctx->file) {
			fileout_setup_file(ctx, explicit_overwrite);
		}
	}

	pck_data = gf_filter_pck_get_data(pck, &pck_size);
	if (ctx->file || ctx->gfio) {
		GF_FilterFrameInterface *hwf = gf_filter_pck_get_frame_interface(pck);
		if (pck_data) {
			if (ctx->patch_blocks && gf_filter_pck_get_seek_flag(pck)) {
				u64 bo = gf_filter_pck_get_byte_offset(pck);
				if (ctx->is_std) {
					GF_LOG(GF_LOG_ERROR, GF_LOG_MMIO, ("[FileOut] Cannot patch file, output is stdout\n"));
				} else if (bo==GF_FILTER_NO_BO) {
					GF_LOG(GF_LOG_ERROR, GF_LOG_MMIO, ("[FileOut] Cannot patch file, wrong byte offset\n"));
				} else {
					u32 ilaced = gf_filter_pck_get_interlaced(pck);
					u64 pos = ctx->nb_write;
					if (ctx->file) {
						assert( ctx->nb_write == gf_ftell(ctx->file) );
					}

					//we are inserting a block: write dummy bytes at end and move bytes
					if (ilaced) {
						u8 *block;
						u64 cur_r, cur_w;
						if (ctx->gfio) {
							nb_write = gf_fileio_write(ctx->gfio, (u8*)pck_data, pck_size);
						} else {
							nb_write = (u32) fwrite(pck_data, 1, pck_size, ctx->file);
						}
						if (nb_write!=pck_size) {
							GF_LOG(GF_LOG_ERROR, GF_LOG_MMIO, ("[FileOut] Write error, wrote %d bytes but had %d to write\n", nb_write, pck_size));
						}
						cur_w = gf_ftell(ctx->file);

						if (ctx->gfio) {
							gf_fileio_seek(ctx->gfio, pos, SEEK_SET);
						} else {
							gf_fseek(ctx->file, pos, SEEK_SET);
						}
						cur_r = pos;
						pos = cur_w;
						block = gf_malloc(ctx->mvbk);
						if (!block) {
							GF_LOG(GF_LOG_ERROR, GF_LOG_MMIO, ("[FileOut] unable to allocate blockof %d bytes\n", ctx->mvbk));
						} else {
							while (cur_r > bo) {
								u32 move_bytes = ctx->mvbk;
								if (cur_r - bo < move_bytes)
									move_bytes = (u32) (cur_r - bo);

								if (ctx->gfio) {
									gf_fileio_seek(ctx->gfio, cur_r - move_bytes, SEEK_SET);
									nb_write = gf_fileio_read(ctx->gfio, block, (u32) move_bytes);
								} else {
									gf_fseek(ctx->file, cur_r - move_bytes, SEEK_SET);
									nb_write = (u32) fread(block, 1, (size_t) move_bytes, ctx->file);
								}
								if (nb_write!=move_bytes) {
									GF_LOG(GF_LOG_ERROR, GF_LOG_MMIO, ("[FileOut] Read error, got %d bytes but had %d to read\n", nb_write, move_bytes));
								}

								if (ctx->gfio) {
									gf_fileio_seek(ctx->gfio, cur_w - move_bytes, SEEK_SET);
									nb_write = (u32) gf_fileio_write(ctx->gfio, block, (u32) move_bytes);
								} else {
									gf_fseek(ctx->file, cur_w - move_bytes, SEEK_SET);
									nb_write = (u32) fwrite(block, 1, (size_t) move_bytes, ctx->file);
								}
								if (nb_write!=move_bytes) {
									GF_LOG(GF_LOG_ERROR, GF_LOG_MMIO, ("[FileOut] Write error, wrote %d bytes but had %d to write\n", nb_write, move_bytes));
								}
								cur_r -= move_bytes;
								cur_w -= move_bytes;
							}
							gf_free(block);
						}
					}

					if (ctx->gfio) {
						gf_fileio_seek(ctx->gfio, bo, SEEK_SET);
						nb_write = (u32) gf_fileio_write(ctx->gfio, (u8*)pck_data, pck_size);
						gf_fileio_seek(ctx->gfio, pos, SEEK_SET);
					} else {
						gf_fseek(ctx->file, bo, SEEK_SET);
						nb_write = (u32) fwrite(pck_data, 1, pck_size, ctx->file);
						gf_fseek(ctx->file, pos, SEEK_SET);
					}
					if (nb_write!=pck_size) {
						GF_LOG(GF_LOG_ERROR, GF_LOG_MMIO, ("[FileOut] Write error, wrote %d bytes but had %d to write\n", nb_write, pck_size));
					}
				}
			} else {

				if (ctx->gfio) {
					nb_write = (u32) gf_fileio_write(ctx->gfio, (u8 *)pck_data, pck_size);
				} else {
					nb_write = (u32) fwrite(pck_data, 1, pck_size, ctx->file);
				}
				if (nb_write!=pck_size) {
					GF_LOG(GF_LOG_ERROR, GF_LOG_MMIO, ("[FileOut] Write error, wrote %d bytes but had %d to write\n", nb_write, pck_size));
				}
				ctx->nb_write += nb_write;
			}
		} else if (hwf) {
			u32 w, h, stride, stride_uv, pf;
			u32 nb_planes, uv_height;
			p = gf_filter_pid_get_property(ctx->pid, GF_PROP_PID_WIDTH);
			w = p ? p->value.uint : 0;
			p = gf_filter_pid_get_property(ctx->pid, GF_PROP_PID_HEIGHT);
			h = p ? p->value.uint : 0;
			p = gf_filter_pid_get_property(ctx->pid, GF_PROP_PID_PIXFMT);
			pf = p ? p->value.uint : 0;

			stride = stride_uv = 0;

			if (gf_pixel_get_size_info(pf, w, h, NULL, &stride, &stride_uv, &nb_planes, &uv_height) == GF_TRUE) {
				u32 i;
				for (i=0; i<nb_planes; i++) {
					u32 j, write_h, lsize;
					const u8 *out_ptr;
					u32 out_stride = i ? stride_uv : stride;
					GF_Err e = hwf->get_plane(hwf, i, &out_ptr, &out_stride);
					if (e) {
						GF_LOG(GF_LOG_ERROR, GF_LOG_MMIO, ("[FileOut] Failed to fetch plane data from hardware frame, cannot write\n"));
						break;
					}
					if (i) {
						write_h = uv_height;
						lsize = stride_uv;
					} else {
						write_h = h;
						lsize = stride;
					}
					for (j=0; j<write_h; j++) {

						if (ctx->gfio) {
							nb_write = (u32) gf_fileio_write(ctx->gfio, (u8 *)out_ptr, lsize);
						} else {
							nb_write = (u32) fwrite(out_ptr, 1, lsize, ctx->file);
						}
						if (nb_write!=lsize) {
							GF_LOG(GF_LOG_ERROR, GF_LOG_MMIO, ("[FileOut] Write error, wrote %d bytes but had %d to write\n", nb_write, lsize));
						}
						ctx->nb_write += nb_write;
						out_ptr += out_stride;
					}
				}
			}
		} else {
			GF_LOG(GF_LOG_WARNING, GF_LOG_MMIO, ("[FileOut] No data associated with packet, cannot write\n"));
		}
	} else {
		GF_LOG(GF_LOG_ERROR, GF_LOG_MMIO, ("[FileOut] output file handle is not opened, discarding %d bytes\n", pck_size));
	}
	gf_filter_pid_drop_packet(ctx->pid);
	if (end && !ctx->cat) {
		fileout_open_close(ctx, NULL, NULL, 0, GF_FALSE);
	}
	if (gf_filter_reporting_enabled(filter)) {
		char szStatus[1024];
		snprintf(szStatus, 1024, "%s: wrote % 16"LLD_SUF" bytes", gf_file_basename(ctx->szFileName), (s64) ctx->nb_write);
		gf_filter_update_status(filter, -1, szStatus);
	}
	return GF_OK;
}

static Bool fileout_process_event(GF_Filter *filter, const GF_FilterEvent *evt)
{
	if (evt->base.type==GF_FEVT_FILE_DELETE) {
		GF_FileOutCtx *ctx = (GF_FileOutCtx *) gf_filter_get_udta(filter);
		if (ctx->is_null) {
			GF_LOG(GF_LOG_INFO, GF_LOG_MMIO, ("[FileOut] null delete (file name was %s)\n", evt->file_del.url));
		} else {
			gf_file_delete(evt->file_del.url);
		}
		return GF_TRUE;
	}
	return GF_FALSE;
}
static GF_FilterProbeScore fileout_probe_url(const char *url, const char *mime)
{
	if (strstr(url, "://")) {
		if (strnicmp(url, "file://", 7) && strnicmp(url, "gfio://", 7))
			return GF_FPROBE_NOT_SUPPORTED;
	}
	return GF_FPROBE_MAYBE_SUPPORTED;
}


#define OFFS(_n)	#_n, offsetof(GF_FileOutCtx, _n)

static const GF_FilterArgs FileOutArgs[] =
{
	{ OFFS(dst), "location of destination file - see filter help ", GF_PROP_NAME, NULL, NULL, 0},
	{ OFFS(append), "open in append mode", GF_PROP_BOOL, "false", NULL, GF_FS_ARG_HINT_ADVANCED},
	{ OFFS(dynext), "indicate the file extension is set by filter chain, not dst", GF_PROP_BOOL, "false", NULL, GF_FS_ARG_HINT_ADVANCED},
	{ OFFS(start), "set playback start offset. Negative value means percent of media dur with -1 <=> dur", GF_PROP_DOUBLE, "0.0", NULL, 0},
	{ OFFS(speed), "set playback speed when vsync is on. If speed is negative and start is 0, start is set to -1", GF_PROP_DOUBLE, "1.0", NULL, 0},
	{ OFFS(ext), "set extension for graph resolution, regardless of file extension", GF_PROP_NAME, NULL, NULL, GF_FS_ARG_HINT_ADVANCED},
	{ OFFS(mime), "set mime type for graph resolution", GF_PROP_NAME, NULL, NULL, GF_FS_ARG_HINT_EXPERT},
	{ OFFS(cat), "cat each file of input pid rather than creating one file per filename", GF_PROP_BOOL, "false", NULL, GF_FS_ARG_HINT_ADVANCED},
	{ OFFS(ow), "overwrite output if existing", GF_PROP_BOOL, "true", NULL, 0},
	{ OFFS(mvbk), "block size used when moving parts of the file around in patch mode", GF_PROP_UINT, "8192", NULL, 0},
	{0}
};

static const GF_FilterCapability FileOutCaps[] =
{
	CAP_UINT(GF_CAPS_INPUT,GF_PROP_PID_STREAM_TYPE, GF_STREAM_FILE),
	CAP_STRING(GF_CAPS_INPUT,GF_PROP_PID_FILE_EXT, "*"),
};


GF_FilterRegister FileOutRegister = {
	.name = "fout",
	GF_FS_SET_DESCRIPTION("File output")
	GF_FS_SET_HELP("The file output filter can work as a null sink when its destination is `null`, dropping all input packets. In this case it accepts ANY type of input pid, not just file ones.\n"\
	"In regular mode, the filter will dump to file incomming packets (stream type file), starting a new file for each packet having a __frame_start__ flag set, unless operating in [-cat]() mode.\n"\
	"The ouput file name can use gpac templating mechanism, see gpac help.")
	.private_size = sizeof(GF_FileOutCtx),
	.args = FileOutArgs,
	SETCAPS(FileOutCaps),
	.probe_url = fileout_probe_url,
	.initialize = fileout_initialize,
	.finalize = fileout_finalize,
	.configure_pid = fileout_configure_pid,
	.process = fileout_process,
	.process_event = fileout_process_event
};


const GF_FilterRegister *fileout_register(GF_FilterSession *session)
{
	return &FileOutRegister;
}
<|MERGE_RESOLUTION|>--- conflicted
+++ resolved
@@ -117,13 +117,9 @@
 				if ((szRes[0] == 'a') || (szRes[0] == 'A')) ctx->ow = GF_TRUE;
 			}
 
-<<<<<<< HEAD
+			GF_LOG(GF_LOG_INFO, GF_LOG_MMIO, ("[FileOut] opening output file %s\n", szFinalName));
 			ctx->file = gf_fopen(szFinalName, append ? "a+b" : "w+b");
 		}
-=======
-		GF_LOG(GF_LOG_INFO, GF_LOG_MMIO, ("[FileOut] opening output file %s\n", szFinalName));
-		ctx->file = gf_fopen(szFinalName, append ? "a+b" : "w+b");
->>>>>>> f75fee67
 
 		if (!strcmp(szFinalName, ctx->szFileName) && !ctx->append && ctx->nb_write && !explicit_overwrite) {
 			GF_LOG(GF_LOG_WARNING, GF_LOG_MMIO, ("[FileOut] re-opening in write mode output file %s, content overwrite\n", szFinalName));
