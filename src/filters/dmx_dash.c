--- conflicted
+++ resolved
@@ -38,16 +38,10 @@
 typedef struct
 {
 	//opts
-<<<<<<< HEAD
-	s32 shift_utc, debug_as, atsc_shift;
+	s32 shift_utc, debug_as, route_shift;
 	u32 max_buffer, auto_switch, tiles_rate, segstore, delay40X, exp_threshold, switch_count, bwcheck;
 	s32 init_timeshift;
-	Bool server_utc, screen_res, aggressive, speedadapt;
-=======
-	s32 shift_utc, debug_as, route_shift;
-	u32 max_buffer, auto_switch, init_timeshift, tiles_rate, segstore, delay40X, exp_threshold, switch_count;
 	Bool server_utc, screen_res, aggressive, speedadapt, filemode, fmodefwd;
->>>>>>> 94619312
 	GF_DASHInitialSelectionMode start_with;
 	GF_DASHTileAdaptationMode tile_mode;
 	char *algo;
@@ -126,14 +120,9 @@
 	Bool is_playing;
 	Bool force_seg_switch;
 	u32 nb_group_deps, current_group_dep;
-<<<<<<< HEAD
 	u32 last_bw_check;
-
 	u64 us_at_seg_start;
-=======
-
 	Bool signal_seg_name;
->>>>>>> 94619312
 } GF_DASHGroup;
 
 
@@ -145,16 +134,13 @@
 	Bool seek_flag = 0;
 	u64 cts, dts;
 
-<<<<<<< HEAD
-	if (!ctx->is_dash) {
-=======
 	if (ctx->filemode) {
 		Bool is_end = GF_FALSE;
 		Bool is_start = group->signal_seg_name;
 		GF_FilterPacket *ref;
 
 		if (ctx->fmodefwd) {
-			ref = gf_filter_pck_new_ref(out_pid, NULL, 0, in_pck);
+			ref = gf_filter_pck_new_ref(out_pid, 0, 0, in_pck);
 		} else {
 			u8 *output;
 			ref = gf_filter_pck_new_copy(out_pid, in_pck, &output);
@@ -201,8 +187,7 @@
 		return;
 	}
 
-	if (gf_dash_is_m3u8(ctx->dash)) {
->>>>>>> 94619312
+	if (!ctx->is_dash) {
 		gf_filter_pck_forward(in_pck, out_pid);
 
 		if (!group->pto_setup) {
@@ -511,7 +496,6 @@
 }
 #endif
 
-<<<<<<< HEAD
 #ifdef GPAC_HAS_QJS
 #include <gpac/mpd.h>
 void dashdmx_js_declare_group(GF_DASHDmxCtx *ctx, u32 group_idx)
@@ -587,7 +571,6 @@
 }
 #endif
 
-=======
 void dashdmx_io_manifest_updated(GF_DASHFileIO *dashio, const char *manifest_name, const char *cache_url, s32 group_idx)
 {
 	u8 *manifest_payload;
@@ -629,7 +612,6 @@
 		gf_free(manifest_payload);
 	}
 }
->>>>>>> 94619312
 
 GF_Err dashdmx_io_on_dash_event(GF_DASHFileIO *dashio, GF_DASHEventType dash_evt, s32 group_idx, GF_Err error_code)
 {
@@ -1390,7 +1372,6 @@
 	return GF_OK;
 }
 
-<<<<<<< HEAD
 #ifdef GPAC_HAS_QJS
 
 static s32 dashdmx_algo_js(void *udta, u32 group, u32 base_group,
@@ -1587,7 +1568,6 @@
 
 #endif
 
-=======
 static const GF_FilterCapability DASHDmxFileModeCaps[] =
 {
 	CAP_UINT(GF_CAPS_INPUT, GF_PROP_PID_STREAM_TYPE, GF_STREAM_FILE),
@@ -1600,7 +1580,6 @@
 	//accept only file streams and produce them
 	{ .code=GF_PROP_PID_STREAM_TYPE, .val.type=GF_PROP_UINT, .val.value.uint=GF_STREAM_FILE, .flags=(GF_CAPFLAG_IN_BUNDLE|GF_CAPFLAG_INPUT|GF_CAPFLAG_OUTPUT|GF_CAPFLAG_LOADED_FILTER) },
 };
->>>>>>> 94619312
 
 static GF_Err dashdmx_initialize(GF_Filter *filter)
 {
@@ -1729,7 +1708,6 @@
 	ctx->initial_play = GF_TRUE;
 	gf_filter_block_eos(filter, GF_TRUE);
 
-<<<<<<< HEAD
 #ifdef GPAC_HAS_QJS
 	if (ctx->js_ctx) {
 		if (JS_IsFunction(ctx->js_ctx, ctx->download_fun)) {
@@ -1742,12 +1720,11 @@
 	}
 #endif
 
-=======
 	if (ctx->filemode) {
 		ctx->segstore = 0;
 		gf_filter_override_caps(filter, DASHDmxFileModeCaps, GF_ARRAY_LENGTH(DASHDmxFileModeCaps) );
 	}
->>>>>>> 94619312
+
 	//for coverage
 #ifdef GPAC_ENABLE_COVERAGE
 	if (gf_sys_is_cov_mode()) {
@@ -1994,6 +1971,9 @@
 	return GF_TRUE;
 }
 
+
+GF_Err gf_dash_group_push_tfrf(GF_DashClient *dash, u32 idx, void *tfrf, u32 timescale);
+
 static void dashdmx_update_group_stats(GF_DASHDmxCtx *ctx, GF_DASHGroup *group)
 {
 	u32 bytes_per_sec = 0;
@@ -2042,7 +2022,7 @@
 	p = gf_filter_get_info(group->seg_filter_src, GF_PROP_PID_DOWN_SIZE, &pe);
 	if (p) file_size = p->value.longuint;
 
-	p = gf_filter_get_info_str(group->seg_filter_src, "x-atsc", &pe);
+	p = gf_filter_get_info_str(group->seg_filter_src, "x-route", &pe);
 	if (p && p->value.string && !strcmp(p->value.string, "yes")) {
 		broadcast_flag = GF_TRUE;
 	}
@@ -2175,54 +2155,6 @@
 	group->us_at_seg_start = gf_sys_clock_high_res();
 }
 
-<<<<<<< HEAD
-GF_Err gf_dash_group_push_tfrf(GF_DashClient *dash, u32 idx, void *tfrf, u32 timescale);
-=======
-static void dashdmx_update_group_stats(GF_DASHDmxCtx *ctx, GF_DASHGroup *group)
-{
-	u32 bytes_per_sec = 0;
-	u64 file_size = 0, bytes_done = 0;
-	const GF_PropertyValue *p;
-	GF_PropertyEntry *pe=NULL;
-	Bool broadcast_flag = GF_FALSE;
-	if (group->stats_uploaded) return;
-	if (group->prev_is_init_segment) return;
-	if (!group->seg_filter_src) return;
-
-	p = gf_filter_get_info(group->seg_filter_src, GF_PROP_PID_FILE_CACHED, &pe);
-	if (!p || !p->value.boolean) {
-		gf_filter_release_property(pe);
-		return;
-	}
-	group->stats_uploaded = GF_TRUE;
-
-	p = gf_filter_get_info(group->seg_filter_src, GF_PROP_PID_DOWN_RATE, &pe);
-	if (p) bytes_per_sec = p->value.uint / 8;
-
-	p = gf_filter_get_info(group->seg_filter_src, GF_PROP_PID_DOWN_SIZE, &pe);
-	if (p) file_size = p->value.longuint;
-
-	p = gf_filter_get_info(group->seg_filter_src, GF_PROP_PID_DOWN_BYTES, &pe);
-	if (p) bytes_done = p->value.longuint;
-
-	p = gf_filter_get_info_str(group->seg_filter_src, "x-route", &pe);
-	if (p && p->value.string && !strcmp(p->value.string, "yes")) {
-		broadcast_flag = GF_TRUE;
-	}
-
-	gf_dash_group_store_stats(ctx->dash, group->idx, bytes_per_sec, (u32) file_size, (u32) bytes_done, broadcast_flag);
-
-	//we allow file abort, check the download
-	if (ctx->abort)
-		gf_dash_group_check_bandwidth(ctx->dash, group->idx);
-
-	p = gf_filter_get_info(group->seg_filter_src, GF_PROP_PID_FILE_CACHED, &pe);
-	if (p && p->value.boolean)
-		group->stats_uploaded = GF_TRUE;
-
-	gf_filter_release_property(pe);
-}
->>>>>>> 94619312
 
 GF_Err dashdmx_process(GF_Filter *filter)
 {
@@ -2428,7 +2360,6 @@
 			}
 		}
 	}
-<<<<<<< HEAD
 
 	if (gf_dash_is_in_setup(ctx->dash))
 		gf_filter_post_process_task(filter);
@@ -2436,18 +2367,7 @@
 		gf_filter_ask_rt_reschedule(filter, 50000);
 	else if (next_time_ms)
 		gf_filter_ask_rt_reschedule(filter, 1000 * next_time_ms);
-	else
-		return GF_OK;
-
-=======
-	if (gf_dash_is_in_setup(ctx->dash)) {
-		gf_filter_post_process_task(filter);
-		return GF_OK;
-	} else if (next_time_ms) {
-		gf_filter_ask_rt_reschedule(filter, 1000 * next_time_ms);
-		return GF_OK;
-	}
->>>>>>> 94619312
+
 	return GF_OK;
 }
 
@@ -2539,17 +2459,11 @@
 	{ OFFS(noseek), "disable seeking of initial segment(s) in dynamic mode (useful when UTC clocks do not match)", GF_PROP_BOOL, "no", NULL, GF_FS_ARG_HINT_EXPERT},
 	{ OFFS(bwcheck), "minimum time in milliseconds between two bandwidth checks when allowing segment download abort", GF_PROP_UINT, "5", NULL, GF_FS_ARG_HINT_EXPERT},
 	{ OFFS(lowlat), "segment scheduling policy in low latency mode\n"
-<<<<<<< HEAD
 		"- no: disable low latency\n"
 		"- strict: strict respect of AST offset in low latency\n"
 		"- early: allow fetching segments earlier than their AST in low latency when input demux is empty", GF_PROP_UINT, "early", "no|strict|early", GF_FS_ARG_HINT_EXPERT},
-=======
-			"- no: disable low latency\n"
-			"- strict: strict respect of AST offset in low latency\n"
-			"- early: allow fetching segments earlier than their AST in low latency when input demux is empty", GF_PROP_UINT, "early", "no|strict|early", GF_FS_ARG_HINT_EXPERT},
 	{ OFFS(filemode), "do not demux files and forward them as file pids (imply `segstore=mem`)", GF_PROP_BOOL, "no", NULL, GF_FS_ARG_HINT_ADVANCED},
 	{ OFFS(fmodefwd), "forward packet rather than copy them in [-filemode](). Packet copy might improve performances in low latency mode", GF_PROP_BOOL, "yes", NULL, GF_FS_ARG_HINT_EXPERT},
->>>>>>> 94619312
 	{0}
 };
 
