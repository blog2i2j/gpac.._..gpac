--- conflicted
+++ resolved
@@ -194,12 +194,7 @@
 	gf_fprintf(dump, "\"");
 }
 
-<<<<<<< HEAD
-GF_EXPORT
-void gf_inspect_dump_nalu(FILE *dump, u8 *ptr, u32 ptr_size, Bool is_svc, HEVCState *hevc, AVCState *avc, VVCState *vvc, u32 nalh_size, Bool dump_crc, Bool is_encrypted)
-=======
-static void gf_inspect_dump_nalu_internal(FILE *dump, u8 *ptr, u32 ptr_size, Bool is_svc, HEVCState *hevc, AVCState *avc, u32 nalh_size, Bool dump_crc, Bool is_encrypted, PidCtx *pctx)
->>>>>>> b02f3646
+static void gf_inspect_dump_nalu_internal(FILE *dump, u8 *ptr, u32 ptr_size, Bool is_svc, HEVCState *hevc, AVCState *avc, VVCState *vvc, u32 nalh_size, Bool dump_crc, Bool is_encrypted, PidCtx *pctx)
 {
 	s32 res = 0;
 	u8 type, nal_ref_idc;
@@ -752,9 +747,9 @@
 }
 
 GF_EXPORT
-void gf_inspect_dump_nalu(FILE *dump, u8 *ptr, u32 ptr_size, Bool is_svc, HEVCState *hevc, AVCState *avc, u32 nalh_size, Bool dump_crc, Bool is_encrypted)
-{
-	gf_inspect_dump_nalu_internal(dump, ptr, ptr_size, is_svc, hevc, avc, nalh_size, dump_crc, is_encrypted, NULL);
+void gf_inspect_dump_nalu(FILE *dump, u8 *ptr, u32 ptr_size, Bool is_svc, HEVCState *hevc, AVCState *avc, VVCState *vvc, u32 nalh_size, Bool dump_crc, Bool is_encrypted)
+{
+	gf_inspect_dump_nalu_internal(dump, ptr, ptr_size, is_svc, hevc, avc, vvc, nalh_size, dump_crc, is_encrypted, NULL);
 }
 
 static void av1_dump_tile(FILE *dump, u32 idx, AV1Tile *tile)
@@ -1942,11 +1937,7 @@
 				break;
 			} else {
 				gf_fprintf(dump, "   <NALU size=\"%d\" ", nal_size);
-<<<<<<< HEAD
-				gf_inspect_dump_nalu(dump, data, nal_size, pctx->has_svcc ? 1 : 0, pctx->hevc_state, pctx->avc_state, pctx->vvc_state, pctx->nalu_size_length, ctx->dump_crc, pctx->is_cenc_protected);
-=======
-				gf_inspect_dump_nalu_internal(dump, data, nal_size, pctx->has_svcc ? 1 : 0, pctx->hevc_state, pctx->avc_state, pctx->nalu_size_length, ctx->dump_crc, pctx->is_cenc_protected, pctx);
->>>>>>> b02f3646
+				gf_inspect_dump_nalu_internal(dump, data, nal_size, pctx->has_svcc ? 1 : 0, pctx->hevc_state, pctx->avc_state, pctx->vvc_state, pctx->nalu_size_length, ctx->dump_crc, pctx->is_cenc_protected, pctx);
 				gf_fprintf(dump, "/>\n");
 			}
 			idx++;
@@ -2041,11 +2032,7 @@
 		for (i=0; i<gf_list_count(arr); i++) {\
 			slc = gf_list_get(arr, i);\
 			gf_fprintf(dump, "   <NALU size=\"%d\" ", slc->size);\
-<<<<<<< HEAD
-			gf_inspect_dump_nalu(dump, slc->data, slc->size, _is_svc, pctx->hevc_state, pctx->avc_state, pctx->vvc_state, nalh_size, ctx->dump_crc, GF_FALSE);\
-=======
-			gf_inspect_dump_nalu_internal(dump, slc->data, slc->size, _is_svc, pctx->hevc_state, pctx->avc_state, nalh_size, ctx->dump_crc, GF_FALSE, pctx);\
->>>>>>> b02f3646
+			gf_inspect_dump_nalu_internal(dump, slc->data, slc->size, _is_svc, pctx->hevc_state, pctx->avc_state, pctx->vvc_state, nalh_size, ctx->dump_crc, GF_FALSE, pctx);\
 			gf_fprintf(dump, "/>\n");\
 		}\
 		gf_fprintf(dump, "  </%sArray>\n", name);\
