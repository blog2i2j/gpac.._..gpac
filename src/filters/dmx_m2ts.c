--- conflicted
+++ resolved
@@ -372,7 +372,6 @@
 			stype = GF_STREAM_AUDIO;
 			codecid = GF_CODECID_OPUS;
 			break;
-<<<<<<< HEAD
 		case GF_M2TS_VIDEO_AVS2:
 			stype = GF_STREAM_VISUAL;
 			codecid = GF_CODECID_AVS2_VIDEO;
@@ -388,12 +387,11 @@
 		case GF_M2TS_AUDIO_AVS3:
 			stype = GF_STREAM_AUDIO;
 			codecid = GF_CODECID_AVS3_AUDIO;
-=======
+			break;
 		case GF_M2TS_AUDIO_AC4:
 			stype = GF_STREAM_AUDIO;
 			codecid = GF_CODECID_AC4;
 			unframed = GF_TRUE;
->>>>>>> 97131259
 			break;
 		case GF_M2TS_SYSTEMS_MPEG4_SECTIONS:
 			((GF_M2TS_ES*)stream)->flags |= GF_M2TS_ES_SEND_REPEATED_SECTIONS;
