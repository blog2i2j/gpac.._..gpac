/*
 *			GPAC - Multimedia Framework C SDK
 *
 *			Authors: Jean Le Feuvre
 *			Copyright (c) Telecom ParisTech 2018-2024
 *					All rights reserved
 *
 *  This file is part of GPAC / ffmpeg encode filter
 *
 *  GPAC is free software; you can redistribute it and/or modify
 *  it under the terms of the GNU Lesser General Public License as published by
 *  the Free Software Foundation; either version 2, or (at your option)
 *  any later version.
 *
 *  GPAC is distributed in the hope that it will be useful,
 *  but WITHOUT ANY WARRANTY; without even the implied warranty of
 *  MERCHANTABILITY or FITNESS FOR A PARTICULAR PURPOSE.  See the
 *  GNU Lesser General Public License for more details.
 *
 *  You should have received a copy of the GNU Lesser General Public
 *  License along with this library; see the file COPYING.  If not, write to
 *  the Free Software Foundation, 675 Mass Ave, Cambridge, MA 02139, USA.
 *
 */

#include <gpac/setup.h>
#include <gpac/bitstream.h>
#include <gpac/avparse.h>
#include <gpac/internal/media_dev.h>

#ifdef GPAC_HAS_FFMPEG

#include "ff_common.h"

#if (LIBAVUTIL_VERSION_MAJOR < 59)
#define _avf_dur	pkt_duration
#else
#define _avf_dur	duration
#endif

#define ENC_BUF_ALLOC_SAFE	10000

typedef struct _gf_ffenc_ctx
{
	//opts
	Bool all_intra;
	char *c;
	Bool ls, rld;
	u32 pfmt;
	s32 round;
	GF_Fraction fintra;
	Bool rc;

	//internal data
	Bool gen_dsi;
	u32 gop_size;
	u32 target_rate;

	AVCodecContext *encoder;
	//encode options
	AVDictionary *options;

	GF_FilterPid *in_pid, *out_pid;
	//media type
	u32 type;
	u32 timescale;

	u32 nb_frames_out, nb_frames_in;
	u64 time_spent;
	u64 orig_cts_plus_one;

	u32 low_delay_mode;

	GF_Err (*process)(GF_Filter *filter, struct _gf_ffenc_ctx *ctx);
	//gpac one
	u32 codecid;
	//done flushing encoder (eg sent NULL frames)
	u32 flush_done;
	//frame used by both video and audio encoder
	AVFrame *frame;

	//encoding buffer - we allocate ENC_BUF_ALLOC_SAFE+WxH for the video (some image codecs in ffmpeg require more than WxH for headers), ENC_BUF_ALLOC_SAFE+nb_ch*samplerate for the audio
	//this should be enough to hold any lossless compression formats
	char *enc_buffer;
	u32 enc_buffer_size;

	Bool init_cts_setup;

	//video state
	u32 width, height, stride, stride_uv, nb_planes, uv_height;
	//ffmpeg one
	enum AVPixelFormat pixel_fmt;
	u64 cts_first_frame_plus_one;

	//audio state
	u32 channels, sample_rate, bytes_per_sample;
	u64 channel_layout;
	//ffmpeg one
	u32 sample_fmt;
	//we store input audio frame in this buffer until we have enough data for one encoder frame
	//we also store the remaining of a consumed frame here, so that input packet is realeased ASAP
	char *audio_buffer;
	u32 audio_buffer_size;
	u32 samples_in_audio_buffer;
	//cts of first byte in frame
	u64 first_byte_cts;
	Bool planar_audio;

	//shift of TS - ffmpeg may give pkt-> PTS < frame->PTS to indicate discard samples
	//we convert back to frame PTS but signal discard samples at the PID level
	s64 ts_shift;

	GF_List *src_packets;

	GF_BitStream *sdbs;

	GF_FilterPacket *reconfig_from_pck;
	Bool reconfig_pending;
	Bool infmt_negotiate;
	Bool remap_ts;
	Bool force_reconfig;
	u32 setup_failed;

	u32 dsi_crc;

	u32 gpac_pixel_fmt;
	u32 gpac_audio_fmt;

	Bool fintra_setup;
	u64 orig_ts;
	u32 nb_forced;

	const AVCodec *force_codec;

	//we don't forward media delay, we directly offset CTS/DTS
	s64 in_tk_delay;

	Bool discontunity;
	GF_FilterPacket *disc_pck_ref;

#if (LIBAVCODEC_VERSION_MAJOR < 59)
	AVPacket pkt;
#else
	AVPacket *pkt;
#endif

	u32 premul_timescale;
	Bool args_updated;

	FILE *logfile_pass1;

	u64 prev_dts;
	Bool generate_dsi_only;
} GF_FFEncodeCtx;

static GF_Err ffenc_configure_pid_ex(GF_Filter *filter, GF_FilterPid *pid, Bool is_remove, Bool is_force_reconf);

static const GF_FilterCapability FFEncodeCapsVideo[] =
{
	CAP_UINT(GF_CAPS_INPUT_OUTPUT,GF_PROP_PID_STREAM_TYPE, GF_STREAM_VISUAL),
	CAP_UINT(GF_CAPS_INPUT, GF_PROP_PID_CODECID, GF_CODECID_RAW),
	CAP_BOOL(GF_CAPS_INPUT_EXCLUDED, GF_PROP_PID_UNFRAMED, GF_TRUE),
	CAP_UINT(GF_CAPS_OUTPUT_EXCLUDED, GF_PROP_PID_CODECID, GF_CODECID_RAW),
	CAP_BOOL(GF_CAPS_OUTPUT_EXCLUDED, GF_PROP_PID_TILE_BASE, GF_TRUE)
};

static const GF_FilterCapability FFEncodeCapsAudio[] =
{
	CAP_UINT(GF_CAPS_INPUT_OUTPUT,GF_PROP_PID_STREAM_TYPE, GF_STREAM_AUDIO),
	CAP_BOOL(GF_CAPS_INPUT_EXCLUDED, GF_PROP_PID_UNFRAMED, GF_TRUE),
	CAP_UINT(GF_CAPS_INPUT, GF_PROP_PID_CODECID, GF_CODECID_RAW),
	CAP_UINT(GF_CAPS_OUTPUT_EXCLUDED, GF_PROP_PID_CODECID, GF_CODECID_RAW)
};

static void ffenc_override_caps(GF_Filter *filter, u32 media_type)
{
	if (media_type==AVMEDIA_TYPE_AUDIO) {
		gf_filter_override_caps(filter, FFEncodeCapsAudio, GF_ARRAY_LENGTH(FFEncodeCapsAudio) );
	} else {
		gf_filter_override_caps(filter, FFEncodeCapsVideo, GF_ARRAY_LENGTH(FFEncodeCapsVideo) );
	}
}

static GF_Err ffenc_initialize(GF_Filter *filter)
{
	u32 codec_id;
	GF_FFEncodeCtx *ctx = (GF_FFEncodeCtx *) gf_filter_get_udta(filter);
	ctx->src_packets = gf_list_new();
	ctx->sdbs = gf_bs_new((u8*)ctx, 1, GF_BITSTREAM_READ);

	ffmpeg_setup_logs(GF_LOG_CODEC);

#if (LIBAVCODEC_VERSION_MAJOR >= 59)
	ctx->pkt = av_packet_alloc();
#endif

	if (!ctx->c) return GF_OK;

	//first look by name, to handle cases such as "aac" vs "vo_aacenc"
	ctx->force_codec = avcodec_find_encoder_by_name(ctx->c);
	if (ctx->force_codec) {
		ffenc_override_caps(filter, ctx->force_codec->type);
		return GF_OK;
	}
	//then look by codec ID
	codec_id = gf_codecid_parse(ctx->c);
	if (codec_id!=GF_CODECID_NONE) {
		ctx->force_codec = avcodec_find_encoder(ffmpeg_codecid_from_gpac(codec_id, NULL) );
	}
	if (!ctx->force_codec) return GF_NOT_SUPPORTED;
	ffenc_override_caps(filter, ctx->force_codec->type);


	if (gf_filter_is_temporary(filter)) {
		gf_filter_meta_set_instances(filter, ctx->force_codec->name);
		return GF_OK;
	}

	return GF_OK;
}

static void ffenc_finalize(GF_Filter *filter)
{
	GF_FFEncodeCtx *ctx = (GF_FFEncodeCtx *) gf_filter_get_udta(filter);
	if (ctx->options) av_dict_free(&ctx->options);
	if (ctx->frame) av_frame_free(&ctx->frame);
	if (ctx->enc_buffer) gf_free(ctx->enc_buffer);
	if (ctx->audio_buffer) gf_free(ctx->audio_buffer);

	while (gf_list_count(ctx->src_packets)) {
		GF_FilterPacket *pck = gf_list_pop_back(ctx->src_packets);
		gf_filter_pck_unref(pck);
	}
	gf_list_del(ctx->src_packets);

#if (LIBAVCODEC_VERSION_MAJOR >= 59)
	av_packet_free(&ctx->pkt);
#endif

	if (ctx->logfile_pass1) {
		if (ctx->encoder && ctx->encoder->stats_out) fprintf(ctx->logfile_pass1, "%s", ctx->encoder->stats_out);
		gf_fclose(ctx->logfile_pass1);
	}

	if (ctx->encoder) {
		if (ctx->encoder->stats_in)
			gf_free(ctx->encoder->stats_in);
		avcodec_free_context(&ctx->encoder);
	}
	if (ctx->sdbs) gf_bs_del(ctx->sdbs);
	return;
}

static void ffenc_copy_pid_props(GF_FFEncodeCtx *ctx)
{
	//copy properties at init or reconfig
	gf_filter_pid_copy_properties(ctx->out_pid, ctx->in_pid);
	gf_filter_pid_set_property(ctx->out_pid, GF_PROP_PID_DECODER_CONFIG, NULL);
	if (!ctx->codecid) {
		gf_filter_pid_set_property(ctx->out_pid, GF_PROP_PID_CODECID, &PROP_UINT(GF_CODECID_FFMPEG) );
		if (ctx->encoder) {
			gf_filter_pid_set_property(ctx->out_pid, GF_PROP_PID_META_DEMUX_CODEC_ID, &PROP_UINT(ctx->encoder->codec->id) );

			const char *cname = avcodec_get_name(ctx->encoder->codec->id);
			if (cname)
				gf_filter_pid_set_property(ctx->out_pid, GF_PROP_PID_META_DEMUX_CODEC_NAME, &PROP_STRING(cname ) );
		}
	} else {
		gf_filter_pid_set_property(ctx->out_pid, GF_PROP_PID_CODECID, &PROP_UINT(ctx->codecid) );
	}
	gf_filter_pid_set_property(ctx->out_pid, GF_PROP_PID_ISOM_SUBTYPE, NULL);
	gf_filter_pid_set_property(ctx->out_pid, GF_PROP_PID_PROFILE_LEVEL, NULL);

	ctx->gen_dsi = GF_FALSE;
	switch (ctx->codecid) {
	//reframe all these codecs for proper ISOBMFF+DSI formatting
	case GF_CODECID_AVC:
	case GF_CODECID_HEVC:
	case GF_CODECID_VVC:
	case GF_CODECID_AV1:
		gf_filter_pid_set_property(ctx->out_pid, GF_PROP_PID_UNFRAMED, &PROP_BOOL(GF_TRUE) );
		gf_filter_pid_set_property(ctx->out_pid, GF_PROP_PID_UNFRAMED_FULL_AU, &PROP_BOOL(GF_TRUE) );
		break;

	//for these, we will need to generate dsi from first frame - this avoids using reframers only for DSI extraction
	case GF_CODECID_MPEG1:
	case GF_CODECID_MPEG2_422:
	case GF_CODECID_MPEG2_SNR:
	case GF_CODECID_MPEG2_HIGH:
	case GF_CODECID_MPEG2_MAIN:
	case GF_CODECID_MPEG2_SIMPLE:
	case GF_CODECID_MPEG2_SPATIAL:
	case GF_CODECID_MPEG4_PART2:
	case GF_CODECID_VP8:
	case GF_CODECID_VP9:
	case GF_CODECID_VP10:
	case GF_CODECID_AC3:
	case GF_CODECID_EAC3:
	case GF_CODECID_TRUEHD:
		ctx->gen_dsi = GF_TRUE;
		break;

	case GF_CODECID_FLAC:
	case GF_CODECID_OPUS:
	case GF_CODECID_VORBIS:
	default:
		if (ctx->encoder && ctx->encoder->extradata) {
			u8 *dsi;
			u32 dsi_size;
			GF_Err e = ffmpeg_extradata_to_gpac(ctx->codecid, ctx->encoder->extradata, ctx->encoder->extradata_size, &dsi, &dsi_size);
			if (!e)
				gf_filter_pid_set_property(ctx->out_pid, GF_PROP_PID_DECODER_CONFIG, &PROP_DATA_NO_COPY(dsi, dsi_size) );
		}
		break;
	}
	//if target rate is not known yet (encoder default and we setup an adaptation chain for the PID), signal a default 100k
	//this prevents a warning in the dasher complaining that no rate is set, unaware that we will reconfigure the PID before sending data
	gf_filter_pid_set_property(ctx->out_pid, GF_PROP_PID_BITRATE, &PROP_UINT(ctx->target_rate ? ctx->target_rate : 100000));

	gf_filter_pid_set_property(ctx->out_pid, GF_PROP_PID_TARGET_RATE, NULL);

	if (ctx->ts_shift) {
		gf_filter_pid_set_property(ctx->out_pid, GF_PROP_PID_DELAY, &PROP_LONGSINT( - ctx->ts_shift) );
	} else {
		gf_filter_pid_set_property(ctx->out_pid, GF_PROP_PID_DELAY, NULL);
	}
	if (ctx->width && ctx->height) {
		gf_filter_pid_set_property(ctx->out_pid, GF_PROP_PID_HAS_SYNC, ctx->all_intra ? NULL : &PROP_BOOL(GF_TRUE) );
	} else {
		if (ctx->encoder && ctx->encoder->frame_size) {
			u32 dur = (u32) gf_timestamp_rescale(ctx->encoder->frame_size, ctx->sample_rate, ctx->timescale);
			gf_filter_pid_set_property(ctx->out_pid, GF_PROP_PID_CONSTANT_DURATION, &PROP_UINT(dur));
		} else {
			gf_filter_pid_set_property(ctx->out_pid, GF_PROP_PID_CONSTANT_DURATION, NULL);
		}
	}
}


static GFINLINE void ffenc_set_deps(GF_FilterPacket *dst_pck, AVPacket *pkt)
{
	//reset dependency flags to unknown
	u8 flags = 0;
#if LIBAVCODEC_VERSION_MAJOR >= 58
	if (pkt->flags & AV_PKT_FLAG_DISPOSABLE) {
		flags = 0x8;
	}
#endif
	gf_filter_pck_set_dependency_flags(dst_pck, flags);
}

static u64 ffenc_get_cts(GF_FFEncodeCtx *ctx, GF_FilterPacket *pck)
{
	u64 cts = gf_filter_pck_get_cts(pck);
	if ((ctx->in_tk_delay<0) && (cts < (u64) -ctx->in_tk_delay)) {
		GF_LOG(GF_LOG_WARNING, GF_LOG_CODEC, ("[FFEnc] Negative input timestamp (cts="LLU" media delay="LLD")\n", cts, ctx->in_tk_delay));
		return 0;
	}
	return cts + ctx->in_tk_delay;
}

//TODO add more feedback
static void ffenc_log_video(GF_Filter *filter, struct _gf_ffenc_ctx *ctx, AVPacket *pkt, Bool do_reporting)
{
	Double fps=0;
	s32 q=-1;
	u8 pictype=0;
#if LIBAVCODEC_VERSION_MAJOR >= 58
	u64 errors[10];
	u32 i;
	u8 nb_errors = 0;
#endif
	const char *ptype = "U";

	if (!ctx->ls && !do_reporting) return;


#if LIBAVCODEC_VERSION_MAJOR >= 58
#if (LIBAVFORMAT_VERSION_MAJOR<59)
	u32 sq_size;
#else
	size_t sq_size;
#endif
	u8 *side_q = av_packet_get_side_data(pkt, AV_PKT_DATA_QUALITY_STATS, &sq_size);
	if (side_q) {
		gf_bs_reassign_buffer(ctx->sdbs, side_q, sq_size);
		q = gf_bs_read_u32_le(ctx->sdbs);
		pictype = gf_bs_read_u8(ctx->sdbs);
		nb_errors = gf_bs_read_u8(ctx->sdbs);
		/*res*/gf_bs_read_u16(ctx->sdbs);
		if (nb_errors>10) nb_errors = 10;
		for (i=0; i<nb_errors; i++) {
			errors[i] = gf_bs_read_u64_le(ctx->sdbs);
		}
	}
#endif
	if (ctx->time_spent) {
		fps = ctx->nb_frames_out;
		fps *= 1000000;
		fps /= ctx->time_spent;
	}
	switch (pictype) {
	case AV_PICTURE_TYPE_I: ptype = "I"; break;
	case AV_PICTURE_TYPE_P: ptype = "P"; break;
	case AV_PICTURE_TYPE_S: ptype = "S"; break;
	case AV_PICTURE_TYPE_SP: ptype = "SP"; break;
	case AV_PICTURE_TYPE_B: ptype = "B"; break;
	case AV_PICTURE_TYPE_BI: ptype = "B"; break;
	}

	if (ctx->ls) {
		fprintf(stderr, "[FFEnc] FPS %.02f F %d DTS "LLD" CTS "LLD" Q %02.02f PT %s (F_in %d)", fps, ctx->nb_frames_out, pkt->dts+ctx->ts_shift, pkt->pts+ctx->ts_shift, ((Double)q) /  FF_QP2LAMBDA, ptype, ctx->nb_frames_in);
#if LIBAVCODEC_VERSION_MAJOR >= 58
		if (nb_errors) {
			fprintf(stderr, "PSNR");
			for (i=0; i<nb_errors; i++) {
				Double psnr = (Double) errors[i];
				psnr /= ctx->width * ctx->height * 255.0 * 255.0;
				fprintf(stderr, " %02.02f", psnr);
			}
		}
#endif
		fprintf(stderr, "\r");
	}

	if (do_reporting) {
		char szStatus[1024];
		sprintf(szStatus, "[FFEnc] FPS %.02f F %d DTS "LLD" CTS "LLD" Q %02.02f PT %s (F_in %d)", fps, ctx->nb_frames_out, pkt->dts+ctx->ts_shift, pkt->pts+ctx->ts_shift, ((Double)q) /  FF_QP2LAMBDA, ptype, ctx->nb_frames_in);
		gf_filter_update_status(filter, -1, szStatus);
	}
}

static GF_Err ffenc_process_video(GF_Filter *filter, struct _gf_ffenc_ctx *ctx)
{
	AVPacket *pkt;
	s32 gotpck;
	const char *data = NULL;
	u32 size=0, i, count, offset, to_copy;
	s32 res;
	u64 now;
	u8 *output;
	u32 force_intra = 0;
	u8 *temp_data = NULL;
	Bool insert_jp2c = GF_FALSE;
	GF_FilterPacket *dst_pck, *src_pck;
	GF_FilterPacket *pck;
	const GF_PropertyValue *p;

	if (!ctx->in_pid) return GF_EOS;

	pck = gf_filter_pid_get_packet(ctx->in_pid);

	if (!ctx->encoder) {
		//no encoder: if negotiating input format or input pid props not known yet, wait
		if (ctx->infmt_negotiate || !ctx->setup_failed) return GF_OK;

		if (ctx->setup_failed==1) {
			GF_FilterEvent fevt;

			ctx->setup_failed = 2;
			GF_LOG(GF_LOG_ERROR, GF_LOG_CODEC, ("[FFEnc] encoder reconfiguration failed, aborting stream\n"));
			gf_filter_pid_set_eos(ctx->out_pid);

			gf_filter_pid_set_discard(ctx->in_pid, GF_TRUE);
			GF_FEVT_INIT(fevt, GF_FEVT_STOP, ctx->in_pid);
			gf_filter_pid_send_event(ctx->in_pid, &fevt);
		}
		return GF_SERVICE_ERROR;
	}

	if (!pck) {
		if (! gf_filter_pid_is_eos(ctx->in_pid)) return GF_OK;
		if (ctx->flush_done) return GF_OK;
	}

	if (ctx->reconfig_pending) pck = NULL;

	if (pck) {
		data = gf_filter_pck_get_data(pck, &size);
		if ((!data || !size) && !gf_filter_pck_get_frame_interface(pck)) {
			GF_LOG(GF_LOG_INFO, GF_LOG_CODEC, ("[FFEnc] Packet without associated data\n"));
			gf_filter_pid_drop_packet(ctx->in_pid);
			return GF_OK;
		}
	}

	FF_INIT_PCK(ctx, pkt)

	pkt->data = (uint8_t*)ctx->enc_buffer;
	pkt->size = ctx->enc_buffer_size;

	ctx->frame->pict_type = 0;
	ctx->frame->width = ctx->width;
	ctx->frame->height = ctx->height;
	ctx->frame->format = ctx->pixel_fmt;

	ctx->frame->pict_type = AV_PICTURE_TYPE_NONE;

	//force picture type
	if (ctx->all_intra)
		ctx->frame->pict_type = AV_PICTURE_TYPE_I;

	//if PCK_FILENUM is set on input, this is a file boundary, force IDR sync
	if (pck && gf_filter_pck_get_property(pck, GF_PROP_PCK_FILENUM)) {
		force_intra = 2;
	}
	//if CUE_START is set on input, this is a segment boundary, force IDR sync
	p = pck ? gf_filter_pck_get_property(pck, GF_PROP_PCK_CUE_START) : NULL;
	if (p && p->value.boolean) {
		force_intra = 2;
	}

	//don't repeat encoder reconfiguration if we already forced one
	if (force_intra == 2) {
		if (ctx->reconfig_from_pck == pck) {
			force_intra = 1;
			ctx->reconfig_from_pck = NULL;
		} else {
			ctx->reconfig_from_pck = pck;
		}
	}

	//check if we need to force a closed gop
	if (pck && (ctx->fintra.den && (ctx->fintra.num>0)) && !ctx->force_reconfig) {
		u64 cts = ffenc_get_cts(ctx, pck);
		//if we have a first encoded frame, use it as our anchor point and reset
		//we only do this on first setup
		if (ctx->orig_cts_plus_one) {
			cts = ctx->orig_cts_plus_one - 1;
			ctx->orig_cts_plus_one = 0;
		}
		if (!ctx->fintra_setup) {
			ctx->fintra_setup = GF_TRUE;
			ctx->orig_ts = cts;
			force_intra = 1;
			ctx->nb_forced=1;
		} else if (cts < ctx->orig_ts) {
			GF_LOG(GF_LOG_WARNING, GF_LOG_CODEC, ("[FFEnc] timestamps not increasing monotonuously, resetting forced intra state !\n"));
			ctx->orig_ts = cts;
			force_intra = 1;
			ctx->nb_forced=1;
		} else {
			u64 ts_diff = cts - ctx->orig_ts;
			if (ts_diff * ctx->fintra.den >= ctx->nb_forced * ctx->fintra.num * ctx->timescale) {
				force_intra = 1;
				ctx->nb_forced++;
				GF_LOG(GF_LOG_INFO, GF_LOG_CODEC, ("[FFEnc] Forcing IDR at frame %d (CTS %d / %d)\n", ctx->nb_frames_in, cts, ctx->timescale));
			}
		}
	}

	if (!ctx->nb_frames_in) {
		force_intra = 0;
		//remember timing of first encoded frame
		if (pck)
			ctx->orig_cts_plus_one = ffenc_get_cts(ctx, pck) + 1;
	}

	if (force_intra) {
		if (ctx->args_updated) {
			force_intra = 2;
			ctx->args_updated = GF_FALSE;
		}
		//file switch we force a full reset to force injecting xPS in the stream
		//we could also inject them manually but we don't have them !!
		if ((ctx->rc && ctx->nb_frames_in) || (force_intra==2)) {
			if (!ctx->force_reconfig) {
				ctx->reconfig_pending = GF_TRUE;
				ctx->force_reconfig = GF_TRUE;
				pck = NULL;
			} else {
				ctx->force_reconfig = GF_FALSE;
			}
		}
		ctx->frame->pict_type = AV_PICTURE_TYPE_I;
	}

	if (!pck && !ctx->reconfig_pending && ctx->generate_dsi_only) {
		u32 osize;
		gf_pixel_get_size_info(ctx->gpac_pixel_fmt, ctx->width, ctx->width, &osize, &ctx->stride, &ctx->stride_uv, &ctx->nb_planes, &ctx->uv_height);
		temp_data = gf_malloc(osize);
		memset(temp_data, 0, osize);
		data = temp_data;
		ctx->generate_dsi_only = GF_FALSE;
	}

	now = gf_sys_clock_high_res();
	gotpck = 0;
	if (pck || temp_data) {
		u32 ilaced;
		if (data) {
			ctx->frame->data[0] = (u8 *) data;
			ctx->frame->linesize[0] = ctx->stride;
			if (ctx->nb_planes>1) {
				ctx->frame->data[1] = (u8 *) data + ctx->stride * ctx->height;
				ctx->frame->linesize[1] = ctx->stride_uv ? ctx->stride_uv : ctx->stride/2;
				if (ctx->nb_planes>2) {
					ctx->frame->data[2] = (u8 *) ctx->frame->data[1] + ctx->stride_uv * ctx->height/2;
					ctx->frame->linesize[2] = ctx->frame->linesize[1];
				} else {
					ctx->frame->linesize[2] = 0;
				}
			} else {
				ctx->frame->linesize[1] = 0;
			}
		} else {
			GF_Err e=GF_NOT_SUPPORTED;
			GF_FilterFrameInterface *frame_ifce = gf_filter_pck_get_frame_interface(pck);
			if (frame_ifce && frame_ifce->get_plane) {
				e = frame_ifce->get_plane(frame_ifce, 0, (const u8 **) &ctx->frame->data[0], &ctx->frame->linesize[0]);
				if (!e && (ctx->nb_planes>1)) {
					e = frame_ifce->get_plane(frame_ifce, 1, (const u8 **) &ctx->frame->data[1], &ctx->frame->linesize[1]);
					if (!e && (ctx->nb_planes>2)) {
						e = frame_ifce->get_plane(frame_ifce, 1, (const u8 **) &ctx->frame->data[2], &ctx->frame->linesize[2]);
					}
				}
			}
			if (e) {
				GF_LOG(GF_LOG_ERROR, GF_LOG_CODEC, ("[FFEnc] Failed to fetch %sframe data: %s\n", frame_ifce ? "hardware " : "", gf_error_to_string(e) ));
				gf_filter_pid_drop_packet(ctx->in_pid);
				return e;
			}
		}
		if (pck) {
			ilaced = gf_filter_pck_get_interlaced(pck);
			if (!ilaced) {
				ctx->frame->interlaced_frame = 0;
			} else {
				ctx->frame->interlaced_frame = 1;
				ctx->frame->top_field_first = (ilaced==2) ? 1 : 0;
			}
			ctx->frame->pts = ffenc_get_cts(ctx, pck);
			ctx->frame->_avf_dur = gf_filter_pck_get_duration(pck);
		}

//use signed version of timestamp rescale since we may have negative dts
#define SCALE_TS(_ts) if (_ts != GF_FILTER_NO_TS) { _ts = gf_timestamp_rescale_signed(_ts, ctx->premul_timescale, ctx->encoder->time_base.den); }
#define UNSCALE_TS(_ts) if (_ts != AV_NOPTS_VALUE)  { _ts = gf_timestamp_rescale_signed(_ts, ctx->encoder->time_base.den, ctx->premul_timescale); }
#define UNSCALE_DUR(_ts) { _ts = gf_timestamp_rescale(_ts, ctx->encoder->time_base.den, ctx->premul_timescale); }

		if (ctx->remap_ts) {
			SCALE_TS(ctx->frame->pts);

			SCALE_TS(ctx->frame->_avf_dur);
		}

		//store first frame CTS as will be seen after rescaling (to cope with rounding errors
		//we use it after rescaling the output packet timing to compute CTS-DTS
		if (!ctx->cts_first_frame_plus_one) {
			s64 ts = ctx->frame->pts;
			UNSCALE_TS(ts)
			ctx->cts_first_frame_plus_one = 1 + ts;
		}


#if (LIBAVFORMAT_VERSION_MAJOR<59)
		ctx->frame->pkt_dts = ctx->frame->pkt_pts = ctx->frame->pts;
		res = avcodec_encode_video2(ctx->encoder, pkt, ctx->frame, &gotpck);
		ctx->nb_frames_in++;
		if (temp_data) {
			gf_free(temp_data);
			avcodec_encode_video2(ctx->encoder, pkt, NULL, &gotpck);
		}
#else
		ctx->frame->pkt_dts = ctx->frame->pts;
		GF_LOG(GF_LOG_DEBUG, GF_LOG_CODEC, ("[FFEnc] Encoding video frame PTS "LLU"\n", ctx->frame->pts));
		res = avcodec_send_frame(ctx->encoder, ctx->frame);
		if (temp_data) {
			gf_free(temp_data);
			//flush by sending NULL frame
			avcodec_send_frame(ctx->encoder, NULL);
		}
		switch (res) {
		case AVERROR(EAGAIN):
			return GF_OK;
		case 0:
			break;
		case AVERROR_EOF:
			break;
		default:
			GF_LOG(GF_LOG_ERROR, GF_LOG_CODEC, ("[FFEnc] PID %s failed to encode frame PTS "LLU": %s\n", gf_filter_pid_get_name(ctx->in_pid), pkt->pts, av_err2str(res) ));
			break;
		}
		ctx->nb_frames_in++;
		gotpck = 0;
		res = avcodec_receive_packet(ctx->encoder, pkt);
		switch (res) {
		case AVERROR(EAGAIN):
			res = 0;
			break;
		case 0:
			gotpck = 1;
			break;
		case AVERROR_EOF:
			res = 0;
			break;
		default:
			GF_LOG(GF_LOG_ERROR, GF_LOG_CODEC, ("[FFEnc] PID %s failed to retrieve encoded packet PTS "LLU": %s\n", gf_filter_pid_get_name(ctx->in_pid), pkt->pts, av_err2str(res) ));
			break;
		}
#endif

		//keep ref to source properties
		gf_filter_pck_ref_props(&pck);
		if (pck)
			gf_list_add(ctx->src_packets, pck);
		if (ctx->discontunity) {
			ctx->discontunity = GF_FALSE;
			ctx->disc_pck_ref = pck;
		}

		if (pck)
			gf_filter_pid_drop_packet(ctx->in_pid);

		if (ctx->remap_ts) {
			UNSCALE_TS(ctx->frame->pts);
			UNSCALE_TS(ctx->frame->_avf_dur);
			if (gotpck) {
				UNSCALE_TS(pkt->dts);
				UNSCALE_TS(pkt->pts);
				UNSCALE_DUR(pkt->duration);
			}
		}
	} else {
#if (LIBAVFORMAT_VERSION_MAJOR<59)
		res = avcodec_encode_video2(ctx->encoder, pkt, NULL, &gotpck);
#else
		//flush by sending NULL frame
		avcodec_send_frame(ctx->encoder, NULL);
		gotpck = 0;
		res = avcodec_receive_packet(ctx->encoder, pkt);
		if (!res) gotpck = 1;
#endif

		if (!gotpck) {
			FF_RELEASE_PCK(pkt)
			//done flushing encoder while reconfiguring
			if (ctx->reconfig_pending) {
				GF_Err e;
				Bool bck_init_cts = ctx->init_cts_setup;
				ctx->reconfig_pending = GF_FALSE;
				ctx->force_reconfig = GF_FALSE;
				GF_LOG(GF_LOG_DEBUG, GF_LOG_CODEC, ("[FFEnc] codec flush done, triggering reconfiguration\n"));
				avcodec_close(ctx->encoder);
				ctx->encoder = NULL;
				ctx->setup_failed = 0;
				e = ffenc_configure_pid_ex(filter, ctx->in_pid, GF_FALSE, GF_TRUE);
				ctx->init_cts_setup = bck_init_cts;
				return e;
			}
			ctx->flush_done = 1;
			gf_filter_pid_set_eos(ctx->out_pid);
			return GF_EOS;
		}
		if (ctx->remap_ts) {
			UNSCALE_TS(pkt->dts);
			UNSCALE_TS(pkt->pts);
			UNSCALE_DUR(pkt->duration);
		}
	}
	now = gf_sys_clock_high_res() - now;
	ctx->time_spent += now;

	if (res<0) {
		av_packet_free_side_data(pkt);
		ctx->nb_frames_out++;
		FF_RELEASE_PCK(pkt)
		return GF_SERVICE_ERROR;
	}

	if (!gotpck) {
		av_packet_free_side_data(pkt);
		FF_RELEASE_PCK(pkt)
		return GF_OK;
	}

	ctx->nb_frames_out++;
	if (ctx->init_cts_setup) {
		ctx->init_cts_setup = GF_FALSE;
		if (ctx->frame->pts != pkt->pts) {
			//check shift in PTS - most of the time this is 0 (ffmpeg does not restamp video pts)
			ctx->ts_shift = (s64) ctx->cts_first_frame_plus_one - 1 - (s64) pkt->pts;

			//check shift in DTS
			ctx->ts_shift += (s64) ctx->cts_first_frame_plus_one - 1 - (s64) pkt->dts;
		}

		//if ts_shift>0, this means we have a skip
		if (ctx->ts_shift) {
			gf_filter_pid_set_property(ctx->out_pid, GF_PROP_PID_DELAY, &PROP_LONGSINT( -ctx->ts_shift ) );
		} else {
			gf_filter_pid_set_property(ctx->out_pid, GF_PROP_PID_DELAY, NULL);
		}
	}

	src_pck = NULL;
	count = gf_list_count(ctx->src_packets);
	for (i=0; i<count; i++) {
		src_pck = gf_list_get(ctx->src_packets, i);
		u64 cts = ffenc_get_cts(ctx, src_pck);
		if (ctx->remap_ts) {
			SCALE_TS(cts);
			UNSCALE_TS(cts);
		}
		if (cts == pkt->pts)
			break;
		src_pck = NULL;
	}

	offset = 0;
	to_copy = size = pkt->size;

	if (ctx->codecid == GF_CODECID_J2K) {
		u32 b4cc = GF_4CC(pkt->data[4], pkt->data[5], pkt->data[6], pkt->data[7]);
		if (b4cc == GF_4CC('j','P',' ',' ')) {
			u32 jp2h_offset = 0;
			offset = 12;
			while (offset+8 < (u32) pkt->size) {
				b4cc = GF_4CC(pkt->data[offset+4], pkt->data[offset+5], pkt->data[offset+6], pkt->data[offset+7]);
				if (b4cc == GF_4CC('j','p','2','c')) {
					break;
				}
				if (b4cc == GF_4CC('j','p','2','h')) {
					jp2h_offset = offset;
				}
				offset++;
			}
			if (jp2h_offset) {
				u32 len = pkt->data[jp2h_offset];
				len <<= 8;
				len |= pkt->data[jp2h_offset+1];
				len <<= 8;
				len |= pkt->data[jp2h_offset+2];
				len <<= 8;
				len |= pkt->data[jp2h_offset+3];

				u32 dsi_crc = gf_crc_32(pkt->data + jp2h_offset + 8, len-8);
				if (dsi_crc != ctx->dsi_crc) {
					ctx->dsi_crc = dsi_crc;
					gf_filter_pid_set_property(ctx->out_pid, GF_PROP_PID_DECODER_CONFIG, &PROP_DATA(pkt->data + jp2h_offset + 8, len-8) );
				}
			}
			size -= offset;
			to_copy -= offset;
		} else {
			size += 8;

			if (!ctx->dsi_crc) {
				u8 *dsi;
				u32 dsi_len;
				GF_BitStream *bs = gf_bs_new(NULL, 0, GF_BITSTREAM_WRITE);
				gf_bs_write_u32(bs, 14+8);
				gf_bs_write_u32(bs, GF_4CC('i','h','d','r'));
				gf_bs_write_u32(bs, ctx->height);
				gf_bs_write_u32(bs, ctx->width);
				gf_bs_write_u16(bs, ctx->nb_planes);
				gf_bs_write_u8(bs, gf_pixel_get_bytes_per_pixel(ctx->gpac_pixel_fmt));
				gf_bs_write_u8(bs, 7); //COMP
				gf_bs_write_u8(bs, 0);
				gf_bs_write_u8(bs, 0);
				gf_bs_get_content(bs, &dsi, &dsi_len);
				gf_bs_del(bs);
				gf_filter_pid_set_property(ctx->out_pid, GF_PROP_PID_DECODER_CONFIG, &PROP_DATA_NO_COPY(dsi, dsi_len) );
				ctx->dsi_crc = 1;
			}
		}
	}

	dst_pck = gf_filter_pck_new_alloc(ctx->out_pid, size, &output);
	if (!dst_pck) {
		FF_RELEASE_PCK(pkt)
		return GF_OUT_OF_MEM;
	}
	if (insert_jp2c) {
		u32 bsize = pkt->size + 8;
		output[0] = (bsize >> 24) & 0xFF;
		output[1] = (bsize >> 16) & 0xFF;
		output[2] = (bsize >> 8) & 0xFF;
		output[3] = (bsize) & 0xFF;
		output[4] = 'j';
		output[5] = 'p';
		output[6] = '2';
		output[7] = 'c';
		output += 8;
	}
	memcpy(output, pkt->data + offset, to_copy);

	if (src_pck) {
		if (ctx->disc_pck_ref == src_pck) {
			ctx->disc_pck_ref = NULL;
			ffenc_copy_pid_props(ctx);
		}

		gf_filter_pck_merge_properties(src_pck, dst_pck);
		gf_list_del_item(ctx->src_packets, src_pck);
		gf_filter_pck_unref(src_pck);
	} else {
		if (pkt->duration) {
			gf_filter_pck_set_duration(dst_pck, (u32) pkt->duration);
		} else {
			gf_filter_pck_set_duration(dst_pck, (u32) ctx->frame->_avf_dur);
		}
	}
	if (ctx->gen_dsi) {
		ffmpeg_generate_gpac_dsi(ctx->out_pid, ctx->codecid, ctx->encoder->color_primaries, ctx->encoder->color_trc, ctx->encoder->colorspace, output, size);
		ctx->gen_dsi = GF_FALSE;
	}

	ffenc_log_video(filter, ctx, pkt, gf_filter_reporting_enabled(filter));

	//make sure we always send increasing DTS - this can happen when relaunching encoders, the computed delay may vary
	//and we end up with lesser DTS for a few frames...
	u64 dts = pkt->dts + ctx->ts_shift;
	if (!ctx->prev_dts) {
		ctx->prev_dts = dts;
	} else if (ctx->prev_dts>=dts) {
		dts = ctx->prev_dts + 1;
	}
	gf_filter_pck_set_cts(dst_pck, pkt->pts + ctx->ts_shift);
	gf_filter_pck_set_dts(dst_pck, dts);
	ctx->prev_dts = dts;

	//this is not 100% correct since we don't have any clue if this is SAP1/2/3/4 ...
	//since we send the output to our reframers we should be fine
	if (pkt->flags & AV_PKT_FLAG_KEY) {
		gf_filter_pck_set_sap(dst_pck, GF_FILTER_SAP_1);
		GF_LOG(GF_LOG_DEBUG, GF_LOG_CODEC, ("[FFEnc] frame %d is SAP\n", ctx->nb_frames_out-1));
	}
	else
		gf_filter_pck_set_sap(dst_pck, 0);

	ffenc_set_deps(dst_pck, pkt);

	gf_filter_pck_send(dst_pck);

	av_packet_free_side_data(pkt);
	FF_RELEASE_PCK(pkt)

	//we're in final flush, request a process task until all frames flushe
	//we could recursiveley call ourselves, same result
	if (!pck) {
		gf_filter_post_process_task(filter);
	}
	return GF_OK;
}

static void ffenc_audio_append_samples(struct _gf_ffenc_ctx *ctx, const u8 *data, u32 size, u32 sample_offset, u32 nb_samples)
{
	u8 *dst;
	u32 f_idx, s_idx, offset, bytes;
	u32 i, bytes_per_chan, src_frame_size;

	if (!ctx->audio_buffer || !nb_samples)
		return;

	if (!ctx->planar_audio) {
		u32 offset_src = sample_offset * ctx->bytes_per_sample;
		u32 offset_dst = ctx->samples_in_audio_buffer * ctx->bytes_per_sample;
		u32 len = nb_samples * ctx->bytes_per_sample;
		if (data)
			memcpy(ctx->audio_buffer + offset_dst, data + offset_src, sizeof(u8)*len);
		else
			memset(ctx->audio_buffer + offset_dst, 0, sizeof(u8)*len);
		ctx->samples_in_audio_buffer += nb_samples;
		return;
	}

	bytes_per_chan = ctx->bytes_per_sample / ctx->channels;
	src_frame_size = size / ctx->bytes_per_sample;
	gf_assert(ctx->samples_in_audio_buffer + nb_samples <= (u32) ctx->audio_buffer_size);
	gf_assert(!data || (sample_offset + nb_samples <= src_frame_size));
	gf_assert(ctx->encoder->frame_size);

	f_idx = ctx->samples_in_audio_buffer / ctx->encoder->frame_size;
	s_idx = ctx->samples_in_audio_buffer % ctx->encoder->frame_size;
	if (s_idx) {
		gf_assert(s_idx + nb_samples <= (u32) ctx->encoder->frame_size);
	}

	offset = (f_idx * ctx->channels * ctx->encoder->frame_size + s_idx) * bytes_per_chan;
	bytes = nb_samples * ctx->channels * bytes_per_chan;
	if (bytes + offset > ctx->audio_buffer_size) {
		ctx->audio_buffer_size = bytes+offset;
		ctx->audio_buffer = gf_realloc(ctx->audio_buffer, sizeof(u8)*ctx->audio_buffer_size);
	}
	dst = ctx->audio_buffer + offset;
	while (nb_samples) {
		const u8 *src = NULL;
		u32 nb_samples_to_copy = nb_samples;
		if (nb_samples_to_copy > (u32) ctx->encoder->frame_size)
			nb_samples_to_copy = ctx->encoder->frame_size;

		if (data) {
			gf_assert(sample_offset<src_frame_size);
			src = data + sample_offset * bytes_per_chan;
		}

		for (i=0; i<ctx->channels; i++) {
			if (src) {
				memcpy(dst, src, sizeof(u8) * nb_samples_to_copy * bytes_per_chan);
				src += src_frame_size * bytes_per_chan;
			} else {
				memset(dst, 0, sizeof(u8) * nb_samples_to_copy * bytes_per_chan);
			}
			dst += ctx->encoder->frame_size * bytes_per_chan;
		}
		ctx->samples_in_audio_buffer += nb_samples_to_copy;
		nb_samples -= nb_samples_to_copy;
		sample_offset += nb_samples_to_copy;
	}
}

static GF_Err ffenc_process_audio(GF_Filter *filter, struct _gf_ffenc_ctx *ctx)
{
	AVPacket *pkt;
	s32 gotpck;
	const char *data = NULL;
	u32 size=0, nb_copy=0, i, count;
	Bool from_internal_buffer_only = GF_FALSE;
	s32 res;
	u32 nb_samples=0;
	u64 ts_diff;
	u8 *output;
	GF_FilterPacket *dst_pck, *src_pck;
	GF_FilterPacket *pck;

	if (!ctx->in_pid) return GF_EOS;

	pck = gf_filter_pid_get_packet(ctx->in_pid);

	if (!ctx->encoder) {
		//no encoder: if negotiating input format or input pid props not known yet, wait
		if (ctx->infmt_negotiate || !ctx->setup_failed) return GF_OK;

		if (ctx->setup_failed==1) {
			GF_FilterEvent fevt;

			ctx->setup_failed = 2;
			GF_LOG(GF_LOG_ERROR, GF_LOG_CODEC, ("[FFEnc] encoder reconfiguration failed, aborting stream\n"));
			gf_filter_pid_set_eos(ctx->out_pid);

			gf_filter_pid_set_discard(ctx->in_pid, GF_TRUE);
			GF_FEVT_INIT(fevt, GF_FEVT_STOP, ctx->in_pid);
			gf_filter_pid_send_event(ctx->in_pid, &fevt);
		}
		return GF_SERVICE_ERROR;
	}

	if (!pck) {
		if (! gf_filter_pid_is_eos(ctx->in_pid)) return GF_OK;
		if (ctx->flush_done) return GF_EOS;
	}

	if (ctx->reconfig_pending) pck = NULL;
	if (!pck && !ctx->reconfig_pending && ctx->generate_dsi_only) {
		if (ctx->encoder->frame_size)
			ctx->samples_in_audio_buffer = ctx->encoder->frame_size;
		else
			ctx->audio_buffer_size = ctx->sample_rate / ctx->bytes_per_sample;
		ctx->generate_dsi_only = GF_FALSE;
	}

	if (ctx->encoder->frame_size && (ctx->encoder->frame_size <= (s32) ctx->samples_in_audio_buffer)) {
		ctx->frame->nb_samples = ctx->encoder->frame_size;
		res = avcodec_fill_audio_frame(ctx->frame, ctx->channels, ctx->sample_fmt,
			ctx->audio_buffer, ctx->audio_buffer_size /*ctx->bytes_per_sample * ctx->encoder->frame_size*/, 0);
		if (res<0) {
			GF_LOG(GF_LOG_ERROR, GF_LOG_CODEC, ("[FFEnc] Error filling raw audio frame: %s\n", av_err2str(res) ));
			ctx->samples_in_audio_buffer = 0;
			return GF_SERVICE_ERROR;
		}

		from_internal_buffer_only = GF_TRUE;

	} else if (pck) {
		data = gf_filter_pck_get_data(pck, &size);
		if (!data || !size) {
			GF_LOG(GF_LOG_INFO, GF_LOG_CODEC, ("[FFEnc] Packet without associated data\n"));
			gf_filter_pid_drop_packet(ctx->in_pid);
			return GF_OK;
		}

		if (!ctx->samples_in_audio_buffer) {
			ctx->first_byte_cts = ffenc_get_cts(ctx, pck);
		}

		src_pck = pck;
		gf_filter_pck_ref_props(&src_pck);
		gf_list_add(ctx->src_packets, src_pck);
		if (ctx->discontunity) {
			ctx->disc_pck_ref = src_pck;
			ctx->discontunity = GF_FALSE;
		}

		nb_samples = size / ctx->bytes_per_sample;
		if (ctx->encoder->frame_size && (nb_samples + ctx->samples_in_audio_buffer < (u32) ctx->encoder->frame_size)) {
			ffenc_audio_append_samples(ctx, data, size, 0, nb_samples);
			gf_filter_pid_drop_packet(ctx->in_pid);
			return GF_OK;
		}

		if (ctx->encoder->frame_size) {
			nb_copy = ctx->encoder->frame_size - ctx->samples_in_audio_buffer;
			ffenc_audio_append_samples(ctx, data, size, 0, nb_copy);

			ctx->frame->nb_samples = ctx->encoder->frame_size;
			res = avcodec_fill_audio_frame(ctx->frame, ctx->channels, ctx->sample_fmt,
				ctx->audio_buffer, ctx->audio_buffer_size/*ctx->encoder->frame_size*ctx->bytes_per_sample*/, 0);
		} else {
			ctx->frame->nb_samples = size / ctx->bytes_per_sample;
			res = avcodec_fill_audio_frame(ctx->frame, ctx->channels, ctx->sample_fmt, data, size, 0);
			data = NULL;
			size = 0;
		}
		if (res<0) {
			GF_LOG(GF_LOG_ERROR, GF_LOG_CODEC, ("[FFEnc] Error filling raw audio frame: %s\n", av_err2str(res) ));
			//discard
			ctx->samples_in_audio_buffer = 0;
			if (data && (nb_samples > nb_copy)) {
				ffenc_audio_append_samples(ctx, data, size, nb_copy, nb_samples - nb_copy);
				ts_diff = gf_timestamp_rescale(nb_copy, ctx->sample_rate,  ctx->timescale);
				ctx->first_byte_cts = ffenc_get_cts(ctx, pck) + ts_diff;
			}
			gf_filter_pid_drop_packet(ctx->in_pid);
			return GF_SERVICE_ERROR;
		}
	} else if (ctx->samples_in_audio_buffer) {
		u32 real_samples = ctx->samples_in_audio_buffer;
		if (ctx->encoder->frame_size) {
			nb_samples = ctx->encoder->frame_size - ctx->samples_in_audio_buffer;
			ffenc_audio_append_samples(ctx, NULL, 0, 0, nb_samples);
			res = avcodec_fill_audio_frame(ctx->frame, ctx->channels, ctx->sample_fmt,
				ctx->audio_buffer, ctx->audio_buffer_size/*ctx->encoder->frame_size * ctx->bytes_per_sample*/, 0);
		} else {
			res = avcodec_fill_audio_frame(ctx->frame, ctx->channels, ctx->sample_fmt, ctx->audio_buffer, ctx->samples_in_audio_buffer * ctx->bytes_per_sample, 0);
		}
		ctx->frame->nb_samples = real_samples;
		if (res<0) {
			GF_LOG(GF_LOG_ERROR, GF_LOG_CODEC, ("[FFEnc] Error filling raw audio frame: %s\n", av_err2str(res) ));
			ctx->samples_in_audio_buffer = 0;
		} else {
			ctx->samples_in_audio_buffer = real_samples;
			if (ctx->ts_shift && ctx->encoder->frame_size && (ctx->encoder->frame_size>ctx->ts_shift)) {
				ctx->samples_in_audio_buffer += (u32) ctx->ts_shift;
				if (ctx->samples_in_audio_buffer > (u32) ctx->encoder->frame_size)
					ctx->samples_in_audio_buffer = ctx->encoder->frame_size;
			}
		}
	}

	FF_INIT_PCK(ctx, pkt)

	pkt->data = (uint8_t*)ctx->enc_buffer;
	pkt->size = ctx->enc_buffer_size;

	if (pck)
		ctx->frame->nb_samples = ctx->encoder->frame_size;
	ctx->frame->format = ctx->encoder->sample_fmt;
#ifdef FFMPEG_OLD_CHLAYOUT
	ctx->frame->channels = ctx->encoder->channels;
	ctx->frame->channel_layout = ctx->encoder->channel_layout;
#else
	av_channel_layout_copy(&ctx->frame->ch_layout, &ctx->encoder->ch_layout);
#endif

	gotpck = 0;
	if (pck || ctx->samples_in_audio_buffer) {
#if (LIBAVFORMAT_VERSION_MAJOR<59)
		ctx->frame->pkt_dts = ctx->frame->pkt_pts = ctx->frame->pts = ctx->first_byte_cts;
		res = avcodec_encode_audio2(ctx->encoder, pkt, ctx->frame, &gotpck);
#else
		GF_LOG(GF_LOG_DEBUG, GF_LOG_CODEC, ("[FFEnc] Encoding audio frame PTS "LLU"\n", ctx->frame->pts));
		ctx->frame->pkt_dts = ctx->frame->pts = ctx->first_byte_cts;
		res = avcodec_send_frame(ctx->encoder, ctx->frame);
		switch (res) {
		case AVERROR(EAGAIN):
			return GF_OK;
		case 0:
			break;
		case AVERROR_EOF:
			break;
		default:
			GF_LOG(GF_LOG_ERROR, GF_LOG_CODEC, ("[FFEnc] PID %s failed to encode frame PTS "LLU": %s\n", gf_filter_pid_get_name(ctx->in_pid), pkt->pts, av_err2str(res) ));
			break;
		}
		gotpck = 0;
		res = avcodec_receive_packet(ctx->encoder, pkt);
		switch (res) {
		case AVERROR(EAGAIN):
			res = 0;
			break;
		case 0:
			gotpck = 1;
			break;
		case AVERROR_EOF:
			ctx->flush_done = GF_TRUE;
			gf_filter_pid_set_eos(ctx->out_pid);
			return GF_EOS;
		default:
			break;
		}
#endif


		if (!pck) {
			if (! (ctx->encoder->codec->capabilities & AV_CODEC_CAP_DELAY)) {
				pkt->duration = ctx->samples_in_audio_buffer;
				if (ctx->timescale != ctx->sample_rate) {
					pkt->duration = gf_timestamp_rescale(pkt->duration, ctx->sample_rate, ctx->timescale);
				}
			}
			ctx->samples_in_audio_buffer = 0;
		}
	} else {
#if (LIBAVFORMAT_VERSION_MAJOR<59)
		res = avcodec_encode_audio2(ctx->encoder, pkt, NULL, &gotpck);
#else
		//flush by sending NULL frame
		avcodec_send_frame(ctx->encoder, NULL);
		gotpck = 0;
		res = avcodec_receive_packet(ctx->encoder, pkt);
		if (!res) gotpck = 1;
#endif
		if (!gotpck) {
			FF_RELEASE_PCK(pkt);
			//done flushing encoder while reconfiguring
			if (ctx->reconfig_pending) {
				GF_Err e;
				Bool bck_init_cts = ctx->init_cts_setup;

				ctx->reconfig_pending = GF_FALSE;
				avcodec_free_context(&ctx->encoder);
				ctx->encoder = NULL;
				ctx->setup_failed = 0;
				GF_LOG(GF_LOG_DEBUG, GF_LOG_CODEC, ("[FFEnc] codec flush done, triggering reconfiguration\n"));
				e = ffenc_configure_pid_ex(filter, ctx->in_pid, GF_FALSE, GF_TRUE);
				ctx->init_cts_setup = bck_init_cts;
				return e;
			}
			ctx->flush_done = 1;
			gf_filter_pid_set_eos(ctx->out_pid);
			return GF_EOS;
		}
	}

	if (from_internal_buffer_only) {
		//avcodec_fill_audio_frame does not perform copy, so make sure we discard internal buffer AFTER we encode
		u32 offset, len, nb_samples_to_drop;

		//we always drop a complete encoder frame size, so same code for planar and packed
		nb_samples_to_drop = ctx->encoder->frame_size;

		if (ctx->samples_in_audio_buffer > nb_samples_to_drop) {
			offset = nb_samples_to_drop * ctx->bytes_per_sample;
			len = (ctx->samples_in_audio_buffer - nb_samples_to_drop);
			//if planar we must move entire frames
			if (ctx->planar_audio) {
				u32 nb_p = len / ctx->encoder->frame_size;
				if (nb_p * ctx->encoder->frame_size < len) nb_p++;
				len = nb_p * ctx->encoder->frame_size;
			}
			len *= ctx->bytes_per_sample;
			if (len + offset > ctx->audio_buffer_size) {
				ctx->audio_buffer_size = len+offset;
				ctx->audio_buffer = gf_realloc(ctx->audio_buffer, sizeof(u8) * ctx->audio_buffer_size);
			}
			memmove(ctx->audio_buffer, ctx->audio_buffer + offset, sizeof(u8)*len);
			ctx->samples_in_audio_buffer -= nb_samples_to_drop;
		} else {
			ctx->samples_in_audio_buffer = 0;
		}
	}

	//increase timestamp
	ts_diff = ctx->frame->nb_samples;
	if (ctx->timescale!=ctx->sample_rate) {
		ts_diff = gf_timestamp_rescale(ts_diff, ctx->sample_rate, ctx->timescale);
	}
	ctx->first_byte_cts += ts_diff;

	if (pck && !from_internal_buffer_only) {
		ctx->samples_in_audio_buffer = 0;
		if (nb_samples > nb_copy) {
			ffenc_audio_append_samples(ctx, data, size, nb_copy, nb_samples - nb_copy);
		}
		gf_filter_pid_drop_packet(ctx->in_pid);
	}

	if (res<0) {
		GF_LOG(GF_LOG_ERROR, GF_LOG_CODEC, ("[FFEnc] Error encoding frame: %s\n", av_err2str(res) ));
		av_packet_free_side_data(pkt);
		FF_RELEASE_PCK(pkt);
		return GF_SERVICE_ERROR;
	}
	if (!gotpck) {
		av_packet_free_side_data(pkt);
		FF_RELEASE_PCK(pkt);
		return GF_OK;
	}
	dst_pck = gf_filter_pck_new_alloc(ctx->out_pid, pkt->size, &output);
	if (!dst_pck) {
		FF_RELEASE_PCK(pkt);
		return GF_OUT_OF_MEM;
	}
	memcpy(output, pkt->data, pkt->size);

	if (ctx->init_cts_setup) {
		u64 octs;
		ctx->init_cts_setup = GF_FALSE;
		src_pck = gf_list_get(ctx->src_packets, 0);
		octs = src_pck ? ffenc_get_cts(ctx, src_pck) : ctx->frame->pts;
		if (octs != pkt->pts) {
			ctx->ts_shift = (s64) octs - (s64) pkt->pts;
		}
		if (ctx->ts_shift) {
			gf_filter_pid_set_property(ctx->out_pid, GF_PROP_PID_DELAY, &PROP_LONGSINT( - ctx->ts_shift) );
		}
	}

	//try to locate first source packet with CTS
	//- greater than or equal to this packet cts
	//- strictly less than next packet cts
	// and use it as source for properties
	//this is not optimal because we dont produce N for N because of different window coding sizes
	src_pck = NULL;
	count = gf_list_count(ctx->src_packets);
	for (i=0; i<count; i++) {
		u64 acts;
		u32 adur;
		src_pck = gf_list_get(ctx->src_packets, i);
		acts = ffenc_get_cts(ctx, src_pck);
		adur = gf_filter_pck_get_duration(src_pck);

		if (((s64) acts >= pkt->pts) && ((s64) acts < pkt->pts + pkt->duration)) {
			break;
		}

		if (acts + adur <= (u64) ( pkt->pts + ctx->ts_shift) ) {
			gf_list_rem(ctx->src_packets, i);
			gf_filter_pck_unref(src_pck);
			i--;
			count--;
		}
		src_pck = NULL;
	}
	if (src_pck) {
		if (src_pck==ctx->disc_pck_ref) {
			ctx->disc_pck_ref = NULL;
			ffenc_copy_pid_props(ctx);
		}

		gf_filter_pck_merge_properties(src_pck, dst_pck);
		gf_list_del_item(ctx->src_packets, src_pck);
		gf_filter_pck_unref(src_pck);
	}
	if (ctx->gen_dsi) {
		ffmpeg_generate_gpac_dsi(ctx->out_pid, ctx->codecid, ctx->encoder->color_primaries, ctx->encoder->color_trc, ctx->encoder->colorspace, output, pkt->size);
		ctx->gen_dsi = GF_FALSE;
	}

	gf_filter_pck_set_cts(dst_pck, pkt->pts + ctx->ts_shift);
	gf_filter_pck_set_dts(dst_pck, pkt->dts + ctx->ts_shift);
	//this is not 100% correct since we don't have any clue if this is SAP1/4 (roll info missing)
	if (pkt->flags & AV_PKT_FLAG_KEY)
		gf_filter_pck_set_sap(dst_pck, GF_FILTER_SAP_1);
	else
		gf_filter_pck_set_sap(dst_pck, 0);

	gf_filter_pck_set_duration(dst_pck, (u32) pkt->duration);
	ffenc_set_deps(dst_pck, pkt);

	gf_filter_pck_send(dst_pck);

	av_packet_free_side_data(pkt);
	FF_RELEASE_PCK(pkt);

	//we're in final flush, request a process task until all frames flushe
	//we could recursiveley call ourselves, same result
	if (!pck) {
		gf_filter_post_process_task(filter);
	}
	return GF_OK;
}

static GF_Err ffenc_process(GF_Filter *filter)
{
	GF_FFEncodeCtx *ctx = (GF_FFEncodeCtx *) gf_filter_get_udta(filter);
	if (!ctx->out_pid || gf_filter_pid_would_block(ctx->out_pid))
		return GF_OK;
	return ctx->process(filter, ctx);
}

static GF_Err ffenc_configure_pid_ex(GF_Filter *filter, GF_FilterPid *pid, Bool is_remove, Bool is_force_reconf)
{
	s32 res;
	u32 type=0, fftype, ff_codectag=0;
	u32 i=0;
	AVDictionary *options = NULL;
	u32 change_input_fmt = 0;
	AVRational timebase;
	const GF_PropertyValue *prop;
	const AVCodec *codec=NULL;
	const AVCodec *desired_codec=NULL;
	u32 codec_id, pfmt, afmt;
	GF_FFEncodeCtx *ctx = (GF_FFEncodeCtx *) gf_filter_get_udta(filter);

	//disconnect of src pid (not yet supported)
	if (is_remove) {
		ctx->in_pid = NULL;
		if (ctx->out_pid) {
			gf_filter_pid_remove(ctx->out_pid);
			ctx->out_pid = NULL;
		}
		return GF_OK;
	}
	//check our PID: streamtype and codecid
	prop = gf_filter_pid_get_property(pid, GF_PROP_PID_STREAM_TYPE);
	if (!prop) return GF_NOT_SUPPORTED;

	type = prop->value.uint;
	switch (type) {
	case GF_STREAM_AUDIO:
	case GF_STREAM_VISUAL:
		break;
	default:
		return GF_NOT_SUPPORTED;
	}
	prop = gf_filter_pid_get_property(pid, GF_PROP_PID_CODECID);
	if (!prop || prop->value.uint!=GF_CODECID_RAW) return GF_NOT_SUPPORTED;

	if (!ctx->force_codec) {
		//figure out if output was preconfigured during filter chain setup
		prop = gf_filter_pid_caps_query(pid, GF_PROP_PID_CODECID);
		if (prop) {
			ctx->codecid = prop->value.uint;
		} else if (!ctx->codecid && ctx->c) {
			ctx->codecid = gf_codecid_parse(ctx->c);
			if (!ctx->codecid) {
				codec = avcodec_find_encoder_by_name(ctx->c);
				if (codec)
					ctx->codecid = ffmpeg_codecid_to_gpac(codec->id);
			}
		}
	} else {
		ctx->codecid = ffmpeg_codecid_to_gpac(ctx->force_codec->id);
		desired_codec = ctx->force_codec;
	}

	if (!ctx->codecid && !desired_codec) {
		GF_LOG(GF_LOG_ERROR, GF_LOG_CODEC, ("[FFEnc] No codecid specified\n" ));
		return GF_BAD_PARAM;
	}

	//initial config or update
	if (!ctx->in_pid || (ctx->in_pid==pid)) {
		ctx->in_pid = pid;
		if (!ctx->type) ctx->type = type;
		//no support for dynamic changes of stream types
		else if (ctx->type != type) {
			return GF_NOT_SUPPORTED;
		}
	} else {
		//only one input pid in ctx
		if (ctx->in_pid) return GF_REQUIRES_NEW_INSTANCE;
	}

	if (ctx->codecid) {
		codec_id = ffmpeg_codecid_from_gpac(ctx->codecid, &ff_codectag);
		if (codec_id) {
			if (desired_codec && desired_codec->id==codec_id)
				codec = desired_codec;
			else
				codec = avcodec_find_encoder(codec_id);
		}
	} else {
		codec = desired_codec;
	}
	if (!codec) {
		GF_LOG(GF_LOG_ERROR, GF_LOG_CODEC, ("[FFEnc] Cannot find encoder for codec %s\n", gf_codecid_name(ctx->codecid) ));
		return GF_NOT_SUPPORTED;
	}
	codec_id = codec->id;
	if (!ctx->codecid)
		ctx->codecid = ffmpeg_codecid_to_gpac(codec->id);

	fftype = ffmpeg_stream_type_to_gpac(codec->type);
	if (fftype != type) {
		GF_LOG(GF_LOG_ERROR, GF_LOG_CODEC, ("[FFEnc] Mismatch between stream type, codec indicates %s but source type is %s\n", gf_stream_type_name(fftype), gf_stream_type_name(type) ));
		return GF_NOT_SUPPORTED;
	}

	//declare our output pid to make sure we connect the chain
	ctx->in_pid = pid;
	if (!ctx->out_pid) {
		ctx->out_pid = gf_filter_pid_new(filter);
	}
	if (type==GF_STREAM_AUDIO) {
		ctx->process = ffenc_process_audio;
	} else {
		ctx->process = ffenc_process_video;
	}

	prop = gf_filter_pid_get_property(pid, GF_PROP_PID_TARGET_RATE);
	if (prop && prop->value.uint && (prop->value.uint != ctx->target_rate)) {
		char szRate[100];
		ctx->target_rate = prop->value.uint;
		snprintf(szRate, 99, "%d", ctx->target_rate);
		szRate[99] = 0;
		av_dict_set(&ctx->options, "b", szRate, 0);
	}

	if (!is_force_reconf) {
		//not yet setup or no delay, copy directly props, otherwise signal discontinuity
		if (!ctx->encoder || !gf_list_count(ctx->src_packets)) {
			ffenc_copy_pid_props(ctx);
		} else {
			ctx->discontunity = GF_TRUE;
		}
	}
	//macro to check if prop exists and has non-0 value
#define GET_PROP(_a, _code, _name) \
	prop = gf_filter_pid_get_property(pid, _code); \
	if (!prop || !prop->value.uint) {\
		GF_LOG(GF_LOG_INFO, GF_LOG_CODEC, ("[FFEnc] Input %s unknown, waiting for reconfigure\n", _name)); \
		return GF_OK; \
	}\
	_a = prop->value.uint;

	timebase.num = timebase.den = 0;
	pfmt = afmt = 0;
	if (type==GF_STREAM_VISUAL) {
		GET_PROP(ctx->width, GF_PROP_PID_WIDTH, "width")
		GET_PROP(ctx->height, GF_PROP_PID_HEIGHT, "height")
		GET_PROP(pfmt, GF_PROP_PID_PIXFMT, "pixel format")

		prop = gf_filter_pid_caps_query(pid, GF_PROP_PID_STRIDE);
		//keep stride and stride_uv to 0 i fnot set, and recompute from pixel format
		ctx->stride = prop ? prop->value.uint : 0;
		prop = gf_filter_pid_caps_query(pid, GF_PROP_PID_STRIDE_UV);
		ctx->stride_uv = prop ? prop->value.uint : 0;

		if (!ctx->stride || !ctx->stride_uv) {
			gf_pixel_get_size_info(pfmt, ctx->width, ctx->height, NULL, &ctx->stride, &ctx->stride_uv, NULL, NULL);
		}

		//compute new timebase
		prop = gf_filter_pid_get_property(pid, GF_PROP_PID_TIMESCALE);
		if (prop) {
			timebase.num = 1;
			timebase.den = prop->value.uint;
		}
		prop = gf_filter_pid_get_property(pid, GF_PROP_PID_FPS);
		if (prop) {
			timebase.num = prop->value.frac.den;
			timebase.den = prop->value.frac.num;
		}
		gf_media_get_reduced_frame_rate(&timebase.den, &timebase.num);
	} else {
		GET_PROP(ctx->sample_rate, GF_PROP_PID_SAMPLE_RATE, "sample rate")
		GET_PROP(ctx->channels, GF_PROP_PID_NUM_CHANNELS, "nb channels")
		GET_PROP(afmt, GF_PROP_PID_AUDIO_FORMAT, "audio format")

		prop = gf_filter_pid_get_property(pid, GF_PROP_PID_CHANNEL_LAYOUT);
		ctx->channel_layout = prop ? prop->value.longuint : 0;
	}


	if (ctx->encoder) {
		Bool reuse = GF_FALSE;
		codec_id = ffmpeg_codecid_from_gpac(ctx->codecid, &ff_codectag);

		if ((type==GF_STREAM_AUDIO)
			&& (ctx->encoder->codec->id==codec_id) && (ctx->encoder->sample_rate==ctx->sample_rate)
			&& (ctx->gpac_audio_fmt == afmt )
#ifdef FFMPEG_OLD_CHLAYOUT
			&& (ctx->encoder->channels==ctx->channels)
#else
			&& (ctx->encoder->ch_layout.nb_channels==ctx->channels)
#endif
		) {
			reuse = GF_TRUE;
		} else if ((ctx->encoder->codec->id==codec_id)
			&& (ctx->encoder->width==ctx->width) && (ctx->encoder->height==ctx->height)
			&& (ctx->gpac_pixel_fmt == pfmt)
		) {
			reuse = GF_TRUE;
		}
		if (reuse) {
			//delay may have change
			prop = gf_filter_pid_get_property(pid, GF_PROP_PID_DELAY);
			ctx->in_tk_delay = prop ? prop->value.longsint : 0;
			return GF_OK;
		}

		GF_LOG(GF_LOG_DEBUG, GF_LOG_CODEC, ("[FFEnc] codec reconfiguration, beginning flush\n"));
		ctx->reconfig_pending = GF_TRUE;
		return GF_OK;
	}

	if (type==GF_STREAM_VISUAL) {
		u32 force_pfmt = AV_PIX_FMT_NONE;
		if (ctx->pfmt) {
			u32 ff_pfmt = ffmpeg_pixfmt_from_gpac(ctx->pfmt, GF_FALSE);
			i=0;
			while (codec->pix_fmts) {
				if (codec->pix_fmts[i] == AV_PIX_FMT_NONE) break;
				if (codec->pix_fmts[i] == ff_pfmt) {
					force_pfmt = ff_pfmt;
					break;
				}
				//handle pixel formats aliases
				if (ffmpeg_pixfmt_to_gpac(codec->pix_fmts[i], GF_TRUE) == ctx->pfmt) {
					force_pfmt = ctx->pixel_fmt;
					break;
				}
				i++;
			}
			if (force_pfmt == AV_PIX_FMT_NONE) {
				GF_LOG(GF_LOG_WARNING, GF_LOG_CODEC, ("[FFEnc] Requested source format %s not supported by codec, using default one\n", gf_pixel_fmt_name(ctx->pfmt) ));
			} else {
				change_input_fmt = force_pfmt;
			}
		}
		ctx->pixel_fmt = ffmpeg_pixfmt_from_gpac(pfmt, GF_FALSE);
		//check pixel format
		if (force_pfmt == AV_PIX_FMT_NONE) {
			change_input_fmt = AV_PIX_FMT_NONE;
			i=0;
			while (codec->pix_fmts) {
				if (codec->pix_fmts[i] == AV_PIX_FMT_NONE) break;
				if (codec->pix_fmts[i] == ctx->pixel_fmt) {
					change_input_fmt = ctx->pixel_fmt;
					break;
				}
				//handle pixel formats aliases
				if (ffmpeg_pixfmt_to_gpac(codec->pix_fmts[i], GF_TRUE) == pfmt) {
					ctx->pixel_fmt = change_input_fmt = codec->pix_fmts[i];
					break;
				}
				i++;
			}
			if (!ctx->force_codec && (change_input_fmt == AV_PIX_FMT_NONE)) {
#if ((LIBAVCODEC_VERSION_MAJOR >= 58) && (LIBAVCODEC_VERSION_MINOR>=20)) || (LIBAVFORMAT_VERSION_MAJOR>=59)
				void *ff_opaque=NULL;
#else
				AVCodec *codec_alt = NULL;
#endif
				while (1) {
#if ((LIBAVCODEC_VERSION_MAJOR >= 58) && (LIBAVCODEC_VERSION_MINOR>=20)) || (LIBAVFORMAT_VERSION_MAJOR>=59)
					const AVCodec *codec_alt = av_codec_iterate(&ff_opaque);
#else
					codec_alt = av_codec_next(codec_alt);
#endif
					if (!codec_alt) break;
					if (codec_alt==codec) continue;
					if (codec_alt->id == codec_id) {
						i=0;
						while (codec_alt->pix_fmts) {
							if (codec_alt->pix_fmts[i] == AV_PIX_FMT_NONE) break;
							if (codec_alt->pix_fmts[i] == ctx->pixel_fmt) {
								change_input_fmt = ctx->pixel_fmt;
								GF_LOG(GF_LOG_WARNING, GF_LOG_CODEC, ("[FFEnc] Reassigning codec from %s to %s to match pixel format\n", codec->name, codec_alt->name ));
								codec = codec_alt;
								break;
							}
							i++;
						}
					}
				}
			}
		}

		if (ctx->pixel_fmt != change_input_fmt) {
			u32 ff_pmft = ctx->pixel_fmt;

			if (force_pfmt == AV_PIX_FMT_NONE) {
				ff_pmft = AV_PIX_FMT_NONE;
				i=0;
				//find a mapped pixel format
				while (codec->pix_fmts) {
					if (codec->pix_fmts[i] == AV_PIX_FMT_NONE) break;
					if (ffmpeg_pixfmt_to_gpac(codec->pix_fmts[i], GF_TRUE)) {
						ff_pmft = codec->pix_fmts[i];
						break;
					}
					i++;
				}
				if (ff_pmft == AV_PIX_FMT_NONE) {
					GF_LOG(GF_LOG_ERROR, GF_LOG_CODEC, ("[FFEnc] Could not find a matching GPAC pixel format for encoder %s\n", codec->name ));
					return GF_NOT_SUPPORTED;
				}
			} else if (ctx->pfmt) {
				ff_pmft = ffmpeg_pixfmt_from_gpac(ctx->pfmt, GF_FALSE);
			}
			pfmt = ffmpeg_pixfmt_to_gpac(ff_pmft, GF_FALSE);
			gf_filter_pid_negotiate_property(ctx->in_pid, GF_PROP_PID_PIXFMT, &PROP_UINT(pfmt) );
			ctx->infmt_negotiate = GF_TRUE;
		} else {
			ctx->infmt_negotiate = GF_FALSE;
			u32 downsample_w=0, downsample_h=0;
			if ((ctx->round==1) || (ctx->round==-1))
				gf_pixel_get_downsampling(ffmpeg_pixfmt_to_gpac(ctx->pixel_fmt, GF_FALSE), &downsample_w, &downsample_h);
			else if (ctx->round>0)
				downsample_h = downsample_w = ctx->round;
			else if (ctx->round<0)
				downsample_h = downsample_w = (u32) -ctx->round;

			if (downsample_w && (ctx->width % downsample_w)) {
				u32 w = (ctx->width/downsample_w) * downsample_w;
				if (ctx->round>0) w+=downsample_w;
				gf_filter_pid_negotiate_property(ctx->in_pid, GF_PROP_PID_WIDTH, &PROP_UINT(w) );
				ctx->infmt_negotiate = GF_TRUE;
			}
			if (downsample_h && (ctx->height % downsample_h)) {
				u32 h = (ctx->height/downsample_h) * downsample_h;
				if (ctx->round>0) h+=downsample_h;
				gf_filter_pid_negotiate_property(ctx->in_pid, GF_PROP_PID_HEIGHT, &PROP_UINT(h) );
				ctx->infmt_negotiate = GF_TRUE;
			}
		}
	} else {
		u32 change_input_sr = 0;
		u64 change_chan_layout = 0;
		//check audio format
		ctx->sample_fmt = ffmpeg_audio_fmt_from_gpac(afmt);
		change_input_fmt = AV_SAMPLE_FMT_NONE;
		while (codec->sample_fmts) {
			if (codec->sample_fmts[i] == AV_SAMPLE_FMT_NONE) break;
			if (codec->sample_fmts[i] == ctx->sample_fmt) {
				change_input_fmt = ctx->sample_fmt;
				break;
			}
			i++;
		}
		i=0;
		if (!codec->supported_samplerates)
			change_input_sr = ctx->sample_rate;

		while (codec->supported_samplerates) {
			if (!codec->supported_samplerates[i]) break;
			if (codec->supported_samplerates[i]==ctx->sample_rate) {
				change_input_sr = ctx->sample_rate;
				break;
			}
			i++;
		}

		i=0;
		if (!ctx->channel_layout) {
			ctx->channel_layout = gf_audio_fmt_get_layout_from_cicp(gf_audio_fmt_get_cicp_layout(ctx->channels, 0, 0));
		}
		u64 ff_ch_layout = ffmpeg_channel_layout_from_gpac(ctx->channel_layout);
#ifdef FFMPEG_OLD_CHLAYOUT
		if (!codec->channel_layouts)
			change_chan_layout = ctx->channel_layout;

		while (codec->channel_layouts) {
			if (!codec->channel_layouts[i]) break;
			if (codec->channel_layouts[i] == ff_ch_layout) {
				change_chan_layout = ctx->channel_layout;
				break;
			}
			i++;
		}
#else
		if (!codec->ch_layouts)
			change_chan_layout = ctx->channel_layout;

		while (codec->ch_layouts) {
			if (!codec->ch_layouts[i].nb_channels) break;
			if (codec->ch_layouts[i].u.mask == ff_ch_layout) {
				change_chan_layout = ctx->channel_layout;
				break;
			}
			i++;
		}
#endif
		//vorbis in ffmpeg currently requires stereo but channel_layouts is not set
		if (ctx->codecid==GF_CODECID_VORBIS) {
			change_chan_layout = gf_audio_fmt_get_layout_from_cicp(gf_audio_fmt_get_cicp_layout(2, 0, 0));
		}


		if ((ctx->sample_fmt != change_input_fmt)
			|| (ctx->sample_rate != change_input_sr)
			|| (ctx->channel_layout != change_chan_layout)
		) {
			if (ctx->sample_fmt != change_input_fmt) {
				ctx->sample_fmt = codec->sample_fmts ? codec->sample_fmts[0] : AV_SAMPLE_FMT_S16;
				afmt = ffmpeg_audio_fmt_to_gpac(ctx->sample_fmt);
				gf_filter_pid_negotiate_property(ctx->in_pid, GF_PROP_PID_AUDIO_FORMAT, &PROP_UINT(afmt) );
			}
			if (ctx->sample_rate != change_input_sr) {
				gf_filter_pid_negotiate_property(ctx->in_pid, GF_PROP_PID_SAMPLE_RATE, &PROP_UINT(codec->supported_samplerates[0]) );
			}
			if (ctx->channel_layout != change_chan_layout) {
				if (!change_chan_layout) {
#ifdef FFMPEG_OLD_CHLAYOUT
					change_chan_layout = ffmpeg_channel_layout_to_gpac(codec->channel_layouts[0]);
#else
					change_chan_layout = ffmpeg_channel_layout_to_gpac(codec->ch_layouts[0].u.mask);
#endif
				}
				u32 nb_chans = gf_audio_fmt_get_num_channels_from_layout(change_chan_layout);
				gf_filter_pid_negotiate_property(ctx->in_pid, GF_PROP_PID_NUM_CHANNELS, &PROP_UINT(nb_chans) );
				gf_filter_pid_negotiate_property(ctx->in_pid, GF_PROP_PID_CHANNEL_LAYOUT, &PROP_LONGUINT(change_chan_layout) );
			}
			ctx->infmt_negotiate = GF_TRUE;
		} else {
			ctx->infmt_negotiate = GF_FALSE;
		}
	}

	//renegotiate input, wait for reconfig call
	if (ctx->infmt_negotiate) return GF_OK;

	ctx->gpac_pixel_fmt = pfmt;
	ctx->gpac_audio_fmt = afmt;
	ctx->dsi_crc = 0;

	prop = gf_filter_pid_get_property(pid, GF_PROP_PID_DELAY);
	ctx->in_tk_delay = prop ? prop->value.longsint : 0;

	ctx->encoder = avcodec_alloc_context3(codec);
	if (! ctx->encoder) {
		ctx->setup_failed = 1;
		return GF_OUT_OF_MEM;
	}

	ctx->encoder->codec_tag = ff_codectag;
	if (type==GF_STREAM_VISUAL) {
		ctx->encoder->width = ctx->width;
		ctx->encoder->height = ctx->height;
		prop = gf_filter_pid_get_property(pid, GF_PROP_PID_SAR);
		if (prop && (prop->value.frac.num>0)) {
			ctx->encoder->sample_aspect_ratio.num = prop->value.frac.num;
			ctx->encoder->sample_aspect_ratio.den = prop->value.frac.den;
		} else {
			ctx->encoder->sample_aspect_ratio.num = 1;
			ctx->encoder->sample_aspect_ratio.den = 1;
		}
		prop = gf_filter_pid_get_property(pid, GF_PROP_PID_TIMESCALE);
		ctx->encoder->time_base.num = 1;
		ctx->timescale = ctx->encoder->time_base.den = prop ? prop->value.uint : 1000;

		prop = gf_filter_pid_get_property(pid, GF_PROP_PID_FPS);
		if (prop && prop->value.frac.den) {
			Bool reset_gop = GF_FALSE;
			//don't write gop info for these codecs, unless ctx->gop_size is set (done later)
			if (codec_id==AV_CODEC_ID_FFV1) reset_gop = GF_TRUE;

			if (reset_gop)
				ctx->encoder->gop_size = 0;
			else
				ctx->encoder->gop_size = prop->value.frac.num / prop->value.frac.den;

			ctx->encoder->framerate.num = prop->value.frac.num;
			ctx->encoder->framerate.den = prop->value.frac.den;
			gf_media_get_reduced_frame_rate(&ctx->encoder->framerate.num, &ctx->encoder->framerate.den);

			//by default use input timescale as timebase for encoder, but:
			//
			// - mpeg12enc (maybe other codecs?) uses timebase to compute framerate so 1/25000 will fail, we must pass the fps
			if ((codec->id==AV_CODEC_ID_MPEG1VIDEO)
				|| (codec->id==AV_CODEC_ID_MPEG2VIDEO)
				|| (codec->id==AV_CODEC_ID_H264)
				|| (codec->id==AV_CODEC_ID_HEVC)
#ifdef FFMPEG_ENABLE_VVC
				|| (codec->id==AV_CODEC_ID_VVC)
#endif
			) {
				ctx->encoder->time_base.num = ctx->encoder->framerate.den;
				ctx->encoder->time_base.den = ctx->encoder->framerate.num;
			}
			//- if framerate indicates drop frame, use fps.num as timebase
			else if ((ctx->encoder->framerate.den % 1001)==0) {
				ctx->encoder->time_base.den = ctx->encoder->framerate.num;
			}
			//- fps num less than input timescale
			else if ((u32) ctx->encoder->framerate.num < ctx->timescale) {
				//if timescale is a multiple of fps num, rescaling will not introduce rounding error so use fps num
				if (!(ctx->timescale % ctx->encoder->framerate.num))
					ctx->encoder->time_base.den = ctx->encoder->framerate.num;
				//otherwise we would feed consecutive frames with same timestamp when rescaling and loose timing, so use ctx->timescale (default)
			}
		} else {
			GF_LOG(GF_LOG_WARNING, GF_LOG_CODEC, ("[FFEnc] Unknown frame rate for PID %s, will use 25 fps - use `:#FPS=VAL` on input to force frame rate\n", gf_filter_pid_get_name(pid) ));
			ctx->encoder->framerate.num = 25;
			ctx->encoder->framerate.den = 1;
		}

		gf_media_get_reduced_frame_rate(&ctx->encoder->time_base.den, &ctx->encoder->time_base.num);
		//make sure we are still able to rescale timestamps at 1ms precision
		if (ctx->timescale>1000) {
			while (ctx->encoder->time_base.den<1000) {
				ctx->encoder->time_base.den*=10;
				ctx->encoder->time_base.num*=10;
			}
		}

		if (ctx->low_delay_mode==1) {
			av_dict_set(&ctx->options, "profile", "baseline", 0);
			av_dict_set(&ctx->options, "preset", "ultrafast", 0);
			av_dict_set(&ctx->options, "tune", "zerolatency", 0);
			if (ctx->codecid==GF_CODECID_AVC) {
				if (av_opt_find((void*)&codec->priv_class, "x264-params", NULL, 0, 0) != NULL) {
					av_dict_set(&ctx->options, "x264-params", "no-mbtree=1:sliced-threads=1:sync-lookahead=0", 0);
				} else {
					av_dict_set(&ctx->options, "x264opts", "no-mbtree:sliced-threads:sync-lookahead=0", 0);
				}
			}
#if LIBAVCODEC_VERSION_MAJOR >= 58
			ctx->encoder->flags |= AV_CODEC_FLAG_LOW_DELAY;
#endif
		}

		if (ctx->fintra.den && (ctx->fintra.num>0) && !ctx->rc) {
			av_dict_set(&ctx->options, "forced-idr", "1", 0);
		}


		prop = gf_filter_pid_get_property(pid, GF_PROP_PID_COLR_PRIMARIES);
		ctx->encoder->color_primaries = prop ? prop->value.uint : AVCOL_PRI_UNSPECIFIED;

		prop = gf_filter_pid_get_property(pid, GF_PROP_PID_COLR_RANGE);
		if (prop) ctx->encoder->color_range = (prop->value.boolean) ? AVCOL_RANGE_JPEG : AVCOL_RANGE_MPEG;
		else ctx->encoder->color_range = AVCOL_RANGE_UNSPECIFIED;

		prop = gf_filter_pid_get_property(pid, GF_PROP_PID_COLR_TRANSFER);
		ctx->encoder->color_trc = prop ? prop->value.uint : AVCOL_TRC_UNSPECIFIED;

		prop = gf_filter_pid_get_property(pid, GF_PROP_PID_COLR_MX);
		ctx->encoder->colorspace = prop ? prop->value.uint : AVCOL_SPC_UNSPECIFIED;

		prop = gf_filter_pid_get_property(pid, GF_PROP_PID_COLR_CHROMALOC);
		ctx->encoder->chroma_sample_location = prop ? prop->value.uint : AVCHROMA_LOC_UNSPECIFIED;


		//we don't use out of band headers, since x264 in ffmpeg (and likely other) do not output in MP4 format but
		//in annexB (extradata only contains SPS/PPS/etc in annexB)
		//so we indicate unframed for these codecs and use our own filter for annexB->MP4

		if (!ctx->frame) {
			ctx->frame = av_frame_alloc();
			ctx->frame->color_range = ctx->encoder->color_range;
			ctx->frame->color_primaries = ctx->encoder->color_primaries;
			ctx->frame->color_trc = ctx->encoder->color_trc;
			ctx->frame->colorspace = ctx->encoder->colorspace;
			ctx->frame->chroma_location = ctx->encoder->chroma_sample_location;
		}

		ctx->enc_buffer_size = ctx->width*ctx->height + ENC_BUF_ALLOC_SAFE;
		ctx->enc_buffer = gf_realloc(ctx->enc_buffer, sizeof(char)*ctx->enc_buffer_size);

		gf_pixel_get_size_info(pfmt, ctx->width, ctx->height, NULL, &ctx->stride, &ctx->stride_uv, &ctx->nb_planes, &ctx->uv_height);

		ctx->encoder->pix_fmt = ctx->pixel_fmt;
		ctx->init_cts_setup = GF_TRUE;
		ctx->frame->format = ctx->encoder->pix_fmt;

		if (ctx->codecid==GF_CODECID_AV1)
			av_dict_set(&ctx->options, "strict", "experimental", 0);
	} else if (type==GF_STREAM_AUDIO) {
		ctx->encoder->sample_rate = ctx->sample_rate;
#ifdef FFMPEG_OLD_CHLAYOUT
		ctx->encoder->channels = ctx->channels;
		prop = gf_filter_pid_get_property(pid, GF_PROP_PID_CHANNEL_LAYOUT);
		if (prop) {
			ctx->encoder->channel_layout = ffmpeg_channel_layout_from_gpac(prop->value.longuint);
		} else if (ctx->channels==1) {
			ctx->encoder->channel_layout = AV_CH_LAYOUT_MONO;
		} else if (ctx->channels==2) {
			ctx->encoder->channel_layout = AV_CH_LAYOUT_STEREO;
		}
#else
		av_channel_layout_uninit(&ctx->encoder->ch_layout);
		ctx->encoder->ch_layout.order = AV_CHANNEL_ORDER_NATIVE;
		ctx->encoder->ch_layout.nb_channels = ctx->channels;
		prop = gf_filter_pid_get_property(pid, GF_PROP_PID_CHANNEL_LAYOUT);
		if (prop) {
			ctx->encoder->ch_layout.u.mask = ffmpeg_channel_layout_from_gpac(prop->value.longuint);
		} else if (ctx->channels==1) {
			ctx->encoder->ch_layout.u.mask = AV_CH_LAYOUT_MONO;
		} else if (ctx->channels==2) {
			ctx->encoder->ch_layout.u.mask = AV_CH_LAYOUT_STEREO;
		}
#endif

		prop = gf_filter_pid_get_property(pid, GF_PROP_PID_TIMESCALE);
		if (prop) {
			ctx->encoder->time_base.num = 1;
			ctx->encoder->time_base.den = prop->value.uint;
			ctx->timescale = prop->value.uint;
		} else {
			ctx->encoder->time_base.num = 1;
			ctx->encoder->time_base.den = ctx->sample_rate;
			ctx->timescale = ctx->sample_rate;
		}

		//enable expermimental encoders
		switch (ctx->codecid) {
		case GF_CODECID_AAC_MPEG4:
		case GF_CODECID_AAC_MPEG2_MP:
		case GF_CODECID_AAC_MPEG2_LCP:
		case GF_CODECID_AAC_MPEG2_SSRP:
		case GF_CODECID_OPUS:
		case GF_CODECID_TRUEHD:
		case GF_CODECID_VORBIS:
			av_dict_set(&ctx->options, "strict", "experimental", 0);
			break;
		}

		if (!ctx->frame)
			ctx->frame = av_frame_alloc();

		ctx->enc_buffer_size = ctx->channels*ctx->sample_rate + ENC_BUF_ALLOC_SAFE;
		ctx->enc_buffer = gf_realloc(ctx->enc_buffer, sizeof(char) * ctx->enc_buffer_size);

		ctx->encoder->sample_fmt = ctx->sample_fmt;
		ctx->planar_audio = gf_audio_fmt_is_planar(afmt);
		ctx->frame->format = ctx->encoder->sample_fmt;

		ctx->audio_buffer_size = ctx->sample_rate;
		ctx->audio_buffer = gf_realloc(ctx->audio_buffer, sizeof(char) * ctx->audio_buffer_size);
		ctx->bytes_per_sample = ctx->channels * gf_audio_fmt_bit_depth(afmt) / 8;
		ctx->init_cts_setup = GF_TRUE;

		switch (ctx->codecid) {
		case GF_CODECID_AAC_MPEG4:
		case GF_CODECID_AAC_MPEG2_MP:
		case GF_CODECID_AAC_MPEG2_LCP:
		case GF_CODECID_AAC_MPEG2_SSRP:
			if (!is_force_reconf) {
#ifndef GPAC_DISABLE_AV_PARSERS
				GF_M4ADecSpecInfo acfg;
				u8 *dsi;
				u32 dsi_len;
				memset(&acfg, 0, sizeof(GF_M4ADecSpecInfo));
				acfg.base_object_type = GF_M4A_AAC_LC;
				acfg.base_sr = ctx->sample_rate;
				acfg.nb_chan = ctx->channels;
				acfg.sbr_object_type = 0;
				acfg.audioPL = gf_m4a_get_profile(&acfg);

				gf_m4a_write_config(&acfg, &dsi, &dsi_len);
				gf_filter_pid_set_property(ctx->out_pid, GF_PROP_PID_DECODER_CONFIG, &PROP_DATA_NO_COPY(dsi, dsi_len) );
#endif
			}
			break;
		}
	}

	ffmpeg_set_enc_dec_flags(ctx->options, ctx->encoder);

	if (ctx->all_intra) ctx->encoder->gop_size = 0;
	else if (ctx->gop_size) ctx->encoder->gop_size = ctx->gop_size;

	//by default let libavcodec decide - if single thread is required, let the user define -threads option
	ctx->encoder->thread_count = 0;

	//setup 2 pass encoding
	if (ctx->encoder->flags & (AV_CODEC_FLAG_PASS1|AV_CODEC_FLAG_PASS2)) {
		char szLogFile[GF_MAX_PATH];
		const GF_PropertyValue *p = gf_filter_pid_get_property_str(pid, "logpass");
		if (p && (p->type==GF_PROP_STRING) && p->value.string) {
			sprintf(szLogFile, "%s", p->value.string);
		} else {
			u32 id=0;
			p = gf_filter_pid_get_property(pid, GF_PROP_PID_ID);
			if (p) id = p->value.uint;
			sprintf(szLogFile, "ffenc2pass-%d.log", id);
		}
		if (ctx->rc) {
			GF_LOG(GF_LOG_WARNING, GF_LOG_CODEC, ("[FFEnc] Multi-pass encoding not compatible with `rc`, disabling reset coder flag\n", szLogFile));
			ctx->rc = 0;
		}
		if (!strcmp(codec->name, "libx264")) {
			av_dict_set(&options, "stats", szLogFile, AV_DICT_DONT_OVERWRITE);
		} else {
			if (ctx->encoder->flags & AV_CODEC_FLAG_PASS2) {
				u32 len=0;
				GF_Err e = gf_file_load_data(szLogFile, (u8**) &ctx->encoder->stats_in, &len);
				if (!e && !gf_utf8_is_legal(ctx->encoder->stats_in, len)) {
					e = GF_NON_COMPLIANT_BITSTREAM;
				}
				if (e) {
					GF_LOG(GF_LOG_ERROR, GF_LOG_CODEC, ("[FFEnc] Error reading log file %s for pass-2 encoding: %s\n", szLogFile, gf_error_to_string(e) ));
					if (ctx->encoder->stats_in) gf_free(ctx->encoder->stats_in);
					return e;
				}
			}
			if (ctx->encoder->flags & AV_CODEC_FLAG_PASS1) {
				FILE *f = gf_fopen(szLogFile, "w");
				if (!f) {
					GF_LOG(GF_LOG_ERROR, GF_LOG_CODEC, ("[FFEnc] Error opening log file %s for pass-1 encoding\n", szLogFile));
					return GF_IO_ERR;
				}
				ctx->logfile_pass1 = f;
			}
		}
	}

	av_dict_copy(&options, ctx->options, 0);
	ffmpeg_check_threads(filter, options, ctx->encoder);
	res = avcodec_open2(ctx->encoder, codec, &options);
	if (res < 0) {
		if (options) av_dict_free(&options);
		GF_LOG(GF_LOG_ERROR, GF_LOG_CODEC, ("[FFEnc] PID %s failed to open codec context: %s\n", gf_filter_pid_get_name(pid), av_err2str(res) ));
		avcodec_free_context(&ctx->encoder);
		ctx->encoder = NULL;
		ctx->setup_failed = 1;
		return GF_BAD_PARAM;
	}
	//precompute gpac_timescale * encoder->time_base.num for rescale operations
	//do that AFTER opening the codec, since some codecs may touch this field ...
	ctx->premul_timescale = ctx->timescale;
	ctx->premul_timescale *= ctx->encoder->time_base.num;

	if (ctx->c) gf_free(ctx->c);
	ctx->c = gf_strdup(codec->name);

	{
		char szCodecName[1000];
		if (ctx->encoder->thread_count>1)
			sprintf(szCodecName, "ffenc:%s (%d threads)", codec->name ? codec->name : "unknown", ctx->encoder->thread_count);
		else
			sprintf(szCodecName, "ffenc:%s", codec->name ? codec->name : "unknown");
		gf_filter_set_name(filter, szCodecName);
		gf_filter_pid_set_framing_mode(ctx->in_pid, GF_TRUE);
	}


	ctx->remap_ts = (ctx->encoder->time_base.den && (ctx->encoder->time_base.den != ctx->premul_timescale)) ? GF_TRUE : GF_FALSE;
	if (!ctx->target_rate)
		ctx->target_rate = (u32)ctx->encoder->bit_rate;

	ffmpeg_report_options(filter, options, ctx->options);

	if (!is_force_reconf)
		ffenc_copy_pid_props(ctx);
	return GF_OK;
}

static GF_Err ffenc_configure_pid(GF_Filter *filter, GF_FilterPid *pid, Bool is_remove)
{
	return ffenc_configure_pid_ex(filter, pid, is_remove, GF_FALSE);

}


static GF_Err ffenc_update_arg(GF_Filter *filter, const char *arg_name, const GF_PropertyValue *arg_val)
{
	char szOverrideOpt[1000];
	GF_PropertyValue arg_val_override;
	GF_FFEncodeCtx *ctx = gf_filter_get_udta(filter);

	if (!strcmp(arg_name, "rld")) return GF_OK;

	if (!strcmp(arg_name, "global_header"))	return GF_OK;
	else if (!strcmp(arg_name, "local_header"))	return GF_OK;
	//activate opts for low delay
	else if (!strcmp(arg_name, "flags")
		&& arg_val && arg_val->value.string && strstr(arg_val->value.string, "low_delay")
		&& !ctx->low_delay_mode
	)
		ctx->low_delay_mode = 1;
	//activate opts for low delay
	else if (!strcmp(arg_name, "low_delay")) {
		ctx->low_delay_mode = 1;
		gf_filter_report_meta_option(filter, "low_delay", 1, NULL);
	}
	//remap some options
	else if (!strcmp(arg_name, "bitrate") || !strcmp(arg_name, "rate"))	arg_name = "b";
//	else if (!strcmp(arg_name, "gop")) arg_name = "g";
	//disable low delay if these options are set
	else if (!strcmp(arg_name, "x264opts")) ctx->low_delay_mode = 2;
	else if (!strcmp(arg_name, "x264-params")) ctx->low_delay_mode = 2;
	else if (!strcmp(arg_name, "profile")) ctx->low_delay_mode = 2;
	else if (!strcmp(arg_name, "preset")) ctx->low_delay_mode = 2;
	else if (!strcmp(arg_name, "tune")) ctx->low_delay_mode = 2;

	if (!strcmp(arg_name, "g") || !strcmp(arg_name, "gop"))
		ctx->gop_size = arg_val->value.string ? atoi(arg_val->value.string) : 25;

	if (!strcmp(arg_name, "b") && arg_val->value.string) {
		ctx->target_rate = atoi(arg_val->value.string);
		if (strpbrk(arg_val->value.string, "mM"))
			ctx->target_rate *= 1000000;
		else if (strpbrk(arg_val->value.string, "kK"))
			ctx->target_rate *= 1000;

		sprintf(szOverrideOpt, "%d", ctx->target_rate);
		arg_val_override.type = GF_PROP_STRING;
		arg_val_override.value.string = szOverrideOpt;
		arg_val = &arg_val_override;
	}

	//initial parsing of arguments
	if (!ctx->encoder) {
		return ffmpeg_update_arg("FFEnc", NULL, &ctx->options, arg_name, arg_val);
	}
	//updates of arguments
	u64 value=0;
	switch (arg_val->type) {
	case GF_PROP_STRING:
	{
		GF_PropertyValue res = gf_props_parse_value(GF_PROP_LUINT, arg_name, arg_val->value.string, NULL, 0);
		value = res.value.longuint;
	}
		break;
	case GF_PROP_UINT: value = arg_val->value.uint; break;
	case GF_PROP_LUINT: value = arg_val->value.longuint; break;
	default:
		return GF_NOT_SUPPORTED;
	}

	if (ctx->rld) {
		Bool skip=GF_FALSE;
		char szVal[100];
		sprintf(szVal, LLU, value);
		AVDictionaryEntry *key = av_dict_get(ctx->options, arg_name, NULL, 0);
		if (key) {
			if ((arg_val->type==GF_PROP_STRING) && !strcmp(key->value, arg_val->value.string))
				skip=GF_TRUE;
			else if (!strcmp(key->value, szVal))
				skip=GF_TRUE;
		}
		if (!skip) {
			av_dict_set(&ctx->options, arg_name, szVal, 0);
			//if video and fintra is set, reload args at next intra
			if (ctx->width && (ctx->fintra.num>=0)) {
				ctx->args_updated = GF_TRUE;
			} else {
				ctx->reconfig_pending = GF_TRUE;
				ctx->force_reconfig = GF_TRUE;
			}
		}
		return GF_OK;
	}
	return ffmpeg_update_arg("FFEnc", ctx->encoder, NULL, arg_name, arg_val);
}

static Bool ffenc_process_event(GF_Filter *filter, const GF_FilterEvent *evt)
{
	GF_FFEncodeCtx *ctx = gf_filter_get_udta(filter);
	if (evt->base.type==GF_FEVT_TRANSPORT_HINTS) {
		if (evt->transport_hints.flags & GF_TRANSPORT_HINTS_SAW_ENCODER) {
			// this is a pass-through event, ignore it
			return GF_FALSE;
		}

		if (evt->transport_hints.gen_dsi_only) {
			ctx->generate_dsi_only = GF_TRUE;
		}
<<<<<<< HEAD
		else if ((ctx->fintra.num<0) && evt->transport_hints.seg_duration.den && evt->transport_hints.seg_duration.num) {
			ctx->fintra = evt->transport_hints.seg_duration;
=======
		//change in fintra
		else if (ctx->fintra.num * evt->encode_hints.intra_period.den != ctx->fintra.den * evt->encode_hints.intra_period.num) {
			ctx->fintra = evt->encode_hints.intra_period;
			ctx->fintra_setup = GF_FALSE;
>>>>>>> 8e3b5e1d

			if (!ctx->rc || (gf_list_count(ctx->src_packets) && !ctx->force_reconfig)) {
				ctx->reconfig_pending = GF_TRUE;
				ctx->force_reconfig = GF_TRUE;
			}
		}

		//send the event upstream (in case any other filter is interested in it)
		GF_FilterEvent new_evt = *evt;
		new_evt.base.on_pid = ctx->in_pid;
		new_evt.transport_hints.flags |= GF_TRANSPORT_HINTS_SAW_ENCODER;
		gf_filter_pid_send_event(ctx->in_pid, &new_evt);
		return GF_TRUE;
	}
	else if (evt->base.type==GF_FEVT_STOP) {
		ctx->nb_frames_in = ctx->nb_frames_out = 0;
	}
	return GF_FALSE;
}

static const GF_FilterCapability FFEncodeCaps[] =
{
	CAP_UINT(GF_CAPS_INPUT_OUTPUT, GF_PROP_PID_STREAM_TYPE, GF_STREAM_VISUAL),
	CAP_UINT(GF_CAPS_INPUT, GF_PROP_PID_CODECID, GF_CODECID_RAW),
	CAP_BOOL(GF_CAPS_INPUT_EXCLUDED, GF_PROP_PID_UNFRAMED, GF_TRUE),
	CAP_UINT(GF_CAPS_OUTPUT_EXCLUDED, GF_PROP_PID_CODECID, GF_CODECID_RAW),
	CAP_BOOL(GF_CAPS_OUTPUT_EXCLUDED, GF_PROP_PID_TILE_BASE, GF_TRUE),
	//some video encoding dumps in unframe mode, we declare the pid property at runtime
	{0},
	CAP_UINT(GF_CAPS_INPUT_OUTPUT, GF_PROP_PID_STREAM_TYPE, GF_STREAM_AUDIO),
	CAP_BOOL(GF_CAPS_INPUT_EXCLUDED, GF_PROP_PID_UNFRAMED, GF_TRUE),
	CAP_UINT(GF_CAPS_INPUT, GF_PROP_PID_CODECID, GF_CODECID_RAW),
	CAP_UINT(GF_CAPS_OUTPUT_EXCLUDED, GF_PROP_PID_CODECID, GF_CODECID_RAW),
};

GF_FilterRegister FFEncodeRegister = {
	.name = "ffenc",
	.version=LIBAVCODEC_IDENT,
	GF_FS_SET_DESCRIPTION("FFmpeg encoder")
	GF_FS_SET_HELP("This filter encodes audio and video streams using FFmpeg.\n"
		"See FFmpeg documentation (https://ffmpeg.org/documentation.html) for more details.\n"
		"To list all supported encoders for your GPAC build, use `gpac -h ffenc:*`.\n"
		"\n"
		"The filter will try to resolve the codec name in [-c]() against a libavcodec codec name (e.g. `libx264`) and use it if found.\n"
		"If not found, it will consider the name to be a GPAC codec name and find a codec for it. In that case, if no pixel format is given, codecs will be enumerated to find a matching pixel format.\n"
		"\n"
		"Options can be passed from prompt using `--OPT=VAL` (global options) or appending `::OPT=VAL` to the desired encoder filter.\n"
		"Encoder flags can be passed directly as `:FLAGNAME`.\n"
		"\n"
		"Note\n"
		"Setting the `:low_delay` flag will set by default `profile=baseline`, `preset=ultrafast` and `tune=zerolatency` options as well as `x264-params` for AVC|H264. If one or more of these options are set as filter arguments, no defaulting is used for all these options.\n"
		"\n"
		"The filter will look for property `TargetRate` on input PID to set the desired bitrate per PID.\n"
		"\n"
		"The filter will force a closed gop boundary:\n"
		"- at each packet with a `FileNumber` property set or a `CueStart` property set to true.\n"
		"- if [-fintra]() and [-rc]() is set.\n"
		"\n"
		"When forcing a closed GOP boundary, the filter will flush, destroy and recreate the encoder to make sure a clean context is used, as currently many encoders in libavcodec do not support clean reset when forcing picture types.\n"
		"If [-fintra]() is not set and the output of the encoder is a DASH session in live profile without segment timeline, [-fintra]() will be set to the target segment duration and [-rc]() will be set.\n"
		"\n"
		"The filter will look for property `logpass` on input PID to set 2-pass log filename, otherwise defaults to `ffenc2pass-PID.log`.\n"
		"\n"
		"Arguments may be updated at runtime. If [-rld]() is set, the encoder will be flushed then reloaded with new options.\n"
		"If codec is video and [-fintra]() is set, reload will happen at next forced intra; otherwise, reload happens at next encode.\n"
		"The [-rld]() option is usually needed for dynamic updates of rate control parameters, since most encoders in ffmpeg do not support it.\n"
	)
	.private_size = sizeof(GF_FFEncodeCtx),
	SETCAPS(FFEncodeCaps),
	.initialize = ffenc_initialize,
	.finalize = ffenc_finalize,
	.configure_pid = ffenc_configure_pid,
	.process = ffenc_process,
	.process_event = ffenc_process_event,
	.update_arg = ffenc_update_arg,
	.flags = GF_FS_REG_META | GF_FS_REG_TEMP_INIT | GF_FS_REG_BLOCK_MAIN,
	//use middle priority in case we have other encoders
	.priority = 128,
	.hint_class_type = GF_FS_CLASS_ENCODER
};

#define OFFS(_n)	#_n, offsetof(GF_FFEncodeCtx, _n)
static const GF_FilterArgs FFEncodeArgs[] =
{
	{ OFFS(c), "codec identifier. Can be any supported GPAC codec name or ffmpeg codec name - updated to ffmpeg codec name after initialization", GF_PROP_STRING, NULL, NULL, 0},
	{ OFFS(pfmt), "pixel format for input video. When not set, input format is used", GF_PROP_PIXFMT, "none", NULL, 0},
	{ OFFS(fintra), "force intra / IDR frames at the given period in sec, e.g. `fintra=2` will force an intra every 2 seconds and `fintra=1001/1000` will force an intra every 30 frames on 30000/1001=29.97 fps video; ignored for audio", GF_PROP_FRACTION, "-1/1", NULL, 0},

	{ OFFS(all_intra), "only produce intra frames", GF_PROP_BOOL, "false", NULL, GF_FS_ARG_UPDATE|GF_FS_ARG_HINT_ADVANCED},
	{ OFFS(ls), "log stats", GF_PROP_BOOL, "false", NULL, GF_FS_ARG_HINT_ADVANCED},
	{ OFFS(rc), "reset encoder when forcing intra frame (some encoders might not support intra frame forcing)", GF_PROP_BOOL, "false", NULL, GF_FS_ARG_HINT_ADVANCED},
	{ OFFS(rld), "force reloading of encoder when arguments are updated", GF_PROP_BOOL, "false", NULL, GF_FS_ARG_HINT_EXPERT|GF_FS_ARG_UPDATE},
	{ OFFS(round), "round video up or down\n"
	"- 0: no rounding\n"
	"- 1: round up to match codec YUF format requirements\n"
	"- -1: round down to match codec YUF format requirements\n"
	"- other: round to lower (negative value) or higher (positive value), for example CTU size"
	, GF_PROP_SINT, "1", NULL, GF_FS_ARG_HINT_EXPERT|GF_FS_ARG_UPDATE},

	{ "*", -1, "any possible options defined for AVCodecContext and sub-classes. see `gpac -hx ffenc` and `gpac -hx ffenc:*`", GF_PROP_STRING, NULL, NULL, GF_FS_ARG_META},
	{0}
};

const int FFENC_STATIC_ARGS = (sizeof (FFEncodeArgs) / sizeof (GF_FilterArgs)) - 1;

const GF_FilterRegister *ffenc_register(GF_FilterSession *session)
{
	return ffmpeg_build_register(session, &FFEncodeRegister, FFEncodeArgs, FFENC_STATIC_ARGS, FF_REG_TYPE_ENCODE);
}


#else
#include <gpac/filters.h>
const GF_FilterRegister *ffenc_register(GF_FilterSession *session)
{
	return NULL;
}

#endif //GPAC_HAS_FFMPEG
<|MERGE_RESOLUTION|>--- conflicted
+++ resolved
@@ -2252,15 +2252,10 @@
 		if (evt->transport_hints.gen_dsi_only) {
 			ctx->generate_dsi_only = GF_TRUE;
 		}
-<<<<<<< HEAD
-		else if ((ctx->fintra.num<0) && evt->transport_hints.seg_duration.den && evt->transport_hints.seg_duration.num) {
+		//change in fintra
+		else if (ctx->fintra.num * evt->transport_hints.seg_duration.den != ctx->fintra.den * evt->transport_hints.seg_duration.num) {
 			ctx->fintra = evt->transport_hints.seg_duration;
-=======
-		//change in fintra
-		else if (ctx->fintra.num * evt->encode_hints.intra_period.den != ctx->fintra.den * evt->encode_hints.intra_period.num) {
-			ctx->fintra = evt->encode_hints.intra_period;
 			ctx->fintra_setup = GF_FALSE;
->>>>>>> 8e3b5e1d
 
 			if (!ctx->rc || (gf_list_count(ctx->src_packets) && !ctx->force_reconfig)) {
 				ctx->reconfig_pending = GF_TRUE;
