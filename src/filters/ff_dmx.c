--- conflicted
+++ resolved
@@ -305,6 +305,9 @@
 	if (ctx->is_open==2)
 		return GF_NOT_SUPPORTED;
 
+	if (!ctx->is_open)
+		ctx->demuxer->pb = ctx->avio_ctx;
+
 	while (1) {
 		if (ctx->strbuf_size - ctx->strbuf_offset >= ctx->strbuf_min) {
 			if (ctx->is_open) return GF_OK;
@@ -315,7 +318,8 @@
 		if (!pck) {
 			if (gf_filter_pid_is_eos(ctx->ipid)) {
 				ctx->in_eos = GF_TRUE;
-				return GF_OK;
+				if (ctx->is_open) return GF_OK;
+				break;
 			}
 			return GF_NOT_READY;
 		}
@@ -374,6 +378,7 @@
 		GF_LOG(GF_LOG_ERROR, ctx->log_class, ("[%s] Fail to open %s - error %s\n", ctx->fname, ctx->src, av_err2str(res) ));
 		avformat_close_input(&ctx->demuxer);
 		avformat_free_context(ctx->demuxer);
+		ctx->demuxer = NULL;
 		if (options) av_dict_free(&options);
 		ctx->is_open = 2;
 		ctx->first_block = GF_FALSE;
@@ -440,8 +445,8 @@
 		e = ffdmx_flush_input(filter, ctx);
 		if (e==GF_NOT_READY) return GF_OK;
 		if (!ctx->is_open) return GF_OK;
-		if (ctx->is_open==2) return GF_NOT_SUPPORTED;
-		if (!ctx->demuxer) return GF_NOT_SUPPORTED;
+		if (ctx->is_open==2) return GF_PROFILE_NOT_SUPPORTED;
+		if (!ctx->demuxer) return GF_PROFILE_NOT_SUPPORTED;
 		if (!ctx->strbuf_size) return GF_OK;
 	}
 
@@ -464,11 +469,8 @@
 		gf_filter_ask_rt_reschedule(filter, 0);
 		return GF_OK;
 	}
-<<<<<<< HEAD
-
-=======
+
 restart:
->>>>>>> 1b7a0582
 	sample_time = gf_sys_clock_high_res();
 
 	FF_INIT_PCK(ctx, pkt)
@@ -1302,6 +1304,7 @@
 		GF_LOG(GF_LOG_ERROR, ctx->log_class, ("[%s] Fail to open %s - error %s\n", ctx->fname, ctx->src, av_err2str(res) ));
 		avformat_close_input(&ctx->demuxer);
 		avformat_free_context(ctx->demuxer);
+		ctx->demuxer = NULL;
 		if (options) av_dict_free(&options);
 		return e;
 	}
@@ -1399,7 +1402,9 @@
 	if (ctx->src) return GF_BAD_PARAM;
 
 	const GF_PropertyValue *p = gf_filter_pid_get_property(pid, GF_PROP_PID_URL);
-	ctx->src = gf_strdup(p ? p->value.string : "in");
+	if (!p || !p->value.string || !stricmp(p->value.string, "null"))
+		return GF_NOT_SUPPORTED;
+	ctx->src = gf_strdup(p->value.string);
 	ctx->ipid = pid;
 	if (ctx->avio_ctx_buffer) return GF_OK;
 	ctx->avio_ctx_buffer = av_malloc(ctx->block_size);
@@ -1417,7 +1422,6 @@
 	}
 	ctx->demuxer = avformat_alloc_context();
 	ffmpeg_set_mx_dmx_flags(ctx->options, ctx->demuxer);
-	ctx->demuxer->pb = ctx->avio_ctx;
 	return GF_OK;
 }
 
@@ -1562,6 +1566,7 @@
 {
 	CAP_UINT(GF_CAPS_INPUT, GF_PROP_PID_STREAM_TYPE, GF_STREAM_FILE),
 	CAP_STRING(GF_CAPS_INPUT_EXCLUDED, GF_PROP_PID_FILEPATH, "*"),
+	CAP_STRING(GF_CAPS_INPUT_EXCLUDED, GF_PROP_PID_URL, "NULL"),
 	CAP_UINT(GF_CAPS_OUTPUT, GF_PROP_PID_STREAM_TYPE, GF_STREAM_AUDIO),
 	CAP_UINT(GF_CAPS_OUTPUT, GF_PROP_PID_STREAM_TYPE, GF_STREAM_VISUAL),
 	CAP_UINT(GF_CAPS_OUTPUT, GF_PROP_PID_STREAM_TYPE, GF_STREAM_TEXT),
@@ -1569,6 +1574,7 @@
 	//for forced frame->unframe
 	CAP_UINT(GF_CAPS_INPUT, GF_PROP_PID_STREAM_TYPE, GF_STREAM_FILE),
 	CAP_STRING(GF_CAPS_INPUT_EXCLUDED, GF_PROP_PID_FILEPATH, "*"),
+	CAP_STRING(GF_CAPS_INPUT_EXCLUDED, GF_PROP_PID_URL, "NULL"),
 	CAP_UINT(GF_CAPS_OUTPUT,GF_PROP_PID_STREAM_TYPE, GF_STREAM_VISUAL),
 	CAP_BOOL(GF_CAPS_OUTPUT,GF_PROP_PID_FORCE_UNFRAME, GF_TRUE),
 	CAP_BOOL(GF_CAPS_OUTPUT,GF_PROP_PID_UNFRAMED, GF_TRUE),
@@ -1604,12 +1610,9 @@
 static const GF_FilterArgs FFDemuxArgs[] =
 {
 	{ OFFS(src), "URL of source content", GF_PROP_NAME, NULL, NULL, 0},
-<<<<<<< HEAD
 	{ OFFS(reparse), "force reparsing of stream content (AVC,HEVC,VVC,AV1 only for now)", GF_PROP_BOOL, "false", NULL, 0},
-=======
 	{ OFFS(block_size), "block size used to read file when using GFIO context", GF_PROP_UINT, "4096", NULL, GF_FS_ARG_HINT_EXPERT},
 	{ OFFS(strbuf_min), "internal buffer size when demuxing from GPAC's input stream", GF_PROP_UINT, "1MB", NULL, GF_ARG_HINT_EXPERT},
->>>>>>> 1b7a0582
 	{ "*", -1, "any possible options defined for AVFormatContext and sub-classes. See `gpac -hx ffdmx` and `gpac -hx ffdmx:*`", GF_PROP_STRING, NULL, NULL, GF_FS_ARG_META},
 	{0}
 };
@@ -1619,11 +1622,7 @@
 
 const GF_FilterRegister *ffdmx_register(GF_FilterSession *session)
 {
-<<<<<<< HEAD
 	return ffmpeg_build_register(session, &FFDemuxRegister, FFDemuxArgs, FFDMX_STATIC_ARGS, FF_REG_TYPE_DEMUX);
-=======
-	return ffmpeg_build_register(session, &FFDemuxRegister, FFDemuxArgs, 4, FF_REG_TYPE_DEMUX);
->>>>>>> 1b7a0582
 }
 
 #ifndef FFMPEG_DISABLE_AVDEVICE
