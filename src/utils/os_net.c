/*
 *			GPAC - Multimedia Framework C SDK
 *
 *			Authors: Jean Le Feuvre
 *			Copyright (c) Telecom ParisTech 2000-2012
 *					All rights reserved
 *
 *  This file is part of GPAC / common tools sub-project
 *
 *  GPAC is free software; you can redistribute it and/or modify
 *  it under the terms of the GNU Lesser General Public License as published by
 *  the Free Software Foundation; either version 2, or (at your option)
 *  any later version.
 *
 *  GPAC is distributed in the hope that it will be useful,
 *  but WITHOUT ANY WARRANTY; without even the implied warranty of
 *  MERCHANTABILITY or FITNESS FOR A PARTICULAR PURPOSE.  See the
 *  GNU Lesser General Public License for more details.
 *
 *  You should have received a copy of the GNU Lesser General Public
 *  License along with this library; see the file COPYING.  If not, write to
 *  the Free Software Foundation, 675 Mass Ave, Cambridge, MA 02139, USA.
 *
 */

#ifndef GPAC_DISABLE_CORE_TOOLS

#if defined(WIN32) || defined(_WIN32_WCE)

#define _WINSOCK_DEPRECATED_NO_WARNINGS

#ifdef _WIN32_WCE
#include <winsock.h>

#if !defined(__GNUC__)
#pragma comment(lib, "winsock")
#endif

#else

#include <sys/timeb.h>
#include <winsock2.h>
#include <ws2tcpip.h>

#if !defined(__GNUC__)
#pragma comment(lib, "ws2_32")
#endif

#endif

#include <windows.h>

#if !defined(__GNUC__)

#if defined(IPV6_MULTICAST_IF)
#define GPAC_HAS_IPV6 1
#pragma message("Using WinSock IPV6")
#else
#undef GPAC_HAS_IPV6
#pragma message("Using WinSock IPV4")
#endif

#endif

#ifndef EISCONN
/*common win32 redefs*/
#undef EAGAIN
#define EAGAIN				WSAEWOULDBLOCK
#define EISCONN				WSAEISCONN
#define ENOTCONN			WSAENOTCONN
#define ECONNRESET			WSAECONNRESET
#define EMSGSIZE			WSAEMSGSIZE
#define ECONNABORTED		WSAECONNABORTED
#define ENETDOWN			WSAENETDOWN
#undef EINTR
#define EINTR				WSAEINTR
#undef EBADF
#define EBADF				WSAEBADF
#endif


#define LASTSOCKERROR WSAGetLastError()

/*the number of sockets used. This because the WinSock lib needs init*/
static int wsa_init = 0;


#include <gpac/network.h>


/*end-win32*/

#else
/*non-win32*/
#include <unistd.h>
#include <fcntl.h>
#include <netdb.h>

#ifndef __BEOS__
#include <errno.h>
#endif

#ifndef __DARWIN__
#include <sys/time.h>
#endif

#include <netinet/in.h>
#include <netinet/tcp.h>
#include <sys/socket.h>
#include <sys/types.h>
#include <arpa/inet.h>

#include <gpac/network.h>

/*not defined on solaris*/
#if !defined(INADDR_NONE)
# if (defined(sun) && defined(__SVR4))
#  define INADDR_NONE -1
# else
#  define INADDR_NONE ((unsigned long)-1)
# endif
#endif


#define INVALID_SOCKET -1
#define SOCKET_ERROR -1
#define LASTSOCKERROR errno

typedef s32 SOCKET;
#define closesocket(v) close(v)

#endif /*WIN32||_WIN32_WCE*/


#ifdef GPAC_HAS_IPV6
# ifndef IPV6_ADD_MEMBERSHIP
#  define IPV6_ADD_MEMBERSHIP IPV6_JOIN_GROUP
# endif
# ifndef IPV6_DROP_MEMBERSHIP
#  define IPV6_DROP_MEMBERSHIP   IPV6_LEAVE_GROUP
# endif
#endif


#ifdef __SYMBIAN32__
#define SSO_CAST
#else
#define SSO_CAST (const char *)
#endif


#ifdef GPAC_HAS_IPV6
static u32 ipv6_check_state = 0;
#endif

#ifdef _LP64
#define NULL_SOCKET 0
#else
#define NULL_SOCKET (SOCKET)NULL
#endif

#ifdef GPAC_HAS_SOCK_UN
#include <sys/un.h>
#endif

const char *gf_errno_str(int errnoval)
{
	return strerror(errnoval);
}


/*internal flags*/
enum
{
	GF_SOCK_IS_TCP = 1<<9,
	GF_SOCK_IS_IPV6 = 1<<10,
	GF_SOCK_NON_BLOCKING = 1<<11,
	GF_SOCK_IS_MULTICAST = 1<<12,
	GF_SOCK_IS_LISTENING = 1<<13,
	/*socket is bound to a specific dest (server) or source (client) */
	GF_SOCK_HAS_PEER = 1<<14,
	GF_SOCK_IS_MIP = 1<<15,
	GF_SOCK_IS_UN = 1<<16,
};

struct __tag_socket
{
	u32 flags;
	SOCKET socket;
	/*destination address for sendto/recvfrom*/
#ifdef GPAC_HAS_IPV6
	struct sockaddr_storage dest_addr;
#else
	struct sockaddr_in dest_addr;
#endif
	u32 dest_addr_len;

	u32 usec_wait;
};



/*
	MobileIP tools
*/

static gf_net_mobileip_ctrl_cbk mobip_cbk = NULL;
static const char *MobileIPAdd = NULL;

GF_EXPORT
void gf_net_mobileip_set_callback(gf_net_mobileip_ctrl_cbk _mobip_cbk, const char *mip)
{
	mobip_cbk = _mobip_cbk;
	MobileIPAdd = _mobip_cbk ? mip : NULL;
}

static GF_Err gf_net_mobileip_ctrl(Bool start)
{
	if (mobip_cbk) return mobip_cbk(start);
	return GF_NOT_SUPPORTED;
}


u32 gf_net_has_ipv6()
{
#ifdef GPAC_HAS_IPV6
	if (!ipv6_check_state) {
		SOCKET s;
#ifdef WIN32
		if (!wsa_init) {
			WSADATA Data;
			if (WSAStartup(0x0202, &Data)!=0) {
				ipv6_check_state = 1;
				return 0;
			}
		}
#endif
		s = socket(PF_INET6, SOCK_STREAM, 0);
		if (!s) ipv6_check_state = 1;
		else {
			ipv6_check_state = 2;
			closesocket(s);
		}
#ifdef WIN32
		if (!wsa_init) WSACleanup();
#endif
	}
	return (ipv6_check_state==2);
#else
	return 0;
#endif
}

GF_EXPORT
Bool gf_net_is_ipv6(const char *address)
{
	char *sep;
	if (!address) return GF_FALSE;
	sep = strchr(address, ':');
	if (sep) sep = strchr(address, ':');
	return sep ? GF_TRUE : GF_FALSE;
}

#ifdef GPAC_HAS_IPV6
#define MAX_PEER_NAME_LEN 1024
static struct addrinfo *gf_sk_get_ipv6_addr(const char *PeerName, u16 PortNumber, int family, int flags, int sock_type)
{
	struct	addrinfo *res=NULL;
	struct	addrinfo hints;
	char node[MAX_PEER_NAME_LEN], portstring[20];
	char *service, *dest;
	service = dest = NULL;
#ifdef WIN32
	if (!wsa_init) {
		WSADATA Data;
		if (WSAStartup(0x0202, &Data)!=0) return NULL;
		wsa_init = 1;
	}
#endif

	service = dest = NULL;
	memset(&hints, 0, sizeof(hints));
	hints.ai_socktype = sock_type;
	hints.ai_family = family;
	hints.ai_flags = flags;

	if (PortNumber) {
		sprintf (portstring, "%d", PortNumber);
		service = (char *)portstring;
	}
	if (PeerName) {
		strncpy(node, PeerName, MAX_PEER_NAME_LEN);
		if (node[0]=='[') {
			node[strlen(node)-1] = 0;
			strncpy(node, &node[1], MAX_PEER_NAME_LEN);
		}
		node[MAX_PEER_NAME_LEN - 1] = 0;
		dest = (char *) node;
	}
	if (getaddrinfo((const char *)dest, (const char *)service, &hints, &res) != 0) return NULL;
	return res;
}

static Bool gf_sk_ipv6_set_remote_address(GF_Socket *sock, const char *address, u16 PortNumber)
{
	struct addrinfo *res = gf_sk_get_ipv6_addr(address, PortNumber, AF_UNSPEC, 0, (sock->flags & GF_SOCK_IS_TCP) ? SOCK_STREAM : SOCK_DGRAM);
	if (!res) return GF_FALSE;
	memcpy(&sock->dest_addr, res->ai_addr, res->ai_addrlen);
	sock->dest_addr_len = (u32) res->ai_addrlen;
	freeaddrinfo(res);
	return GF_TRUE;
}
#endif


GF_EXPORT
GF_Err gf_sk_get_host_name(char *buffer)
{
	s32 ret = gethostname(buffer, GF_MAX_IP_NAME_LEN);
	return (ret == SOCKET_ERROR) ? GF_IP_ADDRESS_NOT_FOUND : GF_OK;
}

GF_Err gf_sk_get_local_ip(GF_Socket *sock, char *buffer)
{
#ifdef GPAC_HAS_IPV6
	char clienthost[NI_MAXHOST];
	if (sock->flags & GF_SOCK_HAS_PEER) {
		if (getnameinfo((struct sockaddr *)&sock->dest_addr, sock->dest_addr_len, clienthost, sizeof(clienthost), NULL, 0, NI_NUMERICHOST))
			return GF_IP_NETWORK_FAILURE;
	} else {
		struct sockaddr_storage clientaddr;
		socklen_t addrlen = sizeof(clientaddr);
		if (getsockname(sock->socket, (struct sockaddr *)&clientaddr, &addrlen)) return GF_IP_NETWORK_FAILURE;

		if (getnameinfo((struct sockaddr *)&clientaddr, addrlen, clienthost, sizeof(clienthost), NULL, 0, NI_NUMERICHOST))
			return GF_IP_NETWORK_FAILURE;
	}
	strcpy(buffer, clienthost);
#else
	char *ip;
	if (sock->flags & GF_SOCK_HAS_PEER) {
		ip = inet_ntoa(sock->dest_addr.sin_addr);
	} else {
		struct sockaddr_in name;
		u32 len = sizeof(struct sockaddr_in);
		if (getsockname(sock->socket, (struct sockaddr*) &name, &len)) return GF_IP_NETWORK_FAILURE;
		ip = inet_ntoa(name.sin_addr);
	}
	if (!ip) return GF_IP_NETWORK_FAILURE;
	strcpy(buffer, ip);
#endif
	return GF_OK;
}


GF_EXPORT
GF_Socket *gf_sk_new(u32 SocketType)
{
	GF_Socket *tmp;

	/*init WinSock*/
#ifdef WIN32
	WSADATA Data;
	if (!wsa_init && (WSAStartup(0x0202, &Data)!=0) ) return NULL;
#endif
	switch (SocketType) {
	case GF_SOCK_TYPE_UDP:
	case GF_SOCK_TYPE_TCP:
#ifdef GPAC_HAS_SOCK_UN
	case GF_SOCK_TYPE_UDP_UN:
	case GF_SOCK_TYPE_TCP_UN:
#endif
		break;
	default:
		GF_LOG(GF_LOG_ERROR, GF_LOG_NETWORK, ("[Socket] unsupported socket type %d\n", SocketType));
		return NULL;
	}

	GF_SAFEALLOC(tmp, GF_Socket);
	if (!tmp) return NULL;
	if (SocketType == GF_SOCK_TYPE_TCP) tmp->flags |= GF_SOCK_IS_TCP;
#ifdef GPAC_HAS_SOCK_UN
	else if (SocketType == GF_SOCK_TYPE_TCP_UN) tmp->flags |= GF_SOCK_IS_TCP | GF_SOCK_IS_UN;
	else if (SocketType == GF_SOCK_TYPE_UDP_UN) tmp->flags |= GF_SOCK_IS_UN;
#endif

#ifdef GPAC_HAS_IPV6
	memset(&tmp->dest_addr, 0, sizeof(struct sockaddr_storage));
#else
	memset(&tmp->dest_addr, 0, sizeof(struct sockaddr_in));
	tmp->dest_addr_len = sizeof(struct sockaddr);
#endif

	tmp->usec_wait = 500;
#ifdef WIN32
	wsa_init ++;
#endif
	return tmp;
}

GF_EXPORT
GF_Err gf_sk_set_buffer_size(GF_Socket *sock, Bool SendBuffer, u32 NewSize)
{
	u32 nsize=0, psize;
	s32 res;
	if (!sock || !sock->socket) return GF_BAD_PARAM;

	if (SendBuffer) {
		res = setsockopt(sock->socket, SOL_SOCKET, SO_SNDBUF, (char *) &NewSize, sizeof(u32) );
	} else {
		res = setsockopt(sock->socket, SOL_SOCKET, SO_RCVBUF, (char *) &NewSize, sizeof(u32) );
	}
	if (res<0) {
		GF_LOG(GF_LOG_ERROR, GF_LOG_NETWORK, ("[Socket] Couldn't set socket %s buffer size to %d: %d\n", SendBuffer ? "send" : "receive", NewSize, res));
	} else {
		GF_LOG(GF_LOG_DEBUG, GF_LOG_NETWORK, ("[Socket] Set socket %s buffer size to %d\n", SendBuffer ? "send" : "receive", NewSize));
	}
	psize = sizeof(u32);
	if (SendBuffer) {
		res = getsockopt(sock->socket, SOL_SOCKET, SO_SNDBUF, (char *) &nsize, &psize );
	} else {
		res = getsockopt(sock->socket, SOL_SOCKET, SO_RCVBUF, (char *) &nsize, &psize );
	}
	if ((res>=0) && (nsize=!NewSize)) {
		GF_LOG(GF_LOG_WARNING, GF_LOG_NETWORK, ("[Socket] Asked to set socket %s buffer size to %d but system used %d\n", SendBuffer ? "send" : "receive", NewSize, nsize));
	}

	return GF_OK;
}

GF_EXPORT
GF_Err gf_sk_set_block_mode(GF_Socket *sock, Bool NonBlockingOn)
{
	s32 res;
#ifdef WIN32
	long val = NonBlockingOn;
	if (sock->socket) {
		res = ioctlsocket(sock->socket, FIONBIO, &val);
		if (res) return GF_SERVICE_ERROR;
	}
#else
	s32 flag = fcntl(sock->socket, F_GETFL, 0);
	if (sock->socket) {
		res = fcntl(sock->socket, F_SETFL, flag | O_NONBLOCK);
		if (res) return GF_SERVICE_ERROR;
	}
#endif
	if (NonBlockingOn) {
		sock->flags |= GF_SOCK_NON_BLOCKING;
	} else {
		sock->flags &= ~GF_SOCK_NON_BLOCKING;
	}
	return GF_OK;
}

#include <assert.h>

static void gf_sk_free(GF_Socket *sock)
{
	assert( sock );
	/*leave multicast*/
	if (sock->socket && (sock->flags & GF_SOCK_IS_MULTICAST) ) {
		struct ip_mreq mreq;
#ifdef GPAC_HAS_IPV6
		struct sockaddr *addr = (struct sockaddr *)&sock->dest_addr;
		if (addr->sa_family==AF_INET6) {
			struct ipv6_mreq mreq6;
			memcpy(&mreq6.ipv6mr_multiaddr, &(((struct sockaddr_in6 *)addr)->sin6_addr), sizeof(struct in6_addr));
			mreq6.ipv6mr_interface= 0;
			setsockopt(sock->socket, IPPROTO_IPV6, IPV6_ADD_MEMBERSHIP, (char *) &mreq6, sizeof(mreq6));
		} else {
			mreq.imr_multiaddr.s_addr = ((struct sockaddr_in *)addr)->sin_addr.s_addr;
			mreq.imr_interface.s_addr = INADDR_ANY;
			setsockopt(sock->socket, IPPROTO_IP, IP_DROP_MEMBERSHIP, (char *) &mreq, sizeof(mreq));
		}
#else
		mreq.imr_multiaddr.s_addr = sock->dest_addr.sin_addr.s_addr;
		mreq.imr_interface.s_addr = INADDR_ANY;
		setsockopt(sock->socket, IPPROTO_IP, IP_DROP_MEMBERSHIP, (char *) &mreq, sizeof(mreq));
#endif
	}
	if (sock->socket) closesocket(sock->socket);
	sock->socket = (SOCKET) 0L;

	/*if MobileIP socket, unregister it*/
	if (sock->flags & GF_SOCK_IS_MIP) {
		sock->flags &= ~GF_SOCK_IS_MIP;
		gf_net_mobileip_ctrl(GF_FALSE);
	}
}


GF_EXPORT
void gf_sk_del(GF_Socket *sock)
{
	assert( sock );
	gf_sk_free(sock);
#ifdef WIN32
	wsa_init --;
	if (!wsa_init) WSACleanup();
#endif
	gf_free(sock);
}

void gf_sk_reset(GF_Socket *sock)
{
	u32 clear;
	if (sock) setsockopt(sock->socket, SOL_SOCKET, SO_ERROR, (char *) &clear, sizeof(u32) );
}

s32 gf_sk_get_handle(GF_Socket *sock)
{
	return (s32) sock->socket;
}

void gf_sk_set_usec_wait(GF_Socket *sock, u32 usec_wait)
{
	if (!sock) return;
	sock->usec_wait = (usec_wait>=1000000) ? 500 : usec_wait;
}

//connects a socket to a remote peer on a given port
GF_Err gf_sk_connect(GF_Socket *sock, const char *PeerName, u16 PortNumber, const char *local_ip)
{
	s32 ret;
#ifdef GPAC_HAS_IPV6
	u32 type;
	struct addrinfo *res, *aip, *lip;
#else
	struct hostent *Host;
#endif

	if (sock->flags & GF_SOCK_IS_UN) {
#ifdef GPAC_HAS_SOCK_UN
		struct sockaddr_un server_add;
		if (!sock->socket) {
			sock->socket = socket(AF_UNIX, (sock->flags & GF_SOCK_IS_TCP) ? SOCK_STREAM : SOCK_DGRAM, 0);
			if (sock->flags & GF_SOCK_NON_BLOCKING)
				gf_sk_set_block_mode(sock, 1);
		}
		server_add.sun_family = AF_UNIX;
		strcpy(server_add.sun_path, PeerName);
		if (connect(sock->socket, (struct sockaddr *) &server_add, sizeof(struct sockaddr_un)) < 0) {
			GF_LOG(GF_LOG_ERROR, GF_LOG_NETWORK, ("[Socket] Failed to connect unix domain socket to %s\n", PeerName));
			return GF_IP_CONNECTION_FAILURE;
	     }
	     return GF_OK;
#else
	     return GF_NOT_SUPPORTED;
#endif
	}

#ifdef GPAC_HAS_IPV6
	type = (sock->flags & GF_SOCK_IS_TCP) ? SOCK_STREAM : SOCK_DGRAM;

	GF_LOG(GF_LOG_INFO, GF_LOG_NETWORK, ("[Sock_IPV6] Solving %s address\n", PeerName));
	res = gf_sk_get_ipv6_addr(PeerName, PortNumber, AF_UNSPEC, AI_PASSIVE, type);
	if (!res) return GF_IP_CONNECTION_FAILURE;
	GF_LOG(GF_LOG_INFO, GF_LOG_NETWORK, ("[Sock_IPV6] Host %s found\n", PeerName));

	/*turn on MobileIP*/
	if (local_ip && MobileIPAdd && !strcmp(MobileIPAdd, local_ip) ) {
		if (gf_net_mobileip_ctrl(GF_TRUE)==GF_OK) {
			sock->flags |= GF_SOCK_IS_MIP;
		} else {
			local_ip = NULL;
		}
	}

	lip = NULL;
	if (local_ip) {
		lip = gf_sk_get_ipv6_addr(local_ip, PortNumber, AF_UNSPEC, AI_PASSIVE, type);
		if (!lip && local_ip) {
			lip = gf_sk_get_ipv6_addr(NULL, PortNumber, AF_UNSPEC, AI_PASSIVE, type);
			local_ip = NULL;
		}
	}

	/*for all interfaces*/
	for (aip=res; aip!=NULL; aip=aip->ai_next) {
		if (type != (u32) aip->ai_socktype) continue;
		if (!sock->socket) {
			sock->socket = socket(aip->ai_family, aip->ai_socktype, aip->ai_protocol);
			if (sock->socket == INVALID_SOCKET) {
				sock->socket = NULL_SOCKET;
				continue;
			}
			if (sock->flags & GF_SOCK_NON_BLOCKING) gf_sk_set_block_mode(sock, GF_TRUE);
			if (aip->ai_family==PF_INET6) sock->flags |= GF_SOCK_IS_IPV6;
			else sock->flags &= ~GF_SOCK_IS_IPV6;

			if (lip) {
				ret = bind(sock->socket, lip->ai_addr, (int) lip->ai_addrlen);
				if (ret == SOCKET_ERROR) {
					closesocket(sock->socket);
					sock->socket = NULL_SOCKET;
					continue;
				}
			}
		}

		if (! (sock->flags & GF_SOCK_IS_TCP)) {
			GF_LOG(GF_LOG_INFO, GF_LOG_NETWORK, ("[Sock_IPV6] Connecting to %s:%d\n", PeerName, PortNumber));
			ret = connect(sock->socket, aip->ai_addr, (int) aip->ai_addrlen);
			if (ret == SOCKET_ERROR) {
				closesocket(sock->socket);
				sock->socket = NULL_SOCKET;
				continue;
			}
			GF_LOG(GF_LOG_INFO, GF_LOG_NETWORK, ("[Sock_IPV6] Connected to %s:%d\n", PeerName, PortNumber));
		}
		memcpy(&sock->dest_addr, aip->ai_addr, aip->ai_addrlen);
		sock->dest_addr_len = (u32) aip->ai_addrlen;
		freeaddrinfo(res);
		if (lip) freeaddrinfo(lip);
		return GF_OK;
	}
	freeaddrinfo(res);
	if (lip) freeaddrinfo(lip);
	return GF_IP_CONNECTION_FAILURE;

#else
	if (local_ip) {
		/*this will turn on MobileIP if needed*/
		GF_Err e = gf_sk_bind(sock, local_ip, PortNumber, PeerName, PortNumber, GF_SOCK_REUSE_PORT);
		if (e) return e;
	}
	if (!sock->socket) {
		sock->socket = socket(AF_INET, (sock->flags & GF_SOCK_IS_TCP) ? SOCK_STREAM : SOCK_DGRAM, 0);
		if (sock->flags & GF_SOCK_NON_BLOCKING)
			gf_sk_set_block_mode(sock, 1);
	}

	/*setup the address*/
	sock->dest_addr.sin_family = AF_INET;
	sock->dest_addr.sin_port = htons(PortNumber);
	/*get the server IP*/
	sock->dest_addr.sin_addr.s_addr = inet_addr(PeerName);
	if (sock->dest_addr.sin_addr.s_addr==INADDR_NONE) {
		GF_LOG(GF_LOG_INFO, GF_LOG_NETWORK, ("[Sock_IPV4] Solving %s address\n", PeerName));
		Host = gethostbyname(PeerName);
		if (Host == NULL) {
<<<<<<< HEAD
			GF_LOG(GF_LOG_INFO, GF_LOG_NETWORK, ("[Sock_IPV4] Failed to retrieve host %s adress: %s\n", PeerName, gf_errno_str(LASTSOCKERROR) ));
=======
			GF_LOG(GF_LOG_INFO, GF_LOG_NETWORK, ("[Sock_IPV4] Failed to retrieve host %s address: %s\n", PeerName, gf_errno_str(LASTSOCKERROR) ));
>>>>>>> c0c50bfd
			switch (LASTSOCKERROR) {
#ifndef __SYMBIAN32__
			case ENETDOWN:
				return GF_IP_NETWORK_FAILURE;
				//case ENOHOST: return GF_IP_ADDRESS_NOT_FOUND;
#endif
			default:
				return GF_IP_NETWORK_FAILURE;
			}
		}
		GF_LOG(GF_LOG_INFO, GF_LOG_NETWORK, ("[Sock_IPV4] Host %s found\n", PeerName));
		memcpy((char *) &sock->dest_addr.sin_addr, Host->h_addr_list[0], sizeof(u32));
	}

	GF_LOG(GF_LOG_INFO, GF_LOG_NETWORK, ("[Sock_IPV4] Connecting to %s:%d\n", PeerName, PortNumber));
	ret = connect(sock->socket, (struct sockaddr *) &sock->dest_addr, sizeof(struct sockaddr));
	if (ret == SOCKET_ERROR) {
		u32 res = LASTSOCKERROR;
		GF_LOG(GF_LOG_ERROR, GF_LOG_NETWORK, ("[Sock_IPV4] Couldn't connect socket: %s\n", gf_errno_str(res) ));
		switch (res) {
		case EAGAIN:
			return GF_IP_SOCK_WOULD_BLOCK;
#ifdef WIN32
		case WSAEINVAL:
			if (sock->flags & GF_SOCK_NON_BLOCKING)
				return GF_IP_SOCK_WOULD_BLOCK;
#endif
		case EISCONN:
			return GF_OK;
		case ENOTCONN:
			return GF_IP_CONNECTION_FAILURE;
		case ECONNRESET:
			return GF_IP_CONNECTION_FAILURE;
		case EMSGSIZE:
			return GF_IP_CONNECTION_FAILURE;
		case ECONNABORTED:
			return GF_IP_CONNECTION_FAILURE;
		case ENETDOWN:
			return GF_IP_CONNECTION_FAILURE;
		default:
			return GF_IP_CONNECTION_FAILURE;
		}
	}
	GF_LOG(GF_LOG_INFO, GF_LOG_NETWORK, ("[Sock_IPV4] Connected to %s:%d\n", PeerName, PortNumber));
#endif
	return GF_OK;
}


//binds the given socket to the specified port. If ReUse is true
//this will enable reuse of ports on a single machine
GF_EXPORT
GF_Err gf_sk_bind(GF_Socket *sock, const char *local_ip, u16 port, const char *peer_name, u16 peer_port, u32 options)
{
#ifdef GPAC_HAS_IPV6
	struct addrinfo *res, *aip;
	int af;
	u32 type;
#else
	u32 ip_add;
	size_t addrlen;
	struct sockaddr_in LocalAdd;
	struct hostent *Host;
#endif
	s32 ret;
	s32 optval;

	if (!sock || sock->socket) return GF_BAD_PARAM;

	if (sock->flags & GF_SOCK_IS_UN) {
#ifdef GPAC_HAS_SOCK_UN
		struct sockaddr_un server_un;
		if (!sock->socket) {
			sock->socket = socket(AF_UNIX, (sock->flags & GF_SOCK_IS_TCP) ? SOCK_STREAM : SOCK_DGRAM, 0);
			if (sock->flags & GF_SOCK_NON_BLOCKING) gf_sk_set_block_mode(sock, 1);
		}
		server_un.sun_family = AF_UNIX;
		strcpy(server_un.sun_path, peer_name);
		ret = bind(sock->socket, (struct sockaddr *) &server_un, (int) sizeof(struct sockaddr_un));
		if (ret == SOCKET_ERROR) {
			if (LASTSOCKERROR == EADDRINUSE) {
				return gf_sk_connect(sock, peer_name, peer_port, NULL);
			}
			GF_LOG(GF_LOG_ERROR, GF_LOG_NETWORK, ("[socket] cannot bind socket: %s\n", gf_errno_str(LASTSOCKERROR) ));
			return GF_IP_CONNECTION_FAILURE;
		}
		GF_LOG(GF_LOG_INFO, GF_LOG_NETWORK, ("[socket] socket bound to unix domain %s\n", peer_name));
		return GF_OK;
#else
	    return GF_NOT_SUPPORTED;
#endif
	}


#ifndef WIN32
	if(!local_ip) {
		if(!peer_name || !strcmp(peer_name,"localhost")) {
			peer_name="127.0.0.1";
		}
	}
#endif

#ifdef GPAC_HAS_IPV6
	type = (sock->flags & GF_SOCK_IS_TCP) ? SOCK_STREAM : SOCK_DGRAM;
	af = (options & GF_SOCK_FORCE_IPV6) ? PF_INET6 : PF_UNSPEC;
	if (!gf_net_has_ipv6()) af = PF_INET;
	/*probe way to peer: is it V4 or V6? */
	if (peer_name && peer_port) {
		res = gf_sk_get_ipv6_addr(peer_name, peer_port, af, AI_PASSIVE, type);
		if (!res) {
			GF_LOG(GF_LOG_ERROR, GF_LOG_NETWORK, ("[Socket] Cannot get IPV6 host name for %s:%d\n", peer_name, peer_port));
			return GF_IP_ADDRESS_NOT_FOUND;
		}
#ifdef WIN32
		/*win32 has troubles redirecting IPV4 datagrams to IPV6 sockets, so override
		local family type to avoid IPV4(S)->IPV6(C) UDP*/
		af = res->ai_family;
#endif
		memcpy(&sock->dest_addr, res->ai_addr, res->ai_addrlen);
		sock->dest_addr_len = (u32) res->ai_addrlen;
		freeaddrinfo(res);
	}

	/*turn on MobileIP*/
	if (local_ip && MobileIPAdd && !strcmp(MobileIPAdd, local_ip) ) {
		if (gf_net_mobileip_ctrl(GF_TRUE)==GF_OK) {
			sock->flags |= GF_SOCK_IS_MIP;
		} else {
			/*res = */gf_sk_get_ipv6_addr(NULL, port, af, AI_PASSIVE, type);
			local_ip = NULL;
		}
	}
	res = gf_sk_get_ipv6_addr(local_ip, port, af, AI_PASSIVE, type);
	if (!res) {
		if (local_ip) {
			res = gf_sk_get_ipv6_addr(NULL, port, af, AI_PASSIVE, type);
			local_ip = NULL;
		}
		if (!res) {
			GF_LOG(GF_LOG_ERROR, GF_LOG_NETWORK, ("[Socket] Cannot get IPV6 host name for %s:%d\n", local_ip, port));
			return GF_IP_ADDRESS_NOT_FOUND;
		}
	}

	/*for all interfaces*/
	for (aip=res; aip!=NULL; aip=aip->ai_next) {
		if (type != (u32) aip->ai_socktype) continue;

		if (aip->ai_next && (aip->ai_next->ai_family==PF_INET) && !gf_net_is_ipv6(peer_name)) continue;

		sock->socket = socket(aip->ai_family, aip->ai_socktype, aip->ai_protocol);
		if (sock->socket == INVALID_SOCKET) {
			sock->socket = NULL_SOCKET;
			continue;
		}
		if (options & GF_SOCK_REUSE_PORT) {
			optval = 1;
			setsockopt(sock->socket, SOL_SOCKET, SO_REUSEADDR, (const char *) &optval, sizeof(optval));
#ifdef SO_REUSEPORT
			optval = 1;
			setsockopt(sock->socket, SOL_SOCKET, SO_REUSEPORT, SSO_CAST &optval, sizeof(optval));
#endif
		}

		if (sock->flags & GF_SOCK_NON_BLOCKING) gf_sk_set_block_mode(sock, GF_TRUE);

		if (peer_name && peer_port)
			sock->flags |= GF_SOCK_HAS_PEER;

		ret = bind(sock->socket, aip->ai_addr, (int) aip->ai_addrlen);
		if (ret == SOCKET_ERROR) {
			GF_LOG(GF_LOG_WARNING, GF_LOG_NETWORK, ("[socket] cannot bind: %s\n", gf_errno_str(LASTSOCKERROR) ));
			closesocket(sock->socket);
			sock->socket = NULL_SOCKET;
			continue;
		}

		if (aip->ai_family==PF_INET6) sock->flags |= GF_SOCK_IS_IPV6;
		else sock->flags &= ~GF_SOCK_IS_IPV6;

		freeaddrinfo(res);
		return GF_OK;
	}
	freeaddrinfo(res);
	GF_LOG(GF_LOG_ERROR, GF_LOG_NETWORK, ("[Socket] Cannot bind to host %s port %d\n", local_ip, port));
	return GF_IP_CONNECTION_FAILURE;

#else

	sock->socket = socket(AF_INET, (sock->flags & GF_SOCK_IS_TCP) ? SOCK_STREAM : SOCK_DGRAM, 0);
	if (sock->flags & GF_SOCK_NON_BLOCKING) gf_sk_set_block_mode(sock, 1);
	sock->flags &= ~GF_SOCK_IS_IPV6;

	memset((void *) &LocalAdd, 0, sizeof(LocalAdd));

	/*turn on MobileIP*/
	if (local_ip && MobileIPAdd && !strcmp(MobileIPAdd, local_ip) ) {
		if (gf_net_mobileip_ctrl(1)==GF_OK) {
			sock->flags |= GF_SOCK_IS_MIP;
		} else {
			local_ip = NULL;
		}
	}
	/*setup the address*/
	ip_add = 0;
	if (local_ip) ip_add = inet_addr(local_ip);

	if (!ip_add) {
#if 0
		char buf[GF_MAX_IP_NAME_LEN];
		buf[0] = 0;
		ret = gethostname(buf, GF_MAX_IP_NAME_LEN);
		/*get the IP address*/
		Host = gethostbyname(buf);
		if (Host != NULL) {
			memcpy((char *) &LocalAdd.sin_addr, Host->h_addr_list[0], sizeof(LocalAdd.sin_addr));
			ip_add = LocalAdd.sin_addr.s_addr;
		} else {
			ip_add = INADDR_ANY;
		}
#else
		ip_add = INADDR_ANY;
#endif
	}
	if (peer_name && peer_port) {
#ifdef WIN32
		if ((inet_addr(peer_name)== ip_add) || !strcmp(peer_name, "127.0.0.1") ) {
			optval = 1;
			setsockopt(sock->socket, SOL_SOCKET, SO_USELOOPBACK, SSO_CAST &optval, sizeof(optval));
		}
#endif
	}

	LocalAdd.sin_family = AF_INET;
	LocalAdd.sin_port = htons(port);
	LocalAdd.sin_addr.s_addr = ip_add;
	addrlen = sizeof(struct sockaddr_in);


	if (options & GF_SOCK_REUSE_PORT) {
		optval = 1;
		setsockopt(sock->socket, SOL_SOCKET, SO_REUSEADDR, SSO_CAST &optval, sizeof(optval));
#ifdef SO_REUSEPORT
		optval = 1;
		setsockopt(sock->socket, SOL_SOCKET, SO_REUSEPORT, SSO_CAST &optval, sizeof(optval));
#endif
	}

	/*bind the socket*/
	ret = bind(sock->socket, (struct sockaddr *) &LocalAdd, (int) addrlen);
	if (ret == SOCKET_ERROR) {
		GF_LOG(GF_LOG_ERROR, GF_LOG_NETWORK, ("[socket] cannot bind socket: %s\n", gf_errno_str(LASTSOCKERROR) ));
		ret = GF_IP_CONNECTION_FAILURE;
	}

	if (peer_name && peer_port) {
		sock->dest_addr.sin_port = htons(peer_port);
		sock->dest_addr.sin_family = AF_INET;
		sock->dest_addr.sin_addr.s_addr = inet_addr(peer_name);
		if (sock->dest_addr.sin_addr.s_addr == INADDR_NONE) {
			Host = gethostbyname(peer_name);
			if (Host == NULL) ret = GF_IP_ADDRESS_NOT_FOUND;
			else memcpy((char *) &sock->dest_addr.sin_addr, Host->h_addr_list[0], sizeof(u32));
		}
		sock->flags |= GF_SOCK_HAS_PEER;
	}
	if (sock->flags & GF_SOCK_HAS_PEER) {
		GF_LOG(GF_LOG_INFO, GF_LOG_NETWORK, ("[socket] socket bound to %08X - port %d - remote peer: %s:%d\n", ip_add, port, peer_name, peer_port));
	} else {
		GF_LOG(GF_LOG_INFO, GF_LOG_NETWORK, ("[socket] socket bound to %08X - port %d\n", ip_add, port));
	}
	return ret;
#endif
}

//send length bytes of a buffer
GF_EXPORT
GF_Err gf_sk_send(GF_Socket *sock, const char *buffer, u32 length)
{
	u32 count;
	s32 res;
	Bool not_ready = GF_FALSE;
#ifndef __SYMBIAN32__
	int ready;
	struct timeval timeout;
	fd_set Group;
#endif

	//the socket must be bound or connected
	if (!sock || !sock->socket)
		return GF_BAD_PARAM;

#ifndef __SYMBIAN32__
	//can we write?
	FD_ZERO(&Group);
	FD_SET(sock->socket, &Group);
	timeout.tv_sec = 0;
	timeout.tv_usec = sock->usec_wait;

	//TODO CHECK IF THIS IS CORRECT
	ready = select((int) sock->socket+1, NULL, &Group, NULL, &timeout);
	if (ready == SOCKET_ERROR) {
		switch (LASTSOCKERROR) {
		case EAGAIN:
			return GF_IP_SOCK_WOULD_BLOCK;
		default:
			GF_LOG(GF_LOG_INFO, GF_LOG_NETWORK, ("[socket] select failure: %s\n", gf_errno_str(LASTSOCKERROR)));
			return GF_IP_NETWORK_FAILURE;
		}
	}

	//should never happen (to check: is writeability is guaranteed for not-connected sockets)
	if (!ready || !FD_ISSET(sock->socket, &Group)) {
		not_ready = GF_TRUE;
	}
#endif

	//direct writing
	count = 0;
	while (count < length) {
		if (sock->flags & GF_SOCK_HAS_PEER) {
			res = (s32) sendto(sock->socket, (char *) buffer+count,  length - count, 0, (struct sockaddr *) &sock->dest_addr, sock->dest_addr_len);
		} else {
			res = (s32) send(sock->socket, (char *) buffer+count, length - count, 0);
		}
		if (res == SOCKET_ERROR) {
			if (not_ready)
				return GF_IP_NETWORK_EMPTY;

			switch (res = LASTSOCKERROR) {
			case EAGAIN:
				return GF_IP_SOCK_WOULD_BLOCK;
#ifndef __SYMBIAN32__
			case ENOTCONN:
			case ECONNRESET:
				GF_LOG(GF_LOG_INFO, GF_LOG_NETWORK, ("[socket] send failure: %s\n", gf_errno_str(LASTSOCKERROR)));
				return GF_IP_CONNECTION_CLOSED;
#endif
			case ENOBUFS:
				GF_LOG(GF_LOG_INFO, GF_LOG_NETWORK, ("[socket] send failure: %s\n", gf_errno_str(LASTSOCKERROR)));
				return GF_BUFFER_TOO_SMALL;
			default:
				GF_LOG(GF_LOG_ERROR, GF_LOG_NETWORK, ("[socket] send failure: %s\n", gf_errno_str(LASTSOCKERROR)));
				return GF_IP_NETWORK_FAILURE;
			}
		}
		count += res;
	}
	return GF_OK;
}


GF_EXPORT
u32 gf_sk_is_multicast_address(const char *multi_IPAdd)
{
#ifdef GPAC_HAS_IPV6
	u32 val;
	char *sep;
	struct addrinfo *res;
	if (!multi_IPAdd) return 0;
	/*IPV6 multicast address*/
	sep = strchr(multi_IPAdd, ':');
	if (sep) sep = strchr(multi_IPAdd, ':');
	if (sep && !strnicmp(multi_IPAdd, "ff", 2)) return 1;
	/*ipv4 multicast address*/
	res = gf_sk_get_ipv6_addr((char*)multi_IPAdd, 7000, AF_UNSPEC, AI_PASSIVE, SOCK_DGRAM);
	if (!res) return 0;
	val = 0;
	if (res->ai_addr->sa_family == AF_INET) {
		val = IN_MULTICAST(ntohl(((struct sockaddr_in *)res->ai_addr)->sin_addr.s_addr));
	} else if (res->ai_addr->sa_family == AF_INET6) {
		val = IN6_IS_ADDR_MULTICAST(& ((struct sockaddr_in6 *)res->ai_addr)->sin6_addr);
	}
	freeaddrinfo(res);
	return val;
#else
	if (!multi_IPAdd) return 0;
	return ((htonl(inet_addr(multi_IPAdd)) >> 8) & 0x00f00000) == 0x00e00000;
#endif
}

GF_EXPORT
GF_Err gf_sk_setup_multicast(GF_Socket *sock, const char *multi_IPAdd, u16 MultiPortNumber, u32 TTL, Bool NoBind, char *local_interface_ip)
{
	s32 ret;
	u32 flag;
	struct ip_mreq M_req;
	u32 optval;
#ifdef GPAC_HAS_IPV6
	struct sockaddr *addr;
	struct addrinfo *res, *aip;
	Bool is_ipv6 = GF_FALSE;
	u32 type;
#endif
	u32 local_add_id;

	if (!sock || sock->socket) return GF_BAD_PARAM;

	if (TTL > 255) TTL = 255;

	/*check the address*/
	if (!gf_sk_is_multicast_address(multi_IPAdd)) return GF_BAD_PARAM;

	/*turn on MobileIP*/
	if (local_interface_ip && MobileIPAdd && !strcmp(MobileIPAdd, local_interface_ip) ) {
		if (gf_net_mobileip_ctrl(GF_TRUE)==GF_OK) {
			sock->flags |= GF_SOCK_IS_MIP;
		} else {
			local_interface_ip = NULL;
		}
	}


#ifdef GPAC_HAS_IPV6
	is_ipv6 = gf_net_is_ipv6(multi_IPAdd) || gf_net_is_ipv6(local_interface_ip) ? GF_TRUE : GF_FALSE;
	type = (sock->flags & GF_SOCK_IS_TCP) ? SOCK_STREAM : SOCK_DGRAM;

	if (is_ipv6) {

		res = gf_sk_get_ipv6_addr(local_interface_ip, MultiPortNumber, AF_UNSPEC, AI_PASSIVE, type);
		if (!res) {
			if (local_interface_ip) {
				res = gf_sk_get_ipv6_addr(NULL, MultiPortNumber, AF_UNSPEC, AI_PASSIVE, type);
				local_interface_ip = NULL;
			}
			if (!res) return GF_IP_CONNECTION_FAILURE;
		}

		/*for all interfaces*/
		for (aip=res; aip!=NULL; aip=aip->ai_next) {
			if (type != (u32) aip->ai_socktype) continue;
			sock->socket = socket(aip->ai_family, aip->ai_socktype, aip->ai_protocol);
			if (sock->socket == INVALID_SOCKET) {
				sock->socket = NULL_SOCKET;
				continue;
			}

			if ((aip->ai_family!=PF_INET) && aip->ai_next && (aip->ai_next->ai_family==PF_INET) && !gf_net_is_ipv6(multi_IPAdd)) continue;

			/*enable address reuse*/
			optval = 1;
			setsockopt(sock->socket, SOL_SOCKET, SO_REUSEADDR, (const char *) &optval, sizeof(optval));
#ifdef SO_REUSEPORT
			optval = 1;
			setsockopt(sock->socket, SOL_SOCKET, SO_REUSEPORT, SSO_CAST &optval, sizeof(optval));
#endif

			/*TODO: copy over other properties (recption buffer size & co)*/
			if (sock->flags & GF_SOCK_NON_BLOCKING) gf_sk_set_block_mode(sock, GF_TRUE);

			memcpy(&sock->dest_addr, aip->ai_addr, aip->ai_addrlen);
			sock->dest_addr_len = (u32) aip->ai_addrlen;

			if (!NoBind) {
				ret = bind(sock->socket, aip->ai_addr, (int) aip->ai_addrlen);
				if (ret == SOCKET_ERROR) {
					closesocket(sock->socket);
					sock->socket = NULL_SOCKET;
					continue;
				}
			}
			if (aip->ai_family==PF_INET6) sock->flags |= GF_SOCK_IS_IPV6;
			else sock->flags &= ~GF_SOCK_IS_IPV6;
			break;
		}
		freeaddrinfo(res);
		if (!sock->socket) return GF_IP_CONNECTION_FAILURE;


		if (!gf_sk_ipv6_set_remote_address(sock, multi_IPAdd, MultiPortNumber))
			return GF_IP_CONNECTION_FAILURE;

		addr = (struct sockaddr *)&sock->dest_addr;
		if (addr->sa_family == AF_INET) {
			M_req.imr_multiaddr.s_addr = ((struct sockaddr_in *)addr)->sin_addr.s_addr;
			M_req.imr_interface.s_addr = INADDR_ANY;
			ret = setsockopt(sock->socket, IPPROTO_IP, IP_ADD_MEMBERSHIP, (char *) &M_req, sizeof(M_req));
			if (ret == SOCKET_ERROR) return GF_IP_CONNECTION_FAILURE;
			/*set TTL*/
			ret = setsockopt(sock->socket, IPPROTO_IP, IP_MULTICAST_TTL, (char *) &TTL, sizeof(TTL));
			if (ret == SOCKET_ERROR) return GF_IP_CONNECTION_FAILURE;
			/*Disable loopback*/
			flag = 1;
			ret = setsockopt(sock->socket, IPPROTO_IP, IP_MULTICAST_LOOP, (char *) &flag, sizeof(flag));
			if (ret == SOCKET_ERROR) return GF_IP_CONNECTION_FAILURE;
		}

		if (addr->sa_family == AF_INET6) {
			struct ipv6_mreq M_reqV6;

			memcpy(&M_reqV6.ipv6mr_multiaddr, &(((struct sockaddr_in6 *)addr)->sin6_addr), sizeof(struct in6_addr));
			M_reqV6.ipv6mr_interface = 0;

			/*set TTL*/
			ret = setsockopt(sock->socket, IPPROTO_IPV6, IPV6_MULTICAST_HOPS, (char *) &TTL, sizeof(TTL));
			if (ret == SOCKET_ERROR) return GF_IP_CONNECTION_FAILURE;
			/*enable loopback*/
			flag = 1;
			ret = setsockopt(sock->socket, IPPROTO_IPV6, IPV6_MULTICAST_LOOP, (char *) &flag, sizeof(flag));
			if (ret == SOCKET_ERROR) {
				GF_LOG(GF_LOG_WARNING, GF_LOG_NETWORK, ("[Socket] Cannot disale multicast loop: %s\n", gf_errno_str(LASTSOCKERROR) ));
			}

			ret = setsockopt(sock->socket, IPPROTO_IPV6, IPV6_ADD_MEMBERSHIP, (char *) &M_reqV6, sizeof(M_reqV6));
			if (ret == SOCKET_ERROR) return GF_IP_CONNECTION_FAILURE;
		}
		sock->flags |= GF_SOCK_IS_MULTICAST | GF_SOCK_HAS_PEER;
		return GF_OK;
	}
#endif

	//IPv4 setup
	sock->socket = socket(AF_INET, (sock->flags & GF_SOCK_IS_TCP) ? SOCK_STREAM : SOCK_DGRAM, 0);
	if (sock->flags & GF_SOCK_NON_BLOCKING) gf_sk_set_block_mode(sock, GF_TRUE);
	sock->flags &= ~GF_SOCK_IS_IPV6;

	/*enable address reuse*/
	optval = 1;
	ret = setsockopt(sock->socket, SOL_SOCKET, SO_REUSEADDR, SSO_CAST &optval, sizeof(optval));
	if (ret == SOCKET_ERROR) {
		GF_LOG(GF_LOG_WARNING, GF_LOG_NETWORK, ("[core] Failed to set SO_REUSEADDR: %s\n", gf_errno_str(LASTSOCKERROR) ));
	}
#ifdef SO_REUSEPORT
	optval = 1;
	ret = setsockopt(sock->socket, SOL_SOCKET, SO_REUSEPORT, SSO_CAST &optval, sizeof(optval));
	if (ret == SOCKET_ERROR) {
		GF_LOG(GF_LOG_WARNING, GF_LOG_NETWORK, ("[core] Failed to set SO_REUSEPORT: %s\n", gf_errno_str(LASTSOCKERROR) ));
	}
#endif

	if (local_interface_ip) local_add_id = inet_addr(local_interface_ip);
	else local_add_id = htonl(INADDR_ANY);

	if (!NoBind) {
		struct sockaddr_in local_address;

		memset(&local_address, 0, sizeof(struct sockaddr_in ));
		local_address.sin_family = AF_INET;
//		local_address.sin_addr.s_addr = local_add_id;
		local_address.sin_addr.s_addr = htonl(INADDR_ANY);
		local_address.sin_port = htons( MultiPortNumber);

		ret = bind(sock->socket, (struct sockaddr *) &local_address, sizeof(local_address));
		if (ret == SOCKET_ERROR) {
			/*retry without specifying the local add*/
			local_address.sin_addr.s_addr = local_add_id = htonl(INADDR_ANY);
			local_interface_ip = NULL;
			ret = bind(sock->socket, (struct sockaddr *) &local_address, sizeof(local_address));
			if (ret == SOCKET_ERROR) return GF_IP_CONNECTION_FAILURE;
		}
		/*setup local interface*/
		if (local_interface_ip) {
			ret = setsockopt(sock->socket, IPPROTO_IP, IP_MULTICAST_IF, (void *) &local_add_id, sizeof(local_add_id));
			if (ret == SOCKET_ERROR) return GF_IP_CONNECTION_FAILURE;
		}
	}

	/*now join the multicast*/
	M_req.imr_multiaddr.s_addr = inet_addr(multi_IPAdd);
	M_req.imr_interface.s_addr = local_add_id;

	ret = setsockopt(sock->socket, IPPROTO_IP, IP_ADD_MEMBERSHIP, (char *) &M_req, sizeof(M_req));
	if (ret == SOCKET_ERROR) {
		GF_LOG(GF_LOG_ERROR, GF_LOG_NETWORK, ("[core] cannot join multicast: %s\n", gf_errno_str(LASTSOCKERROR)));
		return GF_IP_CONNECTION_FAILURE;
	}
	/*set the Time To Live*/
	if (TTL) {
		ret = setsockopt(sock->socket, IPPROTO_IP, IP_MULTICAST_TTL, (char *)&TTL, sizeof(TTL));
		if (ret == SOCKET_ERROR) return GF_IP_CONNECTION_FAILURE;
	}

	/*enable loopback*/
	flag = 1;
	ret = setsockopt(sock->socket, IPPROTO_IP, IP_MULTICAST_LOOP, (char *) &flag, sizeof(flag));
	if (ret == SOCKET_ERROR) {
		GF_LOG(GF_LOG_WARNING, GF_LOG_NETWORK, ("[Socket] Cannot disable multicast loop: %s\n", gf_errno_str(LASTSOCKERROR) ));
	}

#ifdef GPAC_HAS_IPV6
	((struct sockaddr_in *) &sock->dest_addr)->sin_family = AF_INET;
	((struct sockaddr_in *) &sock->dest_addr)->sin_addr.s_addr = M_req.imr_multiaddr.s_addr;
	((struct sockaddr_in *) &sock->dest_addr)->sin_port = htons( MultiPortNumber);
	sock->dest_addr_len = sizeof(struct sockaddr);
#else
	sock->dest_addr.sin_family = AF_INET;
	sock->dest_addr.sin_addr.s_addr = M_req.imr_multiaddr.s_addr;
	sock->dest_addr.sin_port = htons( MultiPortNumber);
#endif

	sock->flags |= GF_SOCK_IS_MULTICAST | GF_SOCK_HAS_PEER;
	return GF_OK;
}

#include <gpac/list.h>
struct __tag_sock_group
{
	GF_List *sockets;
	fd_set group;
};

GF_SockGroup *gf_sk_group_new()
{
	GF_SockGroup *tmp;
	GF_SAFEALLOC(tmp, GF_SockGroup);
	tmp->sockets = gf_list_new();
	FD_ZERO(&tmp->group);
	return tmp;
}

void gf_sk_group_del(GF_SockGroup *sg)
{
	gf_list_del(sg->sockets);
	gf_free(sg);
}

void gf_sk_group_register(GF_SockGroup *sg, GF_Socket *sk)
{
	if (sg && sk) {
		gf_list_add(sg->sockets, sk);
	}
}
void gf_sk_group_unregister(GF_SockGroup *sg, GF_Socket *sk)
{
	if (sg && sk) {
		gf_list_del_item(sg->sockets, sk);
	}
}

GF_Err gf_sk_group_select(GF_SockGroup *sg, u32 usec_wait)
{
	s32 ready;
	u32 i=0;
	struct timeval timeout;
	u32 max_fd=0;
	GF_Socket *sock;

	FD_ZERO(&sg->group);
	while ((sock = gf_list_enum(sg->sockets, &i))) {
		FD_SET(sock->socket, &sg->group);
		if (max_fd < (u32) sock->socket) max_fd = (u32) sock->socket;
	}
	if (usec_wait>=1000000) {
		timeout.tv_sec = usec_wait/1000000;
		timeout.tv_usec = (u32) (usec_wait - (timeout.tv_sec*1000000));
	} else {
		timeout.tv_sec = 0;
		timeout.tv_usec = usec_wait;
	}
	ready = select((int) max_fd+1, &sg->group, NULL, NULL, &timeout);

	if (ready == SOCKET_ERROR) {
		switch (LASTSOCKERROR) {
		case EBADF:
			GF_LOG(GF_LOG_WARNING, GF_LOG_NETWORK, ("[socket] cannot select, BAD descriptor\n"));
			return GF_IP_CONNECTION_CLOSED;
		case EAGAIN:
			return GF_IP_SOCK_WOULD_BLOCK;
		case EINTR:
			/* Interrupted system call, not really important... */
			GF_LOG(GF_LOG_WARNING, GF_LOG_NETWORK, ("[socket] network is lost\n"));
			return GF_IP_NETWORK_EMPTY;
		default:
			GF_LOG(GF_LOG_WARNING, GF_LOG_NETWORK, ("[socket] cannot select: %s\n", gf_errno_str(LASTSOCKERROR) ));
			return GF_IP_NETWORK_FAILURE;
		}
	}
	if (!ready) {
		GF_LOG(GF_LOG_DEBUG, GF_LOG_NETWORK, ("[socket] nothing to be read - ready %d\n", ready));
		return GF_IP_NETWORK_EMPTY;
	}
	return GF_OK;
}

Bool gf_sk_group_sock_is_set(GF_SockGroup *sg, GF_Socket *sk)
{
	if (sg && sk && FD_ISSET(sk->socket, &sg->group)) return GF_TRUE;
	return GF_FALSE;
}


//fetch nb bytes on a socket and fill the buffer from startFrom
//length is the allocated size of the receiving buffer
//BytesRead is the number of bytes read from the network
GF_Err gf_sk_receive_internal(GF_Socket *sock, char *buffer, u32 length, u32 startFrom, u32 *BytesRead, Bool do_select)
{
	s32 res;
#ifndef __SYMBIAN32__
	s32 ready;
	struct timeval timeout;
	fd_set Group;
#endif

	*BytesRead = 0;
	if (!sock || !sock->socket) return GF_BAD_PARAM;
	if (startFrom >= length) return GF_IO_ERR;

#ifndef __SYMBIAN32__
	if (do_select) {
		//can we read?
		timeout.tv_sec = 0;
		timeout.tv_usec = sock->usec_wait;
		FD_ZERO(&Group);
		FD_SET(sock->socket, &Group);
		ready = select((int) sock->socket+1, &Group, NULL, NULL, &timeout);

		if (ready == SOCKET_ERROR) {
			switch (LASTSOCKERROR) {
			case EBADF:
				GF_LOG(GF_LOG_WARNING, GF_LOG_NETWORK, ("[socket] cannot select, BAD descriptor\n"));
				return GF_IP_CONNECTION_CLOSED;
			case EAGAIN:
				return GF_IP_SOCK_WOULD_BLOCK;
			case EINTR:
				/* Interrupted system call, not really important... */
				GF_LOG(GF_LOG_WARNING, GF_LOG_NETWORK, ("[socket] network is lost\n"));
				return GF_IP_NETWORK_EMPTY;
			default:
				GF_LOG(GF_LOG_WARNING, GF_LOG_NETWORK, ("[socket] cannot select: %s\n", gf_errno_str(LASTSOCKERROR) ));
				return GF_IP_NETWORK_FAILURE;
			}
		}
		if (!ready || !FD_ISSET(sock->socket, &Group)) {
			GF_LOG(GF_LOG_DEBUG, GF_LOG_NETWORK, ("[socket] nothing to be read - ready %d\n", ready));
			return GF_IP_NETWORK_EMPTY;
		}
	}
#endif
	if (sock->flags & GF_SOCK_HAS_PEER)
		res = (s32) recvfrom(sock->socket, (char *) buffer + startFrom, length - startFrom, 0, (struct sockaddr *)&sock->dest_addr, &sock->dest_addr_len);
	else {
		res = (s32) recv(sock->socket, (char *) buffer + startFrom, length - startFrom, 0);
		if (res == 0)
			return GF_IP_CONNECTION_CLOSED;
	}

	if (res == SOCKET_ERROR) {
		res = LASTSOCKERROR;
		switch (res) {
		case EAGAIN:
			return GF_IP_SOCK_WOULD_BLOCK;
#ifndef __SYMBIAN32__
		case EMSGSIZE:
			GF_LOG(GF_LOG_ERROR, GF_LOG_NETWORK, ("[socket] error reading: %s\n", gf_errno_str(LASTSOCKERROR)));
			return GF_OUT_OF_MEM;
		case ENOTCONN:
		case ECONNRESET:
		case ECONNABORTED:
			GF_LOG(GF_LOG_ERROR, GF_LOG_NETWORK, ("[socket] error reading: %s\n", gf_errno_str(LASTSOCKERROR)));
			return GF_IP_CONNECTION_CLOSED;
#endif
		default:
			GF_LOG(GF_LOG_ERROR, GF_LOG_NETWORK, ("[socket] error reading: %s\n", gf_errno_str(LASTSOCKERROR) ));
			return GF_IP_NETWORK_FAILURE;
		}
	}
	if (!res) return GF_IP_NETWORK_EMPTY;
	*BytesRead = res;
	return GF_OK;
}

GF_EXPORT
GF_Err gf_sk_receive(GF_Socket *sock, char *buffer, u32 length, u32 startFrom, u32 *BytesRead)
{
	return gf_sk_receive_internal(sock, buffer, length, startFrom, BytesRead, GF_TRUE);
}

GF_EXPORT
GF_Err gf_sk_receive_no_select(GF_Socket *sock, char *buffer, u32 length, u32 startFrom, u32 *BytesRead)
{
	return gf_sk_receive_internal(sock, buffer, length, startFrom, BytesRead, GF_FALSE);
}

GF_Err gf_sk_listen(GF_Socket *sock, u32 MaxConnection)
{
	s32 i;
	if (!sock || !sock->socket) return GF_BAD_PARAM;
	if (MaxConnection >= SOMAXCONN) MaxConnection = SOMAXCONN;
	i = listen(sock->socket, MaxConnection);
	if (i == SOCKET_ERROR) return GF_IP_NETWORK_FAILURE;
	sock->flags |= GF_SOCK_IS_LISTENING;
	return GF_OK;
}

GF_Err gf_sk_accept(GF_Socket *sock, GF_Socket **newConnection)
{
	u32 client_address_size;
	SOCKET sk;
#ifndef __SYMBIAN32__
	s32 ready;
	struct timeval timeout;
	fd_set Group;
#endif
	*newConnection = NULL;
	if (!sock || !(sock->flags & GF_SOCK_IS_LISTENING) ) return GF_BAD_PARAM;

#ifndef __SYMBIAN32__
	//can we read?
	FD_ZERO(&Group);
	FD_SET(sock->socket, &Group);
	timeout.tv_sec = 0;
	timeout.tv_usec = sock->usec_wait;

	//TODO - check if this is correct
	ready = select((int) sock->socket+1, &Group, NULL, NULL, &timeout);
	if (ready == SOCKET_ERROR) {
		switch (LASTSOCKERROR) {
		case EAGAIN:
			return GF_IP_SOCK_WOULD_BLOCK;
		default:
			GF_LOG(GF_LOG_ERROR, GF_LOG_NETWORK, ("[socket] select error: %s\n", gf_errno_str(LASTSOCKERROR)));
			return GF_IP_NETWORK_FAILURE;
		}
	}
	if (!ready || !FD_ISSET(sock->socket, &Group)) return GF_IP_NETWORK_EMPTY;
#endif

#ifdef GPAC_HAS_IPV6
	client_address_size = sizeof(struct sockaddr_in6);
#else
	client_address_size = sizeof(struct sockaddr_in);
#endif
	sk = accept(sock->socket, (struct sockaddr *) &sock->dest_addr, &client_address_size);

	//we either have an error or we have no connections
	if (sk == INVALID_SOCKET) {
//		if (sock->flags & GF_SOCK_NON_BLOCKING) return GF_IP_NETWORK_FAILURE;
		switch (LASTSOCKERROR) {
		case EAGAIN:
			return GF_IP_SOCK_WOULD_BLOCK;
		default:
			GF_LOG(GF_LOG_ERROR, GF_LOG_NETWORK, ("[socket] accept error: %s\n", gf_errno_str(LASTSOCKERROR)));
			return GF_IP_NETWORK_FAILURE;
		}
	}

	(*newConnection) = (GF_Socket *) gf_malloc(sizeof(GF_Socket));
	(*newConnection)->socket = sk;
	(*newConnection)->flags = sock->flags & ~GF_SOCK_IS_LISTENING;
	(*newConnection)->usec_wait = sock->usec_wait;
#ifdef GPAC_HAS_IPV6
	memcpy( &(*newConnection)->dest_addr, &sock->dest_addr, client_address_size);
	memset(&sock->dest_addr, 0, sizeof(struct sockaddr_in6));
#else
	memcpy( &(*newConnection)->dest_addr, &sock->dest_addr, client_address_size);
	memset(&sock->dest_addr, 0, sizeof(struct sockaddr_in));
#endif

#if defined(WIN32) || defined(_WIN32_WCE)
	wsa_init++;
#endif

	(*newConnection)->dest_addr_len = client_address_size;
	return GF_OK;
}

GF_Err gf_sk_get_local_info(GF_Socket *sock, u16 *Port, u32 *Familly)
{
#ifdef GPAC_HAS_IPV6
	struct sockaddr_in6 the_add;
#else
	struct sockaddr_in the_add;
#endif
	u32 size;

	if (!sock || !sock->socket) return GF_BAD_PARAM;

	if (Port) {
#ifdef GPAC_HAS_IPV6
		size = sizeof(struct sockaddr_in6);
		if (getsockname(sock->socket, (struct sockaddr *) &the_add, &size) == SOCKET_ERROR) return GF_IP_NETWORK_FAILURE;
		*Port = (u32) ntohs(the_add.sin6_port);
#else
		size = sizeof(struct sockaddr_in);
		if (getsockname(sock->socket, (struct sockaddr *) &the_add, &size) == SOCKET_ERROR) return GF_IP_NETWORK_FAILURE;
		*Port = (u32) ntohs(the_add.sin_port);
#endif
	}
	if (Familly) {
		/*		size = 4;
				if (getsockopt(sock->socket, SOL_SOCKET, SO_TYPE, (char *) &fam, &size) == SOCKET_ERROR)
					return GF_IP_NETWORK_FAILURE;
				*Familly = fam;
		*/
		if (sock->flags & GF_SOCK_IS_TCP) *Familly = GF_SOCK_TYPE_TCP;
		else  *Familly = GF_SOCK_TYPE_UDP;
	}
	return GF_OK;
}

//we have to do this for the server sockets as we use only one thread
GF_Err gf_sk_server_mode(GF_Socket *sock, Bool serverOn)
{
	u32 one;

	if (!sock || !(sock->flags & GF_SOCK_IS_TCP) || !sock->socket)
		return GF_BAD_PARAM;

	one = serverOn ? 1 : 0;
	setsockopt(sock->socket, IPPROTO_TCP, TCP_NODELAY, SSO_CAST &one, sizeof(u32));
#ifndef __SYMBIAN32__
	setsockopt(sock->socket, SOL_SOCKET, SO_KEEPALIVE, (char *) &one, sizeof(u32));
#endif
	return GF_OK;
}

GF_Err gf_sk_get_remote_address(GF_Socket *sock, char *buf)
{
#ifdef GPAC_HAS_IPV6
	char clienthost[NI_MAXHOST];
	char servname[NI_MAXHOST];
	struct sockaddr_in6 * addrptr = (struct sockaddr_in6 *)(&sock->dest_addr_len);
	if (!sock || !sock->socket) return GF_BAD_PARAM;
	inet_ntop(AF_INET6, addrptr, clienthost, NI_MAXHOST);
	strcpy(buf, clienthost);
	if (getnameinfo((struct sockaddr *)addrptr, sock->dest_addr_len, clienthost, NI_MAXHOST, servname, NI_MAXHOST, NI_NUMERICHOST) == 0) {
		strcpy(buf, clienthost);
	}
#else
	if (!sock || !sock->socket) return GF_BAD_PARAM;
	strcpy(buf, inet_ntoa(sock->dest_addr.sin_addr));
#endif
	return GF_OK;
}




//send length bytes of a buffer
GF_Err gf_sk_send_to(GF_Socket *sock, const char *buffer, u32 length, char *remoteHost, u16 remotePort)
{
	u32 count, remote_add_len;
	s32 res;
#ifdef GPAC_HAS_IPV6
	struct sockaddr_storage remote_add;
#else
	struct sockaddr_in remote_add;
	struct hostent *Host;
#endif
#ifndef __SYMBIAN32__
	s32 ready;
	struct timeval timeout;
	fd_set Group;
#endif

	//the socket must be bound or connected
	if (!sock || !sock->socket) return GF_BAD_PARAM;
	if (remoteHost && !remotePort) return GF_BAD_PARAM;

#ifndef __SYMBIAN32__
	//can we write?
	FD_ZERO(&Group);
	FD_SET(sock->socket, &Group);
	timeout.tv_sec = 0;
	timeout.tv_usec = sock->usec_wait;

	//TODO - check if this is correct
	ready = select((int) sock->socket+1, NULL, &Group, NULL, &timeout);
	if (ready == SOCKET_ERROR) {
		switch (LASTSOCKERROR) {
		case EAGAIN:
			return GF_IP_SOCK_WOULD_BLOCK;
		default:
			GF_LOG(GF_LOG_ERROR, GF_LOG_NETWORK, ("[socket] select error: %s\n", gf_errno_str(LASTSOCKERROR)));
			return GF_IP_NETWORK_FAILURE;
		}
	}
	if (!ready || !FD_ISSET(sock->socket, &Group)) return GF_IP_NETWORK_EMPTY;
#endif


	/*setup the address*/
#ifdef GPAC_HAS_IPV6
	remote_add.ss_family = AF_INET6;
	//if a remote host is specified, use it. Otherwise use the default host
	if (remoteHost) {
		//setup the address
		struct addrinfo *res = gf_sk_get_ipv6_addr(remoteHost, remotePort, AF_UNSPEC, 0, (sock->flags & GF_SOCK_IS_TCP) ? SOCK_STREAM : SOCK_DGRAM);
		if (!res) return GF_IP_ADDRESS_NOT_FOUND;
		memcpy(&remote_add, res->ai_addr, res->ai_addrlen);
		remote_add_len = (u32) res->ai_addrlen;
		freeaddrinfo(res);
	} else {
		struct sockaddr_in6 *remotePtr = (struct sockaddr_in6 *)&remote_add;
		struct sockaddr_in6 * addrptr = (struct sockaddr_in6 *)(&sock->dest_addr);
		remotePtr->sin6_port = addrptr->sin6_port;
		remotePtr->sin6_addr = addrptr->sin6_addr;
		remote_add_len = sock->dest_addr_len;
	}
#else
	remote_add_len = sizeof(struct sockaddr_in);
	remote_add.sin_family = AF_INET;
	//if a remote host is specified, use it. Otherwise use the default host
	if (remoteHost) {
		//setup the address
		remote_add.sin_port = htons(remotePort);
		//get the server IP
		Host = gethostbyname(remoteHost);
		if (Host == NULL) return GF_IP_ADDRESS_NOT_FOUND;
		memcpy((char *) &remote_add.sin_addr, Host->h_addr_list[0], sizeof(u32));
	} else {
		remote_add.sin_port = sock->dest_addr.sin_port;
		remote_add.sin_addr.s_addr = sock->dest_addr.sin_addr.s_addr;
	}
#endif
	count = 0;
	while (count < length) {
		res = (s32) sendto(sock->socket, (char *) buffer+count, length - count, 0, (struct sockaddr *) &remote_add, remote_add_len);
		if (res == SOCKET_ERROR) {
			switch (LASTSOCKERROR) {
			case EAGAIN:
				return GF_IP_SOCK_WOULD_BLOCK;
			default:
				GF_LOG(GF_LOG_ERROR, GF_LOG_NETWORK, ("[socket] sendto error: %s\n", gf_errno_str(LASTSOCKERROR)));
				return GF_IP_NETWORK_FAILURE;
			}
		}
		count += res;
	}
	return GF_OK;
}

GF_Err gf_sk_receive_wait(GF_Socket *sock, char *buffer, u32 length, u32 startFrom, u32 *BytesRead, u32 Second )
{
	s32 res;
#ifndef __SYMBIAN32__
	s32 ready;
	struct timeval timeout;
	fd_set Group;
#endif

	*BytesRead = 0;
	if (startFrom >= length) return GF_OK;

#ifndef __SYMBIAN32__
	//can we read?
	FD_ZERO(&Group);
	FD_SET(sock->socket, &Group);
	timeout.tv_sec = Second;
	timeout.tv_usec = sock->usec_wait;

	ready = select((int) sock->socket+1, &Group, NULL, NULL, &timeout);
	if (ready == SOCKET_ERROR) {
		switch (LASTSOCKERROR) {
		case EAGAIN:
			return GF_IP_SOCK_WOULD_BLOCK;
		default:
			GF_LOG(GF_LOG_ERROR, GF_LOG_NETWORK, ("[socket] select error: %s\n", gf_errno_str(LASTSOCKERROR)));
			return GF_IP_NETWORK_FAILURE;
		}
	}
	if (!FD_ISSET(sock->socket, &Group)) {
		return GF_IP_NETWORK_EMPTY;
	}
#endif


	res = (s32) recv(sock->socket, (char *) buffer + startFrom, length - startFrom, 0);
	if (res == SOCKET_ERROR) {
		switch (LASTSOCKERROR) {
		case EAGAIN:
			return GF_IP_SOCK_WOULD_BLOCK;
		default:
			GF_LOG(GF_LOG_ERROR, GF_LOG_NETWORK, ("[socket] recv error: %s\n", gf_errno_str(LASTSOCKERROR)));
			return GF_IP_NETWORK_FAILURE;
		}
	}
	*BytesRead = res;
	return GF_OK;
}


//send length bytes of a buffer
GF_Err gf_sk_send_wait(GF_Socket *sock, const char *buffer, u32 length, u32 Second )
{
	u32 count;
	s32 res;
#ifndef __SYMBIAN32__
	s32 ready;
	struct timeval timeout;
	fd_set Group;
#endif

	//the socket must be bound or connected
	if (!sock || !sock->socket) return GF_BAD_PARAM;

#ifndef __SYMBIAN32__
	//can we write?
	FD_ZERO(&Group);
	FD_SET(sock->socket, &Group);
	timeout.tv_sec = Second;
	timeout.tv_usec = sock->usec_wait;

	//TODO - check if this is correct
	ready = select((int) sock->socket+1, NULL, &Group, NULL, &timeout);
	if (ready == SOCKET_ERROR) {
		switch (LASTSOCKERROR) {
		case EAGAIN:
			return GF_IP_SOCK_WOULD_BLOCK;
		default:
			GF_LOG(GF_LOG_ERROR, GF_LOG_NETWORK, ("[socket] select error: %s\n", gf_errno_str(LASTSOCKERROR)));
			return GF_IP_NETWORK_FAILURE;
		}
	}
	//should never happen (to check: is writeability is guaranteed for not-connected sockets)
	if (!ready || !FD_ISSET(sock->socket, &Group)) {
		return GF_IP_NETWORK_EMPTY;
	}
#endif

	//direct writing
	count = 0;
	while (count < length) {
		res = (s32) send(sock->socket, (char *) buffer+count, length - count, 0);
		if (res == SOCKET_ERROR) {
			switch (LASTSOCKERROR) {
			case EAGAIN:
				return GF_IP_SOCK_WOULD_BLOCK;
#ifndef __SYMBIAN32__
			case ECONNRESET:
				GF_LOG(GF_LOG_ERROR, GF_LOG_NETWORK, ("[socket] send error: %s\n", gf_errno_str(LASTSOCKERROR)));
				return GF_IP_CONNECTION_CLOSED;
#endif
			default:
				GF_LOG(GF_LOG_ERROR, GF_LOG_NETWORK, ("[socket] send error: %s\n", gf_errno_str(LASTSOCKERROR)));
				return GF_IP_NETWORK_FAILURE;
			}
		}
		count += res;
	}
	return GF_OK;
}

GF_EXPORT
u32 gf_htonl(u32 val)
{
	return htonl(val);
}


GF_EXPORT
u32 gf_ntohl(u32 val)
{
	return htonl(val);
}

GF_EXPORT
u16 gf_htons(u16 val)
{
	return htons(val);
}


GF_EXPORT
u16 gf_tohs(u16 val)
{
	return htons(val);
}

#endif /*GPAC_DISABLE_CORE_TOOLS*/<|MERGE_RESOLUTION|>--- conflicted
+++ resolved
@@ -640,11 +640,7 @@
 		GF_LOG(GF_LOG_INFO, GF_LOG_NETWORK, ("[Sock_IPV4] Solving %s address\n", PeerName));
 		Host = gethostbyname(PeerName);
 		if (Host == NULL) {
-<<<<<<< HEAD
-			GF_LOG(GF_LOG_INFO, GF_LOG_NETWORK, ("[Sock_IPV4] Failed to retrieve host %s adress: %s\n", PeerName, gf_errno_str(LASTSOCKERROR) ));
-=======
 			GF_LOG(GF_LOG_INFO, GF_LOG_NETWORK, ("[Sock_IPV4] Failed to retrieve host %s address: %s\n", PeerName, gf_errno_str(LASTSOCKERROR) ));
->>>>>>> c0c50bfd
 			switch (LASTSOCKERROR) {
 #ifndef __SYMBIAN32__
 			case ENETDOWN:
