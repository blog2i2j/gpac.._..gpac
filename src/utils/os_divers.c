/*
 *			GPAC - Multimedia Framework C SDK
 *
 *			Authors: Jean Le Feuvre
 *			Copyright (c) Telecom ParisTech 2000-2012
 *					All rights reserved
 *
 *  This file is part of GPAC / common tools sub-project
 *
 *  GPAC is free software; you can redistribute it and/or modify
 *  it under the terms of the GNU Lesser General Public License as published by
 *  the Free Software Foundation; either version 2, or (at your option)
 *  any later version.
 *
 *  GPAC is distributed in the hope that it will be useful,
 *  but WITHOUT ANY WARRANTY; without even the implied warranty of
 *  MERCHANTABILITY or FITNESS FOR A PARTICULAR PURPOSE.  See the
 *  GNU Lesser General Public License for more details.
 *
 *  You should have received a copy of the GNU Lesser General Public
 *  License along with this library; see the file COPYING.  If not, write to
 *  the Free Software Foundation, 675 Mass Ave, Cambridge, MA 02139, USA.
 *
 */

#include <gpac/tools.h>
#include <gpac/network.h>
#include <gpac/config_file.h>

#if defined(_WIN32_WCE)

#include <winbase.h>
#include <winsock.h>
#include <tlhelp32.h>
//#include <direct.h>

#if !defined(__GNUC__)
#pragma comment(lib, "toolhelp")
#endif

#elif defined(WIN32)

#include <time.h>
#include <sys/timeb.h>
#include <io.h>
#include <windows.h>
#include <tlhelp32.h>
#include <direct.h>

#if !defined(__GNUC__)
#pragma comment(lib, "winmm")
#endif

#else

#include <time.h>
#include <sys/stat.h>
#include <sys/time.h>
#include <dirent.h>
#include <unistd.h>
#include <sys/times.h>
#include <sys/resource.h>

#ifndef __BEOS__
#include <errno.h>
#endif

#define SLEEP_ABS_SELECT		1

static u32 sys_start_time = 0;
static u64 sys_start_time_hr = 0;
#endif


#ifndef _WIN32_WCE
#include <locale.h>
#endif


#include <gpac/revision.h>
#define GPAC_FULL_VERSION       GPAC_VERSION "-rev" GPAC_GIT_REVISION
#define GPAC_COPYRIGHT       "(c) 2000-2019 Telecom ParisTech distributed under LGPL v2.1+ - http://gpac.io"

GF_EXPORT
const char *gf_gpac_version()
{
	return GPAC_FULL_VERSION;
}

GF_EXPORT
const char *gf_gpac_copyright()
{
	return GPAC_COPYRIGHT;
}


#ifndef WIN32

GF_EXPORT
u32 gf_sys_clock()
{
	struct timeval now;
	gettimeofday(&now, NULL);
	return (u32) ( ( (now.tv_sec)*1000 + (now.tv_usec) / 1000) - sys_start_time );
}

GF_EXPORT
u64 gf_sys_clock_high_res()
{
	struct timeval now;
	gettimeofday(&now, NULL);
	return (now.tv_sec)*1000000 + (now.tv_usec) - sys_start_time_hr;
}

#endif



GF_EXPORT
void gf_sleep(u32 ms)
{
	gf_rmt_begin(sleep, GF_RMT_AGGREGATE);

#ifdef WIN32
	Sleep(ms);
#else
	s32 sel_err;
	struct timeval tv;

#ifndef SLEEP_ABS_SELECT
	u32 prev, now, elapsed;
#endif

#ifdef SLEEP_ABS_SELECT
	tv.tv_sec = ms/1000;
	tv.tv_usec = (ms%1000)*1000;
#else
	prev = gf_sys_clock();
#endif

	do {
		errno = 0;

#ifndef SLEEP_ABS_SELECT
		now = gf_sys_clock();
		elapsed = (now - prev);
		if ( elapsed >= ms ) {
			break;
		}
		prev = now;
		ms -= elapsed;
		tv.tv_sec = ms/1000;
		tv.tv_usec = (ms%1000)*1000;
#endif

		sel_err = select(0, NULL, NULL, NULL, &tv);
	} while ( sel_err && (errno == EINTR) );
#endif

	gf_rmt_end();

}

#ifndef gettimeofday
#ifdef _WIN32_WCE

#include <time.h>
//#include <wce_time.h>

/*
 * Author of first version (timeval.h): by Wu Yongwei
 * Author of Windows CE version: Mateusz Loskot (mateusz@loskot.net)
 *
 * All code here is considered in the public domain though we do wish our names
 * could be retained if anyone uses them.
 */

/*
 * Constants used internally by time functions.
 */

#ifndef _TM_DEFINED
struct tm
{
	int tm_sec;     /* seconds after the minute - [0,59] */
	int tm_min;     /* minutes after the hour - [0,59] */
	int tm_hour;	/* hours since midnight - [0,23] */
	int tm_mday;	/* day of the month - [1,31] */
	int tm_mon;     /* months since January - [0,11] */
	int tm_year;	/* years since 1900 */
	int tm_wday;	/* days since Sunday - [0,6] */
	int tm_yday;	/* days since January 1 - [0,365] */
	int tm_isdst;	/* daylight savings time flag */
};
#define _TM_DEFINED
#endif /* _TM_DEFINED */

#ifndef _TIMEZONE_DEFINED
struct timezone
{
	int tz_minuteswest; /* minutes W of Greenwich */
	int tz_dsttime;     /* type of dst correction */
};
#define _TIMEZONE_DEFINED
#endif /* _TIMEZONE_DEFINED */


#if defined(_MSC_VER) || defined(__BORLANDC__)
#define EPOCHFILETIME (116444736000000000i64)
#else
#define EPOCHFILETIME (116444736000000000LL)
#endif

int gettimeofday(struct timeval *tp, struct timezone *tzp)
{
	SYSTEMTIME      st;
	FILETIME        ft;
	LARGE_INTEGER   li;
	TIME_ZONE_INFORMATION tzi;
	__int64         t;
	static int      tzflag;

	if (NULL != tp)
	{
		GetSystemTime(&st);
		SystemTimeToFileTime(&st, &ft);
		li.LowPart  = ft.dwLowDateTime;
		li.HighPart = ft.dwHighDateTime;
		t  = li.QuadPart;       /* In 100-nanosecond intervals */
		t -= EPOCHFILETIME;     /* Offset to the Epoch time */
		t /= 10;                /* In microseconds */
		tp->tv_sec  = (long)(t / 1000000);
		tp->tv_usec = (long)(t % 1000000);
	}

	if (NULL != tzp)
	{
		GetTimeZoneInformation(&tzi);

		tzp->tz_minuteswest = tzi.Bias;
		if (tzi.StandardDate.wMonth != 0)
		{
			tzp->tz_minuteswest += tzi.StandardBias * 60;
		}

		if (tzi.DaylightDate.wMonth != 0)
		{
			tzp->tz_dsttime = 1;
		}
		else
		{
			tzp->tz_dsttime = 0;
		}
	}

	return 0;
}


#if _GPAC_UNUSED
/*
	time between jan 1, 1601 and jan 1, 1970 in units of 100 nanoseconds
	FILETIME in Win32 is from jan 1, 1601
*/

s32 __gettimeofday(struct timeval *tp, void *tz)
{
	FILETIME ft;
	SYSTEMTIME st;
	s32 val;

	GetSystemTime(&st);
	SystemTimeToFileTime(&st, &ft);

	val = (s32) ((*(LONGLONG *) &ft - TIMESPEC_TO_FILETIME_OFFSET) / 10000000);
	tp->tv_sec = (u32) val;
	val = (s32 ) ((*(LONGLONG *) &ft - TIMESPEC_TO_FILETIME_OFFSET - ((LONGLONG) val * (LONGLONG) 10000000)) * 100);
	tp->tv_usec = val;
	return 0;
}
#endif


#elif defined(WIN32)

static s32 gettimeofday(struct timeval *tp, void *tz)
{
	struct _timeb timebuffer;

	_ftime( &timebuffer );
	tp->tv_sec  = (long) (timebuffer.time);
	tp->tv_usec = timebuffer.millitm * 1000;
	return 0;
}
#endif

#endif

#ifdef _WIN32_WCE

void CE_Assert(u32 valid, char *file, u32 line)
{
	if (!valid) {
		char szBuf[2048];
		u16 wcBuf[2048];
		sprintf(szBuf, "File %s : line %d", file, line);
		CE_CharToWide(szBuf, wcBuf);
		MessageBox(NULL, wcBuf, _T("GPAC Assertion Failure"), MB_OK);
		exit(EXIT_FAILURE);
	}
}

void CE_WideToChar(unsigned short *w_str, char *str)
{
	WideCharToMultiByte(CP_ACP, 0, w_str, -1, str, GF_MAX_PATH, NULL, NULL);
}

void CE_CharToWide(char *str, unsigned short *w_str)
{
	MultiByteToWideChar(CP_ACP, 0, str, -1, w_str, GF_MAX_PATH);
}


#endif

GF_EXPORT
void gf_rand_init(Bool Reset)
{
	if (Reset) {
		srand(1);
	} else {
#if defined(_WIN32_WCE)
		srand( (u32) GetTickCount() );
#else
		srand( (u32) time(NULL) );
#endif
	}
}

GF_EXPORT
u32 gf_rand()
{
	return rand();
}

#ifndef _WIN32_WCE
#include <sys/stat.h>
#endif

GF_EXPORT
void gf_utc_time_since_1970(u32 *sec, u32 *msec)
{
#if defined (WIN32) && !defined(_WIN32_WCE)
	struct _timeb	tb;
	_ftime( &tb );
	*sec = (u32) tb.time;
	*msec = tb.millitm;
#else
	struct timeval tv;
	gettimeofday(&tv, NULL);
	*sec = (u32) tv.tv_sec;
	*msec = tv.tv_usec/1000;
#endif
}

GF_EXPORT
void gf_get_user_name(char *buf, u32 buf_size)
{
	strcpy(buf, "mpeg4-user");

#if 0
	s32 len;
	char *t;
	strcpy(buf, "");
	len = 1024;
	GetUserName(buf, &len);
	if (!len) {
		t = getenv("USER");
		if (t) strcpy(buf, t);
	}
#endif
#if 0
	struct passwd *pw;
	pw = getpwuid(getuid());
	strcpy(buf, "");
	if (pw && pw->pw_name) strcpy(name, pw->pw_name);
#endif
}


#ifndef WIN32
GF_EXPORT
char * my_str_upr(char *str)
{
	u32 i;
	for (i=0; i<strlen(str); i++) {
		str[i] = toupper(str[i]);
	}
	return str;
}

GF_EXPORT
char * my_str_lwr(char *str)
{
	u32 i;
	for (i=0; i<strlen(str); i++) {
		str[i] = tolower(str[i]);
	}
	return str;
}
#endif

/*seems OK under mingw also*/
#ifdef WIN32
#ifdef _WIN32_WCE

Bool gf_prompt_has_input()
{
	return 0;
}
char gf_prompt_get_char() {
	return 0;
}
GF_EXPORT
void gf_prompt_set_echo_off(Bool echo_off) {
	return;
}

#else

#include <conio.h>
#include <windows.h>

Bool gf_prompt_has_input()
{
	return kbhit();
}

char gf_prompt_get_char()
{
	return getchar();
}

GF_EXPORT
void gf_prompt_set_echo_off(Bool echo_off)
{
	DWORD flags;
	HANDLE hStdin = GetStdHandle(STD_INPUT_HANDLE);
	BOOL ret = GetConsoleMode(hStdin, &flags);
	if (!ret) {
		DWORD err = GetLastError();
		GF_LOG(GF_LOG_ERROR, GF_LOG_CONSOLE, ("[Console] GetConsoleMode() return with the following error code: %d\n", err));
	}
	if (echo_off) flags &= ~ENABLE_ECHO_INPUT;
	else flags |= ENABLE_ECHO_INPUT;
	SetConsoleMode(hStdin, flags);
}
#endif
#else
/*linux kbhit/getchar- borrowed on debian mailing lists, (author Mike Brownlow)*/
#include <termios.h>

static struct termios t_orig, t_new;
static s32 ch_peek = -1;

static void init_keyboard()
{
	tcgetattr(0, &t_orig);
	t_new = t_orig;
	t_new.c_lflag &= ~ICANON;
	t_new.c_lflag &= ~ECHO;
	t_new.c_lflag &= ~ISIG;
	t_new.c_cc[VMIN] = 1;
	t_new.c_cc[VTIME] = 0;
	tcsetattr(0, TCSANOW, &t_new);
}
static void close_keyboard(Bool new_line)
{
	tcsetattr(0,TCSANOW, &t_orig);
	if (new_line) fprintf(stderr, "\n");
}

GF_EXPORT
void gf_prompt_set_echo_off(Bool echo_off)
{
	init_keyboard();
	if (echo_off) t_orig.c_lflag &= ~ECHO;
	else t_orig.c_lflag |= ECHO;
	close_keyboard(0);
}

GF_EXPORT
Bool gf_prompt_has_input()
{
	u8 ch;
	s32 nread;
	pid_t fg = tcgetpgrp(STDIN_FILENO);

	//we are not foreground nor piped (used for IDEs), can't read stdin
	if ((fg!=-1) && (fg != getpgrp())) {
		return 0;
	}
	init_keyboard();
	if (ch_peek != -1) return 1;
	t_new.c_cc[VMIN]=0;
	tcsetattr(0, TCSANOW, &t_new);
	nread = (s32) read(0, &ch, 1);
	t_new.c_cc[VMIN]=1;
	tcsetattr(0, TCSANOW, &t_new);
	if(nread == 1) {
		ch_peek = ch;
		return 1;
	}
	close_keyboard(0);
	return 0;
}

GF_EXPORT
char gf_prompt_get_char()
{
	char ch;
	if (ch_peek != -1) {
		ch = ch_peek;
		ch_peek = -1;
		close_keyboard(1);
		return ch;
	}
	if (0==read(0,&ch,1))
		ch = 0;
	close_keyboard(1);
	return ch;
}

#endif


static u32 sys_init = 0;
static u32 last_update_time = 0;
static u64 last_process_k_u_time = 0;
GF_SystemRTInfo the_rti;


#if defined(_WIN32_WCE)
static LARGE_INTEGER frequency , init_counter;
static u64 last_total_k_u_time = 0;
static u32 mem_usage_at_startup = 0;


#ifndef GetCurrentPermissions
DWORD GetCurrentPermissions();
#endif
#ifndef SetProcPermissions
void SetProcPermissions(DWORD );
#endif

#elif defined(WIN32)
static LARGE_INTEGER frequency , init_counter;
static u64 last_proc_idle_time = 0;
static u64 last_proc_k_u_time = 0;

static HINSTANCE psapi_hinst = NULL;
typedef BOOL(WINAPI* NTGetSystemTimes)(VOID *,VOID *,VOID *);
NTGetSystemTimes MyGetSystemTimes = NULL;
typedef BOOL(WINAPI* NTGetProcessMemoryInfo)(HANDLE,VOID *,DWORD);
NTGetProcessMemoryInfo MyGetProcessMemoryInfo = NULL;
typedef int(WINAPI* NTQuerySystemInfo)(ULONG,PVOID,ULONG,PULONG);
NTQuerySystemInfo MyQuerySystemInfo = NULL;

#ifndef PROCESS_MEMORY_COUNTERS
typedef struct _PROCESS_MEMORY_COUNTERS
{
	DWORD cb;
	DWORD PageFaultCount;
	SIZE_T PeakWorkingSetSize;
	SIZE_T WorkingSetSize;
	SIZE_T QuotaPeakPagedPoolUsage;
	SIZE_T QuotaPagedPoolUsage;
	SIZE_T QuotaPeakNonPagedPoolUsage;
	SIZE_T QuotaNonPagedPoolUsage;
	SIZE_T PagefileUsage;
	SIZE_T PeakPagefileUsage;
} PROCESS_MEMORY_COUNTERS;
#endif

#ifndef SYSTEM_PROCESSOR_PERFORMANCE_INFORMATION
typedef struct _SYSTEM_PROCESSOR_PERFORMANCE_INFORMATION
{
	LARGE_INTEGER IdleTime;
	LARGE_INTEGER KernelTime;
	LARGE_INTEGER UserTime;
	LARGE_INTEGER Reserved1[2];
	ULONG Reserved2;
} SYSTEM_PROCESSOR_PERFORMANCE_INFORMATION;
#endif


#else

static u64 last_cpu_u_k_time = 0;
static u64 last_cpu_idle_time = 0;
static u64 mem_at_startup = 0;

#endif

#ifdef WIN32
static u32 (*OS_GetSysClock)();

u32 gf_sys_clock()
{
	return OS_GetSysClock();
}


static u64 (*OS_GetSysClockHR)();
u64 gf_sys_clock_high_res()
{
	return OS_GetSysClockHR();
}
#endif


#ifdef WIN32

static u32 OS_GetSysClockHIGHRES()
{
	LARGE_INTEGER now;
	QueryPerformanceCounter(&now);
	now.QuadPart -= init_counter.QuadPart;
	return (u32) ((now.QuadPart * 1000) / frequency.QuadPart);
}

static u64 OS_GetSysClockHIGHRES_FULL()
{
	LARGE_INTEGER now;
	QueryPerformanceCounter(&now);
	now.QuadPart -= init_counter.QuadPart;
	return (u64) ((now.QuadPart * 1000000) / frequency.QuadPart);
}

static u32 OS_GetSysClockNORMAL()
{
#ifdef _WIN32_WCE
	return GetTickCount();
#else
	return timeGetTime();
#endif
}

static u64 OS_GetSysClockNORMAL_FULL()
{
	u64 res = OS_GetSysClockNORMAL();
	return res*1000;
}

#endif /* WIN32 */

#if defined(__sh__)
/* Avoid exception for denormalized floating point values */
static int
sh4_get_fpscr()
{
	int ret;
	asm volatile ("sts fpscr,%0" : "=r" (ret));
	return ret;
}

static void
sh4_put_fpscr(int nv)
{
	asm volatile ("lds %0,fpscr" : : "r" (nv));
}

#define SH4_FPSCR_FR 0x00200000
#define SH4_FPSCR_SZ 0x00100000
#define SH4_FPSCR_PR 0x00080000
#define SH4_FPSCR_DN 0x00040000
#define SH4_FPSCR_RN 0x00000003
#define SH4_FPSCR_RN_N 0
#define SH4_FPSCR_RN_Z 1

extern int __fpscr_values[2];

void
sh4_change_fpscr(int off, int on)
{
	int b = sh4_get_fpscr();
	off = ~off;
	off |=   0x00180000;
	on  &= ~ 0x00180000;
	b &= off;
	b |= on;
	sh4_put_fpscr(b);
	__fpscr_values[0] &= off;
	__fpscr_values[0] |= on;
	__fpscr_values[1] &= off;
	__fpscr_values[1] |= on;
}

#endif

#ifdef GPAC_MEMORY_TRACKING
void gf_mem_enable_tracker(Bool enable_backtrace);
#endif

static u64 memory_at_gpac_startup = 0;

static u32 gpac_argc = 0;
const char **gpac_argv = NULL;
FILE *gpac_log_file = NULL;
static Bool gpac_log_time_start = 0;
static u64 gpac_last_log_time=0;
static Bool gpac_log_utc_time = GF_FALSE;
static Bool gpac_test_mode = GF_FALSE;
static Bool gpac_discard_config = GF_FALSE;

static void on_gpac_log(void *cbk, GF_LOG_Level ll, GF_LOG_Tool lm, const char *fmt, va_list list)
{
	FILE *logs = cbk ? cbk : stderr;

	if (gpac_log_time_start) {
		u64 now = gf_sys_clock_high_res();
		fprintf(logs, "At "LLD" (diff %d) - ", now, (u32) (now - gpac_last_log_time) );
		gpac_last_log_time = now;
	}
	if (gpac_log_utc_time) {
		u64 utc_clock = gf_net_get_utc() ;
		time_t secs = utc_clock/1000;
		struct tm t;
		t = *gmtime(&secs);
		fprintf(logs, "UTC %d-%02d-%02dT%02d:%02d:%02dZ (TS "LLU") - ", 1900+t.tm_year, t.tm_mon+1, t.tm_mday, t.tm_hour, t.tm_min, t.tm_sec, utc_clock);
	}
	vfprintf(logs, fmt, list);
	fflush(logs);
}

static void progress_quiet(const void *cbck, const char *title, u64 done, u64 total) { }

void gpac_disable_progress()
{
	gf_set_progress_callback(NULL, progress_quiet);
}

GF_EXPORT
Bool gf_sys_is_test_mode()
{
	return gpac_test_mode;
}

const char *gpac_log_file_name=NULL;

GF_EXPORT
void gf_log_reset_file()
{
	if (gpac_log_file_name) {
		if (gpac_log_file) gf_fclose(gpac_log_file);
		gpac_log_file = gf_fopen(gpac_log_file_name, "wt");
	}
}

GF_EXPORT
GF_Err gf_sys_set_args(s32 argc, const char **argv)
{
	if (!gpac_argc) {
		s32 i;
		u32 quiet=0;
		Bool gf_opts_load_option(const char *arg_name, const char *val, Bool *consumed_next, GF_Err *e);
		void gf_cfg_load_restrict();

		for (i=1; i<argc; i++) {
			Bool consumed;
			GF_Err e;
			Bool use_sep=GF_FALSE;
			const char *arg = argv[i];
			char *arg_val = strchr(arg, '=');
			if (arg_val) {
				arg_val[0]=0;
				arg_val++;
				use_sep=GF_TRUE;
			} else if (i+1<argc) {
				arg_val = (char *) argv[i+1];
			}
			if ((arg[0] != '-') || ! arg[1]) {
				if (use_sep) {
					arg_val--;
					arg_val[0]='=';
				}
				continue;
			}

			if (!strcmp(arg, "-log-file") || !strcmp(arg, "-lf")) {
				gpac_log_file_name = arg_val;
				if (!use_sep) i += 1;
			} else if (!strcmp(arg, "-logs") ) {
				e = gf_log_set_tools_levels(arg_val);
				if (e) return e;
				
				if (!use_sep) i += 1;
			} else if (!strcmp(arg, "-log-clock") || !strcmp(arg, "-lc")) {
				gpac_log_time_start = GF_TRUE;
				gf_log_set_callback(gpac_log_file, on_gpac_log);
			} else if (!strcmp(arg, "-log-utc") || !strcmp(arg, "-lu")) {
				gpac_log_utc_time = 1;
				gf_log_set_callback(gpac_log_file, on_gpac_log);
			} else if (!strcmp(arg, "-quiet")) {
				quiet = 2;
			} else if (!strcmp(arg, "-noprog")) {
				if (!quiet) quiet = 1;
			} else if (!stricmp(arg, "-for-test")) {
				gpac_test_mode = GF_TRUE;
			} else if (!stricmp(arg, "-no-save")) {
				gpac_discard_config = GF_TRUE;

			} else if (gf_opts_load_option(arg, arg_val, &consumed, &e)) {
				if (e) return e;
				
				if (consumed && !use_sep)
					i += 1;
			}
			if (use_sep) {
				arg_val--;
				arg_val[0]='=';
			}
		}
		if (gpac_log_file_name) {
			gpac_log_file = gf_fopen(gpac_log_file_name, "wt");
			gf_log_set_callback(gpac_log_file, on_gpac_log);
		}

		if (gf_opts_get_bool("core", "rmt"))
			gf_sys_enable_profiling(GF_TRUE);

		if (quiet) {
			if (quiet==2) gf_log_set_tool_level(GF_LOG_ALL, GF_LOG_QUIET);
			gf_set_progress_callback(NULL, progress_quiet);
		}
		//now that we have parsed all options, load restrict
		gf_cfg_load_restrict();

	}
	//for OSX we allow overwrite of argc/argv due to different behavior between console-mode apps and GUI
#if !defined(__DARWIN__) && !defined(__APPLE__)
	if (!gpac_argc && (argc>=0) )
#endif
	{
		gpac_argc = (u32) argc;
		gpac_argv = argv;
	}
	return GF_OK;
}

GF_EXPORT
u32 gf_sys_get_argc()
{
	return gpac_argc;
}

GF_EXPORT
const char *gf_sys_get_arg(u32 arg)
{
	if (!gpac_argc || !gpac_argv) return NULL;
	if (arg>=gpac_argc) return NULL;
	return gpac_argv[arg];
}


#ifndef GPAC_DISABLE_REMOTERY
Remotery *remotery_handle=NULL;

//commented out as it put quite some load on the browser

gf_log_cbk gpac_prev_default_logs = NULL;

void gpac_rmt_log_callback(void *cbck, GF_LOG_Level level, GF_LOG_Tool tool, const char *fmt, va_list vlist)
{
	char szMsg[4046];
	vsprintf(szMsg, fmt, vlist);

	rmt_LogText(szMsg);
}

#endif

#ifndef GPAC_DISABLE_REMOTERY
static void gpac_rmt_input_handler(const char* text, void* context)
{
	//TODO
}
#endif

GF_EXPORT
Bool gf_sys_enable_profiling(Bool start)
{
#ifndef GPAC_DISABLE_REMOTERY
	if (start && !remotery_handle) {
		rmtSettings *rmcfg = rmt_Settings();

		rmcfg->port = gf_opts_get_int("core", "rmt-port");
		rmcfg->reuse_open_port = gf_opts_get_bool("core", "rmt-reuse");
		rmcfg->limit_connections_to_localhost = gf_opts_get_bool("core", "rmt-localhost");
		rmcfg->msSleepBetweenServerUpdates = gf_opts_get_int("core", "rmt-sleep");
		rmcfg->maxNbMessagesPerUpdate = gf_opts_get_int("core", "rmt-nmsg");
		rmcfg->messageQueueSizeInBytes = gf_opts_get_int("core", "rmt-qsize");
		rmcfg->input_handler = gpac_rmt_input_handler;

		rmtError rme = rmt_CreateGlobalInstance(&remotery_handle);
		if (rme != RMT_ERROR_NONE) {
			GF_LOG(GF_LOG_ERROR, GF_LOG_CORE, ("[core] unable to initialize Remotery profiler: error %d\n", rme));
			return GF_FALSE;
		}
		if (gf_opts_get_bool("core", "rmt-ogl"))
			rmt_BindOpenGL();

		if (gf_opts_get_bool("core", "rmt-log")) {
			gpac_prev_default_logs = gf_log_set_callback(NULL, gpac_rmt_log_callback);
		}
	} else if (!start && remotery_handle) {
		if (gf_opts_get_bool("core", "rmt-ogl"))
			rmt_UnbindOpenGL();

		rmt_DestroyGlobalInstance(remotery_handle);
		remotery_handle=NULL;
		if (gpac_prev_default_logs != NULL)
			gf_log_set_callback(NULL, gpac_prev_default_logs);
	}
	return GF_TRUE;
#else
	return GF_NOT_SUPPORTED;
#endif
}

void gf_init_global_config(const char *profile);
void gf_uninit_global_config(Bool discard_config);

static GF_Config *gpac_lang_file = NULL;
static const char *gpac_lang_code = NULL;

GF_Config *gf_sys_get_lang_file()
{
	const char *opt = gf_opts_get_key("core", "lang");
	char szSharedPath[GF_MAX_PATH];
	if (!opt) return NULL;

	if (gpac_lang_code && strcmp(gpac_lang_code, opt)) {
		gf_cfg_del(gpac_lang_file);
		gpac_lang_file = NULL;
	}
	gpac_lang_code = opt;

	if (gpac_lang_file) return gpac_lang_file;

	if (! gf_get_default_shared_directory(szSharedPath)) return NULL;
	strcat(szSharedPath, "/lang/");
	strcat(szSharedPath, opt);
	strcat(szSharedPath, ".txt");
	if (!gf_file_exists(szSharedPath)) return NULL;

	gpac_lang_file = gf_cfg_new(NULL, szSharedPath);

	return gpac_lang_file;
}


GF_EXPORT
const char *gf_sys_localized(const char *sec_name, const char *key_name, const char *def_val)
{
	GF_Config *lcfg = gf_sys_get_lang_file();
	if (!lcfg) return def_val;

	const char *opt = gf_cfg_get_key(lcfg, sec_name, key_name);
	if (opt) return opt;
	return def_val;
}

GF_EXPORT
GF_Err gf_sys_init(GF_MemTrackerType mem_tracker_type, const char *profile)
{
	if (!sys_init) {
#if defined (WIN32)
#if defined(_WIN32_WCE)
		MEMORYSTATUS ms;
#else
		SYSTEM_INFO sysinfo;
#endif
#endif

		if (mem_tracker_type!=GF_MemTrackerNone) {
#ifdef GPAC_MEMORY_TRACKING
            gf_mem_enable_tracker( (mem_tracker_type==GF_MemTrackerBackTrace) ? GF_TRUE : GF_FALSE);
#endif
		}
#ifndef GPAC_DISABLE_LOG
		/*by default log subsystem is initialized to error on all tools, and info on console to debug scripts*/
		gf_log_set_tool_level(GF_LOG_ALL, GF_LOG_WARNING);
		gf_log_set_tool_level(GF_LOG_CONSOLE, GF_LOG_INFO);
#endif


#if defined(__sh__)
		/* Round all denormalized floatting point number to 0.0 */
		sh4_change_fpscr(0,SH4_FPSCR_DN) ;
#endif

#if defined(WIN32)
		frequency.QuadPart = 0;
		/*clock setup*/
		if (QueryPerformanceFrequency(&frequency)) {
			QueryPerformanceCounter(&init_counter);
			OS_GetSysClock = OS_GetSysClockHIGHRES;
			OS_GetSysClockHR = OS_GetSysClockHIGHRES_FULL;
			GF_LOG(GF_LOG_INFO, GF_LOG_CORE, ("[core] using WIN32 performance timer\n"));
		} else {
			OS_GetSysClock = OS_GetSysClockNORMAL;
			OS_GetSysClockHR = OS_GetSysClockNORMAL_FULL;
			GF_LOG(GF_LOG_INFO, GF_LOG_CORE, ("[core] using WIN32 regular timer\n"));
		}

#ifndef _WIN32_WCE
		timeBeginPeriod(1);
#endif

		GF_LOG(GF_LOG_INFO, GF_LOG_CORE, ("[core] checking for run-time info tools"));
#if defined(_WIN32_WCE)
		last_total_k_u_time = last_process_k_u_time = 0;
		last_update_time = 0;
		memset(&the_rti, 0, sizeof(GF_SystemRTInfo));
		the_rti.pid = GetCurrentProcessId();
		the_rti.nb_cores = 1;
		GlobalMemoryStatus(&ms);
		mem_usage_at_startup = ms.dwAvailPhys;
#else
		/*cpu usage tools are buried in win32 dlls...*/
		MyGetSystemTimes = (NTGetSystemTimes) GetProcAddress(GetModuleHandle("kernel32.dll"), "GetSystemTimes");
		if (!MyGetSystemTimes) {
			MyQuerySystemInfo = (NTQuerySystemInfo) GetProcAddress(GetModuleHandle("ntdll.dll"), "NtQuerySystemInformation");
			if (MyQuerySystemInfo) {
				GF_LOG(GF_LOG_INFO, GF_LOG_CORE, (" - CPU: QuerySystemInformation"));
			}
		} else {
			GF_LOG(GF_LOG_INFO, GF_LOG_CORE, (" - CPU: GetSystemsTimes"));
		}
		psapi_hinst = LoadLibrary("psapi.dll");
		MyGetProcessMemoryInfo = (NTGetProcessMemoryInfo) GetProcAddress(psapi_hinst, "GetProcessMemoryInfo");
		if (MyGetProcessMemoryInfo) {
			GF_LOG(GF_LOG_INFO, GF_LOG_CORE, (" - memory: GetProcessMemoryInfo"));
		}
		last_process_k_u_time = last_proc_idle_time = last_proc_k_u_time = 0;
		last_update_time = 0;
		memset(&the_rti, 0, sizeof(GF_SystemRTInfo));
		the_rti.pid = GetCurrentProcessId();

		GetSystemInfo( &sysinfo );
		the_rti.nb_cores = sysinfo.dwNumberOfProcessors;
#endif
		GF_LOG(GF_LOG_INFO, GF_LOG_CORE, ("\n"));

#else
		/*linux threads and OSX...*/
		last_process_k_u_time = 0;
		last_cpu_u_k_time = last_cpu_idle_time = 0;
		last_update_time = 0;
		memset(&the_rti, 0, sizeof(GF_SystemRTInfo));
		the_rti.pid = getpid();
		the_rti.nb_cores = (u32) sysconf( _SC_NPROCESSORS_ONLN );
		sys_start_time = gf_sys_clock();
		sys_start_time_hr = gf_sys_clock_high_res();
#endif
		GF_LOG(GF_LOG_INFO, GF_LOG_CORE, ("[core] process id %d\n", the_rti.pid));

#ifndef _WIN32_WCE
		setlocale( LC_NUMERIC, "C" );
#endif


		gf_rand_init(GF_FALSE);
		
		gf_init_global_config(profile);

	}
	sys_init += 1;


	/*init RTI stats*/
	if (!memory_at_gpac_startup) {
		GF_SystemRTInfo rti;
		if (gf_sys_get_rti(500, &rti, GF_RTI_SYSTEM_MEMORY_ONLY)) {
			memory_at_gpac_startup = rti.physical_memory_avail;
			GF_LOG(GF_LOG_INFO, GF_LOG_CORE, ("[core] System init OK - process id %d - %d MB physical RAM - %d cores\n", rti.pid, (u32) (rti.physical_memory/1024/1024), rti.nb_cores));
		} else {
			memory_at_gpac_startup = 0;
		}
	}

	return GF_OK;
}

GF_EXPORT
void gf_sys_close()
{
	if (sys_init > 0) {
		sys_init --;
		if (sys_init) return;
		/*prevent any call*/
		last_update_time = 0xFFFFFFFF;

#if defined(WIN32) && !defined(_WIN32_WCE)
		timeEndPeriod(1);

		MyGetSystemTimes = NULL;
		MyGetProcessMemoryInfo = NULL;
		MyQuerySystemInfo = NULL;
		if (psapi_hinst) FreeLibrary(psapi_hinst);
		psapi_hinst = NULL;
#endif

		gf_sys_enable_profiling(GF_FALSE);
		
		gf_uninit_global_config(gpac_discard_config);

		if (gpac_log_file) {
			gf_fclose(gpac_log_file);
			gpac_log_file = NULL;
		}
		if (gpac_lang_file) gf_cfg_del(gpac_lang_file);
		gpac_lang_file = NULL;

	}
}

#ifdef GPAC_MEMORY_TRACKING
extern size_t gpac_allocated_memory;
extern size_t gpac_nb_alloc_blocs;
#endif

/*CPU and Memory Usage*/
#ifdef WIN32

Bool gf_sys_get_rti_os(u32 refresh_time_ms, GF_SystemRTInfo *rti, u32 flags)
{
#if defined(_WIN32_WCE)
	THREADENTRY32 tentry;
	u64 total_cpu_time, process_cpu_time;
	DWORD orig_perm;
#endif
	MEMORYSTATUS ms;
	u64 creation, exit, kernel, user, process_k_u_time, proc_idle_time, proc_k_u_time;
	u32 entry_time;
	HANDLE hSnapShot;

	assert(sys_init);

	if (!rti) return GF_FALSE;

	proc_idle_time = proc_k_u_time = process_k_u_time = 0;

	entry_time = gf_sys_clock();
	if (last_update_time && (entry_time - last_update_time < refresh_time_ms)) {
		memcpy(rti, &the_rti, sizeof(GF_SystemRTInfo));
		return GF_FALSE;
	}

	if (flags & GF_RTI_SYSTEM_MEMORY_ONLY) {
		memset(rti, 0, sizeof(GF_SystemRTInfo));
		rti->sampling_instant = last_update_time;
		GlobalMemoryStatus(&ms);
		rti->physical_memory = ms.dwTotalPhys;
		rti->physical_memory_avail = ms.dwAvailPhys;
#ifdef GPAC_MEMORY_TRACKING
		rti->gpac_memory = (u64) gpac_allocated_memory;
#endif
		return GF_TRUE;
	}

#if defined (_WIN32_WCE)

	total_cpu_time = process_cpu_time = 0;

	/*get a snapshot of all running threads*/
	orig_perm = GetCurrentPermissions();
	SetProcPermissions(0xFFFFFFFF);
	hSnapShot = CreateToolhelp32Snapshot(TH32CS_SNAPTHREAD, 0);
	if (hSnapShot) {
		tentry.dwSize = sizeof(THREADENTRY32);
		the_rti.thread_count = 0;
		/*note we always act as if GF_RTI_ALL_PROCESSES_TIMES flag is set, since there is no other way
		to enumerate threads from a process, and GetProcessTimes doesn't exist on CE*/
		if (Thread32First(hSnapShot, &tentry)) {
			do {
				/*get thread times*/
				if (GetThreadTimes( (HANDLE) tentry.th32ThreadID, (FILETIME *) &creation, (FILETIME *) &exit, (FILETIME *) &kernel, (FILETIME *) &user)) {
					total_cpu_time += user + kernel;
					if (tentry.th32OwnerProcessID==the_rti.pid) {
						process_cpu_time += user + kernel;
						the_rti.thread_count ++;
					}
				}
			} while (Thread32Next(hSnapShot, &tentry));
		}
		CloseToolhelp32Snapshot(hSnapShot);
	}

	if (flags & GF_RTI_PROCESS_MEMORY) {
		HEAPLIST32 hlentry;
		HEAPENTRY32 hentry;
		the_rti.process_memory = 0;
		hlentry.dwSize = sizeof(HEAPLIST32);
		hSnapShot = CreateToolhelp32Snapshot(TH32CS_SNAPHEAPLIST, the_rti.pid);
		if (hSnapShot && Heap32ListFirst(hSnapShot, &hlentry)) {
			do {
				hentry.dwSize = sizeof(hentry);
				if (Heap32First(hSnapShot, &hentry, hlentry.th32ProcessID, hlentry.th32HeapID)) {
					do {
						the_rti.process_memory += hentry.dwBlockSize;
					} while (Heap32Next(hSnapShot, &hentry));
				}
			} while (Heap32ListNext(hSnapShot, &hlentry));
		}
		CloseToolhelp32Snapshot(hSnapShot);
	}
	SetProcPermissions(orig_perm);
	total_cpu_time /= 10;
	process_cpu_time /= 10;

#else
	/*XP-SP1 and Win2003 servers only have GetSystemTimes support. This will give a better estimation
	of CPU usage since we can take into account the idle time*/
	if (MyGetSystemTimes) {
		u64 u_time;
		MyGetSystemTimes(&proc_idle_time, &proc_k_u_time, &u_time);
		proc_k_u_time += u_time;
		proc_idle_time /= 10;
		proc_k_u_time /= 10;
	}
	/*same rq for NtQuerySystemInformation*/
	else if (MyQuerySystemInfo) {
		DWORD ret;
		SYSTEM_PROCESSOR_PERFORMANCE_INFORMATION info;
		MyQuerySystemInfo(0x8 /*SystemProcessorPerformanceInformation*/, &info, sizeof(info), &ret);
		if (ret && (ret<=sizeof(info))) {
			proc_idle_time = info.IdleTime.QuadPart / 10;
			proc_k_u_time = (info.KernelTime.QuadPart + info.UserTime.QuadPart) / 10;
		}
	}
	/*no special API available, ONLY FETCH TIMES if requested (may eat up some time)*/
	else if (flags & GF_RTI_ALL_PROCESSES_TIMES) {
		PROCESSENTRY32 pentry;
		/*get a snapshot of all running threads*/
		hSnapShot = CreateToolhelp32Snapshot(TH32CS_SNAPPROCESS, 0);
		if (!hSnapShot) return GF_FALSE;
		pentry.dwSize = sizeof(PROCESSENTRY32);
		if (Process32First(hSnapShot, &pentry)) {
			do {
				HANDLE procH = NULL;
				if (pentry.th32ProcessID) procH = OpenProcess(PROCESS_QUERY_INFORMATION, FALSE, pentry.th32ProcessID);
				if (procH && GetProcessTimes(procH, (FILETIME *) &creation, (FILETIME *) &exit, (FILETIME *) &kernel, (FILETIME *) &user) ) {
					user += kernel;
					proc_k_u_time += user;
					if (pentry.th32ProcessID==the_rti.pid) {
						process_k_u_time = user;
						//nb_threads = pentry.cntThreads;
					}
				}
				if (procH) CloseHandle(procH);
			} while (Process32Next(hSnapShot, &pentry));
		}
		CloseHandle(hSnapShot);
		proc_k_u_time /= 10;
	}


	if (!process_k_u_time) {
		HANDLE procH = OpenProcess(PROCESS_QUERY_INFORMATION, FALSE, the_rti.pid);
		if (procH && GetProcessTimes(procH, (FILETIME *) &creation, (FILETIME *) &exit, (FILETIME *) &kernel, (FILETIME *) &user) ) {
			process_k_u_time = user + kernel;
		}
		if (procH) CloseHandle(procH);
		if (!process_k_u_time) return GF_FALSE;
	}
	process_k_u_time /= 10;

	/*this won't cost a lot*/
	if (MyGetProcessMemoryInfo) {
		PROCESS_MEMORY_COUNTERS pmc;
		HANDLE procH = OpenProcess(PROCESS_QUERY_INFORMATION, FALSE, the_rti.pid);
		MyGetProcessMemoryInfo(procH, &pmc, sizeof (pmc));
		the_rti.process_memory = pmc.WorkingSetSize;
		if (procH) CloseHandle(procH);
	}
	/*THIS IS VERY HEAVY (eats up mem and time) - only perform if requested*/
	else if (flags & GF_RTI_PROCESS_MEMORY) {
		HEAPLIST32 hlentry;
		HEAPENTRY32 hentry;
		the_rti.process_memory = 0;
		hlentry.dwSize = sizeof(HEAPLIST32);
		hSnapShot = CreateToolhelp32Snapshot(TH32CS_SNAPHEAPLIST, the_rti.pid);
		if (hSnapShot && Heap32ListFirst(hSnapShot, &hlentry)) {
			do {
				hentry.dwSize = sizeof(hentry);
				if (Heap32First(&hentry, hlentry.th32ProcessID, hlentry.th32HeapID)) {
					do {
						the_rti.process_memory += hentry.dwBlockSize;
					} while (Heap32Next(&hentry));
				}
			} while (Heap32ListNext(hSnapShot, &hlentry));
		}
		CloseHandle(hSnapShot);
	}
#endif

	the_rti.sampling_instant = last_update_time;

	if (last_update_time) {
		the_rti.sampling_period_duration = entry_time - last_update_time;
		the_rti.process_cpu_time_diff = (u32) ((process_k_u_time - last_process_k_u_time)/1000);

#if defined(_WIN32_WCE)
		the_rti.total_cpu_time_diff = (u32) ((total_cpu_time - last_total_k_u_time)/1000);
		/*we're not that accurate....*/
		if (the_rti.total_cpu_time_diff > the_rti.sampling_period_duration)
			the_rti.sampling_period_duration = the_rti.total_cpu_time_diff;

		/*rough values*/
		the_rti.cpu_idle_time = the_rti.sampling_period_duration - the_rti.total_cpu_time_diff;
		if (!the_rti.sampling_period_duration) the_rti.sampling_period_duration=1;
		the_rti.total_cpu_usage = (u32) (100 * the_rti.total_cpu_time_diff / the_rti.sampling_period_duration);
		if (the_rti.total_cpu_time_diff + the_rti.cpu_idle_time==0) the_rti.total_cpu_time_diff ++;
		the_rti.process_cpu_usage = (u32) (100*the_rti.process_cpu_time_diff / (the_rti.total_cpu_time_diff + the_rti.cpu_idle_time) );

#else
		/*oops, we have no choice but to assume 100% cpu usage during this period*/
		if (!proc_k_u_time) {
			the_rti.total_cpu_time_diff = the_rti.sampling_period_duration;
			proc_k_u_time = last_proc_k_u_time + the_rti.sampling_period_duration;
			the_rti.cpu_idle_time = 0;
			the_rti.total_cpu_usage = 100;
			if (the_rti.sampling_period_duration)
				the_rti.process_cpu_usage = (u32) (100*the_rti.process_cpu_time_diff / the_rti.sampling_period_duration);
		} else {
			u64 samp_sys_time, idle;
			the_rti.total_cpu_time_diff = (u32) ((proc_k_u_time - last_proc_k_u_time)/1000);

			/*we're not that accurate....*/
			if (the_rti.total_cpu_time_diff > the_rti.sampling_period_duration) {
				the_rti.sampling_period_duration = the_rti.total_cpu_time_diff;
			}

			if (!proc_idle_time)
				proc_idle_time = last_proc_idle_time + (the_rti.sampling_period_duration - the_rti.total_cpu_time_diff);

			samp_sys_time = proc_k_u_time - last_proc_k_u_time;
			idle = proc_idle_time - last_proc_idle_time;
			the_rti.cpu_idle_time = (u32) (idle/1000);
			if (samp_sys_time) {
				the_rti.total_cpu_usage = (u32) ( (samp_sys_time - idle) / (samp_sys_time / 100) );
				the_rti.process_cpu_usage = (u32) (100*the_rti.process_cpu_time_diff / (samp_sys_time/1000));
			}
		}
#endif
	}
	last_update_time = entry_time;
	last_process_k_u_time = process_k_u_time;

	GlobalMemoryStatus(&ms);
	the_rti.physical_memory = ms.dwTotalPhys;
#ifdef GPAC_MEMORY_TRACKING
	the_rti.gpac_memory = (u64) gpac_allocated_memory;
#endif
	the_rti.physical_memory_avail = ms.dwAvailPhys;

#if defined(_WIN32_WCE)
	last_total_k_u_time = total_cpu_time;
	if (!the_rti.process_memory) the_rti.process_memory = mem_usage_at_startup - ms.dwAvailPhys;
#else
	last_proc_idle_time = proc_idle_time;
	last_proc_k_u_time = proc_k_u_time;
#endif

	if (!the_rti.gpac_memory) the_rti.gpac_memory = the_rti.process_memory;

	memcpy(rti, &the_rti, sizeof(GF_SystemRTInfo));
	return GF_TRUE;
}


#elif defined(GPAC_CONFIG_DARWIN) && !defined(GPAC_CONFIG_IOS)

#include <sys/types.h>
#include <sys/sysctl.h>
#include <sys/vmmeter.h>
#include <mach/mach_init.h>
#include <mach/mach_host.h>
#include <mach/mach_port.h>
#include <mach/mach_traps.h>
#include <mach/task_info.h>
#include <mach/thread_info.h>
#include <mach/thread_act.h>
#include <mach/vm_region.h>
#include <mach/vm_map.h>
#include <mach/task.h>
#if __ENVIRONMENT_MAC_OS_X_VERSION_MIN_REQUIRED__ >= 1060
#include <mach/shared_region.h>
#else
#include <mach/shared_memory_server.h>
#endif
#include <mach/mach_error.h>

static u64 total_physical_memory = 0;

Bool gf_sys_get_rti_os(u32 refresh_time_ms, GF_SystemRTInfo *rti, u32 flags)
{
	size_t length;
	u32 entry_time, i, percent;
	int mib[6];
	u64 result;
	int pagesize;
	u64 process_u_k_time;
	double utime, stime;
	vm_statistics_data_t vmstat;
	task_t task;
	kern_return_t error;
	thread_array_t thread_table;
	unsigned table_size;
	thread_basic_info_t thi;
	thread_basic_info_data_t thi_data;
	struct task_basic_info ti;
	mach_msg_type_number_t count = HOST_VM_INFO_COUNT, size = sizeof(ti);

	entry_time = gf_sys_clock();
	if (last_update_time && (entry_time - last_update_time < refresh_time_ms)) {
		memcpy(rti, &the_rti, sizeof(GF_SystemRTInfo));
		return 0;
	}

	mib[0] = CTL_HW;
	mib[1] = HW_PAGESIZE;
	length = sizeof(pagesize);
	if (sysctl(mib, 2, &pagesize, &length, NULL, 0) < 0) {
		return 0;
	}

	if (host_statistics(mach_host_self(), HOST_VM_INFO, (host_info_t)&vmstat, &count) != KERN_SUCCESS) {
		return 0;
	}

	the_rti.physical_memory = (vmstat.wire_count + vmstat.active_count + vmstat.inactive_count + vmstat.free_count)* pagesize;
	the_rti.physical_memory_avail = vmstat.free_count * pagesize;

	if (!total_physical_memory) {
		mib[0] = CTL_HW;
		mib[1] = HW_MEMSIZE;
		length = sizeof(u64);
		if (sysctl(mib, 2, &result, &length, NULL, 0) >= 0) {
			total_physical_memory = result;
		}
	}
	the_rti.physical_memory = total_physical_memory;

	error = task_for_pid(mach_task_self(), the_rti.pid, &task);
	if (error) {
		GF_LOG(GF_LOG_ERROR, GF_LOG_CORE, ("[RTI] Cannot get process task for PID %d: error %d\n", the_rti.pid, error));
		return 0;
	}

	error = task_info(mach_task_self(), TASK_BASIC_INFO, (task_info_t)&ti, &size);
	if (error) {
		GF_LOG(GF_LOG_ERROR, GF_LOG_CORE, ("[RTI] Cannot get process task info (PID %d): error %d\n", the_rti.pid, error));
		return 0;
	}

	percent = 0;
	utime = ti.user_time.seconds + ti.user_time.microseconds * 1e-6;
	stime = ti.system_time.seconds + ti.system_time.microseconds * 1e-6;
	error = task_threads(task, &thread_table, &table_size);
	if (error != KERN_SUCCESS) {
		GF_LOG(GF_LOG_ERROR, GF_LOG_CORE, ("[RTI] Cannot get threads task for PID %d: error %d\n", the_rti.pid, error));
		return 0;
	}
	thi = &thi_data;
	for (i = 0; i != table_size; ++i) {
		count = THREAD_BASIC_INFO_COUNT;
		error = thread_info(thread_table[i], THREAD_BASIC_INFO, (thread_info_t)thi, &count);
		if (error != KERN_SUCCESS) {
			mach_error("[RTI] Unexpected thread_info() call return", error);
			GF_LOG(GF_LOG_WARNING, GF_LOG_CORE, ("[RTI] Unexpected thread info for PID %d\n", the_rti.pid));
			break;
		}
		if ((thi->flags & TH_FLAGS_IDLE) == 0) {
			utime += thi->user_time.seconds + thi->user_time.microseconds * 1e-6;
			stime += thi->system_time.seconds + thi->system_time.microseconds * 1e-6;
			percent +=  (u32) (100 * (double)thi->cpu_usage / TH_USAGE_SCALE);
		}
	}
	vm_deallocate(mach_task_self(), (vm_offset_t)thread_table, table_size * sizeof(thread_array_t));
	mach_port_deallocate(mach_task_self(), task);

	process_u_k_time = utime + stime;

	the_rti.sampling_instant = last_update_time;

	if (last_update_time) {
		the_rti.sampling_period_duration = (entry_time - last_update_time);
		the_rti.process_cpu_time_diff = (process_u_k_time - last_process_k_u_time) * 10;

		the_rti.total_cpu_time_diff = the_rti.sampling_period_duration;
		/*TODO*/
		the_rti.cpu_idle_time = 0;
		the_rti.total_cpu_usage = 0;
		if (!the_rti.process_cpu_time_diff) the_rti.process_cpu_time_diff = the_rti.total_cpu_time_diff;

		the_rti.process_cpu_usage = percent;
	} else {
		mem_at_startup = the_rti.physical_memory_avail;
	}
	the_rti.process_memory = mem_at_startup - the_rti.physical_memory_avail;

#ifdef GPAC_MEMORY_TRACKING
	the_rti.gpac_memory = gpac_allocated_memory;
#endif

	last_process_k_u_time = process_u_k_time;
	last_cpu_idle_time = 0;
	last_update_time = entry_time;
	memcpy(rti, &the_rti, sizeof(GF_SystemRTInfo));
	return 1;
}

//linux
#else

Bool gf_sys_get_rti_os(u32 refresh_time_ms, GF_SystemRTInfo *rti, u32 flags)
{
	u32 entry_time;
	u64 process_u_k_time;
	u32 u_k_time, idle_time;
#if 0
	char szProc[100];
#endif
	char line[2048];
	FILE *f;

	assert(sys_init);

	entry_time = gf_sys_clock();
	if (last_update_time && (entry_time - last_update_time < refresh_time_ms)) {
		memcpy(rti, &the_rti, sizeof(GF_SystemRTInfo));
		return 0;
	}
	u_k_time = idle_time = 0;
	f = gf_fopen("/proc/stat", "r");
	if (f) {
		u32 k_time, nice_time, u_time;
		if (fgets(line, 128, f) != NULL) {
			if (sscanf(line, "cpu  %u %u %u %u\n", &u_time, &k_time, &nice_time, &idle_time) == 4) {
				u_k_time = u_time + k_time + nice_time;
			}
		}
		gf_fclose(f);
	}
	process_u_k_time = 0;
	the_rti.process_memory = 0;

	/*FIXME? under LinuxThreads this will only fetch stats for the calling thread, we would have to enumerate /proc to get
	the complete CPU usage of all therads of the process...*/
#if 0
	sprintf(szProc, "/proc/%d/stat", the_rti.pid);
	f = gf_fopen(szProc, "r");
	if (f) {
		fflush(f);
		if (fgets(line, 2048, f) != NULL) {
			char state;
			char *start;
			long cutime, cstime, priority, nice, itrealvalue, rss;
			int exit_signal, processor;
			unsigned long flags, minflt, cminflt, majflt, cmajflt, utime, stime,starttime, vsize, rlim, startcode, endcode, startstack, kstkesp, kstkeip, signal, blocked, sigignore, sigcatch, wchan, nswap, cnswap, rem;
			int ppid, pgrp ,session, tty_nr, tty_pgrp, res;
			start = strchr(line, ')');
			if (start) start += 2;
			else {
				start = strchr(line, ' ');
				start++;
			}
			res = sscanf(start,"%c %d %d %d %d %d %lu %lu %lu %lu \
%lu %lu %lu %ld %ld %ld %ld %ld %ld %lu \
%lu %ld %lu %lu %lu %lu %lu %lu %lu %lu \
%lu %lu %lu %lu %lu %d %d",
			             &state, &ppid, &pgrp, &session, &tty_nr, &tty_pgrp, &flags, &minflt, &cminflt, &majflt,
			             &cmajflt, &utime, &stime, &cutime, &cstime, &priority, &nice, &itrealvalue, &rem, &starttime,
			             &vsize, &rss, &rlim, &startcode, &endcode, &startstack, &kstkesp, &kstkeip, &signal, &blocked,
			             &sigignore, &sigcatch, &wchan, &nswap, &cnswap, &exit_signal, &processor);

			if (res) process_u_k_time = (u64) (cutime + cstime);
			else {
				GF_LOG(GF_LOG_ERROR, GF_LOG_CORE, ("[RTI] PROC %s parse error\n", szProc));
			}
		} else {
			GF_LOG(GF_LOG_ERROR, GF_LOG_CORE, ("[RTI] error reading pid/stat\n\n", szProc));
		}
		gf_fclose(f);
	} else {
		GF_LOG(GF_LOG_ERROR, GF_LOG_CORE, ("[RTI] cannot open %s\n", szProc));
	}
	sprintf(szProc, "/proc/%d/status", the_rti.pid);
	f = gf_fopen(szProc, "r");
	if (f) {
		while (fgets(line, 1024, f) != NULL) {
			if (!strnicmp(line, "VmSize:", 7)) {
				sscanf(line, "VmSize: %"LLD" kB",  &the_rti.process_memory);
				the_rti.process_memory *= 1024;
			}
		}
		gf_fclose(f);
	} else {
		GF_LOG(GF_LOG_ERROR, GF_LOG_CORE, ("[RTI] cannot open %s\n", szProc));
	}
#endif


#ifndef GPAC_CONFIG_IOS
	the_rti.physical_memory = the_rti.physical_memory_avail = 0;
	f = gf_fopen("/proc/meminfo", "r");
	if (f) {
		while (fgets(line, 1024, f) != NULL) {
			if (!strnicmp(line, "MemTotal:", 9)) {
				sscanf(line, "MemTotal: "LLU" kB",  &the_rti.physical_memory);
				the_rti.physical_memory *= 1024;
			} else if (!strnicmp(line, "MemFree:", 8)) {
				sscanf(line, "MemFree: "LLU" kB",  &the_rti.physical_memory_avail);
				the_rti.physical_memory_avail *= 1024;
				break;
			}
		}
		gf_fclose(f);
	} else {
		GF_LOG(GF_LOG_ERROR, GF_LOG_CORE, ("[RTI] cannot open /proc/meminfo\n"));
	}
#endif

	the_rti.sampling_instant = last_update_time;

	if (last_update_time) {
		the_rti.sampling_period_duration = (entry_time - last_update_time);
		the_rti.process_cpu_time_diff = (u32) (process_u_k_time - last_process_k_u_time) * 10;

		/*oops, we have no choice but to assume 100% cpu usage during this period*/
		if (!u_k_time) {
			the_rti.total_cpu_time_diff = the_rti.sampling_period_duration;
			u_k_time = (u32) (last_cpu_u_k_time + the_rti.sampling_period_duration);
			the_rti.cpu_idle_time = 0;
			the_rti.total_cpu_usage = 100;
			if (!the_rti.process_cpu_time_diff) the_rti.process_cpu_time_diff = the_rti.total_cpu_time_diff;
			the_rti.process_cpu_usage = (u32) ( 100 *  the_rti.process_cpu_time_diff / the_rti.sampling_period_duration);
		} else {
			u64 samp_sys_time;
			/*move to ms (/proc/stat gives times in 100 ms unit*/
			the_rti.total_cpu_time_diff = (u32) (u_k_time - last_cpu_u_k_time)*10;

			/*we're not that accurate....*/
			if (the_rti.total_cpu_time_diff > the_rti.sampling_period_duration)
				the_rti.sampling_period_duration = the_rti.total_cpu_time_diff;

			if (!idle_time) idle_time = (the_rti.sampling_period_duration - the_rti.total_cpu_time_diff)/10;
			samp_sys_time = u_k_time - last_cpu_u_k_time;
			the_rti.cpu_idle_time = (u32) (idle_time - last_cpu_idle_time);
			if (the_rti.cpu_idle_time + samp_sys_time > 0)
				the_rti.total_cpu_usage = (u32) ( 100 * samp_sys_time / (the_rti.cpu_idle_time + samp_sys_time ) );
			else
				the_rti.total_cpu_usage = 0;
			/*move to ms (/proc/stat gives times in 100 ms unit*/
			the_rti.cpu_idle_time *= 10;
			if (!the_rti.process_cpu_time_diff) the_rti.process_cpu_time_diff = the_rti.total_cpu_time_diff;
			if (the_rti.cpu_idle_time + 10*samp_sys_time > 0)
				the_rti.process_cpu_usage = (u32) ( 100 *  the_rti.process_cpu_time_diff / (the_rti.cpu_idle_time + 10*samp_sys_time ) );
			else
				the_rti.process_cpu_usage = 0;
		}
	} else {
		mem_at_startup = the_rti.physical_memory_avail;
	}
	the_rti.process_memory = mem_at_startup - the_rti.physical_memory_avail;
#ifdef GPAC_MEMORY_TRACKING
	the_rti.gpac_memory = gpac_allocated_memory;
#endif
	last_process_k_u_time = process_u_k_time;
	last_cpu_idle_time = idle_time;
	last_cpu_u_k_time = u_k_time;
	last_update_time = entry_time;
	memcpy(rti, &the_rti, sizeof(GF_SystemRTInfo));
	return 1;
}

#endif

GF_EXPORT
Bool gf_sys_get_rti(u32 refresh_time_ms, GF_SystemRTInfo *rti, u32 flags)
{
	Bool res = gf_sys_get_rti_os(refresh_time_ms, rti, flags);
	if (res) {
		if (!rti->process_memory) rti->process_memory = memory_at_gpac_startup - rti->physical_memory_avail;
		if (!rti->gpac_memory) rti->gpac_memory = memory_at_gpac_startup - rti->physical_memory_avail;
	}
	return res;
}

static char szCacheDir[GF_MAX_PATH];
GF_EXPORT
const char * gf_get_default_cache_directory()
{
	const char *cache_dir;
	char root_tmp[GF_MAX_PATH];
	size_t len;

	cache_dir = gf_opts_get_key("core", "cache");
	if (cache_dir) return cache_dir;

#ifdef _WIN32_WCE
	strcpy(szCacheDir, "\\windows\\temp" );
#elif defined(WIN32)
	GetTempPath(GF_MAX_PATH, szCacheDir);
#elif defined(GPAC_CONFIG_ANDROID)
	strcpy(szCacheDir, "/data/data/com.gpac.Osmo4/cache");
#else
	strcpy(szCacheDir, "/tmp");
#endif

	strcpy(root_tmp, szCacheDir);

	len = strlen(szCacheDir);
	if (szCacheDir[len-1] != GF_PATH_SEPARATOR) {
		szCacheDir[len] = GF_PATH_SEPARATOR;
		szCacheDir[len+1] = 0;
	}

	strcat(szCacheDir, "gpac_cache");

	if ( !gf_dir_exists(szCacheDir) && gf_mkdir(szCacheDir)!=GF_OK ) {
		strcpy(szCacheDir, root_tmp);
		return szCacheDir;
	}
	return szCacheDir;
}


GF_EXPORT
Bool gf_sys_get_battery_state(Bool *onBattery, u32 *onCharge, u32*level, u32 *batteryLifeTime, u32 *batteryFullLifeTime)
{
#if defined(_WIN32_WCE)
	SYSTEM_POWER_STATUS_EX sps;
	GetSystemPowerStatusEx(&sps, 0);
	if (onBattery) *onBattery = sps.ACLineStatus ? 0 : 1;
	if (onCharge) *onCharge = (sps.BatteryFlag & BATTERY_FLAG_CHARGING) ? 1 : 0;
	if (level) *level = sps.BatteryLifePercent;
	if (batteryLifeTime) *batteryLifeTime = sps.BatteryLifeTime;
	if (batteryFullLifeTime) *batteryFullLifeTime = sps.BatteryFullLifeTime;
#elif defined(WIN32)
	SYSTEM_POWER_STATUS sps;
	GetSystemPowerStatus(&sps);
	if (onBattery) *onBattery = sps.ACLineStatus ? GF_FALSE : GF_TRUE;
	if (onCharge) *onCharge = (sps.BatteryFlag & BATTERY_FLAG_CHARGING) ? 1 : 0;
	if (level) *level = sps.BatteryLifePercent;
	if (batteryLifeTime) *batteryLifeTime = sps.BatteryLifeTime;
	if (batteryFullLifeTime) *batteryFullLifeTime = sps.BatteryFullLifeTime;
#endif
	return GF_TRUE;
}


struct GF_GlobalLock {
	const char * resourceName;
};


#ifndef WIN32
#define CPF_CLOEXEC 1

#include <sys/stat.h>
#include <fcntl.h>
#include <unistd.h>

struct _GF_GlobalLock_opaque {
	char * resourceName;
	char * pidFile;
	int fd;
};

GF_GlobalLock * gf_create_PID_file( const char * resourceName )
{
	const char * prefix = "/gpac_lock_";
	const char * dir = gf_get_default_cache_directory();
	char * pidfile;
	int flags;
	int status;
	pidfile = gf_malloc(strlen(dir)+strlen(prefix)+strlen(resourceName)+1);
	strcpy(pidfile, dir);
	strcat(pidfile, prefix);
	/* Use only valid names for file */
	{
		const char *res;
		char * pid = &(pidfile[strlen(pidfile)]);
		for (res = resourceName; *res ; res++) {
			if (*res >= 'A' && *res <= 'z')
				*pid = * res;
			else
				*pid = '_';
			pid++;
		}
		*pid = '\0';
	}
	int fd = open(pidfile, O_RDWR | O_CREAT, S_IRUSR | S_IWUSR);
	if (fd == -1)
		goto exit;
	/* Get the flags */
	flags = fcntl(fd, F_GETFD);
	if (flags == -1) {
		goto exit;
	}
	/* Set FD_CLOEXEC, so exclusive lock will be removed on exit, so even if GPAC crashes,
	* lock will be allowed for next instance */
	flags |= FD_CLOEXEC;
	/* Now, update the flags */
	if (fcntl(fd, F_SETFD, flags) == -1) {
		goto exit;
	}

	/* Now, we try to lock the file */
	{
		struct flock fl;
		fl.l_type = F_WRLCK;
		fl.l_whence = SEEK_SET;
		fl.l_start = fl.l_len = 0;
		status = fcntl(fd, F_SETLK, &fl);
	}

	if (status == -1) {
		goto exit;
	}

	if (ftruncate(fd, 0) == -1) {
		goto exit;
	}
	/* Write the PID */
	{
		int sz = 100;
		char * buf = gf_malloc( sz );
		sz = snprintf(buf, sz, "%ld\n", (long) getpid());
		if (write(fd, buf, sz) != sz) {
			gf_free(buf);
			goto exit;
		}
	}
	sync();
	{
		GF_GlobalLock * lock = gf_malloc( sizeof(GF_GlobalLock));
		lock->resourceName = gf_strdup(resourceName);
		lock->pidFile = pidfile;
		lock->fd = fd;
		return lock;
	}
exit:
	if (fd >= 0)
		close(fd);
	return NULL;
}
#else /* WIN32 */
struct _GF_GlobalLock_opaque {
	char * resourceName;
	HANDLE hMutex; /*a named mutex is a system-mode object on windows*/
};
#endif

GF_EXPORT
GF_GlobalLock * gf_global_resource_lock(const char * resourceName) {
#ifdef WIN32
#ifdef _WIN32_WCE
	unsigned short sWResourceName[MAX_PATH];
#endif
	DWORD lastErr;
	GF_GlobalLock *lock = gf_malloc(sizeof(GF_GlobalLock));
	lock->resourceName = gf_strdup(resourceName);

	/*first ensure mutex is created*/
#ifdef _WIN32_WCE
	CE_CharToWide((char *)resourceName, sWResourceName);
	lock->hMutex = CreateMutex(NULL, TRUE, sWResourceName);
#else
	lock->hMutex = CreateMutex(NULL, TRUE, resourceName);
#endif
	lastErr = GetLastError();
	if (lastErr && lastErr == ERROR_ALREADY_EXISTS)
		return NULL;
	if (!lock->hMutex)
	{
		GF_LOG(GF_LOG_ERROR, GF_LOG_MUTEX, ("[Mutex] Couldn't create mutex for global lock: %d\n", lastErr));
		return NULL;
	}

	/*then lock it*/
	switch (WaitForSingleObject(lock->hMutex, INFINITE)) {
	case WAIT_ABANDONED:
	case WAIT_TIMEOUT:
		assert(0); /*serious error: someone has modified the object elsewhere*/
		GF_LOG(GF_LOG_ERROR, GF_LOG_MUTEX, ("[Mutex] Couldn't get the global lock\n"));
		gf_global_resource_unlock(lock);
		return NULL;
	}

	return lock;
#else /* WIN32 */
	return gf_create_PID_file(resourceName);
#endif /* WIN32 */
}

/*!
 * Unlock a previouly locked resource
 * \param lock The resource to unlock
 * \return GF_OK if evertything went fine
 */
GF_EXPORT
GF_Err gf_global_resource_unlock(GF_GlobalLock * lock) {
	if (!lock)
		return GF_BAD_PARAM;
#ifndef WIN32
	assert( lock->pidFile);
	close(lock->fd);
	if (unlink(lock->pidFile))
		perror("Failed to unlink lock file");
	gf_free(lock->pidFile);
	lock->pidFile = NULL;
	lock->fd = -1;
#else /* WIN32 */
	{
		/*MSDN: "The mutex object is destroyed when its last handle has been closed."*/
		BOOL ret = ReleaseMutex(lock->hMutex);
		if (!ret) {
			DWORD err = GetLastError();
			GF_LOG(GF_LOG_ERROR, GF_LOG_MUTEX, ("[Mutex] Couldn't release mutex for global lock: %d\n", err));
		}
		ret = CloseHandle(lock->hMutex);
		if (!ret) {
			DWORD err = GetLastError();
			GF_LOG(GF_LOG_ERROR, GF_LOG_MUTEX, ("[Mutex] Couldn't destroy mutex for global lock: %d\n", err));
		}
	}
#endif
	if (lock->resourceName)
		gf_free(lock->resourceName);
	lock->resourceName = NULL;
	gf_free(lock);
	return GF_OK;
}

#ifdef GPAC_CONFIG_ANDROID

fm_callback_func fm_cbk = NULL;
static void *fm_cbk_obj = NULL;

void gf_fm_request_set_callback(void *cbk_obj, fm_callback_func cbk_func) {
	fm_cbk = cbk_func;
	fm_cbk_obj = cbk_obj;
}

void gf_fm_request_call(u32 type, u32 param, int *value) {
	if (fm_cbk)
		fm_cbk(fm_cbk_obj, type, param, value);
}

#endif //GPAC_CONFIG_ANDROID

GF_EXPORT
s32 gf_gettimeofday(struct timeval *tp, void *tz) {
	return gettimeofday(tp, tz);
}


static u32 ntp_shift = GF_NTP_SEC_1900_TO_1970;

GF_EXPORT
void gf_net_set_ntp_shift(s32 shift)
{
	ntp_shift = GF_NTP_SEC_1900_TO_1970 + shift;
}

/*
		NTP tools
*/
GF_EXPORT
void gf_net_get_ntp(u32 *sec, u32 *frac)
{
	u64 frac_part;
	struct timeval now;
	gettimeofday(&now, NULL);
	if (sec) {
		*sec = (u32) (now.tv_sec) + ntp_shift;
	}

	if (frac) {
		frac_part = now.tv_usec * 0xFFFFFFFFULL;
		frac_part /= 1000000;
		*frac = (u32) ( frac_part );
	}
}

GF_EXPORT
u64 gf_net_get_ntp_ts()
{
	u64 res;
	u32 sec, frac;
	gf_net_get_ntp(&sec, &frac);
	res = sec;
	res<<= 32;
	res |= frac;
	return res;
}

GF_EXPORT
s32 gf_net_get_ntp_diff_ms(u64 ntp)
{
	u32 remote_s, remote_f, local_s, local_f;
	s64 local, remote;

	remote_s = (ntp >> 32);
	remote_f = (u32) (ntp & 0xFFFFFFFFULL);
	gf_net_get_ntp(&local_s, &local_f);

	local = local_s;
	local *= 1000;
	local += ((u64) local_f)*1000 / 0xFFFFFFFFULL;

	remote = remote_s;
	remote *= 1000;
	remote += ((u64) remote_f)*1000 / 0xFFFFFFFFULL;

	return (s32) (local - remote);
}

GF_EXPORT
u64 gf_net_get_ntp_ms()
{
	u32 sec, frac;
	u64 time_ms;
	Double msec;

	gf_net_get_ntp(&sec, &frac);
	time_ms = sec;
	time_ms *= 1000;
	msec = frac*1000.0;
	msec /= 0xFFFFFFFF;

	time_ms += (u32)msec;

	return time_ms;
}



GF_EXPORT
s32 gf_net_get_timezone()
{
#if defined(_WIN32_WCE)
	return 0;
#else
	//this has been commented due to some reports of broken implementation on some systems ...
	//		s32 val = timezone;
	//		return val;


	/*FIXME - avoid errors at midnight when estimating timezone this does not work !!*/
	s32 t_timezone;
	struct tm t_gmt, t_local;
	time_t t_time;
	t_time = time(NULL);
	t_gmt = *gmtime(&t_time);
	t_local = *localtime(&t_time);

	t_timezone = (t_gmt.tm_hour - t_local.tm_hour) * 3600 + (t_gmt.tm_min - t_local.tm_min) * 60;
	return t_timezone;
#endif

}

//no mkgmtime on mingw..., use our own
#if (defined(WIN32) && defined(__GNUC__))

static Bool leap_year(u32 year) {
	year += 1900;
	return (year % 4) == 0 && ((year % 100) != 0 || (year % 400) == 0) ? GF_TRUE : GF_FALSE;
}
static time_t gf_mktime_utc(struct tm *tm)
{
	static const u32 days_per_month[2][12] = {
		{31, 28, 31, 30, 31, 30, 31, 31, 30, 31, 30, 31},
		{31, 29, 31, 30, 31, 30, 31, 31, 30, 31, 30, 31}
	};
	time_t time=0;
	int i;

	for (i=70; i<tm->tm_year; i++) {
		time += leap_year(i) ? 366 : 365;
	}

	for (i=0; i<tm->tm_mon; ++i) {
		time += days_per_month[leap_year(tm->tm_year)][i];
	}
	time += tm->tm_mday - 1;
	time *= 24;
	time += tm->tm_hour;
	time *= 60;
	time += tm->tm_min;
	time *= 60;
	time += tm->tm_sec;
	return time;
}

#elif defined(WIN32)
static time_t gf_mktime_utc(struct tm *tm)
{
	return  _mkgmtime(tm);
}

#elif defined(GPAC_CONFIG_ANDROID)
#include <time64.h>
#if defined(__LP64__)
static time_t gf_mktime_utc(struct tm *tm)
{
	return timegm64(tm);
}
#else
static time_t gf_mktime_utc(struct tm *tm)
{
	static const time_t kTimeMax = ~(1L << (sizeof(time_t) * CHAR_BIT - 1));
	static const time_t kTimeMin = (1L << (sizeof(time_t) * CHAR_BIT - 1));
	time64_t result = timegm64(tm);
	if (result < kTimeMin || result > kTimeMax)
		return -1;
	return result;
}
#endif

#else

static time_t gf_mktime_utc(struct tm *tm)
{
	return timegm(tm);
}

#endif

GF_EXPORT
u64 gf_net_parse_date(const char *val)
{
	u64 current_time;
	char szDay[50], szMonth[50];
	u32 year, month, day, h, m, s, ms;
	s32 oh, om;
	Float secs;
	Bool neg_time_zone = GF_FALSE;

#ifdef _WIN32_WCE
	SYSTEMTIME syst;
	FILETIME filet;
#else
	struct tm t;
	memset(&t, 0, sizeof(struct tm));
#endif

	szDay[0] = szMonth[0] = 0;
	year = month = day = h = m = s = 0;
	oh = om = 0;
	secs = 0;

	if (sscanf(val, "%d-%d-%dT%d:%d:%gZ", &year, &month, &day, &h, &m, &secs) == 6) {
	}
	else if (sscanf(val, "%d-%d-%dT%d:%d:%g-%d:%d", &year, &month, &day, &h, &m, &secs, &oh, &om) == 8) {
		neg_time_zone = GF_TRUE;
	}
	else if (sscanf(val, "%d-%d-%dT%d:%d:%g+%d:%d", &year, &month, &day, &h, &m, &secs, &oh, &om) == 8) {
	}
	else if (sscanf(val, "%3s, %d %3s %d %d:%d:%d", szDay, &day, szMonth, &year, &h, &m, &s)==7) {
		secs  = (Float) s;
	}
	else if (sscanf(val, "%9s, %d-%3s-%d %02d:%02d:%02d GMT", szDay, &day, szMonth, &year, &h, &m, &s)==7) {
		secs  = (Float) s;
	}
	else if (sscanf(val, "%3s %3s %d %02d:%02d:%02d %d", szDay, szMonth, &day, &year, &h, &m, &s)==7) {
		secs  = (Float) s;
	}
	else {
		GF_LOG(GF_LOG_ERROR, GF_LOG_CORE, ("[Core] Cannot parse date string %s\n", val));
		return 0;
	}

	if (month) {
		month -= 1;
	} else {
		if (!strcmp(szMonth, "Jan")) month = 0;
		else if (!strcmp(szMonth, "Feb")) month = 1;
		else if (!strcmp(szMonth, "Mar")) month = 2;
		else if (!strcmp(szMonth, "Apr")) month = 3;
		else if (!strcmp(szMonth, "May")) month = 4;
		else if (!strcmp(szMonth, "Jun")) month = 5;
		else if (!strcmp(szMonth, "Jul")) month = 6;
		else if (!strcmp(szMonth, "Aug")) month = 7;
		else if (!strcmp(szMonth, "Sep")) month = 8;
		else if (!strcmp(szMonth, "Oct")) month = 9;
		else if (!strcmp(szMonth, "Nov")) month = 10;
		else if (!strcmp(szMonth, "Dec")) month = 11;
	}

#ifdef _WIN32_WCE
	memset(&syst, 0, sizeof(SYSTEMTIME));
	syst.wYear = year;
	syst.wMonth = month + 1;
	syst.wDay = day;
	syst.wHour = h;
	syst.wMinute = m;
	syst.wSecond = (u32) secs;
	SystemTimeToFileTime(&syst, &filet);
	current_time = (u64) ((*(LONGLONG *) &filet - TIMESPEC_TO_FILETIME_OFFSET) / 10000000);

#else

	t.tm_year = year>1000 ? year-1900 : year;
	t.tm_mday = day;
	t.tm_hour = h;
	t.tm_min = m;
	t.tm_sec = (u32) secs;
	t.tm_mon = month;

	if (strlen(szDay) ) {
		if (!strcmp(szDay, "Mon") || !strcmp(szDay, "Monday")) t.tm_wday = 0;
		else if (!strcmp(szDay, "Tue") || !strcmp(szDay, "Tuesday")) t.tm_wday = 1;
		else if (!strcmp(szDay, "Wed") || !strcmp(szDay, "Wednesday")) t.tm_wday = 2;
		else if (!strcmp(szDay, "Thu") || !strcmp(szDay, "Thursday")) t.tm_wday = 3;
		else if (!strcmp(szDay, "Fri") || !strcmp(szDay, "Friday")) t.tm_wday = 4;
		else if (!strcmp(szDay, "Sat") || !strcmp(szDay, "Saturday")) t.tm_wday = 5;
		else if (!strcmp(szDay, "Sun") || !strcmp(szDay, "Sunday")) t.tm_wday = 6;
	}

	current_time = gf_mktime_utc(&t);

	if ((s64) current_time == -1) {
		//use 1 ms
		return 1;
	}
	if (current_time == 0) {
		//use 1 ms
		return 1;
	}

#endif

	if (om || oh) {
		s32 diff = (60*oh + om)*60;
		if (neg_time_zone) diff = -diff;
		current_time = current_time + diff;
	}
	current_time *= 1000;
	ms = (u32) ( (secs - (u32) secs) * 1000);
	return current_time + ms;
}

GF_EXPORT
u64 gf_net_get_utc_ts(u32 year, u32 month, u32 day, u32 hour, u32 min, u32 sec)
{
	u64 current_time;
#ifdef _WIN32_WCE
	SYSTEMTIME syst;
	FILETIME filet;
#else
	struct tm t;
	memset(&t, 0, sizeof(struct tm));
#endif

#ifdef _WIN32_WCE
	memset(&syst, 0, sizeof(SYSTEMTIME));
	syst.wYear = year;
	syst.wMonth = month + 1;
	syst.wDay = day;
	syst.wHour = hour;
	syst.wMinute = min;
	syst.wSecond = (u32) sec;
	SystemTimeToFileTime(&syst, &filet);
	current_time = (u64) ((*(LONGLONG *) &filet - TIMESPEC_TO_FILETIME_OFFSET) / 10000000);
#else
	t.tm_year = year>1000 ? year-1900 : year;
	t.tm_mday = day;
	t.tm_hour = hour;
	t.tm_min = min;
	t.tm_sec = (u32) sec;
	t.tm_mon = month;

	current_time = gf_mktime_utc(&t);
	if ((s64) current_time == -1) {
		//use 1 ms
		return 1;
	}
	if (current_time == 0) {
		//use 1 ms
		return 1;
	}
#endif

	current_time *= 1000;
	return current_time;
}

GF_EXPORT
u64 gf_net_get_utc()
{
	u64 current_time;
	Double msec;
	u32 sec, frac;

	gf_net_get_ntp(&sec, &frac);
	current_time = sec - GF_NTP_SEC_1900_TO_1970;
	current_time *= 1000;
	msec = frac*1000.0;
	msec /= 0xFFFFFFFF;
	current_time += (u64) msec;
	return current_time;
}



GF_EXPORT
GF_Err gf_bin128_parse(const char *string, bin128 value)
{
	u32 len;
	u32	i=0;
	if (!strnicmp(string, "0x", 2)) string += 2;
	len = (u32) strlen(string);
	if (len >= 32) {
		u32 j;
		for (j=0; j<len; j+=2) {
			u32 v;
			char szV[5];

			while (string[j] && !isalnum(string[j]))
				j++;
			if (!string[j])
				break;
			sprintf(szV, "%c%c", string[j], string[j+1]);
			sscanf(szV, "%x", &v);
<<<<<<< HEAD
			if (i >= 16) {
=======
			if (i > 15) {
				// force error check below
>>>>>>> 1aff47d3
				i++;
				break;
			}
			value[i] = v;
			i++;

		}
	}
	if (i != 16) {
		GF_LOG(GF_LOG_ERROR, GF_LOG_CORE, ("[CORE] 128bit blob is not 16-bytes long: %s\n", string));
		return GF_BAD_PARAM;
	}
	return GF_OK;
}<|MERGE_RESOLUTION|>--- conflicted
+++ resolved
@@ -2339,12 +2339,8 @@
 				break;
 			sprintf(szV, "%c%c", string[j], string[j+1]);
 			sscanf(szV, "%x", &v);
-<<<<<<< HEAD
-			if (i >= 16) {
-=======
 			if (i > 15) {
 				// force error check below
->>>>>>> 1aff47d3
 				i++;
 				break;
 			}
