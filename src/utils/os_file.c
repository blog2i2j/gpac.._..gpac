--- conflicted
+++ resolved
@@ -1347,22 +1347,15 @@
 GF_EXPORT
 size_t gf_fwrite(const void *ptr, size_t nb_bytes, FILE *stream)
 {
-<<<<<<< HEAD
-	size_t result;
+	size_t result=0;
 
 	if (gf_fileio_check(stream)) {
 		return(size_t) gf_fileio_write((GF_FileIO *)stream, (u8 *) ptr, (u32) nb_bytes);
 	}
 
-	result = fwrite(ptr, 1, nb_bytes, stream);
+	if (ptr)
+		result = fwrite(ptr, 1, nb_bytes, stream);
 	if (result != nb_bytes) {
-=======
-	size_t result = 0;
-	if (ptr) {
-		result = fwrite(ptr, size, nmemb, stream);
-	}
-	if (result != nmemb) {
->>>>>>> 5b37b21a
 #ifdef _WIN32_WCE
 		GF_LOG(GF_LOG_ERROR, GF_LOG_CORE, ("Error writing data: %d blocks to write but %d blocks written\n", nb_bytes, result));
 #else
