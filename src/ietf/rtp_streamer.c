/*
 *			GPAC - Multimedia Framework C SDK
 *
 *			Authors: Jean Le Feuvre
 *			Copyright (c) Telecom ParisTech 2000-2012
 *					All rights reserved
 *
 *  This file is part of GPAC / IETF RTP/RTSP/SDP sub-project
 *
 *  GPAC is free software; you can redistribute it and/or modify
 *  it under the terms of the GNU Lesser General Public License as published by
 *  the Free Software Foundation; either version 2, or (at your option)
 *  any later version.
 *
 *  GPAC is distributed in the hope that it will be useful,
 *  but WITHOUT ANY WARRANTY; without even the implied warranty of
 *  MERCHANTABILITY or FITNESS FOR A PARTICULAR PURPOSE.  See the
 *  GNU Lesser General Public License for more details.
 *
 *  You should have received a copy of the GNU Lesser General Public
 *  License along with this library; see the file COPYING.  If not, write to
 *  the Free Software Foundation, 675 Mass Ave, Cambridge, MA 02139, USA.
 *
 */


#include <gpac/rtp_streamer.h>
#include <gpac/constants.h>
#include <gpac/base_coding.h>
#ifndef GPAC_DISABLE_AV_PARSERS
#include <gpac/avparse.h>
#endif
#include <gpac/internal/ietf_dev.h>

#if !defined(GPAC_DISABLE_STREAMING) && !defined(GPAC_DISABLE_ISOM)

struct __rtp_streamer
{
	GP_RTPPacketizer *packetizer;
	GF_RTPChannel *channel;

	/* The current packet being formed */
	char *buffer;
	u32 payload_len, buffer_alloc;

	Double ts_scale;
};


/*callbacks from packetizer to channel*/

static void rtp_stream_on_new_packet(void *cbk, GF_RTPHeader *header)
{
}

static void rtp_stream_on_packet_done(void *cbk, GF_RTPHeader *header)
{
	GF_RTPStreamer *rtp = (GF_RTPStreamer*)cbk;
	GF_Err e = gf_rtp_send_packet(rtp->channel, header, rtp->buffer+12, rtp->payload_len, GF_TRUE);

#ifndef GPAC_DISABLE_LOG
	if (e) {
		GF_LOG(GF_LOG_ERROR, GF_LOG_RTP, ("Error %s sending RTP packet\n", gf_error_to_string(e)));
	} else {
		GF_LOG(GF_LOG_DEBUG, GF_LOG_RTP, ("RTP SN %u - TS %u - M %u - Size %u\n", header->SequenceNumber, header->TimeStamp, header->Marker, rtp->payload_len + 12));
	}
#endif
	rtp->payload_len = 0;
}

static void rtp_stream_on_data(void *cbk, char *data, u32 data_size, Bool is_head)
{
	GF_RTPStreamer *rtp = (GF_RTPStreamer*)cbk;
	if (!data ||!data_size) return;

	if (rtp->payload_len+data_size+12 > rtp->buffer_alloc) {
		GF_LOG(GF_LOG_ERROR, GF_LOG_RTP, ("[RTP] Packet size %d bigger than MTU size %d - discarding\n", rtp->payload_len+data_size+12, rtp->buffer_alloc));
		rtp->payload_len += data_size;
		return;
	}
	if (!is_head) {
		memcpy(rtp->buffer + rtp->payload_len + 12, data, data_size);
	} else {
		memmove(rtp->buffer + data_size + 12, rtp->buffer + 12, rtp->payload_len);
		memcpy(rtp->buffer + 12, data, data_size);
	}
	rtp->payload_len += data_size;
}

static GF_Err rtp_stream_init_channel(GF_RTPStreamer *rtp, u32 path_mtu, const char * dest, int port, int ttl, const char *ifce_addr)
{
	GF_RTSPTransport tr;
	GF_Err res;

	rtp->channel = gf_rtp_new();
	gf_rtp_set_ports(rtp->channel, 0);
	memset(&tr, 0, sizeof(GF_RTSPTransport));

	tr.IsUnicast = gf_sk_is_multicast_address(dest) ? GF_FALSE : GF_TRUE;
	tr.Profile="RTP/AVP";
	tr.destination = (char *)dest;
	tr.source = "0.0.0.0";
	tr.IsRecord = GF_FALSE;
	tr.Append = GF_FALSE;
	tr.SSRC = rand();
	tr.TTL = ttl;

	tr.port_first = port;
	tr.port_last = port+1;
	if (tr.IsUnicast) {
		tr.client_port_first = port;
		tr.client_port_last  = port+1;
	} else {
		tr.source = (char *)dest;
	}

	res = gf_rtp_setup_transport(rtp->channel, &tr, dest);
	if (res !=0) {
		GF_LOG(GF_LOG_ERROR, GF_LOG_RTP, ("Cannot setup RTP transport info: %s\n", gf_error_to_string(res) ));
		return res;
	}

	res = gf_rtp_initialize(rtp->channel, 0, GF_TRUE, path_mtu, 0, 0, (char *)ifce_addr);
	if (res !=0) {
		GF_LOG(GF_LOG_ERROR, GF_LOG_RTP, ("Cannot initialize RTP sockets: %s\n", gf_error_to_string(res) ));
		return res;
	}
	return GF_OK;
}

GF_EXPORT
GF_RTPStreamer *gf_rtp_streamer_new_extended(u32 streamType, u32 codecid, u32 timeScale,
        const char *ip_dest, u16 port, u32 MTU, u8 TTL, const char *ifce_addr,
        u32 flags, char *dsi, u32 dsi_len,

        u32 PayloadType, u32 sample_rate, u32 nb_ch,
        Bool is_crypted, u32 IV_length, u32 KI_length,
        u32 MinSize, u32 MaxSize, u32 avgTS, u32 maxDTSDelta, u32 const_dur, u32 bandwidth, u32 max_ptime,
        u32 au_sn_len
                                            )
{
	GF_SLConfig slc;
	GF_RTPStreamer *stream;
	u32 rtp_type, default_rtp_rate;
	u8 OfficialPayloadType;
	u32 required_rate, force_dts_delta, PL_ID;
	char *mpeg4mode;
	Bool has_mpeg4_mapping;
	GF_Err e;

	if (!timeScale) timeScale = 1000;

	GF_SAFEALLOC(stream, GF_RTPStreamer);
	if (!stream) return NULL;


	/*by default NO PL signaled*/
	PL_ID = 0;
	OfficialPayloadType = 0;
	force_dts_delta = 0;
	mpeg4mode = NULL;
	required_rate = 0;
	has_mpeg4_mapping = GF_TRUE;
	rtp_type = 0;

	/*for max compatibility with QT*/
	default_rtp_rate = 90000;

	/*timed-text is a bit special, we support multiple stream descriptions & co*/
	switch (streamType) {
	case GF_STREAM_TEXT:
		if (codecid!=GF_CODECID_TEXT_MPEG4)
			return NULL;

		rtp_type = GF_RTP_PAYT_3GPP_TEXT;
		/*fixme - this works cos there's only one PL for text in mpeg4 at the current time*/
		PL_ID = 0x10;
		break;
	case GF_STREAM_AUDIO:
		required_rate = sample_rate;
		switch (codecid) {
		/*AAC*/
		case GF_CODECID_AAC_MPEG4:
		case GF_CODECID_AAC_MPEG2_MP:
		case GF_CODECID_AAC_MPEG2_LCP:
		case GF_CODECID_AAC_MPEG2_SSRP:
			PL_ID = 0x01;
			mpeg4mode = "AAC";
			rtp_type = GF_RTP_PAYT_MPEG4;
			required_rate = sample_rate;

#ifndef GPAC_DISABLE_AV_PARSERS
			if (dsi) {
				GF_M4ADecSpecInfo a_cfg;
				gf_m4a_get_config(dsi, dsi_len, &a_cfg);
				//nb_ch = a_cfg.nb_chan;
				//sample_rate = a_cfg.base_sr;
				PL_ID = a_cfg.audioPL;
				switch (a_cfg.base_object_type) {
				case GF_M4A_AAC_MAIN:
				case GF_M4A_AAC_LC:
					if (flags & GP_RTP_PCK_USE_LATM_AAC) {
						rtp_type = GF_RTP_PAYT_LATM;
						break;
					}
				case GF_M4A_AAC_SBR:
				case GF_M4A_AAC_PS:
				case GF_M4A_AAC_LTP:
				case GF_M4A_AAC_SCALABLE:
				case GF_M4A_ER_AAC_LC:
				case GF_M4A_ER_AAC_LTP:
				case GF_M4A_ER_AAC_SCALABLE:
					mpeg4mode = "AAC";
					break;
				case GF_M4A_CELP:
				case GF_M4A_ER_CELP:
					mpeg4mode = "CELP";
					break;
				}
			}
#endif
			break;

		/*MPEG1/2 audio*/
		case GF_CODECID_MPEG2_PART3:
		case GF_CODECID_MPEG_AUDIO:
			if (!is_crypted) {
				rtp_type = GF_RTP_PAYT_MPEG12_AUDIO;
				/*use official RTP/AVP payload type*/
				OfficialPayloadType = 14;
				required_rate = 90000;
			}
			/*encrypted MP3 must be sent through MPEG-4 generic to signal all ISMACryp stuff*/
			else {
				rtp_type = GF_RTP_PAYT_MPEG4;
			}
			break;

		/*QCELP audio*/
		case GF_CODECID_QCELP:
			rtp_type = GF_RTP_PAYT_QCELP;
			OfficialPayloadType = 12;
			required_rate = 8000;
			//nb_ch = 1;
			break;

		/*EVRC/SVM audio*/
		case GF_CODECID_EVRC:
		case GF_CODECID_SMV:
			rtp_type = GF_RTP_PAYT_EVRC_SMV;
			required_rate = 8000;
			//nb_ch = 1;
		}

		break;

	case GF_STREAM_VISUAL:
		rtp_type = GF_RTP_PAYT_MPEG4;
		required_rate = default_rtp_rate;
		if (is_crypted) {
			/*that's another pain with ISMACryp, even if no B-frames the DTS is signaled...*/
			if (codecid==GF_CODECID_MPEG4_PART2) force_dts_delta = 22;
			flags |= GP_RTP_PCK_SIGNAL_RAP | GP_RTP_PCK_SIGNAL_TS;
		}

		switch (codecid) {
		/*ISO/IEC 14496-2*/
		case GF_CODECID_MPEG4_PART2:
			PL_ID = 1;
#ifndef GPAC_DISABLE_AV_PARSERS
			if (dsi) {
				GF_M4VDecSpecInfo vhdr;
				gf_m4v_get_config(dsi, dsi_len, &vhdr);
				PL_ID = vhdr.VideoPL;
			}
#endif
			break;

		/*MPEG1/2 video*/
		case GF_CODECID_MPEG1:
		case GF_CODECID_MPEG2_SIMPLE:
		case GF_CODECID_MPEG2_MAIN:
		case GF_CODECID_MPEG2_SNR:
		case GF_CODECID_MPEG2_SPATIAL:
		case GF_CODECID_MPEG2_HIGH:
		case GF_CODECID_MPEG2_422:
			if (!is_crypted) {
				rtp_type = GF_RTP_PAYT_MPEG12_VIDEO;
				OfficialPayloadType = 32;
			}
			break;
		/*AVC/H.264*/
		case GF_CODECID_AVC:
			required_rate = 90000;	/* "90 kHz clock rate MUST be used"*/
			rtp_type = GF_RTP_PAYT_H264_AVC;
			PL_ID = 0x0F;
			break;
		/*H264-SVC*/
		case GF_CODECID_SVC:
		case GF_CODECID_MVC:
			required_rate = 90000;	/* "90 kHz clock rate MUST be used"*/
			rtp_type = GF_RTP_PAYT_H264_SVC;
			PL_ID = 0x0F;
			break;
		/*HEVC*/
		case GF_CODECID_HEVC:
			required_rate = 90000;	/* "90 kHz clock rate MUST be used"*/
			rtp_type = GF_RTP_PAYT_HEVC;
			PL_ID = 0x0F;
			break;
		/*LHVC*/
		case GF_CODECID_LHVC:
			required_rate = 90000;	/* "90 kHz clock rate MUST be used"*/
			rtp_type = GF_RTP_PAYT_LHVC;
			PL_ID = 0x0F;
			break;
		}
		break;

	case GF_STREAM_SCENE:
	case GF_STREAM_OD:
		if (codecid == GF_CODECID_DIMS) {
			rtp_type = GF_RTP_PAYT_3GPP_DIMS;
			has_mpeg4_mapping = GF_FALSE;
		} else {
			rtp_type = GF_RTP_PAYT_MPEG4;
		}
		break;


	default:
		switch (codecid) {
		case GF_ISOM_SUBTYPE_3GP_H263:
			rtp_type = GF_RTP_PAYT_H263;
			required_rate = 90000;
			streamType = GF_STREAM_VISUAL;
			OfficialPayloadType = 34;
			/*not 100% compliant (short header is missing) but should still work*/
			codecid = GF_CODECID_MPEG4_PART2;
			PL_ID = 0x01;
			break;
		case GF_ISOM_SUBTYPE_3GP_AMR:
			required_rate = 8000;
			rtp_type = GF_RTP_PAYT_AMR;
			streamType = GF_STREAM_AUDIO;
			has_mpeg4_mapping = GF_FALSE;
//			nb_ch = 1;
			break;
		case GF_ISOM_SUBTYPE_3GP_AMR_WB:
			required_rate = 16000;
			rtp_type = GF_RTP_PAYT_AMR_WB;
			streamType = GF_STREAM_AUDIO;
			has_mpeg4_mapping = GF_FALSE;
//			nb_ch = 1;
			break;
		case GF_ISOM_SUBTYPE_AC3:
			rtp_type = GF_RTP_PAYT_AC3;
			streamType = GF_STREAM_AUDIO;
			has_mpeg4_mapping = GF_TRUE;
//			nb_ch = 1;
			break;
		case GF_ISOM_SUBTYPE_AVC_H264:
		case GF_ISOM_SUBTYPE_AVC2_H264:
		case GF_ISOM_SUBTYPE_AVC3_H264:
		case GF_ISOM_SUBTYPE_AVC4_H264:
		case GF_ISOM_SUBTYPE_SVC_H264:
		case GF_ISOM_SUBTYPE_MVC_H264:
		{
			required_rate = 90000;	/* "90 kHz clock rate MUST be used"*/
			rtp_type = GF_RTP_PAYT_H264_AVC;
			streamType = GF_STREAM_VISUAL;
			codecid = GF_CODECID_AVC;
			PL_ID = 0x0F;
		}
		break;
		case GF_ISOM_SUBTYPE_3GP_QCELP:
			required_rate = 8000;
			rtp_type = GF_RTP_PAYT_QCELP;
			streamType = GF_STREAM_AUDIO;
			codecid = GF_CODECID_QCELP;
			OfficialPayloadType = 12;
//			nb_ch = 1;
			break;
		case GF_ISOM_SUBTYPE_3GP_EVRC:
		case GF_ISOM_SUBTYPE_3GP_SMV:
			required_rate = 8000;
			rtp_type = GF_RTP_PAYT_EVRC_SMV;
			streamType = GF_STREAM_AUDIO;
			codecid = (codecid==GF_ISOM_SUBTYPE_3GP_EVRC) ? GF_CODECID_EVRC : GF_CODECID_SMV;
//			nb_ch = 1;
			break;
		case GF_ISOM_SUBTYPE_MP3:
			rtp_type = GF_RTP_PAYT_MPEG12_AUDIO;
			/*use official RTP/AVP payload type*/
			OfficialPayloadType = 14;
			required_rate = 90000;
			break;
<<<<<<< HEAD
		default:
			GF_LOG(GF_LOG_ERROR, GF_LOG_RTP, ("[RTP Packetizer] Unsupported stream type %x\n", streamType));
			return NULL;
=======

		case GF_ISOM_SUBTYPE_TEXT:
		case GF_ISOM_SUBTYPE_TX3G:
			rtp_type = GF_RTP_PAYT_3GPP_TEXT;
			/*fixme - this works cos there's only one PL for text in mpeg4 at the current time*/
			PL_ID = 0x10;
			break;

>>>>>>> c1210024
		}
		break;
	}

	/*not supported*/
	if (!rtp_type) return NULL;

	/*override hinter type if requested and possible*/
	if (has_mpeg4_mapping && (flags & GP_RTP_PCK_FORCE_MPEG4)) {
		rtp_type = GF_RTP_PAYT_MPEG4;
	}
	/*use static payload ID if enabled*/
	else if (OfficialPayloadType && (flags & GP_RTP_PCK_USE_STATIC_ID) ) {
		PayloadType = OfficialPayloadType;
	}

	/*systems carousel: we need at least IDX and RAP signaling*/
	if (flags & GP_RTP_PCK_SYSTEMS_CAROUSEL) {
		flags |= GP_RTP_PCK_SIGNAL_RAP;
	}

	/*update flags in MultiSL*/
	if (flags & GP_RTP_PCK_USE_MULTI) {
		if (MinSize != MaxSize) flags |= GP_RTP_PCK_SIGNAL_SIZE;
		if (!const_dur) flags |= GP_RTP_PCK_SIGNAL_TS;
	}

	/*default SL for RTP */
	memset(&slc, 0, sizeof(GF_SLConfig));
	slc.tag = GF_ODF_SLC_TAG;
	slc.useTimestampsFlag = 1;
	slc.timestampLength = 32;
	slc.timestampResolution = timeScale;

	/*override clockrate if set*/
	if (required_rate) {
		Double sc = required_rate;
		sc /= slc.timestampResolution;
		maxDTSDelta = (u32) (maxDTSDelta*sc);
		slc.timestampResolution = required_rate;
	}
	/*switch to RTP TS*/
	max_ptime = (u32) (max_ptime * slc.timestampResolution / 1000);

	slc.AUSeqNumLength = au_sn_len;
	slc.CUDuration = const_dur;

	if (flags & GP_RTP_PCK_SIGNAL_RAP) {
		slc.useRandomAccessPointFlag = 1;
	} else {
		slc.useRandomAccessPointFlag = 0;
		slc.hasRandomAccessUnitsOnlyFlag = 1;
	}

	stream->packetizer = gf_rtp_builder_new(rtp_type, &slc, flags,
	                                        stream,
	                                        rtp_stream_on_new_packet, rtp_stream_on_packet_done,
	                                        NULL, rtp_stream_on_data);

	if (!stream->packetizer) {
		GF_LOG(GF_LOG_ERROR, GF_LOG_RTP, ("[RTP Packetizer] Failed to create packetizer\n"));
		gf_free(stream);
		return NULL;
	}

	gf_rtp_builder_init(stream->packetizer, PayloadType, MTU, max_ptime,
	                    streamType, codecid, PL_ID, MinSize, MaxSize, avgTS, maxDTSDelta, IV_length, KI_length, mpeg4mode);


	if (force_dts_delta) stream->packetizer->slMap.DTSDeltaLength = force_dts_delta;

	e = rtp_stream_init_channel(stream, MTU + 12, ip_dest, port, TTL, ifce_addr);
	if (e) {
		GF_LOG(GF_LOG_ERROR, GF_LOG_RTP, ("[RTP Packetizer] Failed to create RTP channel - error %s\n", gf_error_to_string(e) ));
		gf_free(stream);
		return NULL;
	}
	stream->ts_scale = slc.timestampResolution;
	stream->ts_scale /= timeScale;

	stream->buffer_alloc = MTU+12;
	stream->buffer = (char*)gf_malloc(sizeof(char) * stream->buffer_alloc);

	return stream;
}


GF_EXPORT
GF_RTPStreamer *gf_rtp_streamer_new(u32 streamType, u32 codecid, u32 timeScale,
                                    const char *ip_dest, u16 port, u32 MTU, u8 TTL, const char *ifce_addr,
                                    u32 flags, char *dsi, u32 dsi_len)
{
	return gf_rtp_streamer_new_extended(streamType, codecid, timeScale, ip_dest, port, MTU, TTL, ifce_addr, flags, dsi, dsi_len, 96, 0, 0, GF_FALSE, 0, 0, 0, 0, 0, 0, 0, 0, 0, 0);

}

GF_EXPORT
void gf_rtp_streamer_del(GF_RTPStreamer *streamer)
{
	if (streamer) {
		if (streamer->channel) gf_rtp_del(streamer->channel);
		if (streamer->packetizer) gf_rtp_builder_del(streamer->packetizer);
		if (streamer->buffer) gf_free(streamer->buffer);
		gf_free(streamer);
	}
}

#if !defined(GPAC_DISABLE_ISOM) && !defined(GPAC_DISABLE_STREAMING)

void gf_media_format_ttxt_sdp(GP_RTPPacketizer *builder, char *payload_name, char *sdpLine, GF_ISOFile *file, u32 track)
{
	char buffer[2000];
	u32 w, h, i, m_w, m_h;
	s32 tx, ty;
	s16 l;
	sprintf(sdpLine, "a=fmtp:%d sver=60; ", builder->PayloadType);
	gf_isom_get_track_layout_info(file, track, &w, &h, &tx, &ty, &l);
	sprintf(buffer, "width=%d; height=%d; tx=%d; ty=%d; layer=%d; ", w, h, tx, ty, l);
	strcat(sdpLine, buffer);
	m_w = w;
	m_h = h;
	for (i=0; i<gf_isom_get_track_count(file); i++) {
		switch (gf_isom_get_media_type(file, i+1)) {
		case GF_ISOM_MEDIA_SCENE:
		case GF_ISOM_MEDIA_VISUAL:
        case GF_ISOM_MEDIA_AUXV:
        case GF_ISOM_MEDIA_PICT:
			gf_isom_get_track_layout_info(file, i+1, &w, &h, &tx, &ty, &l);
			if (w>m_w) m_w = w;
			if (h>m_h) m_h = h;
			break;
		default:
			break;
		}
	}
	sprintf(buffer, "max-w=%d; max-h=%d", m_w, m_h);
	strcat(sdpLine, buffer);

	strcat(sdpLine, "; tx3g=");
	for (i=0; i<gf_isom_get_sample_description_count(file, track); i++) {
		char *tx3g;
		u32 tx3g_len, len;
		gf_isom_text_get_encoded_tx3g(file, track, i+1, GF_RTP_TX3G_SIDX_OFFSET, &tx3g, &tx3g_len);
		len = gf_base64_encode(tx3g, tx3g_len, buffer, 2000);
		gf_free(tx3g);
		buffer[len] = 0;
		if (i) strcat(sdpLine, ", ");
		strcat(sdpLine, buffer);
	}
}

#endif /*!defined(GPAC_DISABLE_ISOM) && !defined(GPAC_DISABLE_STREAMING)*/


GF_EXPORT
GF_Err gf_rtp_streamer_append_sdp_extended(GF_RTPStreamer *rtp, u16 ESID, char *dsi, u32 dsi_len, GF_ISOFile *isofile, u32 isotrack, char *KMS_URI, u32 width, u32 height, char **out_sdp_buffer)
{
	u32 size;
	u16 port;
	char mediaName[30], payloadName[30];
	char sdp[20000], sdpLine[10000];

	if (!out_sdp_buffer) return GF_BAD_PARAM;

	gf_rtp_builder_get_payload_name(rtp->packetizer, payloadName, mediaName);
	gf_rtp_get_ports(rtp->channel, &port, NULL);

	sprintf(sdp, "m=%s %d RTP/%s %d\n", mediaName, port, rtp->packetizer->slMap.IV_length ? "SAVP" : "AVP", rtp->packetizer->PayloadType);
	sprintf(sdpLine, "a=rtpmap:%d %s/%d\n", rtp->packetizer->PayloadType, payloadName, rtp->packetizer->sl_config.timestampResolution);
	strcat(sdp, sdpLine);
	if (ESID && (rtp->packetizer->rtp_payt != GF_RTP_PAYT_3GPP_DIMS)) {
		sprintf(sdpLine, "a=mpeg4-esid:%d\n", ESID);
		strcat(sdp, sdpLine);
	}

	if (width && height) {
		if (rtp->packetizer->rtp_payt == GF_RTP_PAYT_H263) {
			sprintf(sdpLine, "a=cliprect:0,0,%d,%d\n", height, width);
			strcat(sdp, sdpLine);
		}
		/*extensions for some mobile phones*/
		sprintf(sdpLine, "a=framesize:%d %d-%d\n", rtp->packetizer->PayloadType, width, height);
		strcat(sdp, sdpLine);
	}

	strcpy(sdpLine, "");

	/*AMR*/
	if ((rtp->packetizer->rtp_payt == GF_RTP_PAYT_AMR) || (rtp->packetizer->rtp_payt == GF_RTP_PAYT_AMR_WB)) {
		sprintf(sdpLine, "a=fmtp:%d octet-align=1\n", rtp->packetizer->PayloadType);
	}
	/*Text*/
	else if (rtp->packetizer->rtp_payt == GF_RTP_PAYT_3GPP_TEXT) {
		gf_media_format_ttxt_sdp(rtp->packetizer, payloadName, sdpLine, isofile, isotrack);
		strcat(sdpLine, "\n");
	}
	/*EVRC/SMV in non header-free mode*/
	else if ((rtp->packetizer->rtp_payt == GF_RTP_PAYT_EVRC_SMV) && (rtp->packetizer->auh_size>1)) {
		sprintf(sdpLine, "a=fmtp:%d maxptime=%d\n", rtp->packetizer->PayloadType, rtp->packetizer->auh_size*20);
	}
	/*H264/AVC*/
	else if ((rtp->packetizer->rtp_payt == GF_RTP_PAYT_H264_AVC) || (rtp->packetizer->rtp_payt == GF_RTP_PAYT_H264_SVC)) {
		GF_AVCConfig *avcc = dsi ? gf_odf_avc_cfg_read(dsi, dsi_len) : NULL;

		if (avcc) {
			sprintf(sdpLine, "a=fmtp:%d profile-level-id=%02X%02X%02X; packetization-mode=1", rtp->packetizer->PayloadType, avcc->AVCProfileIndication, avcc->profile_compatibility, avcc->AVCLevelIndication);
			if (gf_list_count(avcc->pictureParameterSets) || gf_list_count(avcc->sequenceParameterSets)) {
				u32 i, count, b64s;
				char b64[200];
				strcat(sdpLine, "; sprop-parameter-sets=");
				count = gf_list_count(avcc->sequenceParameterSets);
				for (i=0; i<count; i++) {
					GF_AVCConfigSlot *sl = (GF_AVCConfigSlot *)gf_list_get(avcc->sequenceParameterSets, i);
					b64s = gf_base64_encode(sl->data, sl->size, b64, 200);
					b64[b64s]=0;
					strcat(sdpLine, b64);
					if (i+1<count) strcat(sdpLine, ",");
				}
				if (i) strcat(sdpLine, ",");
				count = gf_list_count(avcc->pictureParameterSets);
				for (i=0; i<count; i++) {
					GF_AVCConfigSlot *sl = (GF_AVCConfigSlot *)gf_list_get(avcc->pictureParameterSets, i);
					b64s = gf_base64_encode(sl->data, sl->size, b64, 200);
					b64[b64s]=0;
					strcat(sdpLine, b64);
					if (i+1<count) strcat(sdpLine, ",");
				}
			}
			gf_odf_avc_cfg_del(avcc);
			strcat(sdpLine, "\n");
		}
	}
	else if ((rtp->packetizer->rtp_payt == GF_RTP_PAYT_HEVC) || (rtp->packetizer->rtp_payt == GF_RTP_PAYT_LHVC)) {
#ifndef GPAC_DISABLE_HEVC
		GF_HEVCConfig *hevcc = dsi ? gf_odf_hevc_cfg_read(dsi, dsi_len, GF_FALSE) : NULL;
		if (hevcc) {
			u32 count, i, j, b64s;
			char b64[200];
			sprintf(sdpLine, "a=fmtp:%d", rtp->packetizer->PayloadType);
			count = gf_list_count(hevcc->param_array);
			for (i = 0; i < count; i++) {
				GF_HEVCParamArray *ar = (GF_HEVCParamArray *)gf_list_get(hevcc->param_array, i);
				if (ar->type==GF_HEVC_NALU_SEQ_PARAM) {
					strcat(sdpLine, "; sprop-sps=");
				} else if (ar->type==GF_HEVC_NALU_PIC_PARAM) {
					strcat(sdpLine, "; sprop-pps=");
				} else if (ar->type==GF_HEVC_NALU_VID_PARAM) {
					strcat(sdpLine, "; sprop-vps=");
				}
				for (j = 0; j < gf_list_count(ar->nalus); j++) {
					GF_AVCConfigSlot *sl = (GF_AVCConfigSlot *)gf_list_get(ar->nalus, j);
					b64s = gf_base64_encode(sl->data, sl->size, b64, 200);
					b64[b64s]=0;
					if (j) strcat(sdpLine, ", ");
					strcat(sdpLine, b64);
				}
			}
			gf_odf_hevc_cfg_del(hevcc);
			strcat(sdpLine, "\n");
		}
#endif
	}
	/*MPEG-4 decoder config*/
	else if (rtp->packetizer->rtp_payt==GF_RTP_PAYT_MPEG4) {
		gf_rtp_builder_format_sdp(rtp->packetizer, payloadName, sdpLine, dsi, dsi_len);
		strcat(sdpLine, "\n");

		if (rtp->packetizer->slMap.IV_length && KMS_URI) {
			if (!strnicmp(KMS_URI, "(key)", 5) || !strnicmp(KMS_URI, "(ipmp)", 6) || !strnicmp(KMS_URI, "(uri)", 5)) {
				strcat(sdpLine, "; ISMACrypKey=");
			} else {
				strcat(sdpLine, "; ISMACrypKey=(uri)");
			}
			strcat(sdpLine, KMS_URI);
			strcat(sdpLine, "\n");
		}
	}
	/*DIMS decoder config*/
	else if (rtp->packetizer->rtp_payt==GF_RTP_PAYT_3GPP_DIMS) {
		sprintf(sdpLine, "a=fmtp:%d Version-profile=%d", rtp->packetizer->PayloadType, 10);
		if (rtp->packetizer->flags & GP_RTP_DIMS_COMPRESSED) {
			strcat(sdpLine, ";content-coding=deflate");
		}
		strcat(sdpLine, "\n");
	}
	/*MPEG-4 Audio LATM*/
	else if (rtp->packetizer->rtp_payt==GF_RTP_PAYT_LATM) {
		GF_BitStream *bs;
		char *config_bytes;
		u32 config_size;

		/* form config string */
		bs = gf_bs_new(NULL, 32, GF_BITSTREAM_WRITE);
		gf_bs_write_int(bs, 0, 1); /* AudioMuxVersion */
		gf_bs_write_int(bs, 1, 1); /* all streams same time */
		gf_bs_write_int(bs, 0, 6); /* numSubFrames */
		gf_bs_write_int(bs, 0, 4); /* numPrograms */
		gf_bs_write_int(bs, 0, 3); /* numLayer */

		/* audio-specific config  - PacketVideo patch: don't signal SBR and PS stuff, not allowed in LATM with audioMuxVersion=0*/
		if (dsi) gf_bs_write_data(bs, dsi, MIN(dsi_len, 2) );

		/* other data */
		gf_bs_write_int(bs, 0, 3); /* frameLengthType */
		gf_bs_write_int(bs, 0xff, 8); /* latmBufferFullness */
		gf_bs_write_int(bs, 0, 1); /* otherDataPresent */
		gf_bs_write_int(bs, 0, 1); /* crcCheckPresent */
		gf_bs_get_content(bs, &config_bytes, &config_size);
		gf_bs_del(bs);

		gf_rtp_builder_format_sdp(rtp->packetizer, payloadName, sdpLine, config_bytes, config_size);
		gf_free(config_bytes);
		strcat(sdpLine, "\n");
	}

	strcat(sdp, sdpLine);

	size = (u32) strlen(sdp) + (*out_sdp_buffer ? (u32) strlen(*out_sdp_buffer) : 0) + 1;
	if ( !*out_sdp_buffer) {
		*out_sdp_buffer = (char*)gf_malloc(sizeof(char)*size);
		if (! *out_sdp_buffer) return GF_OUT_OF_MEM;
		strcpy(*out_sdp_buffer, sdp);
	} else {
		*out_sdp_buffer = (char*)gf_realloc(*out_sdp_buffer, sizeof(char)*size);
		if (! *out_sdp_buffer) return GF_OUT_OF_MEM;
		strcat(*out_sdp_buffer, sdp);
	}
	return GF_OK;
}

GF_EXPORT
GF_Err gf_rtp_streamer_append_sdp_decoding_dependency(GF_ISOFile *isofile, u32 isotrack, u8 *payload_type, char **out_sdp_buffer)
{
	u32 size, i, ref_track;
	s32 count;
	char sdp[20000], sdpLine[10000];

	sprintf(sdp, "a=mid:L%d\n", isotrack);

	count = gf_isom_get_reference_count(isofile, isotrack, GF_ISOM_REF_SCAL);
	if (count > 0)
	{
		sprintf(sdpLine, "a=depend:%d lay", payload_type[isotrack-1]);
		strcat(sdp, sdpLine);
		for (i = 0; i < (u32) count; i++)
		{
			gf_isom_get_reference(isofile, isotrack, GF_ISOM_REF_SCAL, i+1, &ref_track);
			sprintf(sdpLine, " L%d:%d", ref_track, payload_type[ref_track-1]);
			strcat(sdp, sdpLine);
		}
		strcat(sdp, "\n");
	}

	size = (u32) strlen(sdp) + (*out_sdp_buffer ? (u32) strlen(*out_sdp_buffer) : 0) + 1;
	if ( !*out_sdp_buffer) {
		*out_sdp_buffer = (char*)gf_malloc(sizeof(char)*size);
		if (! *out_sdp_buffer) return GF_OUT_OF_MEM;
		strcpy(*out_sdp_buffer, sdp);
	} else {
		*out_sdp_buffer = (char*)gf_realloc(*out_sdp_buffer, sizeof(char)*size);
		if (! *out_sdp_buffer) return GF_OUT_OF_MEM;
		strcat(*out_sdp_buffer, sdp);
	}
	return GF_OK;
}

GF_EXPORT
char *gf_rtp_streamer_format_sdp_header(char *app_name, char *ip_dest, char *session_name, char *iod64)
{
	u64 size;
	char *sdp, *tmp_fn = NULL;
	FILE *tmp = gf_temp_file_new(&tmp_fn);
	if (!tmp) return NULL;

	/* write SDP header*/
	fprintf(tmp, "v=0\n");
	fprintf(tmp, "o=%s 3326096807 1117107880000 IN IP%d %s\n", app_name, gf_net_is_ipv6(ip_dest) ? 6 : 4, ip_dest);
	fprintf(tmp, "s=%s\n", (session_name ? session_name : "GPAC Scene Streaming Session"));
	fprintf(tmp, "c=IN IP%d %s\n", gf_net_is_ipv6(ip_dest) ? 6 : 4, ip_dest);
	fprintf(tmp, "t=0 0\n");

	if (iod64) fprintf(tmp, "a=mpeg4-iod:\"data:application/mpeg4-iod;base64,%s\"\n", iod64);

	gf_fseek(tmp, 0, SEEK_END);
	size = gf_ftell(tmp);
	gf_fseek(tmp, 0, SEEK_SET);
	sdp = (char*)gf_malloc(sizeof(char) * (size_t)(size+1));
	size = fread(sdp, 1, (size_t)size, tmp);
	sdp[size] = 0;
	gf_fclose(tmp);
	gf_delete_file(tmp_fn);
	gf_free(tmp_fn);
	return sdp;
}

GF_EXPORT
GF_Err gf_rtp_streamer_append_sdp(GF_RTPStreamer *rtp, u16 ESID, char *dsi, u32 dsi_len, char *KMS_URI, char **out_sdp_buffer)
{
	return gf_rtp_streamer_append_sdp_extended(rtp, ESID, dsi, dsi_len, NULL, 0, KMS_URI, 0, 0, out_sdp_buffer);
}

GF_Err gf_rtp_streamer_send_data(GF_RTPStreamer *rtp, char *data, u32 size, u32 fullsize, u64 cts, u64 dts, Bool is_rap, Bool au_start, Bool au_end, u32 au_sn, u32 sampleDuration, u32 sampleDescIndex)
{
	rtp->packetizer->sl_header.compositionTimeStamp = (u64) (cts*rtp->ts_scale);
	rtp->packetizer->sl_header.decodingTimeStamp = (u64) (dts*rtp->ts_scale);
	rtp->packetizer->sl_header.randomAccessPointFlag = is_rap;
	rtp->packetizer->sl_header.accessUnitStartFlag = au_start;
	rtp->packetizer->sl_header.accessUnitEndFlag = au_end;
	rtp->packetizer->sl_header.randomAccessPointFlag = is_rap;
	rtp->packetizer->sl_header.AU_sequenceNumber = au_sn;
	sampleDuration = (u32) (sampleDuration * rtp->ts_scale);

	return gf_rtp_builder_process(rtp->packetizer, data, size, (u8) au_end, fullsize, sampleDuration, sampleDescIndex);
}

GF_Err gf_rtp_streamer_send_au(GF_RTPStreamer *rtp, char *data, u32 size, u64 cts, u64 dts, Bool is_rap)
{
	return gf_rtp_streamer_send_data(rtp, data, size, size, cts, dts, is_rap, GF_TRUE, GF_TRUE, 0, 0, 0);
}

GF_EXPORT
GF_Err gf_rtp_streamer_send_au_with_sn(GF_RTPStreamer *rtp, char *data, u32 size, u64 cts, u64 dts, Bool is_rap, u32 inc_au_sn)
{
	if (inc_au_sn) rtp->packetizer->sl_header.AU_sequenceNumber += inc_au_sn;
	return gf_rtp_streamer_send_data(rtp, data, size, size, cts, dts, is_rap, GF_TRUE, GF_TRUE, rtp->packetizer->sl_header.AU_sequenceNumber, 0, 0);
}

GF_EXPORT
void gf_rtp_streamer_disable_auto_rtcp(GF_RTPStreamer *streamer)
{
	streamer->channel->no_auto_rtcp = GF_TRUE;
}

GF_EXPORT
GF_Err gf_rtp_streamer_send_rtcp(GF_RTPStreamer *streamer, Bool force_ts, u32 rtp_ts, u32 force_ntp_type, u32 ntp_sec, u32 ntp_frac)
{
	if (force_ts) streamer->channel->last_pck_ts = rtp_ts;
	streamer->channel->forced_ntp_sec = force_ntp_type ? ntp_sec : 0;
	streamer->channel->forced_ntp_frac = force_ntp_type ? ntp_frac : 0;
	if (force_ntp_type==2)
		streamer->channel->next_report_time = 0;
	return gf_rtp_send_rtcp_report(streamer->channel, NULL, NULL);
}

GF_EXPORT
u8 gf_rtp_streamer_get_payload_type(GF_RTPStreamer *streamer)
{
	return streamer->packetizer->PayloadType;
}

#endif /*GPAC_DISABLE_STREAMING && GPAC_DISABLE_ISOM*/
<|MERGE_RESOLUTION|>--- conflicted
+++ resolved
@@ -395,12 +395,6 @@
 			OfficialPayloadType = 14;
 			required_rate = 90000;
 			break;
-<<<<<<< HEAD
-		default:
-			GF_LOG(GF_LOG_ERROR, GF_LOG_RTP, ("[RTP Packetizer] Unsupported stream type %x\n", streamType));
-			return NULL;
-=======
-
 		case GF_ISOM_SUBTYPE_TEXT:
 		case GF_ISOM_SUBTYPE_TX3G:
 			rtp_type = GF_RTP_PAYT_3GPP_TEXT;
@@ -408,7 +402,9 @@
 			PL_ID = 0x10;
 			break;
 
->>>>>>> c1210024
+		default:
+			GF_LOG(GF_LOG_ERROR, GF_LOG_RTP, ("[RTP Packetizer] Unsupported stream type %x\n", streamType));
+			return NULL;
 		}
 		break;
 	}
