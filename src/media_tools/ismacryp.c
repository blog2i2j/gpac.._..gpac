/*
 *			GPAC - Multimedia Framework C SDK
 *
 *			Authors: Jean Le Feuvre
 *			Copyright (c) Telecom ParisTech 2000-2012
 *					All rights reserved
 *
 *  This file is part of GPAC / Media Tools sub-project
 *
 *  GPAC is free software; you can redistribute it and/or modify
 *  it under the terms of the GNU Lesser General Public License as published by
 *  the Free Software Foundation; either version 2, or (at your option)
 *  any later version.
 *
 *  GPAC is distributed in the hope that it will be useful,
 *  but WITHOUT ANY WARRANTY; without even the implied warranty of
 *  MERCHANTABILITY or FITNESS FOR A PARTICULAR PURPOSE.  See the
 *  GNU Lesser General Public License for more details.
 *
 *  You should have received a copy of the GNU Lesser General Public
 *  License along with this library; see the file COPYING.  If not, write to
 *  the Free Software Foundation, 675 Mass Ave, Cambridge, MA 02139, USA.
 *
 */



#include <gpac/ismacryp.h>
#include <gpac/xml.h>
#include <gpac/base_coding.h>
#include <gpac/constants.h>
#include <gpac/internal/isomedia_dev.h>
#include <gpac/crypt.h>
#include <math.h>


#if !defined(GPAC_DISABLE_MCRYPT)

typedef struct
{
	GF_List *tcis;
	Bool has_common_key;
	Bool in_text_header;
	//for convenience, it is set as the same as encryption scheme type
	u32 crypt_type;
} GF_CryptInfo;

void isma_ea_node_start(void *sax_cbck, const char *node_name, const char *name_space, const GF_XMLAttribute *attributes, u32 nb_attributes)
{
	GF_XMLAttribute *att;
	GF_TrackCryptInfo *tkc;
	u32 i;
	GF_CryptInfo *info = (GF_CryptInfo *)sax_cbck;

	if (!strcmp(node_name, "OMATextHeader")) {
		info->in_text_header = 1;
		return;
	}
	if (!strcmp(node_name, "GPACDRM")) {
		for (i=0; i<nb_attributes; i++) {
			att = (GF_XMLAttribute *) &attributes[i];
			if (!stricmp(att->name, "type")) {
				if (!stricmp(att->value, "ISMA") || !stricmp(att->value, "iAEC"))
					info->crypt_type = GF_CRYPT_ISMA_CRYPT_TYPE;
				else if (!stricmp(att->value, "CENC AES-CTR") || !stricmp(att->value, "cenc"))
					info->crypt_type = GF_CRYPT_CENC_CRYPT_TYPE;
				else if (!stricmp(att->value, "CENC AES-CBC") || !stricmp(att->value, "cbc1"))
					info->crypt_type = GF_CRYPT_CBC1_CRYPT_TYPE;
				else if (!stricmp(att->value, "ADOBE") || !stricmp(att->value, "adkm"))
					info->crypt_type = GF_CRYPT_ADOBE_CRYPT_TYPE;
				else if (!stricmp(att->value, "CENC AES-CTR Pattern") || !stricmp(att->value, "cens"))
					info->crypt_type = GF_CRYPT_CENS_CRYPT_TYPE;
				else if (!stricmp(att->value, "CENC AES-CBC Pattern") || !stricmp(att->value, "cbcs"))
					info->crypt_type = GF_CRYPT_CBCS_CRYPT_TYPE;
			}
		}
		return;
	}
	if (!strcmp(node_name, "CrypTrack")) {
		GF_SAFEALLOC(tkc, GF_TrackCryptInfo);
		if (!tkc) {
			GF_LOG(GF_LOG_WARNING, GF_LOG_AUTHOR, ("[CENC] Cannnot allocate crypt track, skipping\n"));
			return;
		}
		//by default track is encrypted
		tkc->IsEncrypted = 1;
		gf_list_add(info->tcis, tkc);

		if (!strcmp(node_name, "OMATrack")) {
			tkc->enc_type = 1;
			/*default to AES 128 in OMA*/
			tkc->encryption = 2;
		}

		for (i=0; i<nb_attributes; i++) {
			att = (GF_XMLAttribute *) &attributes[i];
			if (!stricmp(att->name, "trackID") || !stricmp(att->name, "ID")) {
				if (!strcmp(att->value, "*")) info->has_common_key = 1;
				else tkc->trackID = atoi(att->value);
			}
			else if (!stricmp(att->name, "key")) {
				GF_Err e = gf_bin128_parse(att->value, tkc->key);
                if (e != GF_OK) {
                    GF_LOG(GF_LOG_ERROR, GF_LOG_AUTHOR, ("[CENC] Cannnot parse key value in CrypTrack\n"));
                    return;
                }
			}
			else if (!stricmp(att->name, "salt")) {
				u32 len, j;
				char *sKey = att->value;
				if (!strnicmp(sKey, "0x", 2)) sKey += 2;
				len = (u32) strlen(sKey);
				for (j=0; j<len; j+=2) {
					char szV[5];
					u32 v;
					sprintf(szV, "%c%c", sKey[j], sKey[j+1]);
					sscanf(szV, "%x", &v);
					tkc->salt[j/2] = v;
				}
			}
			else if (!stricmp(att->name, "kms_URI")) strcpy(tkc->KMS_URI, att->value);
			else if (!stricmp(att->name, "rightsIssuerURL")) strcpy(tkc->KMS_URI, att->value);
			else if (!stricmp(att->name, "scheme_URI")) strcpy(tkc->Scheme_URI, att->value);
			else if (!stricmp(att->name, "selectiveType")) {
				if (!stricmp(att->value, "Rap")) tkc->sel_enc_type = GF_CRYPT_SELENC_RAP;
				else if (!stricmp(att->value, "Non-Rap")) tkc->sel_enc_type = GF_CRYPT_SELENC_NON_RAP;
				else if (!stricmp(att->value, "Rand")) tkc->sel_enc_type = GF_CRYPT_SELENC_RAND;
				else if (!strnicmp(att->value, "Rand", 4)) {
					tkc->sel_enc_type = GF_CRYPT_SELENC_RAND_RANGE;
					tkc->sel_enc_range = atoi(&att->value[4]);
				}
				else if (sscanf(att->value, "%u", &tkc->sel_enc_range)==1) {
					if (tkc->sel_enc_range==1) tkc->sel_enc_range = 0;
					else tkc->sel_enc_type = GF_CRYPT_SELENC_RANGE;
				}
				else if (!strnicmp(att->value, "Preview", 7)) {
					tkc->sel_enc_type = GF_CRYPT_SELENC_PREVIEW;
				}
				else if (!strnicmp(att->value, "Clear", 5)) {
					tkc->sel_enc_type = GF_CRYPT_SELENC_CLEAR;
				}
			}
			else if (!stricmp(att->name, "Preview")) {
				tkc->sel_enc_type = GF_CRYPT_SELENC_PREVIEW;
				sscanf(att->value, "%u", &tkc->sel_enc_range);
			}
			else if (!stricmp(att->name, "ipmpType")) {
				if (!stricmp(att->value, "None")) tkc->ipmp_type = 0;
				else if (!stricmp(att->value, "IPMP")) tkc->sel_enc_type = 1;
				else if (!stricmp(att->value, "IPMPX")) tkc->sel_enc_type = 2;
			}
			else if (!stricmp(att->name, "ipmpDescriptorID")) tkc->ipmp_desc_id = atoi(att->value);
			else if (!stricmp(att->name, "encryptionMethod")) {
				if (!strcmp(att->value, "AES_128_CBC")) tkc->encryption = 1;
				else if (!strcmp(att->value, "None")) tkc->encryption = 0;
				else if (!strcmp(att->value, "AES_128_CTR") || !strcmp(att->value, "default")) tkc->encryption = 2;
			}
			else if (!stricmp(att->name, "contentID")) strcpy(tkc->Scheme_URI, att->value);
			else if (!stricmp(att->name, "rightsIssuerURL")) strcpy(tkc->KMS_URI, att->value);
			else if (!stricmp(att->name, "transactionID")) {
				if (strlen(att->value)<=16) strcpy(tkc->TransactionID, att->value);
			}
			else if (!stricmp(att->name, "textualHeaders")) {
			}
			/*CENC extensions*/
			else if (!stricmp(att->name, "IsEncrypted")) {
				if (!stricmp(att->value, "1"))
					tkc->IsEncrypted = 1;
				else
					tkc->IsEncrypted = 0;
			}
			else if (!stricmp(att->name, "IV_size")) {
				tkc->IV_size = atoi(att->value);
			}
			else if (!stricmp(att->name, "first_IV")) {
				char *sKey = att->value;
				if (!strnicmp(sKey, "0x", 2)) sKey += 2;
				if ((strlen(sKey) == 16) || (strlen(sKey) == 32)) {
					u32 j;
					for (j=0; j<strlen(sKey); j+=2) {
						u32 v;
						char szV[5];
						sprintf(szV, "%c%c", sKey[j], sKey[j+1]);
						sscanf(szV, "%x", &v);
						tkc->first_IV[j/2] = v;
					}
				}
			}
			else if (!stricmp(att->name, "saiSavedBox")) {
				if (!stricmp(att->value, "uuid_psec")) tkc->sai_saved_box_type = GF_ISOM_BOX_UUID_PSEC;
				else if (!stricmp(att->value, "senc")) tkc->sai_saved_box_type = GF_ISOM_BOX_TYPE_SENC;
			}
			else if (!stricmp(att->name, "keyRoll")) {
				if (!strncmp(att->value, "idx=", 4))
					tkc->defaultKeyIdx = atoi(att->value+4);
				else if (!strncmp(att->value, "roll=", 5))
					tkc->keyRoll = atoi(att->value+5);
			}
			else if (!stricmp(att->name, "metadata")) {
				tkc->metadata_len = gf_base64_encode(att->value, (u32) strlen(att->value), tkc->metadata, 5000);
				tkc->metadata[tkc->metadata_len] = 0;
			}
			else if (!stricmp(att->name, "crypt_byte_block")) {
				tkc->crypt_byte_block = atoi(att->value);
			}
			else if (!stricmp(att->name, "skip_byte_block")) {
				tkc->skip_byte_block = atoi(att->value);
			}
			else if (!stricmp(att->name, "constant_IV_size")) {
				tkc->constant_IV_size = atoi(att->value);
				assert((tkc->constant_IV_size == 8) || (tkc->constant_IV_size == 16));
			}
			else if (!stricmp(att->name, "constant_IV")) {
				char *sKey = att->value;
				if (!strnicmp(sKey, "0x", 2)) sKey += 2;
				if ((strlen(sKey) == 16) || (strlen(sKey) == 32)) {
					u32 j;
					for (j=0; j<strlen(sKey); j+=2) {
						u32 v;
						char szV[5];
						sprintf(szV, "%c%c", sKey[j], sKey[j+1]);
						sscanf(szV, "%x", &v);
						tkc->constant_IV[j/2] = v;
					}
				}
			}
			else if (!stricmp(att->name, "encryptSliceHeader")) {
				tkc->allow_encrypted_slice_header = !strcmp(att->value, "yes") ? GF_TRUE : GF_FALSE;
			}
			else if (!stricmp(att->name, "blockAlign")) {
				if (!strcmp(att->value, "disable")) tkc->block_align = 1;
				if (!strcmp(att->value, "always")) tkc->block_align = 2;
				else tkc->block_align = 0;
			}
		}

		if ((tkc->IV_size != 0) && (tkc->IV_size != 8) && (tkc->IV_size != 16)) {
			GF_LOG(GF_LOG_WARNING, GF_LOG_AUTHOR, ("[CENC] wrong IV size %d for AES-128, using 16\n", (u32) tkc->IV_size));
			tkc->IV_size = 16;
		}

		if ((info->crypt_type == GF_CRYPT_CENC_CRYPT_TYPE) || (info->crypt_type == GF_CRYPT_CBC1_CRYPT_TYPE)) {
			if (tkc->crypt_byte_block || tkc->skip_byte_block) {
				GF_LOG(GF_LOG_WARNING, GF_LOG_AUTHOR, ("[CENC] Using scheme type %s, crypt_byte_block and skip_byte_block shall be 0\n", gf_4cc_to_str(info->crypt_type) ));
				tkc->crypt_byte_block = tkc->skip_byte_block = 0;
			}
		}

		if ((info->crypt_type == GF_CRYPT_CENS_CRYPT_TYPE) || (info->crypt_type == GF_CRYPT_CBCS_CRYPT_TYPE)) {
			if (!tkc->crypt_byte_block || !tkc->skip_byte_block) {
				tkc->crypt_byte_block = 1;
				tkc->skip_byte_block = 9;
				GF_LOG(GF_LOG_WARNING, GF_LOG_AUTHOR, ("[CENC] Using pattern mode, crypt_byte_block and skip_byte_block shall be 0 only for track other than video, using %d crypt + %d skip\n", tkc->crypt_byte_block, tkc->skip_byte_block));
			}
		}

		if ((info->crypt_type == GF_CRYPT_CENC_CRYPT_TYPE) || (info->crypt_type == GF_CRYPT_CBC1_CRYPT_TYPE) || (info->crypt_type == GF_CRYPT_CENS_CRYPT_TYPE)) {
			if (tkc->constant_IV_size) {
				if (!tkc->IV_size) {
					tkc->IV_size = tkc->constant_IV_size;
					memcpy(tkc->first_IV, tkc->constant_IV, 16);
					GF_LOG(GF_LOG_WARNING, GF_LOG_AUTHOR, ("[CENC] Using scheme type %s, constant IV shall not be used, using constant IV as first IV\n", gf_4cc_to_str(info->crypt_type)));
				} else {
					tkc->constant_IV_size = 0;
					memset(tkc->constant_IV, 0, 16);
					GF_LOG(GF_LOG_WARNING, GF_LOG_AUTHOR, ("[CENC] Using scheme type %s, constant IV shall not be used, ignoring\n", gf_4cc_to_str(info->crypt_type)));
				}
			}
		}
	}

	if (!strcmp(node_name, "key")) {
		tkc = (GF_TrackCryptInfo *)gf_list_last(info->tcis);
		tkc->KIDs = (bin128 *)gf_realloc(tkc->KIDs, sizeof(bin128)*(tkc->KID_count+1));
		tkc->keys = (bin128 *)gf_realloc(tkc->keys, sizeof(bin128)*(tkc->KID_count+1));

		for (i=0; i<nb_attributes; i++) {
			att = (GF_XMLAttribute *) &attributes[i];

			if (!stricmp(att->name, "KID")) {
				GF_Err e = gf_bin128_parse(att->value, tkc->KIDs[tkc->KID_count]);
                if (e != GF_OK) {
                    GF_LOG(GF_LOG_ERROR, GF_LOG_AUTHOR, ("[CENC] Cannnot parse KID\n"));
                    return;
                }
			}
			else if (!stricmp(att->name, "value")) {
				GF_Err e = gf_bin128_parse(att->value, tkc->keys[tkc->KID_count]);
                if (e != GF_OK) {
                    GF_LOG(GF_LOG_ERROR, GF_LOG_AUTHOR, ("[CENC] Cannnot parse key value\n"));
                    return;
                }
			}
		}
		tkc->KID_count++;
	}
}

void isma_ea_node_end(void *sax_cbck, const char *node_name, const char *name_space)
{
	GF_CryptInfo *info = (GF_CryptInfo *)sax_cbck;
	if (!strcmp(node_name, "OMATextHeader")) {
		info->in_text_header = 0;
		return;
	}
}

void isma_ea_text(void *sax_cbck, const char *text, Bool is_cdata)
{
	u32 len;
	GF_TrackCryptInfo *tkc;
	GF_CryptInfo *info = (GF_CryptInfo *)sax_cbck;

	if (!info->in_text_header) return;

	tkc = (GF_TrackCryptInfo *) gf_list_last(info->tcis);
	len = (u32) strlen(text);
	if (len+tkc->TextualHeadersLen > 5000) return;

	if (tkc->TextualHeadersLen) {
		tkc->TextualHeadersLen ++;
		tkc->TextualHeaders[tkc->TextualHeadersLen] = 0;
	}

	memcpy(tkc->TextualHeaders + tkc->TextualHeadersLen, text, sizeof(char)*len);
	tkc->TextualHeadersLen += len;
	tkc->TextualHeaders[tkc->TextualHeadersLen] = 0;
}

static void del_crypt_info(GF_CryptInfo *info)
{
	while (gf_list_count(info->tcis)) {
		GF_TrackCryptInfo *tci = (GF_TrackCryptInfo *)gf_list_last(info->tcis);
		if (tci->KIDs) gf_free(tci->KIDs);
		if (tci->keys) gf_free(tci->keys);
		gf_list_rem_last(info->tcis);
		gf_free(tci);
	}
	gf_list_del(info->tcis);
	gf_free(info);
}

static GF_CryptInfo *load_crypt_file(const char *file)
{
	GF_Err e;
	GF_CryptInfo *info;
	GF_SAXParser *sax;
	GF_SAFEALLOC(info, GF_CryptInfo);
	if (!info) return NULL;
	info->tcis = gf_list_new();
	sax = gf_xml_sax_new(isma_ea_node_start, isma_ea_node_end, isma_ea_text, info);
	e = gf_xml_sax_parse_file(sax, file, NULL);
	gf_xml_sax_del(sax);
	if (e<0) {
		del_crypt_info(info);
		return NULL;
	}
	return info;
}


GF_EXPORT
GF_Err gf_ismacryp_gpac_get_info(u32 stream_id, char *drm_file, char *key, char *salt)
{
	GF_Err e;
	u32 i, count;
	GF_CryptInfo *info;
	GF_TrackCryptInfo *tci;

	e = GF_OK;
	info = load_crypt_file(drm_file);
	if (!info) return GF_NOT_SUPPORTED;
	count = gf_list_count(info->tcis);
	for (i=0; i<count; i++) {
		tci = (GF_TrackCryptInfo *) gf_list_get(info->tcis, i);
		if ((info->has_common_key && !tci->trackID) || (tci->trackID == stream_id) ) {
			memcpy(key, tci->key, sizeof(char)*16);
			memcpy(salt, tci->salt, sizeof(char)*8);
			e = GF_OK;
			break;
		}
	}
	del_crypt_info(info);
	return e;
}

GF_EXPORT
Bool gf_ismacryp_mpeg4ip_get_info(char *kms_uri, char *key, char *salt)
{
	char szPath[1024], catKey[24];
	u32 i, x;
	Bool got_it;
	FILE *kms;
	strcpy(szPath, getenv("HOME"));
	strcat(szPath , "/.kms_data");
	got_it = 0;
	kms = gf_fopen(szPath, "rt");
	while (kms && !feof(kms)) {
		if (!fgets(szPath, 1024, kms)) break;
		szPath[strlen(szPath) - 1] = 0;
		if (stricmp(szPath, kms_uri)) continue;
		for (i=0; i<24; i++) {
			if (!fscanf(kms, "%x", &x)) break;
			catKey[i] = x;
		}
		if (i==24) got_it = 1;
		break;
	}
	if (kms) gf_fclose(kms);
	if (got_it) {
		/*watchout, MPEG4IP stores SALT|KEY, NOT KEY|SALT*/
		memcpy(key, catKey+8, sizeof(char)*16);
		memcpy(salt, catKey, sizeof(char)*8);
		return 1;
	}
	return 0;
}

#ifndef GPAC_DISABLE_ISOM_WRITE

/*ISMACrypt*/

static GFINLINE void isma_resync_IV(GF_Crypt *mc, u64 BSO, char *salt)
{
	char IV[17];
	u64 count;
	u32 remain;
	GF_BitStream *bs;
	count = BSO / 16;
	remain = (u32) (BSO % 16);

	/*format IV to begin of counter*/
	bs = gf_bs_new(IV, 17, GF_BITSTREAM_WRITE);
	gf_bs_write_u8(bs, 0);	/*begin of counter*/
	gf_bs_write_data(bs, salt, 8);
	gf_bs_write_u64(bs, (s64) count);
	gf_bs_del(bs);
	gf_crypt_set_IV(mc, IV, GF_AES_128_KEYSIZE+1);

	/*decrypt remain bytes*/
	if (remain) {
		char dummy[20];
		gf_crypt_decrypt(mc, dummy, remain);
	}
}

GF_EXPORT
GF_Err gf_ismacryp_decrypt_track(GF_ISOFile *mp4, GF_TrackCryptInfo *tci, void (*progress)(void *cbk, u64 done, u64 total), void *cbk)
{
	GF_Err e;
	Bool use_sel_enc;
	u32 track, count, i, j, si, is_avc;
	GF_ISOSample *samp;
	GF_ISMASample *ismasamp;
	GF_Crypt *mc;
	unsigned char IV[17];
	u32 IV_size;
	Bool prev_sample_encrypted;
	GF_ESD *esd;

	track = gf_isom_get_track_by_id(mp4, tci->trackID);
	e = gf_isom_get_ismacryp_info(mp4, track, 1, &is_avc, NULL, NULL, NULL, NULL, &use_sel_enc, &IV_size, NULL);
	if (e) return e;
	is_avc = (is_avc==GF_ISOM_BOX_TYPE_264B) ? 1 : 0;


	mc = gf_crypt_open(GF_AES_128, GF_CTR);
	if (!mc) {
		GF_LOG(GF_LOG_ERROR, GF_LOG_AUTHOR, ("[CENC/ISMA] Cannot open AES-128 CTR cryptography\n", tci->trackID));
		return GF_IO_ERR;
	}

	memset(IV, 0, sizeof(char)*16);
	memcpy(IV, tci->salt, sizeof(char)*8);
	e = gf_crypt_init(mc, tci->key, IV);
	if (e) {
		gf_crypt_close(mc);
		GF_LOG(GF_LOG_ERROR, GF_LOG_AUTHOR, ("[CENC/ISMA] cannot initialize AES-128 CTR (%s)\n", gf_error_to_string(e)));
		return GF_IO_ERR;
	}

	GF_LOG(GF_LOG_INFO, GF_LOG_AUTHOR, ("[CENC/ISMA] Decrypting track ID %d - KMS: %s%s\n", tci->trackID, tci->KMS_URI, use_sel_enc ? " - Selective Decryption" : ""));

	/*start as initialized*/
	prev_sample_encrypted = 1;
	/* decrypt each sample */
	count = gf_isom_get_sample_count(mp4, track);
	gf_isom_set_nalu_extract_mode(mp4, track, GF_ISOM_NALU_EXTRACT_INSPECT);
	for (i = 0; i < count; i++) {
		samp = gf_isom_get_sample(mp4, track, i+1, &si);
		ismasamp = gf_isom_get_ismacryp_sample(mp4, track, samp, si);

		gf_free(samp->data);
		samp->data = (char *)gf_malloc(ismasamp->dataLength);
		memmove(samp->data, ismasamp->data, ismasamp->dataLength);
		samp->dataLength = ismasamp->dataLength;

		/* Decrypt payload */
		if (ismasamp->flags & GF_ISOM_ISMA_IS_ENCRYPTED) {
			/*restore IV*/
			if (!prev_sample_encrypted) isma_resync_IV(mc, ismasamp->IV, (char *) tci->salt);
			gf_crypt_decrypt(mc, samp->data, samp->dataLength);
		}
		prev_sample_encrypted = (ismasamp->flags & GF_ISOM_ISMA_IS_ENCRYPTED);
		gf_isom_ismacryp_delete_sample(ismasamp);

		/*replace AVC start codes (0x00000001) by nalu size*/
		if (is_avc) {
			u32 nalu_size;
			u32 remain = samp->dataLength;
			char *start, *end;
			start = samp->data;
			end = start + 4;
			while (remain>4) {
				if (!end[0] && !end[1] && !end[2] && (end[3]==0x01)) {
					nalu_size = (u32) (end - start - 4);
					start[0] = (nalu_size>>24)&0xFF;
					start[1] = (nalu_size>>16)&0xFF;
					start[2] = (nalu_size>>8)&0xFF;
					start[3] = (nalu_size)&0xFF;
					start = end;
					end = start+4;
					remain -= 4;
					continue;
				}
				end++;
				remain--;
			}
			nalu_size = (u32) (end - start - 4);
			start[0] = (nalu_size>>24)&0xFF;
			start[1] = (nalu_size>>16)&0xFF;
			start[2] = (nalu_size>>8)&0xFF;
			start[3] = (nalu_size)&0xFF;
		}

		gf_isom_update_sample(mp4, track, i+1, samp, 1);
		gf_isom_sample_del(&samp);
		gf_set_progress("ISMA Decrypt", i+1, count);
	}

	gf_crypt_close(mc);
	/*and remove protection info*/
	e = gf_isom_remove_track_protection(mp4, track, 1);
	if (e) {
		GF_LOG(GF_LOG_ERROR, GF_LOG_AUTHOR, ("[CENC/ISMA] Error ISMACryp signature from trackID %d: %s\n", tci->trackID, gf_error_to_string(e)));
	}

	/*remove all IPMP ptrs*/
	esd = gf_isom_get_esd(mp4, track, 1);
	if (esd) {
		while (gf_list_count(esd->IPMPDescriptorPointers)) {
			GF_Descriptor *d = (GF_Descriptor *)gf_list_get(esd->IPMPDescriptorPointers, 0);
			gf_list_rem(esd->IPMPDescriptorPointers, 0);
			gf_odf_desc_del(d);
		}
		gf_isom_change_mpeg4_description(mp4, track, 1, esd);
		gf_odf_desc_del((GF_Descriptor *)esd);
	}

	/*update OD track if any*/
	for (i=0; i<gf_isom_get_track_count(mp4); i++) {
		GF_ODCodec *cod;
		if (gf_isom_get_media_type(mp4, i+1) != GF_ISOM_MEDIA_OD) continue;

		/*remove all IPMPUpdate commads...*/
		samp = gf_isom_get_sample(mp4, i+1, 1, &si);
		cod = gf_odf_codec_new();
		gf_odf_codec_set_au(cod, samp->data, samp->dataLength);
		gf_odf_codec_decode(cod);
		for (j=0; j<gf_list_count(cod->CommandList); j++) {
			GF_IPMPUpdate *com = (GF_IPMPUpdate *)gf_list_get(cod->CommandList, j);
			if (com->tag != GF_ODF_IPMP_UPDATE_TAG) continue;
			gf_list_rem(cod->CommandList, j);
			j--;
			gf_odf_com_del((GF_ODCom **)&com);
		}
		gf_free(samp->data);
		samp->data = NULL;
		samp->dataLength = 0;
		gf_odf_codec_encode(cod, 1);
		gf_odf_codec_get_au(cod, &samp->data, &samp->dataLength);
		gf_odf_codec_del(cod);
		gf_isom_update_sample(mp4, i+1, 1, samp, 1);
		gf_isom_sample_del(&samp);

		/*remove IPMPToolList if any*/
		gf_isom_ipmpx_remove_tool_list(mp4);
		break;
	}
	return GF_OK;
}

GF_EXPORT
GF_Err gf_ismacryp_encrypt_track(GF_ISOFile *mp4, GF_TrackCryptInfo *tci, void (*progress)(void *cbk, u64 done, u64 total), void *cbk)
{
	char IV[16];
	GF_ISOSample *samp;
	GF_ISMASample *isamp;
	GF_Crypt *mc;
	u32 i, count, di, track, IV_size, rand, avc_size_length;
	u64 BSO, range_end;
	GF_ESD *esd;
	GF_IPMPPtr *ipmpdp;
	GF_IPMP_Descriptor *ipmpd;
	GF_IPMPUpdate *ipmpdU;
#ifndef GPAC_MINIMAL_ODF
	GF_IPMPX_ISMACryp *ismac;
#endif
	GF_Err e;
	Bool prev_sample_encryped, has_crypted_samp;

	avc_size_length = 0;
	track = gf_isom_get_track_by_id(mp4, tci->trackID);
	if (!track) {
		GF_LOG(GF_LOG_ERROR, GF_LOG_AUTHOR, ("[CENC/ISMA] Cannot find TrackID %d in input file - skipping\n", tci->trackID));
		return GF_OK;
	}
	esd = gf_isom_get_esd(mp4, track, 1);
	if (esd && (esd->decoderConfig->streamType==GF_STREAM_OD)) {
		gf_odf_desc_del((GF_Descriptor *) esd);
		GF_LOG(GF_LOG_ERROR, GF_LOG_AUTHOR, ("[CENC/ISMA] Cannot encrypt OD tracks - skipping"));
		return GF_NOT_SUPPORTED;
	}
	if (esd) {
		if ((esd->decoderConfig->objectTypeIndication==GF_CODECID_AVC) || (esd->decoderConfig->objectTypeIndication==GF_CODECID_SVC)) avc_size_length = 1;
		gf_odf_desc_del((GF_Descriptor*) esd);
	}
	if (avc_size_length) {
		GF_AVCConfig *avccfg = gf_isom_avc_config_get(mp4, track, 1);
		avc_size_length = avccfg->nal_unit_size;
		gf_odf_avc_cfg_del(avccfg);
		if (avc_size_length != 4) {
			GF_LOG(GF_LOG_ERROR, GF_LOG_AUTHOR, ("[CENC/ISMA] Cannot encrypt AVC/H264 track with %d size_length field - onmy 4 supported\n", avc_size_length));
			return GF_NOT_SUPPORTED;
		}
	}

	if (!tci->enc_type && !strlen(tci->Scheme_URI)) strcpy(tci->Scheme_URI, "urn:gpac:isma:encryption_scheme");

	if (!gf_isom_has_sync_points(mp4, track) &&
	        ((tci->sel_enc_type==GF_CRYPT_SELENC_RAP) || (tci->sel_enc_type==GF_CRYPT_SELENC_NON_RAP)) ) {
		GF_LOG(GF_LOG_WARNING, GF_LOG_AUTHOR, ("[CENC/ISMA] All samples in trackID %d are random access - disabling selective encryption\n", tci->trackID));
		tci->sel_enc_type = GF_CRYPT_SELENC_NONE;
	}
	else if ((tci->sel_enc_type==GF_CRYPT_SELENC_RAND) || (tci->sel_enc_type==GF_CRYPT_SELENC_RAND_RANGE)) {
		gf_rand_init(1);
	}

	BSO = gf_isom_get_media_data_size(mp4, track);
	if (tci->enc_type==0) {
		if (BSO<0xFFFF) IV_size = 2;
		else if (BSO<0xFFFFFFFF) IV_size = 4;
		else IV_size = 8;
	} else {
		/*128 bit IV in OMA*/
		IV_size = 16;
	}

	GF_LOG(GF_LOG_INFO, GF_LOG_AUTHOR, ("[CENC/ISMA] Encrypting track ID %d - KMS: %s%s\n", tci->trackID, tci->KMS_URI, tci->sel_enc_type ? " - Selective Encryption" : ""));

	/*init crypto*/
	memset(IV, 0, sizeof(char)*16);
	memcpy(IV, tci->salt, sizeof(char)*8);
	mc = gf_crypt_open(GF_AES_128, GF_CTR);
	if (!mc) {
		GF_LOG(GF_LOG_ERROR, GF_LOG_AUTHOR, ("[CENC/ISMA] Cannot open AES-128 CTR\n"));
		return GF_IO_ERR;
	}
	e = gf_crypt_init(mc, tci->key, IV);
	if (e) {
		GF_LOG(GF_LOG_ERROR, GF_LOG_AUTHOR, ("[CENC/ISMA] Cannot initialize AES-128 CTR (%s)\n", gf_error_to_string(e)) );
		gf_crypt_close(mc);
		return GF_IO_ERR;
	}
	if (!stricmp(tci->KMS_URI, "self")) {
		char Data[100], d64[100];
		u32 s64;
		memcpy(Data, tci->key, sizeof(char)*16);
		memcpy(Data+16, tci->salt, sizeof(char)*8);
		s64 = gf_base64_encode(Data, 24, d64, 100);
		d64[s64] = 0;
		strcpy(tci->KMS_URI, "(key)");
		strcat(tci->KMS_URI, d64);
	}

	/*create ISMA protection*/
	if (tci->enc_type==0) {
		e = gf_isom_set_ismacryp_protection(mp4, track, 1, GF_ISOM_ISMACRYP_SCHEME, 1,
		                                    tci->Scheme_URI, tci->KMS_URI, (tci->sel_enc_type!=0) ? 1 : 0, 0, IV_size);
	} else {
		if ((tci->sel_enc_type==GF_CRYPT_SELENC_PREVIEW) && tci->sel_enc_range) {
			char *szPreview = tci->TextualHeaders + tci->TextualHeadersLen;
			sprintf(szPreview, "PreviewRange:%d", tci->sel_enc_range);
			tci->TextualHeadersLen += (u32) strlen(szPreview)+1;
		}
		e = gf_isom_set_oma_protection(mp4, track, 1,
		                               strlen(tci->Scheme_URI) ? tci->Scheme_URI : NULL,
		                               tci->KMS_URI,
		                               tci->encryption, BSO,
		                               tci->TextualHeadersLen ? tci->TextualHeaders : NULL,
		                               tci->TextualHeadersLen,
		                               (tci->sel_enc_type!=0) ? 1 : 0, 0, IV_size);
	}
	if (e) return e;

	has_crypted_samp = 0;
	BSO = 0;
	prev_sample_encryped = 1;
	range_end = 0;
	if (tci->sel_enc_type==GF_CRYPT_SELENC_PREVIEW) {
		range_end = gf_isom_get_media_timescale(mp4, track) * tci->sel_enc_range;
	}

	if (gf_isom_has_time_offset(mp4, track)) gf_isom_set_cts_packing(mp4, track, GF_TRUE);

	count = gf_isom_get_sample_count(mp4, track);
	gf_isom_set_nalu_extract_mode(mp4, track, GF_ISOM_NALU_EXTRACT_INSPECT);
	for (i = 0; i < count; i++) {
		samp = gf_isom_get_sample(mp4, track, i+1, &di);

		isamp = gf_isom_ismacryp_new_sample();
		isamp->IV_length = IV_size;
		isamp->KI_length = 0;

		switch (tci->sel_enc_type) {
		case GF_CRYPT_SELENC_RAP:
			if (samp->IsRAP) isamp->flags |= GF_ISOM_ISMA_IS_ENCRYPTED;
			break;
		case GF_CRYPT_SELENC_NON_RAP:
			if (!samp->IsRAP) isamp->flags |= GF_ISOM_ISMA_IS_ENCRYPTED;
			break;
		/*random*/
		case GF_CRYPT_SELENC_RAND:
			rand = gf_rand();
			if (rand%2) isamp->flags |= GF_ISOM_ISMA_IS_ENCRYPTED;
			break;
		/*random every sel_freq samples*/
		case GF_CRYPT_SELENC_RAND_RANGE:
			if (!(i%tci->sel_enc_range)) has_crypted_samp = 0;
			if (!has_crypted_samp) {
				rand = gf_rand();
				if (!(rand%tci->sel_enc_range)) isamp->flags |= GF_ISOM_ISMA_IS_ENCRYPTED;

				if (!(isamp->flags & GF_ISOM_ISMA_IS_ENCRYPTED) && !( (1+i)%tci->sel_enc_range)) {
					isamp->flags |= GF_ISOM_ISMA_IS_ENCRYPTED;
				}
				has_crypted_samp = (isamp->flags & GF_ISOM_ISMA_IS_ENCRYPTED);
			}
			break;
		/*every sel_freq samples*/
		case GF_CRYPT_SELENC_RANGE:
			if (!(i%tci->sel_enc_type)) isamp->flags |= GF_ISOM_ISMA_IS_ENCRYPTED;
			break;
		case GF_CRYPT_SELENC_PREVIEW:
			if (samp->DTS + samp->CTS_Offset >= range_end)
				isamp->flags |= GF_ISOM_ISMA_IS_ENCRYPTED;
			break;
		case 0:
			isamp->flags |= GF_ISOM_ISMA_IS_ENCRYPTED;
			break;
		default:
			break;
		}
		if (tci->sel_enc_type) isamp->flags |= GF_ISOM_ISMA_USE_SEL_ENC;

		/*isma e&a stores AVC1 in AVC/H264 annex B bitstream fashion, with 0x00000001 start codes*/
		if (avc_size_length) {
			u32 done = 0;
			u8 *d = (u8*)samp->data;
			while (done < samp->dataLength) {
				u32 nal_size = GF_4CC(d[0], d[1], d[2], d[3]);
				d[0] = d[1] = d[2] = 0;
				d[3] = 1;
				d += 4 + nal_size;
				done += 4 + nal_size;
			}
		}

		if (isamp->flags & GF_ISOM_ISMA_IS_ENCRYPTED) {
			/*resync IV*/
			if (!prev_sample_encryped) isma_resync_IV(mc, BSO, (char *) tci->salt);
			gf_crypt_encrypt(mc, samp->data, samp->dataLength);
			prev_sample_encryped = 1;
		} else {
			prev_sample_encryped = 0;
		}


		isamp->IV = BSO;
		BSO += samp->dataLength;
		isamp->data = samp->data;
		isamp->dataLength = samp->dataLength;
		samp->data = NULL;
		samp->dataLength = 0;

		gf_isom_ismacryp_sample_to_sample(isamp, samp);
		gf_isom_ismacryp_delete_sample(isamp);
		gf_isom_update_sample(mp4, track, i+1, samp, 1);
		gf_isom_sample_del(&samp);
		gf_set_progress("ISMA Encrypt", i+1, count);
	}
	gf_isom_set_cts_packing(mp4, track, GF_FALSE);
	gf_crypt_close(mc);


	/*format as IPMP(X) - note that the ISMACryp spec is broken since it always uses IPMPPointers to a
	single desc which would assume the same protection (eg key & salt) for all streams using it...*/
	if (!tci->ipmp_type) return GF_OK;

	ipmpdp = (GF_IPMPPtr*)gf_odf_desc_new(GF_ODF_IPMP_PTR_TAG);
	if (!tci->ipmp_desc_id) tci->ipmp_desc_id = track;
	if (tci->ipmp_type==2) {
		ipmpdp->IPMP_DescriptorID = 0xFF;
		ipmpdp->IPMP_DescriptorIDEx = tci->ipmp_desc_id;
	} else {
		ipmpdp->IPMP_DescriptorID = tci->ipmp_desc_id;
	}
	gf_isom_add_desc_to_description(mp4, track, 1, (GF_Descriptor *)ipmpdp);
	gf_odf_desc_del((GF_Descriptor*)ipmpdp);

	ipmpdU = (GF_IPMPUpdate*)gf_odf_com_new(GF_ODF_IPMP_UPDATE_TAG);
	/*format IPMPD*/
	ipmpd = (GF_IPMP_Descriptor*)gf_odf_desc_new(GF_ODF_IPMP_TAG);
	if (tci->ipmp_type==2) {
#ifndef GPAC_MINIMAL_ODF
		ipmpd->IPMP_DescriptorID = 0xFF;
		ipmpd->IPMP_DescriptorIDEx = tci->ipmp_desc_id;
		ipmpd->IPMPS_Type = 0xFFFF;
		ipmpd->IPMP_ToolID[14] = 0x49;
		ipmpd->IPMP_ToolID[15] = 0x53;
		ipmpd->control_point = 1;
		ipmpd->cp_sequence_code = 0x80;
		/*format IPMPXData*/
		ismac = (GF_IPMPX_ISMACryp *) gf_ipmpx_data_new(GF_IPMPX_ISMACRYP_TAG);
		ismac->cryptoSuite = 1;	/*default ISMA AESCTR128*/
		ismac->IV_length = IV_size;
		ismac->key_indicator_length = 0;
		ismac->use_selective_encryption = (tci->sel_enc_type!=0)? 1 : 0;
		gf_list_add(ipmpd->ipmpx_data, ismac);
#endif
	} else {
		ipmpd->IPMP_DescriptorID = tci->ipmp_desc_id;
	}
	gf_list_add(ipmpdU->IPMPDescList, ipmpd);

	for (i=0; i<gf_isom_get_track_count(mp4); i++) {
		GF_ODCodec *cod;
		if (gf_isom_get_media_type(mp4, i+1) != GF_ISOM_MEDIA_OD) continue;

		/*add com*/
		samp = gf_isom_get_sample(mp4, i+1, 1, &di);
		cod = gf_odf_codec_new();
		gf_odf_codec_set_au(cod, samp->data, samp->dataLength);
		gf_odf_codec_decode(cod);
		gf_odf_codec_add_com(cod, (GF_ODCom *) ipmpdU);
		gf_free(samp->data);
		samp->data = NULL;
		samp->dataLength = 0;
		gf_odf_codec_encode(cod, 1);
		gf_odf_codec_get_au(cod, &samp->data, &samp->dataLength);
		ipmpdU = NULL;
		gf_odf_codec_del(cod);
		gf_isom_update_sample(mp4, i+1, 1, samp, 1);
		gf_isom_sample_del(&samp);

		if (tci->ipmp_type==2) {
			GF_IPMP_ToolList*ipmptl = (GF_IPMP_ToolList*)gf_odf_desc_new(GF_ODF_IPMP_TL_TAG);
			GF_IPMP_Tool *ipmpt = (GF_IPMP_Tool*)gf_odf_desc_new(GF_ODF_IPMP_TOOL_TAG);
			gf_list_add(ipmptl->ipmp_tools, ipmpt);
			ipmpt->IPMP_ToolID[14] = 0x49;
			ipmpt->IPMP_ToolID[15] = 0x53;
			gf_isom_add_desc_to_root_od(mp4, (GF_Descriptor *)ipmptl);
			gf_odf_desc_del((GF_Descriptor *)ipmptl);
		}
		break;
	}
	return e;
}

/*Common Encryption*/
static void increase_counter(char *x, int x_size) {
	register int i, y=0;

	for (i=x_size-1; i>=0; i--) {
		y = 0;
		if ((u8) x[i] == 0xFF) {
			x[i] = 0;
			y = 1;
		} else x[i]++;

		if (y==0) break;
	}

	return;
}

static void cenc_resync_IV(GF_Crypt *mc, char IV[16], u8 IV_size)
{
	char next_IV[17];
	u32 size = 17;

	gf_crypt_get_IV(mc, (u8 *) next_IV, &size);
	/*
		NOTE 1: the next_IV returned by get_state has 17 bytes, the first byte being the current counter position in the following 16 bytes.
		If this index is 0, this means that we are at the begining of a new block and we can use it as IV for next sample,
		otherwise we must discard unsued bytes in the counter (next sample shall begin with counter at 0)
		if less than 16 blocks were cyphered, we must force increasing the next IV for next sample, not doing so would produce the same IV for the next bytes cyphered,
		which is forbidden by CENC (unique IV per sample). In GPAC, we ALWAYS force counter increase

		NOTE 2: in case where IV_size is 8, because the cypher block is treated as 16 bytes while processing,
		we need to increment manually the 8-bytes IV (bytes 0 to 7) for the next sample, otherwise we would likely the same IV (eg unless we had cyphered 16 * 2^64 - 1
		bytes in the last sample , quite unlikely !)

		NOTE 3: Bytes 8 to 15 are set to 0 when forcing a new IV for 8-bytes IVs.

		NOTE 4: Since CENC forces declaration of a unique, potentially random, IV per sample, we could increase the IV counter at each sample start
		but this is currently not done
	*/
	if (IV_size == 8) {
		/*cf note 2*/
		increase_counter(&next_IV[1], IV_size);
		next_IV[0] = 0;
		/*cf note 3*/
		memset(&next_IV[9], 0, 8*sizeof(char));
	} else if (next_IV[0]) {
		/*cf note 1*/
		increase_counter(&next_IV[1], IV_size);
		next_IV[0] = 0;
	}

	gf_crypt_set_IV(mc, next_IV, size);

	memset(IV, 0, 16*sizeof(char));
	memcpy(IV, next_IV+1, 16*sizeof(char));
}

//parses slice header and returns its size
static u32 gf_cenc_get_clear_bytes(GF_TrackCryptInfo *tci, GF_BitStream *plaintext_bs, char *samp_data, u32 nal_size, u32 bytes_in_nalhr)
{
	u32 clear_bytes = 0;
	if (tci->slice_header_clear) {
#ifndef GPAC_DISABLE_AV_PARSERS
		u32 nal_start = (u32) gf_bs_get_position(plaintext_bs);
		if (tci->is_avc) {
<<<<<<< HEAD
			u32 ntype;
			gf_media_avc_parse_nalu(plaintext_bs, &tci->avc);
			ntype = tci->avc.last_nal_type_parsed;
=======
			u32 ntype, nb_epb_count;
			GF_BitStream *bs = NULL;
			char *epb_rem_bytes;

			//check if we have EP bytes in the payload (theu could be in slice header)
			nb_epb_count = gf_media_nalu_emulation_bytes_remove_count(samp_data + nal_start, nal_size);
			if (nb_epb_count) {
				epb_rem_bytes = gf_malloc(sizeof(char) * nal_size);
				nb_epb_count = gf_media_nalu_remove_emulation_bytes(samp_data + nal_start, epb_rem_bytes, nal_size);
				bs = gf_bs_new(epb_rem_bytes, nb_epb_count, GF_BITSTREAM_READ);
			}
			ntype = gf_bs_read_u8(bs ? bs : plaintext_bs);

			gf_media_avc_parse_nalu(bs ? bs : plaintext_bs, ntype, &tci->avc);
			ntype &= 0x1F;
>>>>>>> 897ee93e
			switch (ntype) {
			case GF_AVC_NALU_NON_IDR_SLICE:
			case GF_AVC_NALU_DP_A_SLICE:
			case GF_AVC_NALU_DP_B_SLICE:
			case GF_AVC_NALU_DP_C_SLICE:
			case GF_AVC_NALU_IDR_SLICE:
			case GF_AVC_NALU_SLICE_AUX:
			case GF_AVC_NALU_SVC_SLICE:
<<<<<<< HEAD
				clear_bytes = (u32) gf_bs_get_position(plaintext_bs) - nal_start;
=======
				//skip bits till alignment
				gf_bs_align(bs ? bs : plaintext_bs);
				if (bs) {
					clear_bytes = (u32) gf_bs_get_position(bs);
				} else {
					clear_bytes = (u32) gf_bs_get_position(plaintext_bs) - nal_start;
				}
>>>>>>> 897ee93e
				break;
			default:
				clear_bytes = nal_size;
				break;
			}
<<<<<<< HEAD
=======
			if (bs) {
				gf_bs_del(bs);
				gf_free(epb_rem_bytes);

				//check if we have EP bytes in slice header
				nb_epb_count = gf_media_nalu_emulation_bytes_remove_count(samp_data + nal_start, clear_bytes);
				if (nb_epb_count)
					clear_bytes += nb_epb_count;
			}
>>>>>>> 897ee93e
		} else {
#if !defined(GPAC_DISABLE_HEVC)
			u8 ntype, ntid, nlid;
			u32 nal_start = (u32) gf_bs_get_position(plaintext_bs);
			tci->hevc.full_slice_header_parse = GF_TRUE;
			gf_media_hevc_parse_nalu (samp_data + nal_start, nal_size, &tci->hevc, &ntype, &ntid, &nlid);
			if (ntype<=GF_HEVC_NALU_SLICE_CRA) {
				clear_bytes = tci->hevc.s_info.payload_start_offset;
			} else {
				clear_bytes = nal_size;
			}
		}
		gf_bs_seek(plaintext_bs, nal_start);
#endif

#else
		GF_LOG(GF_LOG_ERROR, GF_LOG_AUTHOR, ("[CENC] AV parsers disabled, cannot get slice header size. Assuming 8 bytes is enough, but resulting file will not be compliant\n"));
		clear_bytes = 8;
#endif //GPAC_DISABLE_AV_PARSERS

	} else {
		clear_bytes = bytes_in_nalhr;
	}
	return clear_bytes;
}

static GF_Err gf_cenc_encrypt_sample_ctr(GF_Crypt *mc, GF_TrackCryptInfo *tci, GF_ISOSample *samp, Bool is_nalu_video, u32 nalu_size_length, char IV[16], u32 IV_size, char **sai, u32 *saiz,
										 u32 bytes_in_nalhr, u8 crypt_byte_block, u8 skip_byte_block)
{
	GF_BitStream *plaintext_bs, *cyphertext_bs, *sai_bs;
	GF_CENCSubSampleEntry *prev_entry=NULL;
	char *buffer;
	u32 max_size, nalu_size;
	GF_Err e = GF_OK;
	GF_List *subsamples;

	plaintext_bs = cyphertext_bs = sai_bs = NULL;
	max_size = 4096;
	buffer = (char*)gf_malloc(sizeof(char) * max_size);
	memset(buffer, 0, max_size);
	plaintext_bs = gf_bs_new(samp->data, samp->dataLength, GF_BITSTREAM_READ);
	cyphertext_bs = gf_bs_new(NULL, 0, GF_BITSTREAM_WRITE);
	sai_bs = gf_bs_new(NULL, 0, GF_BITSTREAM_WRITE);
	gf_bs_write_data(sai_bs, IV, IV_size);
	subsamples = gf_list_new();
	if (!subsamples) {
		e = GF_IO_ERR;
		goto exit;
	}
	while (gf_bs_available(plaintext_bs)) {
		if (is_nalu_video) {
			u32 clear_bytes = 0;
			nalu_size = gf_bs_read_int(plaintext_bs, 8*nalu_size_length);
			if (nalu_size == 0) {
				continue;
			}
			if (nalu_size > max_size) {
				buffer = (char*)gf_realloc(buffer, sizeof(char)*nalu_size);
				max_size = nalu_size;
			}

	 		clear_bytes = gf_cenc_get_clear_bytes(tci, plaintext_bs, samp->data, nalu_size, bytes_in_nalhr);
			// adjust so that encrypted bytes are a multiple of 16 bytes: cenc SHOULD, cens SHALL, we always do it
			if (nalu_size > clear_bytes) {
				u32 ret = (nalu_size - clear_bytes) % 16;
				//for CENC (should),
				if (tci->cenc_scheme_type == GF_CRYPT_CENC_CRYPT_TYPE) {
				 	//do it if not disabled by user
					if (tci->block_align != 1) {
						//always align even if sample is not encrypted in the end
						if (tci->block_align==2) {
							clear_bytes += ret;
						}
						//or if we don't end up with sample in the clear
						else if (nalu_size > clear_bytes + ret) {
							clear_bytes += ret;
						}
					}
				} else {
					clear_bytes += ret;
				}
			}

			/*read clear data and transfer to output*/
			gf_bs_read_data(plaintext_bs, buffer, clear_bytes);
			gf_bs_write_int(cyphertext_bs, nalu_size, 8*nalu_size_length);
			gf_bs_write_data(cyphertext_bs, buffer, clear_bytes);

			//read data to encrypt
			if (nalu_size > clear_bytes) {
				gf_bs_read_data(plaintext_bs, buffer, nalu_size - clear_bytes);

				//pattern encryption
				if (crypt_byte_block && skip_byte_block) {
					u32 pos = 0;
					u32 res = nalu_size - clear_bytes;
					while (res) {
						gf_crypt_encrypt(mc, buffer+pos, res >= (u32) (16*crypt_byte_block) ? 16*crypt_byte_block : res);
						if (res >= (u32) (16 * (crypt_byte_block + skip_byte_block))) {
							pos += 16 * (crypt_byte_block + skip_byte_block);
							res -= 16 * (crypt_byte_block + skip_byte_block);
						} else {
							res = 0;
						}
					}
				} else {
					gf_crypt_encrypt(mc, buffer, nalu_size - clear_bytes);
				}

				/*write encrypted data to bitstream*/
				gf_bs_write_data(cyphertext_bs, buffer, nalu_size - clear_bytes);
			}
			//prev entry is not a VCL, append this NAL
			if (prev_entry && !prev_entry->bytes_encrypted_data) {
				prev_entry->bytes_clear_data += nalu_size_length + clear_bytes;
				prev_entry->bytes_encrypted_data += nalu_size - clear_bytes;
			} else {
				prev_entry = (GF_CENCSubSampleEntry *)gf_malloc(sizeof(GF_CENCSubSampleEntry));
				prev_entry->bytes_clear_data = nalu_size_length + clear_bytes;
				prev_entry->bytes_encrypted_data = nalu_size - clear_bytes;
				gf_list_add(subsamples, prev_entry);
			}
		} else {
			gf_bs_read_data(plaintext_bs, buffer, samp->dataLength);
			gf_crypt_encrypt(mc, buffer, samp->dataLength);
			gf_bs_write_data(cyphertext_bs, buffer, samp->dataLength);
		}
	}

	if (samp->data) {
		gf_free(samp->data);
		samp->data = NULL;
		samp->dataLength = 0;
	}
	gf_bs_get_content(cyphertext_bs, &samp->data, &samp->dataLength);
	if (gf_list_count(subsamples)) {
		gf_bs_write_u16(sai_bs, gf_list_count(subsamples));
		while (gf_list_count(subsamples)) {
			GF_CENCSubSampleEntry *ptr = (GF_CENCSubSampleEntry *)gf_list_get(subsamples, 0);
			gf_list_rem(subsamples, 0);
			gf_bs_write_u16(sai_bs, ptr->bytes_clear_data);
			gf_bs_write_u32(sai_bs, ptr->bytes_encrypted_data);
			gf_free(ptr);
		}
	}
	gf_list_del(subsamples);
	gf_bs_get_content(sai_bs, sai, saiz);
	cenc_resync_IV(mc, IV, IV_size);

exit:
	if (buffer) gf_free(buffer);
	if (plaintext_bs) gf_bs_del(plaintext_bs);
	if (cyphertext_bs) gf_bs_del(cyphertext_bs);
	if (sai_bs) gf_bs_del(sai_bs);
	return e;
}


static GF_Err gf_cenc_encrypt_sample_cbc(GF_Crypt *mc, GF_TrackCryptInfo *tci, GF_ISOSample *samp, Bool is_nalu_video, u32 nalu_size_length, char IV[16], u32 IV_size, char **sai, u32 *saiz,
										u32 bytes_in_nalhr, u8 crypt_byte_block, u8 skip_byte_block) {
	GF_BitStream *plaintext_bs, *cyphertext_bs, *sai_bs;
	GF_CENCSubSampleEntry *prev_entry = NULL;
	char *buffer;
	u32 max_size, nal_size;
	GF_Err e = GF_OK;
	GF_List *subsamples;

	plaintext_bs = cyphertext_bs = sai_bs = NULL;
	max_size = 4096;
	buffer = (char*)gf_malloc(sizeof(char) * max_size);
	memset(buffer, 0, max_size);
	plaintext_bs = gf_bs_new(samp->data, samp->dataLength, GF_BITSTREAM_READ);
	cyphertext_bs = gf_bs_new(NULL, 0, GF_BITSTREAM_WRITE);
	sai_bs = gf_bs_new(NULL, 0, GF_BITSTREAM_WRITE);
	gf_bs_write_data(sai_bs, IV, IV_size);
	subsamples = gf_list_new();
	if (!subsamples) {
		e = GF_IO_ERR;
		goto exit;
	}

	while (gf_bs_available(plaintext_bs)) {
		if (is_nalu_video) {
			u32 clear_bytes = 0;
			u32 clear_bytes_at_end = 0;

			nal_size = gf_bs_read_int(plaintext_bs, 8*nalu_size_length);
			if (nal_size+1 > max_size) {
				buffer = (char*)gf_realloc(buffer, sizeof(char)*(nal_size+1));
				memset(buffer, 0, sizeof(char)*(nal_size+1));
				max_size = nal_size + 1;
			}
			gf_bs_write_int(cyphertext_bs, nal_size, 8*nalu_size_length);

			clear_bytes = gf_cenc_get_clear_bytes(tci, plaintext_bs, samp->data, nal_size, bytes_in_nalhr);

			//in cbcs, we don't adjust bytes_encrypted_data to be a multiple of 16 bytes and leave the last block unencrypted
			if (tci->cenc_scheme_type == GF_CRYPT_CBCS_CRYPT_TYPE) {
				u32 ret = (nal_size-clear_bytes) % 16;
				clear_bytes_at_end = ret;
			}
			//in cbc1, we adjust bytes_encrypted_data to be a multiple of 16 bytes
			else {
				u32 ret = (nal_size-clear_bytes) % 16;
				clear_bytes += ret;
				clear_bytes_at_end = 0;
			}
			//copy over clear bytes
			gf_bs_read_data(plaintext_bs, buffer, clear_bytes);
			gf_bs_write_data(cyphertext_bs, buffer, clear_bytes);

			if (nal_size - clear_bytes) {
				//read the bytes to be encrypted
				gf_bs_read_data(plaintext_bs, buffer, nal_size - clear_bytes);

				//in cbcs scheme: start each Subsample with a Constant IV,
				if (!IV_size)
					gf_crypt_set_IV(mc, IV, 16);
				//pattern encryption
				if (crypt_byte_block && skip_byte_block) {
					u32 pos = 0;
					u32 res = nal_size - clear_bytes - clear_bytes_at_end;
					assert((res % 16) == 0);

					while (res) {
						gf_crypt_encrypt(mc, buffer + pos, res >= (u32) (16*crypt_byte_block) ? 16*crypt_byte_block : res);
						if (res >= (u32) (16 * (crypt_byte_block + skip_byte_block))) {
							pos += 16 * (crypt_byte_block + skip_byte_block);
							res -= 16 * (crypt_byte_block + skip_byte_block);
						} else {
							res = 0;
						}
					}
				} else {
					gf_crypt_encrypt(mc, buffer, nal_size - clear_bytes - clear_bytes_at_end);
				}
				//write the cyphered data, including the non encrypted bytes at the end of the block
				gf_bs_write_data(cyphertext_bs, buffer, nal_size - clear_bytes);
			}

			//note that we write encrypted data to cover the complete byte range after the slice header
			//but the last incomplete block might be unencrypted, but is still signaled in bytes_encrypted, as per the spec

			//prev entry is not a VCL, append this NAL
			if (prev_entry && !prev_entry->bytes_encrypted_data) {
				prev_entry->bytes_clear_data += nalu_size_length + clear_bytes;
				prev_entry->bytes_encrypted_data += nal_size - clear_bytes;
			} else {
				prev_entry = (GF_CENCSubSampleEntry *)gf_malloc(sizeof(GF_CENCSubSampleEntry));
				prev_entry->bytes_clear_data = nalu_size_length + clear_bytes;
				prev_entry->bytes_encrypted_data = nal_size - clear_bytes;
				gf_list_add(subsamples, prev_entry);
			}
			assert((s32)prev_entry->bytes_encrypted_data >= 0);
			assert(prev_entry->bytes_encrypted_data < samp->dataLength);
		} else {
			u32 clear_trailing;
			gf_bs_read_data(plaintext_bs, buffer, samp->dataLength);
			clear_trailing = samp->dataLength % 16;
			if (samp->dataLength >= 16) {
				gf_crypt_encrypt(mc, buffer, samp->dataLength - clear_trailing);
				gf_bs_write_data(cyphertext_bs, buffer, samp->dataLength - clear_trailing);
			}
			if (clear_trailing) {
				gf_bs_write_data(cyphertext_bs, buffer+samp->dataLength - clear_trailing, clear_trailing);
			}
		}
	}

	if (samp->data) {
		gf_free(samp->data);
		samp->data = NULL;
		samp->dataLength = 0;
	}
	gf_bs_get_content(cyphertext_bs, &samp->data, &samp->dataLength);
	if (gf_list_count(subsamples)) {
		gf_bs_write_u16(sai_bs, gf_list_count(subsamples));
		while (gf_list_count(subsamples)) {
			GF_CENCSubSampleEntry *ptr = (GF_CENCSubSampleEntry *)gf_list_get(subsamples, 0);
			gf_list_rem(subsamples, 0);
			gf_bs_write_u16(sai_bs, ptr->bytes_clear_data);
			gf_bs_write_u32(sai_bs, ptr->bytes_encrypted_data);
			gf_free(ptr);
		}
	}
	gf_list_del(subsamples);
	gf_bs_get_content(sai_bs, sai, saiz);

exit:
	if (buffer) gf_free(buffer);
	if (plaintext_bs) gf_bs_del(plaintext_bs);
	if (cyphertext_bs) gf_bs_del(cyphertext_bs);
	if (sai_bs) gf_bs_del(sai_bs);
	return e;
}

#if !defined(GPAC_DISABLE_AV_PARSERS) && !defined(GPAC_DISABLE_HEVC)
static void hevc_parse_ps(GF_HEVCConfig *hevccfg, HEVCState *hevc, u32 nal_type)
{
	u32 i, j;
	for (i=0; i<gf_list_count(hevccfg->param_array); i++) {
		GF_HEVCParamArray *ar = gf_list_get(hevccfg->param_array, i);
		if (ar->type!=nal_type) continue;
		for (j=0; j<gf_list_count(ar->nalus); j++) {
			u8 ntype, tid, lid;
			GF_AVCConfigSlot *sl = gf_list_get(ar->nalus, j);
			gf_media_hevc_parse_nalu(sl->data, sl->size, hevc, &ntype, &tid, &lid);
		}
	}
}
#endif

/*encrypts track - logs, progress: info callbacks, NULL for default*/
GF_Err gf_cenc_encrypt_track(GF_ISOFile *mp4, GF_TrackCryptInfo *tci, void (*progress)(void *cbk, u64 done, u64 total), void *cbk)
{
	GF_Err e;
	char IV[16];
	GF_ISOSample *samp;
	GF_Crypt *mc;
	Bool all_rap = GF_FALSE;
	u32 i, count, di, track, saiz_len, nb_samp_encrypted, nalu_size_length, idx, bytes_in_nalhr;
	GF_ESD *esd;
	Bool has_crypted_samp;
	Bool is_nalu_video = GF_FALSE;
	char *saiz_buf;
	Bool use_seig = GF_FALSE;
	GF_BitStream *bs;

	nalu_size_length = 0;
	mc = NULL;
	saiz_buf = NULL;
	bs = NULL;
	bytes_in_nalhr = 0;

	track = gf_isom_get_track_by_id(mp4, tci->trackID);
	if (!track) {
		GF_LOG(GF_LOG_ERROR, GF_LOG_AUTHOR, ("[CENC] Cannot find TrackID %d in input file - skipping\n", tci->trackID));
		return GF_OK;
	}

	esd = gf_isom_get_esd(mp4, track, 1);
	if (esd && (esd->decoderConfig->streamType == GF_STREAM_OD)) {
		gf_odf_desc_del((GF_Descriptor *) esd);
		GF_LOG(GF_LOG_ERROR, GF_LOG_AUTHOR, ("[CENC] Cannot encrypt OD tracks - skipping"));
		return GF_NOT_SUPPORTED;
	}
	if (esd) {
		if ((esd->decoderConfig->objectTypeIndication==GF_CODECID_AVC) || (esd->decoderConfig->objectTypeIndication==GF_CODECID_SVC)) {
			GF_AVCConfig *avccfg = gf_isom_avc_config_get(mp4, track, 1);
			GF_AVCConfig *svccfg = gf_isom_svc_config_get(mp4, track, 1);
			if (avccfg)
				nalu_size_length = avccfg->nal_unit_size;
			else if (svccfg)
				nalu_size_length = svccfg->nal_unit_size;

			switch (gf_isom_get_media_subtype(mp4, track, 1)) {
			case GF_ISOM_BOX_TYPE_AVC1:
				if (!tci->allow_encrypted_slice_header) {
					tci->slice_header_clear = GF_TRUE;
				} else if (tci->cenc_scheme_type==GF_CRYPT_CBCS_CRYPT_TYPE) {
					tci->slice_header_clear = GF_TRUE;
				}
				break;
			default:
				tci->slice_header_clear = GF_TRUE;
				break;
			}
			tci->is_avc = GF_TRUE;

#if !defined(GPAC_DISABLE_HEVC)
			for (i=0; i<gf_list_count(avccfg->sequenceParameterSets); i++) {
				GF_AVCConfigSlot *slc = gf_list_get(avccfg->sequenceParameterSets, i);
				gf_media_avc_read_sps(slc->data, slc->size, &tci->avc, 0, NULL);
			}
			for (i=0; i<gf_list_count(avccfg->pictureParameterSets); i++) {
				GF_AVCConfigSlot *slc = gf_list_get(avccfg->pictureParameterSets, i);
				gf_media_avc_read_pps(slc->data, slc->size, &tci->avc);
			}
#endif
			if (avccfg) gf_odf_avc_cfg_del(avccfg);
			if (svccfg) gf_odf_avc_cfg_del(svccfg);
			is_nalu_video = GF_TRUE;
			bytes_in_nalhr = 1;
		}
		else if (esd->decoderConfig->objectTypeIndication==GF_CODECID_HEVC) {
			GF_HEVCConfig *hevccfg = gf_isom_hevc_config_get(mp4, track, 1);
			if (hevccfg)
				nalu_size_length = hevccfg->nal_unit_size;

#if !defined(GPAC_DISABLE_AV_PARSERS) && !defined(GPAC_DISABLE_HEVC)
			hevc_parse_ps(hevccfg, &tci->hevc, GF_HEVC_NALU_VID_PARAM);
			hevc_parse_ps(hevccfg, &tci->hevc, GF_HEVC_NALU_SEQ_PARAM);
			hevc_parse_ps(hevccfg, &tci->hevc, GF_HEVC_NALU_PIC_PARAM);
#endif
			//mandatory for HEVC
			tci->slice_header_clear = GF_TRUE;
			tci->is_avc = GF_FALSE;

			if (hevccfg) gf_odf_hevc_cfg_del(hevccfg);
			is_nalu_video = GF_TRUE;
			tci->slice_header_clear = GF_TRUE;
			bytes_in_nalhr = 2;
		}
		gf_odf_desc_del((GF_Descriptor*) esd);
	}

	samp = NULL;

	if (tci->ctr_mode) {
		mc = gf_crypt_open(GF_AES_128, GF_CTR);
	}
	else {
		mc = gf_crypt_open(GF_AES_128, GF_CBC);
	}
	if (!mc) {
		GF_LOG(GF_LOG_ERROR, GF_LOG_AUTHOR, ("[CENC] Cannot open AES-128 %s\n", tci->ctr_mode ? "CTR" : "CBC"));
		e = GF_IO_ERR;
		goto exit;
	}

	/*select key*/
	if (!tci->keys) {
		GF_LOG(GF_LOG_ERROR, GF_LOG_AUTHOR, ("[CENC] No key specified\n"));
		e = GF_BAD_PARAM;
		goto exit;
	}
	if (tci->defaultKeyIdx && (tci->defaultKeyIdx < tci->KID_count)) {
		memcpy(tci->key, tci->keys[tci->defaultKeyIdx], 16);
		memcpy(tci->default_KID, tci->KIDs[tci->defaultKeyIdx], 16);
		idx = tci->defaultKeyIdx;
	} else {
		memcpy(tci->key, tci->keys[0], 16);
		memcpy(tci->default_KID, tci->KIDs[0], 16);
		idx = 0;
	}

	/*create CENC protection*/
	e = gf_isom_set_cenc_protection(mp4, track, 1, tci->cenc_scheme_type, 0x00010000, tci->IsEncrypted, tci->IV_size, tci->default_KID,
		tci->crypt_byte_block, tci->skip_byte_block, tci->constant_IV_size, tci->constant_IV);
	if (e) goto exit;


	count = gf_isom_get_sample_count(mp4, track);

	has_crypted_samp = GF_FALSE;
	nb_samp_encrypted = 0;

	//if constantIV and not using CENC subsample, no CENC auxiliary info
	if (!tci->constant_IV_size || is_nalu_video) {
		/*Sample Encryption Box*/
		e = gf_isom_cenc_allocate_storage(mp4, track, tci->sai_saved_box_type, 0, 0, NULL);
		if (e) goto exit;
	}

	if (! gf_isom_has_sync_points(mp4, track))
		all_rap = GF_TRUE;

	if (tci->keyRoll || (tci->sel_enc_type != GF_CRYPT_SELENC_NONE)) {
		use_seig = GF_TRUE;
	}

	gf_isom_set_nalu_extract_mode(mp4, track, GF_ISOM_NALU_EXTRACT_INSPECT);
	for (i = 0; i < count; i++) {
		saiz_len=0;
		samp = gf_isom_get_sample(mp4, track, i+1, &di);
		if (!samp)
		{
			e = GF_IO_ERR;
			goto exit;
		}

		switch (tci->sel_enc_type) {
		case GF_CRYPT_SELENC_RAP:
			if (!samp->IsRAP && !all_rap) {
				bin128 NULL_IV;
				e = gf_isom_track_cenc_add_sample_info(mp4, track, tci->sai_saved_box_type, 0, NULL, samp->dataLength, is_nalu_video);
				if (e)
					goto exit;
				saiz_buf = NULL;

				//already done: memset(tmp, 0, 16);
				memset(NULL_IV, 0, 16);
				e = gf_isom_set_sample_cenc_group(mp4, track, i+1, 0, 0, NULL_IV, 0, 0, 0, NULL);
				if (e) goto exit;

				gf_isom_sample_del(&samp);
				continue;
			}
			break;
		case GF_CRYPT_SELENC_NON_RAP:
			if (samp->IsRAP || all_rap) {
				bin128 NULL_IV;
				e = gf_isom_track_cenc_add_sample_info(mp4, track, tci->sai_saved_box_type, 0, NULL, samp->dataLength, is_nalu_video);
				if (e)
					goto exit;
				saiz_buf = NULL;

				memset(NULL_IV, 0, 16);
				e = gf_isom_set_sample_cenc_group(mp4, track, i+1, 0, 0, NULL_IV, 0, 0, 0, NULL);
				if (e) goto exit;

				gf_isom_sample_del(&samp);
				continue;
			}
			break;
		case GF_CRYPT_SELENC_CLEAR:
			{
				bin128 NULL_IV;
				e = gf_isom_track_cenc_add_sample_info(mp4, track, tci->sai_saved_box_type, 0, NULL, samp->dataLength, is_nalu_video);
				if (e)
					goto exit;
				saiz_buf = NULL;

				memset(NULL_IV, 0, 16);
				e = gf_isom_set_sample_cenc_group(mp4, track, i + 1, 0, 0, NULL_IV, 0, 0, 0, NULL);
				if (e) goto exit;

				gf_isom_sample_del(&samp);
				continue;
			}
			break;
		default:
			break;
		}

		/*generate initialization vector for the first sample in track ... */
		if (!has_crypted_samp) {
			memset(IV, 0, sizeof(char)*16);
			if (tci->IV_size == 8) {
				memcpy(IV, tci->first_IV, sizeof(char)*8);
				memset(IV+8, 0, sizeof(char)*8);
			}
			else if (tci->IV_size == 16) {
				memcpy(IV, tci->first_IV, sizeof(char)*16);
			}
			else if (!tci->IV_size) {
				if (tci->constant_IV_size == 8) {
					memcpy(IV, tci->constant_IV, sizeof(char)*8);
					memset(IV+8, 0, sizeof(char)*8);
				}
				else if (tci->constant_IV_size == 16) {
					memcpy(IV, tci->constant_IV, sizeof(char)*16);
				} else
					return GF_NOT_SUPPORTED;
			}
			else
				return GF_NOT_SUPPORTED;

			e = gf_crypt_init(mc, tci->key, IV);
			if (e) {
				GF_LOG(GF_LOG_ERROR, GF_LOG_AUTHOR, ("[CENC] Cannot initialize AES-128 %s (%s)\n", tci->ctr_mode ? "CTR" : "CBC", gf_error_to_string(e)) );
				gf_crypt_close(mc);
				mc = NULL;
				e = GF_IO_ERR;
				goto exit;
			}
			has_crypted_samp = GF_TRUE;
		}
		else {
			if (tci->keyRoll) {
				idx = (nb_samp_encrypted / tci->keyRoll) % tci->KID_count;
				memcpy(tci->key, tci->keys[idx], 16);
				e = gf_crypt_set_key(mc, tci->key);
				if (e) {
					GF_LOG(GF_LOG_ERROR, GF_LOG_AUTHOR, ("[CENC] Cannot set key AES-128 %s (%s)\n", tci->ctr_mode ? "CTR" : "CBC", gf_error_to_string(e)) );
					gf_crypt_close(mc);
					mc = NULL;
					e = GF_IO_ERR;
					goto exit;
				}
			}
		}

		if (use_seig) {
			/*add this sample to sample encryption group*/
			e = gf_isom_set_sample_cenc_group(mp4, track, i+1, 1, tci->IV_size, tci->KIDs[idx], tci->crypt_byte_block, tci->skip_byte_block, tci->constant_IV_size, tci->constant_IV);
			if (e) goto exit;
		}

		if (tci->ctr_mode)
			gf_cenc_encrypt_sample_ctr(mc, tci, samp, is_nalu_video, nalu_size_length, IV, tci->IV_size, &saiz_buf, &saiz_len, bytes_in_nalhr, tci->crypt_byte_block, tci->skip_byte_block);
		else {
			//in cbcs scheme, Per_Sample_IV_size is 0; use constant IV
			if (tci->IV_size) {
				u32 IV_size = 16;
				gf_crypt_get_IV(mc, IV, &IV_size);
			}
			gf_cenc_encrypt_sample_cbc(mc, tci, samp, is_nalu_video, nalu_size_length, IV, tci->IV_size, &saiz_buf, &saiz_len, bytes_in_nalhr, tci->crypt_byte_block, tci->skip_byte_block);
		}

		gf_isom_update_sample(mp4, track, i+1, samp, 1);
		gf_isom_sample_del(&samp);
		samp = NULL;

		if (saiz_len) {
			e = gf_isom_track_cenc_add_sample_info(mp4, track, tci->sai_saved_box_type, tci->IV_size, saiz_buf, saiz_len, is_nalu_video);
			if (e)
				goto exit;
		}
		gf_free(saiz_buf);
		saiz_buf = NULL;

		nb_samp_encrypted++;
		gf_set_progress("CENC Encrypt", i+1, count);
	}

	gf_isom_set_cts_packing(mp4, track, GF_FALSE);

exit:
	if (samp) gf_isom_sample_del(&samp);
	if (mc) gf_crypt_close(mc);
	if (saiz_buf) gf_free(saiz_buf);
	if (bs) gf_bs_del(bs);
	return e;
}

/*decrypts track - logs, progress: info callbacks, NULL for default*/
GF_Err gf_cenc_decrypt_track(GF_ISOFile *mp4, GF_TrackCryptInfo *tci, void (*progress)(void *cbk, u64 done, u64 total), void *cbk)
{
	GF_Err e;
	u32 track, count, i, j, si, max_size, subsample_count, nb_samp_decrypted;
	GF_ISOSample *samp = NULL;
	GF_Crypt *mc;
	char IV[17];
	Bool prev_sample_encrypted;
	GF_BitStream *plaintext_bs, *cyphertext_bs;
	GF_CENCSampleAuxInfo *sai;
	char *buffer;

	plaintext_bs = cyphertext_bs = NULL;
	mc = NULL;
	buffer = NULL;
	max_size = 4096;
	nb_samp_decrypted = 0;
	sai = NULL;

	track = gf_isom_get_track_by_id(mp4, tci->trackID);
	if (!track) {
		GF_LOG(GF_LOG_ERROR, GF_LOG_AUTHOR, ("[CENC] Cannot find TrackID %d in input file - skipping\n", tci->trackID));
		return GF_OK;
	}


	if (tci->ctr_mode)
		mc = gf_crypt_open(GF_AES_128, GF_CTR);
	else
		mc = gf_crypt_open(GF_AES_128, GF_CBC);
	if (!mc) {
		GF_LOG(GF_LOG_ERROR, GF_LOG_AUTHOR, ("[CENC] Cannot open AES-128 %s\n", tci->ctr_mode ? "CTR" : "CBC"));
		e = GF_IO_ERR;
		goto exit;
	}

	/* decrypt each sample */
	count = gf_isom_get_sample_count(mp4, track);
	buffer = (char*)gf_malloc(sizeof(char) * max_size);
	prev_sample_encrypted = GF_FALSE;
	gf_isom_set_nalu_extract_mode(mp4, track, GF_ISOM_NALU_EXTRACT_INSPECT);
	for (i = 0; i < count; i++) {
		u32 Is_Encrypted;
		u8 IV_size;
		bin128 KID;

		gf_isom_get_sample_cenc_info(mp4, track, i+1, &Is_Encrypted, &IV_size, &KID, NULL, NULL, NULL, NULL);
		if (!Is_Encrypted)
			continue;

		/*select key*/
		for (j = 0; j < tci->KID_count; j++) {
			if (!strncmp((const char *)tci->KIDs[j], (const char *)KID, 16)) {
				memcpy(tci->key, tci->keys[j], 16);
				break;
			}
		}
		if (j == tci->KID_count)
			memcpy(tci->key, tci->keys[tci->defaultKeyIdx], 16);

		memset(IV, 0, 17);
		memset(buffer, 0, max_size);

		samp = gf_isom_get_sample(mp4, track, i+1, &si);
		if (!samp)
		{
			e = GF_IO_ERR;
			goto exit;
		}

		e = gf_isom_cenc_get_sample_aux_info(mp4, track, i+1, &sai, NULL);
		if (e) {
			goto exit;
		}

		cyphertext_bs = gf_bs_new(samp->data, samp->dataLength, GF_BITSTREAM_READ);
		plaintext_bs = gf_bs_new(NULL, 0, GF_BITSTREAM_WRITE);

		sai->IV_size = IV_size;
		if (!prev_sample_encrypted) {
			if (sai->IV_size) {
				memmove(IV, sai->IV, sai->IV_size);
				if (sai->IV_size == 8)
					memset(IV+8, 0, sizeof(char)*8);
			} else {
				//cbcs scheme mode, use constant IV
				memmove(IV, tci->constant_IV, tci->constant_IV_size);
				if (tci->constant_IV_size == 8)
					memset(IV+8, 0, sizeof(char)*8);
			}

			e = gf_crypt_init(mc, tci->key, IV);
			if (e) {
				GF_LOG(GF_LOG_ERROR, GF_LOG_AUTHOR, ("[CENC] Cannot initialize AES-128 CTR (%s)\n", gf_error_to_string(e)) );
				gf_crypt_close(mc);
				mc = NULL;
				e = GF_IO_ERR;
				goto exit;
			}
			prev_sample_encrypted = GF_TRUE;
		}
		else {
			e = gf_crypt_set_key(mc, tci->key);
			if (e) {
				GF_LOG(GF_LOG_ERROR, GF_LOG_AUTHOR, ("[CENC] Cannot set key AES-128 %s (%s)\n", tci->ctr_mode ? "CTR" : "CBC", gf_error_to_string(e)) );
				gf_crypt_close(mc);
				mc = NULL;
				e = GF_IO_ERR;
				goto exit;
			}
			if (sai->IV_size) {
				if (tci->ctr_mode) {
					GF_BitStream *bs;
					bs = gf_bs_new(IV, 17, GF_BITSTREAM_WRITE);
					gf_bs_write_u8(bs, 0);	/*begin of counter*/
					gf_bs_write_data(bs, (char *)sai->IV, sai->IV_size);
					if (sai->IV_size == 8)
						gf_bs_write_u64(bs, 0);
					gf_bs_del(bs);
					gf_crypt_set_IV(mc, IV, GF_AES_128_KEYSIZE+1);
				}
				else {
					memmove(IV, sai->IV, 16);
					gf_crypt_set_IV(mc, IV, GF_AES_128_KEYSIZE);
				}
			} else {
				//cbcs scheme mode, use constant IV
				memmove(IV, tci->constant_IV, tci->constant_IV_size);
				if (tci->constant_IV_size == 8)
					memset(IV+8, 0, sizeof(char)*8);
				gf_crypt_set_IV(mc, IV, GF_AES_128_KEYSIZE);
			}
		}

		//sub-sample encryption
		if (sai->subsample_count) {
			subsample_count = 0;
			while (gf_bs_available(cyphertext_bs)) {
				assert(subsample_count < sai->subsample_count);
				if (!sai->IV_size) {
					//cbcs scheme mode, use constant IV
					memmove(IV, tci->constant_IV, tci->constant_IV_size);
					if (tci->constant_IV_size == 8)
						memset(IV+8, 0, sizeof(char)*8);
					gf_crypt_set_IV(mc, IV, GF_AES_128_KEYSIZE);
				}

				/*read clear data and write it to pleintext bitstream*/
				if (max_size < sai->subsamples[subsample_count].bytes_clear_data) {
					buffer = (char*)gf_realloc(buffer, sizeof(char)*sai->subsamples[subsample_count].bytes_clear_data);
					max_size = sai->subsamples[subsample_count].bytes_clear_data;
				}
				gf_bs_read_data(cyphertext_bs, buffer, sai->subsamples[subsample_count].bytes_clear_data);
				gf_bs_write_data(plaintext_bs, buffer, sai->subsamples[subsample_count].bytes_clear_data);

				/*now read encrypted data, decrypted it and write to pleintext bitstream*/
				if (max_size < sai->subsamples[subsample_count].bytes_encrypted_data) {
					buffer = (char*)gf_realloc(buffer, sizeof(char)*sai->subsamples[subsample_count].bytes_encrypted_data);
					max_size = sai->subsamples[subsample_count].bytes_encrypted_data;
				}
				gf_bs_read_data(cyphertext_bs, buffer, sai->subsamples[subsample_count].bytes_encrypted_data);
				//pattern decryption
				if (tci->crypt_byte_block && tci->skip_byte_block) {
					u32 pos = 0;
					u32 res = sai->subsamples[subsample_count].bytes_encrypted_data;
					while (res) {
						gf_crypt_decrypt(mc, buffer+pos, res >= (u32) (16*tci->crypt_byte_block) ? 16*tci->crypt_byte_block : res);
						if (res >= (u32) (16 * (tci->crypt_byte_block + tci->skip_byte_block))) {
							pos += 16 * (tci->crypt_byte_block + tci->skip_byte_block);
							res -= 16 * (tci->crypt_byte_block + tci->skip_byte_block);
						} else {
							res = 0;
						}
					}
				} else {
					gf_crypt_decrypt(mc, buffer, sai->subsamples[subsample_count].bytes_encrypted_data);
				}
				gf_bs_write_data(plaintext_bs, buffer, sai->subsamples[subsample_count].bytes_encrypted_data);

				subsample_count++;
			}
		}
		//full sample encryption
		else {
			if (max_size < samp->dataLength) {
				buffer = (char*)gf_realloc(buffer, sizeof(char)*samp->dataLength);
				max_size = samp->dataLength;
			}
			gf_bs_read_data(cyphertext_bs, buffer,samp->dataLength);
			if (tci->ctr_mode) {
				gf_crypt_decrypt(mc, buffer, samp->dataLength);
				gf_bs_write_data(plaintext_bs, buffer, samp->dataLength);
			} else {
				u32 ret = samp->dataLength % 16;
				if (samp->dataLength >= 16) {
					gf_crypt_decrypt(mc, buffer, samp->dataLength-ret);
					gf_bs_write_data(plaintext_bs, buffer, samp->dataLength-ret);
				}
				if (ret) {
					gf_bs_write_data(plaintext_bs, buffer+samp->dataLength-ret, ret);
				}
			}
		}

		gf_isom_cenc_samp_aux_info_del(sai);
		sai = NULL;

		gf_bs_del(cyphertext_bs);
		cyphertext_bs = NULL;
		if (samp->data) {
			gf_free(samp->data);
			samp->data = NULL;
			samp->dataLength = 0;
		}
		gf_bs_get_content(plaintext_bs, &samp->data, &samp->dataLength);
		gf_bs_del(plaintext_bs);
		plaintext_bs = NULL;
		gf_isom_update_sample(mp4, track, i+1, samp, 1);
		gf_isom_sample_del(&samp);
		samp = NULL;
		nb_samp_decrypted++;

		gf_set_progress("CENC Decrypt", i+1, count);
	}

	/*remove protection info*/
	e = gf_isom_remove_track_protection(mp4, track, 1);
	if (e) {
		GF_LOG(GF_LOG_ERROR, GF_LOG_AUTHOR, ("[CENC] Error CENC signature from trackID %d: %s\n", tci->trackID, gf_error_to_string(e)));
	}

	gf_isom_remove_cenc_saiz(mp4, track);
	gf_isom_remove_cenc_saio(mp4, track);
	gf_isom_remove_samp_enc_box(mp4, track);
	gf_isom_remove_samp_group_box(mp4, track);

	gf_isom_set_cts_packing(mp4, track, GF_FALSE);

exit:
	if (mc) gf_crypt_close(mc);
	if (plaintext_bs) gf_bs_del(plaintext_bs);
	if (cyphertext_bs) gf_bs_del(cyphertext_bs);
	if (samp) gf_isom_sample_del(&samp);
	if (buffer) gf_free(buffer);
	if (sai) gf_isom_cenc_samp_aux_info_del(sai);
	return e;
}

GF_Err gf_adobe_encrypt_track(GF_ISOFile *mp4, GF_TrackCryptInfo *tci, void (*progress)(void *cbk, u64 done, u64 total), void *cbk)
{
	GF_Err e;
	char IV[16];
	GF_ISOSample *samp;
	GF_Crypt *mc;
	Bool all_rap = GF_FALSE;
	u32 i, count, di, track, len;
	Bool has_crypted_samp;
	char *buf;
	GF_BitStream *bs;
	u32 IV_size;

	samp = NULL;
	mc = NULL;
	buf = NULL;
	bs = NULL;

	track = gf_isom_get_track_by_id(mp4, tci->trackID);
	if (!track) {
		GF_LOG(GF_LOG_ERROR, GF_LOG_AUTHOR, ("[Adobe] Cannot find TrackID %d in input file - skipping\n", tci->trackID));
		return GF_OK;
	}

	mc = gf_crypt_open(GF_AES_128, GF_CBC);
	if (!mc) {
		GF_LOG(GF_LOG_ERROR, GF_LOG_AUTHOR, ("[Adobe] Cannot open AES-128 CBC \n"));
		e = GF_IO_ERR;
		goto exit;
	}

	/*Adobe's protection scheme does not support selective key*/
	memcpy(tci->key, tci->keys[0], 16);

	e = gf_isom_set_adobe_protection(mp4, track, 1, GF_ISOM_ADOBE_SCHEME, 1, GF_TRUE, tci->metadata, tci->metadata_len);
	if (e) goto  exit;

	count = gf_isom_get_sample_count(mp4, track);
	has_crypted_samp = GF_FALSE;
	if (! gf_isom_has_sync_points(mp4, track))
		all_rap = GF_TRUE;

	gf_isom_set_nalu_extract_mode(mp4, track, GF_ISOM_NALU_EXTRACT_INSPECT);
	for (i = 0; i < count; i++) {
		Bool is_encrypted_au = GF_TRUE;
		samp = gf_isom_get_sample(mp4, track, i+1, &di);
		if (!samp)
		{
			e = GF_IO_ERR;
			goto exit;
		}

		len = samp->dataLength;
		buf = (char *) gf_malloc(len*sizeof(char));
		memmove(buf, samp->data, len);
		gf_free(samp->data);
		samp->dataLength = 0;

		switch (tci->sel_enc_type) {
		case GF_CRYPT_SELENC_RAP:
			if (!samp->IsRAP && !all_rap) {
				is_encrypted_au = GF_FALSE;
			}
			break;
		case GF_CRYPT_SELENC_NON_RAP:
			if (samp->IsRAP || all_rap) {
				is_encrypted_au = GF_FALSE;
			}
			break;
		default:
			break;
		}

		if (is_encrypted_au) {
			u32 padding_bytes;
			if (!has_crypted_samp) {
				memset(IV, 0, sizeof(char)*16);
				memcpy(IV, tci->first_IV, sizeof(char)*16);
				e = gf_crypt_init(mc, tci->key, IV);
				if (e) {
					GF_LOG(GF_LOG_ERROR, GF_LOG_AUTHOR, ("[ADOBE] Cannot initialize AES-128 CBC (%s)\n",  gf_error_to_string(e)) );
					gf_crypt_close(mc);
					mc = NULL;
					e = GF_IO_ERR;
					goto exit;
				}
				has_crypted_samp = GF_TRUE;
			}
			else {
				IV_size = 16;
				e = gf_crypt_get_IV(mc, IV, &IV_size);
			}

			padding_bytes = 16 - len % 16;
			len += padding_bytes;
			buf = (char *)gf_realloc(buf, len);
			memset(buf+len-padding_bytes, padding_bytes, padding_bytes);

			gf_crypt_encrypt(mc, buf, len);
		}

		/*rewrite sample with AU header*/
		bs = gf_bs_new(NULL, 0, GF_BITSTREAM_WRITE);
		if (is_encrypted_au) {
			gf_bs_write_u8(bs, 0x10);
			gf_bs_write_data(bs, (char *) IV, 16);
		}
		else {
			gf_bs_write_u8(bs, 0x0);
		}
		gf_bs_write_data(bs, buf, len);
		gf_bs_get_content(bs, &samp->data, &samp->dataLength);
		gf_bs_del(bs);
		bs = NULL;
		gf_isom_update_sample(mp4, track, i+1, samp, 1);
		gf_isom_sample_del(&samp);
		samp = NULL;
		gf_free(buf);
		buf = NULL;

		gf_set_progress("Adobe's protection scheme Encrypt", i+1, count);
	}

exit:
	if (samp) gf_isom_sample_del(&samp);
	if (mc) gf_crypt_close(mc);
	if (buf) gf_free(buf);
	if (bs) gf_bs_del(bs);
	return e;
}

GF_Err gf_adobe_decrypt_track(GF_ISOFile *mp4, GF_TrackCryptInfo *tci, void (*progress)(void *cbk, u64 done, u64 total), void *cbk)
{
	GF_Err e;
	u32 track, count, len, i, prev_sample_decrypted, si;
	u8 encrypted_au;
	GF_Crypt *mc;
	GF_ISOSample *samp;
	char IV[17];
	char *ptr;
	GF_BitStream *bs;

	mc = NULL;
	samp = NULL;
	bs = NULL;
	prev_sample_decrypted = GF_FALSE;

	track = gf_isom_get_track_by_id(mp4, tci->trackID);
	if (!track) {
		GF_LOG(GF_LOG_ERROR, GF_LOG_AUTHOR, ("[ADOBE] Cannot find TrackID %d in input file - skipping\n", tci->trackID));
		return GF_OK;
	}

	mc = gf_crypt_open(GF_AES_128, GF_CBC);
	if (!mc) {
		GF_LOG(GF_LOG_ERROR, GF_LOG_AUTHOR, ("[ADOBE] Cannot open AES-128 CBC\n"));
		e = GF_IO_ERR;
		goto exit;
	}

	memcpy(tci->key, tci->keys[0], 16);

	count = gf_isom_get_sample_count(mp4, track);
	gf_isom_set_nalu_extract_mode(mp4, track, GF_ISOM_NALU_EXTRACT_INSPECT);
	for (i = 0; i < count; i++) {
		u32 trim_bytes = 0;
		samp = gf_isom_get_sample(mp4, track, i+1, &si);
		if (!samp)
		{
			e = GF_IO_ERR;
			goto exit;
		}

		ptr = samp->data;
		len = samp->dataLength;

		encrypted_au = ptr[0];
		if (encrypted_au) {
			memmove(IV, ptr+1, 16);
			if (!prev_sample_decrypted) {
				e = gf_crypt_init(mc, tci->key, IV);
				if (e) {
					GF_LOG(GF_LOG_ERROR, GF_LOG_AUTHOR, ("[ADOBE] Cannot initialize AES-128 CBC (%s)\n", gf_error_to_string(e)) );
					gf_crypt_close(mc);
					mc = NULL;
					e = GF_IO_ERR;
					goto exit;
				}
				prev_sample_decrypted = GF_TRUE;
			}
			else {
				e = gf_crypt_set_IV(mc, IV, GF_AES_128_KEYSIZE);
				if (e) {
					GF_LOG(GF_LOG_ERROR, GF_LOG_AUTHOR, ("[ADOBE] Cannot set state AES-128 CBC (%s)\n", gf_error_to_string(e)) );
					gf_crypt_close(mc);
					mc = NULL;
					e = GF_IO_ERR;
					goto exit;
				}
			}

			ptr += 17;
			len -= 17;

			gf_crypt_decrypt(mc, ptr, len);
			trim_bytes = ptr[len-1];
		}
		else {
			ptr += 1;
			len -= 1;
		}

		//rewrite decrypted sample
		bs = gf_bs_new(NULL, 0, GF_BITSTREAM_WRITE);
		gf_bs_write_data(bs, ptr, len - trim_bytes);
		gf_free(samp->data);
		samp->dataLength = 0;
		gf_bs_get_content(bs, &samp->data, &samp->dataLength);
		gf_isom_update_sample(mp4, track, i+1, samp, 1);
		gf_bs_del(bs);
		bs = NULL;
		gf_isom_sample_del(&samp);
		samp = NULL;
		gf_set_progress("Adobe's protection scheme Decrypt", i+1, count);
	}

	/*remove protection info*/
	e = gf_isom_remove_track_protection(mp4, track, 1);
	if (e) {
		GF_LOG(GF_LOG_ERROR, GF_LOG_AUTHOR, ("[ADOBE] Error Adobe's protection scheme signature from trackID %d: %s\n", tci->trackID, gf_error_to_string(e)));
	}

exit:
	if (mc) gf_crypt_close(mc);
	if (samp) gf_isom_sample_del(&samp);
	if (bs) gf_bs_del(bs);
	return e;
}


GF_EXPORT
GF_Err gf_decrypt_file(GF_ISOFile *mp4, const char *drm_file)
{
	GF_Err e;
	u32 i, idx, count, common_idx, nb_tracks, scheme_type;
	const char *scheme_URI="", *KMS_URI="";
	GF_CryptInfo *info;
	Bool is_oma, is_cenc;
	GF_TrackCryptInfo *a_tci, tci;

	is_oma = is_cenc = GF_FALSE;
	count = 0;
	info = NULL;
	if (drm_file) {
		info = load_crypt_file(drm_file);
		if (!info) {
			GF_LOG(GF_LOG_ERROR, GF_LOG_AUTHOR, ("[CENC/ISMA] Cannot open or validate xml file %s\n", drm_file));
			return GF_NOT_SUPPORTED;
		}
		count = gf_list_count(info->tcis);
	}

	common_idx=0;
	if (info && info->has_common_key) {
		for (common_idx=0; common_idx<count; common_idx++) {
			a_tci = (GF_TrackCryptInfo *)gf_list_get(info->tcis, common_idx);
			if (!a_tci->trackID) break;
		}
	}

	nb_tracks = gf_isom_get_track_count(mp4);
	e = GF_OK;
	for (i=0; i<nb_tracks; i++) {
		u32 ctype;
		GF_Err (*gf_decrypt_track)(GF_ISOFile *mp4, GF_TrackCryptInfo *tci, void (*progress)(void *cbk, u64 done, u64 total), void *cbk);

		u32 trackID = gf_isom_get_track_id(mp4, i+1);
		scheme_type = gf_isom_is_media_encrypted(mp4, i+1, 1);
		if (!scheme_type) continue;

		for (idx=0; idx<count; idx++) {
			a_tci = (GF_TrackCryptInfo *)gf_list_get(info->tcis, idx);
			if (a_tci->trackID == trackID) break;
		}
		if (idx==count) {
			if (!drm_file || info->has_common_key) idx = common_idx;
			/*no available KMS info for this track*/
			else continue;
		}
		if (count) {
			a_tci = (GF_TrackCryptInfo *)gf_list_get(info->tcis, idx);
			memcpy(&tci, a_tci, sizeof(GF_TrackCryptInfo));
		} else {
			memset(&tci, 0, sizeof(GF_TrackCryptInfo));
			tci.trackID = trackID;
		}

		ctype = info ? info->crypt_type : scheme_type;
		switch (ctype) {
		case GF_CRYPT_ISMA_CRYPT_TYPE:
			gf_decrypt_track = gf_ismacryp_decrypt_track;
			break;
		case GF_CRYPT_CENC_CRYPT_TYPE:
		case GF_CRYPT_CENS_CRYPT_TYPE:
			tci.ctr_mode = GF_TRUE;
		case GF_CRYPT_CBC1_CRYPT_TYPE:
		case GF_CRYPT_CBCS_CRYPT_TYPE:
			is_cenc = GF_TRUE;
			gf_decrypt_track = gf_cenc_decrypt_track;
			break;
		case GF_CRYPT_ADOBE_CRYPT_TYPE:
			gf_decrypt_track = gf_adobe_decrypt_track;
			break;
		default:
			GF_LOG(GF_LOG_ERROR, GF_LOG_AUTHOR, ("[CENC/ISMA] Encryption type not supported\n"));
			return GF_NOT_SUPPORTED;;
		}

		if (gf_isom_is_ismacryp_media(mp4, i+1, 1)) {
			e = gf_isom_get_ismacryp_info(mp4, i+1, 1, NULL, &scheme_type, NULL, &scheme_URI, &KMS_URI, NULL, NULL, NULL);
		} else if (gf_isom_is_omadrm_media(mp4, i+1, 1)) {
			if (!drm_file) {
				GF_LOG(GF_LOG_ERROR, GF_LOG_AUTHOR, ("[CENC/ISMA] Cannot decrypt OMA (P)DCF file without GPAC's DRM file & keys\n"));
				continue;
			}
			KMS_URI = "OMA DRM";
			is_oma = 1;
		} else if (!gf_isom_is_cenc_media(mp4, i+1, 1) && !gf_isom_is_adobe_protection_media(mp4, i+1, 1)) {
			GF_LOG(GF_LOG_WARNING, GF_LOG_AUTHOR, ("[CENC/ISMA] TrackID %d encrypted with unknown scheme %s - skipping\n", trackID, gf_4cc_to_str(scheme_type) ));
			continue;
		}

		if (ctype == GF_CRYPT_ISMA_CRYPT_TYPE) {
			/*get key and salt from KMS*/
			/*GPAC*/
			if (!strnicmp(KMS_URI, "(key)", 5)) {
				char data[100];
				gf_base64_decode((char*)KMS_URI+5, (u32) strlen(KMS_URI)-5, data, 100);
				memcpy(tci.key, data, sizeof(char)*16);
				if (ctype == GF_CRYPT_ISMA_CRYPT_TYPE) memcpy(tci.salt, data+16, sizeof(char)*8);
			}
			/*MPEG4IP*/
			else if (!stricmp(KMS_URI, "AudioKey") || !stricmp(KMS_URI, "VideoKey")) {
				if (!gf_ismacryp_mpeg4ip_get_info((char *) KMS_URI, (char *) tci.key, (char *) tci.salt)) {
					GF_LOG(GF_LOG_ERROR, GF_LOG_AUTHOR, ("[CENC/ISMA] Couldn't load MPEG4IP ISMACryp keys for TrackID %d\n", trackID));
					continue;
				}
			} else if (!drm_file) {
				FILE *test = NULL;
				if (!stricmp(scheme_URI, "urn:gpac:isma:encryption_scheme")) test = gf_fopen(KMS_URI, "rt");

				if (!test) {
					GF_LOG(GF_LOG_INFO, GF_LOG_AUTHOR, ("[CENC/ISMA] TrackID %d does not contain decryption keys - skipping\n", trackID));
					continue;
				}
				gf_fclose(test);
				if (gf_ismacryp_gpac_get_info(tci.trackID, (char *) KMS_URI, (char *) tci.key, (char *) tci.salt) != GF_OK) {
					GF_LOG(GF_LOG_ERROR, GF_LOG_AUTHOR, ("[CENC/ISMA] Couldn't load TrackID %d keys in GPAC DRM file %s\n", tci.trackID, KMS_URI));
					continue;
				}
			}

			if (KMS_URI && strlen(tci.KMS_URI) && strcmp(KMS_URI, tci.KMS_URI) )
				GF_LOG(GF_LOG_WARNING, GF_LOG_AUTHOR, ("[CENC/ISMA] KMS URI for TrackID %d Mismatch: \"%s\" in file vs \"%s\" in licence\n", trackID, KMS_URI, tci.KMS_URI));

			if (drm_file || (KMS_URI && strncmp(KMS_URI, "(key)", 5)) ) {
				strcpy(tci.KMS_URI, KMS_URI ? KMS_URI : "");
			} else {
				strcpy(tci.KMS_URI, "self-contained");
			}
		}
		e = gf_decrypt_track(mp4, &tci, NULL, NULL);
		if (e) break;
	}
	if (is_oma) {
		e = gf_isom_set_brand_info(mp4, GF_ISOM_BRAND_ISO2, 0x00000001);
		if (!e) e = gf_isom_modify_alternate_brand(mp4, GF_ISOM_BRAND_ODCF, 0);
	}

	if (is_cenc)
		e = gf_isom_remove_pssh_box(mp4);
	if (info) del_crypt_info(info);
	return e;
}

static GF_Err gf_cenc_parse_drm_system_info(GF_ISOFile *mp4, const char *drm_file) {
	GF_DOMParser *parser;
	GF_XMLNode *root, *node;
	u32 i;
	GF_Err e = GF_OK;

	parser = gf_xml_dom_new();
	e = gf_xml_dom_parse(parser, drm_file, NULL, NULL);
	if (e) {
		gf_xml_dom_del(parser);
		return e;
	}
	root = gf_xml_dom_get_root(parser);
	if (!root) {
		gf_xml_dom_del(parser);
		GF_LOG(GF_LOG_ERROR, GF_LOG_AUTHOR, ("[CENC/ISMA] Cannot open or validate xml file %s\n", drm_file));
		return GF_NOT_SUPPORTED;
	}
	i=0;
	while ((node = (GF_XMLNode *) gf_list_enum(root->content, &i))) {
		Bool is_pssh;
		u32 version, cypherMode, specInfoSize, len, KID_count, j;
		bin128 cypherKey, cypherIV, systemID;
		GF_XMLAttribute *att;
		char *data, *specInfo;
		GF_BitStream *bs;
		bin128 *KIDs;
		s32 cypherOffset = -1;
		Bool has_key = GF_FALSE, has_IV = GF_FALSE;

		if (strcmp(node->name, "DRMInfo")) continue;

		j = 0;
		is_pssh = GF_FALSE;
		version = cypherMode = 0;
		data = specInfo = NULL;
		bs = NULL;

		while ( (att = (GF_XMLAttribute *)gf_list_enum(node->attributes, &j))) {
			if (!strcmp(att->name, "type")) {
				if (!strcmp(att->value, "pssh"))
					is_pssh = GF_TRUE;
			} else if (!strcmp(att->name, "version")) {
				version = atoi(att->value);
			} else if (!strcmp(att->name, "cypher-mode")) {
				/*cypher-mode: 0: data (default mode) -  1: all - 2: clear*/
				if (!strcmp(att->value, "data"))
					cypherMode = 0;
				else if (!strcmp(att->value, "all"))
					cypherMode = 1;
				else if (!strcmp(att->value, "clear"))
					cypherMode = 2;
			} else if (!strcmp(att->name, "cypherKey")) {
				GF_Err e = gf_bin128_parse(att->value, cypherKey);
                if (e != GF_OK) {
                    GF_LOG(GF_LOG_ERROR, GF_LOG_AUTHOR, ("[CENC] Cannnot parse cypherKey\n"));
                    return e;
                }
				has_key = GF_TRUE;
			} else if (!strcmp(att->name, "cypherIV")) {
				GF_Err e = gf_bin128_parse(att->value, cypherIV);
                if (e != GF_OK) {
                    GF_LOG(GF_LOG_ERROR, GF_LOG_AUTHOR, ("[CENC] Cannnot parse cypherIV\n"));
                    return e;
                }
				has_IV = GF_TRUE;
			} else if (!strcmp(att->name, "cypherOffset")) {
				cypherOffset = atoi(att->value);
			}
		}

		if (!is_pssh) {
			GF_LOG(GF_LOG_WARNING, GF_LOG_AUTHOR, ("[CENC/ISMA] Not a Protection System Specific Header Box - skipping\n"));
			continue;
		}



		e = gf_xml_parse_bit_sequence(node, &specInfo, &specInfoSize);
		if (e) {
			if (specInfo) gf_free(specInfo);
			gf_xml_dom_del(parser);
			return e;
		}

		bs = gf_bs_new(specInfo, specInfoSize, GF_BITSTREAM_READ);
		gf_bs_read_data(bs, (char *)systemID, 16);
		if (version) {
			KID_count = gf_bs_read_u32(bs);
			KIDs = (bin128 *)gf_malloc(KID_count*sizeof(bin128));
			for (j = 0; j < KID_count; j++) {
				gf_bs_read_data(bs, (char *)KIDs[j], 16);
			}
		}
		else {
			KID_count = 0;
			KIDs = NULL;
		}
		if (specInfoSize < 16 + (version ? 4 + 16*KID_count : 0)) {
			GF_LOG(GF_LOG_WARNING, GF_LOG_AUTHOR, ("[CENC/ISMA] Invalid PSSH blob in version %d: size %d key count %d - ignoring PSSH\n", version, specInfoSize, KID_count));
			continue;
		}
		len = specInfoSize - 16 - (version ? 4 + 16*KID_count : 0);
		data = (char *)gf_malloc(len*sizeof(char));
		gf_bs_read_data(bs, data, len);

		if (has_key && has_IV && (cypherOffset >= 0) && (cypherMode != 2)) {
			GF_Crypt *gc = gf_crypt_open(GF_AES_128, GF_CTR);
			if (!gc) {
				GF_LOG(GF_LOG_ERROR, GF_LOG_AUTHOR, ("[CENC/ISMA] Cannot open AES-128 CTR\n"));
				return GF_IO_ERR;
			}
			e = gf_crypt_init(gc, cypherKey, cypherIV);
			gf_crypt_encrypt(gc, data+cypherOffset, len-cypherOffset);
			gf_crypt_close(gc);
		}
		if (!e) e = gf_cenc_set_pssh(mp4, systemID, version, KID_count, KIDs, data, len);
		if (specInfo) gf_free(specInfo);
		if (data) gf_free(data);
		if (KIDs) gf_free(KIDs);
		if (bs) gf_bs_del(bs);
		if (e) {
			gf_xml_dom_del(parser);
			return e;
		}
	}

	gf_xml_dom_del(parser);
	return GF_OK;
}


GF_EXPORT
GF_Err gf_crypt_file(GF_ISOFile *mp4, const char *drm_file)
{
	GF_Err e;
	u32 i, count, nb_tracks, common_idx, idx;
	GF_CryptInfo *info;
	Bool is_oma, is_encrypted=GF_FALSE;
	GF_TrackCryptInfo *tci;

	is_oma = 0;

	info = load_crypt_file(drm_file);
	if (!info) {
		GF_LOG(GF_LOG_ERROR, GF_LOG_AUTHOR, ("[CENC/ISMA] Cannot open or validate xml file %s\n", drm_file));
		return GF_NOT_SUPPORTED;
	}

	/*write pssh box in case of CENC*/
	if ((info->crypt_type == GF_CRYPT_CENC_CRYPT_TYPE) || (info->crypt_type == GF_CRYPT_CBC1_CRYPT_TYPE) || (info->crypt_type == GF_CRYPT_CENS_CRYPT_TYPE) || (info->crypt_type == GF_CRYPT_CBCS_CRYPT_TYPE)) {
		e = gf_cenc_parse_drm_system_info(mp4, drm_file);
		if (e) return e;
	}

	e = GF_OK;
	count = gf_list_count(info->tcis);

	common_idx=0;
	if (info && info->has_common_key) {
		for (common_idx=0; common_idx<count; common_idx++) {
			tci = (GF_TrackCryptInfo *)gf_list_get(info->tcis, common_idx);
			if (!tci->trackID) break;
		}
	}
	nb_tracks = gf_isom_get_track_count(mp4);
	for (i=0; i<nb_tracks; i++) {
		GF_Err (*gf_encrypt_track)(GF_ISOFile *mp4, GF_TrackCryptInfo *tci, void (*progress)(void *cbk, u64 done, u64 total), void *cbk);

		u32 trackID = gf_isom_get_track_id(mp4, i+1);
		for (idx=0; idx<count; idx++) {
			tci = (GF_TrackCryptInfo *)gf_list_get(info->tcis, idx);
			if (tci->trackID==trackID) break;
		}
		if (idx==count) {
			if (!info->has_common_key) continue;
			idx = common_idx;
		}
		tci = (GF_TrackCryptInfo *)gf_list_get(info->tcis, idx);
		switch (info->crypt_type) {
		case GF_CRYPT_ISMA_CRYPT_TYPE:
			gf_encrypt_track = gf_ismacryp_encrypt_track;
			break;
		case GF_CRYPT_CENC_CRYPT_TYPE:
		case GF_CRYPT_CENS_CRYPT_TYPE:
			tci->ctr_mode = GF_TRUE;
		case GF_CRYPT_CBC1_CRYPT_TYPE:
		case GF_CRYPT_CBCS_CRYPT_TYPE:
			gf_encrypt_track = gf_cenc_encrypt_track;
			tci->cenc_scheme_type = info->crypt_type;
			break;
		case GF_CRYPT_ADOBE_CRYPT_TYPE:
			gf_encrypt_track = gf_adobe_encrypt_track;
			break;
		default:
			GF_LOG(GF_LOG_ERROR, GF_LOG_AUTHOR, ("[CENC/ISMA] Encryption type not supported\n"));
			return GF_NOT_SUPPORTED;;
		}

		/*default to FILE uri*/
		if (!strlen(tci->KMS_URI)) strcpy(tci->KMS_URI, drm_file);

		if (tci->IsEncrypted > 0) {
			e = gf_encrypt_track(mp4, tci, NULL, NULL);
			if (e) break;

			is_encrypted = GF_TRUE;
			if (tci->enc_type == 1) is_oma = 1;
		}
	}

	if (is_oma) {
#if 0
		/*set as OMA V2*/
		e = gf_isom_set_brand_info(mp4, GF_ISOM_BRAND_ODCF, 0x00000002);
		gf_isom_reset_alt_brands(mp4);
#else
		e = gf_isom_modify_alternate_brand(mp4, GF_ISOM_BRAND_OPF2, 1);
#endif
	}

	if (!e && (is_encrypted == GF_FALSE)) {
		GF_LOG(GF_LOG_WARNING, GF_LOG_AUTHOR, ("[CENC/ISMA] Warning: no track was encrypted (but PSSH was written).\n"));
	}

	del_crypt_info(info);
	return e;
}

#endif /* !defined(GPAC_DISABLE_ISOM_WRITE)*/
#endif /* !defined(GPAC_DISABLE_MCRYPT)*/
<|MERGE_RESOLUTION|>--- conflicted
+++ resolved
@@ -942,27 +942,9 @@
 #ifndef GPAC_DISABLE_AV_PARSERS
 		u32 nal_start = (u32) gf_bs_get_position(plaintext_bs);
 		if (tci->is_avc) {
-<<<<<<< HEAD
 			u32 ntype;
 			gf_media_avc_parse_nalu(plaintext_bs, &tci->avc);
 			ntype = tci->avc.last_nal_type_parsed;
-=======
-			u32 ntype, nb_epb_count;
-			GF_BitStream *bs = NULL;
-			char *epb_rem_bytes;
-
-			//check if we have EP bytes in the payload (theu could be in slice header)
-			nb_epb_count = gf_media_nalu_emulation_bytes_remove_count(samp_data + nal_start, nal_size);
-			if (nb_epb_count) {
-				epb_rem_bytes = gf_malloc(sizeof(char) * nal_size);
-				nb_epb_count = gf_media_nalu_remove_emulation_bytes(samp_data + nal_start, epb_rem_bytes, nal_size);
-				bs = gf_bs_new(epb_rem_bytes, nb_epb_count, GF_BITSTREAM_READ);
-			}
-			ntype = gf_bs_read_u8(bs ? bs : plaintext_bs);
-
-			gf_media_avc_parse_nalu(bs ? bs : plaintext_bs, ntype, &tci->avc);
-			ntype &= 0x1F;
->>>>>>> 897ee93e
 			switch (ntype) {
 			case GF_AVC_NALU_NON_IDR_SLICE:
 			case GF_AVC_NALU_DP_A_SLICE:
@@ -971,34 +953,12 @@
 			case GF_AVC_NALU_IDR_SLICE:
 			case GF_AVC_NALU_SLICE_AUX:
 			case GF_AVC_NALU_SVC_SLICE:
-<<<<<<< HEAD
 				clear_bytes = (u32) gf_bs_get_position(plaintext_bs) - nal_start;
-=======
-				//skip bits till alignment
-				gf_bs_align(bs ? bs : plaintext_bs);
-				if (bs) {
-					clear_bytes = (u32) gf_bs_get_position(bs);
-				} else {
-					clear_bytes = (u32) gf_bs_get_position(plaintext_bs) - nal_start;
-				}
->>>>>>> 897ee93e
 				break;
 			default:
 				clear_bytes = nal_size;
 				break;
 			}
-<<<<<<< HEAD
-=======
-			if (bs) {
-				gf_bs_del(bs);
-				gf_free(epb_rem_bytes);
-
-				//check if we have EP bytes in slice header
-				nb_epb_count = gf_media_nalu_emulation_bytes_remove_count(samp_data + nal_start, clear_bytes);
-				if (nb_epb_count)
-					clear_bytes += nb_epb_count;
-			}
->>>>>>> 897ee93e
 		} else {
 #if !defined(GPAC_DISABLE_HEVC)
 			u8 ntype, ntid, nlid;
