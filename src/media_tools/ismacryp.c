/*
 *			GPAC - Multimedia Framework C SDK
 *
 *			Authors: Jean Le Feuvre
 *			Copyright (c) Telecom ParisTech 2000-2012
 *					All rights reserved
 *
 *  This file is part of GPAC / Media Tools sub-project
 *
 *  GPAC is free software; you can redistribute it and/or modify
 *  it under the terms of the GNU Lesser General Public License as published by
 *  the Free Software Foundation; either version 2, or (at your option)
 *  any later version.
 *
 *  GPAC is distributed in the hope that it will be useful,
 *  but WITHOUT ANY WARRANTY; without even the implied warranty of
 *  MERCHANTABILITY or FITNESS FOR A PARTICULAR PURPOSE.  See the
 *  GNU Lesser General Public License for more details.
 *
 *  You should have received a copy of the GNU Lesser General Public
 *  License along with this library; see the file COPYING.  If not, write to
 *  the Free Software Foundation, 675 Mass Ave, Cambridge, MA 02139, USA.
 *
 */



#include <gpac/ismacryp.h>
#include <gpac/xml.h>
#include <gpac/base_coding.h>
#include <gpac/constants.h>
#include <gpac/internal/isomedia_dev.h>
#include <gpac/crypt.h>
#include <math.h>


#if !defined(GPAC_DISABLE_MCRYPT)

typedef struct
{
	GF_List *tcis;
	Bool has_common_key;
	Bool in_text_header;
	//global for all tracks unless overriden
	u32 def_crypt_type;

	GF_Err parse_error;
} GF_CryptInfo;

static u32 get_crypt_type(char *cr_type)
{
	if (!stricmp(cr_type, "ISMA") || !stricmp(cr_type, "iAEC"))
		return GF_CRYPT_TYPE_ISMA;
	else if (!stricmp(cr_type, "CENC AES-CTR") || !stricmp(cr_type, "cenc"))
		return GF_CRYPT_TYPE_CENC;
	else if (!stricmp(cr_type, "CENC AES-CBC") || !stricmp(cr_type, "cbc1"))
		return GF_CRYPT_TYPE_CBC1;
	else if (!stricmp(cr_type, "ADOBE") || !stricmp(cr_type, "adkm"))
		return GF_CRYPT_TYPE_ADOBE;
	else if (!stricmp(cr_type, "CENC AES-CTR Pattern") || !stricmp(cr_type, "cens"))
		return GF_CRYPT_TYPE_CENS;
	else if (!stricmp(cr_type, "CENC AES-CBC Pattern") || !stricmp(cr_type, "cbcs"))
		return GF_CRYPT_TYPE_CBCS;

	GF_LOG(GF_LOG_WARNING, GF_LOG_AUTHOR, ("[CENC] Unrecognized crypto type %s\n", cr_type));
	return 0;
}

void isma_ea_node_start(void *sax_cbck, const char *node_name, const char *name_space, const GF_XMLAttribute *attributes, u32 nb_attributes)
{
	GF_XMLAttribute *att;
	GF_TrackCryptInfo *tkc;
	u32 i;
	GF_CryptInfo *info = (GF_CryptInfo *)sax_cbck;

	if (!strcmp(node_name, "OMATextHeader")) {
		info->in_text_header = 1;
		return;
	}
	if (!strcmp(node_name, "GPACDRM")) {
		for (i=0; i<nb_attributes; i++) {
			att = (GF_XMLAttribute *) &attributes[i];
			if (!stricmp(att->name, "type")) {
				info->def_crypt_type = get_crypt_type(att->value);
			}
		}
		return;
	}
	if (!strcmp(node_name, "CrypTrack")) {
		Bool has_common_key = GF_TRUE;
		GF_SAFEALLOC(tkc, GF_TrackCryptInfo);
		if (!tkc) {
			GF_LOG(GF_LOG_WARNING, GF_LOG_AUTHOR, ("[CENC] Cannnot allocate crypt track, skipping\n"));
			return;
		}
		//by default track is encrypted
		tkc->IsEncrypted = 1;
		tkc->sai_saved_box_type = GF_ISOM_BOX_TYPE_SENC;
		tkc->scheme_type = info->def_crypt_type;
		gf_list_add(info->tcis, tkc);

		if (!strcmp(node_name, "OMATrack")) {
			tkc->enc_type = 1;
			/*default to AES 128 in OMA*/
			tkc->encryption = 2;
		}

		for (i=0; i<nb_attributes; i++) {
			att = (GF_XMLAttribute *) &attributes[i];
			if (!stricmp(att->name, "trackID") || !stricmp(att->name, "ID")) {
				if (!strcmp(att->value, "*")) info->has_common_key = 1;
				else {
					tkc->trackID = atoi(att->value);
					has_common_key = GF_FALSE;
				}
			}
			else if (!stricmp(att->name, "type")) {
				tkc->scheme_type = get_crypt_type(att->value);
			}
			else if (!stricmp(att->name, "key")) {
				GF_Err e = gf_bin128_parse(att->value, tkc->key);
                if (e != GF_OK) {
                    GF_LOG(GF_LOG_ERROR, GF_LOG_AUTHOR, ("[CENC] Cannnot parse key value in CrypTrack\n"));
                    info->parse_error = e;
                    return;
                }
			}
			else if (!stricmp(att->name, "salt")) {
				u32 len, j;
				char *sKey = att->value;
				if (!strnicmp(sKey, "0x", 2)) sKey += 2;
				len = (u32) strlen(sKey);
				for (j=0; j<len; j+=2) {
					char szV[5];
					u32 v;
					sprintf(szV, "%c%c", sKey[j], sKey[j+1]);
					sscanf(szV, "%x", &v);
					tkc->salt[j/2] = v;
				}
			}
			else if (!stricmp(att->name, "kms_URI")) strcpy(tkc->KMS_URI, att->value);
			else if (!stricmp(att->name, "rightsIssuerURL")) strcpy(tkc->KMS_URI, att->value);
			else if (!stricmp(att->name, "scheme_URI")) strcpy(tkc->Scheme_URI, att->value);
			else if (!stricmp(att->name, "selectiveType")) {
				if (!stricmp(att->value, "Rap")) tkc->sel_enc_type = GF_CRYPT_SELENC_RAP;
				else if (!stricmp(att->value, "Non-Rap")) tkc->sel_enc_type = GF_CRYPT_SELENC_NON_RAP;
				else if (!stricmp(att->value, "Rand")) tkc->sel_enc_type = GF_CRYPT_SELENC_RAND;
				else if (!strnicmp(att->value, "Rand", 4)) {
					tkc->sel_enc_type = GF_CRYPT_SELENC_RAND_RANGE;
					tkc->sel_enc_range = atoi(&att->value[4]);
				}
				else if (sscanf(att->value, "%u", &tkc->sel_enc_range)==1) {
					if (tkc->sel_enc_range==1) tkc->sel_enc_range = 0;
					else tkc->sel_enc_type = GF_CRYPT_SELENC_RANGE;
				}
				else if (!strnicmp(att->value, "Preview", 7)) {
					tkc->sel_enc_type = GF_CRYPT_SELENC_PREVIEW;
				}
				else if (!strnicmp(att->value, "Clear", 5)) {
					tkc->sel_enc_type = GF_CRYPT_SELENC_CLEAR;
				}
			}
			else if (!stricmp(att->name, "Preview")) {
				tkc->sel_enc_type = GF_CRYPT_SELENC_PREVIEW;
				sscanf(att->value, "%u", &tkc->sel_enc_range);
			}
			else if (!stricmp(att->name, "ipmpType")) {
				if (!stricmp(att->value, "None")) tkc->ipmp_type = 0;
				else if (!stricmp(att->value, "IPMP")) tkc->sel_enc_type = 1;
				else if (!stricmp(att->value, "IPMPX")) tkc->sel_enc_type = 2;
			}
			else if (!stricmp(att->name, "ipmpDescriptorID")) tkc->ipmp_desc_id = atoi(att->value);
			else if (!stricmp(att->name, "encryptionMethod")) {
				if (!strcmp(att->value, "AES_128_CBC")) tkc->encryption = 1;
				else if (!strcmp(att->value, "None")) tkc->encryption = 0;
				else if (!strcmp(att->value, "AES_128_CTR") || !strcmp(att->value, "default")) tkc->encryption = 2;
			}
			else if (!stricmp(att->name, "contentID")) strcpy(tkc->Scheme_URI, att->value);
			else if (!stricmp(att->name, "rightsIssuerURL")) strcpy(tkc->KMS_URI, att->value);
			else if (!stricmp(att->name, "transactionID")) {
				if (strlen(att->value)<=16) strcpy(tkc->TransactionID, att->value);
			}
			else if (!stricmp(att->name, "textualHeaders")) {
			}
			/*CENC extensions*/
			else if (!stricmp(att->name, "IsEncrypted")) {
				if (!stricmp(att->value, "1"))
					tkc->IsEncrypted = 1;
				else
					tkc->IsEncrypted = 0;
			}
			else if (!stricmp(att->name, "IV_size")) {
				tkc->IV_size = atoi(att->value);
			}
			else if (!stricmp(att->name, "first_IV")) {
				char *sKey = att->value;
				if (!strnicmp(sKey, "0x", 2)) sKey += 2;
				if ((strlen(sKey) == 16) || (strlen(sKey) == 32)) {
					u32 j;
					for (j=0; j<strlen(sKey); j+=2) {
						u32 v;
						char szV[5];
						sprintf(szV, "%c%c", sKey[j], sKey[j+1]);
						sscanf(szV, "%x", &v);
						tkc->first_IV[j/2] = v;
					}
					if (!tkc->IV_size) tkc->IV_size = (u8) strlen(sKey) / 2;
				}
			}
			else if (!stricmp(att->name, "saiSavedBox")) {
				if (!stricmp(att->value, "uuid_psec")) tkc->sai_saved_box_type = GF_ISOM_BOX_UUID_PSEC;
				else if (!stricmp(att->value, "senc")) tkc->sai_saved_box_type = GF_ISOM_BOX_TYPE_SENC;
			}
			else if (!stricmp(att->name, "keyRoll")) {
				if (!strncmp(att->value, "idx=", 4))
					tkc->defaultKeyIdx = atoi(att->value+4);
				else if (!strncmp(att->value, "roll=", 5))
					tkc->keyRoll = atoi(att->value+5);
			}
			else if (!stricmp(att->name, "metadata")) {
				tkc->metadata_len = gf_base64_encode(att->value, (u32) strlen(att->value), tkc->metadata, 5000);
				tkc->metadata[tkc->metadata_len] = 0;
			}
			else if (!stricmp(att->name, "crypt_byte_block")) {
				tkc->crypt_byte_block = atoi(att->value);
			}
			else if (!stricmp(att->name, "skip_byte_block")) {
				tkc->skip_byte_block = atoi(att->value);
			}
			else if (!stricmp(att->name, "clear_bytes")) {
				tkc->clear_bytes = atoi(att->value);
			}
			else if (!stricmp(att->name, "constant_IV_size")) {
				tkc->constant_IV_size = atoi(att->value);
				if (tkc->constant_IV_size != 8 && tkc->constant_IV_size != 16) {
					GF_LOG(GF_LOG_ERROR, GF_LOG_AUTHOR, ("[CENC] wrong given constant IV size %d, should be 8 or 16\n", tkc->constant_IV_size));
				}
			}
			else if (!stricmp(att->name, "constant_IV")) {
				char *sKey = att->value;
				if (!strnicmp(sKey, "0x", 2)) sKey += 2;
				if (!tkc->constant_IV_size) {
					tkc->constant_IV_size = (u8) strlen(sKey) / 2;
				} else {
					u8 expected_size = (u8) strlen(sKey) / 2;
					if (tkc->constant_IV_size != expected_size) {
						GF_LOG(GF_LOG_ERROR, GF_LOG_AUTHOR, ("[CENC] Mismatch between given constant_IV_size %d and constant_IV length %d\n", tkc->constant_IV_size, expected_size));
					}
				}
				if ((strlen(sKey) == 16) || (strlen(sKey) == 32)) {
					u32 j;
					for (j=0; j<strlen(sKey); j+=2) {
						u32 v;
						char szV[5];
						sprintf(szV, "%c%c", sKey[j], sKey[j+1]);
						sscanf(szV, "%x", &v);
						tkc->constant_IV[j/2] = v;
					}
				} else {
					GF_LOG(GF_LOG_ERROR, GF_LOG_AUTHOR, ("[CENC] wrong constant IV value size %d, should be 16 or 32\n", strlen(sKey)));
				}
			}
			else if (!stricmp(att->name, "encryptSliceHeader")) {
				tkc->allow_encrypted_slice_header = !strcmp(att->value, "yes") ? GF_TRUE : GF_FALSE;
			}
			else if (!stricmp(att->name, "blockAlign")) {
				if (!strcmp(att->value, "disable")) tkc->block_align = 1;
				if (!strcmp(att->value, "always")) tkc->block_align = 2;
				else tkc->block_align = 0;
			}
		}

		if (has_common_key) info->has_common_key = 1;

		if ((tkc->IV_size != 0) && (tkc->IV_size != 8) && (tkc->IV_size != 16)) {
			GF_LOG(GF_LOG_ERROR, GF_LOG_AUTHOR, ("[CENC] wrong IV size %d for AES-128, using 16\n", (u32) tkc->IV_size));
			tkc->IV_size = 16;
		}

		if ((tkc->scheme_type == GF_CRYPT_TYPE_CENC) || (tkc->scheme_type == GF_CRYPT_TYPE_CBC1)) {
			if (tkc->crypt_byte_block || tkc->skip_byte_block) {
				GF_LOG(GF_LOG_ERROR, GF_LOG_AUTHOR, ("[CENC] Using scheme type %s, crypt_byte_block and skip_byte_block shall be 0\n", gf_4cc_to_str(tkc->scheme_type) ));
				tkc->crypt_byte_block = tkc->skip_byte_block = 0;
			}
		}

		if ((tkc->scheme_type == GF_CRYPT_TYPE_CENC) || (tkc->scheme_type == GF_CRYPT_TYPE_CBC1) || (tkc->scheme_type == GF_CRYPT_TYPE_CENS)) {
			if (tkc->constant_IV_size) {
				if (!tkc->IV_size) {
					tkc->IV_size = tkc->constant_IV_size;
					memcpy(tkc->first_IV, tkc->constant_IV, 16);
					GF_LOG(GF_LOG_ERROR, GF_LOG_AUTHOR, ("[CENC] Using scheme type %s, constant IV shall not be used, using constant IV as first IV\n", gf_4cc_to_str(tkc->scheme_type)));
					tkc->constant_IV_size = 0;
				} else {
					tkc->constant_IV_size = 0;
					memset(tkc->constant_IV, 0, 16);
					GF_LOG(GF_LOG_ERROR, GF_LOG_AUTHOR, ("[CENC] Using scheme type %s, constant IV shall not be used, ignoring\n", gf_4cc_to_str(tkc->scheme_type)));
				}
			}
		}
	}

	if (!strcmp(node_name, "key")) {
		tkc = (GF_TrackCryptInfo *)gf_list_last(info->tcis);
		tkc->KIDs = (bin128 *)gf_realloc(tkc->KIDs, sizeof(bin128)*(tkc->KID_count+1));
		tkc->keys = (bin128 *)gf_realloc(tkc->keys, sizeof(bin128)*(tkc->KID_count+1));

		for (i=0; i<nb_attributes; i++) {
			att = (GF_XMLAttribute *) &attributes[i];

			if (!stricmp(att->name, "KID")) {
				GF_Err e = gf_bin128_parse(att->value, tkc->KIDs[tkc->KID_count]);
                if (e != GF_OK) {
                    GF_LOG(GF_LOG_ERROR, GF_LOG_AUTHOR, ("[CENC] Cannnot parse KID\n"));
                    info->parse_error = e;
                    return;
                }
			}
			else if (!stricmp(att->name, "value")) {
				GF_Err e = gf_bin128_parse(att->value, tkc->keys[tkc->KID_count]);
                if (e != GF_OK) {
                    GF_LOG(GF_LOG_ERROR, GF_LOG_AUTHOR, ("[CENC] Cannnot parse key value\n"));
                    info->parse_error = e;
                    return;
                }
			}
		}
		tkc->KID_count++;
	}
}

void isma_ea_node_end(void *sax_cbck, const char *node_name, const char *name_space)
{
	GF_CryptInfo *info = (GF_CryptInfo *)sax_cbck;
	if (!strcmp(node_name, "OMATextHeader")) {
		info->in_text_header = 0;
		return;
	}
}

void isma_ea_text(void *sax_cbck, const char *text, Bool is_cdata)
{
	u32 len;
	GF_TrackCryptInfo *tkc;
	GF_CryptInfo *info = (GF_CryptInfo *)sax_cbck;

	if (!info->in_text_header) return;

	tkc = (GF_TrackCryptInfo *) gf_list_last(info->tcis);
	len = (u32) strlen(text);
	if (len+tkc->TextualHeadersLen > 5000) return;

	if (tkc->TextualHeadersLen) {
		tkc->TextualHeadersLen ++;
		tkc->TextualHeaders[tkc->TextualHeadersLen] = 0;
	}

	memcpy(tkc->TextualHeaders + tkc->TextualHeadersLen, text, sizeof(char)*len);
	tkc->TextualHeadersLen += len;
	tkc->TextualHeaders[tkc->TextualHeadersLen] = 0;
}

static void del_crypt_info(GF_CryptInfo *info)
{
	while (gf_list_count(info->tcis)) {
		GF_TrackCryptInfo *tci = (GF_TrackCryptInfo *)gf_list_last(info->tcis);
		if (tci->KIDs) gf_free(tci->KIDs);
		if (tci->keys) gf_free(tci->keys);
		gf_list_rem_last(info->tcis);
		gf_free(tci);
	}
	gf_list_del(info->tcis);
	gf_free(info);
}

static GF_CryptInfo *load_crypt_file(const char *file)
{
	GF_Err e;
	GF_CryptInfo *info;
	GF_SAXParser *sax;
	GF_SAFEALLOC(info, GF_CryptInfo);
	if (!info) return NULL;
	info->tcis = gf_list_new();
	sax = gf_xml_sax_new(isma_ea_node_start, isma_ea_node_end, isma_ea_text, info);
	e = gf_xml_sax_parse_file(sax, file, NULL);
	gf_xml_sax_del(sax);
	if (e>=0) e = info->parse_error;
	if (e<0) {
		del_crypt_info(info);
		return NULL;
	}
	return info;
}


GF_EXPORT
GF_Err gf_ismacryp_gpac_get_info(u32 stream_id, char *drm_file, char *key, char *salt)
{
	GF_Err e;
	u32 i, count;
	GF_CryptInfo *info;
	GF_TrackCryptInfo *tci;

	e = GF_OK;
	info = load_crypt_file(drm_file);
	if (!info) return GF_NOT_SUPPORTED;
	count = gf_list_count(info->tcis);
	for (i=0; i<count; i++) {
		tci = (GF_TrackCryptInfo *) gf_list_get(info->tcis, i);
		if ((info->has_common_key && !tci->trackID) || (tci->trackID == stream_id) ) {
			memcpy(key, tci->key, sizeof(char)*16);
			memcpy(salt, tci->salt, sizeof(char)*8);
			e = GF_OK;
			break;
		}
	}
	del_crypt_info(info);
	return e;
}

GF_EXPORT
Bool gf_ismacryp_mpeg4ip_get_info(char *kms_uri, char *key, char *salt)
{
	char szPath[1024], catKey[24];
	u32 i, x;
	Bool got_it;
	FILE *kms;
	strcpy(szPath, getenv("HOME"));
	strcat(szPath , "/.kms_data");
	got_it = 0;
	kms = gf_fopen(szPath, "r");
	while (kms && !feof(kms)) {
		if (!fgets(szPath, 1024, kms)) break;
		szPath[strlen(szPath) - 1] = 0;
		if (stricmp(szPath, kms_uri)) continue;
		for (i=0; i<24; i++) {
			if (!fscanf(kms, "%x", &x)) break;
			catKey[i] = x;
		}
		if (i==24) got_it = 1;
		break;
	}
	if (kms) gf_fclose(kms);
	if (got_it) {
		/*watchout, MPEG4IP stores SALT|KEY, NOT KEY|SALT*/
		memcpy(key, catKey+8, sizeof(char)*16);
		memcpy(salt, catKey, sizeof(char)*8);
		return 1;
	}
	return 0;
}

#ifndef GPAC_DISABLE_ISOM_WRITE

void gf_media_update_bitrate(GF_ISOFile *file, u32 track);

/*ISMACrypt*/

static GFINLINE void isma_resync_IV(GF_Crypt *mc, u64 BSO, char *salt)
{
	char IV[17];
	u64 count;
	u32 remain;
	GF_BitStream *bs;
	count = BSO / 16;
	remain = (u32) (BSO % 16);

	/*format IV to begin of counter*/
	bs = gf_bs_new(IV, 17, GF_BITSTREAM_WRITE);
	gf_bs_write_u8(bs, 0);	/*begin of counter*/
	gf_bs_write_data(bs, salt, 8);
	gf_bs_write_u64(bs, (s64) count);
	gf_bs_del(bs);
	gf_crypt_set_IV(mc, IV, GF_AES_128_KEYSIZE+1);

	/*decrypt remain bytes*/
	if (remain) {
		char dummy[20];
		gf_crypt_decrypt(mc, dummy, remain);
	}
}

GF_EXPORT
GF_Err gf_ismacryp_decrypt_track(GF_ISOFile *mp4, GF_TrackCryptInfo *tci, void (*progress)(void *cbk, u64 done, u64 total), void *cbk)
{
	GF_Err e;
	Bool use_sel_enc;
	u32 track, count, i, j, si, otype, is_nalu;
	GF_ISOSample *samp;
	GF_ISMASample *ismasamp;
	GF_Crypt *mc;
	unsigned char IV[17];
	u32 IV_size;
	Bool prev_sample_encrypted;
	GF_ESD *esd;

	track = gf_isom_get_track_by_id(mp4, tci->trackID);
	e = gf_isom_get_ismacryp_info(mp4, track, 1, &otype, NULL, NULL, NULL, NULL, &use_sel_enc, &IV_size, NULL);
	if (e) return e;
	is_nalu = ((otype==GF_ISOM_BOX_TYPE_264B) || (otype==GF_ISOM_BOX_TYPE_265B)) ? 1 : 0;


	mc = gf_crypt_open(GF_AES_128, GF_CTR);
	if (!mc) {
		GF_LOG(GF_LOG_ERROR, GF_LOG_AUTHOR, ("[CENC/ISMA] Cannot open AES-128 CTR cryptography\n", tci->trackID));
		return GF_IO_ERR;
	}

	memset(IV, 0, sizeof(char)*16);
	memcpy(IV, tci->salt, sizeof(char)*8);
	e = gf_crypt_init(mc, tci->key, IV);
	if (e) {
		gf_crypt_close(mc);
		GF_LOG(GF_LOG_ERROR, GF_LOG_AUTHOR, ("[CENC/ISMA] cannot initialize AES-128 CTR (%s)\n", gf_error_to_string(e)));
		return GF_IO_ERR;
	}

	GF_LOG(GF_LOG_INFO, GF_LOG_AUTHOR, ("[CENC/ISMA] Decrypting track ID %d - KMS: %s%s\n", tci->trackID, tci->KMS_URI, use_sel_enc ? " - Selective Decryption" : ""));

	if (gf_isom_has_time_offset(mp4, track)) gf_isom_set_cts_packing(mp4, track, GF_TRUE);

	/*start as initialized*/
	prev_sample_encrypted = 1;
	/* decrypt each sample */
	count = gf_isom_get_sample_count(mp4, track);
	gf_isom_set_nalu_extract_mode(mp4, track, GF_ISOM_NALU_EXTRACT_INSPECT);
	for (i = 0; i < count; i++) {
		samp = gf_isom_get_sample(mp4, track, i+1, &si);
		ismasamp = gf_isom_get_ismacryp_sample(mp4, track, samp, si);

		gf_free(samp->data);
		samp->data = (char *)gf_malloc(ismasamp->dataLength);
		memmove(samp->data, ismasamp->data, ismasamp->dataLength);
		samp->dataLength = ismasamp->dataLength;

		/* Decrypt payload */
		if (ismasamp->flags & GF_ISOM_ISMA_IS_ENCRYPTED) {
			/*restore IV*/
			if (!prev_sample_encrypted) isma_resync_IV(mc, ismasamp->IV, (char *) tci->salt);
			gf_crypt_decrypt(mc, samp->data, samp->dataLength);
		}
		prev_sample_encrypted = (ismasamp->flags & GF_ISOM_ISMA_IS_ENCRYPTED);
		gf_isom_ismacryp_delete_sample(ismasamp);

		/*replace AVC start codes (0x00000001) by nalu size*/
		if (is_nalu) {
			u32 nalu_size;
			u32 remain = samp->dataLength;
			char *start, *end;
			start = samp->data;
			end = start + 4;
			while (remain>4) {
				if (!end[0] && !end[1] && !end[2] && (end[3]==0x01)) {
					nalu_size = (u32) (end - start - 4);
					start[0] = (nalu_size>>24)&0xFF;
					start[1] = (nalu_size>>16)&0xFF;
					start[2] = (nalu_size>>8)&0xFF;
					start[3] = (nalu_size)&0xFF;
					start = end;
					end = start+4;
					remain -= 4;
					continue;
				}
				end++;
				remain--;
			}
			nalu_size = (u32) (end - start - 4);
			start[0] = (nalu_size>>24)&0xFF;
			start[1] = (nalu_size>>16)&0xFF;
			start[2] = (nalu_size>>8)&0xFF;
			start[3] = (nalu_size)&0xFF;
		}

		gf_isom_update_sample(mp4, track, i+1, samp, 1);
		gf_isom_sample_del(&samp);
		gf_set_progress("ISMA Decrypt", i+1, count);
	}

	gf_crypt_close(mc);
	/*and remove protection info*/
	e = gf_isom_remove_track_protection(mp4, track, 1);
	if (e) {
		GF_LOG(GF_LOG_ERROR, GF_LOG_AUTHOR, ("[CENC/ISMA] Error ISMACryp signature from trackID %d: %s\n", tci->trackID, gf_error_to_string(e)));
	}
	gf_isom_set_cts_packing(mp4, track, GF_FALSE);

	gf_media_update_bitrate(mp4, track);

	/*remove all IPMP ptrs*/
	esd = gf_isom_get_esd(mp4, track, 1);
	if (esd) {
		while (gf_list_count(esd->IPMPDescriptorPointers)) {
			GF_Descriptor *d = (GF_Descriptor *)gf_list_get(esd->IPMPDescriptorPointers, 0);
			gf_list_rem(esd->IPMPDescriptorPointers, 0);
			gf_odf_desc_del(d);
		}
		gf_isom_change_mpeg4_description(mp4, track, 1, esd);
		gf_odf_desc_del((GF_Descriptor *)esd);
	}

	gf_media_update_bitrate(mp4, track);

	/*update OD track if any*/
	for (i=0; i<gf_isom_get_track_count(mp4); i++) {
		GF_ODCodec *cod;
		if (gf_isom_get_media_type(mp4, i+1) != GF_ISOM_MEDIA_OD) continue;

		/*remove all IPMPUpdate commads...*/
		samp = gf_isom_get_sample(mp4, i+1, 1, &si);
		cod = gf_odf_codec_new();
		gf_odf_codec_set_au(cod, samp->data, samp->dataLength);
		gf_odf_codec_decode(cod);
		for (j=0; j<gf_list_count(cod->CommandList); j++) {
			GF_IPMPUpdate *com = (GF_IPMPUpdate *)gf_list_get(cod->CommandList, j);
			if (com->tag != GF_ODF_IPMP_UPDATE_TAG) continue;
			gf_list_rem(cod->CommandList, j);
			j--;
			gf_odf_com_del((GF_ODCom **)&com);
		}
		gf_free(samp->data);
		samp->data = NULL;
		samp->dataLength = 0;
		gf_odf_codec_encode(cod, 1);
		gf_odf_codec_get_au(cod, &samp->data, &samp->dataLength);
		gf_odf_codec_del(cod);
		gf_isom_update_sample(mp4, i+1, 1, samp, 1);
		gf_isom_sample_del(&samp);

		/*remove IPMPToolList if any*/
		gf_isom_ipmpx_remove_tool_list(mp4);
		break;
	}
	return GF_OK;
}

GF_EXPORT
GF_Err gf_ismacryp_encrypt_track(GF_ISOFile *mp4, GF_TrackCryptInfo *tci, void (*progress)(void *cbk, u64 done, u64 total), void *cbk)
{
	char IV[16];
	GF_ISOSample *samp;
	GF_ISMASample *isamp;
	GF_Crypt *mc;
	u32 i, count, di, track, IV_size, rand, avc_size_length, hevc_size_length;
	u64 BSO, range_end;
	GF_ESD *esd;
	GF_IPMPPtr *ipmpdp;
	GF_IPMP_Descriptor *ipmpd;
	GF_IPMPUpdate *ipmpdU;
#ifndef GPAC_MINIMAL_ODF
	GF_IPMPX_ISMACryp *ismac;
#endif
	GF_Err e;
	Bool prev_sample_encryped, has_crypted_samp;

	avc_size_length = hevc_size_length = 0;
	track = gf_isom_get_track_by_id(mp4, tci->trackID);
	if (!track) {
		GF_LOG(GF_LOG_ERROR, GF_LOG_AUTHOR, ("[CENC/ISMA] Cannot find TrackID %d in input file - skipping\n", tci->trackID));
		return GF_OK;
	}
	esd = gf_isom_get_esd(mp4, track, 1);
	if (esd && (esd->decoderConfig->streamType==GF_STREAM_OD)) {
		gf_odf_desc_del((GF_Descriptor *) esd);
		GF_LOG(GF_LOG_ERROR, GF_LOG_AUTHOR, ("[CENC/ISMA] Cannot encrypt OD tracks - skipping"));
		return GF_NOT_SUPPORTED;
	}
	if (esd) {
		if ((esd->decoderConfig->objectTypeIndication==GPAC_OTI_VIDEO_AVC) || (esd->decoderConfig->objectTypeIndication==GPAC_OTI_VIDEO_SVC)) avc_size_length = 1;
		else if ((esd->decoderConfig->objectTypeIndication==GPAC_OTI_VIDEO_HEVC) || (esd->decoderConfig->objectTypeIndication==GPAC_OTI_VIDEO_LHVC)) hevc_size_length = 1;
		gf_odf_desc_del((GF_Descriptor*) esd);
	}
	if (avc_size_length) {
		GF_AVCConfig *avccfg = gf_isom_avc_config_get(mp4, track, 1);
		avc_size_length = avccfg->nal_unit_size;
		gf_odf_avc_cfg_del(avccfg);
		if (avc_size_length != 4) {
			GF_LOG(GF_LOG_ERROR, GF_LOG_AUTHOR, ("[CENC/ISMA] Cannot encrypt AVC/H264 track with %d size_length field - only 4 supported\n", avc_size_length));
			return GF_NOT_SUPPORTED;
		}
	}
	if (hevc_size_length) {
		GF_HEVCConfig *hvccfg = gf_isom_hevc_config_get(mp4, track, 1);
		avc_size_length = hvccfg->nal_unit_size;
		gf_odf_hevc_cfg_del(hvccfg);
		if (avc_size_length != 4) {
			GF_LOG(GF_LOG_ERROR, GF_LOG_AUTHOR, ("[CENC/ISMA] Cannot encrypt HEVC/H265 track with %d size_length field - only 4 supported\n", avc_size_length));
			return GF_NOT_SUPPORTED;
		}
	}

	if (!tci->enc_type && !strlen(tci->Scheme_URI)) strcpy(tci->Scheme_URI, "urn:gpac:isma:encryption_scheme");

	if (!gf_isom_has_sync_points(mp4, track) &&
	        ((tci->sel_enc_type==GF_CRYPT_SELENC_RAP) || (tci->sel_enc_type==GF_CRYPT_SELENC_NON_RAP)) ) {
		GF_LOG(GF_LOG_WARNING, GF_LOG_AUTHOR, ("[CENC/ISMA] All samples in trackID %d are random access - disabling selective encryption\n", tci->trackID));
		tci->sel_enc_type = GF_CRYPT_SELENC_NONE;
	}
	else if ((tci->sel_enc_type==GF_CRYPT_SELENC_RAND) || (tci->sel_enc_type==GF_CRYPT_SELENC_RAND_RANGE)) {
		gf_rand_init(1);
	}

	BSO = gf_isom_get_media_data_size(mp4, track);
	if (tci->enc_type==0) {
		if (BSO<0xFFFF) IV_size = 2;
		else if (BSO<0xFFFFFFFF) IV_size = 4;
		else IV_size = 8;
	} else {
		/*128 bit IV in OMA*/
		IV_size = 16;
	}

	GF_LOG(GF_LOG_INFO, GF_LOG_AUTHOR, ("[CENC/ISMA] Encrypting track ID %d - KMS: %s%s\n", tci->trackID, tci->KMS_URI, tci->sel_enc_type ? " - Selective Encryption" : ""));

	/*init crypto*/
	memset(IV, 0, sizeof(char)*16);
	memcpy(IV, tci->salt, sizeof(char)*8);
	mc = gf_crypt_open(GF_AES_128, GF_CTR);
	if (!mc) {
		GF_LOG(GF_LOG_ERROR, GF_LOG_AUTHOR, ("[CENC/ISMA] Cannot open AES-128 CTR\n"));
		return GF_IO_ERR;
	}
	e = gf_crypt_init(mc, tci->key, IV);
	if (e) {
		GF_LOG(GF_LOG_ERROR, GF_LOG_AUTHOR, ("[CENC/ISMA] Cannot initialize AES-128 CTR (%s)\n", gf_error_to_string(e)) );
		gf_crypt_close(mc);
		return GF_IO_ERR;
	}
	if (!stricmp(tci->KMS_URI, "self")) {
		char Data[100], d64[100];
		u32 s64;
		memcpy(Data, tci->key, sizeof(char)*16);
		memcpy(Data+16, tci->salt, sizeof(char)*8);
		s64 = gf_base64_encode(Data, 24, d64, 100);
		d64[s64] = 0;
		strcpy(tci->KMS_URI, "(key)");
		strcat(tci->KMS_URI, d64);
	}

	/*create ISMA protection*/
	if (tci->enc_type==0) {
		e = gf_isom_set_ismacryp_protection(mp4, track, 1, GF_ISOM_ISMACRYP_SCHEME, 1,
		                                    tci->Scheme_URI, tci->KMS_URI, (tci->sel_enc_type!=0) ? 1 : 0, 0, IV_size);
	} else {
		if ((tci->sel_enc_type==GF_CRYPT_SELENC_PREVIEW) && tci->sel_enc_range) {
			char *szPreview = tci->TextualHeaders + tci->TextualHeadersLen;
			sprintf(szPreview, "PreviewRange:%d", tci->sel_enc_range);
			tci->TextualHeadersLen += (u32) strlen(szPreview)+1;
		}
		e = gf_isom_set_oma_protection(mp4, track, 1,
		                               strlen(tci->Scheme_URI) ? tci->Scheme_URI : NULL,
		                               tci->KMS_URI,
		                               tci->encryption, BSO,
		                               tci->TextualHeadersLen ? tci->TextualHeaders : NULL,
		                               tci->TextualHeadersLen,
		                               (tci->sel_enc_type!=0) ? 1 : 0, 0, IV_size);
	}
	if (e) return e;

	has_crypted_samp = 0;
	BSO = 0;
	prev_sample_encryped = 1;
	range_end = 0;
	if (tci->sel_enc_type==GF_CRYPT_SELENC_PREVIEW) {
		range_end = gf_isom_get_media_timescale(mp4, track) * tci->sel_enc_range;
	}

	if (gf_isom_has_time_offset(mp4, track)) gf_isom_set_cts_packing(mp4, track, GF_TRUE);

	count = gf_isom_get_sample_count(mp4, track);
	gf_isom_set_nalu_extract_mode(mp4, track, GF_ISOM_NALU_EXTRACT_INSPECT);
	for (i = 0; i < count; i++) {
		samp = gf_isom_get_sample(mp4, track, i+1, &di);

		isamp = gf_isom_ismacryp_new_sample();
		isamp->IV_length = IV_size;
		isamp->KI_length = 0;

		switch (tci->sel_enc_type) {
		case GF_CRYPT_SELENC_RAP:
<<<<<<< HEAD
			gf_isom_get_sample_rap_roll_info(mp4, track, i+1, (Bool *) &samp->IsRAP, NULL, NULL);
=======
			if (!samp->IsRAP)
				gf_isom_get_sample_rap_roll_info(mp4, track, i+1, (Bool *) &samp->IsRAP, NULL, NULL);
>>>>>>> 09154cc4
			if (samp->IsRAP) isamp->flags |= GF_ISOM_ISMA_IS_ENCRYPTED;
			break;
		case GF_CRYPT_SELENC_NON_RAP:
			if (!samp->IsRAP) isamp->flags |= GF_ISOM_ISMA_IS_ENCRYPTED;
			break;
		/*random*/
		case GF_CRYPT_SELENC_RAND:
			rand = gf_rand();
			if (rand%2) isamp->flags |= GF_ISOM_ISMA_IS_ENCRYPTED;
			break;
		/*random every sel_freq samples*/
		case GF_CRYPT_SELENC_RAND_RANGE:
			if (!(i%tci->sel_enc_range)) has_crypted_samp = 0;
			if (!has_crypted_samp) {
				rand = gf_rand();
				if (!(rand%tci->sel_enc_range)) isamp->flags |= GF_ISOM_ISMA_IS_ENCRYPTED;

				if (!(isamp->flags & GF_ISOM_ISMA_IS_ENCRYPTED) && !( (1+i)%tci->sel_enc_range)) {
					isamp->flags |= GF_ISOM_ISMA_IS_ENCRYPTED;
				}
				has_crypted_samp = (isamp->flags & GF_ISOM_ISMA_IS_ENCRYPTED);
			}
			break;
		/*every sel_freq samples*/
		case GF_CRYPT_SELENC_RANGE:
			if (!(i%tci->sel_enc_type)) isamp->flags |= GF_ISOM_ISMA_IS_ENCRYPTED;
			break;
		case GF_CRYPT_SELENC_PREVIEW:
			if (samp->DTS + samp->CTS_Offset >= range_end)
				isamp->flags |= GF_ISOM_ISMA_IS_ENCRYPTED;
			break;
		case 0:
			isamp->flags |= GF_ISOM_ISMA_IS_ENCRYPTED;
			break;
		default:
			break;
		}
		if (tci->sel_enc_type) isamp->flags |= GF_ISOM_ISMA_USE_SEL_ENC;

		/*isma e&a stores AVC1 in AVC/H264 annex B bitstream fashion, with 0x00000001 start codes*/
		if (avc_size_length) {
			u32 done = 0;
			u8 *d = (u8*)samp->data;
			while (done < samp->dataLength) {
				u32 nal_size = GF_4CC(d[0], d[1], d[2], d[3]);
				d[0] = d[1] = d[2] = 0;
				d[3] = 1;
				d += 4 + nal_size;
				done += 4 + nal_size;
			}
		}

		if (isamp->flags & GF_ISOM_ISMA_IS_ENCRYPTED) {
			/*resync IV*/
			if (!prev_sample_encryped) isma_resync_IV(mc, BSO, (char *) tci->salt);
			gf_crypt_encrypt(mc, samp->data, samp->dataLength);
			prev_sample_encryped = 1;
		} else {
			prev_sample_encryped = 0;
		}


		isamp->IV = BSO;
		BSO += samp->dataLength;
		isamp->data = samp->data;
		isamp->dataLength = samp->dataLength;
		samp->data = NULL;
		samp->dataLength = 0;

		gf_isom_ismacryp_sample_to_sample(isamp, samp);
		gf_isom_ismacryp_delete_sample(isamp);
		gf_isom_update_sample(mp4, track, i+1, samp, 1);
		gf_isom_sample_del(&samp);
		gf_set_progress("ISMA Encrypt", i+1, count);
	}
	gf_crypt_close(mc);

	gf_isom_set_cts_packing(mp4, track, GF_FALSE);
	gf_media_update_bitrate(mp4, track);


	/*format as IPMP(X) - note that the ISMACryp spec is broken since it always uses IPMPPointers to a
	single desc which would assume the same protection (eg key & salt) for all streams using it...*/
	if (!tci->ipmp_type) return GF_OK;

	ipmpdp = (GF_IPMPPtr*)gf_odf_desc_new(GF_ODF_IPMP_PTR_TAG);
	if (!tci->ipmp_desc_id) tci->ipmp_desc_id = track;
	if (tci->ipmp_type==2) {
		ipmpdp->IPMP_DescriptorID = 0xFF;
		ipmpdp->IPMP_DescriptorIDEx = tci->ipmp_desc_id;
	} else {
		ipmpdp->IPMP_DescriptorID = tci->ipmp_desc_id;
	}
	gf_isom_add_desc_to_description(mp4, track, 1, (GF_Descriptor *)ipmpdp);
	gf_odf_desc_del((GF_Descriptor*)ipmpdp);

	ipmpdU = (GF_IPMPUpdate*)gf_odf_com_new(GF_ODF_IPMP_UPDATE_TAG);
	/*format IPMPD*/
	ipmpd = (GF_IPMP_Descriptor*)gf_odf_desc_new(GF_ODF_IPMP_TAG);
	if (tci->ipmp_type==2) {
#ifndef GPAC_MINIMAL_ODF
		ipmpd->IPMP_DescriptorID = 0xFF;
		ipmpd->IPMP_DescriptorIDEx = tci->ipmp_desc_id;
		ipmpd->IPMPS_Type = 0xFFFF;
		ipmpd->IPMP_ToolID[14] = 0x49;
		ipmpd->IPMP_ToolID[15] = 0x53;
		ipmpd->control_point = 1;
		ipmpd->cp_sequence_code = 0x80;
		/*format IPMPXData*/
		ismac = (GF_IPMPX_ISMACryp *) gf_ipmpx_data_new(GF_IPMPX_ISMACRYP_TAG);
		ismac->cryptoSuite = 1;	/*default ISMA AESCTR128*/
		ismac->IV_length = IV_size;
		ismac->key_indicator_length = 0;
		ismac->use_selective_encryption = (tci->sel_enc_type!=0)? 1 : 0;
		gf_list_add(ipmpd->ipmpx_data, ismac);
#endif
	} else {
		ipmpd->IPMP_DescriptorID = tci->ipmp_desc_id;
	}
	gf_list_add(ipmpdU->IPMPDescList, ipmpd);

	for (i=0; i<gf_isom_get_track_count(mp4); i++) {
		GF_ODCodec *cod;
		if (gf_isom_get_media_type(mp4, i+1) != GF_ISOM_MEDIA_OD) continue;

		/*add com*/
		samp = gf_isom_get_sample(mp4, i+1, 1, &di);
		cod = gf_odf_codec_new();
		gf_odf_codec_set_au(cod, samp->data, samp->dataLength);
		gf_odf_codec_decode(cod);
		gf_odf_codec_add_com(cod, (GF_ODCom *) ipmpdU);
		gf_free(samp->data);
		samp->data = NULL;
		samp->dataLength = 0;
		gf_odf_codec_encode(cod, 1);
		gf_odf_codec_get_au(cod, &samp->data, &samp->dataLength);
		ipmpdU = NULL;
		gf_odf_codec_del(cod);
		gf_isom_update_sample(mp4, i+1, 1, samp, 1);
		gf_isom_sample_del(&samp);

		if (tci->ipmp_type==2) {
			GF_IPMP_ToolList*ipmptl = (GF_IPMP_ToolList*)gf_odf_desc_new(GF_ODF_IPMP_TL_TAG);
			GF_IPMP_Tool *ipmpt = (GF_IPMP_Tool*)gf_odf_desc_new(GF_ODF_IPMP_TOOL_TAG);
			gf_list_add(ipmptl->ipmp_tools, ipmpt);
			ipmpt->IPMP_ToolID[14] = 0x49;
			ipmpt->IPMP_ToolID[15] = 0x53;
			gf_isom_add_desc_to_root_od(mp4, (GF_Descriptor *)ipmptl);
			gf_odf_desc_del((GF_Descriptor *)ipmptl);
		}
		break;
	}
	return e;
}

/*Common Encryption*/
static void increase_counter(char *x, int x_size) {
	register int i, y=0;

	for (i=x_size-1; i>=0; i--) {
		y = 0;
		if ((u8) x[i] == 0xFF) {
			x[i] = 0;
			y = 1;
		} else x[i]++;

		if (y==0) break;
	}

	return;
}

static void cenc_resync_IV(GF_Crypt *mc, char IV[16], u8 IV_size)
{
	char next_IV[17];
	u32 size = 17;

	gf_crypt_get_IV(mc, (u8 *) next_IV, &size);
	/*
		NOTE 1: the next_IV returned by get_state has 17 bytes, the first byte being the current counter position in the following 16 bytes.
		If this index is 0, this means that we are at the begining of a new block and we can use it as IV for next sample,
		otherwise we must discard unsued bytes in the counter (next sample shall begin with counter at 0)
		if less than 16 blocks were cyphered, we must force increasing the next IV for next sample, not doing so would produce the same IV for the next bytes cyphered,
		which is forbidden by CENC (unique IV per sample). In GPAC, we ALWAYS force counter increase

		NOTE 2: in case where IV_size is 8, because the cypher block is treated as 16 bytes while processing,
		we need to increment manually the 8-bytes IV (bytes 0 to 7) for the next sample, otherwise we would likely the same IV (eg unless we had cyphered 16 * 2^64 - 1
		bytes in the last sample , quite unlikely !)

		NOTE 3: Bytes 8 to 15 are set to 0 when forcing a new IV for 8-bytes IVs.

		NOTE 4: Since CENC forces declaration of a unique, potentially random, IV per sample, we could increase the IV counter at each sample start
		but this is currently not done
	*/
	if (IV_size == 8) {
		/*cf note 2*/
		increase_counter(&next_IV[1], IV_size);
		next_IV[0] = 0;
		/*cf note 3*/
		memset(&next_IV[9], 0, 8*sizeof(char));
	} else if (next_IV[0]) {
		/*cf note 1*/
		increase_counter(&next_IV[1], IV_size);
		next_IV[0] = 0;
	}

	gf_crypt_set_IV(mc, next_IV, size);

	memset(IV, 0, 16*sizeof(char));
	memcpy(IV, next_IV+1, 16*sizeof(char));
}

//parses slice header and returns its size
static u32 gf_cenc_get_clear_bytes(GF_TrackCryptInfo *tci, GF_BitStream *plaintext_bs, char *samp_data, u32 nal_size, u32 bytes_in_nalhr)
{
	u32 clear_bytes = 0;
	if (tci->slice_header_clear) {
#ifndef GPAC_DISABLE_AV_PARSERS
		u32 nal_start = (u32) gf_bs_get_position(plaintext_bs);
		if (tci->is_avc) {
			s32 ret;
			u32 ntype, nhdr, nb_epb_count;
			GF_BitStream *bs = NULL;
			char *epb_rem_bytes;

			//check if we have EP bytes in the payload (they could be in slice header)
			nb_epb_count = gf_media_nalu_emulation_bytes_remove_count(samp_data + nal_start, nal_size);
			if (nb_epb_count) {
				epb_rem_bytes = gf_malloc(sizeof(char) * nal_size);
				nb_epb_count = gf_media_nalu_remove_emulation_bytes(samp_data + nal_start, epb_rem_bytes, nal_size);
				bs = gf_bs_new(epb_rem_bytes, nb_epb_count, GF_BITSTREAM_READ);
			}
			nhdr = gf_bs_read_u8(bs ? bs : plaintext_bs);

			ntype = nhdr & 0x1F;
			switch (ntype) {
			case GF_AVC_NALU_NON_IDR_SLICE:
			case GF_AVC_NALU_DP_A_SLICE:
			case GF_AVC_NALU_DP_B_SLICE:
			case GF_AVC_NALU_DP_C_SLICE:
			case GF_AVC_NALU_IDR_SLICE:
			case GF_AVC_NALU_SLICE_AUX:
			case GF_AVC_NALU_SVC_SLICE:
				ret = gf_media_avc_parse_nalu(bs ? bs : plaintext_bs, nhdr, &tci->avc);
				if (ret<0) {
					GF_LOG(GF_LOG_ERROR, GF_LOG_AUTHOR, ("[CENC] Error parsing slice header, cannot get slice header size. Assuming 8 bytes is enough, but resulting file will not be compliant\n"));
					clear_bytes = 8;
				} else {
					//skip bits till alignment
					gf_bs_align(bs ? bs : plaintext_bs);
					if (bs) {
						clear_bytes = (u32) gf_bs_get_position(bs);
					} else {
						clear_bytes = (u32) gf_bs_get_position(plaintext_bs) - nal_start;
					}
				}
				break;
			case GF_AVC_NALU_SEQ_PARAM:
				gf_media_avc_read_sps(samp_data + nal_start, nal_size, &tci->avc, 0, NULL);
				clear_bytes = nal_size;
				break;
			case GF_AVC_NALU_SVC_SUBSEQ_PARAM:
				gf_media_avc_read_sps(samp_data + nal_start, nal_size, &tci->avc, 1, NULL);
				clear_bytes = nal_size;
				break;
			case GF_AVC_NALU_PIC_PARAM:
				gf_media_avc_read_pps(samp_data + nal_start, nal_size, &tci->avc);
				clear_bytes = nal_size;
				break;

			default:
				clear_bytes = nal_size;
				break;
			}
			if (bs) {
				gf_bs_del(bs);
				gf_free(epb_rem_bytes);

				//check if we have EP bytes in slice header
				if (clear_bytes < nal_size) {
					nb_epb_count = gf_media_nalu_emulation_bytes_remove_count(samp_data + nal_start, clear_bytes);
					if (nb_epb_count)
						clear_bytes += nb_epb_count;
				}
			}
		} else {
#if !defined(GPAC_DISABLE_HEVC)
			u8 ntype, ntid, nlid;
			u32 nal_start = (u32) gf_bs_get_position(plaintext_bs);
			tci->hevc.full_slice_header_parse = GF_TRUE;
			gf_media_hevc_parse_nalu (samp_data + nal_start, nal_size, &tci->hevc, &ntype, &ntid, &nlid);
			if (ntype<=GF_HEVC_NALU_SLICE_CRA) {
				clear_bytes = tci->hevc.s_info.payload_start_offset;
			} else {
				clear_bytes = nal_size;
			}
		}
		gf_bs_seek(plaintext_bs, nal_start);
#endif

#else
		GF_LOG(GF_LOG_ERROR, GF_LOG_AUTHOR, ("[CENC] AV parsers disabled, cannot get slice header size. Assuming 8 bytes is enough, but resulting file will not be compliant\n"));
		clear_bytes = 8;
#endif //GPAC_DISABLE_AV_PARSERS

	} else {
		clear_bytes = bytes_in_nalhr;
	}
	return clear_bytes;
}

static GF_Err gf_cenc_encrypt_sample_ctr(GF_Crypt *mc, GF_TrackCryptInfo *tci, GF_ISOSample *samp, Bool is_nalu_video, Bool is_av1_video, u32 nalu_size_length, char IV[16], u32 IV_size, char **sai, u32 *saiz,
										 u32 bytes_in_nalhr, u8 crypt_byte_block, u8 skip_byte_block)
{
	GF_BitStream *plaintext_bs, *cyphertext_bs, *sai_bs;
	GF_CENCSubSampleEntry *prev_entry=NULL;
	char *buffer;
	u32 max_size, nalu_size=0;
	GF_Err e = GF_OK;
	GF_List *subsamples;

	plaintext_bs = cyphertext_bs = sai_bs = NULL;
	max_size = 4096;
	buffer = (char*)gf_malloc(sizeof(char) * max_size);
	memset(buffer, 0, max_size);
	plaintext_bs = gf_bs_new(samp->data, samp->dataLength, GF_BITSTREAM_READ);
	cyphertext_bs = gf_bs_new(NULL, 0, GF_BITSTREAM_WRITE);
	sai_bs = gf_bs_new(NULL, 0, GF_BITSTREAM_WRITE);
	gf_bs_write_data(sai_bs, IV, IV_size);
	subsamples = gf_list_new();
	if (!subsamples) {
		e = GF_IO_ERR;
		goto exit;
	}
	if (is_av1_video) nalu_size_length=0;

	while (gf_bs_available(plaintext_bs)) {
		if (is_nalu_video || is_av1_video) {
			u32 clear_bytes = 0;
			u32 nb_ranges = 1;
			u32 av1_tile_idx = 0;

			if (is_nalu_video) {
				nalu_size = gf_bs_read_int(plaintext_bs, 8*nalu_size_length);
				if (nalu_size == 0) {
					continue;
				}
				if (nalu_size > gf_bs_available(plaintext_bs) ) {
					GF_LOG(GF_LOG_ERROR, GF_LOG_AUTHOR, ("[CENC] NAL size %d larger than bytes remaining in sample\n", nalu_size ));
					e = GF_NON_COMPLIANT_BITSTREAM;
					goto exit;
				}

	 			clear_bytes = gf_cenc_get_clear_bytes(tci, plaintext_bs, samp->data, nalu_size, bytes_in_nalhr);
			} else if (is_av1_video) {
				ObuType obut;
				u64 pos, obu_size;
				u32 hdr_size;
				pos = gf_bs_get_position(plaintext_bs);
				e = gf_media_aom_av1_parse_obu(plaintext_bs, &obut, &obu_size, &hdr_size, &tci->av1);
				if (e) {
					GF_LOG(GF_LOG_ERROR, GF_LOG_AUTHOR, ("[CENC] Failed to parse OBU\n" ));
					goto exit;
				}
				gf_bs_seek(plaintext_bs, pos);

				nalu_size = (u32)obu_size;
				switch (obut) {
				//we only encrypt frame and tile group
				case OBU_FRAME:
				case OBU_TILE_GROUP:
					clear_bytes = hdr_size;
					if (!tci->av1.frame_state.nb_tiles_in_obu) {
						clear_bytes = (u32) obu_size;
					} else {
						nb_ranges = tci->av1.frame_state.nb_tiles_in_obu;
						clear_bytes = tci->av1.frame_state.tiles[0].obu_start_offset;
						nalu_size = clear_bytes + tci->av1.frame_state.tiles[0].size;
						//A subsample SHALL be created for each tile. this needs further clarification in the spec
						if (prev_entry && prev_entry->bytes_encrypted_data)
							prev_entry = NULL;
					}
					break;
				default:
					clear_bytes = (u32) obu_size;
					break;
				}
			}

			while (nb_ranges) {

				if (nalu_size > max_size) {
					buffer = (char*)gf_realloc(buffer, sizeof(char)*nalu_size);
					max_size = nalu_size;
				}

				// adjust so that encrypted bytes are a multiple of 16 bytes: cenc SHOULD, cens SHALL, we always do it
				if (nalu_size > clear_bytes) {
					u32 ret = (nalu_size - clear_bytes) % 16;
					//in AV1 always enforced
					if (is_av1_video) {
						clear_bytes += ret;
					}
					//for CENC (should),
					else if (tci->scheme_type == GF_CRYPT_TYPE_CENC) {
						//do it if not disabled by user
						if (tci->block_align != 1) {
							//always align even if sample is not encrypted in the end
							if (tci->block_align==2) {
								clear_bytes += ret;
							}
							//or if we don't end up with sample in the clear
							else if (nalu_size > clear_bytes + ret) {
								clear_bytes += ret;
							}
						}
					} else {
						clear_bytes += ret;
					}
				}

				/*read clear data and transfer to output*/
				gf_bs_read_data(plaintext_bs, buffer, clear_bytes);
				if (is_nalu_video)
					gf_bs_write_int(cyphertext_bs, nalu_size, 8*nalu_size_length);

				gf_bs_write_data(cyphertext_bs, buffer, clear_bytes);

				//read data to encrypt
				if (nalu_size > clear_bytes) {
					gf_bs_read_data(plaintext_bs, buffer, nalu_size - clear_bytes);

					//pattern encryption
					if (crypt_byte_block && skip_byte_block) {
						u32 pos = 0;
						u32 res = nalu_size - clear_bytes;
						while (res) {
							gf_crypt_encrypt(mc, buffer+pos, res >= (u32) (16*crypt_byte_block) ? 16*crypt_byte_block : res);
							if (res >= (u32) (16 * (crypt_byte_block + skip_byte_block))) {
								pos += 16 * (crypt_byte_block + skip_byte_block);
								res -= 16 * (crypt_byte_block + skip_byte_block);
							} else {
								res = 0;
							}
						}
					} else {
						gf_crypt_encrypt(mc, buffer, nalu_size - clear_bytes);
					}

					/*write encrypted data to bitstream*/
					gf_bs_write_data(cyphertext_bs, buffer, nalu_size - clear_bytes);
				}
				//prev entry is not a VCL, append this NAL
				if (prev_entry && !prev_entry->bytes_encrypted_data) {
					prev_entry->bytes_clear_data += nalu_size_length + clear_bytes;
					prev_entry->bytes_encrypted_data += nalu_size - clear_bytes;
				} else {
					prev_entry = (GF_CENCSubSampleEntry *)gf_malloc(sizeof(GF_CENCSubSampleEntry));
					prev_entry->bytes_clear_data = nalu_size_length + clear_bytes;
					prev_entry->bytes_encrypted_data = nalu_size - clear_bytes;
					gf_list_add(subsamples, prev_entry);
				}
				//check bytes of clear is not larger than 16bits
				while (prev_entry->bytes_clear_data > 0xFFFF) {
					GF_CENCSubSampleEntry *split_entry = (GF_CENCSubSampleEntry *)gf_malloc(sizeof(GF_CENCSubSampleEntry));
					split_entry->bytes_clear_data = prev_entry->bytes_clear_data - 0xFFFF;
					split_entry->bytes_encrypted_data = prev_entry->bytes_encrypted_data;
					prev_entry->bytes_clear_data = 0xFFFF;
					prev_entry->bytes_encrypted_data = 0;
					gf_list_add(subsamples, split_entry);
					prev_entry = split_entry;
				}


				nb_ranges--;
				if (!nb_ranges) break;

				av1_tile_idx++;
				if (av1_tile_idx) {
					clear_bytes = tci->av1.frame_state.tiles[av1_tile_idx].obu_start_offset - (tci->av1.frame_state.tiles[av1_tile_idx-1].obu_start_offset + tci->av1.frame_state.tiles[av1_tile_idx-1].size);
					nalu_size = clear_bytes + tci->av1.frame_state.tiles[av1_tile_idx].size;
					//A subsample SHALL be created for each tile.
					prev_entry = NULL;
				}
			}
		} else {

			if (samp->dataLength > max_size) {
				buffer = (char*)gf_realloc(buffer, sizeof(char)*samp->dataLength);
				max_size = samp->dataLength;
			}

			gf_bs_read_data(plaintext_bs, buffer, samp->dataLength);
			gf_crypt_encrypt(mc, buffer, samp->dataLength);
			gf_bs_write_data(cyphertext_bs, buffer, samp->dataLength);
		}
	}

	if (samp->data) {
		gf_free(samp->data);
		samp->data = NULL;
		samp->dataLength = 0;
	}
	gf_bs_get_content(cyphertext_bs, &samp->data, &samp->dataLength);
	if (gf_list_count(subsamples)) {
		gf_bs_write_u16(sai_bs, gf_list_count(subsamples));
		while (gf_list_count(subsamples)) {
			GF_CENCSubSampleEntry *ptr = (GF_CENCSubSampleEntry *)gf_list_get(subsamples, 0);
			gf_list_rem(subsamples, 0);
			gf_bs_write_u16(sai_bs, ptr->bytes_clear_data);
			gf_bs_write_u32(sai_bs, ptr->bytes_encrypted_data);
			gf_free(ptr);
		}
	}
	gf_list_del(subsamples);
	gf_bs_get_content(sai_bs, sai, saiz);
	cenc_resync_IV(mc, IV, IV_size);

exit:
	if (buffer) gf_free(buffer);
	if (plaintext_bs) gf_bs_del(plaintext_bs);
	if (cyphertext_bs) gf_bs_del(cyphertext_bs);
	if (sai_bs) gf_bs_del(sai_bs);
	return e;
}


static GF_Err gf_cenc_encrypt_sample_cbc(GF_Crypt *mc, GF_TrackCryptInfo *tci, GF_ISOSample *samp, Bool is_nalu_video, Bool is_av1_video, u32 nalu_size_length, char IV[16], u32 IV_size, char **sai, u32 *saiz,
										u32 bytes_in_nalhr, u8 crypt_byte_block, u8 skip_byte_block) {
	GF_BitStream *plaintext_bs, *cyphertext_bs, *sai_bs;
	GF_CENCSubSampleEntry *prev_entry = NULL;
	char *buffer;
	u32 max_size, nal_size;
	GF_Err e = GF_OK;
	GF_List *subsamples;

	plaintext_bs = cyphertext_bs = sai_bs = NULL;
	max_size = 4096;
	buffer = (char*)gf_malloc(sizeof(char) * max_size);
	memset(buffer, 0, max_size);
	plaintext_bs = gf_bs_new(samp->data, samp->dataLength, GF_BITSTREAM_READ);
	cyphertext_bs = gf_bs_new(NULL, 0, GF_BITSTREAM_WRITE);
	sai_bs = gf_bs_new(NULL, 0, GF_BITSTREAM_WRITE);
	gf_bs_write_data(sai_bs, IV, IV_size);
	subsamples = gf_list_new();
	if (!subsamples) {
		e = GF_IO_ERR;
		goto exit;
	}

	if (is_av1_video) nalu_size_length=0;

	while (gf_bs_available(plaintext_bs)) {
		if (skip_byte_block || is_nalu_video || is_av1_video) {
			u32 clear_bytes = 0;
			u32 clear_bytes_at_end = 0;
			u32 nb_ranges = 1;
			u32 av1_tile_idx = 0;

			if (is_nalu_video) {
				nal_size = gf_bs_read_int(plaintext_bs, 8*nalu_size_length);

				gf_bs_write_int(cyphertext_bs, nal_size, 8*nalu_size_length);

				clear_bytes = gf_cenc_get_clear_bytes(tci, plaintext_bs, samp->data, nal_size, bytes_in_nalhr);
			} else if (is_av1_video) {
				ObuType obut;
				u64 pos, obu_size;
				u32 hdr_size;
				pos = gf_bs_get_position(plaintext_bs);
				e = gf_media_aom_av1_parse_obu(plaintext_bs, &obut, &obu_size, &hdr_size, &tci->av1);
				if (e) return e;
				gf_bs_seek(plaintext_bs, pos);

				nal_size = (u32) obu_size;
				switch (obut) {
				//we only encrypt frame and tile group
				case OBU_FRAME:
				case OBU_TILE_GROUP:
					clear_bytes = hdr_size;
					if (!tci->av1.frame_state.nb_tiles_in_obu) {
						clear_bytes = (u32) obu_size;
					} else {
						nb_ranges = tci->av1.frame_state.nb_tiles_in_obu;
						clear_bytes = tci->av1.frame_state.tiles[0].obu_start_offset;
						nal_size = clear_bytes + tci->av1.frame_state.tiles[0].size;
						//A subsample SHALL be created for each tile. this needs further clarification in the spec
						if (prev_entry && prev_entry->bytes_encrypted_data)
							prev_entry = NULL;
					}
					break;
				default:
					clear_bytes = (u32) obu_size;
					break;
				}
			} else {
				nal_size = (u32) gf_bs_available(plaintext_bs);
				clear_bytes = bytes_in_nalhr;
				if (nal_size<clear_bytes) {
					if (tci->block_align==2) {
						clear_bytes = nal_size;
					} else {
						clear_bytes = 0;
					}
				}
			}

			while (nb_ranges) {
				if (nal_size+1 > max_size) {
					buffer = (char*)gf_realloc(buffer, sizeof(char)*(nal_size+1));
					memset(buffer, 0, sizeof(char)*(nal_size+1));
					max_size = nal_size + 1;
				}

				//in cbcs, we don't adjust bytes_encrypted_data to be a multiple of 16 bytes and leave the last block unencrypted
				//except in AV1, where BytesOfProtectedData SHALL end on the last byte of the decode_tile structure
				if (!is_av1_video && (tci->scheme_type == GF_CRYPT_TYPE_CBCS)) {
					u32 ret = (nal_size-clear_bytes) % 16;
					clear_bytes_at_end = ret;
				}
				//in cbc1, we adjust bytes_encrypted_data to be a multiple of 16 bytes
				else {
					u32 ret = (nal_size-clear_bytes) % 16;
					clear_bytes += ret;
					clear_bytes_at_end = 0;
				}
				//copy over clear bytes
				if (clear_bytes) {
					assert(gf_bs_available(plaintext_bs) >= clear_bytes);

					gf_bs_read_data(plaintext_bs, buffer, clear_bytes);
					gf_bs_write_data(cyphertext_bs, buffer, clear_bytes);
				}

				if (nal_size - clear_bytes) {
					//read the bytes to be encrypted
					assert(gf_bs_available(plaintext_bs) >= nal_size - clear_bytes);
					gf_bs_read_data(plaintext_bs, buffer, nal_size - clear_bytes);

					//cbcs scheme (constant IV), reinit at each sub sample,
					if (!IV_size)
						gf_crypt_set_IV(mc, IV, 16);
					//pattern encryption
					if (crypt_byte_block && skip_byte_block) {
						u32 pos = 0;
						u32 res = nal_size - clear_bytes - clear_bytes_at_end;
						assert((res % 16) == 0);

						while (res) {
							gf_crypt_encrypt(mc, buffer + pos, res >= (u32) (16*crypt_byte_block) ? 16*crypt_byte_block : res);
							if (res >= (u32) (16 * (crypt_byte_block + skip_byte_block))) {
								pos += 16 * (crypt_byte_block + skip_byte_block);
								res -= 16 * (crypt_byte_block + skip_byte_block);
							} else {
								res = 0;
							}
						}
					} else {
						gf_crypt_encrypt(mc, buffer, nal_size - clear_bytes - clear_bytes_at_end);
					}
					//write the cyphered data, including the non encrypted bytes at the end of the block
					gf_bs_write_data(cyphertext_bs, buffer, nal_size - clear_bytes);
				}

				//for NALU-based, subsamples. Otherwise, if bytes in clear at the begining, subsample
				//the spec is not clear here: can we ommit subsamples if we always cypher everything ?
				//for now commented out for max compatibility
				//if (is_nalu_video || bytes_in_nalhr)
				{
					//note that we write encrypted data to cover the complete byte range after the slice header
					//but the last incomplete block might be unencrypted, but is still signaled in bytes_encrypted, as per the spec

					//prev entry is not a VCL, append this NAL
					if (prev_entry && !prev_entry->bytes_encrypted_data) {
						prev_entry->bytes_clear_data += nalu_size_length + clear_bytes;
						prev_entry->bytes_encrypted_data += nal_size - clear_bytes;
					} else {
						prev_entry = (GF_CENCSubSampleEntry *)gf_malloc(sizeof(GF_CENCSubSampleEntry));
						prev_entry->bytes_clear_data = nalu_size_length + clear_bytes;
						prev_entry->bytes_encrypted_data = nal_size - clear_bytes;
						gf_list_add(subsamples, prev_entry);
					}

					//check bytes of clear is not larger than 16bits
					while (prev_entry->bytes_clear_data > 0xFFFF) {
						GF_CENCSubSampleEntry *split_entry = (GF_CENCSubSampleEntry *)gf_malloc(sizeof(GF_CENCSubSampleEntry));
						split_entry->bytes_clear_data = prev_entry->bytes_clear_data - 0xFFFF;
						split_entry->bytes_encrypted_data = prev_entry->bytes_encrypted_data;
						prev_entry->bytes_clear_data = 0xFFFF;
						prev_entry->bytes_encrypted_data = 0;
						gf_list_add(subsamples, split_entry);
						prev_entry = split_entry;
					}
					assert((s32)prev_entry->bytes_encrypted_data >= 0);
					assert(prev_entry->bytes_encrypted_data <= samp->dataLength);
				}
				nb_ranges--;
				if (!nb_ranges) break;
				
				av1_tile_idx++;
				if (av1_tile_idx) {
					clear_bytes = tci->av1.frame_state.tiles[av1_tile_idx].obu_start_offset - (tci->av1.frame_state.tiles[av1_tile_idx-1].obu_start_offset + tci->av1.frame_state.tiles[av1_tile_idx-1].size);
					nal_size = clear_bytes + tci->av1.frame_state.tiles[av1_tile_idx].size;
					//A subsample SHALL be created for each tile.
					prev_entry = NULL;
				}
			}
		} else {
			u32 clear_trailing;

			if (samp->dataLength > max_size) {
				buffer = (char*)gf_realloc(buffer, sizeof(char)*samp->dataLength);
				max_size = samp->dataLength;
			}

			gf_bs_read_data(plaintext_bs, buffer, samp->dataLength);
			clear_trailing = samp->dataLength % 16;

			//cbcs scheme with constant IV, reinit at each sample,
			if (!IV_size)
				gf_crypt_set_IV(mc, IV, 16);

			if (samp->dataLength >= 16) {
				gf_crypt_encrypt(mc, buffer, samp->dataLength - clear_trailing);
				gf_bs_write_data(cyphertext_bs, buffer, samp->dataLength - clear_trailing);
			}
			if (clear_trailing) {
				gf_bs_write_data(cyphertext_bs, buffer+samp->dataLength - clear_trailing, clear_trailing);
			}
		}
	}

	if (samp->data) {
		gf_free(samp->data);
		samp->data = NULL;
		samp->dataLength = 0;
	}
	gf_bs_get_content(cyphertext_bs, &samp->data, &samp->dataLength);
	if (gf_list_count(subsamples)) {
		gf_bs_write_u16(sai_bs, gf_list_count(subsamples));
		while (gf_list_count(subsamples)) {
			GF_CENCSubSampleEntry *ptr = (GF_CENCSubSampleEntry *)gf_list_get(subsamples, 0);
			gf_list_rem(subsamples, 0);
			gf_bs_write_u16(sai_bs, ptr->bytes_clear_data);
			gf_bs_write_u32(sai_bs, ptr->bytes_encrypted_data);
			gf_free(ptr);
		}
	}
	gf_list_del(subsamples);
	gf_bs_get_content(sai_bs, sai, saiz);

exit:
	if (buffer) gf_free(buffer);
	if (plaintext_bs) gf_bs_del(plaintext_bs);
	if (cyphertext_bs) gf_bs_del(cyphertext_bs);
	if (sai_bs) gf_bs_del(sai_bs);
	return e;
}

#if !defined(GPAC_DISABLE_AV_PARSERS) && !defined(GPAC_DISABLE_HEVC)
static void hevc_parse_ps(GF_HEVCConfig *hevccfg, HEVCState *hevc, u32 nal_type)
{
	u32 i, j;
	for (i=0; i<gf_list_count(hevccfg->param_array); i++) {
		GF_HEVCParamArray *ar = gf_list_get(hevccfg->param_array, i);
		if (ar->type!=nal_type) continue;
		for (j=0; j<gf_list_count(ar->nalus); j++) {
			u8 ntype, tid, lid;
			GF_AVCConfigSlot *sl = gf_list_get(ar->nalus, j);
			gf_media_hevc_parse_nalu(sl->data, sl->size, hevc, &ntype, &tid, &lid);
		}
	}
}
#endif

/*encrypts track - logs, progress: info callbacks, NULL for default*/
GF_Err gf_cenc_encrypt_track(GF_ISOFile *mp4, GF_TrackCryptInfo *tci, void (*progress)(void *cbk, u64 done, u64 total), void *cbk)
{
	GF_Err e;
	char IV[16];
	GF_ISOSample *samp;
	GF_Crypt *mc;
	Bool all_rap = GF_FALSE;
	u32 i, count, di, track, saiz_len, nb_samp_encrypted, nalu_size_length, idx, bytes_in_nalhr;
	GF_ESD *esd;
	Bool has_crypted_samp;
	Bool is_nalu_video = GF_FALSE;
	Bool is_av1_video = GF_FALSE;
	Bool use_subsamples = GF_FALSE;
	char *saiz_buf;
	Bool use_seig = GF_FALSE;
	GF_BitStream *bs;

	nalu_size_length = 0;
	mc = NULL;
	saiz_buf = NULL;
	bs = NULL;
	bytes_in_nalhr = 0;

	track = gf_isom_get_track_by_id(mp4, tci->trackID);
	if (!track) {
		GF_LOG(GF_LOG_ERROR, GF_LOG_AUTHOR, ("[CENC] Cannot find TrackID %d in input file - skipping\n", tci->trackID));
		return GF_OK;
	}

	if (gf_isom_has_time_offset(mp4, track)) gf_isom_set_cts_packing(mp4, track, GF_TRUE);

	esd = gf_isom_get_esd(mp4, track, 1);
	if (esd && (esd->decoderConfig->streamType == GF_STREAM_OD)) {
		gf_odf_desc_del((GF_Descriptor *) esd);
		GF_LOG(GF_LOG_ERROR, GF_LOG_AUTHOR, ("[CENC] Cannot encrypt OD tracks - skipping"));
		return GF_NOT_SUPPORTED;
	}
	if (esd) {
		if ((esd->decoderConfig->objectTypeIndication==GPAC_OTI_VIDEO_AVC) || (esd->decoderConfig->objectTypeIndication==GPAC_OTI_VIDEO_SVC)) {
			GF_AVCConfig *avccfg = gf_isom_avc_config_get(mp4, track, 1);
			GF_AVCConfig *svccfg = gf_isom_svc_config_get(mp4, track, 1);
			if (avccfg)
				nalu_size_length = avccfg->nal_unit_size;
			else if (svccfg)
				nalu_size_length = svccfg->nal_unit_size;

			switch (gf_isom_get_media_subtype(mp4, track, 1)) {
			case GF_ISOM_BOX_TYPE_AVC1:
				if (!tci->allow_encrypted_slice_header) {
					tci->slice_header_clear = GF_TRUE;
				} else if (tci->scheme_type==GF_CRYPT_TYPE_CBCS) {
					tci->slice_header_clear = GF_TRUE;
				}
				break;
			default:
				tci->slice_header_clear = GF_TRUE;
				break;
			}
			tci->is_avc = GF_TRUE;

#if !defined(GPAC_DISABLE_AV_PARSERS)
			for (i=0; i<gf_list_count(avccfg->sequenceParameterSets); i++) {
				GF_AVCConfigSlot *slc = gf_list_get(avccfg->sequenceParameterSets, i);
				gf_media_avc_read_sps(slc->data, slc->size, &tci->avc, 0, NULL);
			}
			for (i=0; i<gf_list_count(avccfg->pictureParameterSets); i++) {
				GF_AVCConfigSlot *slc = gf_list_get(avccfg->pictureParameterSets, i);
				gf_media_avc_read_pps(slc->data, slc->size, &tci->avc);
			}
#endif
			if (avccfg) gf_odf_avc_cfg_del(avccfg);
			if (svccfg) gf_odf_avc_cfg_del(svccfg);
			is_nalu_video = GF_TRUE;
			bytes_in_nalhr = 1;
		} else if (esd->decoderConfig->objectTypeIndication==GPAC_OTI_VIDEO_HEVC) {
			GF_HEVCConfig *hevccfg = gf_isom_hevc_config_get(mp4, track, 1);
			if (hevccfg)
				nalu_size_length = hevccfg->nal_unit_size;

#if !defined(GPAC_DISABLE_AV_PARSERS) && !defined(GPAC_DISABLE_HEVC)
			hevc_parse_ps(hevccfg, &tci->hevc, GF_HEVC_NALU_VID_PARAM);
			hevc_parse_ps(hevccfg, &tci->hevc, GF_HEVC_NALU_SEQ_PARAM);
			hevc_parse_ps(hevccfg, &tci->hevc, GF_HEVC_NALU_PIC_PARAM);
#endif
			//mandatory for HEVC
			tci->slice_header_clear = GF_TRUE;
			tci->is_avc = GF_FALSE;

			if (hevccfg) gf_odf_hevc_cfg_del(hevccfg);
			is_nalu_video = GF_TRUE;
			bytes_in_nalhr = 2;
		} else if (esd->decoderConfig->objectTypeIndication==GPAC_OTI_VIDEO_AV1) {
			tci->av1.config = gf_isom_av1_config_get(mp4, track, 1);
			is_av1_video = GF_TRUE;
			bytes_in_nalhr = 2;
		}
		gf_odf_desc_del((GF_Descriptor*) esd);
	}

	if (((tci->scheme_type == GF_CRYPT_TYPE_CENS) || (tci->scheme_type == GF_CRYPT_TYPE_CBCS) ) && (is_nalu_video || is_av1_video) )  {
		if (!tci->crypt_byte_block || !tci->skip_byte_block) {
			if (tci->crypt_byte_block || tci->skip_byte_block) {
				GF_LOG(GF_LOG_ERROR, GF_LOG_AUTHOR, ("[CENC] Using pattern mode, crypt_byte_block and skip_byte_block shall be 0 only for track other than video, using 1 crypt + 9 skip\n"));
			}
			tci->crypt_byte_block = 1;
			tci->skip_byte_block = 9;
		}
	}


	if (is_nalu_video || is_av1_video) use_subsamples = GF_TRUE;
	//CBCS mode with skip byte block may be used for any track, in which case we need subsamples
	else if (tci->scheme_type == GF_CRYPT_TYPE_CBCS) {
		if (tci->skip_byte_block) {
			use_subsamples = GF_TRUE;
			GF_LOG(GF_LOG_WARNING, GF_LOG_AUTHOR, ("\n[CENC] Using cbcs pattern mode on non NAL video track, this may not be supported by most devices; consider setting skip_byte_block to 0\n\n"));
			//cbcs allows bytes of clear data
			bytes_in_nalhr = tci->clear_bytes;
		}
		//This is not clear in the spec, setting skip and crypt to 0 means no pattern, in which case tenc version shall be 0
		//but cbcs asks for 1 - needs further clarification
#if 0
		//setup defaults
		else if (!tci->crypt_byte_block) {
			tci->crypt_byte_block = 1;
		}
#else
		else {
			tci->crypt_byte_block = 0;
		}
#endif
	}
	else if ((tci->scheme_type == GF_CRYPT_TYPE_CENS) && tci->skip_byte_block) {
		GF_LOG(GF_LOG_WARNING, GF_LOG_AUTHOR, ("[CENC] Using cens pattern mode on non NAL video track not allowed, forcing skip_byte_block to 0\n"));
		tci->skip_byte_block = 0;
		if (!tci->crypt_byte_block) {
			tci->crypt_byte_block = 1;
		}
	}
	samp = NULL;

	if (tci->ctr_mode) {
		mc = gf_crypt_open(GF_AES_128, GF_CTR);
	}
	else {
		mc = gf_crypt_open(GF_AES_128, GF_CBC);
	}
	if (!mc) {
		GF_LOG(GF_LOG_ERROR, GF_LOG_AUTHOR, ("[CENC] Cannot open AES-128 %s\n", tci->ctr_mode ? "CTR" : "CBC"));
		e = GF_IO_ERR;
		goto exit;
	}

	/*select key*/
	if (!tci->keys) {
		GF_LOG(GF_LOG_ERROR, GF_LOG_AUTHOR, ("[CENC] No key specified\n"));
		e = GF_BAD_PARAM;
		goto exit;
	}
	if (tci->defaultKeyIdx && (tci->defaultKeyIdx < tci->KID_count)) {
		memcpy(tci->key, tci->keys[tci->defaultKeyIdx], 16);
		memcpy(tci->default_KID, tci->KIDs[tci->defaultKeyIdx], 16);
		idx = tci->defaultKeyIdx;
	} else {
		memcpy(tci->key, tci->keys[0], 16);
		memcpy(tci->default_KID, tci->KIDs[0], 16);
		idx = 0;
		tci->defaultKeyIdx = 0;
	}

	/*create CENC protection*/
	e = gf_isom_set_cenc_protection(mp4, track, 1, tci->scheme_type, 0x00010000, tci->IsEncrypted, tci->IV_size, tci->default_KID,
		tci->crypt_byte_block, tci->skip_byte_block, tci->constant_IV_size, tci->constant_IV);
	if (e) goto exit;


	count = gf_isom_get_sample_count(mp4, track);

	has_crypted_samp = GF_FALSE;
	nb_samp_encrypted = 0;

	//if constantIV and not using CENC subsample, no CENC auxiliary info
	if (!tci->constant_IV_size || use_subsamples) {
		/*Sample Encryption Box*/
		e = gf_isom_cenc_allocate_storage(mp4, track, tci->sai_saved_box_type, 0, 0, NULL);
		if (e) goto exit;
	}

	if (! gf_isom_has_sync_points(mp4, track))
		all_rap = GF_TRUE;

	if (tci->keyRoll || (tci->sel_enc_type != GF_CRYPT_SELENC_NONE)) {
		use_seig = GF_TRUE;
	}

	gf_isom_set_nalu_extract_mode(mp4, track, GF_ISOM_NALU_EXTRACT_INSPECT);
	for (i = 0; i < count; i++) {
		saiz_len=0;
		samp = gf_isom_get_sample(mp4, track, i+1, &di);
		if (!samp)
		{
			e = GF_IO_ERR;
			goto exit;
		}

		switch (tci->sel_enc_type) {
		case GF_CRYPT_SELENC_RAP:
<<<<<<< HEAD
			gf_isom_get_sample_rap_roll_info(mp4, track, i+1, (Bool *) &samp->IsRAP, NULL, NULL);
=======
			if (!samp->IsRAP)
				gf_isom_get_sample_rap_roll_info(mp4, track, i+1, (Bool *) &samp->IsRAP, NULL, NULL);
>>>>>>> 09154cc4
			if (!samp->IsRAP && !all_rap) {
				bin128 NULL_IV;
				e = gf_isom_track_cenc_add_sample_info(mp4, track, tci->sai_saved_box_type, 0, NULL, samp->dataLength, use_subsamples);
				if (e)
					goto exit;
				saiz_buf = NULL;

				//already done: memset(tmp, 0, 16);
				memset(NULL_IV, 0, 16);
				e = gf_isom_set_sample_cenc_group(mp4, track, i+1, 0, 0, NULL_IV, 0, 0, 0, NULL);
				if (e) goto exit;

				gf_isom_sample_del(&samp);
				continue;
			}
			break;
		case GF_CRYPT_SELENC_NON_RAP:
			if (samp->IsRAP || all_rap) {
				bin128 NULL_IV;
				e = gf_isom_track_cenc_add_sample_info(mp4, track, tci->sai_saved_box_type, 0, NULL, samp->dataLength, use_subsamples);
				if (e)
					goto exit;
				saiz_buf = NULL;

				memset(NULL_IV, 0, 16);
				e = gf_isom_set_sample_cenc_group(mp4, track, i+1, 0, 0, NULL_IV, 0, 0, 0, NULL);
				if (e) goto exit;

				gf_isom_sample_del(&samp);
				continue;
			}
			break;
		case GF_CRYPT_SELENC_CLEAR:
			{
				bin128 NULL_IV;
				e = gf_isom_track_cenc_add_sample_info(mp4, track, tci->sai_saved_box_type, 0, NULL, samp->dataLength, use_subsamples);
				if (e)
					goto exit;
				saiz_buf = NULL;

				memset(NULL_IV, 0, 16);
				e = gf_isom_set_sample_cenc_group(mp4, track, i + 1, 0, 0, NULL_IV, 0, 0, 0, NULL);
				if (e) goto exit;

				gf_isom_sample_del(&samp);
				continue;
			}
			break;
		default:
			break;
		}

		/*generate initialization vector for the first sample in track ... */
		if (!has_crypted_samp) {
			memset(IV, 0, sizeof(char)*16);
			if (tci->IV_size == 8) {
				memcpy(IV, tci->first_IV, sizeof(char)*8);
				memset(IV+8, 0, sizeof(char)*8);
			}
			else if (tci->IV_size == 16) {
				memcpy(IV, tci->first_IV, sizeof(char)*16);
			}
			else if (!tci->IV_size) {
				if (tci->constant_IV_size == 8) {
					memcpy(IV, tci->constant_IV, sizeof(char)*8);
					memset(IV+8, 0, sizeof(char)*8);
				}
				else if (tci->constant_IV_size == 16) {
					memcpy(IV, tci->constant_IV, sizeof(char)*16);
				} else
					return GF_NOT_SUPPORTED;
			}
			else
				return GF_NOT_SUPPORTED;

			e = gf_crypt_init(mc, tci->key, IV);
			if (e) {
				GF_LOG(GF_LOG_ERROR, GF_LOG_AUTHOR, ("[CENC] Cannot initialize AES-128 %s (%s)\n", tci->ctr_mode ? "CTR" : "CBC", gf_error_to_string(e)) );
				gf_crypt_close(mc);
				mc = NULL;
				e = GF_IO_ERR;
				goto exit;
			}
			has_crypted_samp = GF_TRUE;
		}
		else {
			if (tci->keyRoll) {
				idx = (nb_samp_encrypted / tci->keyRoll) % tci->KID_count;
				memcpy(tci->key, tci->keys[idx], 16);
				e = gf_crypt_set_key(mc, tci->key);
				if (e) {
					GF_LOG(GF_LOG_ERROR, GF_LOG_AUTHOR, ("[CENC] Cannot set key AES-128 %s (%s)\n", tci->ctr_mode ? "CTR" : "CBC", gf_error_to_string(e)) );
					gf_crypt_close(mc);
					mc = NULL;
					e = GF_IO_ERR;
					goto exit;
				}
			}
		}

		if (use_seig && (tci->defaultKeyIdx != idx) ) {
			/*add this sample to sample encryption group*/
			e = gf_isom_set_sample_cenc_group(mp4, track, i+1, 1, tci->IV_size, tci->KIDs[idx], tci->crypt_byte_block, tci->skip_byte_block, tci->constant_IV_size, tci->constant_IV);
			if (e) goto exit;
		}

		if (tci->ctr_mode)
			gf_cenc_encrypt_sample_ctr(mc, tci, samp, is_nalu_video, is_av1_video, nalu_size_length, IV, tci->IV_size, &saiz_buf, &saiz_len, bytes_in_nalhr, tci->crypt_byte_block, tci->skip_byte_block);
		else {
			//in cbcs scheme, if Per_Sample_IV_size is not 0 (no constant IV), fetch current IV
			if (tci->IV_size) {
				u32 IV_size = 16;
				gf_crypt_get_IV(mc, IV, &IV_size);
			}
			gf_cenc_encrypt_sample_cbc(mc, tci, samp, is_nalu_video, is_av1_video, nalu_size_length, IV, tci->IV_size, &saiz_buf, &saiz_len, bytes_in_nalhr, tci->crypt_byte_block, tci->skip_byte_block);
		}

		gf_isom_update_sample(mp4, track, i+1, samp, 1);
		gf_isom_sample_del(&samp);
		samp = NULL;

		if (saiz_len) {
			e = gf_isom_track_cenc_add_sample_info(mp4, track, tci->sai_saved_box_type, tci->IV_size, saiz_buf, saiz_len, use_subsamples);
			if (e)
				goto exit;
		}
		gf_free(saiz_buf);
		saiz_buf = NULL;

		nb_samp_encrypted++;
		gf_set_progress("CENC Encrypt", i+1, count);
	}

	gf_isom_set_cts_packing(mp4, track, GF_FALSE);
	//not strictky needed but we call it in case bitrate info in source is wrong
	gf_media_update_bitrate(mp4, track);

exit:
	if (samp) gf_isom_sample_del(&samp);
	if (mc) gf_crypt_close(mc);
	if (saiz_buf) gf_free(saiz_buf);
	if (bs) gf_bs_del(bs);
	if (tci->av1.config) gf_odf_av1_cfg_del(tci->av1.config);
	return e;
}

/*decrypts track - logs, progress: info callbacks, NULL for default*/
GF_Err gf_cenc_decrypt_track(GF_ISOFile *mp4, GF_TrackCryptInfo *tci, void (*progress)(void *cbk, u64 done, u64 total), void *cbk)
{
	GF_Err e;
	u32 track, count, i, j, si, max_size, subsample_count, nb_samp_decrypted;
	GF_ISOSample *samp = NULL;
	GF_Crypt *mc;
	char IV[17];
	Bool prev_sample_encrypted;
	GF_BitStream *plaintext_bs, *cyphertext_bs;
	GF_CENCSampleAuxInfo *sai;
	char *buffer;
	u32 scheme_type;
	Bool is_ctr_mode = GF_FALSE;

	plaintext_bs = cyphertext_bs = NULL;
	mc = NULL;
	buffer = NULL;
	max_size = 4096;
	nb_samp_decrypted = 0;
	sai = NULL;

	track = gf_isom_get_track_by_id(mp4, tci->trackID);
	if (!track) {
		GF_LOG(GF_LOG_ERROR, GF_LOG_AUTHOR, ("[CENC] Cannot find TrackID %d in input file - skipping\n", tci->trackID));
		return GF_OK;
	}

	scheme_type = gf_isom_is_media_encrypted(mp4, track, 1);
	if ((scheme_type==GF_CRYPT_TYPE_CENC) || (scheme_type==GF_CRYPT_TYPE_CENS))
		is_ctr_mode = GF_TRUE;

	if (is_ctr_mode)
		mc = gf_crypt_open(GF_AES_128, GF_CTR);
	else
		mc = gf_crypt_open(GF_AES_128, GF_CBC);
	if (!mc) {
		GF_LOG(GF_LOG_ERROR, GF_LOG_AUTHOR, ("[CENC] Cannot open AES-128 %s\n", is_ctr_mode ? "CTR" : "CBC"));
		e = GF_IO_ERR;
		goto exit;
	}

	if (gf_isom_has_time_offset(mp4, track)) gf_isom_set_cts_packing(mp4, track, GF_TRUE);

	/* decrypt each sample */
	count = gf_isom_get_sample_count(mp4, track);
	buffer = (char*)gf_malloc(sizeof(char) * max_size);
	prev_sample_encrypted = GF_FALSE;
	gf_isom_set_nalu_extract_mode(mp4, track, GF_ISOM_NALU_EXTRACT_INSPECT);
	for (i = 0; i < count; i++) {
		u32 Is_Encrypted;
		u8 IV_size, constant_IV_size, skip_byte_block, crypt_byte_block;
		bin128 KID, constant_IV;

		constant_IV_size = skip_byte_block = crypt_byte_block = 0;
		e = gf_isom_get_sample_cenc_info(mp4, track, i+1, &Is_Encrypted, &IV_size, &KID, &crypt_byte_block, &skip_byte_block, &constant_IV_size, &constant_IV);
		if (e) goto exit;

		if (!Is_Encrypted)
			continue;

		/*select key*/
		for (j = 0; j < tci->KID_count; j++) {
			if (!strncmp((const char *)tci->KIDs[j], (const char *)KID, 16)) {
				memcpy(tci->key, tci->keys[j], 16);
				break;
			}
		}
		if (j == tci->KID_count)
			memcpy(tci->key, tci->keys[tci->defaultKeyIdx], 16);

		memset(IV, 0, 17);
		memset(buffer, 0, max_size);

		samp = gf_isom_get_sample(mp4, track, i+1, &si);
		if (!samp)
		{
			e = GF_IO_ERR;
			goto exit;
		}

		e = gf_isom_cenc_get_sample_aux_info(mp4, track, i+1, &sai, NULL);
		if (e) {
			GF_LOG(GF_LOG_ERROR, GF_LOG_AUTHOR, ("[CENC] Cannot fetch senc data for sample %d\n", i+1) );
			goto exit;
		}

		cyphertext_bs = gf_bs_new(samp->data, samp->dataLength, GF_BITSTREAM_READ);
		plaintext_bs = gf_bs_new(NULL, 0, GF_BITSTREAM_WRITE);

		if (sai)
			sai->IV_size = IV_size;


		if (!prev_sample_encrypted) {
			if (sai && sai->IV_size) {
				memmove(IV, sai->IV, sai->IV_size);
				if (sai->IV_size == 8)
					memset(IV+8, 0, sizeof(char)*8);
			} else {
				//cbcs scheme mode, use constant IV
				memmove(IV, constant_IV, constant_IV_size);
				if (constant_IV_size == 8)
					memset(IV+8, 0, sizeof(char)*8);
			}

			e = gf_crypt_init(mc, tci->key, IV);
			if (e) {
				GF_LOG(GF_LOG_ERROR, GF_LOG_AUTHOR, ("[CENC] Cannot initialize AES-128 %s (%s)\n", is_ctr_mode ? "CTR" : "CBC", gf_error_to_string(e)) );
				gf_crypt_close(mc);
				mc = NULL;
				e = GF_IO_ERR;
				goto exit;
			}
			prev_sample_encrypted = GF_TRUE;
		}
		else {
			e = gf_crypt_set_key(mc, tci->key);
			if (e) {
				GF_LOG(GF_LOG_ERROR, GF_LOG_AUTHOR, ("[CENC] Cannot set key AES-128 %s (%s)\n", is_ctr_mode ? "CTR" : "CBC", gf_error_to_string(e)) );
				gf_crypt_close(mc);
				mc = NULL;
				e = GF_IO_ERR;
				goto exit;
			}
			if (sai && sai->IV_size) {
				if (is_ctr_mode) {
					GF_BitStream *bs;
					bs = gf_bs_new(IV, 17, GF_BITSTREAM_WRITE);
					gf_bs_write_u8(bs, 0);	/*begin of counter*/
					gf_bs_write_data(bs, (char *)sai->IV, sai->IV_size);
					if (sai->IV_size == 8)
						gf_bs_write_u64(bs, 0);
					gf_bs_del(bs);
					gf_crypt_set_IV(mc, IV, GF_AES_128_KEYSIZE+1);
				}
				else {
					memmove(IV, sai->IV, 16);
					gf_crypt_set_IV(mc, IV, GF_AES_128_KEYSIZE);
				}
			} else {
				//cbcs scheme mode, use constant IV
				memmove(IV, constant_IV, constant_IV_size);
				if (constant_IV_size == 8)
					memset(IV+8, 0, sizeof(char)*8);
				gf_crypt_set_IV(mc, IV, GF_AES_128_KEYSIZE);
			}
		}

		//sub-sample encryption
		if (sai && sai->subsample_count) {
			subsample_count = 0;
			while (gf_bs_available(cyphertext_bs)) {
				assert(subsample_count < sai->subsample_count);
				if (!sai->IV_size) {
					//cbcs scheme mode, use constant IV
					memmove(IV, constant_IV, constant_IV_size);
					if (constant_IV_size == 8)
						memset(IV+8, 0, sizeof(char)*8);
					gf_crypt_set_IV(mc, IV, GF_AES_128_KEYSIZE);
				}

				/*read clear data and write it to pleintext bitstream*/
				if (max_size < sai->subsamples[subsample_count].bytes_clear_data) {
					buffer = (char*)gf_realloc(buffer, sizeof(char)*sai->subsamples[subsample_count].bytes_clear_data);
					max_size = sai->subsamples[subsample_count].bytes_clear_data;
				}
				gf_bs_read_data(cyphertext_bs, buffer, sai->subsamples[subsample_count].bytes_clear_data);
				gf_bs_write_data(plaintext_bs, buffer, sai->subsamples[subsample_count].bytes_clear_data);

				/*now read encrypted data, decrypted it and write to pleintext bitstream*/
				if (max_size < sai->subsamples[subsample_count].bytes_encrypted_data) {
					buffer = (char*)gf_realloc(buffer, sizeof(char)*sai->subsamples[subsample_count].bytes_encrypted_data);
					max_size = sai->subsamples[subsample_count].bytes_encrypted_data;
				}
				gf_bs_read_data(cyphertext_bs, buffer, sai->subsamples[subsample_count].bytes_encrypted_data);
				//pattern decryption
				if (crypt_byte_block && skip_byte_block) {
					u32 pos = 0;
					u32 res = sai->subsamples[subsample_count].bytes_encrypted_data;

					if (!is_ctr_mode) {
						u32 clear_trailing = res % 16;
						res -= clear_trailing;
					}

					while (res) {
						gf_crypt_decrypt(mc, buffer+pos, res >= (u32) (16*crypt_byte_block) ? 16*crypt_byte_block : res);
						if (res >= (u32) (16 * (crypt_byte_block + skip_byte_block))) {
							pos += 16 * (crypt_byte_block + skip_byte_block);
							res -= 16 * (crypt_byte_block + skip_byte_block);
						} else {
							res = 0;
						}
					}
				} else {
					gf_crypt_decrypt(mc, buffer, sai->subsamples[subsample_count].bytes_encrypted_data);
				}
				gf_bs_write_data(plaintext_bs, buffer, sai->subsamples[subsample_count].bytes_encrypted_data);

				subsample_count++;
			}
		}
		//full sample encryption
		else {
			u32 clear_trailing = 0;
			if (max_size < samp->dataLength) {
				buffer = (char*)gf_realloc(buffer, sizeof(char)*samp->dataLength);
				max_size = samp->dataLength;
			}
			gf_bs_read_data(cyphertext_bs, buffer,samp->dataLength);

			if (!is_ctr_mode) {
				clear_trailing = samp->dataLength % 16;
			}
			if (skip_byte_block && crypt_byte_block) {
				u32 pos = 0;
				u32 res = samp->dataLength - clear_trailing;
				while (res) {
					gf_crypt_decrypt(mc, buffer+pos, res >= (u32) (16*crypt_byte_block) ? 16*crypt_byte_block : res);
					if (res >= (u32) (16 * (crypt_byte_block + skip_byte_block))) {
						pos += 16 * (crypt_byte_block + skip_byte_block);
						res -= 16 * (crypt_byte_block + skip_byte_block);
					} else {
						res = 0;
					}
				}
			} else {
				gf_crypt_decrypt(mc, buffer, samp->dataLength - clear_trailing);
			}
			gf_bs_write_data(plaintext_bs, buffer, samp->dataLength - clear_trailing);

			if (clear_trailing) {
				gf_bs_write_data(plaintext_bs, buffer + samp->dataLength - clear_trailing, clear_trailing);
			}
		}

		if (sai) {
			gf_isom_cenc_samp_aux_info_del(sai);
			sai = NULL;
		}

		gf_bs_del(cyphertext_bs);
		cyphertext_bs = NULL;
		if (samp->data) {
			gf_free(samp->data);
			samp->data = NULL;
			samp->dataLength = 0;
		}
		gf_bs_get_content(plaintext_bs, &samp->data, &samp->dataLength);
		gf_bs_del(plaintext_bs);
		plaintext_bs = NULL;
		gf_isom_update_sample(mp4, track, i+1, samp, 1);
		gf_isom_sample_del(&samp);
		samp = NULL;
		nb_samp_decrypted++;

		gf_set_progress("CENC Decrypt", i+1, count);
	}

	/*remove protection info*/
	e = gf_isom_remove_track_protection(mp4, track, 1);
	if (e) {
		GF_LOG(GF_LOG_ERROR, GF_LOG_AUTHOR, ("[CENC] Error CENC signature from trackID %d: %s\n", tci->trackID, gf_error_to_string(e)));
	}

	gf_isom_remove_cenc_saiz(mp4, track);
	gf_isom_remove_cenc_saio(mp4, track);
	gf_isom_remove_samp_enc_box(mp4, track);
	gf_isom_remove_samp_group_box(mp4, track);

	gf_isom_set_cts_packing(mp4, track, GF_FALSE);

exit:
	if (mc) gf_crypt_close(mc);
	if (plaintext_bs) gf_bs_del(plaintext_bs);
	if (cyphertext_bs) gf_bs_del(cyphertext_bs);
	if (samp) gf_isom_sample_del(&samp);
	if (buffer) gf_free(buffer);
	if (sai) gf_isom_cenc_samp_aux_info_del(sai);
	return e;
}

GF_Err gf_adobe_encrypt_track(GF_ISOFile *mp4, GF_TrackCryptInfo *tci, void (*progress)(void *cbk, u64 done, u64 total), void *cbk)
{
	GF_Err e;
	char IV[16];
	GF_ISOSample *samp;
	GF_Crypt *mc;
	Bool all_rap = GF_FALSE;
	u32 i, count, di, track, len;
	Bool has_crypted_samp;
	char *buf;
	GF_BitStream *bs;
	u32 IV_size;

	samp = NULL;
	mc = NULL;
	buf = NULL;
	bs = NULL;

	track = gf_isom_get_track_by_id(mp4, tci->trackID);
	if (!track) {
		GF_LOG(GF_LOG_ERROR, GF_LOG_AUTHOR, ("[Adobe] Cannot find TrackID %d in input file - skipping\n", tci->trackID));
		return GF_OK;
	}

	mc = gf_crypt_open(GF_AES_128, GF_CBC);
	if (!mc) {
		GF_LOG(GF_LOG_ERROR, GF_LOG_AUTHOR, ("[Adobe] Cannot open AES-128 CBC \n"));
		e = GF_IO_ERR;
		goto exit;
	}

	/*Adobe's protection scheme does not support selective key*/
	memcpy(tci->key, tci->keys[0], 16);

	if (gf_isom_has_time_offset(mp4, track)) gf_isom_set_cts_packing(mp4, track, GF_TRUE);

	e = gf_isom_set_adobe_protection(mp4, track, 1, GF_ISOM_ADOBE_SCHEME, 1, GF_TRUE, tci->metadata, tci->metadata_len);
	if (e) goto  exit;

	count = gf_isom_get_sample_count(mp4, track);
	has_crypted_samp = GF_FALSE;
	if (! gf_isom_has_sync_points(mp4, track))
		all_rap = GF_TRUE;

	gf_isom_set_nalu_extract_mode(mp4, track, GF_ISOM_NALU_EXTRACT_INSPECT);
	for (i = 0; i < count; i++) {
		Bool is_encrypted_au = GF_TRUE;
		samp = gf_isom_get_sample(mp4, track, i+1, &di);
		if (!samp)
		{
			e = GF_IO_ERR;
			goto exit;
		}

		len = samp->dataLength;
		buf = (char *) gf_malloc(len*sizeof(char));
		memmove(buf, samp->data, len);
		gf_free(samp->data);
		samp->dataLength = 0;

		switch (tci->sel_enc_type) {
		case GF_CRYPT_SELENC_RAP:
<<<<<<< HEAD
			gf_isom_get_sample_rap_roll_info(mp4, track, i+1, (Bool *) &samp->IsRAP, NULL, NULL);
=======
			if (!samp->IsRAP)
				gf_isom_get_sample_rap_roll_info(mp4, track, i+1, (Bool *) &samp->IsRAP, NULL, NULL);
>>>>>>> 09154cc4
			if (!samp->IsRAP && !all_rap) {
				is_encrypted_au = GF_FALSE;
			}
			break;
		case GF_CRYPT_SELENC_NON_RAP:
			if (samp->IsRAP || all_rap) {
				is_encrypted_au = GF_FALSE;
			}
			break;
		default:
			break;
		}

		if (is_encrypted_au) {
			u32 padding_bytes;
			if (!has_crypted_samp) {
				memset(IV, 0, sizeof(char)*16);
				memcpy(IV, tci->first_IV, sizeof(char)*16);
				e = gf_crypt_init(mc, tci->key, IV);
				if (e) {
					GF_LOG(GF_LOG_ERROR, GF_LOG_AUTHOR, ("[ADOBE] Cannot initialize AES-128 CBC (%s)\n",  gf_error_to_string(e)) );
					gf_crypt_close(mc);
					mc = NULL;
					e = GF_IO_ERR;
					goto exit;
				}
				has_crypted_samp = GF_TRUE;
			}
			else {
				IV_size = 16;
				e = gf_crypt_get_IV(mc, IV, &IV_size);
			}

			padding_bytes = 16 - len % 16;
			len += padding_bytes;
			buf = (char *)gf_realloc(buf, len);
			memset(buf+len-padding_bytes, padding_bytes, padding_bytes);

			gf_crypt_encrypt(mc, buf, len);
		}

		/*rewrite sample with AU header*/
		bs = gf_bs_new(NULL, 0, GF_BITSTREAM_WRITE);
		if (is_encrypted_au) {
			gf_bs_write_u8(bs, 0x10);
			gf_bs_write_data(bs, (char *) IV, 16);
		}
		else {
			gf_bs_write_u8(bs, 0x0);
		}
		gf_bs_write_data(bs, buf, len);
		gf_bs_get_content(bs, &samp->data, &samp->dataLength);
		gf_bs_del(bs);
		bs = NULL;
		gf_isom_update_sample(mp4, track, i+1, samp, 1);
		gf_isom_sample_del(&samp);
		samp = NULL;
		gf_free(buf);
		buf = NULL;

		gf_set_progress("Adobe's protection scheme Encrypt", i+1, count);
	}
	gf_isom_set_cts_packing(mp4, track, GF_FALSE);
	gf_media_update_bitrate(mp4, track);

exit:
	if (samp) gf_isom_sample_del(&samp);
	if (mc) gf_crypt_close(mc);
	if (buf) gf_free(buf);
	if (bs) gf_bs_del(bs);
	return e;
}

GF_Err gf_adobe_decrypt_track(GF_ISOFile *mp4, GF_TrackCryptInfo *tci, void (*progress)(void *cbk, u64 done, u64 total), void *cbk)
{
	GF_Err e;
	u32 track, count, len, i, prev_sample_decrypted, si;
	u8 encrypted_au;
	GF_Crypt *mc;
	GF_ISOSample *samp;
	char IV[17];
	char *ptr;
	GF_BitStream *bs;

	mc = NULL;
	samp = NULL;
	bs = NULL;
	prev_sample_decrypted = GF_FALSE;

	track = gf_isom_get_track_by_id(mp4, tci->trackID);
	if (!track) {
		GF_LOG(GF_LOG_ERROR, GF_LOG_AUTHOR, ("[ADOBE] Cannot find TrackID %d in input file - skipping\n", tci->trackID));
		return GF_OK;
	}

	mc = gf_crypt_open(GF_AES_128, GF_CBC);
	if (!mc) {
		GF_LOG(GF_LOG_ERROR, GF_LOG_AUTHOR, ("[ADOBE] Cannot open AES-128 CBC\n"));
		e = GF_IO_ERR;
		goto exit;
	}

	memcpy(tci->key, tci->keys[0], 16);

	if (gf_isom_has_time_offset(mp4, track)) gf_isom_set_cts_packing(mp4, track, GF_TRUE);

	count = gf_isom_get_sample_count(mp4, track);
	gf_isom_set_nalu_extract_mode(mp4, track, GF_ISOM_NALU_EXTRACT_INSPECT);
	for (i = 0; i < count; i++) {
		u32 trim_bytes = 0;
		samp = gf_isom_get_sample(mp4, track, i+1, &si);
		if (!samp)
		{
			e = GF_IO_ERR;
			goto exit;
		}

		ptr = samp->data;
		len = samp->dataLength;

		encrypted_au = ptr[0];
		if (encrypted_au) {
			memmove(IV, ptr+1, 16);
			if (!prev_sample_decrypted) {
				e = gf_crypt_init(mc, tci->key, IV);
				if (e) {
					GF_LOG(GF_LOG_ERROR, GF_LOG_AUTHOR, ("[ADOBE] Cannot initialize AES-128 CBC (%s)\n", gf_error_to_string(e)) );
					gf_crypt_close(mc);
					mc = NULL;
					e = GF_IO_ERR;
					goto exit;
				}
				prev_sample_decrypted = GF_TRUE;
			}
			else {
				e = gf_crypt_set_IV(mc, IV, GF_AES_128_KEYSIZE);
				if (e) {
					GF_LOG(GF_LOG_ERROR, GF_LOG_AUTHOR, ("[ADOBE] Cannot set state AES-128 CBC (%s)\n", gf_error_to_string(e)) );
					gf_crypt_close(mc);
					mc = NULL;
					e = GF_IO_ERR;
					goto exit;
				}
			}

			ptr += 17;
			len -= 17;

			gf_crypt_decrypt(mc, ptr, len);
			trim_bytes = ptr[len-1];
		}
		else {
			ptr += 1;
			len -= 1;
		}

		//rewrite decrypted sample
		bs = gf_bs_new(NULL, 0, GF_BITSTREAM_WRITE);
		gf_bs_write_data(bs, ptr, len - trim_bytes);
		gf_free(samp->data);
		samp->dataLength = 0;
		gf_bs_get_content(bs, &samp->data, &samp->dataLength);
		gf_isom_update_sample(mp4, track, i+1, samp, 1);
		gf_bs_del(bs);
		bs = NULL;
		gf_isom_sample_del(&samp);
		samp = NULL;
		gf_set_progress("Adobe's protection scheme Decrypt", i+1, count);
	}

	/*remove protection info*/
	e = gf_isom_remove_track_protection(mp4, track, 1);
	if (e) {
		GF_LOG(GF_LOG_ERROR, GF_LOG_AUTHOR, ("[ADOBE] Error Adobe's protection scheme signature from trackID %d: %s\n", tci->trackID, gf_error_to_string(e)));
	}
	gf_isom_set_cts_packing(mp4, track, GF_FALSE);
	gf_media_update_bitrate(mp4, track);

exit:
	if (mc) gf_crypt_close(mc);
	if (samp) gf_isom_sample_del(&samp);
	if (bs) gf_bs_del(bs);
	return e;
}


GF_EXPORT
GF_Err gf_decrypt_file(GF_ISOFile *mp4, const char *drm_file)
{
	GF_Err e;
	u32 i, idx, count, common_idx, nb_tracks, scheme_type;
	const char *scheme_URI="", *KMS_URI="";
	GF_CryptInfo *info;
	Bool is_oma, is_cenc;
	GF_TrackCryptInfo *a_tci, tci;

	is_oma = is_cenc = GF_FALSE;
	count = 0;
	info = NULL;
	if (drm_file) {
		info = load_crypt_file(drm_file);
		if (!info) {
			GF_LOG(GF_LOG_ERROR, GF_LOG_AUTHOR, ("[CENC/ISMA] Cannot open or validate xml file %s\n", drm_file));
			return GF_NOT_SUPPORTED;
		}
		count = gf_list_count(info->tcis);
	}

	common_idx=0;
	if (info && info->has_common_key) {
		for (common_idx=0; common_idx<count; common_idx++) {
			a_tci = (GF_TrackCryptInfo *)gf_list_get(info->tcis, common_idx);
			if (!a_tci->trackID) break;
		}
	}

	nb_tracks = gf_isom_get_track_count(mp4);
	e = GF_OK;
	for (i=0; i<nb_tracks; i++) {
		GF_Err (*gf_decrypt_track)(GF_ISOFile *mp4, GF_TrackCryptInfo *tci, void (*progress)(void *cbk, u64 done, u64 total), void *cbk);

		u32 trackID = gf_isom_get_track_id(mp4, i+1);
		scheme_type = gf_isom_is_media_encrypted(mp4, i+1, 1);
		if (!scheme_type) continue;

		for (idx=0; idx<count; idx++) {
			a_tci = (GF_TrackCryptInfo *)gf_list_get(info->tcis, idx);
			if (a_tci->trackID == trackID) break;
		}
		if (idx==count) {
			if (!drm_file || info->has_common_key) idx = common_idx;
			/*no available KMS info for this track*/
			else continue;
		}
		if (count) {
			a_tci = (GF_TrackCryptInfo *)gf_list_get(info->tcis, idx);
			memcpy(&tci, a_tci, sizeof(GF_TrackCryptInfo));
		} else {
			memset(&tci, 0, sizeof(GF_TrackCryptInfo));
			tci.trackID = trackID;
		}


		switch (scheme_type) {
		case GF_CRYPT_TYPE_ISMA:
			gf_decrypt_track = gf_ismacryp_decrypt_track;
			break;
		case GF_CRYPT_TYPE_CENC:
		case GF_CRYPT_TYPE_CENS:
			tci.ctr_mode = GF_TRUE;
		case GF_CRYPT_TYPE_CBC1:
		case GF_CRYPT_TYPE_CBCS:
			is_cenc = GF_TRUE;
			gf_decrypt_track = gf_cenc_decrypt_track;
			break;
		case GF_CRYPT_TYPE_ADOBE:
			gf_decrypt_track = gf_adobe_decrypt_track;
			break;
		default:
			GF_LOG(GF_LOG_ERROR, GF_LOG_AUTHOR, ("[CENC/ISMA] Encryption type not supported\n"));
			return GF_NOT_SUPPORTED;
		}

		if (gf_isom_is_ismacryp_media(mp4, i+1, 1)) {
			e = gf_isom_get_ismacryp_info(mp4, i+1, 1, NULL, &scheme_type, NULL, &scheme_URI, &KMS_URI, NULL, NULL, NULL);
		} else if (gf_isom_is_omadrm_media(mp4, i+1, 1)) {
			if (!drm_file) {
				GF_LOG(GF_LOG_ERROR, GF_LOG_AUTHOR, ("[CENC/ISMA] Cannot decrypt OMA (P)DCF file without GPAC's DRM file & keys\n"));
				continue;
			}
			KMS_URI = "OMA DRM";
			is_oma = 1;
		} else if (!gf_isom_is_cenc_media(mp4, i+1, 1) && !gf_isom_is_adobe_protection_media(mp4, i+1, 1)) {
			GF_LOG(GF_LOG_WARNING, GF_LOG_AUTHOR, ("[CENC/ISMA] TrackID %d encrypted with unknown scheme %s - skipping\n", trackID, gf_4cc_to_str(scheme_type) ));
			continue;
		}

		if (scheme_type == GF_CRYPT_TYPE_ISMA) {
			/*get key and salt from KMS*/
			/*GPAC*/
			if (!strnicmp(KMS_URI, "(key)", 5)) {
				char data[100];
				gf_base64_decode((char*)KMS_URI+5, (u32) strlen(KMS_URI)-5, data, 100);
				memcpy(tci.key, data, sizeof(char)*16);
				memcpy(tci.salt, data+16, sizeof(char)*8);
			}
			/*MPEG4IP*/
			else if (!stricmp(KMS_URI, "AudioKey") || !stricmp(KMS_URI, "VideoKey")) {
				if (!gf_ismacryp_mpeg4ip_get_info((char *) KMS_URI, (char *) tci.key, (char *) tci.salt)) {
					GF_LOG(GF_LOG_ERROR, GF_LOG_AUTHOR, ("[CENC/ISMA] Couldn't load MPEG4IP ISMACryp keys for TrackID %d\n", trackID));
					continue;
				}
			} else if (!drm_file) {
				FILE *test = NULL;
				if (!stricmp(scheme_URI, "urn:gpac:isma:encryption_scheme")) test = gf_fopen(KMS_URI, "rt");

				if (!test) {
					GF_LOG(GF_LOG_INFO, GF_LOG_AUTHOR, ("[CENC/ISMA] TrackID %d does not contain decryption keys - skipping\n", trackID));
					continue;
				}
				gf_fclose(test);
				if (gf_ismacryp_gpac_get_info(tci.trackID, (char *) KMS_URI, (char *) tci.key, (char *) tci.salt) != GF_OK) {
					GF_LOG(GF_LOG_ERROR, GF_LOG_AUTHOR, ("[CENC/ISMA] Couldn't load TrackID %d keys in GPAC DRM file %s\n", tci.trackID, KMS_URI));
					continue;
				}
			}

			if (KMS_URI && strlen(tci.KMS_URI) && strcmp(KMS_URI, tci.KMS_URI) )
				GF_LOG(GF_LOG_WARNING, GF_LOG_AUTHOR, ("[CENC/ISMA] KMS URI for TrackID %d Mismatch: \"%s\" in file vs \"%s\" in licence\n", trackID, KMS_URI, tci.KMS_URI));

			if (drm_file || (KMS_URI && strncmp(KMS_URI, "(key)", 5)) ) {
				strcpy(tci.KMS_URI, KMS_URI ? KMS_URI : "");
			} else {
				strcpy(tci.KMS_URI, "self-contained");
			}
		}
		e = gf_decrypt_track(mp4, &tci, NULL, NULL);
		if (e) break;
	}
	if (is_oma) {
		e = gf_isom_set_brand_info(mp4, GF_ISOM_BRAND_ISO2, 0x00000001);
		if (!e) e = gf_isom_modify_alternate_brand(mp4, GF_ISOM_BRAND_ODCF, 0);
	}

	if (is_cenc && !e)
		e = gf_isom_remove_pssh_box(mp4);
	if (info) del_crypt_info(info);
	return e;
}

static GF_Err gf_cenc_parse_drm_system_info(GF_ISOFile *mp4, const char *drm_file) {
	GF_DOMParser *parser;
	GF_XMLNode *root, *node;
	u32 i;
	GF_Err e = GF_OK;

	parser = gf_xml_dom_new();
	e = gf_xml_dom_parse(parser, drm_file, NULL, NULL);
	if (e) {
		gf_xml_dom_del(parser);
		return e;
	}
	root = gf_xml_dom_get_root(parser);
	if (!root) {
		gf_xml_dom_del(parser);
		GF_LOG(GF_LOG_ERROR, GF_LOG_AUTHOR, ("[CENC/ISMA] Cannot open or validate xml file %s\n", drm_file));
		return GF_NOT_SUPPORTED;
	}
	i=0;
	while ((node = (GF_XMLNode *) gf_list_enum(root->content, &i))) {
		Bool is_pssh;
		u32 version, cypherMode, specInfoSize, len, KID_count, j;
		bin128 cypherKey, cypherIV, systemID;
		GF_XMLAttribute *att;
		char *data, *specInfo;
		GF_BitStream *bs;
		bin128 *KIDs;
		s32 cypherOffset = -1;
		Bool has_key = GF_FALSE, has_IV = GF_FALSE;

		if (strcmp(node->name, "DRMInfo")) continue;

		j = 0;
		is_pssh = GF_FALSE;
		version = cypherMode = 0;
		data = specInfo = NULL;
		bs = NULL;

		while ( (att = (GF_XMLAttribute *)gf_list_enum(node->attributes, &j))) {
			if (!strcmp(att->name, "type")) {
				if (!strcmp(att->value, "pssh"))
					is_pssh = GF_TRUE;
			} else if (!strcmp(att->name, "version")) {
				version = atoi(att->value);
			} else if (!strcmp(att->name, "cypher-mode")) {
				/*cypher-mode: 0: data (default mode) -  1: all - 2: clear*/
				if (!strcmp(att->value, "data"))
					cypherMode = 0;
				else if (!strcmp(att->value, "all"))
					cypherMode = 1;
				else if (!strcmp(att->value, "clear"))
					cypherMode = 2;
			} else if (!strcmp(att->name, "cypherKey")) {
				GF_Err e = gf_bin128_parse(att->value, cypherKey);
                if (e != GF_OK) {
                    GF_LOG(GF_LOG_ERROR, GF_LOG_AUTHOR, ("[CENC] Cannnot parse cypherKey\n"));
                    return e;
                }
				has_key = GF_TRUE;
			} else if (!strcmp(att->name, "cypherIV")) {
				GF_Err e = gf_bin128_parse(att->value, cypherIV);
                if (e != GF_OK) {
                    GF_LOG(GF_LOG_ERROR, GF_LOG_AUTHOR, ("[CENC] Cannnot parse cypherIV\n"));
                    return e;
                }
				has_IV = GF_TRUE;
			} else if (!strcmp(att->name, "cypherOffset")) {
				cypherOffset = atoi(att->value);
			}
		}

		if (!is_pssh) {
			GF_LOG(GF_LOG_WARNING, GF_LOG_AUTHOR, ("[CENC/ISMA] Not a Protection System Specific Header Box - skipping\n"));
			continue;
		}



		e = gf_xml_parse_bit_sequence(node, &specInfo, &specInfoSize);
		if (e) {
			if (specInfo) gf_free(specInfo);
			gf_xml_dom_del(parser);
			return e;
		}

		bs = gf_bs_new(specInfo, specInfoSize, GF_BITSTREAM_READ);
		gf_bs_read_data(bs, (char *)systemID, 16);
		if (version) {
			KID_count = gf_bs_read_u32(bs);
			KIDs = (bin128 *)gf_malloc(KID_count*sizeof(bin128));
			for (j = 0; j < KID_count; j++) {
				gf_bs_read_data(bs, (char *)KIDs[j], 16);
			}
		}
		else {
			KID_count = 0;
			KIDs = NULL;
		}
		if (specInfoSize < 16 + (version ? 4 + 16*KID_count : 0)) {
			GF_LOG(GF_LOG_WARNING, GF_LOG_AUTHOR, ("[CENC/ISMA] Invalid PSSH blob in version %d: size %d key count %d - ignoring PSSH\n", version, specInfoSize, KID_count));
			continue;
		}
		len = specInfoSize - 16 - (version ? 4 + 16*KID_count : 0);
		data = (char *)gf_malloc(len*sizeof(char));
		gf_bs_read_data(bs, data, len);

		if (has_key && has_IV && (cypherOffset >= 0) && (cypherMode != 2)) {
			GF_Crypt *gc = gf_crypt_open(GF_AES_128, GF_CTR);
			if (!gc) {
				GF_LOG(GF_LOG_ERROR, GF_LOG_AUTHOR, ("[CENC/ISMA] Cannot open AES-128 CTR\n"));
				return GF_IO_ERR;
			}
			e = gf_crypt_init(gc, cypherKey, cypherIV);
			gf_crypt_encrypt(gc, data+cypherOffset, len-cypherOffset);
			gf_crypt_close(gc);
		}
		if (!e) e = gf_cenc_set_pssh(mp4, systemID, version, KID_count, KIDs, data, len);
		if (specInfo) gf_free(specInfo);
		if (data) gf_free(data);
		if (KIDs) gf_free(KIDs);
		if (bs) gf_bs_del(bs);
		if (e) {
			gf_xml_dom_del(parser);
			return e;
		}
	}

	gf_xml_dom_del(parser);
	return GF_OK;
}


GF_EXPORT
GF_Err gf_crypt_file(GF_ISOFile *mp4, const char *drm_file)
{
	GF_Err e;
	u32 i, count, nb_tracks, common_idx, idx;
	GF_CryptInfo *info;
	Bool is_oma, is_encrypted=GF_FALSE;
	GF_TrackCryptInfo *tci;
	Bool check_pssh = GF_FALSE;
	is_oma = 0;

	info = load_crypt_file(drm_file);
	if (!info) {
		GF_LOG(GF_LOG_ERROR, GF_LOG_AUTHOR, ("[CENC/ISMA] Cannot open or validate xml file %s\n", drm_file));
		return GF_BAD_PARAM;
	}

	e = GF_OK;
	count = gf_list_count(info->tcis);
	for (i=0; i<count; i++) {
		tci = (GF_TrackCryptInfo *)gf_list_get(info->tcis, i);
		/*write pssh box in case of CENC*/
		if ((tci->scheme_type == GF_CRYPT_TYPE_CENC) || (tci->scheme_type == GF_CRYPT_TYPE_CBC1) || (tci->scheme_type == GF_CRYPT_TYPE_CENS) || (tci->scheme_type == GF_CRYPT_TYPE_CBCS)) {
			check_pssh = GF_TRUE;
		}
	}
	if (check_pssh) {
		e = gf_cenc_parse_drm_system_info(mp4, drm_file);
		if (e) return e;
	}

	common_idx=0;
	if (info && info->has_common_key) {
		for (common_idx=0; common_idx<count; common_idx++) {
			tci = (GF_TrackCryptInfo *)gf_list_get(info->tcis, common_idx);
			if (!tci->trackID) break;
		}
	}
	nb_tracks = gf_isom_get_track_count(mp4);
	for (i=0; i<nb_tracks; i++) {
		GF_Err (*gf_encrypt_track)(GF_ISOFile *mp4, GF_TrackCryptInfo *tci, void (*progress)(void *cbk, u64 done, u64 total), void *cbk);
		u32 trackID = gf_isom_get_track_id(mp4, i+1);

		if (gf_isom_is_track_encrypted(mp4, i+1)) {
			GF_LOG(GF_LOG_WARNING, GF_LOG_AUTHOR, ("[CENC/ISMA] Track %d is already encrypted\n", trackID));
			continue;
		}
		for (idx=0; idx<count; idx++) {
			tci = (GF_TrackCryptInfo *)gf_list_get(info->tcis, idx);
			if (tci->trackID==trackID) break;
		}
		if (idx==count) {
			if (!info->has_common_key) continue;
			idx = common_idx;
		}
		tci = (GF_TrackCryptInfo *)gf_list_get(info->tcis, idx);
		switch (tci->scheme_type) {
		case GF_CRYPT_TYPE_ISMA:
			gf_encrypt_track = gf_ismacryp_encrypt_track;
			break;
		case GF_CRYPT_TYPE_CENC:
		case GF_CRYPT_TYPE_CENS:
			tci->ctr_mode = GF_TRUE;
		case GF_CRYPT_TYPE_CBC1:
		case GF_CRYPT_TYPE_CBCS:
			gf_encrypt_track = gf_cenc_encrypt_track;
			break;
		case GF_CRYPT_TYPE_ADOBE:
			gf_encrypt_track = gf_adobe_encrypt_track;
			break;
		default:
			GF_LOG(GF_LOG_ERROR, GF_LOG_AUTHOR, ("[CENC/ISMA] Encryption type not supported\n"));
			return GF_NOT_SUPPORTED;
		}

		/*default to FILE uri*/
		if (!strlen(tci->KMS_URI)) strcpy(tci->KMS_URI, drm_file);

		if (tci->IsEncrypted > 0) {
			GF_TrackCryptInfo bck;
			memcpy(&bck, tci, sizeof(GF_TrackCryptInfo));
			if (!tci->trackID) tci->trackID = trackID;

 			e = gf_encrypt_track(mp4, tci, NULL, NULL);
			memcpy(tci, &bck, sizeof(GF_TrackCryptInfo));
			if (e) break;

			is_encrypted = GF_TRUE;
			if (tci->enc_type == 1) is_oma = 1;
		}
	}

	if (is_oma) {
#if 0
		/*set as OMA V2*/
		e = gf_isom_set_brand_info(mp4, GF_ISOM_BRAND_ODCF, 0x00000002);
		gf_isom_reset_alt_brands(mp4);
#else
		e = gf_isom_modify_alternate_brand(mp4, GF_ISOM_BRAND_OPF2, 1);
#endif
	}

	if (!e && (is_encrypted == GF_FALSE)) {
		GF_LOG(GF_LOG_WARNING, GF_LOG_AUTHOR, ("[CENC/ISMA] Warning: no track was encrypted (but PSSH was written).\n"));
	}

	del_crypt_info(info);
	return e;
}

#endif /* !defined(GPAC_DISABLE_ISOM_WRITE)*/
#endif /* !defined(GPAC_DISABLE_MCRYPT)*/
<|MERGE_RESOLUTION|>--- conflicted
+++ resolved
@@ -777,12 +777,8 @@
 
 		switch (tci->sel_enc_type) {
 		case GF_CRYPT_SELENC_RAP:
-<<<<<<< HEAD
-			gf_isom_get_sample_rap_roll_info(mp4, track, i+1, (Bool *) &samp->IsRAP, NULL, NULL);
-=======
 			if (!samp->IsRAP)
 				gf_isom_get_sample_rap_roll_info(mp4, track, i+1, (Bool *) &samp->IsRAP, NULL, NULL);
->>>>>>> 09154cc4
 			if (samp->IsRAP) isamp->flags |= GF_ISOM_ISMA_IS_ENCRYPTED;
 			break;
 		case GF_CRYPT_SELENC_NON_RAP:
@@ -1766,12 +1762,8 @@
 
 		switch (tci->sel_enc_type) {
 		case GF_CRYPT_SELENC_RAP:
-<<<<<<< HEAD
-			gf_isom_get_sample_rap_roll_info(mp4, track, i+1, (Bool *) &samp->IsRAP, NULL, NULL);
-=======
 			if (!samp->IsRAP)
 				gf_isom_get_sample_rap_roll_info(mp4, track, i+1, (Bool *) &samp->IsRAP, NULL, NULL);
->>>>>>> 09154cc4
 			if (!samp->IsRAP && !all_rap) {
 				bin128 NULL_IV;
 				e = gf_isom_track_cenc_add_sample_info(mp4, track, tci->sai_saved_box_type, 0, NULL, samp->dataLength, use_subsamples);
@@ -2263,12 +2255,8 @@
 
 		switch (tci->sel_enc_type) {
 		case GF_CRYPT_SELENC_RAP:
-<<<<<<< HEAD
-			gf_isom_get_sample_rap_roll_info(mp4, track, i+1, (Bool *) &samp->IsRAP, NULL, NULL);
-=======
 			if (!samp->IsRAP)
 				gf_isom_get_sample_rap_roll_info(mp4, track, i+1, (Bool *) &samp->IsRAP, NULL, NULL);
->>>>>>> 09154cc4
 			if (!samp->IsRAP && !all_rap) {
 				is_encrypted_au = GF_FALSE;
 			}
