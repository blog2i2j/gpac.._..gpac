/*
 *			GPAC - Multimedia Framework C SDK
 *
 *			Authors: Jean Le Feuvre
 *			Copyright (c) Telecom ParisTech 2000-2012
 *					All rights reserved
 *
 *  This file is part of GPAC / Media Tools sub-project
 *
 *  GPAC is free software; you can redistribute it and/or modify
 *  it under the terms of the GNU Lesser General Public License as published by
 *  the Free Software Foundation; either version 2, or (at your option)
 *  any later version.
 *
 *  GPAC is distributed in the hope that it will be useful,
 *  but WITHOUT ANY WARRANTY; without even the implied warranty of
 *  MERCHANTABILITY or FITNESS FOR A PARTICULAR PURPOSE.  See the
 *  GNU Lesser General Public License for more details.
 *
 *  You should have received a copy of the GNU Lesser General Public
 *  License along with this library; see the file COPYING.  If not, write to
 *  the Free Software Foundation, 675 Mass Ave, Cambridge, MA 02139, USA.
 *
 */



#include <gpac/ismacryp.h>
#include <gpac/xml.h>
#include <gpac/base_coding.h>
#include <gpac/constants.h>
#include <gpac/internal/isomedia_dev.h>
#include <gpac/crypt.h>
#include <math.h>


#if !defined(GPAC_DISABLE_MCRYPT)

typedef struct
{
	GF_List *tcis;
	Bool has_common_key;
	Bool in_text_header;
	//global for all tracks unless overriden
	u32 def_crypt_type;
} GF_CryptInfo;

static u32 get_crypt_type(char *cr_type)
{
	if (!stricmp(cr_type, "ISMA") || !stricmp(cr_type, "iAEC"))
		return GF_CRYPT_TYPE_ISMA;
	else if (!stricmp(cr_type, "CENC AES-CTR") || !stricmp(cr_type, "cenc"))
		return GF_CRYPT_TYPE_CENC;
	else if (!stricmp(cr_type, "CENC AES-CBC") || !stricmp(cr_type, "cbc1"))
		return GF_CRYPT_TYPE_CBC1;
	else if (!stricmp(cr_type, "ADOBE") || !stricmp(cr_type, "adkm"))
		return GF_CRYPT_TYPE_ADOBE;
	else if (!stricmp(cr_type, "CENC AES-CTR Pattern") || !stricmp(cr_type, "cens"))
		return GF_CRYPT_TYPE_CENS;
	else if (!stricmp(cr_type, "CENC AES-CBC Pattern") || !stricmp(cr_type, "cbcs"))
		return GF_CRYPT_TYPE_CBCS;

	GF_LOG(GF_LOG_WARNING, GF_LOG_AUTHOR, ("[CENC] Unrecognized crypto type %s\n", cr_type));
	return 0;
}

void isma_ea_node_start(void *sax_cbck, const char *node_name, const char *name_space, const GF_XMLAttribute *attributes, u32 nb_attributes)
{
	GF_XMLAttribute *att;
	GF_TrackCryptInfo *tkc;
	u32 i;
	GF_CryptInfo *info = (GF_CryptInfo *)sax_cbck;

	if (!strcmp(node_name, "OMATextHeader")) {
		info->in_text_header = 1;
		return;
	}
	if (!strcmp(node_name, "GPACDRM")) {
		for (i=0; i<nb_attributes; i++) {
			att = (GF_XMLAttribute *) &attributes[i];
			if (!stricmp(att->name, "type")) {
				info->def_crypt_type = get_crypt_type(att->value);
			}
		}
		return;
	}
	if (!strcmp(node_name, "CrypTrack")) {
		Bool has_common_key = GF_TRUE;
		GF_SAFEALLOC(tkc, GF_TrackCryptInfo);
		if (!tkc) {
			GF_LOG(GF_LOG_WARNING, GF_LOG_AUTHOR, ("[CENC] Cannnot allocate crypt track, skipping\n"));
			return;
		}
		//by default track is encrypted
		tkc->IsEncrypted = 1;
		tkc->sai_saved_box_type = GF_ISOM_BOX_TYPE_SENC;
		tkc->scheme_type = info->def_crypt_type;
		gf_list_add(info->tcis, tkc);

		if (!strcmp(node_name, "OMATrack")) {
			tkc->enc_type = 1;
			/*default to AES 128 in OMA*/
			tkc->encryption = 2;
		}

		for (i=0; i<nb_attributes; i++) {
			att = (GF_XMLAttribute *) &attributes[i];
			if (!stricmp(att->name, "trackID") || !stricmp(att->name, "ID")) {
				if (!strcmp(att->value, "*")) info->has_common_key = 1;
				else {
					tkc->trackID = atoi(att->value);
					has_common_key = GF_FALSE;
				}
			}
			else if (!stricmp(att->name, "type")) {
				tkc->scheme_type = get_crypt_type(att->value);
			}
			else if (!stricmp(att->name, "key")) {
				GF_Err e = gf_bin128_parse(att->value, tkc->key);
                if (e != GF_OK) {
                    GF_LOG(GF_LOG_ERROR, GF_LOG_AUTHOR, ("[CENC] Cannnot parse key value in CrypTrack\n"));
                    return;
                }
			}
			else if (!stricmp(att->name, "salt")) {
				u32 len, j;
				char *sKey = att->value;
				if (!strnicmp(sKey, "0x", 2)) sKey += 2;
				len = (u32) strlen(sKey);
				for (j=0; j<len; j+=2) {
					char szV[5];
					u32 v;
					sprintf(szV, "%c%c", sKey[j], sKey[j+1]);
					sscanf(szV, "%x", &v);
					tkc->salt[j/2] = v;
				}
			}
			else if (!stricmp(att->name, "kms_URI")) strcpy(tkc->KMS_URI, att->value);
			else if (!stricmp(att->name, "rightsIssuerURL")) strcpy(tkc->KMS_URI, att->value);
			else if (!stricmp(att->name, "scheme_URI")) strcpy(tkc->Scheme_URI, att->value);
			else if (!stricmp(att->name, "selectiveType")) {
				if (!stricmp(att->value, "Rap")) tkc->sel_enc_type = GF_CRYPT_SELENC_RAP;
				else if (!stricmp(att->value, "Non-Rap")) tkc->sel_enc_type = GF_CRYPT_SELENC_NON_RAP;
				else if (!stricmp(att->value, "Rand")) tkc->sel_enc_type = GF_CRYPT_SELENC_RAND;
				else if (!strnicmp(att->value, "Rand", 4)) {
					tkc->sel_enc_type = GF_CRYPT_SELENC_RAND_RANGE;
					tkc->sel_enc_range = atoi(&att->value[4]);
				}
				else if (sscanf(att->value, "%u", &tkc->sel_enc_range)==1) {
					if (tkc->sel_enc_range==1) tkc->sel_enc_range = 0;
					else tkc->sel_enc_type = GF_CRYPT_SELENC_RANGE;
				}
				else if (!strnicmp(att->value, "Preview", 7)) {
					tkc->sel_enc_type = GF_CRYPT_SELENC_PREVIEW;
				}
				else if (!strnicmp(att->value, "Clear", 5)) {
					tkc->sel_enc_type = GF_CRYPT_SELENC_CLEAR;
				}
			}
			else if (!stricmp(att->name, "Preview")) {
				tkc->sel_enc_type = GF_CRYPT_SELENC_PREVIEW;
				sscanf(att->value, "%u", &tkc->sel_enc_range);
			}
			else if (!stricmp(att->name, "ipmpType")) {
				if (!stricmp(att->value, "None")) tkc->ipmp_type = 0;
				else if (!stricmp(att->value, "IPMP")) tkc->sel_enc_type = 1;
				else if (!stricmp(att->value, "IPMPX")) tkc->sel_enc_type = 2;
			}
			else if (!stricmp(att->name, "ipmpDescriptorID")) tkc->ipmp_desc_id = atoi(att->value);
			else if (!stricmp(att->name, "encryptionMethod")) {
				if (!strcmp(att->value, "AES_128_CBC")) tkc->encryption = 1;
				else if (!strcmp(att->value, "None")) tkc->encryption = 0;
				else if (!strcmp(att->value, "AES_128_CTR") || !strcmp(att->value, "default")) tkc->encryption = 2;
			}
			else if (!stricmp(att->name, "contentID")) strcpy(tkc->Scheme_URI, att->value);
			else if (!stricmp(att->name, "rightsIssuerURL")) strcpy(tkc->KMS_URI, att->value);
			else if (!stricmp(att->name, "transactionID")) {
				if (strlen(att->value)<=16) strcpy(tkc->TransactionID, att->value);
			}
			else if (!stricmp(att->name, "textualHeaders")) {
			}
			/*CENC extensions*/
			else if (!stricmp(att->name, "IsEncrypted")) {
				if (!stricmp(att->value, "1"))
					tkc->IsEncrypted = 1;
				else
					tkc->IsEncrypted = 0;
			}
			else if (!stricmp(att->name, "IV_size")) {
				tkc->IV_size = atoi(att->value);
			}
			else if (!stricmp(att->name, "first_IV")) {
				char *sKey = att->value;
				if (!strnicmp(sKey, "0x", 2)) sKey += 2;
				if ((strlen(sKey) == 16) || (strlen(sKey) == 32)) {
					u32 j;
					for (j=0; j<strlen(sKey); j+=2) {
						u32 v;
						char szV[5];
						sprintf(szV, "%c%c", sKey[j], sKey[j+1]);
						sscanf(szV, "%x", &v);
						tkc->first_IV[j/2] = v;
					}
					if (!tkc->IV_size) tkc->IV_size = (u32) strlen(sKey) / 2;
				}
			}
			else if (!stricmp(att->name, "saiSavedBox")) {
				if (!stricmp(att->value, "uuid_psec")) tkc->sai_saved_box_type = GF_ISOM_BOX_UUID_PSEC;
				else if (!stricmp(att->value, "senc")) tkc->sai_saved_box_type = GF_ISOM_BOX_TYPE_SENC;
			}
			else if (!stricmp(att->name, "keyRoll")) {
				if (!strncmp(att->value, "idx=", 4))
					tkc->defaultKeyIdx = atoi(att->value+4);
				else if (!strncmp(att->value, "roll=", 5))
					tkc->keyRoll = atoi(att->value+5);
			}
			else if (!stricmp(att->name, "metadata")) {
				tkc->metadata_len = gf_base64_encode(att->value, (u32) strlen(att->value), tkc->metadata, 5000);
				tkc->metadata[tkc->metadata_len] = 0;
			}
			else if (!stricmp(att->name, "crypt_byte_block")) {
				tkc->crypt_byte_block = atoi(att->value);
			}
			else if (!stricmp(att->name, "skip_byte_block")) {
				tkc->skip_byte_block = atoi(att->value);
			}
			else if (!stricmp(att->name, "clear_bytes")) {
				tkc->clear_bytes = atoi(att->value);
			}
			else if (!stricmp(att->name, "constant_IV_size")) {
				tkc->constant_IV_size = atoi(att->value);
				assert((tkc->constant_IV_size == 8) || (tkc->constant_IV_size == 16));
			}
			else if (!stricmp(att->name, "constant_IV")) {
				char *sKey = att->value;
				if (!strnicmp(sKey, "0x", 2)) sKey += 2;
				if ((strlen(sKey) == 16) || (strlen(sKey) == 32)) {
					u32 j;
					for (j=0; j<strlen(sKey); j+=2) {
						u32 v;
						char szV[5];
						sprintf(szV, "%c%c", sKey[j], sKey[j+1]);
						sscanf(szV, "%x", &v);
						tkc->constant_IV[j/2] = v;
					}
				}
				if (!tkc->constant_IV_size) tkc->constant_IV_size = (u32) strlen(sKey) / 2;
			}
			else if (!stricmp(att->name, "encryptSliceHeader")) {
				tkc->allow_encrypted_slice_header = !strcmp(att->value, "yes") ? GF_TRUE : GF_FALSE;
			}
			else if (!stricmp(att->name, "blockAlign")) {
				if (!strcmp(att->value, "disable")) tkc->block_align = 1;
				if (!strcmp(att->value, "always")) tkc->block_align = 2;
				else tkc->block_align = 0;
			}
		}

		if (has_common_key) info->has_common_key = 1;

		if ((tkc->IV_size != 0) && (tkc->IV_size != 8) && (tkc->IV_size != 16)) {
			GF_LOG(GF_LOG_WARNING, GF_LOG_AUTHOR, ("[CENC] wrong IV size %d for AES-128, using 16\n", (u32) tkc->IV_size));
			tkc->IV_size = 16;
		}

		if ((tkc->scheme_type == GF_CRYPT_TYPE_CENC) || (tkc->scheme_type == GF_CRYPT_TYPE_CBC1)) {
			if (tkc->crypt_byte_block || tkc->skip_byte_block) {
				GF_LOG(GF_LOG_WARNING, GF_LOG_AUTHOR, ("[CENC] Using scheme type %s, crypt_byte_block and skip_byte_block shall be 0\n", gf_4cc_to_str(tkc->scheme_type) ));
				tkc->crypt_byte_block = tkc->skip_byte_block = 0;
			}
		}

		if ((tkc->scheme_type == GF_CRYPT_TYPE_CENC) || (tkc->scheme_type == GF_CRYPT_TYPE_CBC1) || (tkc->scheme_type == GF_CRYPT_TYPE_CENS)) {
			if (tkc->constant_IV_size) {
				if (!tkc->IV_size) {
					tkc->IV_size = tkc->constant_IV_size;
					memcpy(tkc->first_IV, tkc->constant_IV, 16);
					GF_LOG(GF_LOG_WARNING, GF_LOG_AUTHOR, ("[CENC] Using scheme type %s, constant IV shall not be used, using constant IV as first IV\n", gf_4cc_to_str(tkc->scheme_type)));
					tkc->constant_IV_size = 0;
				} else {
					tkc->constant_IV_size = 0;
					memset(tkc->constant_IV, 0, 16);
					GF_LOG(GF_LOG_WARNING, GF_LOG_AUTHOR, ("[CENC] Using scheme type %s, constant IV shall not be used, ignoring\n", gf_4cc_to_str(tkc->scheme_type)));
				}
			}
		}
	}

	if (!strcmp(node_name, "key")) {
		tkc = (GF_TrackCryptInfo *)gf_list_last(info->tcis);
		tkc->KIDs = (bin128 *)gf_realloc(tkc->KIDs, sizeof(bin128)*(tkc->KID_count+1));
		tkc->keys = (bin128 *)gf_realloc(tkc->keys, sizeof(bin128)*(tkc->KID_count+1));

		for (i=0; i<nb_attributes; i++) {
			att = (GF_XMLAttribute *) &attributes[i];

			if (!stricmp(att->name, "KID")) {
				GF_Err e = gf_bin128_parse(att->value, tkc->KIDs[tkc->KID_count]);
                if (e != GF_OK) {
                    GF_LOG(GF_LOG_ERROR, GF_LOG_AUTHOR, ("[CENC] Cannnot parse KID\n"));
                    return;
                }
			}
			else if (!stricmp(att->name, "value")) {
				GF_Err e = gf_bin128_parse(att->value, tkc->keys[tkc->KID_count]);
                if (e != GF_OK) {
                    GF_LOG(GF_LOG_ERROR, GF_LOG_AUTHOR, ("[CENC] Cannnot parse key value\n"));
                    return;
                }
			}
		}
		tkc->KID_count++;
	}
}

void isma_ea_node_end(void *sax_cbck, const char *node_name, const char *name_space)
{
	GF_CryptInfo *info = (GF_CryptInfo *)sax_cbck;
	if (!strcmp(node_name, "OMATextHeader")) {
		info->in_text_header = 0;
		return;
	}
}

void isma_ea_text(void *sax_cbck, const char *text, Bool is_cdata)
{
	u32 len;
	GF_TrackCryptInfo *tkc;
	GF_CryptInfo *info = (GF_CryptInfo *)sax_cbck;

	if (!info->in_text_header) return;

	tkc = (GF_TrackCryptInfo *) gf_list_last(info->tcis);
	len = (u32) strlen(text);
	if (len+tkc->TextualHeadersLen > 5000) return;

	if (tkc->TextualHeadersLen) {
		tkc->TextualHeadersLen ++;
		tkc->TextualHeaders[tkc->TextualHeadersLen] = 0;
	}

	memcpy(tkc->TextualHeaders + tkc->TextualHeadersLen, text, sizeof(char)*len);
	tkc->TextualHeadersLen += len;
	tkc->TextualHeaders[tkc->TextualHeadersLen] = 0;
}

static void del_crypt_info(GF_CryptInfo *info)
{
	while (gf_list_count(info->tcis)) {
		GF_TrackCryptInfo *tci = (GF_TrackCryptInfo *)gf_list_last(info->tcis);
		if (tci->KIDs) gf_free(tci->KIDs);
		if (tci->keys) gf_free(tci->keys);
		gf_list_rem_last(info->tcis);
		gf_free(tci);
	}
	gf_list_del(info->tcis);
	gf_free(info);
}

static GF_CryptInfo *load_crypt_file(const char *file)
{
	GF_Err e;
	GF_CryptInfo *info;
	GF_SAXParser *sax;
	GF_SAFEALLOC(info, GF_CryptInfo);
	if (!info) return NULL;
	info->tcis = gf_list_new();
	sax = gf_xml_sax_new(isma_ea_node_start, isma_ea_node_end, isma_ea_text, info);
	e = gf_xml_sax_parse_file(sax, file, NULL);
	gf_xml_sax_del(sax);
	if (e<0) {
		del_crypt_info(info);
		return NULL;
	}
	return info;
}


GF_EXPORT
GF_Err gf_ismacryp_gpac_get_info(u32 stream_id, char *drm_file, char *key, char *salt)
{
	GF_Err e;
	u32 i, count;
	GF_CryptInfo *info;
	GF_TrackCryptInfo *tci;

	e = GF_OK;
	info = load_crypt_file(drm_file);
	if (!info) return GF_NOT_SUPPORTED;
	count = gf_list_count(info->tcis);
	for (i=0; i<count; i++) {
		tci = (GF_TrackCryptInfo *) gf_list_get(info->tcis, i);
		if ((info->has_common_key && !tci->trackID) || (tci->trackID == stream_id) ) {
			memcpy(key, tci->key, sizeof(char)*16);
			memcpy(salt, tci->salt, sizeof(char)*8);
			e = GF_OK;
			break;
		}
	}
	del_crypt_info(info);
	return e;
}

GF_EXPORT
Bool gf_ismacryp_mpeg4ip_get_info(char *kms_uri, char *key, char *salt)
{
	char szPath[1024], catKey[24];
	u32 i, x;
	Bool got_it;
	FILE *kms;
	strcpy(szPath, getenv("HOME"));
	strcat(szPath , "/.kms_data");
	got_it = 0;
	kms = gf_fopen(szPath, "rt");
	while (kms && !feof(kms)) {
		if (!fgets(szPath, 1024, kms)) break;
		szPath[strlen(szPath) - 1] = 0;
		if (stricmp(szPath, kms_uri)) continue;
		for (i=0; i<24; i++) {
			if (!fscanf(kms, "%x", &x)) break;
			catKey[i] = x;
		}
		if (i==24) got_it = 1;
		break;
	}
	if (kms) gf_fclose(kms);
	if (got_it) {
		/*watchout, MPEG4IP stores SALT|KEY, NOT KEY|SALT*/
		memcpy(key, catKey+8, sizeof(char)*16);
		memcpy(salt, catKey, sizeof(char)*8);
		return 1;
	}
	return 0;
}

#ifndef GPAC_DISABLE_ISOM_WRITE

/*ISMACrypt*/

static GFINLINE void isma_resync_IV(GF_Crypt *mc, u64 BSO, char *salt)
{
	char IV[17];
	u64 count;
	u32 remain;
	GF_BitStream *bs;
	count = BSO / 16;
	remain = (u32) (BSO % 16);

	/*format IV to begin of counter*/
	bs = gf_bs_new(IV, 17, GF_BITSTREAM_WRITE);
	gf_bs_write_u8(bs, 0);	/*begin of counter*/
	gf_bs_write_data(bs, salt, 8);
	gf_bs_write_u64(bs, (s64) count);
	gf_bs_del(bs);
	gf_crypt_set_IV(mc, IV, GF_AES_128_KEYSIZE+1);

	/*decrypt remain bytes*/
	if (remain) {
		char dummy[20];
		gf_crypt_decrypt(mc, dummy, remain);
	}
}

GF_EXPORT
GF_Err gf_ismacryp_decrypt_track(GF_ISOFile *mp4, GF_TrackCryptInfo *tci, void (*progress)(void *cbk, u64 done, u64 total), void *cbk)
{
	GF_Err e;
	Bool use_sel_enc;
	u32 track, count, i, j, si, is_avc;
	GF_ISOSample *samp;
	GF_ISMASample *ismasamp;
	GF_Crypt *mc;
	unsigned char IV[17];
	u32 IV_size;
	Bool prev_sample_encrypted;
	GF_ESD *esd;

	track = gf_isom_get_track_by_id(mp4, tci->trackID);
	e = gf_isom_get_ismacryp_info(mp4, track, 1, &is_avc, NULL, NULL, NULL, NULL, &use_sel_enc, &IV_size, NULL);
	if (e) return e;
	is_avc = (is_avc==GF_ISOM_BOX_TYPE_264B) ? 1 : 0;


	mc = gf_crypt_open(GF_AES_128, GF_CTR);
	if (!mc) {
		GF_LOG(GF_LOG_ERROR, GF_LOG_AUTHOR, ("[CENC/ISMA] Cannot open AES-128 CTR cryptography\n", tci->trackID));
		return GF_IO_ERR;
	}

	memset(IV, 0, sizeof(char)*16);
	memcpy(IV, tci->salt, sizeof(char)*8);
	e = gf_crypt_init(mc, tci->key, IV);
	if (e) {
		gf_crypt_close(mc);
		GF_LOG(GF_LOG_ERROR, GF_LOG_AUTHOR, ("[CENC/ISMA] cannot initialize AES-128 CTR (%s)\n", gf_error_to_string(e)));
		return GF_IO_ERR;
	}

	GF_LOG(GF_LOG_INFO, GF_LOG_AUTHOR, ("[CENC/ISMA] Decrypting track ID %d - KMS: %s%s\n", tci->trackID, tci->KMS_URI, use_sel_enc ? " - Selective Decryption" : ""));

	/*start as initialized*/
	prev_sample_encrypted = 1;
	/* decrypt each sample */
	count = gf_isom_get_sample_count(mp4, track);
	gf_isom_set_nalu_extract_mode(mp4, track, GF_ISOM_NALU_EXTRACT_INSPECT);
	for (i = 0; i < count; i++) {
		samp = gf_isom_get_sample(mp4, track, i+1, &si);
		ismasamp = gf_isom_get_ismacryp_sample(mp4, track, samp, si);

		gf_free(samp->data);
		samp->data = (char *)gf_malloc(ismasamp->dataLength);
		memmove(samp->data, ismasamp->data, ismasamp->dataLength);
		samp->dataLength = ismasamp->dataLength;

		/* Decrypt payload */
		if (ismasamp->flags & GF_ISOM_ISMA_IS_ENCRYPTED) {
			/*restore IV*/
			if (!prev_sample_encrypted) isma_resync_IV(mc, ismasamp->IV, (char *) tci->salt);
			gf_crypt_decrypt(mc, samp->data, samp->dataLength);
		}
		prev_sample_encrypted = (ismasamp->flags & GF_ISOM_ISMA_IS_ENCRYPTED);
		gf_isom_ismacryp_delete_sample(ismasamp);

		/*replace AVC start codes (0x00000001) by nalu size*/
		if (is_avc) {
			u32 nalu_size;
			u32 remain = samp->dataLength;
			char *start, *end;
			start = samp->data;
			end = start + 4;
			while (remain>4) {
				if (!end[0] && !end[1] && !end[2] && (end[3]==0x01)) {
					nalu_size = (u32) (end - start - 4);
					start[0] = (nalu_size>>24)&0xFF;
					start[1] = (nalu_size>>16)&0xFF;
					start[2] = (nalu_size>>8)&0xFF;
					start[3] = (nalu_size)&0xFF;
					start = end;
					end = start+4;
					remain -= 4;
					continue;
				}
				end++;
				remain--;
			}
			nalu_size = (u32) (end - start - 4);
			start[0] = (nalu_size>>24)&0xFF;
			start[1] = (nalu_size>>16)&0xFF;
			start[2] = (nalu_size>>8)&0xFF;
			start[3] = (nalu_size)&0xFF;
		}

		gf_isom_update_sample(mp4, track, i+1, samp, 1);
		gf_isom_sample_del(&samp);
		gf_set_progress("ISMA Decrypt", i+1, count);
	}

	gf_crypt_close(mc);
	/*and remove protection info*/
	e = gf_isom_remove_track_protection(mp4, track, 1);
	if (e) {
		GF_LOG(GF_LOG_ERROR, GF_LOG_AUTHOR, ("[CENC/ISMA] Error ISMACryp signature from trackID %d: %s\n", tci->trackID, gf_error_to_string(e)));
	}

	/*remove all IPMP ptrs*/
	esd = gf_isom_get_esd(mp4, track, 1);
	if (esd) {
		while (gf_list_count(esd->IPMPDescriptorPointers)) {
			GF_Descriptor *d = (GF_Descriptor *)gf_list_get(esd->IPMPDescriptorPointers, 0);
			gf_list_rem(esd->IPMPDescriptorPointers, 0);
			gf_odf_desc_del(d);
		}
		gf_isom_change_mpeg4_description(mp4, track, 1, esd);
		gf_odf_desc_del((GF_Descriptor *)esd);
	}

	/*update OD track if any*/
	for (i=0; i<gf_isom_get_track_count(mp4); i++) {
		GF_ODCodec *cod;
		if (gf_isom_get_media_type(mp4, i+1) != GF_ISOM_MEDIA_OD) continue;

		/*remove all IPMPUpdate commads...*/
		samp = gf_isom_get_sample(mp4, i+1, 1, &si);
		cod = gf_odf_codec_new();
		gf_odf_codec_set_au(cod, samp->data, samp->dataLength);
		gf_odf_codec_decode(cod);
		for (j=0; j<gf_list_count(cod->CommandList); j++) {
			GF_IPMPUpdate *com = (GF_IPMPUpdate *)gf_list_get(cod->CommandList, j);
			if (com->tag != GF_ODF_IPMP_UPDATE_TAG) continue;
			gf_list_rem(cod->CommandList, j);
			j--;
			gf_odf_com_del((GF_ODCom **)&com);
		}
		gf_free(samp->data);
		samp->data = NULL;
		samp->dataLength = 0;
		gf_odf_codec_encode(cod, 1);
		gf_odf_codec_get_au(cod, &samp->data, &samp->dataLength);
		gf_odf_codec_del(cod);
		gf_isom_update_sample(mp4, i+1, 1, samp, 1);
		gf_isom_sample_del(&samp);

		/*remove IPMPToolList if any*/
		gf_isom_ipmpx_remove_tool_list(mp4);
		break;
	}
	return GF_OK;
}

GF_EXPORT
GF_Err gf_ismacryp_encrypt_track(GF_ISOFile *mp4, GF_TrackCryptInfo *tci, void (*progress)(void *cbk, u64 done, u64 total), void *cbk)
{
	char IV[16];
	GF_ISOSample *samp;
	GF_ISMASample *isamp;
	GF_Crypt *mc;
	u32 i, count, di, track, IV_size, rand, avc_size_length;
	u64 BSO, range_end;
	GF_ESD *esd;
	GF_IPMPPtr *ipmpdp;
	GF_IPMP_Descriptor *ipmpd;
	GF_IPMPUpdate *ipmpdU;
#ifndef GPAC_MINIMAL_ODF
	GF_IPMPX_ISMACryp *ismac;
#endif
	GF_Err e;
	Bool prev_sample_encryped, has_crypted_samp;

	avc_size_length = 0;
	track = gf_isom_get_track_by_id(mp4, tci->trackID);
	if (!track) {
		GF_LOG(GF_LOG_ERROR, GF_LOG_AUTHOR, ("[CENC/ISMA] Cannot find TrackID %d in input file - skipping\n", tci->trackID));
		return GF_OK;
	}
	esd = gf_isom_get_esd(mp4, track, 1);
	if (esd && (esd->decoderConfig->streamType==GF_STREAM_OD)) {
		gf_odf_desc_del((GF_Descriptor *) esd);
		GF_LOG(GF_LOG_ERROR, GF_LOG_AUTHOR, ("[CENC/ISMA] Cannot encrypt OD tracks - skipping"));
		return GF_NOT_SUPPORTED;
	}
	if (esd) {
		if ((esd->decoderConfig->objectTypeIndication==GF_CODECID_AVC) || (esd->decoderConfig->objectTypeIndication==GF_CODECID_SVC)) avc_size_length = 1;
		gf_odf_desc_del((GF_Descriptor*) esd);
	}
	if (avc_size_length) {
		GF_AVCConfig *avccfg = gf_isom_avc_config_get(mp4, track, 1);
		avc_size_length = avccfg->nal_unit_size;
		gf_odf_avc_cfg_del(avccfg);
		if (avc_size_length != 4) {
			GF_LOG(GF_LOG_ERROR, GF_LOG_AUTHOR, ("[CENC/ISMA] Cannot encrypt AVC/H264 track with %d size_length field - onmy 4 supported\n", avc_size_length));
			return GF_NOT_SUPPORTED;
		}
	}

	if (!tci->enc_type && !strlen(tci->Scheme_URI)) strcpy(tci->Scheme_URI, "urn:gpac:isma:encryption_scheme");

	if (!gf_isom_has_sync_points(mp4, track) &&
	        ((tci->sel_enc_type==GF_CRYPT_SELENC_RAP) || (tci->sel_enc_type==GF_CRYPT_SELENC_NON_RAP)) ) {
		GF_LOG(GF_LOG_WARNING, GF_LOG_AUTHOR, ("[CENC/ISMA] All samples in trackID %d are random access - disabling selective encryption\n", tci->trackID));
		tci->sel_enc_type = GF_CRYPT_SELENC_NONE;
	}
	else if ((tci->sel_enc_type==GF_CRYPT_SELENC_RAND) || (tci->sel_enc_type==GF_CRYPT_SELENC_RAND_RANGE)) {
		gf_rand_init(1);
	}

	BSO = gf_isom_get_media_data_size(mp4, track);
	if (tci->enc_type==0) {
		if (BSO<0xFFFF) IV_size = 2;
		else if (BSO<0xFFFFFFFF) IV_size = 4;
		else IV_size = 8;
	} else {
		/*128 bit IV in OMA*/
		IV_size = 16;
	}

	GF_LOG(GF_LOG_INFO, GF_LOG_AUTHOR, ("[CENC/ISMA] Encrypting track ID %d - KMS: %s%s\n", tci->trackID, tci->KMS_URI, tci->sel_enc_type ? " - Selective Encryption" : ""));

	/*init crypto*/
	memset(IV, 0, sizeof(char)*16);
	memcpy(IV, tci->salt, sizeof(char)*8);
	mc = gf_crypt_open(GF_AES_128, GF_CTR);
	if (!mc) {
		GF_LOG(GF_LOG_ERROR, GF_LOG_AUTHOR, ("[CENC/ISMA] Cannot open AES-128 CTR\n"));
		return GF_IO_ERR;
	}
	e = gf_crypt_init(mc, tci->key, IV);
	if (e) {
		GF_LOG(GF_LOG_ERROR, GF_LOG_AUTHOR, ("[CENC/ISMA] Cannot initialize AES-128 CTR (%s)\n", gf_error_to_string(e)) );
		gf_crypt_close(mc);
		return GF_IO_ERR;
	}
	if (!stricmp(tci->KMS_URI, "self")) {
		char Data[100], d64[100];
		u32 s64;
		memcpy(Data, tci->key, sizeof(char)*16);
		memcpy(Data+16, tci->salt, sizeof(char)*8);
		s64 = gf_base64_encode(Data, 24, d64, 100);
		d64[s64] = 0;
		strcpy(tci->KMS_URI, "(key)");
		strcat(tci->KMS_URI, d64);
	}

	/*create ISMA protection*/
	if (tci->enc_type==0) {
		e = gf_isom_set_ismacryp_protection(mp4, track, 1, GF_ISOM_ISMACRYP_SCHEME, 1,
		                                    tci->Scheme_URI, tci->KMS_URI, (tci->sel_enc_type!=0) ? 1 : 0, 0, IV_size);
	} else {
		if ((tci->sel_enc_type==GF_CRYPT_SELENC_PREVIEW) && tci->sel_enc_range) {
			char *szPreview = tci->TextualHeaders + tci->TextualHeadersLen;
			sprintf(szPreview, "PreviewRange:%d", tci->sel_enc_range);
			tci->TextualHeadersLen += (u32) strlen(szPreview)+1;
		}
		e = gf_isom_set_oma_protection(mp4, track, 1,
		                               strlen(tci->Scheme_URI) ? tci->Scheme_URI : NULL,
		                               tci->KMS_URI,
		                               tci->encryption, BSO,
		                               tci->TextualHeadersLen ? tci->TextualHeaders : NULL,
		                               tci->TextualHeadersLen,
		                               (tci->sel_enc_type!=0) ? 1 : 0, 0, IV_size);
	}
	if (e) return e;

	has_crypted_samp = 0;
	BSO = 0;
	prev_sample_encryped = 1;
	range_end = 0;
	if (tci->sel_enc_type==GF_CRYPT_SELENC_PREVIEW) {
		range_end = gf_isom_get_media_timescale(mp4, track) * tci->sel_enc_range;
	}

	if (gf_isom_has_time_offset(mp4, track)) gf_isom_set_cts_packing(mp4, track, GF_TRUE);

	count = gf_isom_get_sample_count(mp4, track);
	gf_isom_set_nalu_extract_mode(mp4, track, GF_ISOM_NALU_EXTRACT_INSPECT);
	for (i = 0; i < count; i++) {
		samp = gf_isom_get_sample(mp4, track, i+1, &di);

		isamp = gf_isom_ismacryp_new_sample();
		isamp->IV_length = IV_size;
		isamp->KI_length = 0;

		switch (tci->sel_enc_type) {
		case GF_CRYPT_SELENC_RAP:
			if (samp->IsRAP) isamp->flags |= GF_ISOM_ISMA_IS_ENCRYPTED;
			break;
		case GF_CRYPT_SELENC_NON_RAP:
			if (!samp->IsRAP) isamp->flags |= GF_ISOM_ISMA_IS_ENCRYPTED;
			break;
		/*random*/
		case GF_CRYPT_SELENC_RAND:
			rand = gf_rand();
			if (rand%2) isamp->flags |= GF_ISOM_ISMA_IS_ENCRYPTED;
			break;
		/*random every sel_freq samples*/
		case GF_CRYPT_SELENC_RAND_RANGE:
			if (!(i%tci->sel_enc_range)) has_crypted_samp = 0;
			if (!has_crypted_samp) {
				rand = gf_rand();
				if (!(rand%tci->sel_enc_range)) isamp->flags |= GF_ISOM_ISMA_IS_ENCRYPTED;

				if (!(isamp->flags & GF_ISOM_ISMA_IS_ENCRYPTED) && !( (1+i)%tci->sel_enc_range)) {
					isamp->flags |= GF_ISOM_ISMA_IS_ENCRYPTED;
				}
				has_crypted_samp = (isamp->flags & GF_ISOM_ISMA_IS_ENCRYPTED);
			}
			break;
		/*every sel_freq samples*/
		case GF_CRYPT_SELENC_RANGE:
			if (!(i%tci->sel_enc_type)) isamp->flags |= GF_ISOM_ISMA_IS_ENCRYPTED;
			break;
		case GF_CRYPT_SELENC_PREVIEW:
			if (samp->DTS + samp->CTS_Offset >= range_end)
				isamp->flags |= GF_ISOM_ISMA_IS_ENCRYPTED;
			break;
		case 0:
			isamp->flags |= GF_ISOM_ISMA_IS_ENCRYPTED;
			break;
		default:
			break;
		}
		if (tci->sel_enc_type) isamp->flags |= GF_ISOM_ISMA_USE_SEL_ENC;

		/*isma e&a stores AVC1 in AVC/H264 annex B bitstream fashion, with 0x00000001 start codes*/
		if (avc_size_length) {
			u32 done = 0;
			u8 *d = (u8*)samp->data;
			while (done < samp->dataLength) {
				u32 nal_size = GF_4CC(d[0], d[1], d[2], d[3]);
				d[0] = d[1] = d[2] = 0;
				d[3] = 1;
				d += 4 + nal_size;
				done += 4 + nal_size;
			}
		}

		if (isamp->flags & GF_ISOM_ISMA_IS_ENCRYPTED) {
			/*resync IV*/
			if (!prev_sample_encryped) isma_resync_IV(mc, BSO, (char *) tci->salt);
			gf_crypt_encrypt(mc, samp->data, samp->dataLength);
			prev_sample_encryped = 1;
		} else {
			prev_sample_encryped = 0;
		}


		isamp->IV = BSO;
		BSO += samp->dataLength;
		isamp->data = samp->data;
		isamp->dataLength = samp->dataLength;
		samp->data = NULL;
		samp->dataLength = 0;

		gf_isom_ismacryp_sample_to_sample(isamp, samp);
		gf_isom_ismacryp_delete_sample(isamp);
		gf_isom_update_sample(mp4, track, i+1, samp, 1);
		gf_isom_sample_del(&samp);
		gf_set_progress("ISMA Encrypt", i+1, count);
	}
	gf_isom_set_cts_packing(mp4, track, GF_FALSE);
	gf_crypt_close(mc);


	/*format as IPMP(X) - note that the ISMACryp spec is broken since it always uses IPMPPointers to a
	single desc which would assume the same protection (eg key & salt) for all streams using it...*/
	if (!tci->ipmp_type) return GF_OK;

	ipmpdp = (GF_IPMPPtr*)gf_odf_desc_new(GF_ODF_IPMP_PTR_TAG);
	if (!tci->ipmp_desc_id) tci->ipmp_desc_id = track;
	if (tci->ipmp_type==2) {
		ipmpdp->IPMP_DescriptorID = 0xFF;
		ipmpdp->IPMP_DescriptorIDEx = tci->ipmp_desc_id;
	} else {
		ipmpdp->IPMP_DescriptorID = tci->ipmp_desc_id;
	}
	gf_isom_add_desc_to_description(mp4, track, 1, (GF_Descriptor *)ipmpdp);
	gf_odf_desc_del((GF_Descriptor*)ipmpdp);

	ipmpdU = (GF_IPMPUpdate*)gf_odf_com_new(GF_ODF_IPMP_UPDATE_TAG);
	/*format IPMPD*/
	ipmpd = (GF_IPMP_Descriptor*)gf_odf_desc_new(GF_ODF_IPMP_TAG);
	if (tci->ipmp_type==2) {
#ifndef GPAC_MINIMAL_ODF
		ipmpd->IPMP_DescriptorID = 0xFF;
		ipmpd->IPMP_DescriptorIDEx = tci->ipmp_desc_id;
		ipmpd->IPMPS_Type = 0xFFFF;
		ipmpd->IPMP_ToolID[14] = 0x49;
		ipmpd->IPMP_ToolID[15] = 0x53;
		ipmpd->control_point = 1;
		ipmpd->cp_sequence_code = 0x80;
		/*format IPMPXData*/
		ismac = (GF_IPMPX_ISMACryp *) gf_ipmpx_data_new(GF_IPMPX_ISMACRYP_TAG);
		ismac->cryptoSuite = 1;	/*default ISMA AESCTR128*/
		ismac->IV_length = IV_size;
		ismac->key_indicator_length = 0;
		ismac->use_selective_encryption = (tci->sel_enc_type!=0)? 1 : 0;
		gf_list_add(ipmpd->ipmpx_data, ismac);
#endif
	} else {
		ipmpd->IPMP_DescriptorID = tci->ipmp_desc_id;
	}
	gf_list_add(ipmpdU->IPMPDescList, ipmpd);

	for (i=0; i<gf_isom_get_track_count(mp4); i++) {
		GF_ODCodec *cod;
		if (gf_isom_get_media_type(mp4, i+1) != GF_ISOM_MEDIA_OD) continue;

		/*add com*/
		samp = gf_isom_get_sample(mp4, i+1, 1, &di);
		cod = gf_odf_codec_new();
		gf_odf_codec_set_au(cod, samp->data, samp->dataLength);
		gf_odf_codec_decode(cod);
		gf_odf_codec_add_com(cod, (GF_ODCom *) ipmpdU);
		gf_free(samp->data);
		samp->data = NULL;
		samp->dataLength = 0;
		gf_odf_codec_encode(cod, 1);
		gf_odf_codec_get_au(cod, &samp->data, &samp->dataLength);
		ipmpdU = NULL;
		gf_odf_codec_del(cod);
		gf_isom_update_sample(mp4, i+1, 1, samp, 1);
		gf_isom_sample_del(&samp);

		if (tci->ipmp_type==2) {
			GF_IPMP_ToolList*ipmptl = (GF_IPMP_ToolList*)gf_odf_desc_new(GF_ODF_IPMP_TL_TAG);
			GF_IPMP_Tool *ipmpt = (GF_IPMP_Tool*)gf_odf_desc_new(GF_ODF_IPMP_TOOL_TAG);
			gf_list_add(ipmptl->ipmp_tools, ipmpt);
			ipmpt->IPMP_ToolID[14] = 0x49;
			ipmpt->IPMP_ToolID[15] = 0x53;
			gf_isom_add_desc_to_root_od(mp4, (GF_Descriptor *)ipmptl);
			gf_odf_desc_del((GF_Descriptor *)ipmptl);
		}
		break;
	}
	return e;
}

/*Common Encryption*/
static void increase_counter(char *x, int x_size) {
	register int i, y=0;

	for (i=x_size-1; i>=0; i--) {
		y = 0;
		if ((u8) x[i] == 0xFF) {
			x[i] = 0;
			y = 1;
		} else x[i]++;

		if (y==0) break;
	}

	return;
}

static void cenc_resync_IV(GF_Crypt *mc, char IV[16], u8 IV_size)
{
	char next_IV[17];
	u32 size = 17;

	gf_crypt_get_IV(mc, (u8 *) next_IV, &size);
	/*
		NOTE 1: the next_IV returned by get_state has 17 bytes, the first byte being the current counter position in the following 16 bytes.
		If this index is 0, this means that we are at the begining of a new block and we can use it as IV for next sample,
		otherwise we must discard unsued bytes in the counter (next sample shall begin with counter at 0)
		if less than 16 blocks were cyphered, we must force increasing the next IV for next sample, not doing so would produce the same IV for the next bytes cyphered,
		which is forbidden by CENC (unique IV per sample). In GPAC, we ALWAYS force counter increase

		NOTE 2: in case where IV_size is 8, because the cypher block is treated as 16 bytes while processing,
		we need to increment manually the 8-bytes IV (bytes 0 to 7) for the next sample, otherwise we would likely the same IV (eg unless we had cyphered 16 * 2^64 - 1
		bytes in the last sample , quite unlikely !)

		NOTE 3: Bytes 8 to 15 are set to 0 when forcing a new IV for 8-bytes IVs.

		NOTE 4: Since CENC forces declaration of a unique, potentially random, IV per sample, we could increase the IV counter at each sample start
		but this is currently not done
	*/
	if (IV_size == 8) {
		/*cf note 2*/
		increase_counter(&next_IV[1], IV_size);
		next_IV[0] = 0;
		/*cf note 3*/
		memset(&next_IV[9], 0, 8*sizeof(char));
	} else if (next_IV[0]) {
		/*cf note 1*/
		increase_counter(&next_IV[1], IV_size);
		next_IV[0] = 0;
	}

	gf_crypt_set_IV(mc, next_IV, size);

	memset(IV, 0, 16*sizeof(char));
	memcpy(IV, next_IV+1, 16*sizeof(char));
}

//parses slice header and returns its size
static u32 gf_cenc_get_clear_bytes(GF_TrackCryptInfo *tci, GF_BitStream *plaintext_bs, char *samp_data, u32 nal_size, u32 bytes_in_nalhr)
{
	u32 clear_bytes = 0;
	if (tci->slice_header_clear) {
#ifndef GPAC_DISABLE_AV_PARSERS
		u32 nal_start = (u32) gf_bs_get_position(plaintext_bs);
		if (tci->is_avc) {
			u32 ntype;
			gf_media_avc_parse_nalu(plaintext_bs, &tci->avc);
			ntype = tci->avc.last_nal_type_parsed;
			switch (ntype) {
			case GF_AVC_NALU_NON_IDR_SLICE:
			case GF_AVC_NALU_DP_A_SLICE:
			case GF_AVC_NALU_DP_B_SLICE:
			case GF_AVC_NALU_DP_C_SLICE:
			case GF_AVC_NALU_IDR_SLICE:
			case GF_AVC_NALU_SLICE_AUX:
			case GF_AVC_NALU_SVC_SLICE:
				clear_bytes = (u32) gf_bs_get_position(plaintext_bs) - nal_start;
				break;
			default:
				clear_bytes = nal_size;
				break;
			}
		} else {
#if !defined(GPAC_DISABLE_HEVC)
			u8 ntype, ntid, nlid;
			u32 nal_start = (u32) gf_bs_get_position(plaintext_bs);
			tci->hevc.full_slice_header_parse = GF_TRUE;
			gf_media_hevc_parse_nalu (samp_data + nal_start, nal_size, &tci->hevc, &ntype, &ntid, &nlid);
			if (ntype<=GF_HEVC_NALU_SLICE_CRA) {
				clear_bytes = tci->hevc.s_info.payload_start_offset;
			} else {
				clear_bytes = nal_size;
			}
		}
		gf_bs_seek(plaintext_bs, nal_start);
#endif

#else
		GF_LOG(GF_LOG_ERROR, GF_LOG_AUTHOR, ("[CENC] AV parsers disabled, cannot get slice header size. Assuming 8 bytes is enough, but resulting file will not be compliant\n"));
		clear_bytes = 8;
#endif //GPAC_DISABLE_AV_PARSERS

	} else {
		clear_bytes = bytes_in_nalhr;
	}
	return clear_bytes;
}

static GF_Err gf_cenc_encrypt_sample_ctr(GF_Crypt *mc, GF_TrackCryptInfo *tci, GF_ISOSample *samp, Bool is_nalu_video, u32 nalu_size_length, char IV[16], u32 IV_size, char **sai, u32 *saiz,
										 u32 bytes_in_nalhr, u8 crypt_byte_block, u8 skip_byte_block)
{
	GF_BitStream *plaintext_bs, *cyphertext_bs, *sai_bs;
	GF_CENCSubSampleEntry *prev_entry=NULL;
	char *buffer;
	u32 max_size, nalu_size;
	GF_Err e = GF_OK;
	GF_List *subsamples;

	plaintext_bs = cyphertext_bs = sai_bs = NULL;
	max_size = 4096;
	buffer = (char*)gf_malloc(sizeof(char) * max_size);
	memset(buffer, 0, max_size);
	plaintext_bs = gf_bs_new(samp->data, samp->dataLength, GF_BITSTREAM_READ);
	cyphertext_bs = gf_bs_new(NULL, 0, GF_BITSTREAM_WRITE);
	sai_bs = gf_bs_new(NULL, 0, GF_BITSTREAM_WRITE);
	gf_bs_write_data(sai_bs, IV, IV_size);
	subsamples = gf_list_new();
	if (!subsamples) {
		e = GF_IO_ERR;
		goto exit;
	}
	while (gf_bs_available(plaintext_bs)) {
		if (is_nalu_video) {
			u32 clear_bytes = 0;
			nalu_size = gf_bs_read_int(plaintext_bs, 8*nalu_size_length);
			if (nalu_size == 0) {
				continue;
			}
			if (nalu_size > max_size) {
				buffer = (char*)gf_realloc(buffer, sizeof(char)*nalu_size);
				max_size = nalu_size;
			}

	 		clear_bytes = gf_cenc_get_clear_bytes(tci, plaintext_bs, samp->data, nalu_size, bytes_in_nalhr);
			// adjust so that encrypted bytes are a multiple of 16 bytes: cenc SHOULD, cens SHALL, we always do it
			if (nalu_size > clear_bytes) {
				u32 ret = (nalu_size - clear_bytes) % 16;
				//for CENC (should),
				if (tci->scheme_type == GF_CRYPT_TYPE_CENC) {
				 	//do it if not disabled by user
					if (tci->block_align != 1) {
						//always align even if sample is not encrypted in the end
						if (tci->block_align==2) {
							clear_bytes += ret;
						}
						//or if we don't end up with sample in the clear
						else if (nalu_size > clear_bytes + ret) {
							clear_bytes += ret;
						}
					}
				} else {
					clear_bytes += ret;
				}
			}

			/*read clear data and transfer to output*/
			gf_bs_read_data(plaintext_bs, buffer, clear_bytes);
			gf_bs_write_int(cyphertext_bs, nalu_size, 8*nalu_size_length);
			gf_bs_write_data(cyphertext_bs, buffer, clear_bytes);

			//read data to encrypt
			if (nalu_size > clear_bytes) {
				gf_bs_read_data(plaintext_bs, buffer, nalu_size - clear_bytes);

				//pattern encryption
				if (crypt_byte_block && skip_byte_block) {
					u32 pos = 0;
					u32 res = nalu_size - clear_bytes;
					while (res) {
						gf_crypt_encrypt(mc, buffer+pos, res >= (u32) (16*crypt_byte_block) ? 16*crypt_byte_block : res);
						if (res >= (u32) (16 * (crypt_byte_block + skip_byte_block))) {
							pos += 16 * (crypt_byte_block + skip_byte_block);
							res -= 16 * (crypt_byte_block + skip_byte_block);
						} else {
							res = 0;
						}
					}
				} else {
					gf_crypt_encrypt(mc, buffer, nalu_size - clear_bytes);
				}

				/*write encrypted data to bitstream*/
				gf_bs_write_data(cyphertext_bs, buffer, nalu_size - clear_bytes);
			}
			//prev entry is not a VCL, append this NAL
			if (prev_entry && !prev_entry->bytes_encrypted_data) {
				prev_entry->bytes_clear_data += nalu_size_length + clear_bytes;
				prev_entry->bytes_encrypted_data += nalu_size - clear_bytes;
			} else {
				prev_entry = (GF_CENCSubSampleEntry *)gf_malloc(sizeof(GF_CENCSubSampleEntry));
				prev_entry->bytes_clear_data = nalu_size_length + clear_bytes;
				prev_entry->bytes_encrypted_data = nalu_size - clear_bytes;
				gf_list_add(subsamples, prev_entry);
			}
		} else {
			gf_bs_read_data(plaintext_bs, buffer, samp->dataLength);
			gf_crypt_encrypt(mc, buffer, samp->dataLength);
			gf_bs_write_data(cyphertext_bs, buffer, samp->dataLength);
		}
	}

	if (samp->data) {
		gf_free(samp->data);
		samp->data = NULL;
		samp->dataLength = 0;
	}
	gf_bs_get_content(cyphertext_bs, &samp->data, &samp->dataLength);
	if (gf_list_count(subsamples)) {
		gf_bs_write_u16(sai_bs, gf_list_count(subsamples));
		while (gf_list_count(subsamples)) {
			GF_CENCSubSampleEntry *ptr = (GF_CENCSubSampleEntry *)gf_list_get(subsamples, 0);
			gf_list_rem(subsamples, 0);
			gf_bs_write_u16(sai_bs, ptr->bytes_clear_data);
			gf_bs_write_u32(sai_bs, ptr->bytes_encrypted_data);
			gf_free(ptr);
		}
	}
	gf_list_del(subsamples);
	gf_bs_get_content(sai_bs, sai, saiz);
	cenc_resync_IV(mc, IV, IV_size);

exit:
	if (buffer) gf_free(buffer);
	if (plaintext_bs) gf_bs_del(plaintext_bs);
	if (cyphertext_bs) gf_bs_del(cyphertext_bs);
	if (sai_bs) gf_bs_del(sai_bs);
	return e;
}


static GF_Err gf_cenc_encrypt_sample_cbc(GF_Crypt *mc, GF_TrackCryptInfo *tci, GF_ISOSample *samp, Bool is_nalu_video, u32 nalu_size_length, char IV[16], u32 IV_size, char **sai, u32 *saiz,
										u32 bytes_in_nalhr, u8 crypt_byte_block, u8 skip_byte_block) {
	GF_BitStream *plaintext_bs, *cyphertext_bs, *sai_bs;
	GF_CENCSubSampleEntry *prev_entry = NULL;
	char *buffer;
	u32 max_size, nal_size;
	GF_Err e = GF_OK;
	GF_List *subsamples;

	plaintext_bs = cyphertext_bs = sai_bs = NULL;
	max_size = 4096;
	buffer = (char*)gf_malloc(sizeof(char) * max_size);
	memset(buffer, 0, max_size);
	plaintext_bs = gf_bs_new(samp->data, samp->dataLength, GF_BITSTREAM_READ);
	cyphertext_bs = gf_bs_new(NULL, 0, GF_BITSTREAM_WRITE);
	sai_bs = gf_bs_new(NULL, 0, GF_BITSTREAM_WRITE);
	gf_bs_write_data(sai_bs, IV, IV_size);
	subsamples = gf_list_new();
	if (!subsamples) {
		e = GF_IO_ERR;
		goto exit;
	}

	while (gf_bs_available(plaintext_bs)) {
		if (skip_byte_block || is_nalu_video) {
			u32 clear_bytes = 0;
			u32 clear_bytes_at_end = 0;

			if (is_nalu_video) {
				nal_size = gf_bs_read_int(plaintext_bs, 8*nalu_size_length);
				if (nal_size+1 > max_size) {
					buffer = (char*)gf_realloc(buffer, sizeof(char)*(nal_size+1));
					memset(buffer, 0, sizeof(char)*(nal_size+1));
					max_size = nal_size + 1;
				}
				gf_bs_write_int(cyphertext_bs, nal_size, 8*nalu_size_length);

				clear_bytes = gf_cenc_get_clear_bytes(tci, plaintext_bs, samp->data, nal_size, bytes_in_nalhr);
			} else {
				nal_size = (u32) gf_bs_available(plaintext_bs);
				clear_bytes = bytes_in_nalhr;
				if (nal_size<clear_bytes) {
					if (tci->block_align==2) {
						clear_bytes = nal_size;
					} else {
						clear_bytes = 0;
					}
				}
			}

			//in cbcs, we don't adjust bytes_encrypted_data to be a multiple of 16 bytes and leave the last block unencrypted
			if (tci->scheme_type == GF_CRYPT_TYPE_CBCS) {
				u32 ret = (nal_size-clear_bytes) % 16;
				clear_bytes_at_end = ret;
			}
			//in cbc1, we adjust bytes_encrypted_data to be a multiple of 16 bytes
			else {
				u32 ret = (nal_size-clear_bytes) % 16;
				clear_bytes += ret;
				clear_bytes_at_end = 0;
			}
			//copy over clear bytes
			if (clear_bytes) {
				gf_bs_read_data(plaintext_bs, buffer, clear_bytes);
				gf_bs_write_data(cyphertext_bs, buffer, clear_bytes);
			}
			
			if (nal_size - clear_bytes) {
				//read the bytes to be encrypted
				gf_bs_read_data(plaintext_bs, buffer, nal_size - clear_bytes);

				//cbcs scheme with constant IV, reinit at each sub sample,
				if (!IV_size)
					gf_crypt_set_IV(mc, IV, 16);
				//pattern encryption
				if (crypt_byte_block && skip_byte_block) {
					u32 pos = 0;
					u32 res = nal_size - clear_bytes - clear_bytes_at_end;
					assert((res % 16) == 0);

					while (res) {
						gf_crypt_encrypt(mc, buffer + pos, res >= (u32) (16*crypt_byte_block) ? 16*crypt_byte_block : res);
						if (res >= (u32) (16 * (crypt_byte_block + skip_byte_block))) {
							pos += 16 * (crypt_byte_block + skip_byte_block);
							res -= 16 * (crypt_byte_block + skip_byte_block);
						} else {
							res = 0;
						}
					}
				} else {
					gf_crypt_encrypt(mc, buffer, nal_size - clear_bytes - clear_bytes_at_end);
				}
				//write the cyphered data, including the non encrypted bytes at the end of the block
				gf_bs_write_data(cyphertext_bs, buffer, nal_size - clear_bytes);
			}

			//for NALU-based, subsamples. Otherwise, if bytes in clear at the begining, subsample
			//the spec is not clear here: can we ommit subsamples if we always cypher everything ?
			//for now commented out for max compatibility
			//if (is_nalu_video || bytes_in_nalhr)
			{
				//note that we write encrypted data to cover the complete byte range after the slice header
				//but the last incomplete block might be unencrypted, but is still signaled in bytes_encrypted, as per the spec

				//prev entry is not a VCL, append this NAL
				if (prev_entry && !prev_entry->bytes_encrypted_data) {
					prev_entry->bytes_clear_data += nalu_size_length + clear_bytes;
					prev_entry->bytes_encrypted_data += nal_size - clear_bytes;
				} else {
					prev_entry = (GF_CENCSubSampleEntry *)gf_malloc(sizeof(GF_CENCSubSampleEntry));
					prev_entry->bytes_clear_data = nalu_size_length + clear_bytes;
					prev_entry->bytes_encrypted_data = nal_size - clear_bytes;
					gf_list_add(subsamples, prev_entry);
				}
				assert((s32)prev_entry->bytes_encrypted_data >= 0);
				assert(prev_entry->bytes_encrypted_data <= samp->dataLength);
			}
		} else {
			u32 clear_trailing;
			gf_bs_read_data(plaintext_bs, buffer, samp->dataLength);
			clear_trailing = samp->dataLength % 16;

			//cbcs scheme with constant IV, reinit at each sample,
			if (!IV_size)
				gf_crypt_set_IV(mc, IV, 16);

			if (samp->dataLength >= 16) {
				gf_crypt_encrypt(mc, buffer, samp->dataLength - clear_trailing);
				gf_bs_write_data(cyphertext_bs, buffer, samp->dataLength - clear_trailing);
			}
			if (clear_trailing) {
				gf_bs_write_data(cyphertext_bs, buffer+samp->dataLength - clear_trailing, clear_trailing);
			}
		}
	}

	if (samp->data) {
		gf_free(samp->data);
		samp->data = NULL;
		samp->dataLength = 0;
	}
	gf_bs_get_content(cyphertext_bs, &samp->data, &samp->dataLength);
	if (gf_list_count(subsamples)) {
		gf_bs_write_u16(sai_bs, gf_list_count(subsamples));
		while (gf_list_count(subsamples)) {
			GF_CENCSubSampleEntry *ptr = (GF_CENCSubSampleEntry *)gf_list_get(subsamples, 0);
			gf_list_rem(subsamples, 0);
			gf_bs_write_u16(sai_bs, ptr->bytes_clear_data);
			gf_bs_write_u32(sai_bs, ptr->bytes_encrypted_data);
			gf_free(ptr);
		}
	}
	gf_list_del(subsamples);
	gf_bs_get_content(sai_bs, sai, saiz);

exit:
	if (buffer) gf_free(buffer);
	if (plaintext_bs) gf_bs_del(plaintext_bs);
	if (cyphertext_bs) gf_bs_del(cyphertext_bs);
	if (sai_bs) gf_bs_del(sai_bs);
	return e;
}

#if !defined(GPAC_DISABLE_AV_PARSERS) && !defined(GPAC_DISABLE_HEVC)
static void hevc_parse_ps(GF_HEVCConfig *hevccfg, HEVCState *hevc, u32 nal_type)
{
	u32 i, j;
	for (i=0; i<gf_list_count(hevccfg->param_array); i++) {
		GF_HEVCParamArray *ar = gf_list_get(hevccfg->param_array, i);
		if (ar->type!=nal_type) continue;
		for (j=0; j<gf_list_count(ar->nalus); j++) {
			u8 ntype, tid, lid;
			GF_AVCConfigSlot *sl = gf_list_get(ar->nalus, j);
			gf_media_hevc_parse_nalu(sl->data, sl->size, hevc, &ntype, &tid, &lid);
		}
	}
}
#endif

/*encrypts track - logs, progress: info callbacks, NULL for default*/
GF_Err gf_cenc_encrypt_track(GF_ISOFile *mp4, GF_TrackCryptInfo *tci, void (*progress)(void *cbk, u64 done, u64 total), void *cbk)
{
	GF_Err e;
	char IV[16];
	GF_ISOSample *samp;
	GF_Crypt *mc;
	Bool all_rap = GF_FALSE;
	u32 i, count, di, track, saiz_len, nb_samp_encrypted, nalu_size_length, idx, bytes_in_nalhr;
	GF_ESD *esd;
	Bool has_crypted_samp;
	Bool is_nalu_video = GF_FALSE;
	Bool use_subsamples = GF_FALSE;
	char *saiz_buf;
	Bool use_seig = GF_FALSE;
	GF_BitStream *bs;

	nalu_size_length = 0;
	mc = NULL;
	saiz_buf = NULL;
	bs = NULL;
	bytes_in_nalhr = 0;

	track = gf_isom_get_track_by_id(mp4, tci->trackID);
	if (!track) {
		GF_LOG(GF_LOG_ERROR, GF_LOG_AUTHOR, ("[CENC] Cannot find TrackID %d in input file - skipping\n", tci->trackID));
		return GF_OK;
	}

	esd = gf_isom_get_esd(mp4, track, 1);
	if (esd && (esd->decoderConfig->streamType == GF_STREAM_OD)) {
		gf_odf_desc_del((GF_Descriptor *) esd);
		GF_LOG(GF_LOG_ERROR, GF_LOG_AUTHOR, ("[CENC] Cannot encrypt OD tracks - skipping"));
		return GF_NOT_SUPPORTED;
	}
	if (esd) {
		if ((esd->decoderConfig->objectTypeIndication==GF_CODECID_AVC) || (esd->decoderConfig->objectTypeIndication==GF_CODECID_SVC)) {
			GF_AVCConfig *avccfg = gf_isom_avc_config_get(mp4, track, 1);
			GF_AVCConfig *svccfg = gf_isom_svc_config_get(mp4, track, 1);
			if (avccfg)
				nalu_size_length = avccfg->nal_unit_size;
			else if (svccfg)
				nalu_size_length = svccfg->nal_unit_size;

			switch (gf_isom_get_media_subtype(mp4, track, 1)) {
			case GF_ISOM_BOX_TYPE_AVC1:
				if (!tci->allow_encrypted_slice_header) {
					tci->slice_header_clear = GF_TRUE;
				} else if (tci->scheme_type==GF_CRYPT_TYPE_CBCS) {
					tci->slice_header_clear = GF_TRUE;
				}
				break;
			default:
				tci->slice_header_clear = GF_TRUE;
				break;
			}
			tci->is_avc = GF_TRUE;

#if !defined(GPAC_DISABLE_HEVC)
			for (i=0; i<gf_list_count(avccfg->sequenceParameterSets); i++) {
				GF_AVCConfigSlot *slc = gf_list_get(avccfg->sequenceParameterSets, i);
				gf_media_avc_read_sps(slc->data, slc->size, &tci->avc, 0, NULL);
			}
			for (i=0; i<gf_list_count(avccfg->pictureParameterSets); i++) {
				GF_AVCConfigSlot *slc = gf_list_get(avccfg->pictureParameterSets, i);
				gf_media_avc_read_pps(slc->data, slc->size, &tci->avc);
			}
#endif
			if (avccfg) gf_odf_avc_cfg_del(avccfg);
			if (svccfg) gf_odf_avc_cfg_del(svccfg);
			is_nalu_video = GF_TRUE;
			bytes_in_nalhr = 1;
		}
		else if (esd->decoderConfig->objectTypeIndication==GF_CODECID_HEVC) {
			GF_HEVCConfig *hevccfg = gf_isom_hevc_config_get(mp4, track, 1);
			if (hevccfg)
				nalu_size_length = hevccfg->nal_unit_size;

#if !defined(GPAC_DISABLE_AV_PARSERS) && !defined(GPAC_DISABLE_HEVC)
			hevc_parse_ps(hevccfg, &tci->hevc, GF_HEVC_NALU_VID_PARAM);
			hevc_parse_ps(hevccfg, &tci->hevc, GF_HEVC_NALU_SEQ_PARAM);
			hevc_parse_ps(hevccfg, &tci->hevc, GF_HEVC_NALU_PIC_PARAM);
#endif
			//mandatory for HEVC
			tci->slice_header_clear = GF_TRUE;
			tci->is_avc = GF_FALSE;

			if (hevccfg) gf_odf_hevc_cfg_del(hevccfg);
			is_nalu_video = GF_TRUE;
			tci->slice_header_clear = GF_TRUE;
			bytes_in_nalhr = 2;
		}
		gf_odf_desc_del((GF_Descriptor*) esd);
	}

	if (((tci->scheme_type == GF_CRYPT_TYPE_CENS) || (tci->scheme_type == GF_CRYPT_TYPE_CBCS) ) && is_nalu_video) {
		if (!tci->crypt_byte_block || !tci->skip_byte_block) {
			if (tci->crypt_byte_block || tci->skip_byte_block) {
				GF_LOG(GF_LOG_WARNING, GF_LOG_AUTHOR, ("[CENC] Using pattern mode, crypt_byte_block and skip_byte_block shall be 0 only for track other than video, using 1 crypt + 9 skip\n"));
			}
			tci->crypt_byte_block = 1;
			tci->skip_byte_block = 9;
		}
	}


	if (is_nalu_video) use_subsamples = GF_TRUE;
	//CBCS mode with skip byte block may be used for any track, in which case we need subsamples
	else if (tci->scheme_type == GF_CRYPT_TYPE_CBCS) {
		if (tci->skip_byte_block) {
			use_subsamples = GF_TRUE;
			GF_LOG(GF_LOG_WARNING, GF_LOG_AUTHOR, ("\n[CENC] Using cbcs pattern mode on non NAL video track, this may not be supported by most devices; consider setting skip_byte_block to 0\n\n"));
			//cbcs allows bytes of clear data
			bytes_in_nalhr = tci->clear_bytes;
		}
		//This is not clear in the spec, setting skip and crypt to 0 means no pattern, in which case tenc version shall be 0
		//but cbcs asks for 1 - needs further clarification
#if 0
		//setup defaults
		else if (!tci->crypt_byte_block) {
			tci->crypt_byte_block = 1;
		}
#else
		else {
			tci->crypt_byte_block = 0;
		}
#endif
	}
	else if ((tci->scheme_type == GF_CRYPT_TYPE_CENS) && tci->skip_byte_block) {
		GF_LOG(GF_LOG_WARNING, GF_LOG_AUTHOR, ("[CENC] Using cens pattern mode on non NAL video track not allowed, forcing skip_byte_block to 0\n"));
		tci->skip_byte_block = 0;
		if (!tci->crypt_byte_block) {
			tci->crypt_byte_block = 1;
		}
	}
	samp = NULL;

	if (tci->ctr_mode) {
		mc = gf_crypt_open(GF_AES_128, GF_CTR);
	}
	else {
		mc = gf_crypt_open(GF_AES_128, GF_CBC);
	}
	if (!mc) {
		GF_LOG(GF_LOG_ERROR, GF_LOG_AUTHOR, ("[CENC] Cannot open AES-128 %s\n", tci->ctr_mode ? "CTR" : "CBC"));
		e = GF_IO_ERR;
		goto exit;
	}

	/*select key*/
	if (!tci->keys) {
		GF_LOG(GF_LOG_ERROR, GF_LOG_AUTHOR, ("[CENC] No key specified\n"));
		e = GF_BAD_PARAM;
		goto exit;
	}
	if (tci->defaultKeyIdx && (tci->defaultKeyIdx < tci->KID_count)) {
		memcpy(tci->key, tci->keys[tci->defaultKeyIdx], 16);
		memcpy(tci->default_KID, tci->KIDs[tci->defaultKeyIdx], 16);
		idx = tci->defaultKeyIdx;
	} else {
		memcpy(tci->key, tci->keys[0], 16);
		memcpy(tci->default_KID, tci->KIDs[0], 16);
		idx = 0;
	}

	/*create CENC protection*/
	e = gf_isom_set_cenc_protection(mp4, track, 1, tci->scheme_type, 0x00010000, tci->IsEncrypted, tci->IV_size, tci->default_KID,
		tci->crypt_byte_block, tci->skip_byte_block, tci->constant_IV_size, tci->constant_IV);
	if (e) goto exit;


	count = gf_isom_get_sample_count(mp4, track);

	has_crypted_samp = GF_FALSE;
	nb_samp_encrypted = 0;

	//if constantIV and not using CENC subsample, no CENC auxiliary info
	if (!tci->constant_IV_size || use_subsamples) {
		/*Sample Encryption Box*/
		e = gf_isom_cenc_allocate_storage(mp4, track, tci->sai_saved_box_type, 0, 0, NULL);
		if (e) goto exit;
	}

	if (! gf_isom_has_sync_points(mp4, track))
		all_rap = GF_TRUE;

	if (tci->keyRoll || (tci->sel_enc_type != GF_CRYPT_SELENC_NONE)) {
		use_seig = GF_TRUE;
	}

	gf_isom_set_nalu_extract_mode(mp4, track, GF_ISOM_NALU_EXTRACT_INSPECT);
	for (i = 0; i < count; i++) {
		saiz_len=0;
		samp = gf_isom_get_sample(mp4, track, i+1, &di);
		if (!samp)
		{
			e = GF_IO_ERR;
			goto exit;
		}

		switch (tci->sel_enc_type) {
		case GF_CRYPT_SELENC_RAP:
			if (!samp->IsRAP && !all_rap) {
				bin128 NULL_IV;
				e = gf_isom_track_cenc_add_sample_info(mp4, track, tci->sai_saved_box_type, 0, NULL, samp->dataLength, use_subsamples);
				if (e)
					goto exit;
				saiz_buf = NULL;

				//already done: memset(tmp, 0, 16);
				memset(NULL_IV, 0, 16);
				e = gf_isom_set_sample_cenc_group(mp4, track, i+1, 0, 0, NULL_IV, 0, 0, 0, NULL);
				if (e) goto exit;

				gf_isom_sample_del(&samp);
				continue;
			}
			break;
		case GF_CRYPT_SELENC_NON_RAP:
			if (samp->IsRAP || all_rap) {
				bin128 NULL_IV;
				e = gf_isom_track_cenc_add_sample_info(mp4, track, tci->sai_saved_box_type, 0, NULL, samp->dataLength, use_subsamples);
				if (e)
					goto exit;
				saiz_buf = NULL;

				memset(NULL_IV, 0, 16);
				e = gf_isom_set_sample_cenc_group(mp4, track, i+1, 0, 0, NULL_IV, 0, 0, 0, NULL);
				if (e) goto exit;

				gf_isom_sample_del(&samp);
				continue;
			}
			break;
		case GF_CRYPT_SELENC_CLEAR:
			{
				bin128 NULL_IV;
				e = gf_isom_track_cenc_add_sample_info(mp4, track, tci->sai_saved_box_type, 0, NULL, samp->dataLength, use_subsamples);
				if (e)
					goto exit;
				saiz_buf = NULL;

				memset(NULL_IV, 0, 16);
				e = gf_isom_set_sample_cenc_group(mp4, track, i + 1, 0, 0, NULL_IV, 0, 0, 0, NULL);
				if (e) goto exit;

				gf_isom_sample_del(&samp);
				continue;
			}
			break;
		default:
			break;
		}

		/*generate initialization vector for the first sample in track ... */
		if (!has_crypted_samp) {
			memset(IV, 0, sizeof(char)*16);
			if (tci->IV_size == 8) {
				memcpy(IV, tci->first_IV, sizeof(char)*8);
				memset(IV+8, 0, sizeof(char)*8);
			}
			else if (tci->IV_size == 16) {
				memcpy(IV, tci->first_IV, sizeof(char)*16);
			}
			else if (!tci->IV_size) {
				if (tci->constant_IV_size == 8) {
					memcpy(IV, tci->constant_IV, sizeof(char)*8);
					memset(IV+8, 0, sizeof(char)*8);
				}
				else if (tci->constant_IV_size == 16) {
					memcpy(IV, tci->constant_IV, sizeof(char)*16);
				} else
					return GF_NOT_SUPPORTED;
			}
			else
				return GF_NOT_SUPPORTED;

			e = gf_crypt_init(mc, tci->key, IV);
			if (e) {
				GF_LOG(GF_LOG_ERROR, GF_LOG_AUTHOR, ("[CENC] Cannot initialize AES-128 %s (%s)\n", tci->ctr_mode ? "CTR" : "CBC", gf_error_to_string(e)) );
				gf_crypt_close(mc);
				mc = NULL;
				e = GF_IO_ERR;
				goto exit;
			}
			has_crypted_samp = GF_TRUE;
		}
		else {
			if (tci->keyRoll) {
				idx = (nb_samp_encrypted / tci->keyRoll) % tci->KID_count;
				memcpy(tci->key, tci->keys[idx], 16);
				e = gf_crypt_set_key(mc, tci->key);
				if (e) {
					GF_LOG(GF_LOG_ERROR, GF_LOG_AUTHOR, ("[CENC] Cannot set key AES-128 %s (%s)\n", tci->ctr_mode ? "CTR" : "CBC", gf_error_to_string(e)) );
					gf_crypt_close(mc);
					mc = NULL;
					e = GF_IO_ERR;
					goto exit;
				}
			}
		}

		if (use_seig) {
			/*add this sample to sample encryption group*/
			e = gf_isom_set_sample_cenc_group(mp4, track, i+1, 1, tci->IV_size, tci->KIDs[idx], tci->crypt_byte_block, tci->skip_byte_block, tci->constant_IV_size, tci->constant_IV);
			if (e) goto exit;
		}

		if (tci->ctr_mode)
			gf_cenc_encrypt_sample_ctr(mc, tci, samp, is_nalu_video, nalu_size_length, IV, tci->IV_size, &saiz_buf, &saiz_len, bytes_in_nalhr, tci->crypt_byte_block, tci->skip_byte_block);
		else {
			//in cbcs scheme, if Per_Sample_IV_size is not 0 (no constant IV), fetch current IV
			if (tci->IV_size) {
				u32 IV_size = 16;
				gf_crypt_get_IV(mc, IV, &IV_size);
			}
			gf_cenc_encrypt_sample_cbc(mc, tci, samp, is_nalu_video, nalu_size_length, IV, tci->IV_size, &saiz_buf, &saiz_len, bytes_in_nalhr, tci->crypt_byte_block, tci->skip_byte_block);
		}

		gf_isom_update_sample(mp4, track, i+1, samp, 1);
		gf_isom_sample_del(&samp);
		samp = NULL;

		if (saiz_len) {
			e = gf_isom_track_cenc_add_sample_info(mp4, track, tci->sai_saved_box_type, tci->IV_size, saiz_buf, saiz_len, use_subsamples);
			if (e)
				goto exit;
		}
		gf_free(saiz_buf);
		saiz_buf = NULL;

		nb_samp_encrypted++;
		gf_set_progress("CENC Encrypt", i+1, count);
	}

	gf_isom_set_cts_packing(mp4, track, GF_FALSE);

exit:
	if (samp) gf_isom_sample_del(&samp);
	if (mc) gf_crypt_close(mc);
	if (saiz_buf) gf_free(saiz_buf);
	if (bs) gf_bs_del(bs);
	return e;
}

/*decrypts track - logs, progress: info callbacks, NULL for default*/
GF_Err gf_cenc_decrypt_track(GF_ISOFile *mp4, GF_TrackCryptInfo *tci, void (*progress)(void *cbk, u64 done, u64 total), void *cbk)
{
	GF_Err e;
	u32 track, count, i, j, si, max_size, subsample_count, nb_samp_decrypted;
	GF_ISOSample *samp = NULL;
	GF_Crypt *mc;
	char IV[17];
	Bool prev_sample_encrypted;
	GF_BitStream *plaintext_bs, *cyphertext_bs;
	GF_CENCSampleAuxInfo *sai;
	char *buffer;
	u32 scheme_type;
	Bool is_ctr_mode = GF_FALSE;

	plaintext_bs = cyphertext_bs = NULL;
	mc = NULL;
	buffer = NULL;
	max_size = 4096;
	nb_samp_decrypted = 0;
	sai = NULL;

	track = gf_isom_get_track_by_id(mp4, tci->trackID);
	if (!track) {
		GF_LOG(GF_LOG_ERROR, GF_LOG_AUTHOR, ("[CENC] Cannot find TrackID %d in input file - skipping\n", tci->trackID));
		return GF_OK;
	}

	scheme_type = gf_isom_is_media_encrypted(mp4, track, 1);
	if ((scheme_type==GF_CRYPT_TYPE_CENC) || (scheme_type==GF_CRYPT_TYPE_CENS))
		is_ctr_mode = GF_TRUE;

	if (is_ctr_mode)
		mc = gf_crypt_open(GF_AES_128, GF_CTR);
	else
		mc = gf_crypt_open(GF_AES_128, GF_CBC);
	if (!mc) {
		GF_LOG(GF_LOG_ERROR, GF_LOG_AUTHOR, ("[CENC] Cannot open AES-128 %s\n", is_ctr_mode ? "CTR" : "CBC"));
		e = GF_IO_ERR;
		goto exit;
	}

	/* decrypt each sample */
	count = gf_isom_get_sample_count(mp4, track);
	buffer = (char*)gf_malloc(sizeof(char) * max_size);
	prev_sample_encrypted = GF_FALSE;
	gf_isom_set_nalu_extract_mode(mp4, track, GF_ISOM_NALU_EXTRACT_INSPECT);
	for (i = 0; i < count; i++) {
		u32 Is_Encrypted;
		u8 IV_size, constant_IV_size, skip_byte_block, crypt_byte_block;
		bin128 KID, constant_IV;

		constant_IV_size = skip_byte_block = crypt_byte_block = 0;
		e = gf_isom_get_sample_cenc_info(mp4, track, i+1, &Is_Encrypted, &IV_size, &KID, &crypt_byte_block, &skip_byte_block, &constant_IV_size, &constant_IV);
		if (e) goto exit;

		if (!Is_Encrypted)
			continue;

		/*select key*/
		for (j = 0; j < tci->KID_count; j++) {
			if (!strncmp((const char *)tci->KIDs[j], (const char *)KID, 16)) {
				memcpy(tci->key, tci->keys[j], 16);
				break;
			}
		}
		if (j == tci->KID_count)
			memcpy(tci->key, tci->keys[tci->defaultKeyIdx], 16);

		memset(IV, 0, 17);
		memset(buffer, 0, max_size);

		samp = gf_isom_get_sample(mp4, track, i+1, &si);
		if (!samp)
		{
			e = GF_IO_ERR;
			goto exit;
		}

		e = gf_isom_cenc_get_sample_aux_info(mp4, track, i+1, &sai, NULL);
		if (e) {
			GF_LOG(GF_LOG_ERROR, GF_LOG_AUTHOR, ("[CENC] Cannot fetch senc data for sample %d\n", i+1) );
			goto exit;
		}

		cyphertext_bs = gf_bs_new(samp->data, samp->dataLength, GF_BITSTREAM_READ);
		plaintext_bs = gf_bs_new(NULL, 0, GF_BITSTREAM_WRITE);

		if (sai)
			sai->IV_size = IV_size;


		if (!prev_sample_encrypted) {
			if (sai && sai->IV_size) {
				memmove(IV, sai->IV, sai->IV_size);
				if (sai->IV_size == 8)
					memset(IV+8, 0, sizeof(char)*8);
			} else {
				//cbcs scheme mode, use constant IV
				memmove(IV, constant_IV, constant_IV_size);
				if (constant_IV_size == 8)
					memset(IV+8, 0, sizeof(char)*8);
			}

			e = gf_crypt_init(mc, tci->key, IV);
			if (e) {
				GF_LOG(GF_LOG_ERROR, GF_LOG_AUTHOR, ("[CENC] Cannot initialize AES-128 %s (%s)\n", is_ctr_mode ? "CTR" : "CBC", gf_error_to_string(e)) );
				gf_crypt_close(mc);
				mc = NULL;
				e = GF_IO_ERR;
				goto exit;
			}
			prev_sample_encrypted = GF_TRUE;
		}
		else {
			e = gf_crypt_set_key(mc, tci->key);
			if (e) {
				GF_LOG(GF_LOG_ERROR, GF_LOG_AUTHOR, ("[CENC] Cannot set key AES-128 %s (%s)\n", is_ctr_mode ? "CTR" : "CBC", gf_error_to_string(e)) );
				gf_crypt_close(mc);
				mc = NULL;
				e = GF_IO_ERR;
				goto exit;
			}
			if (sai && sai->IV_size) {
				if (is_ctr_mode) {
					GF_BitStream *bs;
					bs = gf_bs_new(IV, 17, GF_BITSTREAM_WRITE);
					gf_bs_write_u8(bs, 0);	/*begin of counter*/
					gf_bs_write_data(bs, (char *)sai->IV, sai->IV_size);
					if (sai->IV_size == 8)
						gf_bs_write_u64(bs, 0);
					gf_bs_del(bs);
					gf_crypt_set_IV(mc, IV, GF_AES_128_KEYSIZE+1);
				}
				else {
					memmove(IV, sai->IV, 16);
					gf_crypt_set_IV(mc, IV, GF_AES_128_KEYSIZE);
				}
			} else {
				//cbcs scheme mode, use constant IV
				memmove(IV, constant_IV, constant_IV_size);
				if (constant_IV_size == 8)
					memset(IV+8, 0, sizeof(char)*8);
				gf_crypt_set_IV(mc, IV, GF_AES_128_KEYSIZE);
			}
		}

		//sub-sample encryption
		if (sai && sai->subsample_count) {
			subsample_count = 0;
			while (gf_bs_available(cyphertext_bs)) {
				assert(subsample_count < sai->subsample_count);
				if (!sai->IV_size) {
					//cbcs scheme mode, use constant IV
					memmove(IV, constant_IV, constant_IV_size);
					if (constant_IV_size == 8)
						memset(IV+8, 0, sizeof(char)*8);
					gf_crypt_set_IV(mc, IV, GF_AES_128_KEYSIZE);
				}

				/*read clear data and write it to pleintext bitstream*/
				if (max_size < sai->subsamples[subsample_count].bytes_clear_data) {
					buffer = (char*)gf_realloc(buffer, sizeof(char)*sai->subsamples[subsample_count].bytes_clear_data);
					max_size = sai->subsamples[subsample_count].bytes_clear_data;
				}
				gf_bs_read_data(cyphertext_bs, buffer, sai->subsamples[subsample_count].bytes_clear_data);
				gf_bs_write_data(plaintext_bs, buffer, sai->subsamples[subsample_count].bytes_clear_data);

				/*now read encrypted data, decrypted it and write to pleintext bitstream*/
				if (max_size < sai->subsamples[subsample_count].bytes_encrypted_data) {
					buffer = (char*)gf_realloc(buffer, sizeof(char)*sai->subsamples[subsample_count].bytes_encrypted_data);
					max_size = sai->subsamples[subsample_count].bytes_encrypted_data;
				}
				gf_bs_read_data(cyphertext_bs, buffer, sai->subsamples[subsample_count].bytes_encrypted_data);
				//pattern decryption
				if (crypt_byte_block && skip_byte_block) {
					u32 pos = 0;
					u32 res = sai->subsamples[subsample_count].bytes_encrypted_data;

					if (!is_ctr_mode) {
						u32 clear_trailing = res % 16;
						res -= clear_trailing;
					}

					while (res) {
						gf_crypt_decrypt(mc, buffer+pos, res >= (u32) (16*crypt_byte_block) ? 16*crypt_byte_block : res);
						if (res >= (u32) (16 * (crypt_byte_block + skip_byte_block))) {
							pos += 16 * (crypt_byte_block + skip_byte_block);
							res -= 16 * (crypt_byte_block + skip_byte_block);
						} else {
							res = 0;
						}
					}
				} else {
					gf_crypt_decrypt(mc, buffer, sai->subsamples[subsample_count].bytes_encrypted_data);
				}
				gf_bs_write_data(plaintext_bs, buffer, sai->subsamples[subsample_count].bytes_encrypted_data);

				subsample_count++;
			}
		}
		//full sample encryption
		else {
			u32 clear_trailing = 0;
			if (max_size < samp->dataLength) {
				buffer = (char*)gf_realloc(buffer, sizeof(char)*samp->dataLength);
				max_size = samp->dataLength;
			}
			gf_bs_read_data(cyphertext_bs, buffer,samp->dataLength);

			if (!is_ctr_mode) {
				clear_trailing = samp->dataLength % 16;
			}
			if (skip_byte_block && crypt_byte_block) {
				u32 pos = 0;
				u32 res = samp->dataLength - clear_trailing;
				while (res) {
					gf_crypt_decrypt(mc, buffer+pos, res >= (u32) (16*crypt_byte_block) ? 16*crypt_byte_block : res);
					if (res >= (u32) (16 * (crypt_byte_block + skip_byte_block))) {
						pos += 16 * (crypt_byte_block + skip_byte_block);
						res -= 16 * (crypt_byte_block + skip_byte_block);
					} else {
						res = 0;
					}
				}
			} else {
				gf_crypt_decrypt(mc, buffer, samp->dataLength - clear_trailing);
			}
			gf_bs_write_data(plaintext_bs, buffer, samp->dataLength - clear_trailing);

			if (clear_trailing) {
				gf_bs_write_data(plaintext_bs, buffer + samp->dataLength - clear_trailing, clear_trailing);
			}
		}

		if (sai) {
			gf_isom_cenc_samp_aux_info_del(sai);
			sai = NULL;
		}

		gf_bs_del(cyphertext_bs);
		cyphertext_bs = NULL;
		if (samp->data) {
			gf_free(samp->data);
			samp->data = NULL;
			samp->dataLength = 0;
		}
		gf_bs_get_content(plaintext_bs, &samp->data, &samp->dataLength);
		gf_bs_del(plaintext_bs);
		plaintext_bs = NULL;
		gf_isom_update_sample(mp4, track, i+1, samp, 1);
		gf_isom_sample_del(&samp);
		samp = NULL;
		nb_samp_decrypted++;

		gf_set_progress("CENC Decrypt", i+1, count);
	}

	/*remove protection info*/
	e = gf_isom_remove_track_protection(mp4, track, 1);
	if (e) {
		GF_LOG(GF_LOG_ERROR, GF_LOG_AUTHOR, ("[CENC] Error CENC signature from trackID %d: %s\n", tci->trackID, gf_error_to_string(e)));
	}

	gf_isom_remove_cenc_saiz(mp4, track);
	gf_isom_remove_cenc_saio(mp4, track);
	gf_isom_remove_samp_enc_box(mp4, track);
	gf_isom_remove_samp_group_box(mp4, track);

	gf_isom_set_cts_packing(mp4, track, GF_FALSE);

exit:
	if (mc) gf_crypt_close(mc);
	if (plaintext_bs) gf_bs_del(plaintext_bs);
	if (cyphertext_bs) gf_bs_del(cyphertext_bs);
	if (samp) gf_isom_sample_del(&samp);
	if (buffer) gf_free(buffer);
	if (sai) gf_isom_cenc_samp_aux_info_del(sai);
	return e;
}

GF_Err gf_adobe_encrypt_track(GF_ISOFile *mp4, GF_TrackCryptInfo *tci, void (*progress)(void *cbk, u64 done, u64 total), void *cbk)
{
	GF_Err e;
	char IV[16];
	GF_ISOSample *samp;
	GF_Crypt *mc;
	Bool all_rap = GF_FALSE;
	u32 i, count, di, track, len;
	Bool has_crypted_samp;
	char *buf;
	GF_BitStream *bs;
	u32 IV_size;

	samp = NULL;
	mc = NULL;
	buf = NULL;
	bs = NULL;

	track = gf_isom_get_track_by_id(mp4, tci->trackID);
	if (!track) {
		GF_LOG(GF_LOG_ERROR, GF_LOG_AUTHOR, ("[Adobe] Cannot find TrackID %d in input file - skipping\n", tci->trackID));
		return GF_OK;
	}

	mc = gf_crypt_open(GF_AES_128, GF_CBC);
	if (!mc) {
		GF_LOG(GF_LOG_ERROR, GF_LOG_AUTHOR, ("[Adobe] Cannot open AES-128 CBC \n"));
		e = GF_IO_ERR;
		goto exit;
	}

	/*Adobe's protection scheme does not support selective key*/
	memcpy(tci->key, tci->keys[0], 16);

	e = gf_isom_set_adobe_protection(mp4, track, 1, GF_ISOM_ADOBE_SCHEME, 1, GF_TRUE, tci->metadata, tci->metadata_len);
	if (e) goto  exit;

	count = gf_isom_get_sample_count(mp4, track);
	has_crypted_samp = GF_FALSE;
	if (! gf_isom_has_sync_points(mp4, track))
		all_rap = GF_TRUE;

	gf_isom_set_nalu_extract_mode(mp4, track, GF_ISOM_NALU_EXTRACT_INSPECT);
	for (i = 0; i < count; i++) {
		Bool is_encrypted_au = GF_TRUE;
		samp = gf_isom_get_sample(mp4, track, i+1, &di);
		if (!samp)
		{
			e = GF_IO_ERR;
			goto exit;
		}

		len = samp->dataLength;
		buf = (char *) gf_malloc(len*sizeof(char));
		memmove(buf, samp->data, len);
		gf_free(samp->data);
		samp->dataLength = 0;

		switch (tci->sel_enc_type) {
		case GF_CRYPT_SELENC_RAP:
			if (!samp->IsRAP && !all_rap) {
				is_encrypted_au = GF_FALSE;
			}
			break;
		case GF_CRYPT_SELENC_NON_RAP:
			if (samp->IsRAP || all_rap) {
				is_encrypted_au = GF_FALSE;
			}
			break;
		default:
			break;
		}

		if (is_encrypted_au) {
			u32 padding_bytes;
			if (!has_crypted_samp) {
				memset(IV, 0, sizeof(char)*16);
				memcpy(IV, tci->first_IV, sizeof(char)*16);
				e = gf_crypt_init(mc, tci->key, IV);
				if (e) {
					GF_LOG(GF_LOG_ERROR, GF_LOG_AUTHOR, ("[ADOBE] Cannot initialize AES-128 CBC (%s)\n",  gf_error_to_string(e)) );
					gf_crypt_close(mc);
					mc = NULL;
					e = GF_IO_ERR;
					goto exit;
				}
				has_crypted_samp = GF_TRUE;
			}
			else {
				IV_size = 16;
				e = gf_crypt_get_IV(mc, IV, &IV_size);
			}

			padding_bytes = 16 - len % 16;
			len += padding_bytes;
			buf = (char *)gf_realloc(buf, len);
			memset(buf+len-padding_bytes, padding_bytes, padding_bytes);

			gf_crypt_encrypt(mc, buf, len);
		}

		/*rewrite sample with AU header*/
		bs = gf_bs_new(NULL, 0, GF_BITSTREAM_WRITE);
		if (is_encrypted_au) {
			gf_bs_write_u8(bs, 0x10);
			gf_bs_write_data(bs, (char *) IV, 16);
		}
		else {
			gf_bs_write_u8(bs, 0x0);
		}
		gf_bs_write_data(bs, buf, len);
		gf_bs_get_content(bs, &samp->data, &samp->dataLength);
		gf_bs_del(bs);
		bs = NULL;
		gf_isom_update_sample(mp4, track, i+1, samp, 1);
		gf_isom_sample_del(&samp);
		samp = NULL;
		gf_free(buf);
		buf = NULL;

		gf_set_progress("Adobe's protection scheme Encrypt", i+1, count);
	}

exit:
	if (samp) gf_isom_sample_del(&samp);
	if (mc) gf_crypt_close(mc);
	if (buf) gf_free(buf);
	if (bs) gf_bs_del(bs);
	return e;
}

GF_Err gf_adobe_decrypt_track(GF_ISOFile *mp4, GF_TrackCryptInfo *tci, void (*progress)(void *cbk, u64 done, u64 total), void *cbk)
{
	GF_Err e;
	u32 track, count, len, i, prev_sample_decrypted, si;
	u8 encrypted_au;
	GF_Crypt *mc;
	GF_ISOSample *samp;
	char IV[17];
	char *ptr;
	GF_BitStream *bs;

	mc = NULL;
	samp = NULL;
	bs = NULL;
	prev_sample_decrypted = GF_FALSE;

	track = gf_isom_get_track_by_id(mp4, tci->trackID);
	if (!track) {
		GF_LOG(GF_LOG_ERROR, GF_LOG_AUTHOR, ("[ADOBE] Cannot find TrackID %d in input file - skipping\n", tci->trackID));
		return GF_OK;
	}

	mc = gf_crypt_open(GF_AES_128, GF_CBC);
	if (!mc) {
		GF_LOG(GF_LOG_ERROR, GF_LOG_AUTHOR, ("[ADOBE] Cannot open AES-128 CBC\n"));
		e = GF_IO_ERR;
		goto exit;
	}

	memcpy(tci->key, tci->keys[0], 16);

	count = gf_isom_get_sample_count(mp4, track);
	gf_isom_set_nalu_extract_mode(mp4, track, GF_ISOM_NALU_EXTRACT_INSPECT);
	for (i = 0; i < count; i++) {
		u32 trim_bytes = 0;
		samp = gf_isom_get_sample(mp4, track, i+1, &si);
		if (!samp)
		{
			e = GF_IO_ERR;
			goto exit;
		}

		ptr = samp->data;
		len = samp->dataLength;

		encrypted_au = ptr[0];
		if (encrypted_au) {
			memmove(IV, ptr+1, 16);
			if (!prev_sample_decrypted) {
				e = gf_crypt_init(mc, tci->key, IV);
				if (e) {
					GF_LOG(GF_LOG_ERROR, GF_LOG_AUTHOR, ("[ADOBE] Cannot initialize AES-128 CBC (%s)\n", gf_error_to_string(e)) );
					gf_crypt_close(mc);
					mc = NULL;
					e = GF_IO_ERR;
					goto exit;
				}
				prev_sample_decrypted = GF_TRUE;
			}
			else {
				e = gf_crypt_set_IV(mc, IV, GF_AES_128_KEYSIZE);
				if (e) {
					GF_LOG(GF_LOG_ERROR, GF_LOG_AUTHOR, ("[ADOBE] Cannot set state AES-128 CBC (%s)\n", gf_error_to_string(e)) );
					gf_crypt_close(mc);
					mc = NULL;
					e = GF_IO_ERR;
					goto exit;
				}
			}

			ptr += 17;
			len -= 17;

			gf_crypt_decrypt(mc, ptr, len);
			trim_bytes = ptr[len-1];
		}
		else {
			ptr += 1;
			len -= 1;
		}

		//rewrite decrypted sample
		bs = gf_bs_new(NULL, 0, GF_BITSTREAM_WRITE);
		gf_bs_write_data(bs, ptr, len - trim_bytes);
		gf_free(samp->data);
		samp->dataLength = 0;
		gf_bs_get_content(bs, &samp->data, &samp->dataLength);
		gf_isom_update_sample(mp4, track, i+1, samp, 1);
		gf_bs_del(bs);
		bs = NULL;
		gf_isom_sample_del(&samp);
		samp = NULL;
		gf_set_progress("Adobe's protection scheme Decrypt", i+1, count);
	}

	/*remove protection info*/
	e = gf_isom_remove_track_protection(mp4, track, 1);
	if (e) {
		GF_LOG(GF_LOG_ERROR, GF_LOG_AUTHOR, ("[ADOBE] Error Adobe's protection scheme signature from trackID %d: %s\n", tci->trackID, gf_error_to_string(e)));
	}

exit:
	if (mc) gf_crypt_close(mc);
	if (samp) gf_isom_sample_del(&samp);
	if (bs) gf_bs_del(bs);
	return e;
}


GF_EXPORT
GF_Err gf_decrypt_file(GF_ISOFile *mp4, const char *drm_file)
{
	GF_Err e;
	u32 i, idx, count, common_idx, nb_tracks, scheme_type;
	const char *scheme_URI="", *KMS_URI="";
	GF_CryptInfo *info;
	Bool is_oma, is_cenc;
	GF_TrackCryptInfo *a_tci, tci;

	is_oma = is_cenc = GF_FALSE;
	count = 0;
	info = NULL;
	if (drm_file) {
		info = load_crypt_file(drm_file);
		if (!info) {
			GF_LOG(GF_LOG_ERROR, GF_LOG_AUTHOR, ("[CENC/ISMA] Cannot open or validate xml file %s\n", drm_file));
			return GF_NOT_SUPPORTED;
		}
		count = gf_list_count(info->tcis);
	}

	common_idx=0;
	if (info && info->has_common_key) {
		for (common_idx=0; common_idx<count; common_idx++) {
			a_tci = (GF_TrackCryptInfo *)gf_list_get(info->tcis, common_idx);
			if (!a_tci->trackID) break;
		}
	}

	nb_tracks = gf_isom_get_track_count(mp4);
	e = GF_OK;
	for (i=0; i<nb_tracks; i++) {
		u32 ctype;
		GF_Err (*gf_decrypt_track)(GF_ISOFile *mp4, GF_TrackCryptInfo *tci, void (*progress)(void *cbk, u64 done, u64 total), void *cbk);

		u32 trackID = gf_isom_get_track_id(mp4, i+1);
		scheme_type = gf_isom_is_media_encrypted(mp4, i+1, 1);
		if (!scheme_type) continue;

		for (idx=0; idx<count; idx++) {
			a_tci = (GF_TrackCryptInfo *)gf_list_get(info->tcis, idx);
			if (a_tci->trackID == trackID) break;
		}
		if (idx==count) {
			if (!drm_file || info->has_common_key) idx = common_idx;
			/*no available KMS info for this track*/
			else continue;
		}
		if (count) {
			a_tci = (GF_TrackCryptInfo *)gf_list_get(info->tcis, idx);
			memcpy(&tci, a_tci, sizeof(GF_TrackCryptInfo));
		} else {
			memset(&tci, 0, sizeof(GF_TrackCryptInfo));
			tci.trackID = trackID;
		}

<<<<<<< HEAD
		ctype = info ? info->crypt_type : scheme_type;
		switch (ctype) {
		case GF_CRYPT_ISMA_CRYPT_TYPE:
=======

		switch (scheme_type) {
		case GF_CRYPT_TYPE_ISMA:
>>>>>>> 48855b5c
			gf_decrypt_track = gf_ismacryp_decrypt_track;
			break;
		case GF_CRYPT_TYPE_CENC:
		case GF_CRYPT_TYPE_CENS:
			tci.ctr_mode = GF_TRUE;
		case GF_CRYPT_TYPE_CBC1:
		case GF_CRYPT_TYPE_CBCS:
			is_cenc = GF_TRUE;
			gf_decrypt_track = gf_cenc_decrypt_track;
			break;
		case GF_CRYPT_TYPE_ADOBE:
			gf_decrypt_track = gf_adobe_decrypt_track;
			break;
		default:
			GF_LOG(GF_LOG_ERROR, GF_LOG_AUTHOR, ("[CENC/ISMA] Encryption type not supported\n"));
			return GF_NOT_SUPPORTED;;
		}

		if (gf_isom_is_ismacryp_media(mp4, i+1, 1)) {
			e = gf_isom_get_ismacryp_info(mp4, i+1, 1, NULL, &scheme_type, NULL, &scheme_URI, &KMS_URI, NULL, NULL, NULL);
		} else if (gf_isom_is_omadrm_media(mp4, i+1, 1)) {
			if (!drm_file) {
				GF_LOG(GF_LOG_ERROR, GF_LOG_AUTHOR, ("[CENC/ISMA] Cannot decrypt OMA (P)DCF file without GPAC's DRM file & keys\n"));
				continue;
			}
			KMS_URI = "OMA DRM";
			is_oma = 1;
		} else if (!gf_isom_is_cenc_media(mp4, i+1, 1) && !gf_isom_is_adobe_protection_media(mp4, i+1, 1)) {
			GF_LOG(GF_LOG_WARNING, GF_LOG_AUTHOR, ("[CENC/ISMA] TrackID %d encrypted with unknown scheme %s - skipping\n", trackID, gf_4cc_to_str(scheme_type) ));
			continue;
		}

<<<<<<< HEAD
		if (ctype == GF_CRYPT_ISMA_CRYPT_TYPE) {
=======
		if (scheme_type == GF_CRYPT_TYPE_ISMA) {
>>>>>>> 48855b5c
			/*get key and salt from KMS*/
			/*GPAC*/
			if (!strnicmp(KMS_URI, "(key)", 5)) {
				char data[100];
				gf_base64_decode((char*)KMS_URI+5, (u32) strlen(KMS_URI)-5, data, 100);
				memcpy(tci.key, data, sizeof(char)*16);
<<<<<<< HEAD
				if (ctype == GF_CRYPT_ISMA_CRYPT_TYPE) memcpy(tci.salt, data+16, sizeof(char)*8);
=======
				memcpy(tci.salt, data+16, sizeof(char)*8);
>>>>>>> 48855b5c
			}
			/*MPEG4IP*/
			else if (!stricmp(KMS_URI, "AudioKey") || !stricmp(KMS_URI, "VideoKey")) {
				if (!gf_ismacryp_mpeg4ip_get_info((char *) KMS_URI, (char *) tci.key, (char *) tci.salt)) {
					GF_LOG(GF_LOG_ERROR, GF_LOG_AUTHOR, ("[CENC/ISMA] Couldn't load MPEG4IP ISMACryp keys for TrackID %d\n", trackID));
					continue;
				}
			} else if (!drm_file) {
				FILE *test = NULL;
				if (!stricmp(scheme_URI, "urn:gpac:isma:encryption_scheme")) test = gf_fopen(KMS_URI, "rt");

				if (!test) {
					GF_LOG(GF_LOG_INFO, GF_LOG_AUTHOR, ("[CENC/ISMA] TrackID %d does not contain decryption keys - skipping\n", trackID));
					continue;
				}
				gf_fclose(test);
				if (gf_ismacryp_gpac_get_info(tci.trackID, (char *) KMS_URI, (char *) tci.key, (char *) tci.salt) != GF_OK) {
					GF_LOG(GF_LOG_ERROR, GF_LOG_AUTHOR, ("[CENC/ISMA] Couldn't load TrackID %d keys in GPAC DRM file %s\n", tci.trackID, KMS_URI));
					continue;
				}
			}

			if (KMS_URI && strlen(tci.KMS_URI) && strcmp(KMS_URI, tci.KMS_URI) )
				GF_LOG(GF_LOG_WARNING, GF_LOG_AUTHOR, ("[CENC/ISMA] KMS URI for TrackID %d Mismatch: \"%s\" in file vs \"%s\" in licence\n", trackID, KMS_URI, tci.KMS_URI));

			if (drm_file || (KMS_URI && strncmp(KMS_URI, "(key)", 5)) ) {
				strcpy(tci.KMS_URI, KMS_URI ? KMS_URI : "");
			} else {
				strcpy(tci.KMS_URI, "self-contained");
			}
		}
		e = gf_decrypt_track(mp4, &tci, NULL, NULL);
		if (e) break;
	}
	if (is_oma) {
		e = gf_isom_set_brand_info(mp4, GF_ISOM_BRAND_ISO2, 0x00000001);
		if (!e) e = gf_isom_modify_alternate_brand(mp4, GF_ISOM_BRAND_ODCF, 0);
	}

	if (is_cenc && !e)
		e = gf_isom_remove_pssh_box(mp4);
	if (info) del_crypt_info(info);
	return e;
}

static GF_Err gf_cenc_parse_drm_system_info(GF_ISOFile *mp4, const char *drm_file) {
	GF_DOMParser *parser;
	GF_XMLNode *root, *node;
	u32 i;
	GF_Err e = GF_OK;

	parser = gf_xml_dom_new();
	e = gf_xml_dom_parse(parser, drm_file, NULL, NULL);
	if (e) {
		gf_xml_dom_del(parser);
		return e;
	}
	root = gf_xml_dom_get_root(parser);
	if (!root) {
		gf_xml_dom_del(parser);
		GF_LOG(GF_LOG_ERROR, GF_LOG_AUTHOR, ("[CENC/ISMA] Cannot open or validate xml file %s\n", drm_file));
		return GF_NOT_SUPPORTED;
	}
	i=0;
	while ((node = (GF_XMLNode *) gf_list_enum(root->content, &i))) {
		Bool is_pssh;
		u32 version, cypherMode, specInfoSize, len, KID_count, j;
		bin128 cypherKey, cypherIV, systemID;
		GF_XMLAttribute *att;
		char *data, *specInfo;
		GF_BitStream *bs;
		bin128 *KIDs;
		s32 cypherOffset = -1;
		Bool has_key = GF_FALSE, has_IV = GF_FALSE;

		if (strcmp(node->name, "DRMInfo")) continue;

		j = 0;
		is_pssh = GF_FALSE;
		version = cypherMode = 0;
		data = specInfo = NULL;
		bs = NULL;

		while ( (att = (GF_XMLAttribute *)gf_list_enum(node->attributes, &j))) {
			if (!strcmp(att->name, "type")) {
				if (!strcmp(att->value, "pssh"))
					is_pssh = GF_TRUE;
			} else if (!strcmp(att->name, "version")) {
				version = atoi(att->value);
			} else if (!strcmp(att->name, "cypher-mode")) {
				/*cypher-mode: 0: data (default mode) -  1: all - 2: clear*/
				if (!strcmp(att->value, "data"))
					cypherMode = 0;
				else if (!strcmp(att->value, "all"))
					cypherMode = 1;
				else if (!strcmp(att->value, "clear"))
					cypherMode = 2;
			} else if (!strcmp(att->name, "cypherKey")) {
				GF_Err e = gf_bin128_parse(att->value, cypherKey);
                if (e != GF_OK) {
                    GF_LOG(GF_LOG_ERROR, GF_LOG_AUTHOR, ("[CENC] Cannnot parse cypherKey\n"));
                    return e;
                }
				has_key = GF_TRUE;
			} else if (!strcmp(att->name, "cypherIV")) {
				GF_Err e = gf_bin128_parse(att->value, cypherIV);
                if (e != GF_OK) {
                    GF_LOG(GF_LOG_ERROR, GF_LOG_AUTHOR, ("[CENC] Cannnot parse cypherIV\n"));
                    return e;
                }
				has_IV = GF_TRUE;
			} else if (!strcmp(att->name, "cypherOffset")) {
				cypherOffset = atoi(att->value);
			}
		}

		if (!is_pssh) {
			GF_LOG(GF_LOG_WARNING, GF_LOG_AUTHOR, ("[CENC/ISMA] Not a Protection System Specific Header Box - skipping\n"));
			continue;
		}



		e = gf_xml_parse_bit_sequence(node, &specInfo, &specInfoSize);
		if (e) {
			if (specInfo) gf_free(specInfo);
			gf_xml_dom_del(parser);
			return e;
		}

		bs = gf_bs_new(specInfo, specInfoSize, GF_BITSTREAM_READ);
		gf_bs_read_data(bs, (char *)systemID, 16);
		if (version) {
			KID_count = gf_bs_read_u32(bs);
			KIDs = (bin128 *)gf_malloc(KID_count*sizeof(bin128));
			for (j = 0; j < KID_count; j++) {
				gf_bs_read_data(bs, (char *)KIDs[j], 16);
			}
		}
		else {
			KID_count = 0;
			KIDs = NULL;
		}
		if (specInfoSize < 16 + (version ? 4 + 16*KID_count : 0)) {
			GF_LOG(GF_LOG_WARNING, GF_LOG_AUTHOR, ("[CENC/ISMA] Invalid PSSH blob in version %d: size %d key count %d - ignoring PSSH\n", version, specInfoSize, KID_count));
			continue;
		}
		len = specInfoSize - 16 - (version ? 4 + 16*KID_count : 0);
		data = (char *)gf_malloc(len*sizeof(char));
		gf_bs_read_data(bs, data, len);

		if (has_key && has_IV && (cypherOffset >= 0) && (cypherMode != 2)) {
			GF_Crypt *gc = gf_crypt_open(GF_AES_128, GF_CTR);
			if (!gc) {
				GF_LOG(GF_LOG_ERROR, GF_LOG_AUTHOR, ("[CENC/ISMA] Cannot open AES-128 CTR\n"));
				return GF_IO_ERR;
			}
			e = gf_crypt_init(gc, cypherKey, cypherIV);
			gf_crypt_encrypt(gc, data+cypherOffset, len-cypherOffset);
			gf_crypt_close(gc);
		}
		if (!e) e = gf_cenc_set_pssh(mp4, systemID, version, KID_count, KIDs, data, len);
		if (specInfo) gf_free(specInfo);
		if (data) gf_free(data);
		if (KIDs) gf_free(KIDs);
		if (bs) gf_bs_del(bs);
		if (e) {
			gf_xml_dom_del(parser);
			return e;
		}
	}

	gf_xml_dom_del(parser);
	return GF_OK;
}


GF_EXPORT
GF_Err gf_crypt_file(GF_ISOFile *mp4, const char *drm_file)
{
	GF_Err e;
	u32 i, count, nb_tracks, common_idx, idx;
	GF_CryptInfo *info;
	Bool is_oma, is_encrypted=GF_FALSE;
	GF_TrackCryptInfo *tci;
	Bool check_pssh = GF_FALSE;
	is_oma = 0;

	info = load_crypt_file(drm_file);
	if (!info) {
		GF_LOG(GF_LOG_ERROR, GF_LOG_AUTHOR, ("[CENC/ISMA] Cannot open or validate xml file %s\n", drm_file));
		return GF_NOT_SUPPORTED;
	}

	e = GF_OK;
	count = gf_list_count(info->tcis);
	for (i=0; i<count; i++) {
		tci = (GF_TrackCryptInfo *)gf_list_get(info->tcis, i);
		/*write pssh box in case of CENC*/
		if ((tci->scheme_type == GF_CRYPT_TYPE_CENC) || (tci->scheme_type == GF_CRYPT_TYPE_CBC1) || (tci->scheme_type == GF_CRYPT_TYPE_CENS) || (tci->scheme_type == GF_CRYPT_TYPE_CBCS)) {
			check_pssh = GF_TRUE;
		}
	}
	if (check_pssh) {
		e = gf_cenc_parse_drm_system_info(mp4, drm_file);
		if (e) return e;
	}

	common_idx=0;
	if (info && info->has_common_key) {
		for (common_idx=0; common_idx<count; common_idx++) {
			tci = (GF_TrackCryptInfo *)gf_list_get(info->tcis, common_idx);
			if (!tci->trackID) break;
		}
	}
	nb_tracks = gf_isom_get_track_count(mp4);
	for (i=0; i<nb_tracks; i++) {
		GF_Err (*gf_encrypt_track)(GF_ISOFile *mp4, GF_TrackCryptInfo *tci, void (*progress)(void *cbk, u64 done, u64 total), void *cbk);

		u32 trackID = gf_isom_get_track_id(mp4, i+1);
		for (idx=0; idx<count; idx++) {
			tci = (GF_TrackCryptInfo *)gf_list_get(info->tcis, idx);
			if (tci->trackID==trackID) break;
		}
		if (idx==count) {
			if (!info->has_common_key) continue;
			idx = common_idx;
		}
		tci = (GF_TrackCryptInfo *)gf_list_get(info->tcis, idx);
		switch (tci->scheme_type) {
		case GF_CRYPT_TYPE_ISMA:
			gf_encrypt_track = gf_ismacryp_encrypt_track;
			break;
		case GF_CRYPT_TYPE_CENC:
		case GF_CRYPT_TYPE_CENS:
			tci->ctr_mode = GF_TRUE;
		case GF_CRYPT_TYPE_CBC1:
		case GF_CRYPT_TYPE_CBCS:
			gf_encrypt_track = gf_cenc_encrypt_track;
			break;
		case GF_CRYPT_TYPE_ADOBE:
			gf_encrypt_track = gf_adobe_encrypt_track;
			break;
		default:
			GF_LOG(GF_LOG_ERROR, GF_LOG_AUTHOR, ("[CENC/ISMA] Encryption type not supported\n"));
			return GF_NOT_SUPPORTED;;
		}

		/*default to FILE uri*/
		if (!strlen(tci->KMS_URI)) strcpy(tci->KMS_URI, drm_file);

		if (tci->IsEncrypted > 0) {
			GF_TrackCryptInfo bck;
			memcpy(&bck, tci, sizeof(GF_TrackCryptInfo));
			if (!tci->trackID) tci->trackID = trackID;

 			e = gf_encrypt_track(mp4, tci, NULL, NULL);
			memcpy(tci, &bck, sizeof(GF_TrackCryptInfo));
			if (e) break;

			is_encrypted = GF_TRUE;
			if (tci->enc_type == 1) is_oma = 1;
		}
	}

	if (is_oma) {
#if 0
		/*set as OMA V2*/
		e = gf_isom_set_brand_info(mp4, GF_ISOM_BRAND_ODCF, 0x00000002);
		gf_isom_reset_alt_brands(mp4);
#else
		e = gf_isom_modify_alternate_brand(mp4, GF_ISOM_BRAND_OPF2, 1);
#endif
	}

	if (!e && (is_encrypted == GF_FALSE)) {
		GF_LOG(GF_LOG_WARNING, GF_LOG_AUTHOR, ("[CENC/ISMA] Warning: no track was encrypted (but PSSH was written).\n"));
	}

	del_crypt_info(info);
	return e;
}

#endif /* !defined(GPAC_DISABLE_ISOM_WRITE)*/
#endif /* !defined(GPAC_DISABLE_MCRYPT)*/
<|MERGE_RESOLUTION|>--- conflicted
+++ resolved
@@ -2212,7 +2212,6 @@
 	nb_tracks = gf_isom_get_track_count(mp4);
 	e = GF_OK;
 	for (i=0; i<nb_tracks; i++) {
-		u32 ctype;
 		GF_Err (*gf_decrypt_track)(GF_ISOFile *mp4, GF_TrackCryptInfo *tci, void (*progress)(void *cbk, u64 done, u64 total), void *cbk);
 
 		u32 trackID = gf_isom_get_track_id(mp4, i+1);
@@ -2236,15 +2235,8 @@
 			tci.trackID = trackID;
 		}
 
-<<<<<<< HEAD
-		ctype = info ? info->crypt_type : scheme_type;
-		switch (ctype) {
-		case GF_CRYPT_ISMA_CRYPT_TYPE:
-=======
-
 		switch (scheme_type) {
 		case GF_CRYPT_TYPE_ISMA:
->>>>>>> 48855b5c
 			gf_decrypt_track = gf_ismacryp_decrypt_track;
 			break;
 		case GF_CRYPT_TYPE_CENC:
@@ -2277,22 +2269,14 @@
 			continue;
 		}
 
-<<<<<<< HEAD
-		if (ctype == GF_CRYPT_ISMA_CRYPT_TYPE) {
-=======
 		if (scheme_type == GF_CRYPT_TYPE_ISMA) {
->>>>>>> 48855b5c
 			/*get key and salt from KMS*/
 			/*GPAC*/
 			if (!strnicmp(KMS_URI, "(key)", 5)) {
 				char data[100];
 				gf_base64_decode((char*)KMS_URI+5, (u32) strlen(KMS_URI)-5, data, 100);
 				memcpy(tci.key, data, sizeof(char)*16);
-<<<<<<< HEAD
-				if (ctype == GF_CRYPT_ISMA_CRYPT_TYPE) memcpy(tci.salt, data+16, sizeof(char)*8);
-=======
 				memcpy(tci.salt, data+16, sizeof(char)*8);
->>>>>>> 48855b5c
 			}
 			/*MPEG4IP*/
 			else if (!stricmp(KMS_URI, "AudioKey") || !stricmp(KMS_URI, "VideoKey")) {
