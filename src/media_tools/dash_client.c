/**
 *			GPAC - Multimedia Framework C SDK
 *
 *			Authors: Jean Le Feuvre, Cyril Concolato
 *			Copyright (c) Telecom ParisTech 2010-2020
 *					All rights reserved
 *
 *  This file is part of GPAC / Adaptive HTTP Streaming
 *
 *  GPAC is free software; you can redistribute it and/or modify
 *  it under the terms of the GNU Lesser General Public License as published by
 *  the Free Software Foundation; either version 2, or (at your option)
 *  any later version.
 *
 *  GPAC is distributed in the hope that it will be useful,
 *  but WITHOUT ANY WARRANTY; without even the implied warranty of
 *  MERCHANTABILITY or FITNESS FOR A PARTICULAR PURPOSE.  See the
 *  GNU Lesser General Public License for more details.
 *
 *  You should have received a copy of the GNU Lesser General Public
 *  License along with this library; see the file COPYING.  If not, write to
 *  the Free Software Foundation, 675 Mass Ave, Cambridge, MA 02139, USA.
 *
 */

#include <gpac/network.h>
#include <gpac/dash.h>
#include <gpac/mpd.h>
#include <gpac/internal/m3u8.h>
#include <gpac/internal/isomedia_dev.h>
#include <gpac/base_coding.h>
#include <string.h>
#include <sys/stat.h>

#include <math.h>


#ifndef GPAC_DISABLE_DASH_CLIENT

/*ISO 639 languages*/
#include <gpac/iso639.h>

/*set to 1 if you want MPD to use SegmentTemplate if possible instead of SegmentList*/
#define M3U8_TO_MPD_USE_TEMPLATE	0
/*set to 1 if you want MPD to use SegmentTimeline*/
#define M3U8_TO_MPD_USE_SEGTIMELINE	0

typedef enum {
	GF_DASH_STATE_STOPPED = 0,
	/*period setup and playback chain creation*/
	GF_DASH_STATE_SETUP,
	/*request to start playback chain*/
	GF_DASH_STATE_CONNECTING,
	GF_DASH_STATE_RUNNING,
} GF_DASH_STATE;


//shifts AST in the past(>0) or future (<0)  so that client starts request in the future or in the past
//#define FORCE_DESYNC	4000

/* WARNING: GF_DASH_Group does not represent a Group in DASH
   It corresponds to an AdaptationSet with additional live information not present in the MPD
   (e.g. current active representation)
*/
typedef struct __dash_group GF_DASH_Group;

struct __dash_client
{
	GF_DASHFileIO *dash_io;

	/*interface to mpd parser - get rid of this and use the DASHIO instead ?*/
	GF_FileDownload getter;

	char *base_url;

	u32 max_cache_duration, max_width, max_height;
	u8 max_bit_per_pixel;
	u32 auto_switch_count;
	Bool keep_files, disable_switching, allow_local_mpd_update, estimate_utc_drift, ntp_forced;
	Bool is_m3u8, is_smooth;
	Bool split_adaptation_set;
	GF_DASHLowLatencyMode low_latency_mode;
	//set when MPD downloading fails. Will resetup DASH live once MPD is sync again
	Bool in_error;

	u64 mpd_fetch_time;
	GF_DASHInitialSelectionMode first_select_mode;

	/* MPD downloader*/
	GF_DASHFileIOSession mpd_dnload;
	/* MPD */
	GF_MPD *mpd;
	/* number of time the MPD has been reloaded and last update time*/
	u32 reload_count, last_update_time;
	/*signature of last MPD*/
	u8 lastMPDSignature[GF_SHA1_DIGEST_SIZE];
	/*mime type of media segments (m3u8)*/
	char *mimeTypeForM3U8Segments;

	/* active period in MPD */
	u32 active_period_index;
	u32 reinit_period_index;
	u32 request_period_switch;

	Bool next_period_checked;

	u64 start_time_in_active_period;

	Bool ignore_mpd_duration;
	u32 initial_time_shift_value;

	const char *query_string;

	/*list of groups in the active period*/
	GF_List *groups;

	/* one of the above state*/
	GF_DASH_STATE dash_state;

	Bool in_period_setup;
	Bool all_groups_done_notified;

	s64 utc_drift_estimate;
	s32 utc_shift;

	Double start_range_period;

	Double speed;
	Bool is_rt_speed;
	u32 probe_times_before_switch;
	Bool agressive_switching;
	u32 min_wait_ms_before_next_request;
	u32 min_wait_sys_clock;

	Bool force_mpd_update;
	u32 force_period_reload;

	u32 user_buffer_ms;

	u32 min_timeout_between_404, segment_lost_after_ms;


	Bool ignore_xlink;

	//0: not ROUTE - 1: ROUTE but clock not init - 2: ROUTE clock init
	u32 route_clock_state;
	//ROUTE AST shift in ms
	u32 route_ast_shift;
	u32 route_skip_segments_ms;
	
	Bool initial_period_tunein;

	//in ms
	u32 time_in_tsb, prev_time_in_tsb;
	u32 tsb_exceeded;
	s32 debug_group_index;
	Bool disable_speed_adaptation;

	Bool period_groups_setup;
	u32 tile_rate_decrease;
	GF_DASHTileAdaptationMode tile_adapt_mode;

	GF_List *SRDs;

	GF_DASHAdaptationAlgorithm adaptation_algorithm;

	s32 (*rate_adaptation_algo)(GF_DashClient *dash, GF_DASH_Group *group, GF_DASH_Group *base_group,
												  u32 dl_rate, Double speed, Double max_available_speed, Bool force_lower_complexity,
												  GF_MPD_Representation *rep, Bool go_up_bitrate);

	s32 (*rate_adaptation_download_monitor)(GF_DashClient *dash, GF_DASH_Group *group, u32 bits_per_sec, u64 total_bytes, u64 bytes_done, u64 us_since_start, u32 buffer_dur_ms, u32 current_seg_dur);



	gf_dash_rate_adaptation rate_adaptation_algo_custom;
	gf_dash_download_monitor rate_adaptation_download_monitor_custom;
	void *udta_custom_algo;
};

static void gf_dash_seek_group(GF_DashClient *dash, GF_DASH_Group *group, Double seek_to, Bool is_dynamic);


typedef struct
{
	char *cache;
	char *url;
	u64 start_range, end_range;
	/*representation index in adaptation_set->representations*/
	u32 representation_index;
	Bool loop_detected;
	u32 duration;
	char *key_url;
	bin128 key_IV;
	Bool has_dep_following;
	u32 seg_number;
	const char *seg_name_start;
	GF_Fraction64 time;
} segment_cache_entry;

typedef enum
{
	/*set if group cannot be selected (wrong MPD)*/
	GF_DASH_GROUP_NOT_SELECTABLE = 0,
	GF_DASH_GROUP_NOT_SELECTED,
	GF_DASH_GROUP_SELECTED,
} GF_DASHGroupSelection;

/*this structure Group is the implementation of the adaptationSet element of the MPD.*/
struct __dash_group
{
	GF_DashClient *dash;

	/*pointer to adaptation set*/
	GF_MPD_AdaptationSet *adaptation_set;
	/*pointer to active period*/
	GF_MPD_Period *period;

	/*active representation index in adaptation_set->representations*/
	u32 active_rep_index;

	u32 prev_active_rep_index;

	Bool timeline_setup;
	Bool force_timeline_reeval;

	GF_DASHGroupSelection selection;

	/*may be mpd@time_shift_buffer_depth or rep@time_shift_buffer_depth*/
	u32 time_shift_buffer_depth;

	Bool bitstream_switching;
	GF_DASH_Group *depend_on_group;
	Bool done;
	//if set, will redownload the last segment partially downloaded
	Bool force_switch_bandwidth;
	Bool min_bandwidth_selected;

	u32 active_bitrate, max_bitrate, min_bitrate;
	u32 min_representation_bitrate;

	u32 nb_segments_in_rep;

	/* Segment duration as advertised in the MPD
	   for the real duration of the segment being downloaded see current_downloaded_segment_duration */
	Double segment_duration;

	Double start_playback_range;

	Bool group_setup;

	Bool was_segment_base;
	/*local file playback, do not delete them*/
	Bool local_files;
	/*next segment to download for this group - negative number to take into account SN wrapping*/
	s32 download_segment_index;
	/*number of segments pruged since the start of the period*/
	u32 nb_segments_purged;

	u32 nb_retry_on_last_segment;
	s32 start_number_at_last_ast;
	u64 ast_at_init;
	u32 ast_offset;

	u32 max_cached_segments, nb_cached_segments;
	segment_cache_entry *cached;

	/*usually 0-0 (no range) but can be non-zero when playing local MPD/DASH sessions*/
	u64 bs_switching_init_segment_url_start_range, bs_switching_init_segment_url_end_range;
	char *bs_switching_init_segment_url;

	u32 nb_segments_done;
	u32 last_segment_time;
	u32 nb_segments_since_switch;

	//stats of last downloaded segment
	u32 total_size, bytes_per_sec, bytes_done, backup_Bps;


	Bool segment_must_be_streamed;
	Bool broken_timing;

	u32 maybe_end_of_stream;
	u32 cache_duration;
	u32 time_at_first_reload_required;
	u32 force_representation_idx_plus_one;

	Bool force_segment_switch;
	Bool loop_detected;

	u32 time_at_first_failure;
	Bool prev_segment_ok, segment_in_valid_range;
	//this is the number of 404
	u32 nb_consecutive_segments_lost;
	u64 retry_after_utc;
	/*set when switching segment, indicates the current downloaded segment duration*/
	u64 current_downloaded_segment_duration;

	char *service_mime;

	/* base representation index of this group plus one, or 0 if all representations in this group are independent*/
	u32 base_rep_index_plus_one;

	/* maximum representation index we want to download*/
	u32 max_complementary_rep_index;
	//start time and timescales of currently downloaded segment
	u64 current_start_time;
	u32 current_timescale;

	void *udta;

	Bool has_pending_enhancement;

	/*Codec statistics*/
	u32 avg_dec_time, max_dec_time, irap_avg_dec_time, irap_max_dec_time;
	Bool codec_reset;
	Bool decode_only_rap;
	/*display statistics*/
	u32 display_width, display_height;
	/*sets by user, indicates when the client will decide to play/resume after a buffering period (this is a static value for the entire session)*/
	u32 max_buffer_playout_ms;
	/*buffer status*/
	u32 buffer_min_ms, buffer_max_ms, buffer_occupancy_ms;
	u32 buffer_occupancy_at_last_seg;

	u32 m3u8_start_media_seq;
	u64 hls_next_start_time;

	GF_List *groups_depending_on;
	u32 current_dep_idx;

	u32 target_new_rep;

	u32 srd_x, srd_y, srd_w, srd_h, srd_row_idx, srd_col_idx;
	struct _dash_srd_desc *srd_desc;

	/*current index of the base URL used*/
	u32 current_base_url_idx;

	u32 quality_degradation_hint;

	Bool rate_adaptation_postponed;

	/* current segment index in BBA and BOLA algorithm */
	u32 current_index;

	//in non-threaded mode, indicates that the demux for this group has nothing to do...
	Bool force_early_fetch;
	Bool is_low_latency;

	u32 hint_visible_width, hint_visible_height;
};

static void gf_dash_solve_period_xlink(GF_DashClient *dash, GF_List *period_list, u32 period_idx);

struct _dash_srd_desc
{
	u32 srd_nb_rows, srd_nb_cols;
	u32 id, width, height, srd_fw, srd_fh;
};

void drm_decrypt(unsigned char * data, unsigned long dataSize, const char * decryptMethod, const char * keyfileURL, const unsigned char * keyIV);



static const char *gf_dash_get_mime_type(GF_MPD_SubRepresentation *subrep, GF_MPD_Representation *rep, GF_MPD_AdaptationSet *set)
{
	if (subrep && subrep->mime_type) return subrep->mime_type;
	if (rep && rep->mime_type) return rep->mime_type;
	if (set && set->mime_type) return set->mime_type;
	return NULL;
}


static u64 dash_get_fetch_time(GF_DashClient *dash)
{
	u64 utc = 0;

	if (dash->mpd_dnload && dash->dash_io->get_utc_start_time)
		utc = dash->dash_io->get_utc_start_time(dash->dash_io, dash->mpd_dnload);
	if (!utc)
		utc = gf_net_get_utc();
	return utc;
}


static u32 gf_dash_group_count_rep_needed(GF_DASH_Group *group)
{
	u32 count, nb_rep_need, next_rep_index_plus_one;
	GF_MPD_Representation *rep;
	count  = gf_list_count(group->adaptation_set->representations);
	nb_rep_need = 1;
	if (!group->base_rep_index_plus_one || (group->base_rep_index_plus_one == group->max_complementary_rep_index+1))
		return nb_rep_need; // we need to download only one representation
	rep = gf_list_get(group->adaptation_set->representations, group->base_rep_index_plus_one-1);
	next_rep_index_plus_one = rep->playback.enhancement_rep_index_plus_one;
	while ((nb_rep_need < count) && rep->playback.enhancement_rep_index_plus_one) {
		nb_rep_need++;
		if (next_rep_index_plus_one == group->max_complementary_rep_index+1)
			break;
		rep = gf_list_get(group->adaptation_set->representations, next_rep_index_plus_one-1);
		next_rep_index_plus_one = rep->playback.enhancement_rep_index_plus_one;
	}

	assert(nb_rep_need <= count);

	return nb_rep_need;
}

static
u32 gf_dash_check_mpd_root_type(const char *local_url)
{
	if (local_url) {
		char *rtype = gf_xml_get_root_type(local_url, NULL);
		if (rtype) {
			u32 handled = 0;
			if (!strcmp(rtype, "MPD")) {
				handled = 1;
			}
			else if (!strcmp(rtype, "SmoothStreamingMedia")) {
				handled = 2;
			}
			gf_free(rtype);
			return handled;
		}
	}
	return GF_FALSE;
}

static Bool gf_dash_get_date(GF_DashClient *dash, char *scheme_id, char *url, u64 *utc)
{
	GF_DASHFileIOSession session;
	GF_Err e;
	u8 *data;
	u32 len;
	Bool res = GF_TRUE;
	const char *cache_name;
	*utc = 0;

	//unsupported schemes
	if (!strcmp(scheme_id, "urn:mpeg:dash:utc:ntp:2014")) return GF_FALSE;
	if (!strcmp(scheme_id, "urn:mpeg:dash:utc:sntp:2014")) return GF_FALSE;

	if (!dash->dash_io) return GF_FALSE;

	session = dash->dash_io->create(dash->dash_io, GF_FALSE, url, -2);
	if (!session) return GF_FALSE;
	e = dash->dash_io->run(dash->dash_io, session);
	if (e) {
		dash->dash_io->del(dash->dash_io, session);
		return GF_FALSE;
	}
	cache_name = dash->dash_io->get_cache_name(dash->dash_io, session);
	gf_blob_get_data(cache_name, &data, &len);

	if (!strcmp(scheme_id, "urn:mpeg:dash:utc:http-head:2014")) {
		const char *hdr = dash->dash_io->get_header_value(dash->dash_io, session, "Date");
		if (hdr)
			*utc = gf_net_parse_date(hdr);
		else
			res = GF_FALSE;
	}
	else if (!data) {
		res = GF_FALSE;
	} else {
		if (!strcmp(scheme_id, "urn:mpeg:dash:utc:http-xsdate:2014")) {
			*utc = gf_mpd_parse_date(data);
		}
		else if (!strcmp(scheme_id, "urn:mpeg:dash:utc:http-iso:2014")) {
			*utc = gf_net_parse_date(data);
		}
		else if (!strcmp(scheme_id, "urn:mpeg:dash:utc:http-ntp:2014")) {
			u64 ntp_ts;
			if (sscanf((char *) data, LLU, &ntp_ts) == 1) {
				//ntp value not counted since 1900, assume format is seconds till 1 jan 1970
				if (ntp_ts<=GF_NTP_SEC_1900_TO_1970) {
					*utc = ntp_ts*1000;
				} else {
					*utc = gf_net_ntp_to_utc(ntp_ts);
				}
			} else {
				res = GF_FALSE;
			}
		}
	}

	dash->dash_io->del(dash->dash_io, session);
	return res;
}

GF_Err gf_dash_download_resource(GF_DashClient *dash, GF_DASHFileIOSession *sess, const char *url, u64 start_range, u64 end_range, u32 persistent_mode, GF_DASH_Group *group);

static void gf_dash_group_timeline_setup(GF_MPD *mpd, GF_DASH_Group *group, u64 fetch_time)
{
	GF_MPD_SegmentTimeline *timeline = NULL;
	GF_MPD_Representation *rep = NULL;
	GF_MPD_Descriptor *utc_timing = NULL;
	const char *val;
	u32 shift, timescale;
	u64 current_time, current_time_no_timeshift, availabilityStartTime;
	u32 ast_diff, start_number;
	Double ast_offset = 0;

	if (mpd->type==GF_MPD_TYPE_STATIC) {
		if (group->dash->route_clock_state)
			goto setup_route;
		return;
	}

	//always init clock even if active period is a remote one
#if 0
	if (group->period->origin_base_url && (group->period->type != GF_MPD_TYPE_DYNAMIC))
		return;
#endif

	/*M3U8 does not use NTP sync, we solve edge while loading subplaylist */
	if (group->dash->is_m3u8) {
		return;
	}

	if (group->dash->is_smooth) {
		u32 seg_idx = 0;
		u64 timeshift = 0;
		if (group->dash->initial_time_shift_value && ((s32) mpd->time_shift_buffer_depth>=0)) {
			if (group->dash->initial_time_shift_value<=100) {
				timeshift = mpd->time_shift_buffer_depth;
				timeshift *= group->dash->initial_time_shift_value;
				timeshift /= 100;
			} else {
				timeshift = (u32) group->dash->initial_time_shift_value;
				if (timeshift > mpd->time_shift_buffer_depth) shift = mpd->time_shift_buffer_depth;
			}
			timeshift = mpd->time_shift_buffer_depth - timeshift;
		}

		if (!timeshift && group->adaptation_set->smooth_max_chunks) {
			seg_idx = group->adaptation_set->smooth_max_chunks;
		} else {
			u32 i, count;
			u64 start = 0;
			u64 cumulated_dur = 0;
			GF_MPD_SegmentTimeline *stl;
			if (!group->adaptation_set->segment_template || !group->adaptation_set->segment_template->segment_timeline)
				return;

			timeshift *= group->adaptation_set->segment_template->timescale;
			timeshift /= 1000;
			stl = group->adaptation_set->segment_template->segment_timeline;
			count = gf_list_count(stl->entries);
			for (i=0; i<count; i++) {
				u64 dur;
				GF_MPD_SegmentTimelineEntry *e = gf_list_get(stl->entries, i);
				if (!e->duration)
					continue;
				if (e->start_time)
					start = e->start_time;

				dur = e->duration * (e->repeat_count+1);
				if (cumulated_dur + dur >= timeshift) {
					u32 nb_segs = (u32) ( (timeshift - cumulated_dur) / e->duration );
					seg_idx += nb_segs;
					break;
				}
				cumulated_dur += dur;
				start += dur;
				seg_idx += e->repeat_count+1;
				if (group->adaptation_set->smooth_max_chunks && (seg_idx>=group->adaptation_set->smooth_max_chunks)) {
					seg_idx = group->adaptation_set->smooth_max_chunks;
					break;
				}
			}
		}
		group->download_segment_index = (seg_idx>1) ? seg_idx - 1 : 0;
		GF_LOG(GF_LOG_INFO, GF_LOG_DASH, ("[DASH] Smooth group tuned in at segment %d\n", group->download_segment_index));
		return;
	}

	if (group->broken_timing )
		return;


	/*if no AST, do not use NTP sync */
	if (! group->dash->mpd->availabilityStartTime) {
		group->broken_timing = GF_TRUE;
		return;
	}

	if (!fetch_time) {
		//when we initialize the timeline without an explicit fetch time, use our local clock - this allows for better precision
		//when trying to locate the live edge
		fetch_time = gf_net_get_utc();
	}
	//if ROUTE and clock not setup, do it
setup_route:
	val = group->dash->dash_io->get_header_value(group->dash->dash_io, group->dash->mpd_dnload, "x-route");
	if (val && !group->dash->utc_drift_estimate) {
		u32 i;
		GF_MPD_Period *dyn_period=NULL;
		u32 found = 0;
		u64 timeline_offset_ms=0;
		if (!group->dash->route_clock_state) {
			GF_LOG(GF_LOG_INFO, GF_LOG_DASH, ("[DASH] Detected ROUTE DASH service ID %s\n", val));
			group->dash->route_clock_state = 1;
		}

		for (i=0; i<gf_list_count(group->dash->mpd->periods); i++) {
			dyn_period = gf_list_get(group->dash->mpd->periods, i);
			if (!dyn_period->xlink_href && !dyn_period->origin_base_url) break;
			if (dyn_period->xlink_href && !dyn_period->origin_base_url && gf_list_count(dyn_period->adaptation_sets) ) break;
			dyn_period = NULL;
		}
		if (!dyn_period) {
			GF_LOG(GF_LOG_WARNING, GF_LOG_DASH, ("[DASH] ROUTE with no dynamic period, cannot init clock yet\n"));
			return;
		}

		//for m3u8 we force refreshing the root manifest, because the download session might be tuned on a child playlist
		//which will not have the x-route-first-seg set
		if (group->dash->is_m3u8) {
			gf_dash_download_resource(group->dash, &(group->dash->mpd_dnload), group->dash->base_url, 0, 0, 1, NULL);
		}
		val = group->dash->dash_io->get_header_value(group->dash->dash_io, group->dash->mpd_dnload, "x-route-first-seg");
		if (!val) {
			GF_LOG(GF_LOG_INFO, GF_LOG_DASH, ("[DASH] Waiting for ROUTE clock ...\n"));
			return;
		}

		for (i=0; i<gf_list_count(dyn_period->adaptation_sets); i++) {
			u64 sr, seg_dur;
			u32 j, len, nb_space=0;
			GF_MPD_AdaptationSet *set;
			char *sep, *start, *end, *seg_url = NULL;

			set = gf_list_get(dyn_period->adaptation_sets, i);
			for (j=0; j<gf_list_count(set->representations); j++) {
				u64 dur = dyn_period->duration;
				rep = gf_list_get(set->representations, j);

				dyn_period->duration = 0;

				if (group->dash->is_m3u8) {
					u32 k, count;
					if (found) break;
					if (!rep->segment_list)
						continue;
					count = gf_list_count(rep->segment_list->segment_URLs);
					for (k=0; k<count; k++) {
						GF_MPD_SegmentURL *surl = gf_list_get(rep->segment_list->segment_URLs, k);
						if (surl->media && strstr(surl->media, val)) {
							found = k+1;
							break;
						}
					}
					continue;
				}

				gf_mpd_resolve_url(group->dash->mpd, rep, set, dyn_period, "./", 0, GF_MPD_RESOLVE_URL_MEDIA_NOSTART, 9876, 0, &seg_url, &sr, &sr, &seg_dur, NULL, NULL, NULL, NULL);

				dyn_period->duration = dur;

				sep = seg_url ? strstr(seg_url, "987") : NULL;
				if (!sep) {
					GF_LOG(GF_LOG_DEBUG, GF_LOG_DASH, ("[DASH] Failed to resolve template for segment #9876 on rep #%d\n", j+1));
					if (seg_url) gf_free(seg_url);
					continue;
				}
				start = sep;
				end = sep+4;
				while (start>seg_url && (*(start-1)=='0')) { start--; nb_space++;}
				start[0]=0;
				len = (u32) strlen(seg_url)-2;
				if (!strncmp(val, seg_url+2, len)) {
					u32 number=0;
					char szTemplate[100];

					GF_LOG(GF_LOG_DEBUG, GF_LOG_DASH, ("[DASH] Resolve ROUTE clock on bootstrap segment URL %s template %s\n", val, seg_url+2));

					strcpy(szTemplate, seg_url+2);
					strcat(szTemplate, "%");
					if (nb_space) {
						char szFmt[20];
						sprintf(szFmt, "0%d", nb_space+4);
						strcat(szTemplate, szFmt);
					}
					strcat(szTemplate, "d");
					strcat(szTemplate, end);
					if (sscanf(val, szTemplate, &number) == 1) {
						u32 startNum = 1;
						if (dyn_period->segment_template) startNum = dyn_period->segment_template->start_number;
						if (set->segment_template) startNum = set->segment_template->start_number;
						if (rep->segment_template) startNum = rep->segment_template->start_number;
						if (number>=startNum) {
							//clock is init which means the segment is available, so the timeline offset must match the AST of the segment (includes seg dur)
							timeline_offset_ms = seg_dur * ( 1 + number - startNum);
						}
						found = 1;
					}
				} else {
					GF_LOG(GF_LOG_DEBUG, GF_LOG_DASH, ("[DASH] ROUTE bootstrap segment URL %s does not match template %s for rep #%d\n", val, seg_url+2, j+1));
				}
				gf_free(seg_url);
				if (found) break;
			}
			if (found) break;
		}
		if (found) {
			if (group->dash->is_m3u8) {
				//purge segments (we assume we roughly are in the same state on all child playlists, we could keep one for safety)
				for (i=0; i<gf_list_count(dyn_period->adaptation_sets); i++) {
					u32 j;
					GF_MPD_AdaptationSet *set = gf_list_get(dyn_period->adaptation_sets, i);
					for (j=0; j<gf_list_count(set->representations); j++) {
						u32 to_rem;
						rep = gf_list_get(set->representations, j);
						if (!rep->segment_list) continue;
						to_rem = found-1;
						while (to_rem) {
							GF_MPD_SegmentURL *surl = gf_list_pop_front(rep->segment_list->segment_URLs);
							gf_mpd_segment_url_free(surl);
							to_rem--;
						}
					}
				}
			} else {
				//adjust so that nb_seg = current_time/segdur = (fetch-ast)/seg_dur;
				// = (fetch- ( mpd->availabilityStartTime + group->dash->utc_shift + group->dash->utc_drift_estimate) / segdur;
				//hence nb_seg*seg_dur = fetch - mpd->availabilityStartTime - group->dash->utc_shift - group->dash->utc_drift_estimate
				//so group->dash->utc_drift_estimate = fetch - (mpd->availabilityStartTime + nb_seg*seg_dur)


				u64 utc = mpd->availabilityStartTime + dyn_period->start + timeline_offset_ms;
				group->dash->utc_drift_estimate = ((s64) fetch_time - (s64) utc);
				GF_LOG(GF_LOG_INFO, GF_LOG_DASH, ("[DASH] Estimated UTC diff of ROUTE broadcast "LLD" ms (UTC fetch "LLU" - server UTC "LLU" - MPD AST "LLU" - MPD PublishTime "LLU" - bootstraping on segment %s\n", group->dash->utc_drift_estimate, fetch_time, utc, group->dash->mpd->availabilityStartTime, group->dash->mpd->publishTime, val));
			}
			group->dash->route_clock_state = 2;
		} else {
			GF_LOG(GF_LOG_WARNING, GF_LOG_DASH, ("[DASH] Failed to setup ROUTE clock from segment template with bootstrap URL %s, using NTP\n", val));
			group->dash->route_clock_state = 3;
		}
		if (mpd->type==GF_MPD_TYPE_STATIC) {
			if (found)
				group->dash->route_skip_segments_ms = timeline_offset_ms;
			group->timeline_setup = GF_TRUE;
			return;
		}
	}
	else if (val) {
		GF_LOG(GF_LOG_INFO, GF_LOG_DASH, ("[DASH] ROUTE clock already setup - UTC diff of ROUTE broadcast "LLD" ms\n", group->dash->utc_drift_estimate));
	} else {
		GF_LOG(GF_LOG_INFO, GF_LOG_DASH, ("[DASH] No ROUTE entity on HTPP request\n"));
	}

	if (!group->dash->route_clock_state || (group->dash->route_clock_state>2)) {
		GF_MPD_ProducerReferenceTime *pref = gf_list_get(group->adaptation_set->producer_reference_time, 0);
		if (pref)
			utc_timing = pref->utc_timing;
		if (!utc_timing)
			utc_timing = gf_list_get(group->dash->mpd->utc_timings, 0);
	}

	if (utc_timing && utc_timing->scheme_id_uri) {
		Bool res = GF_FALSE;
		u64 utc=0;
		s64 drift_estimate;

		if (!strcmp(utc_timing->scheme_id_uri, "urn:mpeg:dash:utc:direct:2014")) {
			utc = gf_net_parse_date(utc_timing->value);
			res = GF_TRUE;
		} else {
			char *time_refs = utc_timing->value;
			utc = 0;
			while (time_refs) {
				char *sep = strchr(time_refs, ' ');
				if (sep) sep[0] = 0;

				res = gf_dash_get_date(group->dash, utc_timing->scheme_id_uri, time_refs, &utc);

				time_refs = NULL;
				if (sep) {
					sep[0] = ' ';
					time_refs = sep+1;
				}
				if (res) break;
			}
		}
		if (res) {
			drift_estimate = ((s64) fetch_time - (s64) utc);
			group->dash->utc_drift_estimate = drift_estimate;
			GF_LOG(GF_LOG_INFO, GF_LOG_DASH, ("[DASH] Estimated UTC diff between client and server (%s): "LLD" ms (UTC fetch "LLU" - server UTC "LLU" - MPD AST "LLU" - MPD PublishTime "LLU"\n", utc_timing->value, group->dash->utc_drift_estimate, fetch_time, utc,
				group->dash->mpd->availabilityStartTime, group->dash->mpd->publishTime));
		} else {
			utc_timing = NULL;
		}
	}

	if ((!group->dash->route_clock_state || (group->dash->route_clock_state>2))
		&& !group->dash->ntp_forced
		&& group->dash->estimate_utc_drift
		&& !group->dash->utc_drift_estimate
		&& group->dash->mpd_dnload
		&& group->dash->dash_io->get_header_value
		&& !utc_timing
	) {
		val = group->dash->dash_io->get_header_value(group->dash->dash_io, group->dash->mpd_dnload, "Server-UTC");
		if (val) {
			u64 utc;
			sscanf(val, LLU, &utc);
			group->dash->utc_drift_estimate = ((s64) fetch_time - (s64) utc);
			GF_LOG(GF_LOG_INFO, GF_LOG_DASH, ("[DASH] Estimated UTC diff between client and server "LLD" ms (UTC fetch "LLU" - server UTC "LLU" - MPD AST "LLU" - MPD PublishTime "LLU"\n", group->dash->utc_drift_estimate, fetch_time, utc, group->dash->mpd->availabilityStartTime, group->dash->mpd->publishTime));
		} else {
			s64 drift_estimate = 0;
			u64 utc = 0;
			val = group->dash->dash_io->get_header_value(group->dash->dash_io, group->dash->mpd_dnload, "Date");
			if (val)
				utc = gf_net_parse_date(val);
			if (utc)
				drift_estimate = ((s64) fetch_time - (s64) utc);

			//HTTP date is in second - if the clock diff is less than 1 sec, we cannot infer anything
			if (ABS(drift_estimate) > 1000) {
				group->dash->utc_drift_estimate = drift_estimate;
				GF_LOG(GF_LOG_INFO, GF_LOG_DASH, ("[DASH] Estimated UTC diff between client and server "LLD" ms (UTC fetch "LLU" - server UTC "LLU" - MPD AST "LLU" - MPD PublishTime "LLU"\n", group->dash->utc_drift_estimate, fetch_time, utc, group->dash->mpd->availabilityStartTime, group->dash->mpd->publishTime));
			} else {
				GF_LOG(GF_LOG_INFO, GF_LOG_DASH, ("[DASH] No UTC diff between client and server (UTC fetch "LLU" - server UTC "LLU" - MPD AST "LLU" - MPD PublishTime "LLU"\n", fetch_time, utc, group->dash->mpd->availabilityStartTime, group->dash->mpd->publishTime));
			}
		}
	}

	availabilityStartTime = 0;
	if ((s64) mpd->availabilityStartTime + group->dash->utc_shift > (s64) - group->dash->utc_drift_estimate) {
		availabilityStartTime = mpd->availabilityStartTime + group->dash->utc_shift + group->dash->utc_drift_estimate;
	}


#ifdef FORCE_DESYNC
	availabilityStartTime -= FORCE_DESYNC;
#endif

	ast_diff = (u32) (availabilityStartTime - group->dash->mpd->availabilityStartTime);
	current_time = fetch_time;

	if (current_time < availabilityStartTime) {
		//if more than 1 sec consider we have a pb
		if (availabilityStartTime - current_time >= 1000) {
			Bool broken_timing = GF_TRUE;
#ifndef _WIN32_WCE
			time_t gtime1, gtime2;
			struct tm *t1, *t2;
			gtime1 = current_time / 1000;
			t1 = gf_gmtime(&gtime1);
			gtime2 = availabilityStartTime / 1000;
			t2 = gf_gmtime(&gtime2);
			if (t1 == t2) {
				GF_LOG(GF_LOG_ERROR, GF_LOG_DASH, ("[DASH] Slight drift in UTC clock at time %d-%02d-%02dT%02d:%02d:%02dZ: diff AST - now %d ms\n", 1900+t1->tm_year, t1->tm_mon+1, t1->tm_mday, t1->tm_hour, t1->tm_min, t1->tm_sec, (s32) (availabilityStartTime - current_time) ));
				current_time = 0;
				broken_timing = GF_FALSE;
			}
			else if (t1 && t2) {
				t1->tm_year = t2->tm_year;
				GF_LOG(GF_LOG_ERROR, GF_LOG_DASH, ("[DASH] Error in UTC clock: current time %d-%02d-%02dT%02d:%02d:%02dZ is less than AST %d-%02d-%02dT%02d:%02d:%02dZ - diff AST-now %d ms\n",
				                                   1900+t1->tm_year, t1->tm_mon+1, t1->tm_mday, t1->tm_hour, t1->tm_min, t1->tm_sec,
				                                   1900+t2->tm_year, t2->tm_mon+1, t2->tm_mday, t2->tm_hour, t2->tm_min, t2->tm_sec,
				                                   (u32) (availabilityStartTime - current_time)
				                                  ));
			} else {
				GF_LOG(GF_LOG_ERROR, GF_LOG_DASH, ("[DASH] Error in UTC clock: could not retrieve time!\n"));
			}

#endif
			if (broken_timing) {
				if (group->dash->utc_shift + group->dash->utc_drift_estimate > 0) {
					availabilityStartTime = current_time;
				} else {
					group->broken_timing = GF_TRUE;
					return;
				}
			}
		} else {
			availabilityStartTime = current_time;
			current_time = 0;
		}
	}
	else current_time -= availabilityStartTime;

	if (gf_list_count(group->dash->mpd->periods)) {
		u64 seg_start_ms = current_time;
		u64 seg_end_ms = (u64) (seg_start_ms + group->segment_duration*1000);
		u32 i;
		u64 start = 0;
		for (i=0; i<gf_list_count(group->dash->mpd->periods); i++) {
			GF_MPD_Period *ap = gf_list_get(group->dash->mpd->periods, i);
			if (ap->start) start = ap->start;

			if (group->dash->initial_period_tunein
				&& (seg_start_ms>=ap->start)
				&& (!ap->duration || (seg_end_ms<=start + ap->duration))
			) {
				if (i != group->dash->active_period_index) {
					group->dash->reinit_period_index = 1+i;
					group->dash->start_range_period = (Double) seg_start_ms;
					group->dash->start_range_period -= ap->start;
					group->dash->start_range_period /= 1000;
					return;
				}
			}

			if (!ap->duration) break;
			start += ap->duration;
		}
	}

	//compute current time in period
	if (current_time < group->period->start)
		current_time = 0;
	else {
		if (group->dash->initial_period_tunein || group->force_timeline_reeval) {
			current_time -= group->period->start;
		} else {
			//initial period was setup, consider we are moving to a new period, so time in this period is 0
			current_time = 0;
			if (group->start_playback_range) current_time = (u64) (group->start_playback_range*1000);
		}
	}

	current_time_no_timeshift = current_time;
	if ( ((s32) mpd->time_shift_buffer_depth>=0)) {

		if (group->dash->initial_time_shift_value) {
			if (group->dash->initial_time_shift_value<=100) {
				shift = mpd->time_shift_buffer_depth;
				shift *= group->dash->initial_time_shift_value;
				shift /= 100;
			} else {
				shift = (u32) group->dash->initial_time_shift_value;
				if (shift > mpd->time_shift_buffer_depth) shift = mpd->time_shift_buffer_depth;
			}

			if (current_time < shift) current_time = 0;
			else current_time -= shift;
		}
	}
	group->dash->time_in_tsb = group->dash->prev_time_in_tsb = 0;

	timeline = NULL;
	timescale=1;
	start_number=0;
	rep = gf_list_get(group->adaptation_set->representations, group->active_rep_index);

	if (group->period->segment_list) {
		if (group->period->segment_list->segment_timeline) timeline = group->period->segment_list->segment_timeline;
		if (group->period->segment_list->timescale) timescale = group->period->segment_list->timescale;
		if (group->period->segment_list->start_number) start_number = group->period->segment_list->start_number;
		if (group->period->segment_list->availability_time_offset) ast_offset = group->period->segment_list->availability_time_offset;
	}
	if (group->adaptation_set->segment_list) {
		if (group->adaptation_set->segment_list->segment_timeline) timeline = group->adaptation_set->segment_list->segment_timeline;
		if (group->adaptation_set->segment_list->timescale) timescale = group->adaptation_set->segment_list->timescale;
		if (group->adaptation_set->segment_list->start_number) start_number = group->adaptation_set->segment_list->start_number;
		if (group->adaptation_set->segment_list->availability_time_offset) ast_offset = group->adaptation_set->segment_list->availability_time_offset;
	}
	if (rep->segment_list) {
		if (rep->segment_list->segment_timeline) timeline = rep->segment_list->segment_timeline;
		if (rep->segment_list->timescale) timescale = rep->segment_list->timescale;
		if (rep->segment_list->start_number) start_number = rep->segment_list->start_number;
		if (rep->segment_list->availability_time_offset) ast_offset = rep->segment_list->availability_time_offset;
	}

	if (group->period->segment_template) {
		if (group->period->segment_template->segment_timeline) timeline = group->period->segment_template->segment_timeline;
		if (group->period->segment_template->timescale) timescale = group->period->segment_template->timescale;
		if (group->period->segment_template->start_number) start_number = group->period->segment_template->start_number;
		if (group->period->segment_template->availability_time_offset) ast_offset = group->period->segment_template->availability_time_offset;
	}
	if (group->adaptation_set->segment_template) {
		if (group->adaptation_set->segment_template->segment_timeline) timeline = group->adaptation_set->segment_template->segment_timeline;
		if (group->adaptation_set->segment_template->timescale) timescale = group->adaptation_set->segment_template->timescale;
		if (group->adaptation_set->segment_template->start_number) start_number = group->adaptation_set->segment_template->start_number;
		if (group->adaptation_set->segment_template->availability_time_offset) ast_offset = group->adaptation_set->segment_template->availability_time_offset;
	}
	if (rep->segment_template) {
		if (rep->segment_template->segment_timeline) timeline = rep->segment_template->segment_timeline;
		if (rep->segment_template->timescale) timescale = rep->segment_template->timescale;
		if (rep->segment_template->start_number) start_number = rep->segment_template->start_number;
		if (rep->segment_template->availability_time_offset) ast_offset = rep->segment_template->availability_time_offset;
	}

	group->is_low_latency = GF_FALSE;
	if (group->dash->low_latency_mode==GF_DASH_LL_DISABLE) {
		ast_offset = 0;
	} else if (ast_offset>0) {
		group->is_low_latency = GF_TRUE;
	}
	if (timeline) {
		u64 start_segtime = 0;
		u64 segtime = 0;
		u64 current_time_rescale;
		u64 timeline_duration = 0;
		u32 count;
		u64 last_s_dur=0;
		u32 i, seg_idx = 0;

		current_time_rescale = current_time;
		current_time_rescale *= timescale;
		current_time_rescale /= 1000;

		count = gf_list_count(timeline->entries);
		for (i=0; i<count; i++) {
			GF_MPD_SegmentTimelineEntry *ent = gf_list_get(timeline->entries, i);

			if (!i && (current_time_rescale + ent->duration < ent->start_time)) {
				current_time_rescale = current_time_no_timeshift * timescale / 1000;
			}
			timeline_duration += (1+ent->repeat_count)*ent->duration;

			if (i+1 == count) timeline_duration -= ent->duration;
			last_s_dur=ent->duration;
		}


		if (!group->dash->mpd->minimum_update_period) {
			last_s_dur *= 1000;
			last_s_dur /= timescale;
			GF_LOG(GF_LOG_WARNING, GF_LOG_DASH, ("[DASH] dynamic MPD but no update period specified and SegmentTimeline used - will use segment duration %d ms as default update rate\n", last_s_dur));

			group->dash->mpd->minimum_update_period = (u32) last_s_dur;
		}

		for (i=0; i<count; i++) {
			u32 repeat;
			GF_MPD_SegmentTimelineEntry *ent = gf_list_get(timeline->entries, i);
			if (!segtime) {
				start_segtime = segtime = ent->start_time;

				//if current time is before the start of the previous segment, consider our timing is broken
				if (current_time_rescale + ent->duration < segtime) {
					GF_LOG(GF_LOG_INFO, GF_LOG_DASH, ("[DASH] current time "LLU" is before start time "LLU" of first segment in timeline (timescale %d) by %g sec - using first segment as starting point\n", current_time_rescale, segtime, timescale, (segtime-current_time_rescale)*1.0/timescale));
					group->download_segment_index = seg_idx;
					group->nb_segments_in_rep = count;
					group->start_playback_range = (segtime)*1.0/timescale;
					group->ast_at_init = availabilityStartTime;
					group->ast_offset = (u32) (ast_offset*1000);
					group->broken_timing = GF_TRUE;
					return;
				}
			}

			repeat = 1+ent->repeat_count;
			while (repeat) {
				if ((current_time_rescale >= segtime) && (current_time_rescale < segtime + ent->duration)) {
					GF_LOG(GF_LOG_INFO, GF_LOG_DASH, ("[DASH] Found segment %d for current time "LLU" is in SegmentTimeline ["LLU"-"LLU"] (timecale %d - current index %d - startNumber %d)\n", seg_idx, current_time_rescale, start_segtime, segtime + ent->duration, timescale, group->download_segment_index, start_number));

					group->download_segment_index = seg_idx;
					group->nb_segments_in_rep = seg_idx + count - i;
					group->start_playback_range = (current_time)/1000.0;
					group->ast_at_init = availabilityStartTime;
					group->ast_offset = (u32) (ast_offset*1000);

					//to remove - this is a hack to speedup starting for some strange MPDs which announce the live point as the first segment but have already produced the complete timeline
					if (group->dash->utc_drift_estimate<0) {
						group->ast_at_init -= (timeline_duration - (segtime-start_segtime)) *1000/timescale;
					}
					return;
				}
				segtime += ent->duration;
				repeat--;
				seg_idx++;
				last_s_dur=ent->duration;
			}
		}
		//check if we're ahead of time but "reasonnably" ahead (max 1 min) - otherwise consider the timing is broken
		if ((current_time_rescale + last_s_dur >= segtime) && (current_time_rescale <= segtime + 60*timescale)) {
			GF_LOG(GF_LOG_ERROR, GF_LOG_DASH, ("[DASH] current time "LLU" is greater than last SegmentTimeline end "LLU" - defaulting to last entry in SegmentTimeline\n", current_time_rescale, segtime));
			group->download_segment_index = seg_idx-1;
			group->nb_segments_in_rep = seg_idx;
			//we can't trust our UTC check, play from last segment with start_range=0 (eg from start of first segment)
			group->start_playback_range = 0;

			group->ast_at_init = availabilityStartTime;
			group->ast_offset = (u32) (ast_offset*1000);
			//force an update in half the target period
			group->dash->last_update_time = gf_sys_clock() + group->dash->mpd->minimum_update_period/2;
		} else {
			//NOT FOUND !!
			GF_LOG(GF_LOG_ERROR, GF_LOG_DASH, ("[DASH] current time "LLU" is NOT in SegmentTimeline ["LLU"-"LLU"] - cannot estimate current startNumber, default to 0 ...\n", current_time_rescale, start_segtime, segtime));
			group->download_segment_index = 0;
			group->nb_segments_in_rep = 10;
			group->broken_timing = GF_TRUE;
		}

		return;
	}

	if (group->segment_duration) {
		u32 nb_segs_in_update = (u32) (mpd->minimum_update_period / (1000*group->segment_duration) );
		Double nb_seg = (Double) current_time;
		nb_seg /= 1000;
		nb_seg /= group->segment_duration;
		shift = (u32) nb_seg;

		if ((group->dash->route_clock_state == 2) && shift) {
			//shift currently points to the next segment after the one used for clock bootstrap, use the right one
			shift--;
			//avoid querying too early the cache since segments do not usually arrive exactly on time ...
			availabilityStartTime += group->dash->route_ast_shift;
		}

		if (group->dash->initial_period_tunein || group->force_timeline_reeval) {
			u64 seg_start_ms, seg_end_ms;
			if (group->force_timeline_reeval) {
				group->start_number_at_last_ast = 0;
				group->force_timeline_reeval = GF_FALSE;
			}
			seg_start_ms = (u64) (group->segment_duration * (shift+start_number) * 1000);
			seg_end_ms = (u64) (seg_start_ms + group->segment_duration*1000);
			//we are in the right period
			if (seg_start_ms>=group->period->start && (!group->period->duration || (seg_end_ms<=group->period->start+group->period->duration)) ) {
			} else {
				u32 i;
				u64 start = 0;
				for (i=0; i<gf_list_count(group->dash->mpd->periods); i++) {
					GF_MPD_Period *ap = gf_list_get(group->dash->mpd->periods, i);
					if (ap->start) start = ap->start;

					if ((seg_start_ms>=ap->start) && (!ap->duration || (seg_end_ms<=start + ap->duration))) {
						group->dash->reinit_period_index = 1+i;
						group->dash->start_range_period = (Double) seg_start_ms;
						group->dash->start_range_period -= ap->start;
						group->dash->start_range_period /= 1000;
						return;
					}

					if (!ap->duration) break;
					start += ap->duration;
				}
			}
		}

		//not time shifting, we are at the live edge, we must stick to start of segment otherwise we won't have enough data to play until next segment is ready

		if (!group->dash->initial_time_shift_value) {
			Double time_in_seg;
			//by default playback starts at begining of segment
			group->start_playback_range = shift * group->segment_duration;

			time_in_seg = (Double) current_time/1000.0;
			time_in_seg -= group->start_playback_range;

			//if low latency, try to adjust
			if (ast_offset) {
				Double ast_diff_d;
				if (ast_offset>group->segment_duration) ast_offset = group->segment_duration;
				ast_diff_d = group->segment_duration - ast_offset;

				//we assume that in low latency mode, chunks are made available every (group->segment_duration - ast_offset)
				//we need to seek such that the remaining time R satisfies now + R = NextSegAST
				//hence S(n) + ms_in_seg + R = S(n+1) + Aoffset
				//which gives us R = S(n+1) + Aoffset - S(n) - ms_in_seg = D + Aoffset - ms_in_seg
				//seek = D - R = D - (D + Aoffset - ms_in_seg) = ms_in_seg - Ao
				if (time_in_seg > ast_diff_d) {
					group->start_playback_range += time_in_seg - ast_diff_d;
				}
			}
		} else {
			group->start_playback_range = (Double) current_time / 1000.0;
		}

		if (!group->start_number_at_last_ast) {
			group->download_segment_index = shift;
			group->start_number_at_last_ast = start_number;

			group->ast_at_init = availabilityStartTime;
			group->ast_offset = (u32) (ast_offset*1000);
			GF_LOG(GF_LOG_INFO, GF_LOG_DASH, ("[DASH] AST at init "LLD"\n", group->ast_at_init));

			GF_LOG(GF_LOG_INFO, GF_LOG_DASH, ("[DASH] At current time "LLD" ms: Initializing Timeline: startNumber=%d segmentNumber=%d segmentDuration=%f - %.03f seconds in segment (start range %g)\n", current_time, start_number, shift, group->segment_duration, group->start_playback_range ? group->start_playback_range - shift*group->segment_duration : 0, group->start_playback_range));
		} else {
			group->download_segment_index += start_number;
			if (group->download_segment_index > group->start_number_at_last_ast) {
				group->download_segment_index -= group->start_number_at_last_ast;
				GF_LOG(GF_LOG_DEBUG, GF_LOG_DASH, ("[DASH] At current time %d ms: Updating Timeline: startNumber=%d segmentNumber=%d downloadSegmentIndex=%d segmentDuration=%g AST_diff=%d\n", current_time, start_number, shift, group->download_segment_index, group->segment_duration, ast_diff));
			} else {
				group->download_segment_index = shift;
				group->ast_at_init = availabilityStartTime;
				group->ast_offset = (u32) (ast_offset*1000);
				GF_LOG(GF_LOG_WARNING, GF_LOG_DASH, ("[DASH] At current time "LLU" ms: Re-Initializing Timeline: startNumber=%d segmentNumber=%d segmentDuration=%g AST_diff=%d\n", current_time, start_number, shift, group->segment_duration, ast_diff));
			}
			group->start_number_at_last_ast = start_number;
		}
		if (group->nb_segments_in_rep) {
			GF_LOG(GF_LOG_DEBUG, GF_LOG_DASH, ("[DASH] UTC time indicates first segment in period is %d, MPD indicates %d segments are available\n", group->download_segment_index , group->nb_segments_in_rep));
		} else {
			GF_LOG(GF_LOG_DEBUG, GF_LOG_DASH, ("[DASH] UTC time indicates first segment in period is %d\n", group->download_segment_index));
		}

		if (group->nb_segments_in_rep && (group->download_segment_index + nb_segs_in_update > group->nb_segments_in_rep)) {
			if (group->download_segment_index < (s32)group->nb_segments_in_rep) {

			} else {
				GF_LOG(GF_LOG_WARNING, GF_LOG_DASH, ("[DASH] Not enough segments (%d needed vs %d indicated) to reach period endTime indicated in MPD - ignoring MPD duration\n", nb_segs_in_update, group->nb_segments_in_rep - group->download_segment_index ));
				group->nb_segments_in_rep = shift + nb_segs_in_update;
				group->dash->ignore_mpd_duration = GF_TRUE;
			}
		}
		group->prev_segment_ok = GF_TRUE;
	} else {
		GF_LOG(GF_LOG_ERROR, GF_LOG_DASH, ("[DASH] Segment duration unknown - cannot estimate current startNumber\n"));
	}
}


/*!
* Returns true if mime type of a given URL is an M3U8 mime-type
\param url The url to check
\param mime The mime-type to check
\return true if mime-type is OK for M3U8
*/
static Bool gf_dash_is_m3u8_mime(const char *url, const char * mime) {
	u32 i;
	if (!url || !mime)
		return GF_FALSE;
	if (strstr(url, ".mpd") || strstr(url, ".MPD"))
		return GF_FALSE;

	for (i = 0 ; GF_DASH_M3U8_MIME_TYPES[i] ; i++) {
		if ( !stricmp(mime, GF_DASH_M3U8_MIME_TYPES[i]))
			return GF_TRUE;
	}
	return GF_FALSE;
}

GF_EXPORT
GF_Err gf_dash_group_check_bandwidth(GF_DashClient *dash, u32 group_idx, u32 bits_per_sec, u64 total_bytes, u64 bytes_done, u64 us_since_start)
{
	s32 res;
	GF_DASH_Group *group = gf_list_get(dash->groups, group_idx);
	if (!group) return GF_BAD_PARAM;

	if (! dash->rate_adaptation_download_monitor) return GF_OK;
	//do not abort if other groups depend on this one
	if (group->groups_depending_on) return GF_OK;
	if (group->dash->disable_switching) return GF_OK;
	if (!total_bytes || !bytes_done || !bits_per_sec) return GF_OK;
	if (total_bytes == bytes_done) return GF_OK;

	//force a call go query buffer
	dash->dash_io->on_dash_event(dash->dash_io, GF_DASH_EVENT_CODEC_STAT_QUERY, group_idx, GF_OK);

	res = dash->rate_adaptation_download_monitor(dash, group, bits_per_sec, total_bytes, bytes_done, us_since_start, group->buffer_occupancy_ms, group->current_downloaded_segment_duration);

	if (res==-1) return GF_OK;

	dash->dash_io->on_dash_event(dash->dash_io, GF_DASH_EVENT_ABORT_DOWNLOAD, gf_list_find(dash->groups, group), GF_OK);

	//internal return value, switching has already been setup
	if (res<0) return GF_OK;

	group->force_segment_switch = GF_TRUE;
	group->force_representation_idx_plus_one = (u32) res + 1;
	return GF_OK;
}

/*!
* Download a file with possible retry if GF_IP_CONNECTION_FAILURE|GF_IP_NETWORK_FAILURE
* (I discovered that with my WIFI connection, I had many issues with BFM-TV downloads)
* Similar to gf_service_download_new() and gf_dm_sess_process().
* Parameters are identical to the ones of gf_service_download_new.
* \see gf_service_download_new()
*/
GF_Err gf_dash_download_resource(GF_DashClient *dash, GF_DASHFileIOSession *sess, const char *url, u64 start_range, u64 end_range, u32 persistent_mode, GF_DASH_Group *group)
{
	s32 group_idx = -1;
	Bool had_sess = GF_FALSE;
	Bool retry = GF_TRUE;
	GF_Err e;
	GF_DASHFileIO *dash_io = dash->dash_io;

	if (!dash_io) return GF_BAD_PARAM;
	GF_LOG(GF_LOG_DEBUG, GF_LOG_DASH, ("[DASH] Downloading %s starting at UTC "LLU" ms\n", url, gf_net_get_utc() ));

	if (group) {
		group_idx = gf_list_find(group->dash->groups, group);
	}

	if (! *sess) {
		*sess = dash_io->create(dash_io, persistent_mode ? 1 : 0, url, group_idx);
		if (!(*sess)) {
			if (dash->route_clock_state)
				return GF_IP_NETWORK_EMPTY;
			GF_LOG(GF_LOG_ERROR, GF_LOG_DASH, ("[DASH] Cannot try to download %s... out of memory ?\n", url));
			return GF_OUT_OF_MEM;
		}
	} else {
		had_sess = GF_TRUE;
		if (persistent_mode!=2) {
			e = dash_io->setup_from_url(dash_io, *sess, url, group_idx);
			if (e) {
				//with ROUTE we may have 404 right away if nothing in cache yet, not an error
				GF_LOG(dash->route_clock_state ? GF_LOG_DEBUG : GF_LOG_ERROR, GF_LOG_DASH, ("[DASH] Cannot resetup downloader for url %s: %s\n", url, gf_error_to_string(e) ));
				return e;
			}
		}
	}

retry:

	if (end_range) {
		e = dash_io->set_range(dash_io, *sess, start_range, end_range, (persistent_mode==2) ? GF_FALSE : GF_TRUE);
		if (e) {
			if (had_sess) {
				dash_io->del(dash_io, *sess);
				*sess = NULL;
				return gf_dash_download_resource(dash, sess, url, start_range, end_range, persistent_mode ? 1 : 0, group);
			}
			GF_LOG(GF_LOG_ERROR, GF_LOG_DASH, ("[DASH] Cannot setup byte-range download for %s: %s\n", url, gf_error_to_string(e) ));
			return e;
		}
	}
	assert(*sess);

	/*issue HTTP GET for headers only*/
	e = dash_io->init(dash_io, *sess);

	if (e>=GF_OK) {
		/*check mime type of the adaptation set if not provided*/
		if (group) {
			const char *mime = *sess ? dash_io->get_mime(dash_io, *sess) : NULL;
			if (mime && !group->service_mime) {
				group->service_mime = gf_strdup(mime);
			}


			/*file cannot be cached on disk !*/
			if (dash_io->get_cache_name(dash_io, *sess ) == NULL) {
				GF_LOG(GF_LOG_DEBUG, GF_LOG_DASH, ("[DASH] Segment %s cannot be cached on disk, will use direct streaming\n", url));
				group->segment_must_be_streamed = GF_TRUE;
				return GF_OK;
			}
			group->segment_must_be_streamed = GF_FALSE;
		}

		//release dl_mutex while downloading segment
		/*we can download the file*/
		e = dash_io->run(dash_io, *sess);
	} else {
		GF_LOG(GF_LOG_DEBUG, GF_LOG_DASH, ("[DASH] At "LLU" error %s - released dl_mutex\n", gf_net_get_utc(), gf_error_to_string(e)));
	}

	switch (e) {
	case GF_IP_CONNECTION_FAILURE:
	case GF_IP_NETWORK_FAILURE:
		if (!dash->in_error || group) {
			dash_io->del(dash_io, *sess);
			GF_LOG(GF_LOG_WARNING, GF_LOG_DASH, ("[DASH] failed to download, retrying once with %s...\n", url));
			*sess = dash_io->create(dash_io, 0, url, group_idx);
			if (! (*sess)) {
				GF_LOG(GF_LOG_ERROR, GF_LOG_DASH, ("[DASH] Cannot retry to download %s... out of memory ?\n", url));
				return GF_OUT_OF_MEM;
			}

			if (retry) {
				retry = GF_FALSE;
				goto retry;
			}
			GF_LOG(GF_LOG_ERROR, GF_LOG_DASH, ("[DASH] two consecutive failures, aborting the download %s.\n", url));
		} else if (dash->in_error) {
			GF_LOG(GF_LOG_DEBUG, GF_LOG_DASH, ("[DASH] Download still in error for %s.\n", url));
		}
		break;
	case GF_OK:
		GF_LOG(GF_LOG_DEBUG, GF_LOG_DASH, ("[DASH] Download %s complete at UTC "LLU" ms\n", url, gf_net_get_utc() ));
		break;
	default:
		//log as warning, maybe the dash client can recover from this error
		GF_LOG(GF_LOG_WARNING, GF_LOG_DASH, ("[DASH] Failed to download %s = %s...\n", url, gf_error_to_string(e)));
		break;
	}
	return e;
}

static void gf_dash_get_timeline_duration(GF_MPD *mpd, GF_MPD_Period *period, GF_MPD_SegmentTimeline *timeline, u32 timescale, u32 *nb_segments, Double *max_seg_duration)
{
	u32 i, count;
	u64 period_duration, start_time, dur;
	if (period->duration) {
		period_duration = period->duration;
	} else {
		period_duration = mpd->media_presentation_duration - period->start;
	}
	period_duration *= timescale;
	period_duration /= 1000;

	*nb_segments = 0;
	if (max_seg_duration) *max_seg_duration = 0;
	start_time = 0;
	dur = 0;
	count = gf_list_count(timeline->entries);
	for (i=0; i<count; i++) {
		GF_MPD_SegmentTimelineEntry *ent = gf_list_get(timeline->entries, i);
		if ((s32)ent->repeat_count >=0) {
			*nb_segments += 1 + ent->repeat_count;
			if (ent->start_time) {
				start_time = ent->start_time;
				dur = (1 + ent->repeat_count);
			} else {
				dur += (1 + ent->repeat_count);
			}
			dur	*= ent->duration;
		} else {
			u32 nb_seg = 0;
			if (i+1<count) {
				GF_MPD_SegmentTimelineEntry *ent2 = gf_list_get(timeline->entries, i+1);
				if (ent2->start_time>0) {
					nb_seg = (u32) ( (ent2->start_time - start_time - dur) / ent->duration);
					dur += ((u64)nb_seg) * ent->duration;
				}
			}
			if (!nb_seg) {
				nb_seg = (u32) ( (period_duration - start_time) / ent->duration );
				dur += ((u64)nb_seg) * ent->duration;
			}
			*nb_segments += nb_seg;
		}
		if (max_seg_duration && (*max_seg_duration < ent->duration)) *max_seg_duration = ent->duration;
	}
}

static void gf_dash_get_segment_duration(GF_MPD_Representation *rep, GF_MPD_AdaptationSet *set, GF_MPD_Period *period, GF_MPD *mpd, u32 *nb_segments, Double *max_seg_duration)
{
	Double mediaDuration;
	Bool single_segment = GF_FALSE;
	u32 timescale;
	u64 duration;
	GF_MPD_SegmentTimeline *timeline = NULL;
	*nb_segments = timescale = 0;
	duration = 0;

	if (rep->segment_list || set->segment_list || period->segment_list) {
		GF_List *segments = NULL;
		if (period->segment_list) {
			if (period->segment_list->duration) duration = period->segment_list->duration;
			if (period->segment_list->timescale) timescale = period->segment_list->timescale;
			if (period->segment_list->segment_URLs) segments = period->segment_list->segment_URLs;
			if (period->segment_list->segment_timeline) timeline = period->segment_list->segment_timeline;
		}
		if (set->segment_list) {
			if (set->segment_list->duration) duration = set->segment_list->duration;
			if (set->segment_list->timescale) timescale = set->segment_list->timescale;
			if (set->segment_list->segment_URLs) segments = set->segment_list->segment_URLs;
			if (set->segment_list->segment_timeline) timeline = set->segment_list->segment_timeline;
		}
		if (rep->segment_list) {
			if (rep->segment_list->duration) duration = rep->segment_list->duration;
			if (rep->segment_list->timescale) timescale = rep->segment_list->timescale;
			if (rep->segment_list->segment_URLs) segments = rep->segment_list->segment_URLs;
			if (rep->segment_list->segment_timeline) timeline = rep->segment_list->segment_timeline;
		}
		if (!timescale) timescale=1;

		if (timeline) {
			gf_dash_get_timeline_duration(mpd, period, timeline, timescale, nb_segments, max_seg_duration);
			if (max_seg_duration) *max_seg_duration /= timescale;
		} else {
			if (segments)
				*nb_segments = gf_list_count(segments);
			if (max_seg_duration) {
				*max_seg_duration = (Double) duration;
				*max_seg_duration /= timescale;
			}
		}
		return;
	}

	/*single segment*/
	if (rep->segment_base || set->segment_base || period->segment_base) {
		*max_seg_duration = (Double)mpd->media_presentation_duration;
		*max_seg_duration /= 1000;
		*nb_segments = 1;
		return;
	}

	single_segment = GF_TRUE;
	if (period->segment_template) {
		single_segment = GF_FALSE;
		if (period->segment_template->duration) duration = period->segment_template->duration;
		if (period->segment_template->timescale) timescale = period->segment_template->timescale;
		if (period->segment_template->segment_timeline) timeline = period->segment_template->segment_timeline;
	}
	if (set->segment_template) {
		single_segment = GF_FALSE;
		if (set->segment_template->duration) duration = set->segment_template->duration;
		if (set->segment_template->timescale) timescale = set->segment_template->timescale;
		if (set->segment_template->segment_timeline) timeline = set->segment_template->segment_timeline;
	}
	if (rep->segment_template) {
		single_segment = GF_FALSE;
		if (rep->segment_template->duration) duration = rep->segment_template->duration;
		if (rep->segment_template->timescale) timescale = rep->segment_template->timescale;
		if (rep->segment_template->segment_timeline) timeline = rep->segment_template->segment_timeline;
	}
	if (!timescale) timescale=1;

	/*if no SegmentXXX is found, this is a single segment representation (onDemand profile)*/
	if (single_segment) {
		*max_seg_duration = (Double)mpd->media_presentation_duration;
		*max_seg_duration /= 1000;
		*nb_segments = 1;
		return;
	}

	if (timeline) {
		gf_dash_get_timeline_duration(mpd, period, timeline, timescale, nb_segments, max_seg_duration);
		if (max_seg_duration) *max_seg_duration /= timescale;
	} else {
		if (max_seg_duration) {
			*max_seg_duration = (Double) duration;
			*max_seg_duration /= timescale;
		}
		mediaDuration = (Double)period->duration;
		if (!mediaDuration && mpd->media_presentation_duration) {
			u32 i, count = gf_list_count(mpd->periods);
			Double start = 0;
			for (i=0; i<count; i++) {
				GF_MPD_Period *ap = gf_list_get(mpd->periods, i);
				if (ap==period) break;
				if (ap->start) start = (Double)ap->start;
				start += ap->duration;
			}
			mediaDuration = mpd->media_presentation_duration - start;
		}
		if (mediaDuration && duration) {
			Double nb_seg = (Double) mediaDuration;
			/*duration is given in ms*/
			nb_seg /= 1000;
			nb_seg *= timescale;
			nb_seg /= duration;
			*nb_segments = (u32) nb_seg;
			if (*nb_segments < nb_seg) (*nb_segments)++;
		}
	}
}


static u64 gf_dash_get_segment_start_time_with_timescale(GF_DASH_Group *group, u64 *segment_duration, u32 *scale)
{
	GF_MPD_Representation *rep = gf_list_get(group->adaptation_set->representations, group->active_rep_index);
	GF_MPD_AdaptationSet *set = group->adaptation_set;
	GF_MPD_Period *period = group->period;
	s32 segment_index = group->download_segment_index;
	u64 start_time = 0;

	gf_mpd_get_segment_start_time_with_timescale(segment_index,
		period, set, rep,
		&start_time, segment_duration, scale);

	return start_time;
}

static Double gf_dash_get_segment_start_time(GF_DASH_Group *group, Double *segment_duration)
{
	u64 start = 0;
	u64 dur = 0;
	u32 scale = 1000;

	start = gf_dash_get_segment_start_time_with_timescale(group, &dur, &scale);
	if (segment_duration) {
		*segment_duration = (Double) dur;
		*segment_duration /= scale;
	}
	return ((Double)start)/scale;
}

static u64 gf_dash_get_segment_availability_start_time(GF_MPD *mpd, GF_DASH_Group *group, u32 segment_index, u32 *seg_dur_ms)
{
	Double seg_ast, seg_dur=0.0;
	seg_ast = gf_dash_get_segment_start_time(group, &seg_dur);
	if (seg_dur_ms) *seg_dur_ms = (u32) (seg_dur * 1000);

	seg_ast += seg_dur;
	seg_ast *= 1000;
	seg_ast += group->period->start + group->ast_at_init;
	seg_ast -= group->ast_offset;
 	return (u64) seg_ast;
}

static u32 gf_dash_get_index_in_timeline(GF_MPD_SegmentTimeline *timeline, u64 segment_start, u64 start_timescale, u64 timescale)
{
	u64 start_time = 0;
	u32 idx = 0;
	u32 i, count, repeat;
	count = gf_list_count(timeline->entries);
	for (i=0; i<count; i++) {
		GF_MPD_SegmentTimelineEntry *ent = gf_list_get(timeline->entries, i);

		if (!i || ent->start_time) start_time = ent->start_time;

		repeat = ent->repeat_count+1;
		while (repeat) {
			if (start_timescale==timescale) {
				if (start_time == segment_start )
					return idx;
				if (start_time > segment_start) {
					GF_LOG(GF_LOG_INFO, GF_LOG_DASH, ("[DASH] Warning: segment timeline entry start "LLU" greater than segment start "LLU", using current entry\n", start_time, segment_start));
					return idx;
				}
			} else {
				if (start_time*start_timescale == segment_start * timescale) return idx;
				if (start_time*start_timescale > segment_start * timescale) {
					GF_LOG(GF_LOG_INFO, GF_LOG_DASH, ("[DASH] Warning: segment timeline entry start "LLU" greater than segment start "LLU", using current entry\n", start_time, segment_start));
					return idx;
				}
			}
			start_time+=ent->duration;
			repeat--;
			idx++;
		}
	}
	//end of list in regular case: segment was the last one of the previous list and no changes happend
	if (start_timescale==timescale) {
		if (start_time == segment_start )
			return idx;
	} else {
		if (start_time*start_timescale == segment_start * timescale)
			return idx;
	}

	GF_LOG(GF_LOG_ERROR, GF_LOG_DASH, ("[DASH] Error: could not find previous segment start in current timeline ! seeking to end of timeline\n"));
	return idx;
}


static GF_Err gf_dash_merge_segment_timeline(GF_DASH_Group *group, GF_DashClient *dash, GF_MPD_SegmentList *old_list, GF_MPD_SegmentTemplate *old_template, GF_MPD_SegmentList *new_list, GF_MPD_SegmentTemplate *new_template, Double min_start_time)
{
	GF_MPD_SegmentTimeline *old_timeline, *new_timeline;
	u32 i, idx, timescale, nb_new_segs;
	GF_MPD_SegmentTimelineEntry *ent;

	old_timeline = new_timeline = NULL;
	if (old_list && old_list->segment_timeline) {
		if (!new_list || !new_list->segment_timeline) {
			GF_LOG(GF_LOG_ERROR, GF_LOG_DASH, ("[DASH] Error - cannot update playlist: segment timeline not present in new MPD segmentList\n"));
			return GF_NON_COMPLIANT_BITSTREAM;
		}
		old_timeline = old_list->segment_timeline;
		new_timeline = new_list->segment_timeline;
		timescale = new_list->timescale;
	} else if (old_template && old_template->segment_timeline) {
		if (!new_template || !new_template->segment_timeline) {
			GF_LOG(GF_LOG_ERROR, GF_LOG_DASH, ("[DASH] Error - cannot update playlist: segment timeline not present in new MPD segmentTemplate\n"));
			return GF_NON_COMPLIANT_BITSTREAM;
		}
		old_timeline = old_template->segment_timeline;
		new_timeline = new_template->segment_timeline;
		timescale = new_template->timescale;
	}
	if (!old_timeline && !new_timeline) return GF_OK;

	if (group) {
		group->current_start_time = gf_dash_get_segment_start_time_with_timescale(group, NULL, &group->current_timescale);
	} else {
		for (i=0; i<gf_list_count(dash->groups); i++) {
			GF_DASH_Group *a_group = gf_list_get(dash->groups, i);
			a_group->current_start_time = gf_dash_get_segment_start_time_with_timescale(a_group, NULL, &a_group->current_timescale);
		}
	}

	nb_new_segs = 0;
	idx=0;
	while ((ent = gf_list_enum(new_timeline->entries, &idx))) {
		nb_new_segs += 1 + ent->repeat_count;
	}

	if (group) {
#ifndef GPAC_DISABLE_LOG
		u32 prev_idx = group->download_segment_index;
#endif
		group->nb_segments_in_rep = nb_new_segs;
		group->download_segment_index = gf_dash_get_index_in_timeline(new_timeline, group->current_start_time, group->current_timescale, timescale ? timescale : group->current_timescale);

		GF_LOG(GF_LOG_INFO, GF_LOG_DASH, ("[DASH] Updated SegmentTimeline: New segment number %d - old %d - start time "LLD"\n", group->download_segment_index , prev_idx, group->current_start_time));
	} else {
		for (i=0; i<gf_list_count(dash->groups); i++) {
			GF_DASH_Group *a_group = gf_list_get(dash->groups, i);
#ifndef GPAC_DISABLE_LOG
			u32 prev_idx = a_group->download_segment_index;
#endif
			a_group->nb_segments_in_rep = nb_new_segs;
			a_group->download_segment_index = gf_dash_get_index_in_timeline(new_timeline, a_group->current_start_time, a_group->current_timescale, timescale ? timescale : a_group->current_timescale);

			GF_LOG(GF_LOG_INFO, GF_LOG_DASH, ("[DASH] Updated SegmentTimeline: New segment number %d - old %d - start time "LLD"\n", a_group->download_segment_index , prev_idx, a_group->current_start_time));
		}
	}


#ifndef GPAC_DISABLE_LOG
	if (gf_log_tool_level_on(GF_LOG_DASH, GF_LOG_INFO) ) {
		u64 start = 0;
		GF_LOG(GF_LOG_INFO, GF_LOG_DASH, ("[DASH] Old SegmentTimeline: \n"));
		for (idx=0; idx<gf_list_count(old_timeline->entries); idx++) {
			ent = gf_list_get(old_timeline->entries, idx);
			if (ent->start_time) start = ent->start_time;
			GF_LOG(GF_LOG_INFO, GF_LOG_DASH, ("\tt="LLU" d=%d r=%d (current start "LLU")\n", ent->start_time, ent->duration, ent->repeat_count, start));
			start += ent->duration * (1+ent->repeat_count);
		}


		start = 0;
		GF_LOG(GF_LOG_INFO, GF_LOG_DASH, ("[DASH] New SegmentTimeline: \n"));
		for (idx=0; idx<gf_list_count(new_timeline->entries); idx++) {
			ent = gf_list_get(new_timeline->entries, idx);
			if (ent->start_time) start = ent->start_time;
			GF_LOG(GF_LOG_INFO, GF_LOG_DASH, ("\tt="LLU" d=%d r=%d (current start "LLU")\n", ent->start_time, ent->duration, ent->repeat_count, start));
			start += ent->duration * (1+ent->repeat_count);
		}
	}
#endif

	return GF_OK;
}

static u32 gf_dash_purge_segment_timeline(GF_DASH_Group *group, Double min_start_time)
{
	u32 nb_removed, time_scale;
	u64 start_time, min_start, duration;
	GF_MPD_SegmentTimeline *timeline=NULL;
	GF_MPD_Representation *rep = gf_list_get(group->adaptation_set->representations, group->active_rep_index);

	if (!min_start_time) return 0;
	gf_mpd_resolve_segment_duration(rep, group->adaptation_set, group->period, &duration, &time_scale, NULL, &timeline);
	if (!timeline) return 0;

	min_start = (u64) (min_start_time*time_scale);
	start_time = 0;
	nb_removed=0;
	while (1) {
		GF_MPD_SegmentTimelineEntry *ent = gf_list_get(timeline->entries, 0);
		if (!ent) break;
		if (ent->start_time) start_time = ent->start_time;

		while (start_time + ent->duration < min_start) {
			if (! ent->repeat_count) break;
			ent->repeat_count--;
			nb_removed++;
			start_time += ent->duration;
		}
		/*this entry is in our range, keep it and make sure it has a start time*/
		if (start_time + ent->duration >= min_start) {
			if (!ent->start_time)
				ent->start_time = start_time;
			break;
		}
		start_time += ent->duration;
		gf_list_rem(timeline->entries, 0);
		gf_free(ent);
		nb_removed++;
	}
	if (nb_removed) {
		GF_MPD_SegmentList *segment_list;
		/*update next download index*/
		group->download_segment_index -= nb_removed;
		assert(group->nb_segments_in_rep >= nb_removed);
		group->nb_segments_in_rep -= nb_removed;
		/*clean segmentList*/
		segment_list = NULL;
		if (group->period && group->period->segment_list) segment_list = group->period->segment_list;
		if (group->adaptation_set && group->adaptation_set->segment_list) segment_list = group->adaptation_set->segment_list;
		if (rep && rep->segment_list) segment_list = rep->segment_list;

		if (segment_list) {
			u32 i = nb_removed;
			while (i) {
				GF_MPD_SegmentURL *seg_url = gf_list_get(segment_list->segment_URLs, 0);
				gf_list_rem(segment_list->segment_URLs, 0);
				gf_mpd_segment_url_free(seg_url);
				i--;
			}
		}
		group->nb_segments_purged += nb_removed;
	}
	return nb_removed;
}

static GF_Err gf_dash_solve_representation_xlink(GF_DashClient *dash, GF_MPD_Representation *rep)
{
	u32 count, i;
	GF_Err e;
	Bool is_local=GF_FALSE;
	const char *local_url;
	char *url;
	GF_DOMParser *parser;
	if (!rep->segment_list->xlink_href) return GF_BAD_PARAM;

	GF_LOG(GF_LOG_INFO, GF_LOG_DASH, ("[DASH] Resolving Representation SegmentList XLINK %s\n", rep->segment_list->xlink_href));

	//SPEC: If this value is present, the element containing the xlink:href attribute and all @xlink attributes included in the element containing @xlink:href shall be removed at the time when the resolution is due.
	if (!strcmp(rep->segment_list->xlink_href, "urn:mpeg:dash:resolve-to-zero:2013")) {
		gf_mpd_delete_segment_list(rep->segment_list);
		rep->segment_list = NULL;
		return GF_OK;
	}

	//xlink relative to our MPD base URL
	url = gf_url_concatenate(dash->base_url, rep->segment_list->xlink_href);

	if (!strstr(url, "://") || !strnicmp(url, "file://", 7) ) {
		local_url = url;
		is_local=GF_TRUE;
		e = GF_OK;
	} else {
		/*use non-persistent connection for MPD*/
		e = gf_dash_download_resource(dash, &(dash->mpd_dnload), url ? url : rep->segment_list->xlink_href, 0, 0, 0, NULL);
		gf_free(url);
	}

	if (e) {
		GF_LOG(GF_LOG_ERROR, GF_LOG_DASH, ("[DASH] Error - cannot download Representation SegmentList XLINK %s: error %s\n", rep->segment_list->xlink_href, gf_error_to_string(e)));
		gf_free(rep->segment_list->xlink_href);
		rep->segment_list->xlink_href = NULL;
		return e;
	}

	if (!is_local) {
		/*in case the session has been restarted, local_url may have been destroyed - get it back*/
		local_url = dash->dash_io->get_cache_name(dash->dash_io, dash->mpd_dnload);
	}

	parser = gf_xml_dom_new();
	e = gf_xml_dom_parse(parser, local_url, NULL, NULL);
	if (is_local) gf_free(url);

	if (e != GF_OK) {
		gf_xml_dom_del(parser);
		GF_LOG(GF_LOG_ERROR, GF_LOG_DASH, ("[DASH] Error - cannot parse Representation SegmentList XLINK: error in XML parsing %s\n", gf_error_to_string(e)));
		gf_free(rep->segment_list->xlink_href);
		rep->segment_list->xlink_href = NULL;
		return GF_NON_COMPLIANT_BITSTREAM;
	}

	count = gf_xml_dom_get_root_nodes_count(parser);
	if (count > 1) {
		GF_LOG(GF_LOG_ERROR, GF_LOG_DASH, ("[DASH] XLINK %s has more than one segment list - ignoring it\n", rep->segment_list->xlink_href));
		gf_mpd_delete_segment_list(rep->segment_list);
		rep->segment_list = NULL;
		return GF_NON_COMPLIANT_BITSTREAM;
	}
	for (i=0; i<count; i++) {
		GF_XMLNode *root = gf_xml_dom_get_root_idx(parser, i);
		if (!strcmp(root->name, "SegmentList")) {
			GF_MPD_SegmentList *new_seg_list = gf_mpd_solve_segment_list_xlink(dash->mpd, root);
			//forbiden
			if (new_seg_list && new_seg_list->xlink_href) {
				if (new_seg_list->xlink_actuate_on_load) {
					GF_LOG(GF_LOG_ERROR, GF_LOG_DASH, ("[DASH] XLINK %s references to remote element entities that contain another @xlink:href attribute with xlink:actuate set to onLoad - forbiden\n", rep->segment_list->xlink_href));
					gf_mpd_delete_segment_list(new_seg_list);
					new_seg_list = NULL;
				} else {
					new_seg_list->consecutive_xlink_count = rep->segment_list->consecutive_xlink_count + 1;
				}
			}
			//replace current segment list by the one from remote element entity (located by xlink:href)
			gf_mpd_delete_segment_list(rep->segment_list);
			rep->segment_list = new_seg_list;
		}
		else
			GF_LOG(GF_LOG_WARNING, GF_LOG_DASH, ("[DASH] XML node %s is not a representation segmentlist - ignoring it\n", root->name));
	}
	return GF_OK;
}

static void dash_purge_xlink(GF_MPD *new_mpd)
{
	u32 i, count = gf_list_count(new_mpd->periods);
	for (i=0; i<count; i++) {
		GF_MPD_Period *period = gf_list_get(new_mpd->periods, i);
		if (!gf_list_count(period->adaptation_sets)) continue;
		if (!period->xlink_href) continue;
		gf_free(period->xlink_href);
		period->xlink_href = NULL;
	}
}

static void gf_dash_mark_group_done(GF_DASH_Group *group)
{
	GF_LOG(GF_LOG_INFO, GF_LOG_DASH, ("[DASH] AS#%d group is done\n", 1+gf_list_find(group->period->adaptation_sets, group->adaptation_set) ));
	group->done = GF_TRUE;
}


static const char *dash_strip_base_url(const char *url, const char *base_url)
{
	const char *url_start = gf_url_get_path(url);
	const char *base_url_start = gf_url_get_path(base_url);
	const char *base_url_end = base_url_start ? strrchr(base_url_start, '/') : NULL;

	if (base_url_start && url_start) {
		u32 diff = (u32) (base_url_end - base_url_start);
		if (!strncmp(url_start, base_url_start, diff))
			return url_start + diff + 1;
	}
	return url;
}

static GF_Err gf_dash_solve_m3u8_representation_xlink(GF_DASH_Group *group, GF_MPD_Representation *rep, Bool *is_static, u64 *duration)
{
	GF_Err e;
	char *xlink_copy;
	const char *name, *local_url;
	GF_DashClient *dash = group->dash;
	if (!dash->dash_io->manifest_updated) {
		return gf_m3u8_solve_representation_xlink(rep, &dash->getter, is_static, duration);
	}

	xlink_copy = gf_strdup(rep->segment_list->xlink_href);;
	e = gf_m3u8_solve_representation_xlink(rep, &dash->getter, is_static, duration);

	if (gf_url_is_local(xlink_copy)) {
		local_url = xlink_copy;
	} else {
		local_url = dash->getter.get_cache_name(&dash->getter);
	}
	name = dash_strip_base_url(xlink_copy, dash->base_url);
	dash->dash_io->manifest_updated(dash->dash_io, name, local_url, gf_list_find(dash->groups, group));
	gf_free(xlink_copy);
	return e;
}


static GF_Err gf_dash_update_manifest(GF_DashClient *dash)
{
	GF_Err e;
	Bool force_timeline_setup = GF_FALSE;
	u32 group_idx, rep_idx, i, j;
	u64 fetch_time=0;
	GF_DOMParser *mpd_parser;
	u8 signature[GF_SHA1_DIGEST_SIZE];
	GF_MPD_Period *period, *new_period;
	const char *local_url;
	char mime[128];
	char * purl;
	Double timeline_start_time;
	GF_MPD *new_mpd=NULL;
	Bool fetch_only = GF_FALSE;

	if (!dash->mpd_dnload) {
		local_url = purl = NULL;
		if (!gf_list_count(dash->mpd->locations)) {
			FILE *t = gf_fopen(dash->base_url, "rt");
			if (t) {
				local_url = dash->base_url;
				gf_fclose(t);
			}
			if (!local_url) {
				/*we will no longer attempt to update the MPD ...*/
				dash->mpd->minimum_update_period = 0;
				GF_LOG(GF_LOG_ERROR, GF_LOG_DASH, ("[DASH] Error - cannot update playlist: no HTTP source for MPD could be found\n"));
				return GF_BAD_PARAM;
			}
		}
		if (!local_url) {
			purl = gf_strdup(gf_list_get(dash->mpd->locations, 0));

			/*if no absolute URL, use <Location> to get MPD in case baseURL is relative...*/
			if (!strstr(dash->base_url, "://")) {
				gf_free(dash->base_url);
				dash->base_url = gf_strdup(purl);
			}
			fetch_only = 1;
		}
	} else {
		local_url = dash->dash_io->get_cache_name(dash->dash_io, dash->mpd_dnload);
		if (local_url) {
			gf_file_delete(local_url);
		}
		//use the redirected url stored in base URL - DO NOT USE the redirected URL of the session since
		//the session may have been reused for period XLINK dowload.
		purl = gf_strdup( dash->base_url );
	}

	/*if update location is specified, update - spec does not say whether location is a relative or absoute URL*/
	if (gf_list_count(dash->mpd->locations)) {
		char *update_loc = gf_list_get(dash->mpd->locations, 0);
		char *update_url = gf_url_concatenate(purl, update_loc);
		if (update_url) {
			gf_free(purl);
			purl = update_url;
		}
	}

	GF_LOG(GF_LOG_DEBUG, GF_LOG_DASH, ("[DASH] Updating Playlist %s...\n", purl ? purl : local_url));
	if (purl) {
		const char *mime_type;
		/*use non-persistent connection for MPD*/
		e = gf_dash_download_resource(dash, &(dash->mpd_dnload), purl, 0, 0, 0, NULL);
		if (e!=GF_OK) {
			if (!dash->in_error) {
				GF_LOG(GF_LOG_ERROR, GF_LOG_DASH, ("[DASH] Error - cannot update playlist: download problem %s for MPD file\n", gf_error_to_string(e)));
				dash->in_error = GF_TRUE;
			}
			gf_free(purl);
			//try to refetch MPD every second
			dash->last_update_time+=1000;
			return e;
		} else {
			GF_LOG(GF_LOG_DEBUG, GF_LOG_DASH, ("[DASH] Playlist %s updated with success\n", purl));
		}

		mime_type = dash->dash_io->get_mime(dash->dash_io, dash->mpd_dnload) ;
		strcpy(mime, mime_type ? mime_type : "");
		strlwr(mime);

		/*in case the session has been restarted, local_url may have been destroyed - get it back*/
		local_url = dash->dash_io->get_cache_name(dash->dash_io, dash->mpd_dnload);

		/* Some servers, for instance http://tv.freebox.fr, serve m3u8 as text/plain */
		if (gf_dash_is_m3u8_mime(purl, mime) || strstr(purl, ".m3u8")) {
			new_mpd = gf_mpd_new();
			e = gf_m3u8_to_mpd(local_url, purl, NULL, dash->reload_count, dash->mimeTypeForM3U8Segments, 0, M3U8_TO_MPD_USE_TEMPLATE, M3U8_TO_MPD_USE_SEGTIMELINE, &dash->getter, new_mpd, GF_FALSE, dash->keep_files);
			if (e) {
				GF_LOG(GF_LOG_ERROR, GF_LOG_DASH, ("[DASH] Error - cannot update playlist: error in MPD creation %s\n", gf_error_to_string(e)));
				gf_mpd_del(new_mpd);
				return GF_NON_COMPLIANT_BITSTREAM;
			}
		}

		gf_free(purl);

		purl = (char *) dash->dash_io->get_url(dash->dash_io, dash->mpd_dnload) ;

		/*if relocated, reassign MPD base URL*/
		if (strcmp(purl, dash->base_url)) {
			gf_free(dash->base_url);
			dash->base_url = gf_strdup(purl);

		}

		purl = NULL;
	}

	fetch_time = dash_get_fetch_time(dash);

	// parse the mpd file for filling the GF_MPD structure. Note: for m3u8, MPD has been fetched above
	if (!new_mpd) {
		u32 res = gf_dash_check_mpd_root_type(local_url);
		if ((res==1) && dash->is_smooth) res = 0;
		else if ((res==2) && !dash->is_smooth) res = 0;

		if (!res) {
			GF_LOG(GF_LOG_ERROR, GF_LOG_DASH, ("[DASH] Error - cannot update playlist: MPD file type is not correct %s\n", local_url));
			return GF_NON_COMPLIANT_BITSTREAM;
		}

		if (gf_sha1_file( local_url, signature) != GF_OK) {
			GF_LOG(GF_LOG_ERROR, GF_LOG_DASH, ("[DASH] : cannot SHA1 file %s\n", local_url));
			return GF_IO_ERR;
		}

		if (!dash->in_error && ! memcmp( signature, dash->lastMPDSignature, GF_SHA1_DIGEST_SIZE)) {

			dash->reload_count++;
			GF_LOG(GF_LOG_DEBUG, GF_LOG_DASH, ("[DASH] MPD file did not change for %d consecutive reloads\n", dash->reload_count));
			/*if the MPD did not change, we should refresh "soon" but cannot wait a full refresh cycle in case of
			low latencies as we could miss a segment*/

			if (dash->is_m3u8) {
				dash->last_update_time += dash->mpd->minimum_update_period/2;
			} else {
				dash->last_update_time = gf_sys_clock();
			}

			dash->mpd_fetch_time = fetch_time;
			return GF_OK;
		}

		force_timeline_setup = dash->in_error;
		dash->in_error = GF_FALSE;
		dash->reload_count = 0;
		memcpy(dash->lastMPDSignature, signature, GF_SHA1_DIGEST_SIZE);

		if (dash->dash_io->manifest_updated) {
			char *szName = gf_file_basename(dash->base_url);
			dash->dash_io->manifest_updated(dash->dash_io, szName, local_url, -1);
		}

		/* It means we have to reparse the file ... */
		/* parse the MPD */
		mpd_parser = gf_xml_dom_new();
		e = gf_xml_dom_parse(mpd_parser, local_url, NULL, NULL);
		if (e != GF_OK) {
			gf_xml_dom_del(mpd_parser);
			GF_LOG(GF_LOG_ERROR, GF_LOG_DASH, ("[DASH] Error - cannot update playlist: error in XML parsing %s\n", gf_error_to_string(e)));
			return GF_NON_COMPLIANT_BITSTREAM;
		}
		new_mpd = gf_mpd_new();
		if (dash->is_smooth)
			e = gf_mpd_init_smooth_from_dom(gf_xml_dom_get_root(mpd_parser), new_mpd, purl);
		else
			e = gf_mpd_init_from_dom(gf_xml_dom_get_root(mpd_parser), new_mpd, purl);
		gf_xml_dom_del(mpd_parser);
		if (e) {
			GF_LOG(GF_LOG_ERROR, GF_LOG_DASH, ("[DASH] Error - cannot update playlist: error in MPD creation %s\n", gf_error_to_string(e)));
			gf_mpd_del(new_mpd);
			return GF_NON_COMPLIANT_BITSTREAM;
		}
		if (dash->ignore_xlink)
			dash_purge_xlink(new_mpd);

		if (!e && dash->split_adaptation_set)
			gf_mpd_split_adaptation_sets(new_mpd);

	}

	assert(new_mpd);

	period = gf_list_get(dash->mpd->periods, dash->active_period_index);
	if (fetch_only  && !period) goto exit;

#ifndef GPAC_DISABLE_LOG
	GF_LOG(GF_LOG_INFO, GF_LOG_DASH, ("[DASH] Updated manifest:\n"));
	for (i=0; i<gf_list_count(new_mpd->periods); i++) {
		GF_MPD_Period *ap = gf_list_get(new_mpd->periods, i);
		GF_LOG(GF_LOG_INFO, GF_LOG_DASH, ("\tP#%d: start "LLU" - duration " LLU" - xlink %s\n", i+1, ap->start, ap->duration, ap->xlink_href ? ap->xlink_href : "none"));
	}
#endif

	//if current period was a remote period, do a pass on the new manifest periods, check for xlink
	if (period->origin_base_url) {
restart_period_check:
		for (i=0; i<gf_list_count(new_mpd->periods); i++) {
			new_period = gf_list_get(new_mpd->periods, i);
			if (!new_period->xlink_href) continue;

			if ((new_period->start<=period->start) &&
				( (new_period->start+new_period->duration >= period->start + period->duration) || (!new_period->duration))
			) {
				const char *base_url;
				u32 insert_idx;
				if (period->type == GF_MPD_TYPE_DYNAMIC) {
					gf_dash_solve_period_xlink(dash, new_mpd->periods, i);
					goto restart_period_check;
				}
				//this is a static period xlink, no need to further update the mpd, jsut swap the old periods in the new MPD

				base_url = period->origin_base_url;
				if (!base_url) {
					GF_LOG(GF_LOG_ERROR, GF_LOG_DASH, ("[DASH] Error - found new Xlink period overlapping a non-xlink period in original manifest\n"));
					gf_mpd_del(new_mpd);
					return GF_NON_COMPLIANT_BITSTREAM;
				}
				insert_idx = i;
				gf_list_rem(new_mpd->periods, i);
				for (j=0; j<gf_list_count(dash->mpd->periods); j++) {
					GF_MPD_Period *ap = gf_list_get(dash->mpd->periods, j);
					if (!ap->origin_base_url) continue;
					if (strcmp(ap->origin_base_url, base_url)) continue;
					gf_list_rem(dash->mpd->periods, j);
					j--;
					gf_list_insert(new_mpd->periods, ap, insert_idx);
					insert_idx++;
				}
				//update active period index in new list
				dash->active_period_index = gf_list_find(new_mpd->periods, period);
				assert((s32)dash->active_period_index >= 0);
				//this will do the garbage collection
				gf_list_add(dash->mpd->periods, new_period);
				goto exit;
			}
			new_period=NULL;
		}
	}

	new_period = NULL;
	for (i=0; i<gf_list_count(new_mpd->periods); i++) {
		new_period = gf_list_get(new_mpd->periods, i);
		if (new_period->start==period->start) break;
		new_period=NULL;
	}

	if (!new_period) {
		if (dash->mpd->type == GF_MPD_TYPE_DYNAMIC) {
			GF_LOG(GF_LOG_WARNING, GF_LOG_DASH, ("[DASH] current active period not found in MPD update - assuming end of active period and switching to first period in new MPD\n"));

			//assume the old period is no longer valid
			dash->active_period_index = 0;
			dash->request_period_switch = GF_TRUE;
			for (i=0; i<gf_list_count(dash->groups); i++) {
				GF_DASH_Group *group = gf_list_get(dash->groups, i);
				gf_dash_mark_group_done(group);
				group->adaptation_set = NULL;
			}
			goto exit;
		}
		GF_LOG(GF_LOG_ERROR, GF_LOG_DASH, ("[DASH] Error - cannot update playlist: missing period\n"));
		gf_mpd_del(new_mpd);
		return GF_NON_COMPLIANT_BITSTREAM;
	}

	dash->active_period_index = gf_list_find(new_mpd->periods, new_period);
	assert((s32)dash->active_period_index >= 0);

	if (gf_list_count(period->adaptation_sets) != gf_list_count(new_period->adaptation_sets)) {
		GF_LOG(GF_LOG_ERROR, GF_LOG_DASH, ("[DASH] Error - cannot update playlist: missing AdaptationSet\n"));
		gf_mpd_del(new_mpd);
		return GF_NON_COMPLIANT_BITSTREAM;
	}

	GF_LOG(GF_LOG_DEBUG, GF_LOG_DASH, ("[DASH] Updating playlist at UTC time "LLU" - availabilityStartTime "LLU"\n", fetch_time, new_mpd->availabilityStartTime));

	timeline_start_time = 0;
	/*if not infinity for timeShift, compute min media time before merge and adjust it*/
	if (dash->mpd->time_shift_buffer_depth != (u32) -1) {
		Double timeshift = dash->mpd->time_shift_buffer_depth;
		timeshift /= 1000;

		for (group_idx=0; group_idx<gf_list_count(dash->groups); group_idx++) {
			GF_DASH_Group *group = gf_list_get(dash->groups, group_idx);
			if (group->selection!=GF_DASH_GROUP_NOT_SELECTABLE) {
				Double group_start = gf_dash_get_segment_start_time(group, NULL);
				if (!group_idx || (timeline_start_time > group_start) ) timeline_start_time = group_start;
			}
		}
		/*we can rewind our segments from timeshift*/
		if (timeline_start_time > timeshift) timeline_start_time -= timeshift;
		/*we can rewind all segments*/
		else timeline_start_time = 0;
	}

	/*update segmentTimeline at Period level*/
	e = gf_dash_merge_segment_timeline(NULL, dash, period->segment_list, period->segment_template, new_period->segment_list, new_period->segment_template, timeline_start_time);
	if (e) {
		gf_mpd_del(new_mpd);
		return e;
	}

	for (group_idx=0; group_idx<gf_list_count(dash->groups); group_idx++) {
		GF_MPD_AdaptationSet *set, *new_set;
		u32 rep_i;
		GF_DASH_Group *group = gf_list_get(dash->groups, group_idx);

		/*update info even if the group is not selected !*/
		if (group->selection==GF_DASH_GROUP_NOT_SELECTABLE)
			continue;

		set = group->adaptation_set;
		new_set = gf_list_get(new_period->adaptation_sets, group_idx);

		//sort by bandwidth and quality
		for (rep_i = 1; rep_i < gf_list_count(new_set->representations); rep_i++) {
			Bool swap=GF_FALSE;
			GF_MPD_Representation *r2 = gf_list_get(new_set->representations, rep_i);
			GF_MPD_Representation *r1 = gf_list_get(new_set->representations, rep_i-1);
			if (r1->bandwidth > r2->bandwidth) {
				swap=GF_TRUE;
			} else if ((r1->bandwidth == r2->bandwidth) && (r1->quality_ranking<r2->quality_ranking)) {
				swap=GF_TRUE;
			}
			if (swap) {
				gf_list_rem(new_set->representations, rep_i);
				gf_list_insert(new_set->representations, r2, rep_i-1);
				rep_i=0;
			}
		}

		if (gf_list_count(new_set->representations) != gf_list_count(group->adaptation_set->representations)) {
			GF_LOG(GF_LOG_ERROR, GF_LOG_DASH, ("[DASH] Error - cannot update playlist: missing representation in adaptation set\n"));
			gf_mpd_del(new_mpd);
			return GF_NON_COMPLIANT_BITSTREAM;
		}

		/*get all representations in both periods*/
		for (rep_idx = 0; rep_idx <gf_list_count(group->adaptation_set->representations); rep_idx++) {
			GF_List *segments, *new_segments;
			GF_MPD_Representation *rep = gf_list_get(group->adaptation_set->representations, rep_idx);
			GF_MPD_Representation *new_rep = gf_list_get(new_set->representations, rep_idx);

			if (rep->segment_base || group->adaptation_set->segment_base || period->segment_base) {
				if (!new_rep->segment_base && !new_set->segment_base && !new_period->segment_base) {
					GF_LOG(GF_LOG_ERROR, GF_LOG_DASH, ("[DASH] Error - cannot update playlist: representation does not use segment base as previous version\n"));
					gf_mpd_del(new_mpd);
					return GF_NON_COMPLIANT_BITSTREAM;
				}
				/*what else should we check ??*/

				/*OK, this rep is fine*/
			}

			else if (rep->segment_template || group->adaptation_set->segment_template || period->segment_template) {
				if (!new_rep->segment_template && !new_set->segment_template && !new_period->segment_template) {
					GF_LOG(GF_LOG_ERROR, GF_LOG_DASH, ("[DASH] Error - cannot update playlist: representation does not use segment template as previous version\n"));
					gf_mpd_del(new_mpd);
					return GF_NON_COMPLIANT_BITSTREAM;
				}
				//if no segment timeline, adjust current idx of the group if start number changes (not needed if SegmentTimeline, otherwise, we will look for the index with the same starttime in the timeline)
				if ((period->segment_template && period->segment_template->segment_timeline)
				        || (set->segment_template && set->segment_template->segment_timeline)
				        || (rep->segment_template && rep->segment_template->segment_timeline)
				   ) {
				} else {
					s32 sn_diff = 0;

					if (period->segment_template && (period->segment_template->start_number != (u32) -1) ) sn_diff = period->segment_template->start_number;
					else if (set->segment_template && (set->segment_template->start_number != (u32) -1) ) sn_diff = set->segment_template->start_number;
					else if (rep->segment_template && (rep->segment_template->start_number != (u32) -1) ) sn_diff = rep->segment_template->start_number;

					if (new_period->segment_template && (new_period->segment_template->start_number != (u32) -1) ) sn_diff -= (s32) new_period->segment_template->start_number;
					else if (new_set->segment_template && (new_set->segment_template->start_number != (u32) -1) ) sn_diff -= (s32) new_set->segment_template->start_number;
					else if (new_rep->segment_template && (new_rep->segment_template->start_number != (u32) -1) ) sn_diff -= (s32) new_rep->segment_template->start_number;

					if (sn_diff != 0) {
						GF_LOG(GF_LOG_WARNING, GF_LOG_DASH, ("[DASH] startNumber change for SegmentTemplate without SegmentTimeline - adjusting current segment index by %d\n", sn_diff));
						group->download_segment_index += sn_diff;
					}
				}
				/*OK, this rep is fine*/
			}
			else {
				/*we're using segment list*/
				assert(rep->segment_list || group->adaptation_set->segment_list || period->segment_list);

				//if we have a xlink_href in segment_list, solve it
				while (new_rep->segment_list->xlink_href && (group->active_rep_index==rep_idx)) {
					u32 retry=10;
					Bool is_static = GF_FALSE;
					u64 dur = 0;

					if (new_rep->segment_list->consecutive_xlink_count) {
						GF_LOG(GF_LOG_WARNING, GF_LOG_DASH, ("[DASH] Resolving a XLINK pointed from another XLINK (%d consecutive XLINK in segment list)\n", new_rep->segment_list->consecutive_xlink_count));
					}

					while (retry) {
						if (dash->is_m3u8) {
							e = gf_dash_solve_m3u8_representation_xlink(group, new_rep, &is_static, &dur);
						} else {
							e = gf_dash_solve_representation_xlink(group->dash, new_rep);
						}
						if (e==GF_OK) break;
						if (e==GF_NON_COMPLIANT_BITSTREAM) break;
						if (e==GF_OUT_OF_MEM) break;
						if (group->dash->dash_state != GF_DASH_STATE_RUNNING)
							break;

						gf_sleep(100);
						retry --;
					}

					if (e==GF_OK) {
						if (dash->is_m3u8 && is_static) {
							GF_LOG(GF_LOG_WARNING, GF_LOG_DASH, ("[m3u8] MPD type changed from dynamic to static\n"));
							group->dash->mpd->type = GF_MPD_TYPE_STATIC;
							group->dash->mpd->media_presentation_duration = dur;
							group->dash->mpd->minimum_update_period = 0;
							group->period->duration = dur;
						}
					}
				}


				if (!new_rep->segment_list && !new_set->segment_list && !new_period->segment_list) {
					GF_LOG(GF_LOG_ERROR, GF_LOG_DASH, ("[DASH] Error - cannot update playlist: representation does not use segment list as previous version\n"));
					gf_mpd_del(new_mpd);
					return GF_NON_COMPLIANT_BITSTREAM;
				}
				/*get the segment list*/
				segments = new_segments = NULL;
				if (period->segment_list && period->segment_list->segment_URLs) segments = period->segment_list->segment_URLs;
				if (set->segment_list && set->segment_list->segment_URLs) segments = set->segment_list->segment_URLs;
				if (rep->segment_list && rep->segment_list->segment_URLs) segments = rep->segment_list->segment_URLs;

				if (new_period->segment_list && new_period->segment_list->segment_URLs) new_segments = new_period->segment_list->segment_URLs;
				if (new_set->segment_list && new_set->segment_list->segment_URLs) new_segments = new_set->segment_list->segment_URLs;
				if (new_rep->segment_list && new_rep->segment_list->segment_URLs) new_segments = new_rep->segment_list->segment_URLs;


				for (i=0; i<gf_list_count(new_segments); i++) {
					GF_MPD_SegmentURL *new_seg = gf_list_get(new_segments, i);
					Bool found = GF_FALSE;
					for (j=0; j<gf_list_count(segments); j++) {
						GF_MPD_SegmentURL *seg = gf_list_get(segments, j);
						if (seg->media && new_seg->media && !strcmp(seg->media, new_seg->media)) {
							found=1;
							break;
						}
						if (seg->media_range && new_seg->media_range && (seg->media_range->start_range==new_seg->media_range->start_range) && (seg->media_range->end_range==new_seg->media_range->end_range) ) {
							found=1;
							break;
						}
					}
					/*this is a new segment, merge it: we remove from new list and push to old one, before doing a final swap
					this ensures that indexing in the segment_list is still correct after merging*/
					if (!found) {
						gf_list_rem(new_segments, i);
						i--;
						gf_list_add(segments, new_seg);
						GF_LOG(GF_LOG_DEBUG, GF_LOG_DASH, ("[DASH] Representation #%d: Adding new segment %s\n", rep_idx+1, new_seg->media));
					}
				}
				/*what else should we check ?*/

				/*swap segment list content*/
				gf_list_swap(new_segments, segments);

				//HLS live: if a new time is set (active group only), we just switched betwwe qualities
				//locate the segment with the same start time in the manifest, and purge previous ones
				//it may happen that the manifest does still not contain the segment we are looking for, force an MPD update
				if (group->hls_next_start_time && (group->active_rep_index==rep_idx)) {
					u32 k;

					for (k=0; k<gf_list_count(new_segments); k++) {
						s64 diff;
						GF_MPD_SegmentURL *segu = (GF_MPD_SegmentURL *) gf_list_get(new_segments, k);
						diff = (s64) group->hls_next_start_time;
						diff -= (s64) segu->hls_utc_start_time;
						if (abs( (s32) diff)<200) {
							group->download_segment_index = k;
							group->hls_next_start_time=0;
							break;
						}
						//purge old segments
						if (segu->hls_utc_start_time < group->hls_next_start_time) {
							gf_mpd_segment_url_free(segu);
							gf_list_rem(new_segments, k);
							k--;
						}
						if (segu->hls_utc_start_time > group->hls_next_start_time) {
							group->download_segment_index = k;
							GF_LOG(GF_LOG_WARNING, GF_LOG_DASH, ("[DASH] Waiting for HLS segment start "LLU" but found segment at "LLU" - missing segment ?\n", group->hls_next_start_time, segu->hls_utc_start_time));
							group->hls_next_start_time=0;
							break;
						}
					}
					//not yet available
					if (group->hls_next_start_time) {
						GF_LOG(GF_LOG_DEBUG, GF_LOG_DASH, ("[DASH] Cannot find segment for given HLS start time "LLU" - forcing manifest update\n", group->hls_next_start_time));
						dash->force_mpd_update=GF_TRUE;
						//force sleep of half sec to avoid updating manifest too often - this will need refinement for low latency !!
						gf_sleep(500);
					}
				}

				/*current representation is the active one in the group - update the number of segments*/
				if (group->active_rep_index==rep_idx) {
					group->nb_segments_in_rep = gf_list_count(new_segments);
				}
			}

			e = gf_dash_merge_segment_timeline(group, NULL, rep->segment_list, rep->segment_template, new_rep->segment_list, new_rep->segment_template, timeline_start_time);
			if (e) {
				gf_mpd_del(new_mpd);
				return e;
			}

			//move redirections in representations base URLs (we could do that on AS as well )
			if (rep->base_URLs && new_rep->base_URLs) {
				u32 k;
				for (i=0; i<gf_list_count(new_rep->base_URLs); i++) {
					GF_MPD_BaseURL *n_url = gf_list_get(new_rep->base_URLs, i);
					if (!n_url->URL) continue;

					for (k=0; k<gf_list_count(rep->base_URLs); k++) {
						GF_MPD_BaseURL *o_url = gf_list_get(rep->base_URLs, k);
						if (o_url->URL && !strcmp(o_url->URL, n_url->URL)) {
							n_url->redirection = o_url->redirection;
							o_url->redirection = NULL;
						}
					}
				}
			}

			/*what else should we check ??*/


			/*switch all internal GPAC stuff*/
			memcpy(&new_rep->playback, &rep->playback, sizeof(GF_DASH_RepresentationPlayback));
			if (rep->playback.cached_init_segment_url) rep->playback.cached_init_segment_url = NULL;

			if (!new_rep->mime_type) {
				new_rep->mime_type = rep->mime_type;
				rep->mime_type = NULL;
			}
		}

		/*update segmentTimeline at AdaptationSet level before switching the set (old setup needed to compute current timing of each group) */
		e = gf_dash_merge_segment_timeline(group, NULL, set->segment_list, set->segment_template, new_set->segment_list, new_set->segment_template, timeline_start_time);
		if (e) {
			gf_mpd_del(new_mpd);
			return e;
		}
	}
	//good to go, switch pointers
	for (group_idx=0; group_idx<gf_list_count(dash->groups); group_idx++) {
		Double seg_dur;
		Bool reset_segment_count;
		GF_DASH_Group *group = gf_list_get(dash->groups, group_idx);
		/*update group/period to new period*/
		j = gf_list_find(group->period->adaptation_sets, group->adaptation_set);
		group->adaptation_set = gf_list_get(new_period->adaptation_sets, j);
		group->period = new_period;
		assert(group->adaptation_set);

		j = gf_list_count(group->adaptation_set->representations);
		assert(j);

		/*now that all possible SegmentXXX have been updated, purge them if needed: all segments ending before timeline_start_time
		will be removed from MPD*/
		if (timeline_start_time) {
			u32 nb_segments_removed = gf_dash_purge_segment_timeline(group, timeline_start_time);
			if (nb_segments_removed) {
				GF_LOG(GF_LOG_DEBUG, GF_LOG_DASH, ("[DASH] AdaptationSet %d - removed %d segments from timeline (%d since start of the period)\n", group_idx+1, nb_segments_removed, group->nb_segments_purged));
			}
		}

		if (force_timeline_setup) {
			group->timeline_setup = GF_FALSE;
			group->start_number_at_last_ast = 0;
			gf_dash_group_timeline_setup(new_mpd, group, fetch_time);
		}
		else if (new_mpd->availabilityStartTime != dash->mpd->availabilityStartTime) {
			s64 diff = new_mpd->availabilityStartTime;
			diff -= dash->mpd->availabilityStartTime;
			if (diff < 0) diff = -diff;
			if (diff>3000)
				gf_dash_group_timeline_setup(new_mpd, group, fetch_time);
		}

		group->maybe_end_of_stream = 0;
		reset_segment_count = GF_FALSE;
		/*compute fetchTime + minUpdatePeriod and check period end time*/
		if (new_mpd->minimum_update_period && new_mpd->media_presentation_duration) {
			u64 endTime = fetch_time - new_mpd->availabilityStartTime - period->start;
			if (endTime > new_mpd->media_presentation_duration) {
				GF_LOG(GF_LOG_DEBUG, GF_LOG_DASH, ("[DASH] Period EndTime is signaled to "LLU", less than fetch time "LLU" ! Ignoring mediaPresentationDuration\n", new_mpd->media_presentation_duration, endTime));
				new_mpd->media_presentation_duration = 0;
				reset_segment_count = GF_TRUE;
			} else {
				endTime += new_mpd->minimum_update_period;
				if (endTime > new_mpd->media_presentation_duration) {
					GF_LOG(GF_LOG_DEBUG, GF_LOG_DASH, ("[DASH] Period EndTime is signaled to "LLU", less than fetch time + next update "LLU" - maybe end of stream ?\n", new_mpd->availabilityStartTime, endTime));
					group->maybe_end_of_stream = 1;
				}
			}
		}

		/*update number of segments in active rep*/
		gf_dash_get_segment_duration(gf_list_get(group->adaptation_set->representations, group->active_rep_index), group->adaptation_set, group->period, new_mpd, &group->nb_segments_in_rep, &seg_dur);

		if (reset_segment_count) {
			u32 nb_segs_in_mpd_period = (u32) (dash->mpd->minimum_update_period / (1000*seg_dur) );
			group->nb_segments_in_rep = group->download_segment_index + nb_segs_in_mpd_period;
		}
		/*check if number of segments are coherent ...*/
		else if (!group->maybe_end_of_stream && new_mpd->minimum_update_period && new_mpd->media_presentation_duration) {
			u32 nb_segs_in_mpd_period = (u32) (dash->mpd->minimum_update_period / (1000*seg_dur) );

			if (group->download_segment_index + nb_segs_in_mpd_period >= group->nb_segments_in_rep) {
				GF_LOG(GF_LOG_DEBUG, GF_LOG_DASH, ("[DASH] Period has %d segments but %d are needed until next refresh. Maybe end of stream is near ?\n", group->nb_segments_in_rep, group->download_segment_index + nb_segs_in_mpd_period));
				group->maybe_end_of_stream = 1;
			}
		}

		GF_LOG(GF_LOG_DEBUG, GF_LOG_DASH, ("[DASH] Updated AdaptationSet %d - %d segments\n", group_idx+1, group->nb_segments_in_rep));

		if (!period->duration && new_period->duration) {
			GF_LOG(GF_LOG_INFO, GF_LOG_DASH, ("End of period upcoming, current segment index for group #%d: %d\n", group_idx+1, group->download_segment_index));
			if (group->download_segment_index > (s32) group->nb_segments_in_rep)
				gf_dash_mark_group_done(group);
		}

	}

exit:
	/*swap MPDs*/
	if (dash->mpd) {
		if (!new_mpd->minimum_update_period && (new_mpd->type==GF_MPD_TYPE_DYNAMIC))
			new_mpd->minimum_update_period = dash->mpd->minimum_update_period;
		gf_mpd_del(dash->mpd);
	}
	dash->mpd = new_mpd;
	dash->last_update_time = gf_sys_clock();
	dash->mpd_fetch_time = fetch_time;

#ifndef GPAC_DISABLE_LOG
	GF_LOG(GF_LOG_INFO, GF_LOG_DASH, ("[DASH] Manifest after update:\n"));
	for (i=0; i<gf_list_count(new_mpd->periods); i++) {
		GF_MPD_Period *ap = gf_list_get(new_mpd->periods, i);
		GF_LOG(GF_LOG_INFO, GF_LOG_DASH, ("\tP#%d: start "LLU" - duration " LLU" - xlink %s\n", i+1, ap->start, ap->duration, ap->xlink_href ? ap->xlink_href : ap->origin_base_url ? ap->origin_base_url : "none"));
	}
#endif

	return GF_OK;
}


static void gf_dash_set_group_representation(GF_DASH_Group *group, GF_MPD_Representation *rep)
{
#ifndef GPAC_DISABLE_LOG
	u32 width=0, height=0, samplerate=0;
	GF_MPD_Fractional *framerate=NULL;
#endif
	u32 k;
	s32 timeshift;
	GF_MPD_AdaptationSet *set;
	GF_MPD_Period *period;
	u32 nb_segs;
	u32 i = gf_list_find(group->adaptation_set->representations, rep);
	u32 prev_active_rep_index = group->active_rep_index;
	u32 nb_cached_seg_per_rep = group->max_cached_segments / gf_dash_group_count_rep_needed(group);
	assert((s32) i >= 0);

	/* in case of dependent representations: we set max_complementary_rep_index than active_rep_index*/
	if (group->base_rep_index_plus_one)
		group->max_complementary_rep_index = i;
	else
		group->active_rep_index = i;
	group->active_bitrate = rep->bandwidth;
	group->max_cached_segments = nb_cached_seg_per_rep * gf_dash_group_count_rep_needed(group);
	nb_segs = group->nb_segments_in_rep;

	group->min_bandwidth_selected = GF_TRUE;
	for (k=0; k<gf_list_count(group->adaptation_set->representations); k++) {
		GF_MPD_Representation *arep = gf_list_get(group->adaptation_set->representations, k);
		if (group->active_bitrate > arep->bandwidth) {
			group->min_bandwidth_selected = GF_FALSE;
			break;
		}
	}

	while (rep->segment_list && rep->segment_list->xlink_href) {
		Bool is_static = GF_FALSE;
		u64 dur = 0;
		GF_Err e=GF_OK;

		if (rep->segment_list->consecutive_xlink_count) {
			GF_LOG(GF_LOG_WARNING, GF_LOG_DASH, ("[DASH] Resolving a XLINK pointed from another XLINK (%d consecutive XLINK in segment list)\n", rep->segment_list->consecutive_xlink_count));
		}

		if (group->dash->is_m3u8) {
			e = gf_dash_solve_m3u8_representation_xlink(group, rep, &is_static, &dur);
		} else {
			e = gf_dash_solve_representation_xlink(group->dash, rep);
		}

		//after resolving xlink: if this represenstation is marked as disabled, we have nothing to do
		if (rep->playback.disabled)
			return;

		if (e) {
			if (group->dash->dash_state != GF_DASH_STATE_RUNNING) {
				group->dash->force_period_reload = 1;
				GF_LOG(GF_LOG_ERROR, GF_LOG_DASH, ("[DASH] Could not reslove XLINK %s of initial rep, will retry\n", (rep->segment_list && rep->segment_list->xlink_href) ? rep->segment_list->xlink_href : "", gf_error_to_string(e) ));
			} else {
				GF_LOG(GF_LOG_ERROR, GF_LOG_DASH, ("[DASH] Could not reslove XLINK %s in time: %s - using old representation\n", (rep->segment_list && rep->segment_list->xlink_href) ? rep->segment_list->xlink_href : "", gf_error_to_string(e) ));
				group->active_rep_index = prev_active_rep_index;
			}
			return;
		}

		//we only know this is a static or dynamic MPD after parsing the first subplaylist
		//if this is static, we need to update infos in mpd and period
		if (group->dash->is_m3u8 && is_static) {
			group->dash->mpd->type = GF_MPD_TYPE_STATIC;
			group->dash->mpd->media_presentation_duration = dur;
			group->dash->mpd->minimum_update_period = 0;
			group->period->duration = dur;
		}
	}

	if (group->dash->is_m3u8) {
		//here we change to another representation: we need to remove all URLs from segment list and adjust the download segment index for this group
		if (group->dash->dash_state == GF_DASH_STATE_RUNNING) {
			u32 next_media_seq = group->m3u8_start_media_seq + group->download_segment_index;
			GF_MPD_Representation *prev_active_rep = (GF_MPD_Representation *)gf_list_get(group->adaptation_set->representations, prev_active_rep_index);

			if (group->dash->mpd->type == GF_MPD_TYPE_DYNAMIC) {
				u64 current_start_time = 0;
				Bool next_found=GF_FALSE;

				//find the start time of the next segment on the old representation
				GF_MPD_SegmentURL *seg_url = gf_list_get(prev_active_rep->segment_list->segment_URLs, group->download_segment_index);
				if (!seg_url) {
					//end of segment list, assume next was last one plus duration
					seg_url = gf_list_last(prev_active_rep->segment_list->segment_URLs);
					if (seg_url) current_start_time = seg_url->hls_utc_start_time + (seg_url->duration ? seg_url->duration : prev_active_rep->segment_list->duration);
				} else {
					current_start_time = seg_url->hls_utc_start_time;
				}
				group->hls_next_start_time = 0;

				//check in new list where the start is
				for (k=0; rep->segment_list && k<gf_list_count(rep->segment_list->segment_URLs); k++) {
					s64 start_diff;
					seg_url = (GF_MPD_SegmentURL *) gf_list_get(rep->segment_list->segment_URLs, k);

					start_diff = (s64) current_start_time;
					start_diff -= (s64) seg_url->hls_utc_start_time;
					//Warning, we may have precision issues in start times, add 200 ms for safety
					if (ABS(start_diff) <= 200) {
						group->download_segment_index = k;
						next_media_seq = rep->m3u8_media_seq_min + group->download_segment_index;
						next_found = GF_TRUE;
						break;
					}
					if (current_start_time < seg_url->hls_utc_start_time) {
						GF_LOG(GF_LOG_WARNING, GF_LOG_DASH, ("[DASH] Switching to HLS start time "LLU" but found earlier segment with start time "LLU" - probably lost one segment\n", current_start_time, seg_url->hls_utc_start_time));
						group->download_segment_index = k;
						next_media_seq = rep->m3u8_media_seq_min + group->download_segment_index;
						next_found = GF_TRUE;
						break;
					}
				}
				//no segment in the new playlist is found for this start time, force an MPD update
				if (!next_found) {
					GF_LOG(GF_LOG_DEBUG, GF_LOG_DASH, ("[DASH] No segment in new rep for current HLS time "LLU", updating manifest\n", current_start_time));
					group->hls_next_start_time = current_start_time;
					//this will force the MPD update below
					next_media_seq = 1+rep->m3u8_media_seq_max;
				}
			}

			if (rep->m3u8_media_seq_min > next_media_seq) {
				GF_LOG(GF_LOG_WARNING, GF_LOG_DASH, ("[DASH] Something wrong here: next media segment %d vs min media segment in segment list %d - some segments missing\n", next_media_seq, rep->m3u8_media_seq_min));
				group->download_segment_index = rep->m3u8_media_seq_min;
			} else if (rep->m3u8_media_seq_max < next_media_seq) {
				GF_LOG(GF_LOG_INFO, GF_LOG_DASH, ("[DASH] Too late: next media segment %d vs max media segment in segment list %d - force updating mpd\n", next_media_seq, rep->m3u8_media_seq_max));
				group->dash->force_mpd_update = GF_TRUE;
			} else {
				GF_LOG(GF_LOG_INFO, GF_LOG_DASH, ("[DASH] next  media segment %d found in  segment list (min %d - max %d) - adjusting download segment index\n", next_media_seq, rep->m3u8_media_seq_min, rep->m3u8_media_seq_max));
				group->download_segment_index =  next_media_seq - rep->m3u8_media_seq_min;
			}
			GF_LOG(GF_LOG_DEBUG, GF_LOG_DASH, ("[DASH] after switching download segment index should be %d\n", group->download_segment_index));
		}
		group->m3u8_start_media_seq = rep->m3u8_media_seq_min;
	}

	set = group->adaptation_set;
	period = group->period;

#ifndef GPAC_DISABLE_LOG

#define GET_REP_ATTR(_a)	_a = rep->_a; if (!_a) _a = set->_a;

	GET_REP_ATTR(width);
	GET_REP_ATTR(height);
	GET_REP_ATTR(samplerate);
	GET_REP_ATTR(framerate);

	if (width || height) {
		u32 num=25, den=1;
		if (framerate) {
			num = framerate->num;
			if (framerate->den) den = framerate->den;
		}

		GF_LOG(GF_LOG_INFO, GF_LOG_DASH, ("[DASH] AS#%d changed quality to bitrate %d kbps - Width %d Height %d FPS %d/%d (playback speed %g)\n", 1+gf_list_find(group->period->adaptation_sets, group->adaptation_set), rep->bandwidth/1000, width, height, num, den, group->dash->speed));
	}
	else if (samplerate) {
		GF_LOG(GF_LOG_INFO, GF_LOG_DASH, ("[DASH] AS#%d changed quality to bitrate %d kbps - sample rate %u (playback speed %g)\n", 1+gf_list_find(group->period->adaptation_sets, group->adaptation_set), rep->bandwidth/1000, samplerate, group->dash->speed));
	}
	else {
		GF_LOG(GF_LOG_INFO, GF_LOG_DASH, ("[DASH] AS#%d changed quality to bitrate %d kbps (playback speed %g)\n", 1+gf_list_find(group->period->adaptation_sets, group->adaptation_set), rep->bandwidth/1000, group->dash->speed));
	}
#endif

	gf_dash_get_segment_duration(rep, set, period, group->dash->mpd, &group->nb_segments_in_rep, &group->segment_duration);

	/*if broken indication in duration restore previous seg count*/
	if (group->dash->ignore_mpd_duration)
		group->nb_segments_in_rep = nb_segs;

	timeshift = (s32) (rep->segment_base ? rep->segment_base->time_shift_buffer_depth : (rep->segment_list ? rep->segment_list->time_shift_buffer_depth : (rep->segment_template ? rep->segment_template->time_shift_buffer_depth : -1) ) );
	if (timeshift == -1) timeshift = (s32) (set->segment_base ? set->segment_base->time_shift_buffer_depth : (set->segment_list ? set->segment_list->time_shift_buffer_depth : (set->segment_template ? set->segment_template->time_shift_buffer_depth : -1) ) );
	if (timeshift == -1) timeshift = (s32) (period->segment_base ? period->segment_base->time_shift_buffer_depth : (period->segment_list ? period->segment_list->time_shift_buffer_depth : (period->segment_template ? period->segment_template->time_shift_buffer_depth : -1) ) );

	if (timeshift == -1) timeshift = (s32) group->dash->mpd->time_shift_buffer_depth;
	group->time_shift_buffer_depth = (u32) timeshift;

	group->dash->dash_io->on_dash_event(group->dash->dash_io, GF_DASH_EVENT_QUALITY_SWITCH, gf_list_find(group->dash->groups, group), GF_OK);
}

static void gf_dash_switch_group_representation(GF_DashClient *mpd, GF_DASH_Group *group)
{
	u32 i, bandwidth, min_bandwidth;
	GF_MPD_Representation *rep_sel = NULL;
	GF_MPD_Representation *min_rep_sel = NULL;
	Bool min_bandwidth_selected = GF_FALSE;
	bandwidth = 0;
	min_bandwidth = (u32) -1;

	GF_LOG(GF_LOG_DEBUG, GF_LOG_DASH, ("[DASH] Checking representations between %d and %d kbps\n", group->min_bitrate/1000, group->max_bitrate/1000));

	if (group->force_representation_idx_plus_one) {
		rep_sel = gf_list_get(group->adaptation_set->representations, group->force_representation_idx_plus_one - 1);
		group->force_representation_idx_plus_one = 0;
	}

	if (!rep_sel) {
		for (i=0; i<gf_list_count(group->adaptation_set->representations); i++) {
			GF_MPD_Representation *rep = gf_list_get(group->adaptation_set->representations, i);
			if (rep->playback.disabled) continue;
			if ((rep->bandwidth > bandwidth) && (rep->bandwidth < group->max_bitrate )) {
				rep_sel = rep;
				bandwidth = rep->bandwidth;
			}
			if (rep->bandwidth < min_bandwidth) {
				min_rep_sel = rep;
				min_bandwidth = rep->bandwidth;
			}
		}
	}

	if (!rep_sel) {
		if (!min_rep_sel) {
			min_rep_sel = gf_list_get(group->adaptation_set->representations, 0);
		}
		rep_sel = min_rep_sel;
		min_bandwidth_selected = 1;
	}
	assert(rep_sel);
	i = gf_list_find(group->adaptation_set->representations, rep_sel);

	assert((s32) i >= 0);

	group->force_switch_bandwidth = 0;
	group->max_bitrate = 0;
	group->min_bitrate = (u32) -1;

	if (i != group->active_rep_index) {
		if (min_bandwidth_selected) {
			GF_LOG(GF_LOG_WARNING, GF_LOG_DASH, ("[DASH] No representation found with bandwidth below %d kbps - using representation @ %d kbps\n", group->max_bitrate/1000, rep_sel->bandwidth/1000));
		}
		gf_dash_set_group_representation(group, rep_sel);
	}
}


static GF_Err gf_dash_resolve_url(GF_MPD *mpd, GF_MPD_Representation *rep, GF_DASH_Group *group, const char *mpd_url, GF_MPD_URLResolveType resolve_type, u32 item_index, char **out_url, u64 *out_range_start, u64 *out_range_end, u64 *segment_duration, Bool *is_in_base_url, char **out_key_url, bin128 *out_key_iv, Bool *data_url_process, u32 *out_start_number)
{
	GF_Err e;
	GF_MPD_AdaptationSet *set = group->adaptation_set;
	GF_MPD_Period *period = group->period;
	u32 timescale;

	if (!mpd_url) return GF_BAD_PARAM;
	
	if (!strncmp(mpd_url, "gfio://", 7))
		mpd_url = gf_file_basename(gf_fileio_translate_url(mpd_url));

	if (!group->timeline_setup) {
		gf_dash_group_timeline_setup(mpd, group, 0);
		//we must wait for ROUTE clock to initialize, even if first period is static remote (we need to know when to tune)
		if (group->dash->route_clock_state==1)
			return GF_IP_NETWORK_EMPTY;

		if (group->dash->reinit_period_index)
			return GF_IP_NETWORK_EMPTY;
		group->timeline_setup = GF_TRUE;
		item_index = group->download_segment_index;
	}

	gf_mpd_resolve_segment_duration(rep, set, period, segment_duration, &timescale, NULL, NULL);
	*segment_duration = (resolve_type==GF_MPD_RESOLVE_URL_MEDIA) ? (u32) ((Double) ((*segment_duration) * 1000.0) / timescale) : 0;
	e = gf_mpd_resolve_url(mpd, rep, set, period, mpd_url, group->current_base_url_idx, resolve_type, item_index, group->nb_segments_purged, out_url, out_range_start, out_range_end, segment_duration, is_in_base_url, out_key_url, out_key_iv, out_start_number);


	if (e == GF_NON_COMPLIANT_BITSTREAM) {
//		group->selection = GF_DASH_GROUP_NOT_SELECTABLE;
	}
	if (!*out_url) {
		return e;
	}

	if (*out_url && data_url_process && !strncmp(*out_url, "data:", 5)) {
		char *sep;
		sep = strstr(*out_url, ";base64,");
		if (sep) {
			GF_Blob *blob;
			u32 len;
			sep+=8;
			len = (u32)strlen(sep) + 1;
			GF_SAFEALLOC(blob, GF_Blob);
			if (!blob) return GF_OUT_OF_MEM;

			blob->data = (char *)gf_malloc(len);
			blob->size = gf_base64_decode(sep, len, blob->data, len);
			sprintf(*out_url, "gmem://%p", blob);
			*data_url_process = GF_TRUE;
		} else {
			GF_LOG(GF_LOG_WARNING, GF_LOG_DASH, ("data scheme with encoding different from base64 not supported\n"));
		}
	}

	return e;
}

/* Estimate the maximum speed that we can play, using our statistic. If it is below the max_playout_rate in MPD, return max_playout_rate*/
static Double gf_dash_get_max_available_speed(GF_DashClient *dash, GF_DASH_Group *group, GF_MPD_Representation *rep)
{
	Double max_available_speed = 0;
	Double max_dl_speed, max_decoding_speed;
	u32 framerate;
	u32 bytes_per_sec;

	if (!group->irap_max_dec_time && !group->avg_dec_time) {
		return 0;
	}
	bytes_per_sec = group->backup_Bps;
	max_dl_speed = 8.0*bytes_per_sec / rep->bandwidth;

	//if framerate is not in MPD, suppose that it is 25 fps
	framerate = 25;
	if (rep->framerate) {
		framerate = rep->framerate->num;
		if (rep->framerate->den) {
			framerate /= rep->framerate->den;
		}
	}

	if (group->decode_only_rap)
		max_decoding_speed = group->irap_max_dec_time ? 1000000.0 / group->irap_max_dec_time : 0;
	else
		max_decoding_speed = group->avg_dec_time ? 1000000.0 / (group->max_dec_time + group->avg_dec_time*(framerate - 1)) : 0;
	max_available_speed = max_decoding_speed > max_dl_speed ? max_dl_speed : max_decoding_speed;
	GF_LOG(GF_LOG_DEBUG, GF_LOG_DASH, ("[DASH] Representation %s max playout rate: in MPD %f - calculated by stat: %f\n", rep->id, rep->max_playout_rate, max_available_speed));

	return max_available_speed;
}

static void dash_store_stats(GF_DashClient *dash, GF_DASH_Group *group, u32 bytes_per_sec, u32 file_size, Bool is_broadcast, u32 cur_dep_idx_plus_one, u64 us_since_start)
{
#ifndef GPAC_DISABLE_LOG
	const char *url=NULL, *full_url=NULL;
#endif
	GF_MPD_Representation *rep;

	if (!group->nb_cached_segments)
		return;

#ifndef GPAC_DISABLE_LOG
	if (gf_log_tool_level_on(GF_LOG_DASH, GF_LOG_INFO)) {
		if (cur_dep_idx_plus_one) {
			u32 i=0;
			while (i<group->nb_cached_segments) {
				full_url =  group->cached[i].url;
				if (group->cached[i].representation_index==cur_dep_idx_plus_one-1)
					break;
				i++;
			}
		} else {
			full_url =  group->cached[group->nb_cached_segments-1].url;
		}
		url = strrchr(full_url, '/');
		if (!url) url = strrchr(full_url, '\\');
		if (url) url+=1;
		else url = full_url;
	}
#endif

	
	if (!bytes_per_sec && group->local_files) {
		bytes_per_sec = (u32) -1;
		bytes_per_sec /= 8;
	}

	group->total_size = file_size;
	//in broadcast mode, just store the rate
	if (is_broadcast) group->bytes_per_sec = bytes_per_sec;
	//otherwise store the min rate we got (to deal with complementary representations)
	else if (!group->bytes_per_sec || group->bytes_per_sec > bytes_per_sec)
		group->bytes_per_sec = bytes_per_sec;

	group->last_segment_time = gf_sys_clock();
	group->nb_segments_since_switch ++;

	group->prev_segment_ok = GF_TRUE;
	if (group->time_at_first_failure) {
#ifndef GPAC_DISABLE_LOG
		if (gf_log_tool_level_on(GF_LOG_DASH, GF_LOG_INFO)) {
			if (group->current_base_url_idx) {
				GF_LOG(GF_LOG_INFO, GF_LOG_DASH, ("[DASH] Recovered segment %s after 404 by switching baseURL\n", url));
			} else {
				GF_LOG(GF_LOG_INFO, GF_LOG_DASH, ("[DASH] Recovered segment %s after 404 - was our download schedule %d too early ?\n", url, gf_sys_clock() - group->time_at_first_failure));
			}
		}
#endif
		group->time_at_first_failure = 0;
	}
	group->nb_consecutive_segments_lost = 0;
	group->current_base_url_idx = 0;


	rep = gf_list_get(group->adaptation_set->representations, group->active_rep_index);
	rep->playback.broadcast_flag = is_broadcast;

#ifndef GPAC_DISABLE_LOG
	if (gf_log_tool_level_on(GF_LOG_DASH, GF_LOG_INFO)) {
		u32 i, buffer_ms = 0;
		Double bitrate, time_sec;
		//force a call go query buffer
		dash->dash_io->on_dash_event(dash->dash_io, GF_DASH_EVENT_CODEC_STAT_QUERY, gf_list_find(dash->groups, group), GF_OK);
		buffer_ms = group->buffer_occupancy_ms;
		for (i=0; i < group->nb_cached_segments; i++) {
			buffer_ms += group->cached[i].duration;
		}

		bitrate=0;
		time_sec=0;
		if (group->current_downloaded_segment_duration) {
			bitrate = 8*group->total_size;
			bitrate /= group->current_downloaded_segment_duration;
		}

		if (!us_since_start) {
			if (bytes_per_sec) {
				time_sec = group->total_size;
				time_sec /= bytes_per_sec;
			}
		} else {
			time_sec = us_since_start;
			time_sec /= 1000000;
		}

		GF_LOG(GF_LOG_INFO, GF_LOG_DASH, ("[DASH] AS#%d got %s stats: %d bytes in %g sec (%d kbps) - duration %g sec - Media Rate: indicated %d - computed %d kbps - buffer %d ms\n", 1+gf_list_find(group->period->adaptation_sets, group->adaptation_set), url, group->total_size, time_sec, 8*bytes_per_sec/1000, group->current_downloaded_segment_duration/1000.0, rep->bandwidth/1000, (u32) bitrate, buffer_ms));
	}
#endif
}

static s32 dash_do_rate_monitor_default(GF_DashClient *dash, GF_DASH_Group *group, u32 bits_per_sec, u64 total_bytes, u64 bytes_done, u64 us_since_start, u32 buffer_dur_ms, u32 current_seg_dur)
{
	Bool default_switch_mode;
	u32 set_idx, time_until_end;

	//do not abort if we are downloading faster than current rate
	if (bits_per_sec > group->active_bitrate) {
		return -1;
	}

	set_idx = gf_list_find(group->period->adaptation_sets, group->adaptation_set)+1;

	if (group->min_bandwidth_selected) {
		GF_LOG(GF_LOG_DEBUG, GF_LOG_DASH, ("[DASH] Downloading from set #%d at rate %d kbps but media bitrate is"
				" %d kbps - no lower bitrate available ...\n", set_idx, bits_per_sec/1000, group->active_bitrate/1000 ));
		return -1;
	}

	//we start checking after 100ms
	if (us_since_start < 100000) {
		GF_LOG(GF_LOG_DEBUG, GF_LOG_DASH, ("[DASH] Downloading from set #%d at rate %d kbps (media bitrate %d kbps) but 100ms only ellapsed, waiting\n", set_idx, bits_per_sec/1000, group->active_bitrate/1000 ));
		return -1;
	}

	time_until_end = 8000*(total_bytes-bytes_done) / bits_per_sec;

	if (bits_per_sec<group->min_bitrate)
		group->min_bitrate = bits_per_sec;
	if (bits_per_sec>group->max_bitrate)
		group->max_bitrate = bits_per_sec;

	//we have enough cache data to go until end of this download, perform rate switching at next segment
	if (time_until_end < buffer_dur_ms) {
		GF_LOG(GF_LOG_DEBUG, GF_LOG_DASH, ("[DASH] Downloading from set #%ds at rate %d kbps (media bitrate %d kbps) - %d ms until end of download and %d ms in buffer, not aborting\n", set_idx, bits_per_sec/1000, group->active_bitrate/1000, time_until_end, buffer_dur_ms));
		return -1;
	}

	GF_LOG(GF_LOG_WARNING, GF_LOG_DASH, ("[DASH] Downloading from set #%d at rate %d kbps but media bitrate is %d kbps - %d ms until end of download but %d ms in buffer - aborting segment download\n", set_idx, bits_per_sec/1000, group->active_bitrate/1000, buffer_dur_ms));

	//in live we just abort current download and go to next. In onDemand, we may want to rebuffer
	default_switch_mode = (dash->mpd->type==GF_MPD_TYPE_DYNAMIC) ? GF_FALSE : GF_TRUE;

	us_since_start /= 1000;
	//if we have time to download from another rep ?
	if (current_seg_dur <= us_since_start) {
		//don't force bandwidth switch (it's too late anyway, consider we lost the segment), let the rate adaptation decide
		group->force_switch_bandwidth = default_switch_mode;

		GF_LOG(GF_LOG_WARNING, GF_LOG_DASH, ("[DASH] Download time longer than segment duration - trying to resync on next segment\n"));
	} else {
		u32 target_rate;
		//compute min bitrate needed to fetch the segment in another rep, with the time remaining
		Double ratio = ((u32)current_seg_dur - us_since_start);
		ratio /= (u32) current_seg_dur;

		target_rate = (u32) (bits_per_sec * ratio);

		if (target_rate < group->min_representation_bitrate) {
			GF_LOG(GF_LOG_WARNING, GF_LOG_DASH, ("[DASH] Download rate lower than min available rate ...\n"));
			target_rate = group->min_representation_bitrate;
			//don't force bandwidth switch, we won't have time to redownload the segment.
			group->force_switch_bandwidth = default_switch_mode;
		} else {
			group->force_switch_bandwidth = GF_TRUE;
			GF_LOG(GF_LOG_INFO, GF_LOG_DASH, ("[DASH] Attempting to re-download at target rate %d\n", target_rate));
		}
		//cap max bitrate for next rate adaptation pass
		group->max_bitrate = target_rate;
	}
	return -2;
}

static s32 dash_do_rate_adaptation_legacy_rate(GF_DashClient *dash, GF_DASH_Group *group, GF_DASH_Group *base_group,
												u32 dl_rate, Double speed, Double max_available_speed, Bool force_lower_complexity,
												GF_MPD_Representation *rep, Bool go_up_bitrate)
{
	u32 k;
	Bool do_switch;
	GF_MPD_Representation *new_rep;
	s32 new_index = group->active_rep_index;

	/* records the number of representations between the current one and the next chosen one */
	u32 nb_inter_rep = 0;

	/* We assume that there will be a change in quality */
	do_switch = GF_TRUE;

	/*find best bandwidth that fits our bitrate and playing speed*/
	new_rep = NULL;

	/* for each playable representation, if we still need to switch, evaluate it */
	for (k = 0; k<gf_list_count(group->adaptation_set->representations) && do_switch; k++) {
		GF_MPD_Representation *arep = gf_list_get(group->adaptation_set->representations, k);
		if (!arep->playback.prev_max_available_speed) {
			arep->playback.prev_max_available_speed = 1.0;
		}
		if (arep->playback.disabled) {
			continue;
		}
		if (arep->playback.prev_max_available_speed && (speed > arep->playback.prev_max_available_speed)) {
			continue;
		}
		/* Only try to switch to a representation, if download rate is greater than its bitrate */
		if (dl_rate >= arep->bandwidth) {

			/* First check if we are adapting to CPU */
			if (!dash->disable_speed_adaptation && force_lower_complexity) {

				/*try to switch to highest quality below the current one*/
				if ((arep->quality_ranking < rep->quality_ranking) ||
					(arep->width < rep->width) || (arep->height < rep->height)) {

					/* If we hadn't found a new representation, use it
					   otherwise use it only if current representation is better*/
					if (!new_rep) {
						new_rep = arep;
						new_index = k;
					}
					else if ((arep->quality_ranking > new_rep->quality_ranking) ||
						(arep->width > new_rep->width) || (arep->height > new_rep->height)) {
						new_rep = arep;
						new_index = k;
					}
				}
				rep->playback.prev_max_available_speed = max_available_speed;
				go_up_bitrate = GF_FALSE;
			}
			else {
				/* if speed adaptation is not used or used, but the new representation can be played at the right speed */

				if (!new_rep) {
					new_rep = arep;
					new_index = k;
				}
				else if (go_up_bitrate) {

					/* agressive switching is configured in the GPAC configuration */
					if (dash->agressive_switching) {
						/*be agressive, try to switch to highest bitrate below available download rate*/
						if (arep->bandwidth > new_rep->bandwidth) {
							if (new_rep->bandwidth > rep->bandwidth) {
								nb_inter_rep++;
							}
							new_rep = arep;
							new_index = k;
						}
						else if (arep->bandwidth > rep->bandwidth) {
							nb_inter_rep++;
						}
					}
					else {
						/*don't be agressive, try to switch to lowest bitrate above our current rep*/
						if (new_rep->bandwidth <= rep->bandwidth) {
							new_rep = arep;
							new_index = k;
						}
						else if ((arep->bandwidth < new_rep->bandwidth) && (arep->bandwidth > rep->bandwidth)) {
							new_rep = arep;
							new_index = k;
						}
					}
				}
				else {
					/* go_up_bitrate is GF_FALSE */
					/*try to switch to highest bitrate below available download rate*/
					if (arep->bandwidth > new_rep->bandwidth) {
						new_rep = arep;
						new_index = k;
					}
				}
			}
		}
	}

	if (!new_rep || (new_rep == rep)) {
		GF_LOG(GF_LOG_DEBUG, GF_LOG_DASH, ("[DASH] AS#%d no better match for requested bandwidth %d - not switching (AS bitrate %d)!\n", 1 + gf_list_find(group->period->adaptation_sets, group->adaptation_set), dl_rate, rep->bandwidth));
		do_switch = GF_FALSE;
	}

	if (do_switch) {
		//if we're switching to the next upper bitrate (no intermediate bitrates), do not immediately switch
		//but for a given number of segments - this avoids fluctuation in the quality
		if (go_up_bitrate && !nb_inter_rep) {
			new_rep->playback.probe_switch_count++;
			if (new_rep->playback.probe_switch_count > dash->probe_times_before_switch) {
				new_rep->playback.probe_switch_count = 0;
			} else {
				new_index = group->active_rep_index;
			}
		}
	}
	return new_index;
}

static s32 dash_do_rate_adaptation_legacy_buffer(GF_DashClient *dash, GF_DASH_Group *group, GF_DASH_Group *base_group,
												  u32 dl_rate, Double speed, Double max_available_speed, Bool force_lower_complexity,
												  GF_MPD_Representation *rep, Bool go_up_bitrate)
{
	Bool do_switch;
	s32 new_index = group->active_rep_index;

	/* We assume that there will be a change in quality
	   and then set it to no change or increase if this is not the case */
	do_switch = GF_TRUE;

	/* if the current representation bitrate is smaller than the measured bandwidth,
	   tentatively start to increase bitrate */
	if (rep->bandwidth < dl_rate) {
		go_up_bitrate = GF_TRUE;
	}

	/* clamp download bitrate to the lowest representation rate, to allow choosing it */
	if (dl_rate < group->min_representation_bitrate) {
		dl_rate = group->min_representation_bitrate;
	}

	//we have buffered output
	if (group->buffer_max_ms) {
		u32 buf_high_threshold, buf_low_threshold;
		s32 occ;

		if (group->current_downloaded_segment_duration && (group->buffer_max_ms > group->current_downloaded_segment_duration)) {
			buf_high_threshold = group->buffer_max_ms - (u32)group->current_downloaded_segment_duration;
		}
		else {
			buf_high_threshold = 2 * group->buffer_max_ms / 3;
		}
		buf_low_threshold = (group->current_downloaded_segment_duration && (group->buffer_min_ms>10)) ? group->buffer_min_ms : (u32)group->current_downloaded_segment_duration;
		if (buf_low_threshold > group->buffer_max_ms) buf_low_threshold = 1 * group->buffer_max_ms / 3;

		//compute how much we managed to refill (current state minus previous state)
		occ = (s32)group->buffer_occupancy_ms;
		occ -= (s32)group->buffer_occupancy_at_last_seg;
		//if above max buffer force occ>0 since a segment may still be pending and not dispatched (buffer regulation)
		if (group->buffer_occupancy_ms>group->buffer_max_ms) occ = 1;

		//switch down if current buffer falls below min threshold
		if ((s32)group->buffer_occupancy_ms < (s32)buf_low_threshold) {
			if (!group->buffer_occupancy_ms) {
				dl_rate = group->min_representation_bitrate;
			}
			else {
				dl_rate = (rep->bandwidth > 10) ? rep->bandwidth - 10 : 1;
			}
			go_up_bitrate = GF_FALSE;
			GF_LOG(GF_LOG_DEBUG, GF_LOG_DASH, ("[DASH] AS#%d bitrate %d bps buffer max %d current %d refill since last %d - running low, switching down, target rate %d\n", 1 + gf_list_find(group->period->adaptation_sets, group->adaptation_set), rep->bandwidth, group->buffer_max_ms, group->buffer_occupancy_ms, occ, dl_rate));
		}
		//switch up if above max threshold and buffer refill is fast enough
		else if ((occ>0) && (group->buffer_occupancy_ms > buf_high_threshold)) {
			GF_LOG(GF_LOG_DEBUG, GF_LOG_DASH, ("[DASH] AS#%d bitrate %d bps buffer max %d current %d refill since last %d - running high, will try to switch up, target rate %d\n", 1 + gf_list_find(group->period->adaptation_sets, group->adaptation_set), rep->bandwidth, group->buffer_max_ms, group->buffer_occupancy_ms, occ, dl_rate));
			go_up_bitrate = GF_TRUE;
		}
		//don't do anything in the middle range of the buffer or if refill not fast enough
		else {
			do_switch = GF_FALSE;
			GF_LOG(GF_LOG_DEBUG, GF_LOG_DASH, ("[DASH] AS#%d bitrate %d bps buffer max %d current %d refill since last %d - steady\n", 1 + gf_list_find(group->period->adaptation_sets, group->adaptation_set), rep->bandwidth, group->buffer_max_ms, group->buffer_occupancy_ms, occ));
		}
	}

	/* Unless the switching has been turned off (e.g. middle buffer range),
	   we apply rate-based adaptation */
	if (do_switch) {
		new_index = dash_do_rate_adaptation_legacy_rate(dash, group, base_group, dl_rate, speed, max_available_speed, force_lower_complexity, rep, go_up_bitrate);
	}

	return new_index;
}

// returns the bitrate and index of the representation having the minimum bitrate above the given rate
static u32 get_min_rate_above(GF_List *representations, double rate, s32 *index) {
	u32 k;
	u32 min_rate = GF_INT_MAX;
	GF_MPD_Representation *rep;

	u32 nb_reps = gf_list_count(representations);
	for (k = 0; k < nb_reps; k++) {
		rep = gf_list_get(representations, k);
		if ((rep->bandwidth < min_rate) && (rep->bandwidth > rate)) {
			min_rate = rep->bandwidth;
			if (index) {
				*index = k;
			}
			return min_rate; // representations are sorted by bandwidth
		}
	}
	return min_rate;
}

// returns the bitrate and index of the representation having the maximum bitrate below the given rate
static u32 get_max_rate_below(GF_List *representations, double rate, s32 *index) {
	s32 k;
	u32 max_rate = 0;
	GF_MPD_Representation *rep;

	u32 nb_reps = gf_list_count(representations);
	for (k = (s32) nb_reps-1; k >=0 ; k--) {
		rep = gf_list_get(representations, k);
		if ((rep->bandwidth > max_rate) && (rep->bandwidth < rate)) {
			max_rate = rep->bandwidth;
			if (index) {
				*index = k;
			}
			return max_rate; // representations are sorted by bandwidth
		}
	}
	return max_rate;
}

/**
Adaptation Algorithm as described in
	T.-Y. Huang et al. 2014. A buffer-based approach to rate adaptation: evidence from a large video streaming service.
	In Proceedings of the 2014 ACM conference on SIGCOMM (SIGCOMM '14).
*/
static s32 dash_do_rate_adaptation_bba0(GF_DashClient *dash, GF_DASH_Group *group, GF_DASH_Group *base_group,
												  u32 dl_rate, Double speed, Double max_available_speed, Bool force_lower_complexity,
												  GF_MPD_Representation *rep, Bool go_up_bitrate)
{
	u32 rate_plus;
	u32 rate_minus;
	u32 rate_prev = group->active_bitrate;
	u32 rate_max;
	u32 rate_min;
	s32 new_index;
	u32 r; // reservoir
	u32 cu; // cushion
	u32 buf_now = group->buffer_occupancy_ms;
	u32 buf_max = group->buffer_max_ms;
	double f_buf_now;

	/* We don't use the segment duration as advertised in the MPD because it may not be there due to segment timeline*/
	u32 segment_duration_ms = (u32)group->current_downloaded_segment_duration;

	rate_min = ((GF_MPD_Representation *)gf_list_get(group->adaptation_set->representations, 0))->bandwidth;
	rate_max = ((GF_MPD_Representation *)gf_list_get(group->adaptation_set->representations, gf_list_count(group->adaptation_set->representations) - 1))->bandwidth;

	if (!buf_max) buf_max = 3*segment_duration_ms;

	/* buffer level higher than max buffer, keep high quality*/
	if (group->buffer_occupancy_ms > buf_max) {
		return gf_list_count(group->adaptation_set->representations) - 1;
	}
	/* we cannot run bba if segments are longer than the max buffer*/
	if (buf_max < segment_duration_ms) {
		GF_LOG(GF_LOG_DEBUG, GF_LOG_DASH, ("[DASH] BBA-0: max buffer %d shorter than segment duration %d, cannot adapt - will use current quality\n", buf_max, group->buffer_occupancy_ms));
		return group->active_rep_index;
	}
	/* if the current buffer cannot hold an entire new segment, we indicate that we don't want to download it now
	   NOTE: This is not described in the paper
	*/
	if (group->buffer_occupancy_ms + segment_duration_ms > buf_max) {
		GF_LOG(GF_LOG_DEBUG, GF_LOG_DASH, ("[DASH] BBA-0: not enough space to download new segment: %d\n", group->buffer_occupancy_ms));
		return -1;
	}

    if (rate_prev == rate_max) {
    	rate_plus = rate_max;
    } else {
		rate_plus = get_min_rate_above(group->adaptation_set->representations, rate_prev, NULL);
    }

    if (rate_prev == rate_min) {
    	rate_minus = rate_min;
    } else {
		rate_minus = get_max_rate_below(group->adaptation_set->representations, rate_prev, NULL);
    }

    /*
     * the size of the reservoir is 37.5% of the buffer size, but at least = 1 chunk duration)
	 * the size of the upper reservoir is 10% of the buffer size
     * the size of cushion is between 37.5% and 90% of the buffer size
	 * the rate map is piece-wise
     */
	if (buf_max <= segment_duration_ms) {
		GF_LOG(GF_LOG_ERROR, GF_LOG_DASH, ("[DASH] BBA-0: cannot initialize BBA-0 given the buffer size (%d) and segment duration (%d)\n", group->buffer_max_ms, group->segment_duration*1000));
		return -1;
	}
	r = (u32)(37.5*buf_max / 100);
	if (r < segment_duration_ms) {
		r = segment_duration_ms;
	}
	cu = (u32)((90-37.5)*buf_max / 100);

	if (buf_now <= r) {
		f_buf_now = rate_min;
	}
	else if (buf_now >= (cu + r)) {
		f_buf_now = rate_max;
	}
	else {
		f_buf_now = rate_min + (rate_max - rate_min)*((buf_now - r) * 1.0 / cu);
	}

	if (f_buf_now == rate_max) {
		// rate_next = rate_max;
		new_index = gf_list_count(group->adaptation_set->representations) - 1;
	}
	else if (f_buf_now == rate_min) {
		// rate_next = rate_min;
		new_index = 0;
	}
	else if (f_buf_now >= rate_plus) {
		// rate_next = max of Ri st. Ri < f_buf_now
		new_index = 0;
		get_max_rate_below(group->adaptation_set->representations, f_buf_now, &new_index);
	}
	else if (f_buf_now <= rate_minus) {
		// rate_next = min of Ri st. Ri > f_buf_now
		new_index = gf_list_count(group->adaptation_set->representations) - 1;
		get_min_rate_above(group->adaptation_set->representations, f_buf_now, &new_index);
	}
	else {
		// no change
		new_index = group->active_rep_index;
	}

	if (new_index != -1) {
#ifndef GPAC_DISABLE_LOG
		GF_MPD_Representation *result = gf_list_get(group->adaptation_set->representations, (u32)new_index);
#endif
		// increment the segment number for debug purposes
		group->current_index++;
		GF_LOG(GF_LOG_INFO, GF_LOG_DASH, ("[DASH] BBA-0: buffer %d ms, segment number %d, new quality %d with rate %d\n", group->buffer_occupancy_ms, group->current_index, new_index, result->bandwidth));
	}
	return new_index;
}

/* returns the index of the representation which maximises BOLA utility function
   based on the relative log-based utility of each representation compared to the one with the lowest bitrate
   NOTE: V can represent V (in BOLA BASIC) or V_D (in other modes of BOLA) */
static s32 bola_find_max_utility_index(GF_List *representations, Double V, Double gamma, Double p, Double Q) {
	u32 k;
	Double max_utility = GF_MIN_DOUBLE;
	u32 nb_reps = gf_list_count(representations);
	s32 new_index = -1;

	for (k = 0; k < nb_reps; k++) {
		GF_MPD_Representation *rep = gf_list_get(representations, k);
		Double utility = (V * rep->playback.bola_v + V*gamma*p - Q) / (rep->bandwidth*p);
		if (utility >= max_utility) {
			max_utility = utility;
			new_index = k;
		}
	}
	return new_index;
}

/**
Adaptation Algorithm as described in
K. Spiteri et al. 2016. BOLA: Near-Optimal Bitrate Adaptation for Online Videos
Arxiv.org
*/
static s32 dash_do_rate_adaptation_bola(GF_DashClient *dash, GF_DASH_Group *group, GF_DASH_Group *base_group,
		  	  	  	  	  	  	  	  	  u32 dl_rate, Double speed, Double max_available_speed, Bool force_lower_complexity,
										  	  GF_MPD_Representation *rep, Bool go_up_bitrate)
{
	s32 new_index = -1;
	u32 k;
	Double p = group->current_downloaded_segment_duration / 1000.0;	// segment duration
	Double gamma = (double)5/(double)p;
	Double Qmax = group->buffer_max_ms / 1000.0 / p;		// max nb of segments in the buffer
	Double Q = group->buffer_occupancy_ms / 1000.0 / p;		// current buffer occupancy in number of segments

	GF_MPD_Representation *min_rep;
	GF_MPD_Representation *max_rep;
	u32 nb_reps;

	if (dash->mpd->type != GF_MPD_TYPE_STATIC) {
		GF_LOG(GF_LOG_ERROR, GF_LOG_DASH, ("[DASH] BOLA: Cannot be used for live MPD\n"));
		return -1;
	}

	nb_reps = gf_list_count(group->adaptation_set->representations);
	min_rep = gf_list_get(group->adaptation_set->representations, 0);
	max_rep = gf_list_get(group->adaptation_set->representations, nb_reps - 1);

	// Computing the log-based utility of each segment (recomputing each time for period changes)
	for (k = 0; k < nb_reps; k++) {
		GF_MPD_Representation *a_rep = gf_list_get(group->adaptation_set->representations, k);
		a_rep->playback.bola_v = log(((Double)a_rep->bandwidth) / min_rep->bandwidth);
	}

	if (dash->adaptation_algorithm == GF_DASH_ALGO_BOLA_BASIC) {
		/* BOLA Basic is the variant of BOLA that assumes infinite duration streams (no wind-up/down, no rate use, no oscillation control)
		   It simply consists in finding the maximum utility */
		// NOTE in BOLA, representation indices decrease when the quality increases [1 = best quality]
		Double V = (Qmax - 1) / (gamma * p + max_rep->playback.bola_v);
		new_index = bola_find_max_utility_index(group->adaptation_set->representations, V, gamma, p, Q);
	}
	else if (dash->adaptation_algorithm == GF_DASH_ALGO_BOLA_FINITE ||
		dash->adaptation_algorithm == GF_DASH_ALGO_BOLA_O ||
		dash->adaptation_algorithm == GF_DASH_ALGO_BOLA_U) {
		/* BOLA FINITE is the same as BOLA Basic with the wind-up and down phases */
		/* BOLA O and U add extra steps to BOLA FINITE */
		Double t_bgn; //play time from begin
		Double t_end; //play time to the end
		Double t;
		Double t_prime;
		Double Q_Dmax;
		Double V_D;
		Double N = dash->mpd->media_presentation_duration / p;

		t_bgn = p*group->current_index;
		t_end = (N - group->current_index)*p;
		t = MIN(t_bgn, t_end);
		t_prime = MAX(t / 2, 3 * p);
		Q_Dmax = MIN(Qmax, t_prime / p);
		V_D = (Q_Dmax - 1) / (gamma * p + max_rep->playback.bola_v);

		new_index = bola_find_max_utility_index(group->adaptation_set->representations, V_D, gamma, p, Q);

		if (dash->adaptation_algorithm == GF_DASH_ALGO_BOLA_U || dash->adaptation_algorithm == GF_DASH_ALGO_BOLA_O) {
			//Bola U algorithm
			if ((new_index != -1) && ((u32)new_index > group->active_rep_index)) {
				u32 r = group->bytes_per_sec*8;

				// index_prime the min m such that (Sm[m]/p)<= max(bandwidth_previous,S_M/p))
				// NOTE in BOLA, representation indices decrease when the quality increases [1 = best quality]
				u32 m_prime = 0;
				get_max_rate_below(group->adaptation_set->representations, MAX(r, min_rep->bandwidth), &m_prime);
				if (m_prime >= (u32)new_index) {
					m_prime = new_index;
				}
				else if (m_prime < group->active_rep_index) {
					m_prime = group->active_rep_index;
				}
				else {
					if (dash->adaptation_algorithm == GF_DASH_ALGO_BOLA_U) {
						m_prime++;
					}
					else { //GF_DASH_ALGO_BOLA_O
#if 0
						GF_MPD_Representation *rep_m_prime, *rep_m_prime_plus_one;
						Double Sm_prime, Sm_prime_plus_one, f_m_prime, f_m_prime_1, bola_o_pause;

						assert(m_prime >= 0 && m_prime < nb_reps - 2);
						rep_m_prime = (GF_MPD_Representation *)gf_list_get(group->adaptation_set->representations, m_prime);
						rep_m_prime_plus_one = (GF_MPD_Representation *)gf_list_get(group->adaptation_set->representations, m_prime+1);
						Sm_prime = rep_m_prime->bandwidth*p;
						Sm_prime_plus_one = rep_m_prime_plus_one->bandwidth*p;
						f_m_prime = V_D*(rep_m_prime->playback.bola_v + gamma*p) / Sm_prime;
						f_m_prime_1 = V_D*(rep_m_prime_plus_one->playback.bola_v + gamma*p) / Sm_prime_plus_one;
						// TODO wait for bola_o_pause before making the download
						bola_o_pause = Q - (f_m_prime - f_m_prime_1) / (1 / Sm_prime - 1 / Sm_prime_plus_one);
#endif
					}
				}
				new_index = m_prime;
			}
		}
		// TODO trigger pause for max(p*(Q-Q_Dmax+1), 0)
	}

	if (new_index != -1) {
#ifndef GPAC_DISABLE_LOG
		GF_MPD_Representation *result = gf_list_get(group->adaptation_set->representations, (u32)new_index);
#endif
		// increment the segment number for debug purposes
		group->current_index++;
		GF_LOG(GF_LOG_INFO, GF_LOG_DASH, ("[DASH] BOLA: buffer %d ms, segment number %d, new quality %d with rate %d\n", group->buffer_occupancy_ms, group->current_index, new_index, result->bandwidth));
	}
	return new_index;
}

/* This function is called each time a new segment has been downloaded */
static void dash_do_rate_adaptation(GF_DashClient *dash, GF_DASH_Group *group)
{
	Double speed;
	Double max_available_speed;
	u32 dl_rate;
	u32 k;
	s32 new_index, old_index;
	GF_DASH_Group *base_group;
	GF_MPD_Representation *rep;
	Bool force_lower_complexity;

	/* Don't do adaptation if configured switching to happen systematically (debug) */
	if (dash->auto_switch_count) {
		return;
	}
	/* Don't do adaptation if GPAC config disabled switching */
	if (group->dash->disable_switching) {
		return;
	}

	/* The bytes_per_sec field is set each time a segment is downloaded,
	   (this may need to be adjusted in the future to accomodate algorithms
	   that smooth download rate over several segments)
	   if set to 0, this means that no segment was downloaded since the last call
	   because this AdaptationSet is not selected
	   So no rate adaptation should be done*/
	if (!group->bytes_per_sec) {
		return;
	}

	/* Find the AdaptationSet on which this AdaptationSet depends, if any
	   (e.g. used for specific coding schemes: scalable streams, tiled streams, ...)*/
	base_group = group;
	while (base_group->depend_on_group) {
		base_group = base_group->depend_on_group;
	}

	/* adjust the download rate according to the playback speed
	   All adaptation algorithms should use this value */
	speed = dash->speed;
	if (speed<0) speed = -speed;
	dl_rate = (u32)  (8*group->bytes_per_sec / speed);

	/* Get the active representation in the AdaptationSet */
	rep = gf_list_get(group->adaptation_set->representations, group->active_rep_index);

	/*check whether we can play with this speed (i.e. achieve target frame rate);
	if not force, let algorithm know that they should switch to a lower resolution*/
	max_available_speed = gf_dash_get_max_available_speed(dash, base_group, rep);
	if (!dash->disable_speed_adaptation && !rep->playback.waiting_codec_reset) {
		if (max_available_speed && (0.9 * speed > max_available_speed)) {
			GF_LOG(GF_LOG_INFO, GF_LOG_DASH, ("[DASH] Forcing a lower complexity to achieve desired playback speed\n"));
			force_lower_complexity = GF_TRUE;
		} else {
			force_lower_complexity = GF_FALSE;
		}
	} else {
		force_lower_complexity = GF_FALSE;
	}

	/*query codec and buffer statistics for buffer-based algorithms */
	group->buffer_max_ms = 0;
	group->buffer_occupancy_ms = 0;
	group->codec_reset = 0;
	/* the DASH Client asks the player for its buffer level
	  (uses a function pointer to avoid depenencies on the player code, to reuse the DASH client in different situations)*/
	dash->dash_io->on_dash_event(dash->dash_io, GF_DASH_EVENT_CODEC_STAT_QUERY, gf_list_find(group->dash->groups, group), GF_OK);

	/* If the playback for the current representation was waiting for a codec reset and it happened,
	   indicate that this representation does not need a reset anymore */
	if (rep->playback.waiting_codec_reset && group->codec_reset) {
		rep->playback.waiting_codec_reset = GF_FALSE;
	}

	old_index = group->active_rep_index;
	//scalable case, force the rate algo to consider the active rep is the max rep
	if (group->base_rep_index_plus_one) {
		group->active_rep_index = group->max_complementary_rep_index;
	}
	if (group->dash->route_clock_state) {
		rep = gf_list_get(group->adaptation_set->representations, group->active_rep_index);
		if (rep->playback.broadcast_flag && (dl_rate < rep->bandwidth)) {
			dl_rate = rep->bandwidth+1;
			GF_LOG(GF_LOG_DEBUG, GF_LOG_DASH, ("[DASH] AS#%d representation %d segment sent over broadcast, forcing bandwidth to %d\n", 1 + gf_list_find(group->period->adaptation_sets, group->adaptation_set), group->active_rep_index, dl_rate));
		}
	}

	/* Call a specific adaptation algorithm (see GPAC configuration)
	Each algorithm should:
	- return the new_index value to the desired quality

	It can use:
	- the information about each available representation (group->adaptation_set->representations, e.g. bandwidth required for that representation)
	- the information of the current representation (rep)
	- the download_rate dl_rate (computed on the previously downloaded segment, and adjusted to the playback speed),
	- the buffer levels:
	    - current: group->buffer_occupancy_ms,
		- previous: group->buffer_occupancy_at_last_seg
		- max: group->buffer_max_ms,
	- the playback speed,
	- the maximum achievable speed at the current resolution,
	- the indicator that the current representation is too demanding CPU-wise (force_lower_complexity)

	Private algorithm information should be stored in the dash object if global to all AdaptationSets,
	or in the group if local to an AdaptationSet.

	TODO: document how to access other possible parameters (e.g. segment sizes if available, ...)
	*/
	new_index = group->active_rep_index;
	if (dash->rate_adaptation_algo) {
		new_index = dash->rate_adaptation_algo(dash, group, base_group,
														  dl_rate, speed, max_available_speed, force_lower_complexity,
														  rep, GF_FALSE);
	}

	if (new_index==-1) {
		group->active_rep_index = old_index;
		group->rate_adaptation_postponed = GF_TRUE;
		return;
	}
	group->rate_adaptation_postponed = GF_FALSE;

	if (new_index < 0) {
		group->active_rep_index = old_index;
		return;
	}
	if (new_index != group->active_rep_index) {
		GF_MPD_Representation *new_rep = gf_list_get(group->adaptation_set->representations, (u32)new_index);
		if (!new_rep) {
			group->active_rep_index = old_index;
			GF_LOG(GF_LOG_WARNING, GF_LOG_DASH, ("[DASH] Cannot find new representation index %d, using previous one\n", new_index));
			return;
		}

		GF_LOG(GF_LOG_DEBUG, GF_LOG_DASH, ("[DASH] AS#%d switching after playing %d segments, from rep %d to rep %d\n", 1 + gf_list_find(group->period->adaptation_sets, group->adaptation_set),
				group->nb_segments_since_switch, group->active_rep_index, new_index));
		group->nb_segments_since_switch = 0;

		if (force_lower_complexity) {
			GF_LOG(GF_LOG_INFO, GF_LOG_DASH, ("[DASH] Requesting codec reset\n"));
			new_rep->playback.waiting_codec_reset = GF_TRUE;
		}
		/* request downloads for the new representation */
		gf_dash_set_group_representation(group, new_rep);

		/* Reset smoothing of switches
		(note: should really apply only to algorithms using the switch_probe_count (smoothing the aggressiveness of the change)
		for now: only GF_DASH_ALGO_GPAC_LEGACY_RATE and  GF_DASH_ALGO_GPAC_LEGACY_BUFFER */
		for (k = 0; k < gf_list_count(group->adaptation_set->representations); k++) {
			GF_MPD_Representation *arep = gf_list_get(group->adaptation_set->representations, k);
			if (new_rep == arep) continue;
			arep->playback.probe_switch_count = 0;
		}

	} else {
		group->active_rep_index = old_index;
		if (force_lower_complexity) {
			GF_LOG(GF_LOG_WARNING, GF_LOG_DASH, ("[DASH] Forced to lower quality/rate because of playback speed %f higher than max speed possible %f, but no other quality available: cannot switch down\n", speed, max_available_speed));
			/*FIXME: should do something here*/
		}
	}

	/* Remembering the buffer level for the processing of the next segment */
	group->buffer_occupancy_at_last_seg = group->buffer_occupancy_ms;
}

static char *gf_dash_get_fileio_url(const char *base_url, char *res_url)
{
	const char *new_res;
	GF_FileIO *gfio;
	if (!base_url)
		return NULL;
	if (strncmp(base_url, "gfio://", 7))
		return res_url;

	gfio = gf_fileio_from_url(base_url);

	new_res = gf_fileio_factory(gfio, res_url);
	if (!new_res) return res_url;
	gf_free(res_url);
	return gf_strdup(new_res);
}

static GF_Err gf_dash_download_init_segment(GF_DashClient *dash, GF_DASH_Group *group)
{
	GF_Err e;
	char *base_init_url;
	char *init_segment_local_url=NULL;
	GF_MPD_Representation *rep;
	u64 start_range, end_range;
	Bool data_url_processed = GF_FALSE;
	/* This variable is 0 if there is a initURL, the index of first segment downloaded otherwise */
	u32 nb_segment_read = 0;
	u32 file_size=0;
	char *base_url=NULL;
	char *base_url_orig=NULL;
	char *key_url=NULL;
	bin128 key_iv;
	u32 start_number = 0;

	if (!dash || !group)
		return GF_BAD_PARAM;

	assert(group->adaptation_set && group->adaptation_set->representations);
	rep = gf_list_get(group->adaptation_set->representations, group->active_rep_index);
	if (!rep) {
		GF_LOG(GF_LOG_ERROR, GF_LOG_DASH, ("[DASH] Unable to find any representation, aborting.\n"));
		return GF_IO_ERR;
	}
	start_range = end_range = 0;
	base_url = dash->base_url;
	if (group->period->origin_base_url) base_url = group->period->origin_base_url;

	base_url_orig = base_url;
	if (base_url && !strncmp(base_url, "gfio://", 7)) {
		GF_FileIO *gfio = gf_fileio_from_url(base_url);
		base_url = (char *) gf_file_basename(gf_fileio_resource_url(gfio));
	}

	e = gf_dash_resolve_url(dash->mpd, rep, group, base_url, GF_MPD_RESOLVE_URL_INIT, 0, &base_init_url, &start_range, &end_range, &group->current_downloaded_segment_duration, NULL, &key_url, &key_iv, &data_url_processed, NULL);
	if (e) {
		if (e != GF_IP_NETWORK_EMPTY) {
			GF_LOG(GF_LOG_ERROR, GF_LOG_DASH, ("[DASH] Unable to resolve initialization URL: %s\n", gf_error_to_string(e) ));
		}
		return e;
	}

	if (!base_init_url && rep->dependency_id) {
		return GF_OK;
	}

	/*no error and no init segment, go for media segment - this is needed for TS so that the set of media streams can be
	declared to the player */
	if (!base_init_url) {
		e = gf_dash_resolve_url(dash->mpd, rep, group, dash->base_url, GF_MPD_RESOLVE_URL_MEDIA, group->download_segment_index, &base_init_url, &start_range, &end_range, &group->current_downloaded_segment_duration, NULL, &key_url, &key_iv, NULL, &start_number);
		if (e) {
			GF_LOG(GF_LOG_ERROR, GF_LOG_DASH, ("[DASH] Unable to resolve media URL: %s\n", gf_error_to_string(e) ));
			return e;
		}
		nb_segment_read = 1;
	}

	base_url = base_url_orig;
	base_init_url = gf_dash_get_fileio_url(base_url, base_init_url);

	if (!strstr(base_init_url, "://") || !strnicmp(base_init_url, "file://", 7) || !strnicmp(base_init_url, "gmem://", 7)
		|| !strnicmp(base_init_url, "views://", 8) || !strnicmp(base_init_url, "mosaic://", 9)
		|| !strnicmp(base_init_url, "isobmff://", 10) || !strnicmp(base_init_url, "gfio://", 7)
	) {
		//if file-based, check if file exists, if not switch base URL
		if ( strnicmp(base_init_url, "gmem://", 7) && strnicmp(base_init_url, "gfio://", 7)) {
			FILE *ftest = gf_fopen(base_init_url, "rb");
			if (!ftest) {
				if (group->current_base_url_idx + 1 < gf_mpd_get_base_url_count(dash->mpd, group->period, group->adaptation_set, rep) ){
					group->current_base_url_idx++;
					gf_free(base_init_url);
					return gf_dash_download_init_segment(dash, group);
				}
			} else {
				file_size = (u32) gf_fsize(ftest);
				gf_fclose(ftest);
			}
		}
		//we don't reset the baseURL index until we are done fetching all init segments

		assert(!group->nb_cached_segments);
		group->cached[0].cache = gf_strdup(base_init_url);
		group->cached[0].url = gf_strdup(base_init_url);
		group->cached[0].representation_index = group->active_rep_index;
		group->prev_active_rep_index = group->active_rep_index;
		if (key_url) {
			group->cached[0].key_url = key_url;
			memcpy(group->cached[0].key_IV, key_iv, sizeof(bin128));
		}
		group->cached[0].seg_number = start_number + group->download_segment_index;

		group->nb_cached_segments = 1;
		/*do not erase local files*/
		group->local_files = group->was_segment_base ? 0 : 1;

		group->download_segment_index += nb_segment_read;
		init_segment_local_url = group->cached[0].cache;
		if (group->bitstream_switching) {
			group->bs_switching_init_segment_url = gf_strdup(init_segment_local_url);
			group->bs_switching_init_segment_url_start_range = start_range;
			group->bs_switching_init_segment_url_end_range = end_range;
			if (data_url_processed) {
				GF_LOG(GF_LOG_WARNING, GF_LOG_DASH, ("URL with data scheme not handled for Bistream Switching Segments, probable memory leak"));
			}
		} else {
			rep->playback.cached_init_segment_url = gf_strdup(init_segment_local_url);
			rep->playback.owned_gmem = data_url_processed;
			rep->playback.init_start_range = start_range;
			rep->playback.init_end_range = end_range;
			rep->playback.init_seg_name_start = dash_strip_base_url(rep->playback.cached_init_segment_url, base_url);
		}


		/*finally download all init segments if any*/
		if (!group->bitstream_switching) {
			u32 k;
			for (k=0; k<gf_list_count(group->adaptation_set->representations); k++) {
				char *a_base_init_url = NULL;
				u64 a_start = 0, a_end = 0, a_dur = 0;
				GF_MPD_Representation *a_rep = gf_list_get(group->adaptation_set->representations, k);
				if (a_rep==rep) continue;
				if (a_rep->playback.disabled) continue;

				e = gf_dash_resolve_url(dash->mpd, a_rep, group, dash->base_url, GF_MPD_RESOLVE_URL_INIT, 0, &a_base_init_url, &a_start, &a_end, &a_dur, NULL, &a_rep->playback.key_url, &a_rep->playback.key_IV, &a_rep->playback.owned_gmem, NULL);
				if (!e && a_base_init_url) {
					a_rep->playback.cached_init_segment_url = a_base_init_url;
					a_rep->playback.init_start_range = a_start;
					a_rep->playback.init_end_range = a_end;
					a_rep->playback.init_seg_name_start = dash_strip_base_url(a_base_init_url, base_url);
				} else if (e) {
					GF_LOG(GF_LOG_ERROR, GF_LOG_DASH, ("[DASH] Cannot solve initialization segment for representation: %s - discarding representation\n", gf_error_to_string(e) ));
					a_rep->playback.disabled = 1;
				}
			}
		}
		GF_LOG(GF_LOG_DEBUG, GF_LOG_DASH, ("[DASH] First segment is %s \n", init_segment_local_url));
		gf_free(base_init_url);
		group->current_base_url_idx=0;
		return GF_OK;
	}

	group->max_bitrate = 0;
	group->min_bitrate = (u32)-1;


<<<<<<< HEAD
	if (!dash->thread_mode) {

		if (dash->route_clock_state && !group->period->origin_base_url) {
			GF_DASHFileIOSession sess = NULL;
			/*check the init segment has been received*/
			e = gf_dash_download_resource(dash, &sess, base_init_url, start_range, end_range, 1, NULL);
			dash->dash_io->del(dash->dash_io, sess);

			if (e==GF_OK) {

			} else {
				return e;
			}
		}
=======
	if (dash->atsc_clock_state && !group->period->origin_base_url) {
		GF_DASHFileIOSession sess = NULL;
		/*check the init segment has been received*/
		e = gf_dash_download_resource(dash, &sess, base_init_url, start_range, end_range, 1, NULL);
		dash->dash_io->del(dash->dash_io, sess);
>>>>>>> ad97cef1

		if (e==GF_OK) {

		} else {
<<<<<<< HEAD
			rep->playback.cached_init_segment_url = gf_strdup(base_init_url);
			rep->playback.init_start_range = start_range;
			rep->playback.init_end_range = end_range;
			rep->playback.owned_gmem = data_url_processed;
			rep->playback.init_seg_name_start = dash_strip_base_url(rep->playback.cached_init_segment_url, base_url);
		}
		group->nb_cached_segments = 1;
		group->download_segment_index += nb_segment_read;

		/*download all init segments if any*/
		if (!group->bitstream_switching) {
			u32 k;
			for (k=0; k<gf_list_count(group->adaptation_set->representations); k++) {
				char *a_base_init_url = NULL;
				u64 a_start, a_end, a_dur;
				GF_MPD_Representation *a_rep = gf_list_get(group->adaptation_set->representations, k);
				if (a_rep==rep) continue;
				if (a_rep->playback.disabled) continue;

				e = gf_dash_resolve_url(dash->mpd, a_rep, group, dash->base_url, GF_MPD_RESOLVE_URL_INIT, 0, &a_base_init_url, &a_start, &a_end, &a_dur, NULL, &a_rep->playback.key_url, &a_rep->playback.key_IV, &a_rep->playback.owned_gmem, NULL);
				if (!e && a_base_init_url) {

					a_rep->playback.cached_init_segment_url = a_base_init_url;
					a_rep->playback.init_start_range = a_start;
					a_rep->playback.init_end_range = a_end;
					a_rep->playback.init_seg_name_start = dash_strip_base_url(a_rep->playback.cached_init_segment_url, base_url);
				} else if (e) {
					GF_LOG(GF_LOG_ERROR, GF_LOG_DASH, ("[DASH] Cannot solve initialization segment for representation: %s - disabling representation\n", gf_error_to_string(e) ));
					a_rep->playback.disabled = 1;
				}
			}
		}
		return GF_OK;
	}

	/*use persistent connection for segment downloads*/
	e = gf_dash_download_resource(dash, &(group->segment_download), base_init_url, start_range, end_range, 1, group);

	if ((e==GF_OK) && group->force_switch_bandwidth && !dash->auto_switch_count) {
		gf_free(base_init_url);
		if (key_url) gf_free(key_url);
		gf_dash_switch_group_representation(dash, group);
		return gf_dash_download_init_segment(dash, group);
	}

	if ((e==GF_URL_ERROR) && base_init_url) {
		if (group->current_base_url_idx + 1 < gf_mpd_get_base_url_count(dash->mpd, group->period, group->adaptation_set, rep) ){
			group->current_base_url_idx++;
			gf_free(base_init_url);
			if (key_url) gf_free(key_url);
			return gf_dash_download_init_segment(dash, group);
		}
	}


	if ((e==GF_URL_ERROR) && base_init_url && !group->download_abort_type) { /* We have a 404 and started with segments */
		/* It is possible that the first segment has been deleted while we made the first request...
		 * so we try with the next segment on some M3U8 servers */
		gf_free(base_init_url);
		if (key_url) gf_free(key_url);
		e = gf_dash_resolve_url(dash->mpd, rep, group, dash->base_url, GF_MPD_RESOLVE_URL_MEDIA, group->download_segment_index + 1, &base_init_url, &start_range, &end_range, &group->current_downloaded_segment_duration, NULL, &key_url, &key_iv, NULL, NULL);
		if (e != GF_OK) {
			return e;
		}
		GF_LOG(GF_LOG_WARNING, GF_LOG_DASH, ("Download of first segment failed... retrying with second one : %s\n", base_init_url));
		nb_segment_read = 2;
		/*use persistent connection for segment downloads*/
		e = gf_dash_download_resource(dash, &(group->segment_download), base_init_url, 0, 0, 1, group);
	} /* end of 404 */


	if ((e==GF_IP_CONNECTION_CLOSED) && group->download_abort_type) {
		group->download_abort_type = 0;
		GF_LOG(GF_LOG_INFO, GF_LOG_DASH, ("[DASH] Aborted while downloading init segment (seek ?)%s \n", base_init_url));
		gf_free(base_init_url);
		if (key_url) gf_free(key_url);
		return GF_OK;
	}

	if (e!= GF_OK && !group->segment_must_be_streamed) {
		gf_free(base_init_url);
		if (key_url) gf_free(key_url);
		if (!group->dash->route_clock_state || (group->dash->route_clock_state==3)) {
			dash->mpd_stop_request = 1;
		}
		return e;
	}


	if (!group->nb_segments_in_rep) {
		if (dash->mpd->type==GF_MPD_TYPE_STATIC) {
			GF_LOG(GF_LOG_ERROR, GF_LOG_DASH, ("[DASH] 0 segments in static representation (MPD duration "LLU", will probably have 404\n", group->dash->mpd->media_presentation_duration));
		}
	} else if (!group->groups_depending_on &&  (group->nb_segments_in_rep < group->max_cached_segments)) {
		GF_LOG(GF_LOG_INFO, GF_LOG_DASH, ("[DASH] Resizing to %u max_cached_segments elements instead of %u.\n", group->nb_segments_in_rep, group->max_cached_segments));
		/* OK, we have a problem, it may ends download */
		group->max_cached_segments = group->nb_segments_in_rep;
	}

	/* Mime-Type check */
	mime_type = dash->dash_io->get_mime(dash->dash_io, group->segment_download) ;
	strcpy(mime, mime_type ? mime_type : "");
	strlwr(mime);

	if (dash->mimeTypeForM3U8Segments)
		gf_free(dash->mimeTypeForM3U8Segments);
	dash->mimeTypeForM3U8Segments = gf_strdup( mime );
	mime_type = gf_dash_get_mime_type(NULL, rep, group->adaptation_set);
	if (!rep->mime_type) {
		rep->mime_type = gf_strdup( mime_type ? mime_type : mime );

	//disable mime type check
#if 0
		mime_type = gf_dash_get_mime_type(NULL, rep, group->adaptation_set);
	}
	if (stricmp(mime, mime_type)) {
		Bool valid = GF_FALSE;
		char *stype1, *stype2;
		stype1 = strchr(mime_type, '/');
		stype2 = strchr(mime, '/');
		if (stype1 && stype2 && !strcmp(stype1, stype2)) valid = 1;

		if (!valid) {
			GF_LOG(GF_LOG_ERROR, GF_LOG_DASH, ("[DASH] Mime '%s' is not correct for '%s', it should be '%s'\n", mime, base_init_url, mime_type));
			dash->mpd_stop_request = 0;
			gf_free(base_init_url);
			if (key_url) gf_free(key_url);
			return GF_BAD_PARAM;
		}
	}
	if (!rep->mime_type) {
		rep->mime_type = gf_strdup( mime_type ? mime_type : mime );
#endif
	}

	if (group->segment_must_be_streamed ) {
		init_segment_local_url = (char *) dash->dash_io->get_url(dash->dash_io, group->segment_download);
		e = GF_OK;
	} else {
		init_segment_local_url = (char *) dash->dash_io->get_cache_name(dash->dash_io, group->segment_download);
=======
			return e;
		}
>>>>>>> ad97cef1
	}

	assert(!group->nb_cached_segments);
	group->cached[0].url = base_init_url;
	group->cached[0].cache = gf_strdup(base_init_url);
	group->cached[0].representation_index = group->active_rep_index;
	group->cached[0].duration = (u32) group->current_downloaded_segment_duration;

	if (group->bitstream_switching) {
		group->bs_switching_init_segment_url = gf_strdup(base_init_url);
		group->bs_switching_init_segment_url_start_range = start_range;
		group->bs_switching_init_segment_url_end_range = end_range;
		if (data_url_processed) {
			GF_LOG(GF_LOG_WARNING, GF_LOG_DASH, ("URL with data scheme not handled for Bistream Switching Segments, probable memory leak"));
		}
	} else {
		rep->playback.cached_init_segment_url = gf_strdup(base_init_url);
		rep->playback.init_start_range = start_range;
		rep->playback.init_end_range = end_range;
		rep->playback.owned_gmem = data_url_processed;
		rep->playback.init_seg_name_start = dash_strip_base_url(rep->playback.cached_init_segment_url, base_url);
	}
	group->nb_cached_segments = 1;
	group->download_segment_index += nb_segment_read;

	/*download all init segments if any*/
	if (!group->bitstream_switching) {
		u32 k;
		for (k=0; k<gf_list_count(group->adaptation_set->representations); k++) {
			char *a_base_init_url = NULL;
			u64 a_start, a_end, a_dur;
			GF_MPD_Representation *a_rep = gf_list_get(group->adaptation_set->representations, k);
			if (a_rep==rep) continue;
			if (a_rep->playback.disabled) continue;

			e = gf_dash_resolve_url(dash->mpd, a_rep, group, dash->base_url, GF_MPD_RESOLVE_URL_INIT, 0, &a_base_init_url, &a_start, &a_end, &a_dur, NULL, &a_rep->playback.key_url, &a_rep->playback.key_IV, &a_rep->playback.owned_gmem, NULL);
			if (!e && a_base_init_url) {

<<<<<<< HEAD
				if (e) {
					GF_LOG(GF_LOG_ERROR, GF_LOG_DASH, ("[DASH] Cannot retrieve initialization segment %s for representation: %s - discarding representation\n", a_base_init_url, gf_error_to_string(e) ));
					a_rep->playback.disabled = 1;
				} else {
					a_rep->playback.cached_init_segment_url = gf_strdup( dash->dash_io->get_cache_name(dash->dash_io, group->segment_download) );
					a_rep->playback.init_start_range = 0;
					a_rep->playback.init_end_range = 0;
					a_rep->playback.init_seg_name_start = dash_strip_base_url(a_rep->playback.cached_init_segment_url, base_url);
				}
				gf_free(a_base_init_url);
=======
				a_rep->playback.cached_init_segment_url = a_base_init_url;
				a_rep->playback.init_start_range = a_start;
				a_rep->playback.init_end_range = a_end;
>>>>>>> ad97cef1
			} else if (e) {
				GF_LOG(GF_LOG_ERROR, GF_LOG_DASH, ("[DASH] Cannot solve initialization segment for representation: %s - disabling representation\n", gf_error_to_string(e) ));
				a_rep->playback.disabled = 1;
			}
		}
	}
<<<<<<< HEAD
	//reset baseURL idx to use first base URL
	group->current_base_url_idx = 0;
	/*if this was not an init segment, perform rate adaptation*/
	if (nb_segment_read && dash->thread_mode) {
		dash_store_stats(dash, group, Bps, file_size, GF_FALSE, 0, 0);
		dash_do_rate_adaptation(dash, group);
	}

	if (dash->route_clock_state) {
		u32 i, j;
		for (i=0; i<gf_list_count(group->adaptation_set->representations); i++) {
			GF_MPD_Representation *a_rep = gf_list_get(group->adaptation_set->representations, i);
			for (j=0; j<gf_list_count(a_rep->base_URLs); j++) {
				GF_MPD_BaseURL *b_url = gf_list_get(a_rep->base_URLs, j);
				char *nURL = gf_url_concatenate(dash->base_url, b_url->URL);
				if (nURL) {
					u32 len = (u32) strlen(nURL);
					if (nURL[len] != '/') {
						e = gf_dash_download_resource(dash, &(group->segment_download), nURL, 0, 0, 1, group);
						if (!e) {
							const char *redirected_url = dash->dash_io->get_url(dash->dash_io, group->segment_download);
							if (redirected_url && strcmp(redirected_url, nURL)) {
								b_url->redirection = gf_strdup(redirected_url);
							}
						}
					}
					gf_free(nURL);
				}
			}
		}
	}

=======
>>>>>>> ad97cef1
	return GF_OK;
}

static void gf_dash_skip_disabled_representation(GF_DASH_Group *group, GF_MPD_Representation *rep, Bool for_autoswitch)
{
	s32 rep_idx, orig_idx;
	u32 bandwidth = 0xFFFFFFFF;

	rep_idx = orig_idx = gf_list_find(group->adaptation_set->representations, rep);
	while (1) {
		rep_idx++;
		if (rep_idx==gf_list_count(group->adaptation_set->representations)) rep_idx = 0;
		//none other than current one
		if (orig_idx==rep_idx) return;

		rep = gf_list_get(group->adaptation_set->representations, rep_idx);
		if (rep->playback.disabled) continue;

		if (rep->bandwidth<=bandwidth) break;
		assert(for_autoswitch);
		//go to next rep
	}
	assert(rep && !rep->playback.disabled);
	gf_dash_set_group_representation(group, rep);
}


static void gf_dash_group_reset_cache_entry(segment_cache_entry *cached)
{
	gf_free(cached->cache);
	gf_free(cached->url);
	if (cached->key_url) gf_free(cached->key_url);
	memset(cached, 0, sizeof(segment_cache_entry));
}

static void gf_dash_group_reset(GF_DashClient *dash, GF_DASH_Group *group)
{
	while (group->nb_cached_segments) {
		group->nb_cached_segments--;
		if (!dash->keep_files && !group->local_files)
			gf_file_delete(group->cached[group->nb_cached_segments].cache);

		gf_dash_group_reset_cache_entry(&group->cached[group->nb_cached_segments]);
	}

	group->timeline_setup = GF_FALSE;
}

static void gf_dash_reset_groups(GF_DashClient *dash)
{
	/*send playback destroy event*/
	if (dash->dash_io) dash->dash_io->on_dash_event(dash->dash_io, GF_DASH_EVENT_DESTROY_PLAYBACK, -1, GF_OK);

	while (gf_list_count(dash->groups)) {
		GF_DASH_Group *group = gf_list_last(dash->groups);
		gf_list_rem_last(dash->groups);

		gf_dash_group_reset(dash, group);

		gf_list_del(group->groups_depending_on);
		gf_free(group->cached);
		if (group->service_mime)
			gf_free(group->service_mime);

		if (group->bs_switching_init_segment_url)
			gf_free(group->bs_switching_init_segment_url);

		gf_free(group);
	}
	gf_list_del(dash->groups);
	dash->groups = NULL;

	while (gf_list_count(dash->SRDs)) {
		struct _dash_srd_desc *srd = gf_list_last(dash->SRDs);
		gf_list_rem_last(dash->SRDs);
		gf_free(srd);
	}
	gf_list_del(dash->SRDs);
	dash->SRDs = NULL;
}

#ifndef GPAC_DISABLE_LOG
static u32 gf_dash_get_start_number(GF_DASH_Group *group, GF_MPD_Representation *rep)
{
	if (rep->segment_list && rep->segment_list->start_number) return rep->segment_list->start_number;
	if (group->adaptation_set->segment_list && group->adaptation_set->segment_list->start_number) return group->adaptation_set->segment_list->start_number;
	if (group->period->segment_list && group->period->segment_list->start_number) return group->period->segment_list->start_number;

	if (rep->segment_template && rep->segment_template->start_number) return rep->segment_template->start_number;
	if (group->adaptation_set->segment_template && group->adaptation_set->segment_template->start_number) return group->adaptation_set->segment_template->start_number;
	if (group->period->segment_template && group->period->segment_template->start_number) return group->period->segment_template->start_number;

	return 0;
}
#endif

static GF_MPD_Representation *gf_dash_find_rep(GF_DashClient *dash, const char *dependency_id, GF_DASH_Group **rep_group)
{
	u32 i, j, nb_groups, nb_reps;
	GF_MPD_Representation *rep;

	if (rep_group) *rep_group = NULL;

	if (!dependency_id) return NULL;

	nb_groups = gf_list_count(dash->groups);
	for (i=0; i<nb_groups; i++) {
		GF_DASH_Group *group = gf_list_get(dash->groups, i);
		nb_reps = gf_list_count(group->adaptation_set->representations);
		for (j=0; j<nb_reps; j++) {
			rep = gf_list_get(group->adaptation_set->representations, j);
			if (rep->id && !strcmp(rep->id, dependency_id)) {
				if (rep_group) *rep_group = group;
				return rep;
			}
		}
	}
	return NULL;
}

static
s32 gf_dash_group_get_dependency_group(GF_DashClient *dash, u32 idx)
{
	GF_MPD_Representation *rep;
	GF_DASH_Group *group = gf_list_get(dash->groups, idx);
	if (!group) return idx;

	rep = gf_list_get(group->adaptation_set->representations, 0);

	while (rep && rep->dependency_id) {
		char *sep = strchr(rep->dependency_id, ' ');
		if (sep) sep[0] = 0;
		rep = gf_dash_find_rep(dash, rep->dependency_id, &group);
		if (sep) sep[0] = ' ';
	}
	return gf_list_find(dash->groups, group);
}

GF_EXPORT
s32 gf_dash_group_has_dependent_group(GF_DashClient *dash, u32 idx)
{
	GF_DASH_Group *group = gf_list_get(dash->groups, idx);
	if (!group) return GF_FALSE;
	return group->depend_on_group ? gf_list_find(dash->groups, group->depend_on_group) : -1;
}

GF_EXPORT
u32 gf_dash_group_get_num_groups_depending_on(GF_DashClient *dash, u32 idx)
{
	GF_DASH_Group *group = gf_list_get(dash->groups, idx);
	if (!group) return 0;
	return group->groups_depending_on ? gf_list_count(group->groups_depending_on) : 0;
}

GF_EXPORT
s32 gf_dash_get_dependent_group_index(GF_DashClient *dash, u32 idx, u32 group_depending_on_dep_idx)
{
	GF_DASH_Group *group_depending_on;
	GF_DASH_Group *group = gf_list_get(dash->groups, idx);
	if (!group || !group->groups_depending_on) return -1;
	group_depending_on = gf_list_get(group->groups_depending_on, group_depending_on_dep_idx);
	if (!group_depending_on) return -1;
	return gf_list_find(dash->groups, group_depending_on);
}

/* create groups (implementation of adaptations set) */
GF_Err gf_dash_setup_groups(GF_DashClient *dash)
{
	GF_Err e;
	u32 i, j, count, nb_dependent_rep;
	GF_MPD_Period *period;

	if (!dash->groups) {
		dash->groups = gf_list_new();
		if (!dash->groups) return GF_OUT_OF_MEM;
	}

	period = gf_list_get(dash->mpd->periods, dash->active_period_index);
	if (!period) return GF_BAD_PARAM;

	count = gf_list_count(period->adaptation_sets);
	for (i=0; i<count; i++) {
		Double seg_dur;
		GF_DASH_Group *group;
		Bool found = GF_FALSE;
		Bool has_dependent_representations = GF_FALSE;
		GF_MPD_AdaptationSet *set = gf_list_get(period->adaptation_sets, i);
		for (j=0; j<gf_list_count(dash->groups); j++) {
			group = gf_list_get(dash->groups, j);
			if (group->adaptation_set==set) {
				found = 1;
				break;
			}
		}

		if (found) continue;

		if (! gf_list_count(set->representations)) {
			GF_LOG(GF_LOG_WARNING, GF_LOG_DASH, ("[DASH] Empty adaptation set found (ID %s) - ignoring\n", set->id));
			continue;
		}


		GF_SAFEALLOC(group, GF_DASH_Group);
		if (!group) return GF_OUT_OF_MEM;
		group->dash = dash;
		group->adaptation_set = set;
		group->period = period;
		group->bitstream_switching = (set->bitstream_switching || period->bitstream_switching) ? GF_TRUE : GF_FALSE;

		seg_dur = 0;
		nb_dependent_rep = 0;
		for (j=0; j<gf_list_count(set->representations); j++) {
			Double dur;
			u32 nb_seg, k;
			Bool cp_supported;
			GF_MPD_Representation *rep = gf_list_get(set->representations, j);
			gf_dash_get_segment_duration(rep, set, period, dash->mpd, &nb_seg, &dur);
			if (dur>seg_dur) seg_dur = dur;

			if (group->bitstream_switching && (set->segment_base || period->segment_base || rep->segment_base) ) {
				group->bitstream_switching = GF_FALSE;
				GF_LOG(GF_LOG_WARNING, GF_LOG_DASH, ("[DASH] bitstreamSwitching set for onDemand content - ignoring flag\n"));
			}

			if (dash->dash_io->dash_codec_supported) {
				Bool res = dash->dash_io->dash_codec_supported(dash->dash_io, rep->codecs, rep->width, rep->height, (rep->scan_type==GF_MPD_SCANTYPE_INTERLACED) ? 1 : 0, rep->framerate ? rep->framerate->num : 0, rep->framerate ? rep->framerate->den : 0, rep->samplerate);
				if (!res) {
					GF_LOG(GF_LOG_WARNING, GF_LOG_DASH, ("[DASH] Representation not supported by playback engine - ignoring\n"));
					rep->playback.disabled = 1;
					continue;
				}
			}
			//filter out everything above HD
			if ((dash->max_width>2000) && (dash->max_height>2000)) {
				if ((rep->width>dash->max_width) || (rep->height>dash->max_height)) {
					GF_LOG(GF_LOG_WARNING, GF_LOG_DASH, ("[DASH] Representation size %dx%d exceeds max display size allowed %dx%d - ignoring\n", rep->width, rep->height, dash->max_width, dash->max_height));
					rep->playback.disabled = 1;
					continue;
				}
			}
			if (rep->codecs && (dash->max_bit_per_pixel > 8) ) {
				char *vid_type = strstr(rep->codecs, "hvc");
				if (!vid_type) vid_type = strstr(rep->codecs, "hev");
				if (!vid_type) vid_type = strstr(rep->codecs, "avc");
				if (!vid_type) vid_type = strstr(rep->codecs, "svc");
				if (!vid_type) vid_type = strstr(rep->codecs, "mvc");
				//HEVC
				if (vid_type && (!strnicmp(rep->codecs, "hvc", 3) || !strnicmp(rep->codecs, "hev", 3))) {
					char *pidc = rep->codecs+5;
					if ((pidc[0]=='A') || (pidc[0]=='B') || (pidc[0]=='C')) pidc++;
					//Main 10 !!
					if (!strncmp(pidc, "2.", 2)) {
						rep->playback.disabled = 1;
						GF_LOG(GF_LOG_WARNING, GF_LOG_DASH, ("[DASH] Representation bit depth higher than max display bit depth - ignoring\n"));
						continue;
					}
				}
				//AVC
				if (vid_type && (!strnicmp(rep->codecs, "avc", 3) || !strnicmp(rep->codecs, "svc", 3) || !strnicmp(rep->codecs, "mvc", 3))) {
					char prof_string[3];
					u8 prof;
					strncpy(prof_string, vid_type+5, 2);
					prof_string[2]=0;
					prof = atoi(prof_string);
					//Main 10
					if (prof==0x6E) {
						rep->playback.disabled = 1;
						GF_LOG(GF_LOG_WARNING, GF_LOG_DASH, ("[DASH] Representation bit depth higher than max display bit depth - ignoring\n"));
						continue;
					}
				}
			}

			for (k=0; k<gf_list_count(rep->essential_properties); k++) {
				GF_MPD_Descriptor *mpd_desc = gf_list_get(rep->essential_properties, k);

				//we don't know any defined scheme for now
				if (! strstr(mpd_desc->scheme_id_uri, "gpac") ) {
					GF_LOG(GF_LOG_WARNING, GF_LOG_DASH, ("[DASH] Representation with unrecognized EssentialProperty %s - ignoring because not supported\n", mpd_desc->scheme_id_uri));
					rep->playback.disabled = 1;
					break;
				}
			}
			if (rep->playback.disabled) {
				continue;
			}

			cp_supported = 1;
			for (k=0; k<gf_list_count(rep->content_protection); k++) {
				GF_MPD_Descriptor *mpd_desc = gf_list_get(rep->content_protection, k);
				//we don't know any defined scheme for now
				if (strcmp(mpd_desc->scheme_id_uri, "urn:mpeg:dash:mp4protection:2011")) {
					GF_LOG(GF_LOG_INFO, GF_LOG_DASH, ("[DASH] Representation with unrecognized ContentProtection %s\n", mpd_desc->scheme_id_uri));
					cp_supported = 0;
				} else {
					cp_supported = 1;
					break;
				}
			}
			if (!cp_supported) {
				GF_LOG(GF_LOG_WARNING, GF_LOG_DASH, ("[DASH] Representation with no supported ContentProtection\n"));
				rep->playback.disabled = 1;
				continue;
			}

			rep->playback.disabled = 0;
			if (rep->width>set->max_width) {
				set->max_width = rep->width;
				set->max_height = rep->height;
			}
			if (rep->dependency_id && strlen(rep->dependency_id))
				has_dependent_representations = GF_TRUE;
			else
				group->base_rep_index_plus_one = j+1;
			rep->playback.enhancement_rep_index_plus_one = 0;
			for (k = 0; k < gf_list_count(set->representations); k++) {
				GF_MPD_Representation *a_rep = gf_list_get(set->representations, k);
				if (a_rep->dependency_id) {
					char * tmp = strrchr(a_rep->dependency_id, ' ');
					if (tmp)
						tmp = tmp + 1;
					else
						tmp = a_rep->dependency_id;
					if (!strcmp(tmp, rep->id))
						rep->playback.enhancement_rep_index_plus_one = k + 1;
				}
			}
			if (!rep->playback.enhancement_rep_index_plus_one)
				group->max_complementary_rep_index = j;
			if (!rep->playback.disabled && rep->dependency_id)
				nb_dependent_rep++;
		}

		if (!seg_dur && !dash->is_m3u8) {
			GF_LOG(GF_LOG_WARNING, GF_LOG_DASH, ("[DASH] Cannot compute default segment duration\n"));
		}

		group->cache_duration = dash->max_cache_duration;
		if (group->cache_duration < dash->mpd->min_buffer_time)
			group->cache_duration = dash->mpd->min_buffer_time;

		group->max_cached_segments = (nb_dependent_rep+1);

		if (!has_dependent_representations)
			group->base_rep_index_plus_one = 0; // all representations in this group are independent

		if (group->max_cached_segments>50) {
			GF_LOG(GF_LOG_WARNING, GF_LOG_DASH, ("[DASH] Too many cached segments (%d), segment duration %g - using 50 max\n", group->max_cached_segments, seg_dur));
			group->max_cached_segments = 50;
		}
		group->cached = gf_malloc(sizeof(segment_cache_entry)*group->max_cached_segments);
		memset(group->cached, 0, sizeof(segment_cache_entry)*group->max_cached_segments);
		if (!group->cached) {
			gf_free(group);
			return GF_OUT_OF_MEM;
		}
		e = gf_list_add(dash->groups, group);
		if (e) {
			gf_free(group->cached);
			gf_free(group);
			return e;
		}
	}


	count = gf_list_count(dash->groups);
	for (i=0; i<count; i++) {
		GF_DASH_Group *group = gf_list_get(dash->groups, i);
		j = gf_dash_group_get_dependency_group(dash, i);
		if (i != j) {
			GF_DASH_Group *base_group = gf_list_get(dash->groups, j);
			assert(base_group);
			group->depend_on_group = base_group;
			if (!base_group->groups_depending_on) {
				base_group->groups_depending_on = gf_list_new();
			}
			gf_list_add(base_group->groups_depending_on, group);
		}
	}

	for (i=0; i<count; i++) {
		GF_DASH_Group *group = gf_list_get(dash->groups, i);
		if (group->groups_depending_on) {
			u32 nb_dep_groups = gf_list_count(group->groups_depending_on);
			//all dependent groups will be stored in the base group
			group->max_cached_segments *= (1+nb_dep_groups);
			group->cached = gf_realloc(group->cached, sizeof(segment_cache_entry)*group->max_cached_segments);
			memset(group->cached, 0, sizeof(segment_cache_entry)*group->max_cached_segments);

			for (j=0; j<nb_dep_groups; j++) {
				GF_DASH_Group *dep_group = gf_list_get(group->groups_depending_on, j);

				dep_group->max_cached_segments = 0;

				/* the rest of the code assumes that at least group->cached[0] is allocated */
				dep_group->cached = gf_realloc(dep_group->cached, sizeof(segment_cache_entry));
				memset(dep_group->cached, 0, sizeof(segment_cache_entry));

			}
		}
	}

	return GF_OK;
}

static GF_Err gf_dash_load_sidx(GF_BitStream *bs, GF_MPD_Representation *rep, Bool separate_index, u64 sidx_offset)
{
#ifdef GPAC_DISABLE_ISOM
	return GF_NOT_SUPPORTED;
#else
	u64 anchor_position, prev_pos;
	GF_SegmentIndexBox *sidx = NULL;
	u32 i, size, type;
	GF_Err e;
	u64 offset;

	prev_pos = gf_bs_get_position(bs);
	gf_bs_seek(bs, sidx_offset);
	size = gf_bs_read_u32(bs);
	type = gf_bs_read_u32(bs);
	if (type != GF_ISOM_BOX_TYPE_SIDX) {
		GF_LOG(GF_LOG_ERROR, GF_LOG_DASH, ("[DASH] Error parsing SIDX: type is %s (box start offset "LLD")\n", gf_4cc_to_str(type), gf_bs_get_position(bs)-8 ));
		return GF_ISOM_INVALID_FILE;
	}

	gf_bs_seek(bs, sidx_offset);

	anchor_position = sidx_offset + size;
	if (separate_index)
		anchor_position = 0;

	e = gf_isom_box_parse((GF_Box **) &sidx, bs);
	if (e) return e;

	GF_LOG(GF_LOG_DEBUG, GF_LOG_DASH, ("[DASH] Loading SIDX - %d entries - Earliest Presentation Time "LLD"\n", sidx->nb_refs, sidx->earliest_presentation_time));

	offset = sidx->first_offset + anchor_position;
	rep->segment_list->timescale = sidx->timescale;
	for (i=0; i<sidx->nb_refs; i++) {
		if (sidx->refs[i].reference_type) {
			e = gf_dash_load_sidx(bs, rep, separate_index, offset);
			if (e) {
				break;
			}
		} else {
			GF_MPD_SegmentURL *seg;
			GF_SAFEALLOC(seg, GF_MPD_SegmentURL);
			if (!seg) return GF_OUT_OF_MEM;
			GF_SAFEALLOC(seg->media_range, GF_MPD_ByteRange);
			if (!seg->media_range) return GF_OUT_OF_MEM;
			GF_LOG(GF_LOG_DEBUG, GF_LOG_DASH, ("[DASH] Found media segment size %d - duration %d - start with SAP: %d - SAP type %d - SAP Deltat Time %d\n",
			                                   sidx->refs[i].reference_size, sidx->refs[i].subsegment_duration, sidx->refs[i].starts_with_SAP, sidx->refs[i].SAP_type, sidx->refs[i].SAP_delta_time));

			seg->media_range->start_range = offset;
			offset += sidx->refs[i].reference_size;
			seg->media_range->end_range = offset - 1;
			seg->duration = sidx->refs[i].subsegment_duration;
			gf_list_add(rep->segment_list->segment_URLs, seg);
		}
	}
	gf_isom_box_del((GF_Box*)sidx);
	gf_bs_seek(bs, prev_pos);
	return e;
#endif
}

static GF_Err gf_dash_load_representation_sidx(GF_DASH_Group *group, GF_MPD_Representation *rep, const char *cache_name, Bool separate_index, Bool needs_mov_range)
{
	GF_Err e;
	GF_BitStream *bs;
	FILE *f=NULL;
	if (!cache_name) return GF_BAD_PARAM;

	if (!strncmp(cache_name, "gmem://", 7)) {
		u32 size;
		u8 *mem_address;
		e = gf_blob_get_data(cache_name, &mem_address, &size);
		if (e) return e;

		bs = gf_bs_new(mem_address, size, GF_BITSTREAM_READ);
	} else {
		f = gf_fopen(cache_name, "rb");
		if (!f) return GF_IO_ERR;
		bs = gf_bs_from_file(f, GF_BITSTREAM_READ);
	}
	e = GF_OK;
	while (gf_bs_available(bs)) {
		u32 size = gf_bs_read_u32(bs);
		u32 type = gf_bs_read_u32(bs);
		if (type != GF_ISOM_BOX_TYPE_SIDX) {
			gf_bs_skip_bytes(bs, size-8);

			if (needs_mov_range && (type==GF_ISOM_BOX_TYPE_MOOV )) {
				GF_SAFEALLOC(rep->segment_list->initialization_segment->byte_range, GF_MPD_ByteRange);
				if (rep->segment_list->initialization_segment->byte_range)
					rep->segment_list->initialization_segment->byte_range->end_range = gf_bs_get_position(bs);
			}
			continue;
		}
		gf_bs_seek(bs, gf_bs_get_position(bs)-8);
		e = gf_dash_load_sidx(bs, rep, separate_index, gf_bs_get_position(bs) );

		/*we could also parse the sub sidx*/
		break;
	}
	gf_bs_del(bs);
	if (f) gf_fclose(f);
	return e;
}

static GF_Err dash_load_box_type(const char *cache_name, u32 offset, u32 *box_type, u32 *box_size)
{
	*box_type = *box_size = 0;
	if (!strncmp(cache_name, "gmem://", 7)) {
		GF_Err e;
		u32 size;
		u8 *mem_address;
		e = gf_blob_get_data(cache_name, &mem_address, &size);
		if (e) return e;

		if (offset+8 > size)
			return GF_IO_ERR;
		mem_address += offset;
		*box_size = GF_4CC(mem_address[0], mem_address[1], mem_address[2], mem_address[3]);
		*box_type = GF_4CC(mem_address[4], mem_address[5], mem_address[6], mem_address[7]);
	} else {
		unsigned char data[4];
		FILE *f = gf_fopen(cache_name, "rb");
		if (!f) return GF_IO_ERR;
		if (gf_fseek(f, offset, SEEK_SET))
			return GF_IO_ERR;
		if (gf_fread(data, 4, f) == 4) {
			*box_size = GF_4CC(data[0], data[1], data[2], data[3]);
			if (gf_fread(data, 4, f) == 4) {
				*box_type = GF_4CC(data[0], data[1], data[2], data[3]);
			}
		}
		gf_fclose(f);
	}
	return GF_OK;
}

extern void gf_mpd_segment_template_free(void *_item);
static GF_Err gf_dash_setup_single_index_mode(GF_DASH_Group *group)
{
	u32 i;
	GF_Err e = GF_OK;
	char *init_url = NULL;
	char *index_url = NULL;
	GF_DASHFileIOSession *download_sess;
	GF_MPD_Representation *rep = gf_list_get(group->adaptation_set->representations, 0);

	download_sess = &group->dash->mpd_dnload;

	if (!rep->segment_base && !group->adaptation_set->segment_base && !group->period->segment_base) {
		if (rep->segment_template || group->adaptation_set->segment_template || group->period->segment_template) return GF_OK;
		if (rep->segment_list || group->adaptation_set->segment_list || group->period->segment_list) return GF_OK;
	} else {
		char *profile = rep->profiles;
		if (!profile) profile = group->adaptation_set->profiles;
		if (!profile) profile = group->dash->mpd->profiles;

		//if on-demand cleanup all segment templates and segment list if we have base URLs
		if (profile && strstr(profile, "on-demand")) {
			u32 nb_rem=0;
			if (rep->segment_template) {
				nb_rem++;
				gf_mpd_segment_template_free(rep->segment_template);
				rep->segment_template = NULL;
			}
			if (group->adaptation_set->segment_template) {
				nb_rem++;
				gf_mpd_segment_template_free(group->adaptation_set->segment_template);
				group->adaptation_set->segment_template = NULL;
			}

			if (group->period->segment_template) {
				nb_rem++;
				gf_mpd_segment_template_free(group->period->segment_template);
				group->period->segment_template = NULL;
			}
			if (nb_rem) {
				GF_LOG(GF_LOG_INFO, GF_LOG_DASH, ("[DASH] SegmentTemplate present for on-demand with SegmentBase present - skipping SegmentTemplate\n"));
			}
			nb_rem=0;
			if (rep->segment_list) {
				nb_rem++;
				gf_mpd_segment_template_free(rep->segment_list);
				rep->segment_list = NULL;
			}
			if (group->adaptation_set->segment_list) {
				nb_rem++;
				gf_mpd_segment_template_free(group->adaptation_set->segment_list);
				group->adaptation_set->segment_list = NULL;
			}
			if (group->period->segment_list) {
				nb_rem++;
				gf_mpd_segment_template_free(group->period->segment_list);
				group->period->segment_list = NULL;
			}
			if (nb_rem) {
				GF_LOG(GF_LOG_INFO, GF_LOG_DASH, ("[DASH] SegmentList present for on-demand with SegmentBase present - skipping SegmentList\n"));
			}
		}
	}

	/*OK we are in single-file mode, download all required indexes & co*/
	for (i=0; i<gf_list_count(group->adaptation_set->representations); i++) {
		char *sidx_file = NULL;
		u64 duration, index_start_range = 0, index_end_range = 0, init_start_range, init_end_range;
		Bool index_in_base, init_in_base;
		Bool init_needs_byte_range = GF_FALSE;
		Bool has_seen_sidx = GF_FALSE;
		Bool is_isom = GF_TRUE;
		rep = gf_list_get(group->adaptation_set->representations, i);

		index_in_base = init_in_base = GF_FALSE;
		e = gf_dash_resolve_url(group->dash->mpd, rep, group, group->dash->base_url, GF_MPD_RESOLVE_URL_INIT, 0, &init_url, &init_start_range, &init_end_range, &duration, &init_in_base, NULL, NULL, NULL, NULL);
		if (e) goto exit;

		e = gf_dash_resolve_url(group->dash->mpd, rep, group, group->dash->base_url, GF_MPD_RESOLVE_URL_INDEX, 0, &index_url, &index_start_range, &index_end_range, &duration, &index_in_base, NULL, NULL, NULL, NULL);
		if (e) goto exit;


		if (is_isom && (init_in_base || index_in_base)) {
			if (!strstr(init_url, "://") || (!strnicmp(init_url, "file://", 7) ) ) {
				GF_SAFEALLOC(rep->segment_list, GF_MPD_SegmentList);
				if (!rep->segment_list) {
					e = GF_OUT_OF_MEM;
					goto exit;
				}
				rep->segment_list->segment_URLs = gf_list_new();

				if (init_in_base) {
					GF_SAFEALLOC(rep->segment_list->initialization_segment, GF_MPD_URL);
					if (!rep->segment_list->initialization_segment) {
						e = GF_OUT_OF_MEM;
						goto exit;
					}
					rep->segment_list->initialization_segment->sourceURL = gf_strdup(init_url);
					rep->segment_list->initialization_segment->is_resolved = GF_TRUE;
					/*we don't want to load the entire movie */
					init_needs_byte_range = 1;
				}
				if (index_in_base) {
					sidx_file = (char *)init_url;
				}
			}
			/*we need to download the init segment, at least partially*/
			else {
				u32 offset = 0;
				u32 box_type = 0;
				u32 box_size = 0;
				u32 sidx_start = 0;
				const char *cache_name;

				GF_LOG(GF_LOG_INFO, GF_LOG_DASH, ("[DASH] Downloading init segment and SIDX for representation %s\n", init_url));

				/*download first 8 bytes and check if we do have a box starting there*/
				e = gf_dash_download_resource(group->dash, download_sess, init_url, offset, 7, 1, group);
				if (e) goto exit;
				cache_name = group->dash->dash_io->get_cache_name(group->dash->dash_io, *download_sess);
				e = dash_load_box_type(cache_name, offset, &box_type, &box_size);
				offset = 8;
				while (box_type) {
					/*we got the moov, stop here */
					if (!index_in_base && (box_type==GF_ISOM_BOX_TYPE_MOOV)) {
						e = gf_dash_download_resource(group->dash, download_sess, init_url, offset, offset+box_size-9, 2, group);
						break;
					} else {
						const u32 offset_ori = offset;
						e = gf_dash_download_resource(group->dash, download_sess, init_url, offset, offset+box_size-1, 2, group);
						if (e < 0) goto exit;
						offset += box_size;
						/*we need to refresh the cache name because of our memory astorage thing ...*/
						cache_name = group->dash->dash_io->get_cache_name(group->dash->dash_io, *download_sess);
						e = dash_load_box_type(cache_name, offset-8, &box_type, &box_size);
						if (e == GF_IO_ERR) {
							/*if the socket was closed then gf_dash_download_resource() with gmem:// was reset - retry*/
							e = dash_load_box_type(cache_name, offset-offset_ori-8, &box_type, &box_size);
							if (box_type == GF_ISOM_BOX_TYPE_SIDX) {
								offset -= 8;
								/*FIXME sidx found, reload the full resource*/
								GF_LOG(GF_LOG_INFO, GF_LOG_DASH, ("[DASH] have to re-downloading init and SIDX for rep %s\n", init_url));
								e = gf_dash_download_resource(group->dash, download_sess, init_url, 0, offset+box_size-1, 2, group);
								break;
							}
						}

						if (box_type == GF_ISOM_BOX_TYPE_SIDX) {
							if (!sidx_start) sidx_start = offset;
							has_seen_sidx = 1;
						} else if (has_seen_sidx)
							break;
					}
				}
				if (e < 0) goto exit;

				if (box_type == 0) {
					e = GF_ISOM_INVALID_FILE;
					goto exit;
				}
				GF_LOG(GF_LOG_INFO, GF_LOG_DASH, ("[DASH] Done downloading init segment and SIDX\n"));

				GF_SAFEALLOC(rep->segment_list, GF_MPD_SegmentList);
				if (!rep->segment_list) {
					e = GF_OUT_OF_MEM;
					goto exit;
				}
				rep->segment_list->segment_URLs = gf_list_new();

				cache_name = group->dash->dash_io->get_cache_name(group->dash->dash_io, *download_sess);
				if (init_in_base) {
					char szName[100];
					GF_SAFEALLOC(rep->segment_list->initialization_segment, GF_MPD_URL);
					if (!rep->segment_list->initialization_segment) {
						e = GF_OUT_OF_MEM;
						goto exit;
					}

					rep->segment_list->initialization_segment->sourceURL = gf_strdup(init_url);
					GF_SAFEALLOC(rep->segment_list->initialization_segment->byte_range, GF_MPD_ByteRange);
					if (rep->segment_list->initialization_segment->byte_range) {
						rep->segment_list->initialization_segment->byte_range->start_range = init_start_range;
						rep->segment_list->initialization_segment->byte_range->end_range = init_end_range ? init_end_range : (sidx_start-1);
					}

					//we need to store the init segment since it has the same name as the rest of the segments and will be destroyed when cleaning up the cache ..
					else if (!strnicmp(cache_name, "gmem://", 7)) {
						u8 *mem_address;
						e = gf_blob_get_data(cache_name, &mem_address, &rep->playback.init_segment.size);
						if (e) {
							goto exit;
						}
						rep->playback.init_segment.data = gf_malloc(sizeof(char) * rep->playback.init_segment.size);
						memcpy(rep->playback.init_segment.data, mem_address, sizeof(char) * rep->playback.init_segment.size);

						sprintf(szName, "gmem://%p", &rep->playback.init_segment);
						rep->segment_list->initialization_segment->sourceURL = gf_strdup(szName);
						rep->segment_list->initialization_segment->is_resolved = GF_TRUE;
					} else {
						FILE *t = gf_fopen(cache_name, "rb");
						if (t) {
							s32 res;
							rep->playback.init_segment.size = (u32) gf_fsize(t);

							rep->playback.init_segment.data = gf_malloc(sizeof(char) * rep->playback.init_segment.size);
							res = (s32) gf_fread(rep->playback.init_segment.data, rep->playback.init_segment.size, t);
							if (res != rep->playback.init_segment.size) {
								GF_LOG(GF_LOG_ERROR, GF_LOG_DASH, ("[DASH] Failed to store init segment\n"));
							} else if (rep->segment_list && rep->segment_list->initialization_segment) {
								sprintf(szName, "gmem://%p", &rep->playback.init_segment);
								rep->segment_list->initialization_segment->sourceURL = gf_strdup(szName);
								rep->segment_list->initialization_segment->is_resolved = GF_TRUE;
							}
						}
					}
				}
				if (index_in_base) {
					sidx_file = (char *)cache_name;
				}
			}
		}
		/*we have index url, download it*/
		if (! index_in_base) {
			e = gf_dash_download_resource(group->dash, download_sess, index_url, index_start_range, index_end_range, 1, group);
			if (e) goto exit;
			sidx_file = (char *)group->dash->dash_io->get_cache_name(group->dash->dash_io, *download_sess);
		}

		/*load sidx*/
		e = gf_dash_load_representation_sidx(group, rep, sidx_file, !index_in_base, init_needs_byte_range);
		if (e) {
			rep->playback.disabled = 1;
			GF_LOG(GF_LOG_ERROR, GF_LOG_DASH, ("[DASH] Failed to load segment index for this representation - disabling\n"));
		}

		//cleanup cache right away
		group->dash->dash_io->delete_cache_file(group->dash->dash_io, *download_sess, init_url);

		/*reset all seg based stuff*/
		if (rep->segment_base) {
			gf_mpd_segment_base_free(rep->segment_base);
			rep->segment_base = NULL;
		}

		gf_free(index_url);
		index_url = NULL;
		gf_free(init_url);
		init_url = NULL;
	}
	if (group->adaptation_set->segment_base) {
		gf_mpd_segment_base_free(group->adaptation_set->segment_base);
		group->adaptation_set->segment_base = NULL;
	}
	group->was_segment_base = 1;

exit:
	if (init_url) gf_free(init_url);
	if (index_url) gf_free(index_url);
	return e;
}

static void gf_dash_solve_period_xlink(GF_DashClient *dash, GF_List *period_list, u32 period_idx)
{
	u32 count, i;
	GF_Err e;
	u64 start = 0;
	u64 src_duration = 0;
	Bool is_local=GF_FALSE;
	const char *local_url;
	char *url, *period_xlink;
	GF_DOMParser *parser;
	GF_MPD *new_mpd;
	GF_MPD_Period *period;
	GF_DASHFileIOSession xlink_sess=NULL;

	period = gf_list_get(period_list, period_idx);
<<<<<<< HEAD
	if (!period->xlink_href || (dash->route_clock_state==1)) {
		if (dash->dash_mutex) gf_mx_v(dash->dash_mutex);
=======
	if (!period->xlink_href || (dash->atsc_clock_state==1)) {
>>>>>>> ad97cef1
		return;
	}
	start = period->start;
	GF_LOG(GF_LOG_INFO, GF_LOG_DASH, ("[DASH] Resolving period XLINK %s\n", period->xlink_href));

	if (!strcmp(period->xlink_href, "urn:mpeg:dash:resolve-to-zero:2013")) {
		//spec is not very clear here, I suppose it means "remove the element"
		gf_list_rem(period_list, period_idx);
		gf_mpd_period_free(period);
		return;
	}

	//ATSC puts a tag in front of the url ("tag:atsc.org,2016:xlink") - in case others decide to follow this crazy example, whe search for http:// or https://
	period_xlink = strstr(period->xlink_href, "http://");
	if (!period_xlink) period_xlink = strstr(period->xlink_href, "HTTP://");
	if (!period_xlink) period_xlink = strstr(period->xlink_href, "https://");
	if (!period_xlink) period_xlink = strstr(period->xlink_href, "HTTPS://");
	if (!period_xlink) period_xlink = period->xlink_href;

	//xlink relative to our MPD base URL
	url = gf_url_concatenate(dash->base_url, period_xlink);

	if (!strstr(url, "://") || !strnicmp(url, "file://", 7) ) {
		local_url = url;
		is_local=GF_TRUE;
		e = GF_OK;
	} else {
		if (dash->query_string) {
			char *full_url;
			char *purl, *sep;
			u32 len;
			purl = url ? url : period_xlink;
			len = (u32) (2 + strlen(purl) + strlen(dash->query_string) + (period->ID ? strlen(period->ID) : 0 ) );
			full_url = gf_malloc(sizeof(char)*len);

			strcpy(full_url, purl);
			if (strchr(purl, '?')) strcat(full_url, "&");
			else strcat(full_url, "?");

			//append the query string
			strcat(full_url, dash->query_string);
			//if =PID is given, replace by period ID
			sep = strstr(dash->query_string, "=PID");
			if (sep && period->ID) {
				char *sep2 = strstr(full_url, "=PID");
				assert(sep2);
				sep2[1] = 0;
				strcat(full_url, period->ID);
				strcat(full_url, sep+4);
			}

			/*use non-persistent connection for MPD*/
			e = gf_dash_download_resource(dash, &xlink_sess, full_url, 0, 0, 0, NULL);
			gf_free(full_url);

		} else {
			/*use non-persistent connection for MPD*/
			e = gf_dash_download_resource(dash, &xlink_sess, url ? url : period_xlink, 0, 0, 0, NULL);
		}
	}

	if (e) {
		GF_LOG(GF_LOG_ERROR, GF_LOG_DASH, ("[DASH] Error - cannot download xlink from periods %s: error %s\n", period->xlink_href, gf_error_to_string(e)));
		gf_free(period->xlink_href);
		period->xlink_href = NULL;
		if (xlink_sess) dash->dash_io->del(dash->dash_io, xlink_sess);
		if (url) gf_free(url);
		return;
	}

	if (!is_local) {
		/*in case the session has been restarted, local_url may have been destroyed - get it back*/
		local_url = dash->dash_io->get_cache_name(dash->dash_io, xlink_sess);
	}

	/* parse the MPD */
	parser = gf_xml_dom_new();
	e = gf_xml_dom_parse(parser, local_url, NULL, NULL);
	if (url) gf_free(url);
	url = NULL;

	if (xlink_sess) {
		//get redirected URL
		url = (char *) dash->dash_io->get_url(dash->dash_io, xlink_sess);
		if (url) url = gf_strdup(url);
		dash->dash_io->del(dash->dash_io, xlink_sess);
	}
	if (e != GF_OK) {
		gf_xml_dom_del(parser);
		GF_LOG(GF_LOG_ERROR, GF_LOG_DASH, ("[DASH] Error - cannot parse xlink periods: error in XML parsing %s\n", gf_error_to_string(e)));
		gf_free(period->xlink_href);
		period->xlink_href = NULL;
		if (url) gf_free(url);
		return;
	}
	new_mpd = gf_mpd_new();

	count = gf_xml_dom_get_root_nodes_count(parser);
	for (i=0; i<count; i++) {
		GF_XMLNode *root = gf_xml_dom_get_root_idx(parser, i);
		if (i) {
			e = gf_mpd_complete_from_dom(root, new_mpd, period->xlink_href);
		} else {
			e = gf_mpd_init_from_dom(root, new_mpd, period->xlink_href);
		}
		if (e) break;
	}
	gf_xml_dom_del(parser);
	if (e) {
		gf_free(period->xlink_href);
		period->xlink_href = NULL;
		gf_mpd_del(new_mpd);
		if (url) gf_free(url);
		return;
	}

	gf_list_rem(period_list, period_idx);

	if (dash->split_adaptation_set)
		gf_mpd_split_adaptation_sets(new_mpd);

	if (!period->duration) {
		GF_MPD_Period *next_period = gf_list_get(period_list, period_idx);
		if (next_period && next_period->start)
			period->duration = next_period->start - period->start;
	}
	src_duration = period->duration;
	//insert all periods
	while (gf_list_count(new_mpd->periods)) {
		GF_MPD_Period *inserted_period = gf_list_get(new_mpd->periods, 0);
		gf_list_rem(new_mpd->periods, 0);
		//forbiden
		if (inserted_period->xlink_href && inserted_period->xlink_actuate_on_load) {
			gf_mpd_period_free(inserted_period);
			continue;
		}
		inserted_period->origin_base_url = url ? gf_strdup(url) : NULL;
		inserted_period->start = start;
		inserted_period->type = GF_MPD_TYPE_STATIC;

		gf_list_insert(period_list, inserted_period, period_idx);
		period_idx++;

		if (period->duration) {
			//truncate duration
			if (inserted_period->duration > src_duration) {
				inserted_period->duration = src_duration;
				break;
			} else {
				src_duration -= inserted_period->duration;
			}
		}
		start += inserted_period->duration;
	}
	if (url) gf_free(url);

	//this will do the garbage collection
	gf_list_add(new_mpd->periods, period);

	gf_mpd_del(new_mpd);
}

static u32 gf_dash_get_tiles_quality_rank(GF_DashClient *dash, GF_DASH_Group *tile_group)
{
	s32 res, res2;
	struct _dash_srd_desc *srd = tile_group->srd_desc;

	//no SRD is max quality for now
	if (!srd) return 0;
	if (!tile_group->srd_w || !tile_group->srd_h) return 0;

	if (tile_group->quality_degradation_hint) {
		u32 v = tile_group->quality_degradation_hint * MAX(srd->srd_nb_rows, srd->srd_nb_cols);
		v/=100;
		return v;
	}


	switch (dash->tile_adapt_mode) {
	case GF_DASH_ADAPT_TILE_NONE:
		return 0;
	case GF_DASH_ADAPT_TILE_ROWS:
		return tile_group->srd_row_idx;
	case GF_DASH_ADAPT_TILE_ROWS_REVERSE:
		return srd->srd_nb_rows - 1 - tile_group->srd_row_idx;
	case GF_DASH_ADAPT_TILE_ROWS_MIDDLE:
		res = srd->srd_nb_rows/2;
		res -= tile_group->srd_row_idx;
		return ABS(res);
	case GF_DASH_ADAPT_TILE_COLUMNS:
		return tile_group->srd_col_idx;
	case GF_DASH_ADAPT_TILE_COLUMNS_REVERSE:
		return srd->srd_nb_cols - 1 - tile_group->srd_col_idx;
	case GF_DASH_ADAPT_TILE_COLUMNS_MIDDLE:
		res = srd->srd_nb_cols/2;
		res -= tile_group->srd_col_idx;
		return ABS(res);
	case GF_DASH_ADAPT_TILE_CENTER:
		res = srd->srd_nb_rows/2 - tile_group->srd_row_idx;
		res2 = srd->srd_nb_cols/2 - tile_group->srd_col_idx;
		return MAX( ABS(res), ABS(res2) );
	case GF_DASH_ADAPT_TILE_EDGES:
		res = srd->srd_nb_rows/2 - tile_group->srd_row_idx;
		res = srd->srd_nb_rows/2 - ABS(res);
		res2 = srd->srd_nb_cols/2 - tile_group->srd_col_idx;
		res2 = srd->srd_nb_cols/2 - ABS(res2);
		return MIN( res, res2 );
	}
	return 0;
}

//used upon startup of the session only
static void gf_dash_set_tiles_quality(GF_DashClient *dash, struct _dash_srd_desc *srd)
{
	u32 i, count;
	Bool tiles_use_lowest = (dash->first_select_mode==GF_DASH_SELECT_BANDWIDTH_HIGHEST_TILES) ? GF_TRUE : GF_FALSE;

	count = gf_list_count(dash->groups);
	for (i=0; i<count; i++) {
		GF_DASH_Group *group = gf_list_get(dash->groups, i);
		u32 lower_quality;
		if (group->srd_desc != srd) continue;

		lower_quality = gf_dash_get_tiles_quality_rank(dash, group);
		if (!lower_quality) continue;

		if (tiles_use_lowest && (group->active_rep_index >= lower_quality)) {
			lower_quality = group->active_rep_index - lower_quality;
		} else {
			lower_quality = 0;
		}
		gf_dash_set_group_representation(group,
		                                 gf_list_get(group->adaptation_set->representations, lower_quality) );
	}
}

static struct _dash_srd_desc *gf_dash_get_srd_desc(GF_DashClient *dash, u32 srd_id, Bool do_create)
{
	u32 i, count;
	struct _dash_srd_desc *srd;
	count = dash->SRDs ? gf_list_count(dash->SRDs) : 0;
	for (i=0; i<count; i++) {
		srd = gf_list_get(dash->SRDs, i);
		if (srd->id==srd_id) return srd;
	}
	if (!do_create) return NULL;
	GF_SAFEALLOC(srd, struct _dash_srd_desc);
	if (!srd) return NULL;
	srd->id = srd_id;
	if (!dash->SRDs) dash->SRDs = gf_list_new();
	gf_list_add(dash->SRDs, srd);
	return srd;
}

static GF_Err gf_dash_setup_period(GF_DashClient *dash)
{
	GF_MPD_Period *period;
	u32 rep_i, as_i, group_i, j, nb_groups_ok;
	u32 retry = 10;

	//solve xlink - if
	while (retry) {
		period = gf_list_get(dash->mpd->periods, dash->active_period_index);
		if (!period) return GF_EOS;
		if (!period->xlink_href) break;
		gf_dash_solve_period_xlink(dash, dash->mpd->periods, dash->active_period_index);
		retry --;
	}
	period = gf_list_get(dash->mpd->periods, dash->active_period_index);
	if (period->xlink_href && (dash->route_clock_state!=1) ) {
		GF_LOG(GF_LOG_ERROR, GF_LOG_DASH, ("[DASH] Too many xlink indirections on the same period - not supported\n"));
		return GF_NOT_SUPPORTED;
	}

	if (!period->duration) {
		GF_MPD_Period *next_period = gf_list_get(dash->mpd->periods, dash->active_period_index+1);
		if (next_period && next_period->start)
			period->duration = next_period->start - period->start;
	}

	/*we are not able to process webm dash (youtube)*/
	j = gf_list_count(period->adaptation_sets);
	for (as_i=0; as_i<j; as_i++) {
		GF_MPD_AdaptationSet *set = (GF_MPD_AdaptationSet*)gf_list_get(period->adaptation_sets, as_i);
		if (set->mime_type && strstr(set->mime_type, "webm")) {
			u32 k;
			for (k=0; k<gf_list_count(set->representations); ++k) {
				GF_MPD_Representation *rep = (GF_MPD_Representation*)gf_list_get(set->representations, k);
				rep->playback.disabled = GF_TRUE;
			}
		}
	}

	GF_LOG(GF_LOG_INFO, GF_LOG_DASH, ("[DASH] Setting up period start "LLU" duration "LLU" xlink %s ID %s\n", period->start, period->duration, period->origin_base_url ? period->origin_base_url : "none", period->ID ? period->ID : "none"));

	/*setup all groups*/
	gf_dash_setup_groups(dash);

	if (dash->debug_group_index>=0) {
		GF_LOG(GF_LOG_WARNING, GF_LOG_DASH, ("[DASH] Debuging adaptation set #%d in period, ignoring other ones!\n\n", dash->debug_group_index + 1));
	}

	nb_groups_ok = 0;
	for (group_i=0; group_i<gf_list_count(dash->groups); group_i++) {
		GF_MPD_Representation *rep_sel;
		u32 active_rep, nb_rep;
		const char *mime_type;
		u32 nb_rep_ok = 0;
		Bool group_has_video = GF_FALSE;
		Bool disabled = GF_FALSE;
		Bool cp_supported = GF_FALSE;
		GF_DASH_Group *group = gf_list_get(dash->groups, group_i);
		Bool active_rep_found;

		active_rep = 0;

		if ((dash->debug_group_index>=0) && (group_i != (u32) dash->debug_group_index)) {
			group->selection = GF_DASH_GROUP_NOT_SELECTABLE;
			continue;
		}

		nb_rep = gf_list_count(group->adaptation_set->representations);

		//on HLS get rid of audio only adaptation set if not in fMP4 mode
		if (dash->is_m3u8
			&& !group->adaptation_set->max_width
			&& !group->adaptation_set->max_height
			&& (gf_list_count(dash->groups)>1)
		) {
			GF_MPD_Representation *rep = gf_list_get(group->adaptation_set->representations, 0);
			if ((!rep->segment_template || !rep->segment_template->initialization)
				&& (!rep->segment_list || (!rep->segment_list->initialization_segment && !rep->segment_list->xlink_href))
			) {
				group->selection = GF_DASH_GROUP_NOT_SELECTABLE;
				continue;
			}
		}

		if ((nb_rep>1) && !group->adaptation_set->segment_alignment && !group->adaptation_set->subsegment_alignment) {
			GF_LOG(GF_LOG_WARNING, GF_LOG_DASH, ("[DASH] AdaptationSet without segmentAlignment flag set - may result in broken adaptation\n"));
		}
		if (group->adaptation_set->xlink_href) {
			GF_LOG(GF_LOG_WARNING, GF_LOG_DASH, ("[DASH] AdaptationSet with xlink:href to %s - ignoring because not supported\n", group->adaptation_set->xlink_href));
			continue;
		}

		for (j=0; j<gf_list_count(group->adaptation_set->essential_properties); j++) {
			GF_MPD_Descriptor *mpd_desc = gf_list_get(group->adaptation_set->essential_properties, j);
			if (!strcmp(mpd_desc->scheme_id_uri, "urn:mpeg:dash:srd:2014")) {
				u32 id, w, h, res;
				w = h = 0;
				res = sscanf(mpd_desc->value, "%d,%d,%d,%d,%d,%d,%d", &id, &group->srd_x, &group->srd_y, &group->srd_w, &group->srd_h, &w, &h);
				if (res != 7) {
					res = sscanf(mpd_desc->value, "%d,%d,%d,%d,%d", &id, &group->srd_x, &group->srd_y, &group->srd_w, &group->srd_h);
					if (res!=5) res=0;
				}
				if (res) {
					group->srd_desc = gf_dash_get_srd_desc(dash, id, GF_TRUE);
					if (!w) w = group->srd_x + group->srd_w;
					if (!h) h = group->srd_y + group->srd_h;

					if (w>group->srd_desc->srd_fw)
						group->srd_desc->srd_fw = w;
					if (h>group->srd_desc->srd_fh)
						group->srd_desc->srd_fh = h;
				}

			} else {
				//we don't know any defined scheme for now
				GF_LOG(GF_LOG_WARNING, GF_LOG_DASH, ("[DASH] AdaptationSet with unrecognized EssentialProperty %s - ignoring because not supported\n", mpd_desc->scheme_id_uri));
				disabled = 1;
				break;
			}
		}
		if (disabled) {
			continue;
		}

		cp_supported = 1;
		for (j=0; j<gf_list_count(group->adaptation_set->content_protection); j++) {
			GF_MPD_Descriptor *mpd_desc = gf_list_get(group->adaptation_set->content_protection, j);
			//we don't know any defined scheme for now
			if (strcmp(mpd_desc->scheme_id_uri, "urn:mpeg:dash:mp4protection:2011")) {
				GF_LOG(GF_LOG_INFO, GF_LOG_DASH, ("[DASH] AdaptationSet with unrecognized ContentProtection %s\n", mpd_desc->scheme_id_uri));
				cp_supported = 0;
			} else {
				cp_supported = 1;
				break;
			}
		}
		if (!cp_supported) {
			GF_LOG(GF_LOG_WARNING, GF_LOG_DASH, ("[DASH] AdaptationSet with no supported ContentProtection - ignoring\n"));
			continue;
		}

		for (j=0; j<gf_list_count(group->adaptation_set->supplemental_properties); j++) {
			GF_MPD_Descriptor *mpd_desc = gf_list_get(group->adaptation_set->supplemental_properties, j);
			if (!strcmp(mpd_desc->scheme_id_uri, "urn:mpeg:dash:srd:2014")) {
				u32 id, w, h, res;
				w = h = 0;
				res = sscanf(mpd_desc->value, "%d,%d,%d,%d,%d,%d,%d", &id, &group->srd_x, &group->srd_y, &group->srd_w, &group->srd_h, &w, &h);
				if (res != 7) {
					res = sscanf(mpd_desc->value, "%d,%d,%d,%d,%d", &id, &group->srd_x, &group->srd_y, &group->srd_w, &group->srd_h);
					if (res != 5) res=0;
				}
				if (res) {
					group->srd_desc = gf_dash_get_srd_desc(dash, id, GF_TRUE);
					if (!w) w = group->srd_x + group->srd_w;
					if (!h) h = group->srd_y + group->srd_h;

					if (w>group->srd_desc->srd_fw)
						group->srd_desc->srd_fw = w;
					if (h>group->srd_desc->srd_fh)
						group->srd_desc->srd_fh = h;
				}
			}
		}

		/*translate from single-indexed file to SegmentList*/
		gf_dash_setup_single_index_mode(group);

		/* Select the appropriate representation in the given period */
		for (rep_i = 0; rep_i < nb_rep; rep_i++) {
			GF_MPD_Representation *rep = gf_list_get(group->adaptation_set->representations, rep_i);
			if (rep->width && rep->height) group_has_video = GF_TRUE;
		}

		//sort by ascending bandwidth and quality
		for (rep_i = 1; rep_i < nb_rep; rep_i++) {
			Bool swap=GF_FALSE;
			GF_MPD_Representation *r2 = gf_list_get(group->adaptation_set->representations, rep_i);
			GF_MPD_Representation *r1 = gf_list_get(group->adaptation_set->representations, rep_i-1);
			if (r1->bandwidth > r2->bandwidth) {
				swap=GF_TRUE;
			} else if ((r1->bandwidth == r2->bandwidth) && (r1->quality_ranking<r2->quality_ranking)) {
				swap=GF_TRUE;
			}
			if (swap) {
				gf_list_rem(group->adaptation_set->representations, rep_i);
				gf_list_insert(group->adaptation_set->representations, r2, rep_i-1);
				rep_i=0;
			}
		}

select_active_rep:
		group->min_representation_bitrate = (u32) -1;
		active_rep_found = GF_FALSE;
		for (rep_i = 0; rep_i < nb_rep; rep_i++) {
			u32 first_select_mode = dash->first_select_mode;
			GF_MPD_Representation *rep = gf_list_get(group->adaptation_set->representations, rep_i);
			if (rep->playback.disabled)
				continue;
			if (!active_rep_found) {
				active_rep = rep_i;
				active_rep_found = GF_TRUE;
			}

			rep_sel = gf_list_get(group->adaptation_set->representations, active_rep);

			if (group_has_video && !rep->width && !rep->height) {
				GF_LOG(GF_LOG_WARNING, GF_LOG_DASH, ("[DASH] Adaptation %s: non-video in a video group - disabling it\n", rep->id));
				rep->playback.disabled = 1;
				continue;
			}

			if (group_has_video && !rep_sel->width && !rep_sel->height && rep->width && rep->height) {
				rep_sel = rep;
			}

			if (rep->bandwidth < group->min_representation_bitrate) {
				group->min_representation_bitrate = rep->bandwidth;
			}

			if (rep_i) {
				Bool ok;
				if (rep->codecs && rep_sel->codecs) {
					char *sep = strchr(rep_sel->codecs, '.');
					if (sep) sep[0] = 0;
					ok = !strnicmp(rep->codecs, rep_sel->codecs, strlen(rep_sel->codecs) );
					//check for scalable coding
					if (!ok && rep->dependency_id) {
						if (!strncmp(rep_sel->codecs, "avc", 3)) {
							//we accept LHVC with different configs as enhancement for AVC
							if (!strncmp(rep->codecs, "lhv", 3) || !strncmp(rep->codecs, "lhe", 3) ) ok = 1;
							//we accept SVC and MVC as enhancement for AVC
							else if (!strncmp(rep->codecs, "svc", 3) || !strncmp(rep->codecs, "mvc", 3) ) ok = 1;
						}
						else if (!strncmp(rep_sel->codecs, "hvc", 3) || !strncmp(rep_sel->codecs, "hev", 3)) {
							//we accept HEVC and HEVC+LHVC with different configs
							if (!strncmp(rep->codecs, "hvc", 3) || !strncmp(rep->codecs, "hev", 3) ) ok = 1;
							//we accept LHVC with different configs
							else if (!strncmp(rep->codecs, "lhv", 3) || !strncmp(rep->codecs, "lhe", 3) ) ok = 1;
						}
					}

					if (sep) sep[0] = '.';
					if (!ok) {
						GF_LOG(GF_LOG_WARNING, GF_LOG_DASH, ("[DASH] Different codec types (%s vs %s) in same AdaptationSet - disabling rep %s\n", rep_sel->codecs, rep->codecs, rep->codecs));
						//we don(t support mixes
						rep->playback.disabled = 1;
						continue;
					}
				}
			}
			//move to highest rate if ROUTE session and rep is not a remote one (baseURL set)
			if (dash->route_clock_state && (first_select_mode==GF_DASH_SELECT_BANDWIDTH_LOWEST) && !gf_list_count(rep->base_URLs))
				first_select_mode = GF_DASH_SELECT_BANDWIDTH_HIGHEST;

			switch (first_select_mode) {
			case GF_DASH_SELECT_QUALITY_LOWEST:
				if (rep->quality_ranking && (rep->quality_ranking < rep_sel->quality_ranking)) {
					active_rep = rep_i;
					break;
				}/*fallthrough if quality is not indicated*/
			case GF_DASH_SELECT_BANDWIDTH_LOWEST:
				if ((rep->width&&rep->height) || !group_has_video) {
					if (rep->bandwidth < rep_sel->bandwidth) {
						active_rep = rep_i;
					}
				}
				break;
			case GF_DASH_SELECT_QUALITY_HIGHEST:
				if (rep->quality_ranking > rep_sel->quality_ranking) {
					active_rep = rep_i;
					break;
				}
				/*fallthrough if quality is not indicated*/
			case GF_DASH_SELECT_BANDWIDTH_HIGHEST:
				if (rep->bandwidth > rep_sel->bandwidth) {
					active_rep = rep_i;
				}
				break;
			default:
				break;
			}
		}
		for (rep_i = 0; rep_i < nb_rep; rep_i++) {
			GF_MPD_Representation *rep = gf_list_get(group->adaptation_set->representations, rep_i);
			if (!rep->playback.disabled)
				nb_rep_ok++;
		}

		if (! nb_rep_ok) {
			GF_LOG(GF_LOG_ERROR, GF_LOG_DASH, ("[DASH] No valid representation in this group - disabling\n"));
			group->selection = GF_DASH_GROUP_NOT_SELECTABLE;
			continue;
		}

		rep_sel = gf_list_get(group->adaptation_set->representations, active_rep);

		gf_dash_set_group_representation(group, rep_sel);
		if (group->dash->force_period_reload) {
			gf_dash_reset_groups(dash);
			dash->period_groups_setup = GF_FALSE;
			dash->dash_state = GF_DASH_STATE_SETUP;
			return GF_OK;
		}
		
		// active representation is marked as disabled, we need to redo the selection
		if (rep_sel->playback.disabled)
			goto select_active_rep;

		//adjust seek
		if (dash->start_range_period) {
			gf_dash_seek_group(dash, group, dash->start_range_period, 0);
		}

		mime_type = gf_dash_get_mime_type(NULL, rep_sel, group->adaptation_set);

		if (!mime_type) {
			GF_LOG(GF_LOG_ERROR, GF_LOG_DASH, ("[DASH] Missing MIME type for AdaptationSet - skipping\n"));
			continue;
		}

		/* TODO: Generate segment names if urltemplates are used */
		if (!rep_sel->segment_base && !rep_sel->segment_list && !rep_sel->segment_template
		        && !group->adaptation_set->segment_base && !group->adaptation_set->segment_list && !group->adaptation_set->segment_template
		        && !group->period->segment_base && !group->period->segment_list && !group->period->segment_template
		        && !gf_list_count(rep_sel->base_URLs)
		   ) {
			GF_LOG(GF_LOG_ERROR, GF_LOG_DASH, ("[DASH] Segment URLs are not present for AdaptationSet - skipping\n"));
			continue;
		}

		group->selection = GF_DASH_GROUP_NOT_SELECTED;
		nb_groups_ok++;
	}
	dash->start_range_period = 0;

	//setup SRDs
	for (as_i = 0; as_i<gf_list_count(dash->SRDs); as_i++) {
		u32 cols[10], rows[10];
		struct _dash_srd_desc *srd = gf_list_get(dash->SRDs, as_i);

		srd->srd_nb_rows = srd->srd_nb_cols = 0;

		//sort SRDs
		for (j=1; j < gf_list_count(dash->groups); j++) {
			GF_DASH_Group *dg2 = gf_list_get(dash->groups, j);
			GF_DASH_Group *dg1 = gf_list_get(dash->groups, j-1);
			u32 dg1_weight = dg1->srd_y << 16 | dg1->srd_x;
			u32 dg2_weight = dg2->srd_y << 16 | dg2->srd_x;

			if (dg1->srd_desc != srd) continue;
			if (dg2->srd_desc != srd) continue;

			if (dg1_weight > dg2_weight) {
				gf_list_rem(dash->groups, j);
				gf_list_insert(dash->groups, dg2, j-1);
				j=0;
			}
		}

		//groups are now sorted for this srd, locate col/row positions
		for (group_i=0; group_i<gf_list_count(dash->groups); group_i++) {
			u32 k;
			Bool found = GF_FALSE;
			GF_DASH_Group *group = gf_list_get(dash->groups, group_i);
			if (group->srd_desc != srd) continue;

			if (!group->srd_w || !group->srd_h) continue;

			for (k=0; k<srd->srd_nb_cols; k++) {
				if (cols[k]==group->srd_x) {
					found=GF_TRUE;
					break;
				}
			}
			if (!found) {
				cols[srd->srd_nb_cols] = group->srd_x;
				group->srd_col_idx = srd->srd_nb_cols;
				srd->srd_nb_cols++;

				srd->width += group->adaptation_set->max_width;

			} else {
				group->srd_col_idx = k;
			}

			found = GF_FALSE;
			for (k=0; k<srd->srd_nb_rows; k++) {
				if (rows[k]==group->srd_y) {
					found=GF_TRUE;
					break;
				}
			}
			if (!found) {
				rows[srd->srd_nb_rows] = group->srd_y;
				group->srd_row_idx = srd->srd_nb_rows;
				srd->srd_nb_rows++;
				srd->height += group->adaptation_set->max_height;
			} else {
				group->srd_row_idx = k;
			}

		}
		gf_dash_set_tiles_quality(dash, srd);
	}

	period = gf_list_get(dash->mpd->periods, dash->active_period_index);

	if (period->segment_base) {
		gf_mpd_segment_base_free(period->segment_base);
		period->segment_base = NULL;
	}

	if (!nb_groups_ok) {
		GF_LOG(GF_LOG_ERROR, GF_LOG_DASH, ("[DASH] No AdaptationSet could be selected in the MPD - Cannot play\n"));
		return GF_NON_COMPLIANT_BITSTREAM;
	}

	/*and seek if needed*/
	return GF_OK;
}


static void gf_dash_group_check_time(GF_DASH_Group *group)
{
	s64 check_time;
	u32 nb_dropped;

	if (group->dash->is_m3u8) return;
	if (! group->timeline_setup) return;
	if (group->broken_timing) return;

	check_time = (s64) gf_net_get_utc();
	nb_dropped = 0;

	while (1) {
		u32 seg_dur_ms;
		u64 seg_ast = gf_dash_get_segment_availability_start_time(group->dash->mpd, group, group->download_segment_index, &seg_dur_ms);

		s64 now = check_time + (s64) seg_dur_ms;
		if (now <= (s64) seg_ast) {
			group->dash->tsb_exceeded = (u32) -1;
			return;
		}

		now -= (s64) seg_ast;
		if (now <= (s64) seg_dur_ms) {
			group->dash->tsb_exceeded = (u32) -1;
			return;
		}
		if (((s32) group->time_shift_buffer_depth > 0) && (now > group->time_shift_buffer_depth)) {
			group->download_segment_index ++;
			nb_dropped ++;
			group->dash->time_in_tsb = 0;
			continue;
		}

		if (nb_dropped > group->dash->tsb_exceeded) {
			group->dash->tsb_exceeded = nb_dropped;
		}

		now -= group->dash->user_buffer_ms;
		if (now<0) return;

		if (now>group->dash->time_in_tsb)
			group->dash->time_in_tsb = (u32) now;
		return;
	}
}

typedef enum
{
	GF_DASH_DownloadCancel,
	GF_DASH_DownloadRestart,
	GF_DASH_DownloadSuccess,
} DownloadGroupStatus;


static DownloadGroupStatus dash_download_group_download(GF_DashClient *dash, GF_DASH_Group *group, GF_DASH_Group *base_group, Bool has_dep_following);

static GFINLINE void dash_set_min_wait(GF_DashClient *dash, u32 min_wait)
{
	if (!dash->min_wait_ms_before_next_request || (min_wait < dash->min_wait_ms_before_next_request)) {
		dash->min_wait_ms_before_next_request = min_wait;
		dash->min_wait_sys_clock = gf_sys_clock();
	}
}

/*TODO decide what is the best, fetch from another representation or ignore ...*/
static DownloadGroupStatus on_group_download_error(GF_DashClient *dash, GF_DASH_Group *group, GF_DASH_Group *base_group, GF_Err e, GF_MPD_Representation *rep, char *new_base_seg_url, char *key_url, Bool has_dep_following)
{
	u32 clock_time;
	Bool will_retry = GF_FALSE;
	Bool is_live = GF_FALSE;
	if (!dash || !group)
		return GF_DASH_DownloadCancel;

	clock_time = gf_sys_clock();

	dash_set_min_wait(dash, dash->min_timeout_between_404);

	group->retry_after_utc = dash->min_timeout_between_404 + gf_net_get_utc();
	if (!group->period->origin_base_url && (dash->mpd->type==GF_MPD_TYPE_DYNAMIC))
		is_live = GF_TRUE;

	if (e==GF_REMOTE_SERVICE_ERROR) {
		gf_dash_mark_group_done(group);
	}
	//failure on last segment in non dynamic mode: likely due to rounding in dash segment duration, assume no error
	//in dynamic mode, we need to check if this is a download schedule issue
	else if (!is_live && group->period->duration && (group->download_segment_index + 1 >= (s32) group->nb_segments_in_rep) ) {
		gf_dash_mark_group_done(group);
	}
	else if (group->maybe_end_of_stream) {
		if (group->maybe_end_of_stream==2) {
			GF_LOG(GF_LOG_WARNING, GF_LOG_DASH, ("[DASH] Couldn't get segment %s (error %s) and end of period was guessed during last update - stopping playback\n", new_base_seg_url, gf_error_to_string(e)));
			group->maybe_end_of_stream = 0;
			gf_dash_mark_group_done(group);
		}
		group->maybe_end_of_stream++;
	} else if (group->segment_in_valid_range) {
		GF_LOG(GF_LOG_ERROR, GF_LOG_DASH, ("[DASH] Error in downloading new segment: %s %s - segment was lost at server/proxy side\n", new_base_seg_url, gf_error_to_string(e)));
		if (dash->speed >= 0) {
			group->download_segment_index++;
		} else if (group->download_segment_index) {
			group->download_segment_index--;
		} else {
			GF_LOG(GF_LOG_DEBUG, GF_LOG_DASH, ("[DASH] Playing in backward - start of playlist reached - assuming end of stream\n"));
			gf_dash_mark_group_done(group);
		}
		group->segment_in_valid_range=0;
	} else if (group->prev_segment_ok && !group->time_at_first_failure) {
		if (!group->loop_detected) {
			group->time_at_first_failure = clock_time;
			GF_LOG(GF_LOG_INFO, GF_LOG_DASH, ("[DASH] Error in downloading new segment: %s %s - starting countdown for %d ms\n", new_base_seg_url, gf_error_to_string(e), group->current_downloaded_segment_duration));

			will_retry = GF_TRUE;
		}
	}
	//if multiple baseURL, try switching the base
	else if ((e==GF_URL_ERROR) && (group->current_base_url_idx + 1 < gf_mpd_get_base_url_count(dash->mpd, group->period, group->adaptation_set, rep) )) {
		group->current_base_url_idx++;
		if (new_base_seg_url) gf_free(new_base_seg_url);
		if (key_url) gf_free(key_url);
		return dash_download_group_download(dash, group, base_group, has_dep_following);
	}
	//if previous segment download was OK, we are likely asking too early - retry for the complete duration in case one segment was lost - we add some default safety safety
	else if (group->prev_segment_ok && (clock_time - group->time_at_first_failure <= group->current_downloaded_segment_duration + dash->segment_lost_after_ms )) {
		will_retry = GF_TRUE;
	} else {
		if ((group->dash->route_clock_state==2) && (e==GF_URL_ERROR)) {
			const char *val = group->dash->dash_io->get_header_value(group->dash->dash_io, group->dash->mpd_dnload, "x-route-loop");
			Bool is_loop = (val && !strcmp(val, "yes")) ? GF_TRUE : GF_FALSE;
			//if explicit loop or more than 5 consecutive seg lost restart synchro
			if ((group->nb_consecutive_segments_lost >= 5) || is_loop) {
				u32 i=0;
				if (is_loop) {
					GF_LOG(GF_LOG_WARNING, GF_LOG_DASH, ("[DASH] ROUTE loop detected, reseting timeline\n"));
				} else {
					GF_LOG(GF_LOG_WARNING, GF_LOG_DASH, ("[DASH] ROUTE lost %d consecutive segments, resetup tune-in\n", group->nb_consecutive_segments_lost));
				}
				dash->utc_drift_estimate = 0;
				dash->initial_period_tunein = GF_TRUE;
				dash->route_clock_state = 1;
				while ((group = gf_list_enum(dash->groups, &i))) {
					group->start_number_at_last_ast = 0;
					gf_dash_group_timeline_setup(dash->mpd, group, 0);
					group->loop_detected = is_loop;
					group->time_at_first_failure = 0;
					group->prev_segment_ok = GF_TRUE;
				}
				if (new_base_seg_url) gf_free(new_base_seg_url);
				if (key_url) gf_free(key_url);
				return GF_DASH_DownloadCancel;
			}
		}
		if (group->prev_segment_ok) {
			GF_LOG(GF_LOG_ERROR, GF_LOG_DASH, ("[DASH] Error in downloading new segment %s: %s - waited %d ms but segment still not available, checking next one ...\n", new_base_seg_url, gf_error_to_string(e), clock_time - group->time_at_first_failure));
			group->time_at_first_failure = 0;
			group->prev_segment_ok = GF_FALSE;
		}
		group->nb_consecutive_segments_lost ++;

		//we are lost ....
		if (group->nb_consecutive_segments_lost == 20) {
			GF_LOG(GF_LOG_ERROR, GF_LOG_DASH, ("[DASH] Too many consecutive segments not found, sync or signal has been lost - entering end of stream detection mode\n"));
			dash_set_min_wait(dash, 1000);
			group->maybe_end_of_stream = 1;
		} else {
			GF_LOG(GF_LOG_ERROR, GF_LOG_DASH, ("[DASH] Error in downloading new segment %s: %s\n", new_base_seg_url, gf_error_to_string(e)));
			if (dash->speed >= 0) {
				group->download_segment_index++;
			} else if (group->download_segment_index) {
				group->download_segment_index--;
			} else {
				GF_LOG(GF_LOG_DEBUG, GF_LOG_DASH, ("[DASH] Playing in backward - start of playlist reached - assuming end of stream\n"));
				gf_dash_mark_group_done(group);
			}
		}
	}
	//if retry, do not reset dependency status
	if (!will_retry) {
		if (rep->dependency_id) {
			segment_cache_entry *cache_entry = &base_group->cached[base_group->nb_cached_segments];
			cache_entry->has_dep_following = 0;
		}

		if (group->base_rep_index_plus_one) {
			group->active_rep_index = group->base_rep_index_plus_one - 1;
			group->has_pending_enhancement = GF_FALSE;
		}
	}

	if (new_base_seg_url) gf_free(new_base_seg_url);
	if (key_url) gf_free(key_url);
	return GF_DASH_DownloadCancel;
}

static DownloadGroupStatus dash_download_group_download(GF_DashClient *dash, GF_DASH_Group *group, GF_DASH_Group *base_group, Bool has_dep_following)
{
	//commented out as we end up doing too many requets
	GF_Err e;
	GF_MPD_Representation *rep;
	char *new_base_seg_url=NULL;
	char *key_url=NULL;
	bin128 key_iv;
	u64 start_range, end_range;
	Bool use_byterange;
	u32 representation_index;
	u32 clock_time, file_size=0;
	Bool empty_file = GF_FALSE;
	Bool remote_file = GF_FALSE;
	const char *local_file_name = NULL;
	const char *resource_name = NULL;
	const char *base_url = NULL;
	u32 start_number=0;
	GF_MPD_Type dyn_type = dash->mpd->type;
	if (group->period->origin_base_url)
		dyn_type = group->period->type;

	if (group->done) return GF_DASH_DownloadSuccess;
	if (!base_group) return GF_DASH_DownloadSuccess;

	if (group->selection != GF_DASH_GROUP_SELECTED) return GF_DASH_DownloadSuccess;

	if (base_group->nb_cached_segments>=base_group->max_cached_segments) {
		return GF_DASH_DownloadCancel;
	}
	if (!group->timeline_setup) {
		gf_dash_group_timeline_setup(dash->mpd, group, 0);
		group->timeline_setup = GF_TRUE;
	}

	/*remember the active rep index, since group->active_rep_index may change because of bandwidth control algorithm*/
	representation_index = group->active_rep_index;
	rep = gf_list_get(group->adaptation_set->representations, group->active_rep_index);
	rep->playback.broadcast_flag = GF_FALSE;

	/* if the index of the segment to be downloaded is greater or equal to the last segment (as seen in the playlist),
	 we need to check if a new playlist is ready */
	if (group->nb_segments_in_rep && (group->download_segment_index >= (s32) group->nb_segments_in_rep)) {
		u32 timer = gf_sys_clock() - dash->last_update_time;
		Bool update_playlist = 0;

		/* this period is done*/
		if ((dyn_type==GF_MPD_TYPE_DYNAMIC) && group->period->duration) {
		}
		/* update of the playlist, only if indicated */
		else if (dash->mpd->minimum_update_period && (timer > dash->mpd->minimum_update_period)) {
			update_playlist = 1;
		}
		/* if media_presentation_duration is 0 and we are in live, force a refresh (not in the spec but safety check*/
		else if ((dyn_type==GF_MPD_TYPE_DYNAMIC) && !dash->mpd->media_presentation_duration) {
			if (group->segment_duration && (timer > group->segment_duration*1000))
				update_playlist = 1;
		}
		if (update_playlist) {
			GF_LOG(GF_LOG_DEBUG, GF_LOG_DASH, ("[DASH] Playlist should be updated, postponing group download until playlist is updated\n"));
			dash->force_mpd_update = 1;
			return GF_DASH_DownloadCancel;
		}
		/* Now that the playlist is up to date, we can check again */
		if (group->download_segment_index  >= (s32) group->nb_segments_in_rep) {
			/* if there is a specified update period, we redo the whole process */
			if (dash->mpd->minimum_update_period || dyn_type==GF_MPD_TYPE_DYNAMIC) {

				if (dyn_type==GF_MPD_TYPE_STATIC) {
					GF_LOG(GF_LOG_DEBUG, GF_LOG_DASH, ("[DASH] Last segment in static period (dynamic MPD) - group is done\n"));
					gf_dash_mark_group_done(group);
					return GF_DASH_DownloadCancel;
				}
				else if ((dyn_type==GF_MPD_TYPE_DYNAMIC) && group->period->duration) {
					GF_LOG(GF_LOG_DEBUG, GF_LOG_DASH, ("[DASH] Last segment in period (dynamic mode) - group is done\n"));
					gf_dash_mark_group_done(group);
					return GF_DASH_DownloadCancel;
				}
				else if (! group->maybe_end_of_stream) {
					u32 now = gf_sys_clock();
					GF_LOG(GF_LOG_DEBUG, GF_LOG_DASH, ("[DASH] End of segment list reached (%d segments but idx is %d), waiting for next MPD update\n", group->nb_segments_in_rep, group->download_segment_index));
					if (group->nb_cached_segments) {
						if (dash->is_m3u8 && (group->nb_cached_segments <= 1)) {
							GF_LOG(GF_LOG_DEBUG, GF_LOG_DASH, ("[M3U8] There is only %d segment in cache, force MPD update\n", group->nb_cached_segments));
							dash->force_mpd_update = GF_TRUE;
						}
						return GF_DASH_DownloadCancel;
					}

					if (!group->time_at_first_reload_required) {
						group->time_at_first_reload_required = now;
						return GF_DASH_DownloadCancel;
					}
					if (now - group->time_at_first_reload_required < group->cache_duration)
						return GF_DASH_DownloadCancel;
					if (dash->mpd->minimum_update_period) {
						if (now - group->time_at_first_reload_required < dash->mpd->minimum_update_period)
							return GF_DASH_DownloadCancel;
					} else if (dyn_type==GF_MPD_TYPE_DYNAMIC) {
						if (timer < group->nb_segments_in_rep * group->segment_duration * 1000)
							return GF_DASH_DownloadCancel;
					}

					GF_LOG(GF_LOG_WARNING, GF_LOG_DASH, ("[DASH] Segment list has not been updated for more than %d ms - assuming end of period\n", now - group->time_at_first_reload_required));
					gf_dash_mark_group_done(group);
					return GF_DASH_DownloadCancel;
				}
			} else {
				/* if not, we are really at the end of the playlist, we can quit */
				GF_LOG(GF_LOG_DEBUG, GF_LOG_DASH, ("[DASH] End of period reached for group\n"));
				gf_dash_mark_group_done(group);
				if (!dash->request_period_switch && !group->has_pending_enhancement && !has_dep_following)
					dash->dash_io->on_dash_event(dash->dash_io, GF_DASH_EVENT_SEGMENT_AVAILABLE, gf_list_find(dash->groups, base_group), GF_OK);
				return GF_DASH_DownloadCancel;
			}
		}
	}
	group->time_at_first_reload_required = 0;

	if (group->force_switch_bandwidth && !dash->auto_switch_count) {
		GF_LOG(GF_LOG_DEBUG, GF_LOG_DASH, ("[DASH] Forcing representation switch, retesting group"));
		gf_dash_switch_group_representation(dash, group);
		/*restart*/
		return GF_DASH_DownloadRestart;
	}

	/*check availablity start time of segment in Live !!*/
	if (!group->broken_timing && (dyn_type==GF_MPD_TYPE_DYNAMIC) && !dash->is_m3u8 && !dash->is_smooth) {
		s32 to_wait = 0;
		u32 seg_dur_ms=0;
#ifndef GPAC_DISABLE_LOG
		u32 start_number = gf_dash_get_start_number(group, rep);
#endif
		s64 segment_ast = (s64) gf_dash_get_segment_availability_start_time(dash->mpd, group, group->download_segment_index, &seg_dur_ms);
		s64 now = (s64) gf_net_get_utc();


		if (group->retry_after_utc > (u64) now) {
			to_wait = (u32) (group->retry_after_utc - (u64) now);
			dash_set_min_wait(dash, (u32) to_wait);

			return GF_DASH_DownloadCancel;
		}

		clock_time = gf_sys_clock();
		to_wait = (s32) (segment_ast - now);

		if (group->force_early_fetch) {
			if (to_wait>1) {
				GF_LOG(GF_LOG_WARNING, GF_LOG_DASH, ("[DASH] Set #%d demux empty but wait time for segment %d is still %d ms, forcing scheduling\n", 1+gf_list_find(dash->groups, group), group->download_segment_index + start_number, to_wait));
				to_wait = 0;
			} else {
				//we officially reached segment AST
				group->force_early_fetch = GF_FALSE;
			}
		}

		/*if segment AST is greater than now, it is not yet available - we would need an estimate on how long the request takes to be sent to the server in order to be more reactive ...*/
		if (to_wait > 1) {
			GF_LOG(GF_LOG_DEBUG, GF_LOG_DASH, ("[DASH] Set #%d At %d Next segment %d (AST "LLD" - sec in period %g) is not yet available on server - requesting later in %d ms\n", 1+gf_list_find(dash->groups, group), gf_sys_clock(), group->download_segment_index + start_number, segment_ast, (segment_ast - group->period->start - group->ast_at_init + group->ast_offset)/1000.0, to_wait));
			if (group->last_segment_time) {
				GF_LOG(GF_LOG_DEBUG, GF_LOG_DASH, ("[DASH] %d ms elapsed since previous segment download\n", clock_time - group->last_segment_time));
			}

			dash_set_min_wait(dash, (u32) to_wait);

			return GF_DASH_DownloadCancel;
		} else {
			GF_LOG(GF_LOG_DEBUG, GF_LOG_DASH, ("[DASH] Set #%d At %d Next segment %d (AST "LLD" - sec in period %g) should now be available on server since %d ms - requesting it\n", 1+gf_list_find(dash->groups, group), gf_sys_clock(), group->download_segment_index + start_number, segment_ast, (segment_ast - group->period->start - group->ast_at_init + group->ast_offset)/1000.0, -to_wait));

			if (group->last_segment_time) {
				GF_LOG(GF_LOG_DEBUG, GF_LOG_DASH, ("[DASH] %d ms elapsed since previous segment download\n", clock_time - group->last_segment_time));
			}
		}
	}

	base_url = dash->base_url;
	if (group->period->origin_base_url) base_url = group->period->origin_base_url;
	/* At this stage, there are some segments left to be downloaded */
	e = gf_dash_resolve_url(dash->mpd, rep, group, base_url, GF_MPD_RESOLVE_URL_MEDIA, group->download_segment_index, &new_base_seg_url, &start_range, &end_range, &group->current_downloaded_segment_duration, NULL, &key_url, &key_iv, NULL, &start_number);

	if (e || !new_base_seg_url) {
		if (e==GF_EOS) {
			gf_dash_mark_group_done(group);
		} else {
			/*do something!!*/
			GF_LOG(GF_LOG_ERROR, GF_LOG_DASH, ("[DASH] Error resolving URL of next segment: %s\n", gf_error_to_string(e) ));
		}
		if (new_base_seg_url) gf_free(new_base_seg_url);
		return GF_DASH_DownloadCancel;
	}
	use_byterange = (start_range || end_range) ? 1 : 0;

	if (use_byterange) {
		GF_LOG(GF_LOG_DEBUG, GF_LOG_DASH, ("[DASH] Queuing new segment: %s (range: "LLD"-"LLD")\n", new_base_seg_url, start_range, end_range));
	}

	/*local file*/
	if (strnicmp(base_url, "gfio://", 7)
		&& (!strstr(new_base_seg_url, "://") || (!strnicmp(new_base_seg_url, "file://", 7) || !strnicmp(new_base_seg_url, "gmem://", 7) ) )
	) {
		FILE *ftest;
		resource_name = local_file_name = (char *) new_base_seg_url;
		e = GF_OK;
		/*do not erase local files*/
		group->local_files = 1;
		if (group->force_switch_bandwidth && !dash->auto_switch_count) {
			if (new_base_seg_url) gf_free(new_base_seg_url);
			gf_dash_switch_group_representation(dash, group);
			/*restart*/
			return GF_DASH_DownloadRestart;
		}
		ftest = gf_fopen(local_file_name, "rb");
		if (!ftest) {
			if (group->current_base_url_idx + 1 < gf_mpd_get_base_url_count(dash->mpd, group->period, group->adaptation_set, rep) ){
				group->current_base_url_idx++;
				if (new_base_seg_url) gf_free(new_base_seg_url);
				if (key_url) gf_free(key_url);
				return dash_download_group_download(dash, group, base_group, has_dep_following);
			} else if (group->period->duration && (group->download_segment_index + 1 == group->nb_segments_in_rep) ) {
				if (new_base_seg_url) gf_free(new_base_seg_url);
				gf_dash_mark_group_done(group);
				return GF_DASH_DownloadCancel;
			} else {
				GF_LOG(GF_LOG_ERROR, GF_LOG_DASH, ("[DASH] File %s not found on disk\n", local_file_name));
				group->current_base_url_idx = 0;
				return on_group_download_error(dash, group, base_group, GF_NOT_FOUND, rep, new_base_seg_url, key_url, has_dep_following);
			}
		} else {
			file_size = (u32) gf_fsize(ftest);
			gf_fclose(ftest);
		}
		group->current_base_url_idx = 0;
	} else {
		resource_name = local_file_name = new_base_seg_url;
		remote_file = GF_TRUE;
<<<<<<< HEAD

		hdr = dash->dash_io->get_header_value(dash->dash_io, base_group->segment_download, "x-route");
		if (hdr && !strcmp(hdr, "yes"))
			rep->playback.broadcast_flag = GF_TRUE;
=======
>>>>>>> ad97cef1
	}

	if (local_file_name) {
		assert(base_group->nb_cached_segments<base_group->max_cached_segments);
		assert(local_file_name);

		if (!empty_file) {
			u64 sdur;
			u32 sscale;
			segment_cache_entry *cache_entry = &base_group->cached[base_group->nb_cached_segments];

			cache_entry->cache = gf_strdup(local_file_name);
			cache_entry->url = gf_strdup( resource_name );
			if (use_byterange && remote_file) {
				cache_entry->start_range = start_range;
				cache_entry->end_range = end_range;
			} else {
				cache_entry->start_range = 0;
				cache_entry->end_range = 0;
			}
			cache_entry->representation_index = representation_index;
			cache_entry->duration = (u32) group->current_downloaded_segment_duration;
			cache_entry->loop_detected = group->loop_detected;
			cache_entry->has_dep_following = has_dep_following;
			if (key_url) {
				cache_entry->key_url = key_url;
				memcpy(cache_entry->key_IV, key_iv, sizeof(bin128));
				key_url = NULL;
			}

			cache_entry->time.num = gf_dash_get_segment_start_time_with_timescale(group, &sdur, &sscale);
			cache_entry->time.den = sscale;

			cache_entry->seg_number = group->download_segment_index + start_number;
			cache_entry->seg_name_start = dash_strip_base_url(cache_entry->url, base_url);
			group->loop_detected = GF_FALSE;

			if (group->local_files && use_byterange) {
				cache_entry->start_range = start_range;
				cache_entry->end_range = end_range;
			}
			GF_LOG(GF_LOG_DEBUG, GF_LOG_DASH, ("[DASH] Added file to cache (%u/%u in cache): %s\n", base_group->nb_cached_segments+1, base_group->max_cached_segments, cache_entry->url));

			base_group->nb_cached_segments++;
		}

		/* download enhancement representation of this segment*/
		if ((representation_index != group->max_complementary_rep_index) && rep->playback.enhancement_rep_index_plus_one) {
			group->active_rep_index = rep->playback.enhancement_rep_index_plus_one - 1;
			group->has_pending_enhancement = GF_TRUE;
		}
		/* if we have downloaded all enhancement representations of this segment, restart from base representation and increase dowloaded segment index by 1*/
		else {
			if (group->base_rep_index_plus_one) group->active_rep_index = group->base_rep_index_plus_one - 1;
			if (dash->speed >= 0) {
				group->download_segment_index++;
			} else if (group->download_segment_index) {
				group->download_segment_index--;
			} else {
				GF_LOG(GF_LOG_DEBUG, GF_LOG_DASH, ("[DASH] Playing in backward - start of playlist reached - assuming end of stream\n"));
				gf_dash_mark_group_done(group);
			}
			group->has_pending_enhancement = GF_FALSE;
		}
		if (dash->auto_switch_count) {
			group->nb_segments_done++;
			if (group->nb_segments_done==dash->auto_switch_count) {
				group->nb_segments_done=0;
				gf_dash_skip_disabled_representation(group, rep, GF_TRUE);
			}
		}

		//do not notify segments if there is a pending period switch - since these are decided by the user, we don't
		//want to notify old segments
		if (!dash->request_period_switch && !group->has_pending_enhancement && !has_dep_following)
			dash->dash_io->on_dash_event(dash->dash_io, GF_DASH_EVENT_SEGMENT_AVAILABLE, gf_list_find(dash->groups, base_group), GF_OK);

	}
	if (new_base_seg_url) gf_free(new_base_seg_url);
	if (key_url) gf_free(key_url);
	if (e) return GF_DASH_DownloadCancel;
	return GF_DASH_DownloadSuccess;
}


static DownloadGroupStatus dash_download_group(GF_DashClient *dash, GF_DASH_Group *group, GF_DASH_Group *base_group, Bool has_dep_following)
{
	DownloadGroupStatus res;

	if (!group->current_dep_idx) {
		res = dash_download_group_download(dash, group, base_group, has_dep_following);
		if (res==GF_DASH_DownloadRestart) return res;
		if (res==GF_DASH_DownloadCancel) return res;
		group->current_dep_idx = 1;
	}

	if (group->groups_depending_on) {
		u32 i, count = gf_list_count(group->groups_depending_on);
		i = group->current_dep_idx - 1;
		for (; i<count; i++) {

			GF_DASH_Group *dep_group = gf_list_get(group->groups_depending_on, i);
			if ((i+1==count) && !dep_group->groups_depending_on)
				has_dep_following = GF_FALSE;

			res = dash_download_group(dash, dep_group, base_group, has_dep_following);
			if (res==GF_DASH_DownloadRestart) {
				i--;
				continue;
			}
			group->current_dep_idx = i + 1;
			if (res==GF_DASH_DownloadCancel)
				return GF_DASH_DownloadCancel;
		}
	}
	group->current_dep_idx = 0;
	return GF_DASH_DownloadSuccess;
}

//tile based adaptation
static void dash_global_rate_adaptation(GF_DashClient *dash, Bool for_postponed_only)
{
	u32 quality_rank;
	u32 min_bandwidth = 0;
	Bool force_rep_idx = GF_FALSE;
	Bool local_file_mode = GF_FALSE;
	GF_MPD_Representation *rep, *rep_new;
	u32 total_rate, max_fsize, bandwidths[20], groups_per_quality[20], max_level;
	u32 q_idx, nb_qualities = 0;
	u32 i, count = gf_list_count(dash->groups), local_files = 0;

	//initialize min/max bandwidth
	min_bandwidth = 0;
	max_level = 0;
	total_rate = (u32) -1;
	nb_qualities = 1;
	max_fsize = 0;

	//get max qualities due to SRD descriptions
	//for now, consider all non-SRDs group to run in max quality
	for (i=0; i<gf_list_count(dash->SRDs); i++) {
		struct _dash_srd_desc *srd = gf_list_get(dash->SRDs, i);
		u32 nb_q = MAX(srd->srd_nb_cols, srd->srd_nb_rows);
		if (nb_q > nb_qualities) nb_qualities = nb_q;
	}

	//estimate bitrate
	for (i=0; i<count; i++) {
		GF_DASH_Group *group = gf_list_get(dash->groups, i);
		if (group->selection != GF_DASH_GROUP_SELECTED) continue;
		if (group->local_files) local_files ++;
		if (!group->bytes_per_sec) {
			if (!for_postponed_only)
				return;
			continue;
		}
		if (group->done) continue;

		group->backup_Bps = group->bytes_per_sec;
		//only count broadband ones
		if (dash->route_clock_state && !gf_list_count(group->period->base_URLs) && !gf_list_count(group->adaptation_set->base_URLs) && !group->period->origin_base_url) {
			u32 j;
			//get all active rep, count bandwidth for broadband ones
			for (j=0; j<=group->max_complementary_rep_index; j++) {
				rep = gf_list_get(group->adaptation_set->representations, j);
				//this rep is not in broadcast, add bandwidth
				if (gf_list_count(rep->base_URLs)) {
					total_rate = group->bytes_per_sec;
				}
			}
		} else {
			//use rate of largest downloaded file to perform rate adaptation
			//TODO: we should split rate adaptation per baseURL
			if (!max_fsize || (max_fsize<group->total_size)) {
				if (total_rate > group->bytes_per_sec) {
					total_rate = group->bytes_per_sec;
					max_fsize = group->total_size;
				}
			}
		}
	}
	if (total_rate == (u32) -1) {
		total_rate = 0;
	}
	if (local_files==count) {
		total_rate = dash->dash_io->get_bytes_per_sec ? dash->dash_io->get_bytes_per_sec(dash->dash_io, NULL) : 0;
		if (!total_rate) local_file_mode = GF_TRUE;
	} else if (!total_rate) {
		return;
	}

  for (q_idx=0; q_idx<nb_qualities; q_idx++) {
		bandwidths[q_idx] = 0;
		groups_per_quality[q_idx] = 0;

		for (i=0; i<count; i++) {
			GF_DASH_Group *group = gf_list_get(dash->groups, i);
			if (group->selection != GF_DASH_GROUP_SELECTED) continue;
			if (group->done) continue;

			quality_rank = gf_dash_get_tiles_quality_rank(dash, group);
			if (quality_rank >= nb_qualities) quality_rank = nb_qualities-1;
			if (quality_rank != q_idx) continue;

			group->target_new_rep = 0;
			rep = gf_list_get(group->adaptation_set->representations, group->target_new_rep);
			bandwidths[q_idx] += rep->bandwidth;
			groups_per_quality[q_idx] ++;
			if (max_level < 1 + quality_rank) max_level = 1+quality_rank;

			//quick trick here: if no download cap in local playback, compute the total rate based on
			//quality rank
			if (local_file_mode) {
				u32 nb_reps = gf_list_count(group->adaptation_set->representations);
				//get rep matching the given quality rank - quality 0 is the highest and our
				//reps are sorted from lowest !
				u32 rep_target;
				if (!quality_rank)
					rep_target = nb_reps-1;
				else
					rep_target = (nb_qualities - quality_rank) * nb_reps / nb_qualities;

				rep = gf_list_get(group->adaptation_set->representations, rep_target);
				total_rate += rep->bandwidth;
			}
		}
		min_bandwidth += bandwidths[q_idx];
	}
	if (local_file_mode) {
		//total rate is in bytes per second, and add a safety of 10 bytes to ensure selection
		total_rate = 10 + total_rate / 8;
	}

	/*no per-quality adaptation, we may have oscillations*/
	if (!dash->tile_rate_decrease) {
	}
	/*automatic rate alloc*/
	else if (dash->tile_rate_decrease==100) {
		//for each quality level (starting from highest priority), increase the bitrate if possible
		for (q_idx=0; q_idx < max_level; q_idx++) {
			Bool test_pass = GF_TRUE;
			while (1) {
				u32 nb_rep_increased = 0;
				u32 nb_rep_in_qidx = 0;
				u32 cumulated_bw_in_pass = 0;

				for (i=0; i<count; i++) {
					u32 diff;
					GF_DASH_Group *group = gf_list_get(dash->groups, i);
					if (group->selection != GF_DASH_GROUP_SELECTED) continue;
					if (group->done) continue;

					quality_rank = gf_dash_get_tiles_quality_rank(dash, group);
					if (quality_rank >= nb_qualities) quality_rank = nb_qualities-1;
					if (quality_rank != q_idx) continue;

					if (group->target_new_rep + 1 == gf_list_count(group->adaptation_set->representations))
						continue;

					nb_rep_in_qidx++;

					rep = gf_list_get(group->adaptation_set->representations, group->target_new_rep);
					diff = rep->bandwidth;
					rep_new = gf_list_get(group->adaptation_set->representations, group->target_new_rep+1);
					diff = rep_new->bandwidth - diff;

					if (dash->route_clock_state) {
						//if baseURL in period or adaptation set, we assume we are in broadband mode, otherwise we re in broadcast, don't count bitrate
						if (!gf_list_count(group->period->base_URLs) && !gf_list_count(group->adaptation_set->base_URLs)) {
							//new rep is in broadcast, force diff to 0 to select the rep
							if (!gf_list_count(rep_new->base_URLs)) {
								diff = 0;
							}
							//new rep is in broadband, prev rep is in broadcast, diff is the new rep bandwidth
							else if (!gf_list_count(rep->base_URLs)) {
								diff = rep_new->bandwidth;
							}
						}
					}

					if (test_pass) {
						cumulated_bw_in_pass+= diff;
						nb_rep_increased ++;
					} else if (min_bandwidth + diff < 8*total_rate) {
						min_bandwidth += diff;
						nb_rep_increased ++;
						bandwidths[q_idx] += diff;
						group->target_new_rep++;
					}
				}
				if (test_pass) {
					//all reps cannot be switched up in this quality level, do it
					if ( min_bandwidth + cumulated_bw_in_pass > 8*total_rate) {
						break;
					}
				}
				//no more adjustement possible for this quality level
				if (! nb_rep_increased)
					break;

				test_pass = !test_pass;
			}
		}

		if (! for_postponed_only) {
			GF_LOG(GF_LOG_DEBUG, GF_LOG_DASH, ("[DASH] Rate Adaptation - download rate %d kbps - %d quality levels (cumulated representations rate %d kbps)\n", 8*total_rate/1000, max_level, min_bandwidth/1000));

			for (q_idx=0; q_idx<max_level; q_idx++) {
				GF_LOG(GF_LOG_DEBUG, GF_LOG_DASH, ("[DASH]\tLevel #%d - %d Adaptation Sets for a total %d kbps allocated\n", q_idx+1, groups_per_quality[q_idx], bandwidths[q_idx]/1000 ));
			}
		}

		force_rep_idx = GF_TRUE;
	}
	/*for each quality level get tile_rate_decrease% of the available bandwidth*/
	else {
		u32 rate = bandwidths[0] = total_rate * dash->tile_rate_decrease / 100;
		for (i=1; i<max_level; i++) {
			u32 remain = total_rate - rate;
			if (i+1==max_level) {
				bandwidths[i] = remain;
			} else {
				bandwidths[i] = remain * dash->tile_rate_decrease/100;
				rate += bandwidths[i];
			}
		}

		if (! for_postponed_only) {
			GF_LOG(GF_LOG_INFO, GF_LOG_DASH, ("[DASH] Rate Adaptation - download rate %d kbps - %d quality levels (cumulated rate %d kbps)\n", 8*total_rate/1000, max_level, 8*min_bandwidth/1000));
			for (q_idx=0; q_idx<max_level; q_idx++) {
				GF_LOG(GF_LOG_INFO, GF_LOG_DASH, ("[DASH]\tLevel #%d - %d Adaptation Sets for a total %d kbps allocated\n", q_idx+1, groups_per_quality[q_idx], 8*bandwidths[q_idx]/1000 ));
			}
		}
	}

	//GF_LOG(GF_LOG_DEBUG, GF_LOG_DASH, ("DEBUG. 2. dowload at %d \n", 8*bandwidths[q_idx]/1000));
	//bandwitdh sharing done, perform rate adaptation with theses new numbers
	for (i=0; i<count; i++) {
		GF_DASH_Group *group = gf_list_get(dash->groups, i);
		if (group->selection != GF_DASH_GROUP_SELECTED) continue;
		if (group->done) continue;

		if (force_rep_idx) {
			rep = gf_list_get(group->adaptation_set->representations, group->target_new_rep);
			//add 100 bytes/sec to make sure we select the target one
			group->bytes_per_sec = 100 + rep->bandwidth / 8;
		}
		//decrease by quality level
		else if (dash->tile_rate_decrease) {
			quality_rank = gf_dash_get_tiles_quality_rank(dash, group);
			if (quality_rank >= nb_qualities) quality_rank = nb_qualities-1;
			assert(groups_per_quality[quality_rank]);
			group->bytes_per_sec = bandwidths[quality_rank] / groups_per_quality[quality_rank];
		}

		if (for_postponed_only) {
			if (group->rate_adaptation_postponed)
				dash_do_rate_adaptation(dash, group);
			group->bytes_per_sec = group->backup_Bps;
		} else {
			dash_do_rate_adaptation(dash, group);
			if (!group->rate_adaptation_postponed)
				group->bytes_per_sec = 0;
			else
				group->bytes_per_sec = group->backup_Bps;
		}
	}
}




static GF_Err dash_setup_period_and_groups(GF_DashClient *dash)
{
	u32 i, group_count;
	GF_Err e;

	//don't resetup the entire period, only the broken group(s) ...
	if (!dash->period_groups_setup) {
		/*setup period*/
		e = gf_dash_setup_period(dash);
		if (e) {
			//move to stop state before sending the error event otherwise we might deadlock when disconnecting the dash client
			dash->dash_state = GF_DASH_STATE_STOPPED;
			dash->dash_io->on_dash_event(dash->dash_io, GF_DASH_EVENT_PERIOD_SETUP_ERROR, -1, e);
			return e;
		}
		if (dash->force_period_reload) return GF_OK;

		dash->dash_io->on_dash_event(dash->dash_io, GF_DASH_EVENT_SELECT_GROUPS, -1, GF_OK);

		dash->period_groups_setup = GF_TRUE;
		dash->all_groups_done_notified = GF_FALSE;
	}

	e = GF_OK;
	group_count = gf_list_count(dash->groups);
	for (i=0; i<group_count; i++) {
		GF_DASH_Group *group = gf_list_get(dash->groups, i);
		if (group->selection==GF_DASH_GROUP_NOT_SELECTABLE)
			continue;

		if (group->group_setup) continue;

		e = gf_dash_download_init_segment(dash, group);

		//might happen with broadcast DASH (eg ATSC3)
		if (e == GF_IP_NETWORK_EMPTY) {
			if (dash->reinit_period_index) {
				gf_dash_reset_groups(dash);
				dash->active_period_index = dash->reinit_period_index-1;
				dash->reinit_period_index = 0;
				dash->period_groups_setup = GF_FALSE;
				return dash_setup_period_and_groups(dash);
			}

			return e;
		}
		group->group_setup = GF_TRUE;
		if (dash->initial_period_tunein && !dash->route_clock_state) {
			group->timeline_setup = GF_FALSE;
			group->force_timeline_reeval = GF_TRUE;
		}
		if (e) break;
	}
	dash->initial_period_tunein = GF_FALSE;

	/*if error signal to the user*/
	if (e != GF_OK) {
		//move to stop state before sending the error event otherwise we might deadlock when disconnecting the dash client
		dash->dash_state = GF_DASH_STATE_STOPPED;
		dash->dash_io->on_dash_event(dash->dash_io, GF_DASH_EVENT_PERIOD_SETUP_ERROR, -1, e);
		return e;
	}

	return GF_OK;
}

static void dash_do_groups(GF_DashClient *dash)
{
	u32 i, group_count = gf_list_count(dash->groups);

	dash->min_wait_ms_before_next_request = 0;

	/*for each selected groups*/
	for (i=0; i<group_count; i++) {
		GF_DASH_Group *group = gf_list_get(dash->groups, i);
		if (group->selection != GF_DASH_GROUP_SELECTED) {
			if (group->nb_cached_segments) {
				gf_dash_group_reset(dash, group);
			}
			continue;
		}

		if (group->depend_on_group) continue;
		//not yet scheduled for download
		if (group->rate_adaptation_postponed) {
			continue;
		}

		DownloadGroupStatus res;
		res = dash_download_group(dash, group, group, group->groups_depending_on ? GF_TRUE : GF_FALSE);
		if (res==GF_DASH_DownloadRestart) {
			i--;
			continue;
		}
	}
}

static GF_Err dash_check_mpd_update_and_cache(GF_DashClient *dash, Bool *cache_is_full)
{
	GF_Err e = GF_OK;
	u32 i, group_count;
	u32 timer = gf_sys_clock() - dash->last_update_time;
	Bool has_postponed_rate_adaptation;

	(*cache_is_full) = GF_TRUE;
	has_postponed_rate_adaptation = GF_FALSE;

	group_count = gf_list_count(dash->groups);
	/*refresh MPD*/
	if (dash->force_mpd_update || (dash->mpd->minimum_update_period && (timer > dash->mpd->minimum_update_period))) {
		u32 diff = gf_sys_clock();
		if (dash->force_mpd_update || dash->mpd->minimum_update_period) {
			GF_LOG(GF_LOG_INFO, GF_LOG_DASH, ("[DASH] At %d Time to update the playlist (%u ms elapsed since last refresh and min reload rate is %u)\n", gf_sys_clock() , timer, dash->mpd->minimum_update_period));
		}
		dash->force_mpd_update = 0;

		e = gf_dash_update_manifest(dash);

		diff = gf_sys_clock() - diff;
		if (e) {
			if (!dash->in_error) {
				GF_LOG(GF_LOG_ERROR, GF_LOG_DASH, ("[DASH] Error updating MPD %s\n", gf_error_to_string(e)));
			}
		} else {
			GF_LOG(GF_LOG_DEBUG, GF_LOG_DASH, ("[DASH] Updated MPD in %d ms\n", diff));
		}
	} else {
		Bool all_groups_done = GF_TRUE;
		Bool cache_full = GF_TRUE;

		has_postponed_rate_adaptation = GF_FALSE;

		/*wait if nothing is ready to be downloaded*/
		if (dash->min_wait_ms_before_next_request > 1) {
			if (gf_sys_clock() < dash->min_wait_sys_clock + dash->min_wait_ms_before_next_request) {
				return GF_EOS;
			}
			dash->min_wait_ms_before_next_request = 0;
		}

		/*check if cache is not full*/
		dash->tsb_exceeded = 0;
		dash->time_in_tsb = 0;
		for (i=0; i<group_count; i++) {
			GF_MPD_Type type = dash->mpd->type;
			GF_DASH_Group *group = gf_list_get(dash->groups, i);

			if (group->period->origin_base_url)
				type = group->period->type;

			if ((group->selection != GF_DASH_GROUP_SELECTED)
				|| group->depend_on_group
				|| (group->done && !group->nb_cached_segments)
			) {
				continue;
			}
			all_groups_done = 0;
			if (type==GF_MPD_TYPE_DYNAMIC) {
				gf_dash_group_check_time(group);
			}
			//cache is full, notify client some segments are pending
			if ((group->nb_cached_segments == group->max_cached_segments)
				&& !dash->request_period_switch
				&& !group->has_pending_enhancement
			) {
				dash->dash_io->on_dash_event(dash->dash_io, GF_DASH_EVENT_SEGMENT_AVAILABLE, i, GF_OK);
			}
			if (group->done && group->nb_cached_segments) {
				dash->dash_io->on_dash_event(dash->dash_io, GF_DASH_EVENT_SEGMENT_AVAILABLE, i, GF_OK);
			}

			if (group->nb_cached_segments<group->max_cached_segments) {
				cache_full = 0;
			}
			if (group->rate_adaptation_postponed)
				has_postponed_rate_adaptation = GF_TRUE;

			if (!cache_full)
				break;
		}

		if (dash->tsb_exceeded) {
			dash->dash_io->on_dash_event(dash->dash_io, GF_DASH_EVENT_TIMESHIFT_OVERFLOW, (s32) dash->tsb_exceeded, GF_OK);
			dash->tsb_exceeded = 0;
		} else if (dash->time_in_tsb != dash->prev_time_in_tsb) {
			dash->prev_time_in_tsb = dash->time_in_tsb;
			dash->dash_io->on_dash_event(dash->dash_io, GF_DASH_EVENT_TIMESHIFT_UPDATE, 0, GF_OK);
		}


		if (!cache_full) {
			(*cache_is_full) = GF_FALSE;
		} else {
			//seek request
			if (dash->request_period_switch==2) all_groups_done = 1;

			if (all_groups_done && dash->next_period_checked) {
				dash->next_period_checked = 1;
			}
			if (all_groups_done && dash->request_period_switch) {
				gf_dash_reset_groups(dash);
				if (dash->request_period_switch == 1) {
					if (dash->speed<0) {
						if (dash->active_period_index) {
							dash->active_period_index--;
						}
					} else {
						dash->active_period_index++;
					}
				}

				(*cache_is_full) = GF_FALSE;
				dash->request_period_switch = 0;
				dash->period_groups_setup = GF_FALSE;
				GF_LOG(GF_LOG_INFO, GF_LOG_DASH, ("[DASH] Switching to period #%d\n", dash->active_period_index+1));
				dash->dash_state = GF_DASH_STATE_SETUP;

				if (!dash->all_groups_done_notified) {
					dash->all_groups_done_notified = GF_TRUE;
					dash->dash_io->on_dash_event(dash->dash_io, GF_DASH_EVENT_END_OF_PERIOD, 0, GF_OK);
				}

			} else {
				(*cache_is_full) = GF_TRUE;
				return GF_OK;
			}
		}
	}

	if (has_postponed_rate_adaptation) {
		dash_global_rate_adaptation(dash, GF_TRUE);
	}
	return GF_OK;
}

static GF_Err gf_dash_process_internal(GF_DashClient *dash)
{
	GF_Err e;
	Bool cache_is_full;

	if (dash->in_error) return GF_SERVICE_ERROR;

	if (dash->force_period_reload) {
		if (gf_sys_clock() - dash->force_period_reload < 500) return GF_OK;
		dash->force_period_reload = 0;
		GF_LOG(GF_LOG_WARNING, GF_LOG_DASH, ("[DASH] Retrying period reload after previous failure\n"));
	}

	switch (dash->dash_state) {
	case GF_DASH_STATE_SETUP:
		dash->in_period_setup = 1;
		e = dash_setup_period_and_groups(dash);
		if (e) return e;

		if (dash->force_period_reload) {
			dash->force_period_reload = gf_sys_clock();
			return GF_OK;
		}

		dash->last_update_time = gf_sys_clock();
		dash->dash_state = GF_DASH_STATE_CONNECTING;
<<<<<<< HEAD
		if (dash->dash_mutex) gf_mx_v(dash->dash_mutex);
=======
		return GF_OK;
>>>>>>> ad97cef1

		if (dash->mpd_stop_request)
			return GF_OK;
		//fallthrough
		
	case GF_DASH_STATE_CONNECTING:
		/*ask the user to connect to desired groups*/
		e = dash->dash_io->on_dash_event(dash->dash_io, GF_DASH_EVENT_CREATE_PLAYBACK, -1, GF_OK);
		if (e) return e;
		dash->in_period_setup = 0;
		dash->dash_state = GF_DASH_STATE_RUNNING;
		dash->min_wait_ms_before_next_request = 0;
		return GF_OK;
	case GF_DASH_STATE_RUNNING:
		e = dash_check_mpd_update_and_cache(dash, &cache_is_full);
		if (e || cache_is_full) {
			return GF_OK;
		}
		if (dash->dash_state == GF_DASH_STATE_SETUP)
			return GF_OK;

		dash->initial_period_tunein = GF_FALSE;
		dash_do_groups(dash);
		return GF_OK;
	case GF_DASH_STATE_STOPPED:
		return GF_EOS;
	}
	return GF_OK;
}

GF_Err gf_dash_process(GF_DashClient *dash)
{
	return gf_dash_process_internal(dash);
}


static u32 gf_dash_period_index_from_time(GF_DashClient *dash, u64 time)
{
	u32 i, count, active_period_plus_one;
	u64 cumul_start = 0;
	Bool is_dyn = GF_FALSE;
	GF_MPD_Period *period;

	if (dash->mpd->type==GF_MPD_TYPE_DYNAMIC) {
		u64 now, availabilityStartTime;
		availabilityStartTime = dash->mpd->availabilityStartTime + dash->utc_shift;
		availabilityStartTime += dash->utc_drift_estimate;

		now = dash->mpd_fetch_time + (gf_sys_clock() - dash->last_update_time) - availabilityStartTime;
		if (dash->initial_time_shift_value<=100) {
			now -= dash->mpd->time_shift_buffer_depth * dash->initial_time_shift_value / 100;
		} else {
			now -= dash->initial_time_shift_value;
		}
		if (!time) is_dyn = GF_TRUE;
		time += now;
	}


restart:
	count = gf_list_count(dash->mpd->periods);
	cumul_start = 0;
	active_period_plus_one = 0;
	for (i = 0; i<count; i++) {
		period = gf_list_get(dash->mpd->periods, i);

		if (period->xlink_href && !period->duration) {
			if (!active_period_plus_one || period->xlink_actuate_on_load) {
				gf_dash_solve_period_xlink(dash, dash->mpd->periods, i);
				goto restart;
			}
		}

		if ((period->start > time) || (cumul_start > time)) {
		} else {
			cumul_start += period->duration;

			if (!active_period_plus_one && (time < cumul_start)) {
				active_period_plus_one = i+1;
			}
		}
	}
	if (is_dyn) {
		for (i = 0; i<count; i++) {
			period = gf_list_get(dash->mpd->periods, i);
			if (!period->xlink_href && !period->origin_base_url) return i;
		}
	}
	return active_period_plus_one ? active_period_plus_one-1 : 0;
}

static Bool gf_dash_seek_periods(GF_DashClient *dash, Double seek_time)
{
	Double start_time;
	/*we have an arch issue here: we may get a seek request in normal multiperiod playback
	 with a seek time close but before to the active period, typically if the stream is shorter
	 than the advertised period duration. We will use a safety check of 0.5 seconds, any seek request
	 at Start(Pn) - 0.5 will resolve in seek at Start(Pn)
	 * */
	Bool at_period_boundary=GF_FALSE;
	u32 i, period_idx;
	u32 nb_retry = 10;

	dash->start_range_period = 0;
	start_time = 0;
	period_idx = 0;
	for (i=0; i<gf_list_count(dash->mpd->periods); i++) {
		GF_MPD_Period *period = gf_list_get(dash->mpd->periods, i);
		Double dur;

		if (period->xlink_href) {
			gf_dash_solve_period_xlink(dash, dash->mpd->periods, i);
			if (nb_retry) {
				nb_retry --;
				i--;
				continue;
			}
			GF_LOG(GF_LOG_ERROR, GF_LOG_DASH, ("[DASH] Period still resolves to XLINK %s for more than 10 consecutive retry, ignoring it ...\n", period->xlink_href));
			gf_free(period->xlink_href);
			period->xlink_href = NULL;
		} else {
			nb_retry = 10;
		}
		dur = (Double)period->duration;
		dur /= 1000;
		if (seek_time + 0.5 >= start_time) {
			if ((i+1==gf_list_count(dash->mpd->periods)) || (seek_time + 0.5 < start_time + dur) ) {
				if (seek_time > start_time + dur) {
					at_period_boundary = GF_TRUE;
				}
				period_idx = i;
				break;
			}
		}
		start_time += dur;
	}
	if (period_idx != dash->active_period_index) {
		seek_time -= start_time;
		dash->active_period_index = period_idx;
		dash->request_period_switch = 2;

		dash->start_range_period = seek_time;
	} else if (seek_time < start_time) {
		at_period_boundary = GF_TRUE;
	}

	if (at_period_boundary) return GF_TRUE;
	return dash->request_period_switch ? 1 : 0;
}

static void gf_dash_seek_group(GF_DashClient *dash, GF_DASH_Group *group, Double seek_to, Bool is_dynamic)
{
	GF_Err e;
	u32 first_downloaded, last_downloaded, segment_idx, orig_idx;

	if (group->selection==GF_DASH_GROUP_NOT_SELECTABLE) return;
	
	group->force_segment_switch = 0;
	if (!is_dynamic) {
		/*figure out where to seek*/
		orig_idx = group->download_segment_index;
		e = gf_mpd_seek_in_period(seek_to, MPD_SEEK_PREV, group->period, group->adaptation_set, gf_list_get(group->adaptation_set->representations, group->active_rep_index), &segment_idx, NULL);
		if (e<0)
			GF_LOG(GF_LOG_WARNING, GF_LOG_DASH, ("[DASH] An error occured while seeking to time %lf: %s\n", seek_to, gf_error_to_string(e)));

		group->download_segment_index = orig_idx;

		/*remember to seek to given duration*/
		group->start_playback_range = seek_to;

		first_downloaded = last_downloaded = group->download_segment_index;
		if (group->download_segment_index + 1 >= (s32) group->nb_cached_segments) {
			first_downloaded = group->download_segment_index + 1 - group->nb_cached_segments;
		}
		/*we are seeking in our download range, just go on*/
		if ((segment_idx>=first_downloaded) && (segment_idx<=last_downloaded)) {
			return;
		}

		group->force_segment_switch = 1;
		group->download_segment_index = segment_idx;
	} else {
		group->start_number_at_last_ast = 0;
		/*remember to adjust time in timeline steup*/
		group->start_playback_range = seek_to;
		group->timeline_setup = GF_FALSE;
	}

	while (group->nb_cached_segments) {
		group->nb_cached_segments--;
		if (!dash->keep_files && !group->local_files && !group->segment_must_be_streamed)
			gf_file_delete(group->cached[group->nb_cached_segments].cache);

		gf_dash_group_reset_cache_entry(&group->cached[group->nb_cached_segments]);
	}
	group->done = 0;
}

GF_EXPORT
void gf_dash_group_seek(GF_DashClient *dash, u32 group_idx, Double seek_to)
{
	GF_DASH_Group *group = gf_list_get(dash->groups, group_idx);
	if (!group) return;
	gf_dash_seek_group(dash, group, seek_to, (dash->mpd->type==GF_MPD_TYPE_DYNAMIC) ? GF_TRUE : GF_FALSE);
}

static void gf_dash_seek_groups(GF_DashClient *dash, Double seek_time, Bool is_dynamic)
{
	u32 i;

	if (dash->active_period_index) {
		Double dur = 0;
		for (i=0; i<dash->active_period_index; i++) {
			GF_MPD_Period *period = gf_list_get(dash->mpd->periods, dash->active_period_index-1);
			dur += period->duration/1000.0;
		}
		seek_time -= dur;
	}
	for (i=0; i<gf_list_count(dash->groups); i++) {
		GF_DASH_Group *group = gf_list_get(dash->groups, i);
		gf_dash_seek_group(dash, group, seek_time, is_dynamic);
	}
}


static GF_Err http_ifce_get(GF_FileDownload *getter, char *url)
{
	GF_Err e;
	Bool owns_sess = GF_FALSE;
	GF_DASHFileIOSession *sess;
	GF_DashClient *dash = (GF_DashClient*) getter->udta;
	if (!getter->session) {
		if (!dash->mpd_dnload) {
			sess = dash->dash_io->create(dash->dash_io, 1, url, -1);
			if (!sess) return GF_IO_ERR;
			getter->session = sess;
			e = GF_OK;
			owns_sess = GF_TRUE;
		} else {
			sess = getter->session = dash->mpd_dnload;
			e = dash->dash_io->setup_from_url(dash->dash_io, getter->session, url, -1);
		}
	}
	else {
		u32 group_idx = -1, i;
		for (i = 0; i < gf_list_count(dash->groups); i++) {
			GF_DASH_Group *group = gf_list_get(dash->groups, i);
			if (group->selection != GF_DASH_GROUP_SELECTED) continue;
			group_idx = i;
			break;
		}
		e = dash->dash_io->setup_from_url(dash->dash_io, getter->session, url, group_idx);
		if (e) {
			//with ROUTE we may have 404 right away if nothing in cache yet, not an error
			GF_LOG(dash->route_clock_state ? GF_LOG_DEBUG : GF_LOG_ERROR, GF_LOG_DASH, ("[DASH] Cannot resetup downloader for url %s: %s\n", url, gf_error_to_string(e) ));
			return e;
		}
		sess = (GF_DASHFileIOSession *)getter->session;
	}
	if (!e)
		e = dash->dash_io->init(dash->dash_io, sess);

	if (e) {
		if (owns_sess) {
			dash->dash_io->del(dash->dash_io, sess);
			if (getter->session == sess)
				getter->session = NULL;
		}
		return e;
	}
	return dash->dash_io->run(dash->dash_io, sess);
}

static void http_ifce_clean(GF_FileDownload *getter)
{
	GF_DashClient *dash = (GF_DashClient*) getter->udta;
	if (getter->session) dash->dash_io->del(dash->dash_io, getter->session);
	getter->session = NULL;
}

static const char *http_ifce_cache_name(GF_FileDownload *getter)
{
	GF_DashClient *dash = (GF_DashClient*) getter->udta;
	if (getter->session) return dash->dash_io->get_cache_name(dash->dash_io, getter->session);
	return NULL;
}

GF_EXPORT
GF_Err gf_dash_open(GF_DashClient *dash, const char *manifest_url)
{
	char local_path[GF_MAX_PATH];
	const char *local_url;
	char *sep_cgi = NULL;
	char *sep_frag = NULL;
	GF_Err e;
	GF_MPD_Period *period;
	GF_DOMParser *mpd_parser=NULL;
	Bool is_local = GF_FALSE;

	if (!dash || !manifest_url) return GF_BAD_PARAM;

	memset( dash->lastMPDSignature, 0, GF_SHA1_DIGEST_SIZE);
	dash->reload_count = 0;

	if (dash->base_url) gf_free(dash->base_url);
	sep_cgi = strrchr(manifest_url, '?');
	if (sep_cgi) sep_cgi[0] = 0;
	dash->base_url = gf_strdup(manifest_url);
	if (sep_cgi) sep_cgi[0] = '?';

	dash->getter.udta = dash;
	dash->getter.new_session = http_ifce_get;
	dash->getter.del_session = http_ifce_clean;
	dash->getter.get_cache_name = http_ifce_cache_name;
	dash->getter.session = NULL;



	if (dash->mpd_dnload) dash->dash_io->del(dash->dash_io, dash->mpd_dnload);
	dash->mpd_dnload = NULL;
	local_url = NULL;

	if (!strnicmp(manifest_url, "file://", 7)) {
		local_url = manifest_url + 7;
		is_local = 1;
		if (strstr(manifest_url, ".m3u8")) {
			dash->is_m3u8 = GF_TRUE;
		}
	} else if (strstr(manifest_url, "://") && strncmp(manifest_url, "gfio://", 7)) {
		const char *reloc_url, *mtype;
		char mime[128];
		e = gf_dash_download_resource(dash, &(dash->mpd_dnload), manifest_url, 0, 0, 1, NULL);
		if (e!=GF_OK) {
			GF_LOG(GF_LOG_ERROR, GF_LOG_DASH, ("[DASH] Error - cannot connect service: MPD downloading problem %s for %s\n", gf_error_to_string(e), manifest_url));
			dash->dash_io->del(dash->dash_io, dash->mpd_dnload);
			dash->mpd_dnload = NULL;
			return e;
		}

		mtype = dash->dash_io->get_mime(dash->dash_io, dash->mpd_dnload);
		strcpy(mime, mtype ? mtype : "");
		strlwr(mime);

		reloc_url = dash->dash_io->get_url(dash->dash_io, dash->mpd_dnload);

		/*if relocated use new URL as base URL for all requests*/
		if (strcmp(reloc_url, manifest_url)) {
			gf_free(dash->base_url);
			dash->base_url = gf_strdup(reloc_url);
		}

		local_url = dash->dash_io->get_cache_name(dash->dash_io, dash->mpd_dnload);
		if (!local_url) {
			GF_LOG(GF_LOG_ERROR, GF_LOG_DASH, ("[DASH] Error - cannot connect service: cache problem %s\n", local_url));
			dash->dash_io->del(dash->dash_io, dash->mpd_dnload);
			dash->mpd_dnload = NULL;
			return GF_IO_ERR;
		}
	} else {
		local_url = manifest_url;
		is_local = 1;
	}

	if (is_local && strncmp(manifest_url, "gfio://", 7)) {
		FILE *f = gf_fopen(local_url, "rt");
		if (!f) {
			sep_cgi = strrchr(local_url, '?');
			if (sep_cgi) sep_cgi[0] = 0;
			sep_frag = strrchr(local_url, '#');
			if (sep_frag) sep_frag[0] = 0;

			f = gf_fopen(local_url, "rt");
			if (!f) {
				if (sep_cgi) sep_cgi[0] = '?';
				if (sep_frag) sep_frag[0] = '#';
				return GF_URL_ERROR;
			}
		}
		gf_fclose(f);
	}
	dash->mpd_fetch_time = dash_get_fetch_time(dash);

	gf_dash_reset_groups(dash);

	if (dash->mpd)
		gf_mpd_del(dash->mpd);

	dash->mpd = gf_mpd_new();
	if (!dash->mpd) {
		e = GF_OUT_OF_MEM;
		GF_LOG(GF_LOG_ERROR, GF_LOG_DASH, ("[DASH] Error - cannot connect service: MPD creation problem %s\n", gf_error_to_string(e)));
		goto exit;
	}
	if (dash->dash_io->manifest_updated) {
		const char *szName = gf_file_basename(manifest_url);
		dash->dash_io->manifest_updated(dash->dash_io, szName, local_url, -1);
	}

	//peek payload, check if m3u8 - MPD and SmoothStreaming are checked after
	char szLine[100];
	FILE *f = gf_fopen(local_url, "r");
	if (f) {
		gf_fread(szLine, 100, f);
		gf_fclose(f);
	}
	szLine[99] = 0;
	if (strstr(szLine, "#EXTM3U"))
		dash->is_m3u8 = 1;

	if (dash->is_m3u8) {
		if (is_local) {
			char *sep;
			strcpy(local_path, local_url);
			sep = gf_file_ext_start(local_path);
			if (sep) sep[0]=0;
			strcat(local_path, ".mpd");

			e = gf_m3u8_to_mpd(local_url, manifest_url, local_path, dash->reload_count, dash->mimeTypeForM3U8Segments, 0, M3U8_TO_MPD_USE_TEMPLATE, M3U8_TO_MPD_USE_SEGTIMELINE, &dash->getter, dash->mpd, GF_FALSE, dash->keep_files);
		} else {
			const char *redirected_url = dash->dash_io->get_url(dash->dash_io, dash->mpd_dnload);
			if (!redirected_url) redirected_url=manifest_url;

			e = gf_m3u8_to_mpd(local_url, redirected_url, NULL, dash->reload_count, dash->mimeTypeForM3U8Segments, 0, M3U8_TO_MPD_USE_TEMPLATE, M3U8_TO_MPD_USE_SEGTIMELINE, &dash->getter, dash->mpd, GF_FALSE, dash->keep_files);
		}
	} else {
		u32 res = gf_dash_check_mpd_root_type(local_url);
		if (res==2) {
			dash->is_smooth = 1;
		}
		if (!dash->is_smooth && !res) {
			GF_LOG(GF_LOG_ERROR, GF_LOG_DASH, ("[DASH] Error - cannot connect service: wrong file type %s\n", local_url));
			dash->dash_io->del(dash->dash_io, dash->mpd_dnload);
			dash->mpd_dnload = NULL;
			return GF_URL_ERROR;
		}

		GF_LOG(GF_LOG_DEBUG, GF_LOG_DASH, ("[DASH] parsing %s manifest %s\n", dash->is_smooth ? "SmoothStreaming" : "DASH-MPD", local_url));

		/* parse the MPD */
		mpd_parser = gf_xml_dom_new();
		e = gf_xml_dom_parse(mpd_parser, local_url, NULL, NULL);

		if (sep_cgi) sep_cgi[0] = '?';
		if (sep_frag) sep_frag[0] = '#';

		if (e != GF_OK) {
			GF_LOG(GF_LOG_ERROR, GF_LOG_DASH, ("[DASH] Error - cannot connect service: MPD parsing problem %s\n", gf_xml_dom_get_error(mpd_parser) ));
			gf_xml_dom_del(mpd_parser);
			dash->dash_io->del(dash->dash_io, dash->mpd_dnload);
			dash->mpd_dnload = NULL;
			return GF_URL_ERROR;
		}

		if (dash->is_smooth) {
			e = gf_mpd_init_smooth_from_dom(gf_xml_dom_get_root(mpd_parser), dash->mpd, manifest_url);
		} else {
			e = gf_mpd_init_from_dom(gf_xml_dom_get_root(mpd_parser), dash->mpd, manifest_url);
		}
		gf_xml_dom_del(mpd_parser);

		if (!e && dash->split_adaptation_set)
			gf_mpd_split_adaptation_sets(dash->mpd);

		if (dash->ignore_xlink)
			dash_purge_xlink(dash->mpd);

	}
	//for both DASH and HLS, we support ROUTE
	if (!is_local) {
		const char *hdr = dash->dash_io->get_header_value(dash->dash_io, dash->mpd_dnload, "x-route");
		if (hdr) {
			if (!dash->route_clock_state) {
				GF_LOG(GF_LOG_INFO, GF_LOG_DASH, ("[DASH] Detected ROUTE DASH service ID %s\n", hdr));
				dash->route_clock_state = 1;
			}
		}
	}

	if (e != GF_OK) {
		GF_LOG(GF_LOG_ERROR, GF_LOG_DASH, ("[DASH] Error - cannot connect service: MPD creation problem %s\n", gf_error_to_string(e)));
		goto exit;
	}
	GF_LOG(GF_LOG_DEBUG, GF_LOG_DASH, ("[DASH] DASH client initialized from MPD at UTC time "LLU" - availabilityStartTime "LLU"\n", dash->mpd_fetch_time , dash->mpd->availabilityStartTime));

	if (is_local && dash->mpd->minimum_update_period) {
		e = gf_dash_update_manifest(dash);
		if (e != GF_OK) {
			GF_LOG(GF_LOG_ERROR, GF_LOG_DASH, ("[DASH] Error - cannot update MPD: %s\n", gf_error_to_string(e)));
			goto exit;
		}
	}

	/* Get the right period from the given time */
	dash->active_period_index = gf_dash_period_index_from_time(dash, 0);
	period = gf_list_get(dash->mpd->periods, dash->active_period_index);
	if (period->xlink_href) {
		gf_dash_solve_period_xlink(dash, dash->mpd->periods, dash->active_period_index);
		period = gf_list_get(dash->mpd->periods, dash->active_period_index);
	}
	if (!period || !gf_list_count(period->adaptation_sets) ) {
		GF_LOG(GF_LOG_ERROR, GF_LOG_DASH, ("[DASH] Error - cannot start: not enough periods or representations in MPD\n"));
		e = GF_URL_ERROR;
		goto exit;
	}

	dash->dash_state = GF_DASH_STATE_SETUP;
	return GF_OK;

exit:
	if (dash->dash_io) {
		dash->dash_io->del(dash->dash_io, dash->mpd_dnload);
		dash->mpd_dnload = NULL;
	}

	if (dash->mpd)
		gf_mpd_del(dash->mpd);
	dash->mpd = NULL;
	return e;
}

GF_EXPORT
void gf_dash_close(GF_DashClient *dash)
{
	assert(dash);

	if (dash->dash_io) {
		if (dash->mpd_dnload) {
			if (dash->mpd_dnload == dash->getter.session)
				dash->getter.session = NULL;
			dash->dash_io->del(dash->dash_io, dash->mpd_dnload);
			dash->mpd_dnload = NULL;
		}

		if (dash->getter.del_session && dash->getter.session)
			dash->getter.del_session(&dash->getter);
	}
	if (dash->mpd) {
		gf_mpd_del(dash->mpd);
		dash->mpd = NULL;
	}

	if (dash->dash_state != GF_DASH_STATE_CONNECTING)
		gf_dash_reset_groups(dash);
}

GF_EXPORT
void gf_dash_set_algo(GF_DashClient *dash, GF_DASHAdaptationAlgorithm algo)
{
	dash->adaptation_algorithm = algo;
	switch (dash->adaptation_algorithm) {
	case GF_DASH_ALGO_GPAC_LEGACY_BUFFER:
		dash->rate_adaptation_algo = dash_do_rate_adaptation_legacy_buffer;
		dash->rate_adaptation_download_monitor = dash_do_rate_monitor_default;
		break;
	case GF_DASH_ALGO_GPAC_LEGACY_RATE:
		dash->rate_adaptation_algo = dash_do_rate_adaptation_legacy_rate;
		dash->rate_adaptation_download_monitor = dash_do_rate_monitor_default;
		break;
	case GF_DASH_ALGO_BBA0:
		dash->rate_adaptation_algo = dash_do_rate_adaptation_bba0;
		dash->rate_adaptation_download_monitor = dash_do_rate_monitor_default;
		break;
	case GF_DASH_ALGO_BOLA_FINITE:
	case GF_DASH_ALGO_BOLA_BASIC:
	case GF_DASH_ALGO_BOLA_U:
	case GF_DASH_ALGO_BOLA_O:
		dash->rate_adaptation_algo = dash_do_rate_adaptation_bola;
		dash->rate_adaptation_download_monitor = dash_do_rate_monitor_default;
		break;
	case GF_DASH_ALGO_NONE:
	default:
		dash->rate_adaptation_algo = NULL;
		break;
	}
}

static s32 dash_do_rate_adaptation_custom(GF_DashClient *dash, GF_DASH_Group *group, GF_DASH_Group *base_group,
		  	  	  	  	  	  	  	  	  u32 dl_rate, Double speed, Double max_available_speed, Bool force_lower_complexity,
										  	  GF_MPD_Representation *rep, Bool go_up_bitrate)
{
	u32 g_idx = gf_list_find(dash->groups, group);
	u32 b_idx = gf_list_find(dash->groups, base_group);

	return dash->rate_adaptation_algo_custom(dash->udta_custom_algo, g_idx, b_idx, dl_rate, group->total_size,
			speed, max_available_speed,
			group->hint_visible_width, group->hint_visible_height,
			force_lower_complexity,
			group->active_rep_index,
			group->buffer_min_ms, group->buffer_max_ms, group->buffer_occupancy_ms
	);
}

static s32 dash_do_rate_monitor_custom(GF_DashClient *dash, GF_DASH_Group *group, u32 bits_per_sec, u64 total_bytes, u64 bytes_done, u64 us_since_start, u32 buffer_dur_ms, u32 current_seg_dur)
{
	u32 g_idx = gf_list_find(dash->groups, group);
	return dash->rate_adaptation_download_monitor_custom(dash->udta_custom_algo, g_idx, bits_per_sec, total_bytes, bytes_done, us_since_start, buffer_dur_ms, current_seg_dur);
}

GF_EXPORT
void gf_dash_set_algo_custom(GF_DashClient *dash, void *udta,
		gf_dash_rate_adaptation algo_custom,
		gf_dash_download_monitor download_monitor_custom)
{
	dash->adaptation_algorithm = GF_DASH_ALGO_CUSTOM;
	dash->rate_adaptation_algo = dash_do_rate_adaptation_custom;
	dash->rate_adaptation_download_monitor = dash_do_rate_monitor_custom;

	dash->udta_custom_algo = udta;
	dash->rate_adaptation_algo_custom = algo_custom;
	dash->rate_adaptation_download_monitor_custom = download_monitor_custom;

}

GF_EXPORT
GF_DashClient *gf_dash_new(GF_DASHFileIO *dash_io, u32 max_cache_duration, u32 auto_switch_count, Bool keep_files, Bool disable_switching, GF_DASHInitialSelectionMode first_select_mode, u32 initial_time_shift_percent)
{
	GF_DashClient *dash;
	if (!dash_io) {
		GF_LOG(GF_LOG_ERROR, GF_LOG_DASH, ("[DASH] Cannot create client withou sync IO for HTTP\n"));
		return NULL;
	}

	GF_SAFEALLOC(dash, GF_DashClient);
	if (!dash) return NULL;
	dash->dash_io = dash_io;
	dash->speed = 1.0;
	dash->is_rt_speed = GF_TRUE;
	dash->low_latency_mode = GF_DASH_LL_STRICT;

	//wait one segment to validate we have enough bandwidth
	dash->probe_times_before_switch = 1;
	//FIXME: mime type for segments MUST be mp2t, webvtt or a Packed Audio file (like AAC)
	dash->mimeTypeForM3U8Segments = gf_strdup( "video/mp2t" );

	dash->max_cache_duration = max_cache_duration;
	dash->initial_time_shift_value = initial_time_shift_percent;

	dash->auto_switch_count = auto_switch_count;
	dash->keep_files = keep_files;
	dash->disable_switching = disable_switching;
	dash->first_select_mode = first_select_mode;
	dash->min_timeout_between_404 = 500;
	dash->segment_lost_after_ms = 100;
	dash->debug_group_index = -1;
	dash->tile_rate_decrease = 100;
	dash->route_ast_shift = 1000;
	dash->initial_period_tunein = GF_TRUE;
	GF_LOG(GF_LOG_DEBUG, GF_LOG_DASH, ("[DASH] Client created\n"));

#ifdef GPAC_ENABLE_COVERAGE
	if (gf_sys_is_cov_mode()) {
		on_group_download_error(NULL, NULL, NULL, GF_OK, NULL, NULL, NULL, GF_FALSE);
		gf_dash_is_running(dash);
	}
#endif
	return dash;
}

GF_EXPORT
void gf_dash_del(GF_DashClient *dash)
{
	//force group cleanup
	dash->dash_state = GF_DASH_STATE_STOPPED;
	gf_dash_close(dash);

	if (dash->mimeTypeForM3U8Segments) gf_free(dash->mimeTypeForM3U8Segments);
	if (dash->base_url) gf_free(dash->base_url);

	gf_free(dash);
}

GF_EXPORT
void gf_dash_enable_utc_drift_compensation(GF_DashClient *dash, Bool estimate_utc_drift)
{
	dash->estimate_utc_drift = estimate_utc_drift;
}

GF_EXPORT
void gf_dash_set_switching_probe_count(GF_DashClient *dash, u32 switch_probe_count)
{
	dash->probe_times_before_switch = switch_probe_count;
}

GF_EXPORT
void gf_dash_set_agressive_adaptation(GF_DashClient *dash, Bool agressive_switch)
{
	dash->agressive_switching = agressive_switch;
}


GF_EXPORT
u32 gf_dash_get_group_count(GF_DashClient *dash)
{
	return gf_list_count(dash->groups);
}


GF_EXPORT
void *gf_dash_get_group_udta(GF_DashClient *dash, u32 idx)
{
	GF_DASH_Group *group = gf_list_get(dash->groups, idx);
	if (!group) return NULL;
	return group->udta;
}

GF_EXPORT
GF_Err gf_dash_set_group_udta(GF_DashClient *dash, u32 idx, void *udta)
{
	GF_DASH_Group *group = gf_list_get(dash->groups, idx);
	if (!group) return GF_BAD_PARAM;
	group->udta = udta;
	return GF_OK;
}

GF_EXPORT
Bool gf_dash_is_group_selected(GF_DashClient *dash, u32 idx)
{
	GF_DASH_Group *group = gf_list_get(dash->groups, idx);
	if (!group) return 0;
	return (group->selection == GF_DASH_GROUP_SELECTED) ? 1 : 0;
}

GF_EXPORT
Bool gf_dash_is_group_selectable(GF_DashClient *dash, u32 idx)
{
	GF_DASH_Group *group = gf_list_get(dash->groups, idx);
	if (!group) return 0;
	return (group->selection == GF_DASH_GROUP_NOT_SELECTABLE) ? 0 : 1;
}

GF_EXPORT
void gf_dash_get_info(GF_DashClient *dash, const char **title, const char **source)
{
	GF_MPD_ProgramInfo *info = dash ? gf_list_get(dash->mpd->program_infos, 0) : NULL;
	if (title) *title = info ? info->title : NULL;
	if (source) *source = info ? info->source : NULL;
}


GF_EXPORT
void gf_dash_switch_quality(GF_DashClient *dash, Bool switch_up, Bool immediate_switch)
{
	u32 i;
	for (i=0; i<gf_list_count(dash->groups); i++) {
		u32 switch_to_rep_idx = 0;
		u32 bandwidth, quality, k;
		GF_MPD_Representation *rep, *active_rep;
		GF_DASH_Group *group = gf_list_get(dash->groups, i);
		u32 current_idx = group->active_rep_index;
		if (group->selection != GF_DASH_GROUP_SELECTED) continue;

		if (group->base_rep_index_plus_one) current_idx = group->max_complementary_rep_index;
		if (group->force_representation_idx_plus_one) current_idx = group->force_representation_idx_plus_one - 1;

		active_rep = gf_list_get(group->adaptation_set->representations, current_idx);
		if (!active_rep) continue;
		bandwidth = switch_up ? (u32) -1 : 0;
		quality = switch_up ? (u32) -1 : 0;

		for (k=0; k<gf_list_count(group->adaptation_set->representations); k++) {
			rep = gf_list_get(group->adaptation_set->representations, k);
			if (switch_up) {
				if ((rep->quality_ranking>active_rep->quality_ranking) || (rep->bandwidth>active_rep->bandwidth)) {
					if ((rep->quality_ranking < quality) || (rep->bandwidth < bandwidth)) {
						bandwidth = rep->bandwidth;
						quality = rep->quality_ranking;
						switch_to_rep_idx = k+1;
					}
				}
			} else {
				if ((rep->quality_ranking < active_rep->quality_ranking) || (rep->bandwidth < active_rep->bandwidth)) {
					if ((rep->quality_ranking > quality) || (rep->bandwidth > bandwidth)) {
						bandwidth = rep->bandwidth;
						quality = rep->quality_ranking;
						switch_to_rep_idx = k+1;
					}
				}
			}
		}
		if (switch_to_rep_idx && (switch_to_rep_idx-1 != current_idx) ) {
			u32 nb_cached_seg_per_rep = group->max_cached_segments / gf_dash_group_count_rep_needed(group);

			group->force_switch_bandwidth = 1;
			if (!group->base_rep_index_plus_one)
				group->force_representation_idx_plus_one = switch_to_rep_idx;
			else
				group->max_complementary_rep_index = switch_to_rep_idx-1;


			if (group->local_files || immediate_switch) {
				u32 keep_seg_index = 0;
				//keep all scalable enhancements of the first segment
				rep = gf_list_get(group->adaptation_set->representations, group->cached[0].representation_index);
				if (rep->playback.enhancement_rep_index_plus_one) {
					u32 rep_idx = rep->playback.enhancement_rep_index_plus_one;
					while (keep_seg_index + 1 < group->nb_cached_segments) {
						rep = gf_list_get(group->adaptation_set->representations, group->cached[keep_seg_index+1].representation_index);
						if (rep_idx == group->cached[keep_seg_index+1].representation_index+1) {
							keep_seg_index ++;
							rep_idx = rep->playback.enhancement_rep_index_plus_one;
						}
						else
							break;
					}
				}

				if (!group->base_rep_index_plus_one) {
					/*in local playback just switch at the end of the current segment
					for remote, we should let the user decide*/
					while (group->nb_cached_segments > keep_seg_index + 1) {
						group->nb_cached_segments--;
						GF_LOG(GF_LOG_DEBUG, GF_LOG_DASH, ("[DASH] Group %d switching quality - delete cached segment: %s\n", i, group->cached[group->nb_cached_segments].url));

						if (!group->local_files && group->cached[group->nb_cached_segments].cache) {
							gf_file_delete( group->cached[group->nb_cached_segments].cache );
						}
						gf_dash_group_reset_cache_entry(&group->cached[group->nb_cached_segments]);

						group->cached[group->nb_cached_segments].duration = (u32) group->current_downloaded_segment_duration;
						if (group->download_segment_index>1)
							group->download_segment_index--;
					}
				} else {
					if (switch_up) {
						//first, we keep the second segment and remove all segments from the third one
						keep_seg_index++;
						rep = gf_list_get(group->adaptation_set->representations, group->cached[keep_seg_index].representation_index);
						if (rep->playback.enhancement_rep_index_plus_one) {
							u32 rep_idx = rep->playback.enhancement_rep_index_plus_one;
							while (keep_seg_index + 1 < group->nb_cached_segments) {
								rep = gf_list_get(group->adaptation_set->representations, group->cached[keep_seg_index+1].representation_index);
								if (rep_idx == group->cached[keep_seg_index+1].representation_index+1) {
									keep_seg_index ++;
									rep_idx = rep->playback.enhancement_rep_index_plus_one;
								}
								else
									break;
							}
						}
						while (group->nb_cached_segments > keep_seg_index + 1) {
							Bool decrease_download_segment_index = (group->cached[group->nb_cached_segments-1].representation_index == current_idx) ? GF_TRUE : GF_FALSE;
							group->nb_cached_segments--;
							GF_LOG(GF_LOG_DEBUG, GF_LOG_DASH, ("[DASH] Group %d switching quality - delete cached segment: %s\n", i, group->cached[group->nb_cached_segments].url));

							if (!group->local_files && group->cached[group->nb_cached_segments].cache) {
								gf_file_delete( group->cached[group->nb_cached_segments].cache );
							}

							gf_dash_group_reset_cache_entry(&group->cached[group->nb_cached_segments]);

							group->cached[group->nb_cached_segments].duration = (u32) group->current_downloaded_segment_duration;

							if (decrease_download_segment_index && group->download_segment_index>1)
								group->download_segment_index--;
						}
						/*force to download scalable enhancement of the second segment*/
						group->force_representation_idx_plus_one = switch_to_rep_idx;
						group->active_rep_index = switch_to_rep_idx - 1;
						group->download_segment_index--;
					}
					else if (group->nb_cached_segments) {
						/* we remove highest scalable enhancements of the dowloaded segments, and keep another segments*/
						for (k = group->nb_cached_segments - 1; k > keep_seg_index; k--) {
							if (group->cached[k].representation_index != current_idx)
								continue;
							group->nb_cached_segments--;
							GF_LOG(GF_LOG_DEBUG, GF_LOG_DASH, ("[DASH] Group %d switching quality - delete cached segment: %s\n", i, group->cached[k].url));
							if (k != group->nb_cached_segments) {
								memmove(&group->cached[k], &group->cached[k+1], (group->nb_cached_segments-k)*sizeof(segment_cache_entry));
							}
							memset(&group->cached[group->nb_cached_segments], 0, sizeof(segment_cache_entry));
						}
					}
				}
			}
			/*resize max cached segment*/
			group->max_cached_segments = nb_cached_seg_per_rep * gf_dash_group_count_rep_needed(group);

			if (group->srd_desc)
				gf_dash_set_tiles_quality(dash, group->srd_desc);
		}
	}
}

GF_EXPORT
Double gf_dash_get_duration(GF_DashClient *dash)
{
	return gf_mpd_get_duration(dash->mpd);
}

GF_EXPORT
u32 gf_dash_group_get_time_shift_buffer_depth(GF_DashClient *dash, u32 idx)
{
	GF_DASH_Group *group = gf_list_get(dash->groups, idx);
	if (!group) return 0;
	return group->time_shift_buffer_depth;
}

GF_EXPORT
const char *gf_dash_get_url(GF_DashClient *dash)
{
	return dash->base_url;
}

GF_EXPORT
Bool gf_dash_is_m3u8(GF_DashClient *dash) {
	return dash->is_m3u8;
}
GF_EXPORT
Bool gf_dash_is_smooth_streaming(GF_DashClient *dash) {
	return dash->is_smooth;
}

GF_EXPORT
const char *gf_dash_group_get_segment_mime(GF_DashClient *dash, u32 idx)
{
	GF_MPD_Representation *rep;
	GF_DASH_Group *group = gf_list_get(dash->groups, idx);
	if (!group) return NULL;

	rep = gf_list_get(group->adaptation_set->representations, group->active_rep_index);
	return gf_dash_get_mime_type(NULL, rep, group->adaptation_set);
}



GF_EXPORT
const char *gf_dash_group_get_segment_init_url(GF_DashClient *dash, u32 idx, u64 *start_range, u64 *end_range)
{
	GF_MPD_Representation *rep;
	GF_DASH_Group *group = gf_list_get(dash->groups, idx);
	if (!group) return NULL;

	/*solve dependencies if any - we first test highest: if this is a complementary rep, keep the highest for init
	otherwise use the selected one
	this is need for scalable because we only init once the demuxer*/

	rep = gf_list_last(group->adaptation_set->representations);
	if (!rep->dependency_id)
		rep = gf_list_get(group->adaptation_set->representations, group->active_rep_index);

	if (group->bs_switching_init_segment_url) {
		if (start_range) *start_range = group->bs_switching_init_segment_url_start_range;
		if (end_range) *end_range = group->bs_switching_init_segment_url_end_range;
		return group->bs_switching_init_segment_url;
	}

	//no rep found or no init for the rep, check all reps
	//this may happen when the adaptation rate algo changed the rep between the init (TS) and the next segment
	if (!rep || !rep->playback.cached_init_segment_url) {
		u32 i, count;
		count = gf_list_count(group->adaptation_set->representations);
		for (i=0; i<count; i++) {
			rep = gf_list_get(group->adaptation_set->representations, i);
			if (rep->playback.cached_init_segment_url) break;
			rep = NULL;
		}
	}
	if (!rep) return NULL;
	if (start_range) *start_range = rep->playback.init_start_range;
	if (end_range) *end_range = rep->playback.init_end_range;
	return rep->playback.cached_init_segment_url;
}

GF_EXPORT
const char *gf_dash_group_get_segment_init_keys(GF_DashClient *dash, u32 idx, bin128 *key_IV)
{
	GF_MPD_Representation *rep;
	GF_DASH_Group *group = gf_list_get(dash->groups, idx);
	if (!group) return NULL;

	rep = gf_list_get(group->adaptation_set->representations, group->active_rep_index);
	if (!rep) return NULL;

	if (key_IV) memcpy(*key_IV, rep->playback.key_IV, sizeof(bin128));
	return rep->playback.key_url;
}

GF_EXPORT
void gf_dash_group_select(GF_DashClient *dash, u32 idx, Bool select)
{
	Bool needs_resetup = GF_FALSE;
	GF_DASH_Group *group = gf_list_get(dash->groups, idx);
	if (!group) return;
	if (group->selection == GF_DASH_GROUP_NOT_SELECTABLE)
		return;

	if ((group->selection==GF_DASH_GROUP_NOT_SELECTED) && select) needs_resetup = 1;

	group->selection = select ? GF_DASH_GROUP_SELECTED : GF_DASH_GROUP_NOT_SELECTED;
	/*this set is part of a group, make sure no all other sets from the indicated group are unselected*/
	if (select && (group->adaptation_set->group>=0)) {
		u32 i;
		for (i=0; i<gf_dash_get_group_count(dash); i++) {
			GF_DASH_Group *agroup = gf_list_get(dash->groups, i);
			if (agroup==group) continue;

			/*either one Representation from group 0, if present,*/
			if ((group->adaptation_set->group==0)
			        /*or the combination of at most one Representation from each non-zero group*/
			        || (group->adaptation_set->group==agroup->adaptation_set->group)
			   ) {
				agroup->selection = GF_DASH_GROUP_NOT_SELECTED;
			}
		}
	}
	//TODO: recompute grop download index based on current playback ...
	if (needs_resetup) {

	}
}

GF_EXPORT
void gf_dash_groups_set_language(GF_DashClient *dash, const char *lang_code_rfc_5646)
{
	u32 i, len;
	s32 lang_idx;
	GF_List *groups_selected;
	if (!lang_code_rfc_5646) return;

	groups_selected = gf_list_new();

	//first pass, check exact match
	for (i=0; i<gf_list_count(dash->groups); i++) {
		GF_DASH_Group *group = gf_list_get(dash->groups, i);
		if (group->selection==GF_DASH_GROUP_NOT_SELECTABLE) continue;
		if (!group->adaptation_set->lang) continue;

		if (!stricmp(group->adaptation_set->lang, lang_code_rfc_5646)) {
			gf_dash_group_select(dash, i, 1);
			gf_list_add(groups_selected, group);
		}
	}

	lang_idx = gf_lang_find(lang_code_rfc_5646);
	if (lang_idx>=0) {
		const char *n2cc = gf_lang_get_2cc(lang_idx);
		const char *n3cc = gf_lang_get_3cc(lang_idx);

		for (i=0; i<gf_list_count(dash->groups); i++) {
			char *sep;
			GF_DASH_Group *group = gf_list_get(dash->groups, i);
			if (group->selection==GF_DASH_GROUP_NOT_SELECTABLE) continue;
			if (!group->adaptation_set->lang) continue;
			if (gf_list_find(groups_selected, group) >= 0) continue;

			//check we didn't select one AS in this group in the previous pass or in this pass
			if (group->adaptation_set->group>=0) {
				u32 k;
				Bool found = GF_FALSE;
				for (k=0; k<gf_list_count(groups_selected); k++) {
					GF_DASH_Group *ag = gf_list_get(groups_selected, k);

					if (ag->adaptation_set->group == group->adaptation_set->group) {
						found = 1;
						break;
					}
				}
				if (found) continue;
			}
			//get the 2 or 3 land code
			sep = strchr(group->adaptation_set->lang, '-');
			if (sep) {
				sep[0] = 0;
			}
			len = (u32) strlen(group->adaptation_set->lang);
			//compare with what we found
			if ( ((len==3) && !stricmp(group->adaptation_set->lang, n3cc))
			        || ((len==2) && !stricmp(group->adaptation_set->lang, n2cc))
			   ) {
				gf_dash_group_select(dash, i, 1);
				gf_list_add(groups_selected, group);
			}

			if (sep) sep[0] = '-';
		}
	}
	gf_list_del(groups_selected);
}

GF_EXPORT
Bool gf_dash_is_running(GF_DashClient *dash)
{
	return (dash->dash_state==GF_DASH_STATE_STOPPED) ? GF_FALSE : GF_TRUE;
}

GF_EXPORT
Bool gf_dash_is_in_setup(GF_DashClient *dash)
{
	if (dash->dash_state==GF_DASH_STATE_SETUP) return GF_TRUE;
	if (dash->dash_state==GF_DASH_STATE_CONNECTING) return GF_TRUE;
	if (dash->request_period_switch) return GF_TRUE;
	return GF_FALSE;
}

GF_EXPORT
u32 gf_dash_get_period_switch_status(GF_DashClient *dash)
{
	return dash->request_period_switch;
}
GF_EXPORT
void gf_dash_request_period_switch(GF_DashClient *dash)
{
	GF_LOG(GF_LOG_INFO, GF_LOG_DASH, ("[DASH] Period switch has been requested\n"));
	dash->request_period_switch = 1;
}
GF_EXPORT
Bool gf_dash_in_last_period(GF_DashClient *dash, Bool check_eos)
{
	Bool res;

	switch (dash->dash_state) {
	case GF_DASH_STATE_SETUP:
	case GF_DASH_STATE_CONNECTING:
		return GF_FALSE;
	default:
		break;
	}
	
	res = (dash->active_period_index+1 < gf_list_count(dash->mpd->periods)) ? 0 : 1;
	//this code seems buggy, commented for now
#if 0
	if (res && dash->mpd->type==GF_MPD_TYPE_DYNAMIC) {
		GF_MPD_Period*period = gf_list_last(dash->mpd->periods);
		//consider we are
		if (!period->duration || dash->mpd->media_presentation_duration) res = GF_FALSE;
	}
#endif
	return res;
}
GF_EXPORT
Bool gf_dash_in_period_setup(GF_DashClient *dash)
{
	return dash->in_period_setup;
}

GF_EXPORT
void gf_dash_set_speed(GF_DashClient *dash, Double speed)
{
	u32 i;
	if (!dash) return;
	if (!speed) speed = 1.0;
	if (dash->speed == speed) return;

	for (i=0; i<gf_list_count(dash->groups); i++) {
		GF_DASH_Group *group = (GF_DASH_Group *)gf_list_get(dash->groups, i);
		GF_MPD_Representation *active_rep;
		Double max_available_speed;
		if (!group || (group->selection != GF_DASH_GROUP_SELECTED)) continue;
		active_rep = (GF_MPD_Representation *)gf_list_get(group->adaptation_set->representations, group->active_rep_index);
		if (speed < 0)
			group->decode_only_rap = GF_TRUE;

		max_available_speed = gf_dash_get_max_available_speed(dash, group, active_rep);

		/*verify if this representation support this speed*/
		if (!max_available_speed || (ABS(speed) <= max_available_speed)) {
			//nothing to do
		} else {
			/*if the representation does not support this speed, search for another which support it*/
			u32 switch_to_rep_idx = 0;
			u32 bandwidth = 0, quality = 0, k;
			GF_MPD_Representation *rep;
			for (k=0; k<gf_list_count(group->adaptation_set->representations); k++) {
				rep = gf_list_get(group->adaptation_set->representations, k);
				if ((ABS(speed) <= rep->max_playout_rate) && ((rep->quality_ranking > quality) || (rep->bandwidth > bandwidth))) {
					bandwidth = rep->bandwidth;
					quality = rep->quality_ranking;
					switch_to_rep_idx = k+1;
				}
			}
			if (switch_to_rep_idx) {
				GF_LOG(GF_LOG_WARNING, GF_LOG_DASH, ("[DASH] Switching representation for adapting playing speed\n"));
				group->force_switch_bandwidth = 1;
				group->force_representation_idx_plus_one = switch_to_rep_idx;
			}
		}
		GF_LOG(GF_LOG_DEBUG, GF_LOG_DASH, ("[DASH] Playing at %f speed \n", speed));
		dash->speed = speed;
		dash->is_rt_speed = (ABS(speed - 1.0)<0.1) ? GF_TRUE : GF_FALSE;

	}
}

GF_EXPORT
GF_Err gf_dash_group_next_seg_info(GF_DashClient *dash, u32 idx, const char **seg_name, u32 *seg_number, GF_Fraction64 *seg_time, u32 *seg_dur_ms, const char **init_segment)
{
	GF_Err res = GF_OK;
	GF_DASH_Group *group;
	if (dash->dash_mutex) gf_mx_p(dash->dash_mutex);
	group = gf_list_get(dash->groups, idx);
	if (group->cache_mutex) gf_mx_p(group->cache_mutex);

	if (!group) {
		if (group->cache_mutex) gf_mx_v(group->cache_mutex);
		if (dash->dash_mutex) gf_mx_v(dash->dash_mutex);
		return GF_BAD_PARAM;
	}
	if (init_segment) {
		GF_MPD_Representation *rep = gf_list_get(group->adaptation_set->representations, group->active_rep_index);
		*init_segment = rep ? rep->playback.init_seg_name_start : NULL;
	} else {
		if (!group->nb_cached_segments) {
			res = GF_BUFFER_TOO_SMALL;
		} else {
			if (seg_name) *seg_name = group->cached[0].seg_name_start;
			if (seg_number) *seg_number = group->cached[0].seg_number;
			if (seg_time) *seg_time = group->cached[0].time;
			if (seg_dur_ms) *seg_dur_ms = group->cached[0].duration;
		}
	}
	if (group->cache_mutex) gf_mx_v(group->cache_mutex);
	if (dash->dash_mutex) gf_mx_v(dash->dash_mutex);
	return GF_OK;
}

GF_EXPORT
void gf_dash_group_discard_segment(GF_DashClient *dash, u32 idx)
{
	GF_DASH_Group *group;
	Bool delete_next;

	group = gf_list_get(dash->groups, idx);

discard_segment:
	if (!group->nb_cached_segments) {
		return;
	}
	delete_next = group->cached[0].has_dep_following ? GF_TRUE : GF_FALSE;

	if (group->cached[0].cache) {
		assert(group->cached[0].url);

		GF_LOG(GF_LOG_DEBUG, GF_LOG_DASH, ("[DASH] removing cache file %s : %s\n", group->cached[0].url, group->cached[0].cache));

		//remember the representation index of the last segment
		group->prev_active_rep_index = group->cached[0].representation_index;

		gf_dash_group_reset_cache_entry(&group->cached[0]);
	}

	memmove(&group->cached[0], &group->cached[1], sizeof(segment_cache_entry)*(group->nb_cached_segments-1));
	memset(&(group->cached[group->nb_cached_segments-1]), 0, sizeof(segment_cache_entry));
	group->nb_cached_segments--;

	if (delete_next) {
		goto discard_segment;
	}

	/*if we have dependency representations, we need also discard them*/
	if (group->base_rep_index_plus_one) {
		if (group->cached[0].cache && (group->cached[0].representation_index != group->base_rep_index_plus_one-1))
			goto discard_segment;
	}
}

GF_EXPORT
void gf_dash_set_group_done(GF_DashClient *dash, u32 idx, Bool done)
{
	GF_DASH_Group *group = gf_list_get(dash->groups, idx);
	if (group) group->done = done;
}

GF_EXPORT
Bool gf_dash_get_group_done(GF_DashClient *dash, u32 idx)
{
	GF_DASH_Group *group = gf_list_get(dash->groups, idx);
	if (group) return group->done;
	return GF_FALSE;
}

GF_EXPORT
GF_Err gf_dash_group_get_presentation_time_offset(GF_DashClient *dash, u32 idx, u64 *presentation_time_offset, u32 *timescale)
{
	GF_DASH_Group *group = gf_list_get(dash->groups, idx);
	if (group) {
		u64 duration;
		GF_MPD_Representation *rep = gf_list_get(group->adaptation_set->representations, group->active_rep_index);
		gf_mpd_resolve_segment_duration(rep, group->adaptation_set, group->period, &duration, timescale, presentation_time_offset, NULL);
		return GF_OK;
	}
	return GF_BAD_PARAM;
}

GF_EXPORT
GF_Err gf_dash_group_get_next_segment_location(GF_DashClient *dash, u32 idx, u32 dependent_representation_index, const char **url, u64 *start_range, u64 *end_range, s32 *switching_index, const char **switching_url, u64 *switching_start_range, u64 *switching_end_range, const char **original_url, Bool *has_next_segment, const char **key_url, bin128 *key_IV)
{
	GF_DASH_Group *group;
	u32 index;
	Bool has_dep_following;
	*url = NULL;
	if (switching_url) *switching_url = NULL;
	if (start_range) *start_range = 0;
	if (end_range) *end_range = 0;
	if (switching_start_range) *switching_start_range = 0;
	if (switching_end_range) *switching_end_range = 0;
	if (original_url) *original_url = NULL;
	if (switching_index) *switching_index = -1;
	if (has_next_segment) *has_next_segment = GF_FALSE;

	group = gf_list_get(dash->groups, idx);

	if (!group) {
		return GF_BAD_PARAM;
	}

	if (!group->nb_cached_segments) {
		if (group->done) return GF_EOS;
		if ((dash->low_latency_mode==GF_DASH_LL_EARLY_FETCH)
			&& group->is_low_latency
			&& dash->is_rt_speed
			&& !dash->time_in_tsb
		) {
			group->force_early_fetch = GF_TRUE;
			dash->min_wait_ms_before_next_request = 1;
		}
		return GF_BUFFER_TOO_SMALL;
	}

	/*check the dependent rep is in the cache and does not target next segment (next in time)*/
	has_dep_following = group->cached[0].has_dep_following;
	index = 0;
	while (dependent_representation_index) {
		GF_Err err = GF_OK;

		if (has_dep_following) {
			if (index+1 >= group->nb_cached_segments)
				err = GF_BUFFER_TOO_SMALL;
			else if (! group->cached[index].has_dep_following)
				err = GF_BAD_PARAM;
		} else {
			GF_MPD_Representation *rep = gf_list_get(group->adaptation_set->representations, group->cached[index].representation_index);

			if (index+1 >= group->nb_cached_segments) err = GF_BUFFER_TOO_SMALL;
			else if (!rep->playback.enhancement_rep_index_plus_one) err = GF_BAD_PARAM;
			else if (rep->playback.enhancement_rep_index_plus_one != group->cached[index+1].representation_index + 1) err = GF_BAD_PARAM;
		}

		if (err) {
			return err;
		}
		index ++;
		dependent_representation_index--;
	}

	*url = group->cached[index].cache;
	if (start_range)
		*start_range = group->cached[index].start_range;
	if (end_range)
		*end_range = group->cached[index].end_range;
	if (original_url) *original_url = group->cached[index].url;
	if (key_url) *key_url = group->cached[index].key_url;
	if (key_IV) memcpy((*key_IV), group->cached[index].key_IV, sizeof(bin128));

	if (!group->base_rep_index_plus_one && (group->cached[index].representation_index != group->prev_active_rep_index)) {
		GF_MPD_Representation *rep = gf_list_get(group->adaptation_set->representations, group->cached[0].representation_index);
		if (switching_index)
			*switching_index = group->cached[0].representation_index;
		if (switching_start_range)
			*switching_start_range = rep->playback.init_start_range;
		if (switching_end_range)
			*switching_end_range = rep->playback.init_end_range;
		if (switching_url)
			*switching_url = rep->playback.cached_init_segment_url;
	}
	group->force_segment_switch = 0;

	if (has_next_segment) {
		if (group->cached[index].has_dep_following) {
			*has_next_segment = GF_TRUE;
		} else if ((index+1<group->max_cached_segments) && group->cached[index+1].cache  && group->adaptation_set) {
			GF_MPD_Representation *rep;

			rep = gf_list_get(group->adaptation_set->representations, group->cached[index].representation_index);
			if (rep && (rep->playback.enhancement_rep_index_plus_one == group->cached[index+1].representation_index+1) ) {
				*has_next_segment = GF_TRUE;
			}
		} else if (group->has_pending_enhancement) {
			*has_next_segment = GF_TRUE;
		}
	}
	return GF_OK;
}


GF_EXPORT
void gf_dash_seek(GF_DashClient *dash, Double start_range)
{
	Bool is_dynamic = GF_FALSE;

	GF_LOG(GF_LOG_INFO, GF_LOG_DASH, ("[DASH] Seek request - playing from %g\n", start_range));

	//are we live ? if so adjust start range
	if (dash->mpd->type==GF_MPD_TYPE_DYNAMIC) {
		u64 now, availabilityStartTime;
		availabilityStartTime = dash->mpd->availabilityStartTime + dash->utc_shift;
		availabilityStartTime += dash->utc_drift_estimate;

		now = dash->mpd_fetch_time + (gf_sys_clock() - dash->last_update_time) - availabilityStartTime;

		if (dash->initial_time_shift_value<=100) {
			now -= dash->mpd->time_shift_buffer_depth * dash->initial_time_shift_value / 100;
		} else {
			now -= dash->initial_time_shift_value;
		}
//		now += (u64) (start_range*1000);
		start_range = (Double) now;
		start_range /= 1000;

		is_dynamic = 1;
		dash->initial_period_tunein = GF_TRUE;
	}

	/*first check if we seek to another period*/
	if (! gf_dash_seek_periods(dash, start_range)) {
		/*if no, seek in group*/
		gf_dash_seek_groups(dash, start_range, is_dynamic);
	}
}

GF_EXPORT
Bool gf_dash_group_segment_switch_forced(GF_DashClient *dash, u32 idx)
{
	GF_DASH_Group *group = gf_list_get(dash->groups, idx);
	return group->force_segment_switch;
}

GF_EXPORT
void gf_dash_set_utc_shift(GF_DashClient *dash, s32 shift_utc_sec)
{
	if (dash) dash->utc_shift = shift_utc_sec;
}

GF_EXPORT
GF_Err gf_dash_group_get_video_info(GF_DashClient *dash, u32 idx, u32 *max_width, u32 *max_height)
{
	GF_DASH_Group *group = gf_list_get(dash->groups, idx);
	if (!group || !max_width || !max_height) return GF_BAD_PARAM;

	*max_width = group->adaptation_set->max_width;
	*max_height = group->adaptation_set->max_height;
	return GF_OK;
}

GF_EXPORT
Bool gf_dash_group_get_srd_max_size_info(GF_DashClient *dash, u32 idx, u32 *max_width, u32 *max_height)
{
	GF_DASH_Group *group = gf_list_get(dash->groups, idx);
	if (!group || !group->srd_desc || !max_width || !max_height) return GF_FALSE;

	*max_width = group->srd_desc->width;
	*max_height = group->srd_desc->height;
	return GF_TRUE;
}

GF_EXPORT
GF_Err gf_dash_set_min_timeout_between_404(GF_DashClient *dash, u32 min_timeout_between_404)
{
	if (!dash) return GF_BAD_PARAM;
	dash->min_timeout_between_404 = min_timeout_between_404;
	return GF_OK;
}

GF_EXPORT
GF_Err gf_dash_set_segment_expiration_threshold(GF_DashClient *dash, u32 expire_after_ms)
{
	if (!dash) return GF_BAD_PARAM;
	dash->segment_lost_after_ms = expire_after_ms;
	return GF_OK;
}

GF_EXPORT
Bool gf_dash_group_loop_detected(GF_DashClient *dash, u32 idx)
{
	GF_DASH_Group *group = gf_list_get(dash->groups, idx);
	return (group && group->nb_cached_segments) ? group->cached[0].loop_detected : GF_FALSE;
}

GF_EXPORT
Double gf_dash_group_get_start_range(GF_DashClient *dash, u32 idx)
{
	GF_DASH_Group *group = gf_list_get(dash->groups, idx);
	if (!group) return 0.0;
	return group->start_playback_range;
}


GF_EXPORT
Bool gf_dash_is_dynamic_mpd(GF_DashClient *dash)
{
	return (dash && dash->mpd->type==GF_MPD_TYPE_DYNAMIC) ? 1 : 0;
}

GF_EXPORT
u32 gf_dash_get_min_buffer_time(GF_DashClient *dash)
{
	return dash ? dash->mpd->min_buffer_time : 0;
}

#if 0 //unused
GF_Err gf_dash_resync_to_segment(GF_DashClient *dash, const char *latest_segment_name, const char *earliest_segment_name)
{
	Bool found = GF_FALSE;
	u32 i, j, latest_segment_number, earliest_segment_number, start_number;
	/*Double latest_segment_time, earliest_segment_time;*/ //FIX : set but not used
	u64 start_range, end_range, current_dur;
	char *seg_url, *seg_name, *seg_sep;
	GF_MPD_Representation *rep;
	GF_DASH_Group *group = NULL;
	if (!latest_segment_name) return GF_BAD_PARAM;

	seg_url = NULL;
	for (i=0; i<gf_list_count(dash->groups); i++) {
		group = gf_list_get(dash->groups, i);
		for (j=0; j<gf_list_count(group->adaptation_set->representations); j++) {
			GF_Err e;
			rep = gf_list_get(group->adaptation_set->representations, j);
			e = gf_dash_resolve_url(dash->mpd, rep, group, dash->base_url, GF_MPD_RESOLVE_URL_MEDIA_TEMPLATE, i, &seg_url, &start_range, &end_range, &current_dur, NULL, NULL, NULL, NULL, NULL);
			if (e)
				GF_LOG(GF_LOG_ERROR, GF_LOG_DASH, ("[DASH] Unable to resolve media template URL: %s\n", gf_error_to_string(e)));

			if (!seg_url) continue;

			seg_sep = NULL;
			seg_name = strstr(seg_url, "://");
			if (seg_name) seg_name = strchr(seg_name+4, '/');
			if (!seg_name) {
				gf_free(seg_url);
				continue;
			}
			seg_sep = strchr(seg_name+1, '$');
			if (seg_sep) seg_sep[0] = 0;

			if (!strncmp(seg_name, latest_segment_name, strlen(seg_name)))
				found = GF_TRUE;

			if (found) break;

			if (seg_sep) seg_sep[0] = '$';
			gf_free(seg_url);
			continue;
		}
		if (found) break;
	}

	if (!found) {
		if (seg_url) gf_free(seg_url);
		GF_LOG(GF_LOG_WARNING, GF_LOG_DASH, ("[DASH] No representation found matching the resync segment name %s\n", latest_segment_name));
		return GF_BAD_PARAM;
	}

	start_number = gf_dash_get_start_number(group, rep);

	if (seg_sep) {
		char *sep_template, *sep_name, c;
		char *latest_template = (char *) (latest_segment_name + strlen(seg_name));
		char *earliest_template = earliest_segment_name ? (char *) (earliest_segment_name + strlen(seg_name)) : NULL;

		latest_segment_number = earliest_segment_number = 0;
		/*latest_segment_time = earliest_segment_time = 0;*/

		seg_sep[0] = '$';
		while (seg_sep) {
			sep_template = strchr(seg_sep+1, '$');
			if (!sep_template) break;
			c = sep_template[1];
			sep_template[1] = 0;
			//solve template for latest
			sep_name = strchr(latest_template, c);
			if (!sep_name) break;

			sep_name[0] = 0;
			if (!strcmp(seg_sep, "$Number$")) {
				latest_segment_number = atoi(latest_template);
			}
			/*else if (!strcmp(seg_sep, "$Time$")) {
				latest_segment_time = atof(latest_template);
			}*/
			sep_name[0] = c;
			latest_template = sep_name;

			//solve template for earliest
			if (earliest_template) {
				sep_name = strchr(earliest_template, c);
				if (!sep_name) break;

				sep_name[0] = 0;
				if (!strcmp(seg_sep, "$Number$")) {
					earliest_segment_number = atoi(earliest_template);
				}
				/*else if (!strcmp(seg_sep, "$Time$")) {
					earliest_segment_time = atof(earliest_template);
				}*/
				sep_name[0] = c;
				earliest_template = sep_name;
			}

			sep_template[1] = c;
			seg_sep = sep_template+1;
			//find next $ - if any, move the segment name of the same amount of chars that what found in the template
			sep_template = strchr(seg_sep, '$');
			if (!sep_template) break;
			sep_template[0]=0;
			latest_template += strlen(sep_template);
			sep_template[0]='$';
		}
		if (earliest_segment_number && !latest_segment_number) {
			latest_segment_number = earliest_segment_number;
		}

		gf_free(seg_url);

		//todo - recompute an AST offset so that the AST of the new segment equals UTC(now) + offset
		if (latest_segment_number) {
			Bool loop_detected = GF_FALSE;
			s32 nb_seg_diff = 0;
			s32 range_in = 0;
			//how many segment ahead are we ?
			nb_seg_diff = start_number + group->download_segment_index;
			nb_seg_diff -= latest_segment_number;

			//we are just too early for this request, do request later
			if (nb_seg_diff == 1 ) {
				//set to false, eg don't increment seg index
				group->segment_in_valid_range = GF_FALSE;
				return GF_OK;
			}

			//if earliest is not given, allow 5 segments
			if (!earliest_segment_number) range_in = 4;
			else range_in = latest_segment_number - earliest_segment_number;

			//loop
			if (latest_segment_number <= start_number ) {
				GF_LOG(GF_LOG_ERROR, GF_LOG_DASH, ("[DASH] Loop in segment start numbers detected - old start %d new seg %d\n", start_number , latest_segment_number));
				loop_detected = GF_TRUE;
			}
			//we are behind live
			else if (nb_seg_diff<0) {
				//we fall in the buffer of the sender, we liklely have a loss
				if (nb_seg_diff + range_in >= 0) {
					group->segment_in_valid_range = GF_TRUE;
					return GF_OK;
				}
				//we are late (something wrong happen locally maybe) - If not too late (5 segs) jump to newest
				else if (earliest_segment_number && (start_number + group->download_segment_index + 5 >= earliest_segment_number)) {
					group->download_segment_index = latest_segment_number - start_number;
					group->segment_in_valid_range = GF_FALSE;
					return GF_OK;
				}
				//we are too late resync...
			}

			GF_LOG(GF_LOG_ERROR, GF_LOG_DASH, ("[DASH] Sync to live was lost - reloading MPD (loop detected %d)\n", loop_detected));
			for (i=0; i< gf_list_count(dash->groups); i++) {
				group = gf_list_get(dash->groups, i);
				//force reinit of timeline for this group
				group->start_number_at_last_ast = 0;
				if (loop_detected)
					group->loop_detected = GF_TRUE;
			}
			dash->force_mpd_update = GF_TRUE;
		}
		return GF_OK;
	}

	//TODO segment list addressing:
	return GF_OK;
}
#endif


GF_EXPORT
GF_Err gf_dash_set_max_resolution(GF_DashClient *dash, u32 width, u32 height, u8 max_display_bpp)
{
	if (dash) {
		dash->max_width = width;
		dash->max_height = height;
		dash->max_bit_per_pixel = max_display_bpp;
		return GF_OK;
	}
	return GF_BAD_PARAM;
}

GF_EXPORT
void gf_dash_debug_group(GF_DashClient *dash, s32 group_index)
{
	dash->debug_group_index = group_index;
}

GF_EXPORT
void gf_dash_split_adaptation_sets(GF_DashClient *dash)
{
	dash->split_adaptation_set = GF_TRUE;
}

GF_EXPORT
void gf_dash_set_low_latency_mode(GF_DashClient *dash, GF_DASHLowLatencyMode low_lat_mode)
{
	dash->low_latency_mode = low_lat_mode;
}


GF_EXPORT
void gf_dash_set_user_buffer(GF_DashClient *dash, u32 buffer_time_ms)
{
	if (dash) dash->user_buffer_ms = buffer_time_ms;
}

/*returns active period start in ms*/
GF_EXPORT
u64 gf_dash_get_period_start(GF_DashClient *dash)
{
	u64 start;
	u32 i;
	GF_MPD_Period *period;
	if (!dash || !dash->mpd) return 0;

	start = 0;
	for (i=0; i<=dash->active_period_index; i++) {
		period = gf_list_get(dash->mpd->periods, i);
		if (period->start) start = period->start;

		if (i<dash->active_period_index) start += period->duration;
	}
	return start;
}


/*returns active period duration in ms*/
GF_EXPORT
u64 gf_dash_get_period_duration(GF_DashClient *dash)
{
	u64 start;
	u32 i;
	GF_MPD_Period *period = NULL;
	if (!dash || !dash->mpd) return 0;

	start = 0;
	for (i=0; i<=dash->active_period_index; i++) {
		period = gf_list_get(dash->mpd->periods, i);
		if (period->start) start = period->start;
		if (i<dash->active_period_index) start += period->duration;
	}
	if (!period) return 0;
	if (period->duration) return period->duration;
	period = gf_list_get(dash->mpd->periods, dash->active_period_index+1);

	if (!period) {
		//infered from MPD duration
		if (dash->mpd->media_presentation_duration) return dash->mpd->media_presentation_duration - start;
		//duration is not known (live)
		if (dash->mpd->type==GF_MPD_TYPE_STATIC) {
			GF_LOG(GF_LOG_ERROR, GF_LOG_DASH, ("[DASH] Period duration is not computable: last period without duration and no MPD duration !\n"));
		}
		return 0;
	}
	if (!period->start) {
		GF_LOG(GF_LOG_ERROR, GF_LOG_DASH, ("[DASH] Period duration is not computable, paeriod has no duration and next period has no start !\n"));
		return 0;
	}
	return period->start - start;
}

GF_EXPORT
const char *gf_dash_group_get_language(GF_DashClient *dash, u32 idx)
{
	GF_DASH_Group *group = gf_list_get(dash->groups, idx);
	if (!group) return NULL;
	return group->adaptation_set->lang;
}

GF_EXPORT
u32 gf_dash_group_get_audio_channels(GF_DashClient *dash, u32 idx)
{
	GF_MPD_Descriptor *mpd_desc;
	u32 i=0;
	GF_DASH_Group *group = gf_list_get(dash->groups, idx);
	if (!group) return 0;

	while ((mpd_desc=gf_list_enum(group->adaptation_set->audio_channels, &i))) {
		if (!strcmp(mpd_desc->scheme_id_uri, "urn:mpeg:dash:23003:3:audio_channel_configuration:2011")) {
			return atoi(mpd_desc->value);
		}
	}
	return 0;
}

GF_EXPORT
u32 gf_dash_group_get_num_qualities(GF_DashClient *dash, u32 idx)
{
	GF_DASH_Group *group = gf_list_get(dash->groups, idx);
	if (!group) return 0;
	return gf_list_count(group->adaptation_set->representations);
}

GF_EXPORT
u32 gf_dash_group_get_num_components(GF_DashClient *dash, u32 idx)
{
	GF_DASH_Group *group = gf_list_get(dash->groups, idx);
	if (!group) return 0;
	return gf_list_count(group->adaptation_set->content_component);
}

GF_EXPORT
char *gf_dash_group_get_template(GF_DashClient *dash, u32 idx)
{
	GF_DASH_Group *group = gf_list_get(dash->groups, idx);
	GF_MPD_Representation *rep;
	const char *tpl;
	char *solved_template;
	if (!group) return NULL;
	rep = gf_list_get(group->adaptation_set->representations, group->active_rep_index);
	if (!rep)
		rep = gf_list_get(group->adaptation_set->representations, 0);

	tpl = NULL;
	if (rep && rep->segment_template) tpl = rep->segment_template->media;
	if (!tpl && group->adaptation_set && group->adaptation_set->segment_template) tpl = group->adaptation_set->segment_template->media;
	if (!tpl && group->period && group->period->segment_template) tpl = group->period->segment_template->media;

	if (tpl) {
		u64 range_start, range_end, segment_duration_in_ms;
		gf_mpd_resolve_url(dash->mpd, rep, group->adaptation_set, group->period, "", 0, GF_MPD_RESOLVE_URL_MEDIA_TEMPLATE_NO_BASE, 0, 0, &solved_template, &range_start, &range_end, &segment_duration_in_ms, NULL, NULL, NULL, NULL);
		return solved_template;
	}
	if (dash->is_m3u8 && rep) {
		char *ext;
		u32 i, len, last_num, last_non_num;
		GF_MPD_SegmentURL *first_seg, *last_seg;
		first_seg = gf_list_get(rep->segment_list->segment_URLs, 0);
		last_seg = gf_list_last(rep->segment_list->segment_URLs);
		if (!first_seg) return NULL;
		if (!first_seg->media) return NULL;
		if (first_seg->media_range) return NULL;

		solved_template = NULL;
		ext = strrchr(first_seg->media, '.');
		if (ext) ext[0] = 0;
		gf_dynstrcat(&solved_template, first_seg->media, NULL);
		if (ext) ext[0] = '.';
		len = strlen(solved_template);
		last_num = last_non_num = 0;
		for (i=len; i>0; i--) {
			if (isdigit(solved_template[i-1])) {
				if (!last_num) last_num = i-1;
			} else {
				if (last_num) {
					last_non_num = i-1;
					break;
				}
			}
		}
		if (!last_non_num || (last_num>=last_non_num+1)) {
			u32 num, pad;
			char szVal[100];
			solved_template[last_num] = 0;
			num = atoi(solved_template+last_non_num+1);
			snprintf(szVal, 100, "%u", num);
			len = strlen(szVal);
			pad = 0;
			if (len < last_num - last_non_num) {
				pad = last_num - last_non_num - len;
				snprintf(szVal, 100, "$Number%%0%dd$", pad);
				gf_dynstrcat(&solved_template, szVal, NULL);
			} else {
				gf_dynstrcat(&solved_template, "$Number$", NULL);
			}
			gf_dynstrcat(&solved_template, first_seg->media + last_num + 1, NULL);
			return solved_template;
		}

	}

	return NULL;
}


GF_EXPORT
GF_Err gf_dash_group_get_quality_info(GF_DashClient *dash, u32 idx, u32 quality_idx, GF_DASHQualityInfo *quality)
{
	GF_MPD_Fractional *sar;
	u32 ast_offset, timescale;
	GF_DASH_Group *group = gf_list_get(dash->groups, idx);
	GF_MPD_Representation *rep;
	if (!group || !quality) return GF_BAD_PARAM;
	rep = gf_list_get(group->adaptation_set->representations, quality_idx);
	if (!rep) return GF_BAD_PARAM;

	memset(quality, 0, sizeof(GF_DASHQualityInfo));
	quality->mime = rep->mime_type ? rep->mime_type : group->adaptation_set->mime_type;
	quality->codec = rep->codecs ? rep->codecs : group->adaptation_set->codecs;
	quality->disabled = rep->playback.disabled;
	sar = rep->framerate ? rep->framerate : group->adaptation_set->framerate;
	if (sar) {
		quality->fps_den = sar->den;
		quality->fps_num = sar->num;
	}
	quality->height = rep->height ? rep->height : group->adaptation_set->height;
	quality->width = rep->width ? rep->width : group->adaptation_set->width;
	quality->nb_channels = gf_dash_group_get_audio_channels(dash, idx);
	sar = rep->sar ? rep->sar : group->adaptation_set->sar;
	if (sar) {
		quality->par_num = sar->num;
		quality->par_den = sar->den;
	}
	quality->sample_rate = rep->samplerate ? rep->samplerate : group->adaptation_set->samplerate;
	quality->bandwidth = rep->bandwidth;
	quality->ID = rep->id;
	quality->interlaced = (rep->scan_type == GF_MPD_SCANTYPE_INTERLACED) ? 1 : ( (group->adaptation_set->scan_type == GF_MPD_SCANTYPE_INTERLACED) ? 1 : 0);

	if (group->was_segment_base && rep->segment_list)
		quality->seg_urls = rep->segment_list->segment_URLs;

	//scalable rep, selected quality is max_complementary_rep_index
	if (group->base_rep_index_plus_one) {
		quality->is_selected = (quality_idx==group->max_complementary_rep_index) ? 1 : 0;
	} else {
		quality->is_selected = (quality_idx==group->active_rep_index) ? 1 : 0;
	}
	ast_offset = timescale = 0;
	if (rep->segment_template) {
		if (!ast_offset) ast_offset = rep->segment_template->availability_time_offset;
		if (!timescale) timescale = rep->segment_template->timescale;
	}
	if (group->adaptation_set->segment_template) {
		if (!ast_offset) ast_offset = group->adaptation_set->segment_template->availability_time_offset;
		if (!timescale) timescale = group->adaptation_set->segment_template->timescale;
	}
	if (group->period->segment_template) {
		if (!ast_offset) ast_offset = group->period->segment_template->availability_time_offset;
		if (!timescale) timescale = group->period->segment_template->timescale;
	}
	if (timescale) {
		quality->ast_offset = (Double) ast_offset;
		quality->ast_offset /= timescale;
	}
	return GF_OK;
}


static Bool gf_dash_group_enum_descriptor_list(GF_DashClient *dash, u32 idx, GF_List *descs, const char **desc_id, const char **desc_scheme, const char **desc_value)
{
	GF_MPD_Descriptor *mpd_desc;
	if (idx>=gf_list_count(descs)) return 0;
	mpd_desc = gf_list_get(descs, idx);
	if (desc_value) *desc_value = mpd_desc->value;
	if (desc_scheme) *desc_scheme = mpd_desc->scheme_id_uri;
	if (desc_id) *desc_id = mpd_desc->id;
	return 1;
}

GF_EXPORT
Bool gf_dash_group_enum_descriptor(GF_DashClient *dash, u32 group_idx, GF_DashDescriptorType  desc_type, u32 desc_idx, const char **desc_id, const char **desc_scheme, const char **desc_value)
{
	GF_List *descs = NULL;
	GF_DASH_Group *group = gf_list_get(dash->groups, group_idx);
	if (!group) return 0;
	switch (desc_type) {
	case GF_MPD_DESC_ACCESSIBILITY:
		descs = group->adaptation_set->accessibility;
		break;
	case GF_MPD_DESC_AUDIOCONFIG:
		descs = group->adaptation_set->audio_channels;
		break;
	case GF_MPD_DESC_CONTENT_PROTECTION:
		descs = group->adaptation_set->content_protection;
		break;
	case GF_MPD_DESC_ESSENTIAL_PROPERTIES:
		descs = group->adaptation_set->essential_properties;
		break;
	case GF_MPD_DESC_SUPPLEMENTAL_PROPERTIES:
		descs = group->adaptation_set->supplemental_properties;
		break;
	case GF_MPD_DESC_FRAME_PACKING:
		descs = group->adaptation_set->frame_packing;
		break;
	case GF_MPD_DESC_ROLE:
		descs = group->adaptation_set->role;
		break;
	case GF_MPD_DESC_RATING:
		descs = group->adaptation_set->rating;
		break;
	case GF_MPD_DESC_VIEWPOINT:
		descs = group->adaptation_set->viewpoint;
		break;
	default:
		return 0;
	}
	return gf_dash_group_enum_descriptor_list(dash, desc_idx, descs, desc_id, desc_scheme, desc_value);
}

GF_EXPORT
Bool gf_dash_get_automatic_switching(GF_DashClient *dash)
{
	return (dash && dash->disable_switching) ? GF_FALSE : GF_TRUE;
}

GF_EXPORT
GF_Err gf_dash_set_automatic_switching(GF_DashClient *dash, Bool enable_switching)
{
	if (!dash) return GF_BAD_PARAM;
	dash->disable_switching = !enable_switching;
	return GF_OK;
}

GF_EXPORT
GF_Err gf_dash_group_select_quality(GF_DashClient *dash, u32 idx, const char *ID, u32 q_idx)
{
	u32 i, count;
	GF_DASH_Group *group = gf_list_get(dash->groups, idx);
	if (!group) return GF_BAD_PARAM;

	if (!ID) {
		GF_MPD_Representation *rep = gf_list_get(group->adaptation_set->representations, q_idx);
		if (!rep) return GF_BAD_PARAM;
		group->force_representation_idx_plus_one = q_idx+1;
		group->force_switch_bandwidth = 1;
		return GF_OK;
	}

	count = gf_list_count(group->adaptation_set->representations);
	for (i=0; i<count; i++) {
		GF_MPD_Representation *rep = gf_list_get(group->adaptation_set->representations, i);
		if (rep->id && !strcmp(rep->id, ID)) {
			group->force_representation_idx_plus_one = i+1;
			group->force_switch_bandwidth = 1;
			return GF_OK;
		}
	}
	return GF_BAD_PARAM;
}

GF_EXPORT
s32 gf_dash_group_get_active_quality(GF_DashClient *dash, u32 idx)
{
	GF_DASH_Group *group = gf_list_get(dash->groups, idx);
	if (!group) return -1;
	return group->active_rep_index;
}

GF_EXPORT
GF_Err gf_dash_set_timeshift(GF_DashClient *dash, u32 ms_in_timeshift)
{
	if (!dash) return GF_BAD_PARAM;
	dash->initial_time_shift_value = ms_in_timeshift;
	return GF_OK;
}

GF_EXPORT
Double gf_dash_get_timeshift_buffer_pos(GF_DashClient *dash)
{
	return dash ? dash->prev_time_in_tsb / 1000.0 : 0.0;
}

GF_EXPORT
void gf_dash_group_set_codec_stat(GF_DashClient *dash, u32 idx, u32 avg_dec_time, u32 max_dec_time, u32 irap_avg_dec_time, u32 irap_max_dec_time, Bool codec_reset, Bool decode_only_rap)
{
	GF_DASH_Group *group = (GF_DASH_Group *)gf_list_get(dash->groups, idx);
	if (!group) return;
	group->avg_dec_time = avg_dec_time;
	group->max_dec_time = max_dec_time;
	group->irap_avg_dec_time = irap_avg_dec_time;
	group->irap_max_dec_time = irap_max_dec_time;
	group->codec_reset = codec_reset;
	group->decode_only_rap = decode_only_rap;
}

GF_EXPORT
void gf_dash_group_set_buffer_levels(GF_DashClient *dash, u32 idx, u32 buffer_min_ms, u32 buffer_max_ms, u32 buffer_occupancy_ms)
{
	GF_DASH_Group *group = (GF_DASH_Group *)gf_list_get(dash->groups, idx);
	if (!group) return;
	group->buffer_min_ms = buffer_min_ms;
	group->buffer_max_ms = buffer_max_ms;
	if (group->max_buffer_playout_ms > buffer_max_ms) {
		GF_LOG(GF_LOG_WARNING, GF_LOG_DASH, ("[DASH] Max buffer %d less than max playout buffer %d, overwriting max playout buffer\n", buffer_max_ms, group->max_buffer_playout_ms));
		group->max_buffer_playout_ms = buffer_max_ms;
	}
	group->buffer_occupancy_ms = buffer_occupancy_ms;
}


GF_EXPORT
void gf_dash_disable_speed_adaptation(GF_DashClient *dash, Bool disable)
{
	dash->disable_speed_adaptation = disable;
}

GF_EXPORT
void gf_dash_override_ntp(GF_DashClient *dash, u64 server_ntp)
{
	if (server_ntp) {
		dash->utc_drift_estimate = gf_net_get_ntp_diff_ms(server_ntp);
		dash->ntp_forced = 1;
		GF_LOG(GF_LOG_DEBUG, GF_LOG_DASH, ("[DASH] Overwriting local NTP "LLU" to given one "LLU"\n", gf_net_get_ntp_ts(), server_ntp));
	} else {
		dash->utc_drift_estimate = 0;
		dash->ntp_forced = 0;
	}
}

GF_EXPORT
s32 gf_dash_get_utc_drift_estimate(GF_DashClient *dash) {
	return (s32) dash->utc_drift_estimate;
}

GF_EXPORT
GF_DASHTileAdaptationMode gf_dash_get_tile_adaptation_mode(GF_DashClient *dash)
{
	return dash->tile_adapt_mode;
}

GF_EXPORT
void gf_dash_set_tile_adaptation_mode(GF_DashClient *dash, GF_DASHTileAdaptationMode mode, u32 tile_rate_decrease)
{
	u32 i;
	dash->tile_adapt_mode = mode;
	dash->tile_rate_decrease = (tile_rate_decrease<100) ? tile_rate_decrease : 100;
	for (i=0; i<gf_list_count(dash->groups); i++) {
		GF_DASH_Group *group = (GF_DASH_Group *)gf_list_get(dash->groups, i);
		if (group->srd_desc) gf_dash_set_tiles_quality(dash, group->srd_desc);
	}
}

GF_EXPORT
Bool gf_dash_group_get_srd_info(GF_DashClient *dash, u32 idx, u32 *srd_id, u32 *srd_x, u32 *srd_y, u32 *srd_w, u32 *srd_h, u32 *srd_width, u32 *srd_height)
{
	GF_DASH_Group *group = gf_list_get(dash->groups, idx);
	if (!group || !group->srd_desc) return GF_FALSE;

	if (group->srd_desc) {
		if (srd_id) (*srd_id) = group->srd_desc->id;
		if (srd_width) (*srd_width) = group->srd_desc->srd_fw;
		if (srd_height) (*srd_height) = group->srd_desc->srd_fh;
	}

	if (srd_x) (*srd_x) = group->srd_x;
	if (srd_y) (*srd_y) = group->srd_y;
	if (srd_w) (*srd_w) = group->srd_w;
	if (srd_h) (*srd_h) = group->srd_h;


	return GF_TRUE;
}

GF_EXPORT
void gf_dash_ignore_xlink(GF_DashClient *dash, Bool ignore_xlink)
{
	dash->ignore_xlink = ignore_xlink;
}

GF_EXPORT
void gf_dash_set_route_ast_shift(GF_DashClient *dash, u32 ast_shift)
{
	dash->route_ast_shift = ast_shift;
}

GF_EXPORT
GF_Err gf_dash_group_set_max_buffer_playout(GF_DashClient *dash, u32 idx, u32 max_buffer_playout_ms)
{
	GF_DASH_Group *group = gf_list_get(dash->groups, idx);
	if (!group) return GF_BAD_PARAM;
	group->max_buffer_playout_ms = max_buffer_playout_ms;
	return GF_OK;
}

GF_EXPORT
GF_Err gf_dash_group_set_quality_degradation_hint(GF_DashClient *dash, u32 idx, u32 quality_degradation_hint)
{
	GF_DASH_Group *group = gf_list_get(dash->groups, idx);
	if (!group) return GF_BAD_PARAM;

	group->quality_degradation_hint = quality_degradation_hint;
	if (group->quality_degradation_hint > 100) group->quality_degradation_hint=100;
	return GF_OK;
}


GF_EXPORT
GF_Err gf_dash_group_set_visible_rect(GF_DashClient *dash, u32 idx, u32 min_x, u32 max_x, u32 min_y, u32 max_y, Bool is_gaze)
{
	u32 i, count;
	GF_DASH_Group *group = gf_list_get(dash->groups, idx);
	if (!group) return GF_BAD_PARAM;

	if (!min_x && !max_x && !min_y && !max_y) {
		group->quality_degradation_hint = 0;
	}

	group->hint_visible_width = max_x - min_x;
	group->hint_visible_height = max_y - min_y;

	//TODO - single video, we may want to switch down quality if not a lot of the video is visible
	//we will need the zoom factor as well
	if (!group->groups_depending_on) return GF_OK;

	GF_LOG(GF_LOG_DEBUG, GF_LOG_DASH, ("[DASH] Group Visible rect %d,%d,%d,%d \n", min_x, max_x, min_y, max_y));
	count = gf_list_count(group->groups_depending_on);
	for (i=0; i<count; i++) {
		Bool is_visible = GF_TRUE;
		GF_DASH_Group *a_group = gf_list_get(group->groups_depending_on, i);
		if (!a_group->srd_w || !a_group->srd_h) continue;

		if (is_gaze) {

			if (min_x < a_group->srd_x)
				is_visible = GF_FALSE;
			else if (min_x > a_group->srd_x + a_group->srd_w)
				is_visible = GF_FALSE;
			else if (min_y < a_group->srd_y)
				is_visible = GF_FALSE;
			else if (min_y > a_group->srd_y + a_group->srd_h)
				is_visible = GF_FALSE;

		} else {

			//single rectangle case
			if (min_x<max_x) {
				if (a_group->srd_x+a_group->srd_w <min_x) is_visible = GF_FALSE;
				else if (a_group->srd_x>max_x) is_visible = GF_FALSE;
			} else {
				if ( (a_group->srd_x>max_x) && (a_group->srd_x+a_group->srd_w<min_x)) is_visible = GF_FALSE;
			}

			if (a_group->srd_y>max_y) is_visible = GF_FALSE;
			else if (a_group->srd_y+a_group->srd_h < min_y) is_visible = GF_FALSE;

		}

		a_group->quality_degradation_hint = is_visible ? 0 : 100;

		GF_LOG(GF_LOG_DEBUG, GF_LOG_DASH, ("[DASH] Group SRD %d,%d,%d,%d is %s\n", a_group->srd_x, a_group->srd_w, a_group->srd_y, a_group->srd_h, is_visible ? "visible" : "hidden"));
	}
	return GF_OK;
}

void gf_dash_set_group_download_state(GF_DashClient *dash, u32 idx, u32 cur_dep_idx, GF_Err err)
{
	GF_MPD_Representation *rep;
	Bool has_dep_following;
	char *key_url, *url;
	GF_DASH_Group *base_group;
	GF_DASH_Group *group = gf_list_get(dash->groups, idx);
	if (!group) return;

	//we forced early fetch because demux was empty, consider all errors as 404
	if (group->force_early_fetch && err) {
		err = GF_URL_ERROR;
	}

	if (!err) {
		group->force_early_fetch = GF_FALSE;
		return;
	}
	if (!group->nb_cached_segments) return;
	rep = gf_list_get(group->adaptation_set->representations, group->cached[0].representation_index);

	while (group->cached[0].representation_index < cur_dep_idx) {
		gf_free(group->cached[0].key_url);
		gf_free(group->cached[0].url);
		group->nb_cached_segments--;
		memmove(&group->cached[0], &group->cached[1], sizeof(segment_cache_entry) * group->nb_cached_segments);
		if (!group->nb_cached_segments)
			break;
	}
	has_dep_following = group->cached[0].has_dep_following;
	key_url = group->cached[0].key_url;
	url = group->cached[0].url;
	gf_free(group->cached[0].cache);
	group->nb_cached_segments--;
	assert(!group->nb_cached_segments);

	base_group = group;
	while (base_group->depend_on_group) {
		base_group = base_group->depend_on_group;
	}
	on_group_download_error(dash, group, base_group, err, rep, url, key_url, has_dep_following);


	if (dash->speed>=0) {
		group->download_segment_index--;
	} else {
		group->download_segment_index++;
	}
}

void gf_dash_group_store_stats(GF_DashClient *dash, u32 idx, u32 dep_rep_idx, u32 bytes_per_sec, u64 file_size, Bool is_broadcast, u64 us_since_start)
{
	GF_DASH_Group *group = gf_list_get(dash->groups, idx);
	if (!group) return;
	if (!group->nb_cached_segments) return;

	dash_store_stats(dash, group, bytes_per_sec, (u32) file_size, is_broadcast, 1+dep_rep_idx, us_since_start);

	dash_global_rate_adaptation(dash, GF_FALSE);
}

u32 gf_dash_get_min_wait_ms(GF_DashClient *dash)
{
	if (dash && dash->min_wait_ms_before_next_request) {
		u32 ellapsed = gf_sys_clock() - dash->min_wait_sys_clock;
		if (ellapsed < dash->min_wait_ms_before_next_request) dash->min_wait_ms_before_next_request -= ellapsed;
		else dash->min_wait_ms_before_next_request = 0;
		return dash->min_wait_ms_before_next_request;
	}
	return 0;
}

GF_EXPORT
Bool gf_dash_all_groups_done(GF_DashClient *dash)
{
	u32 i, count = gf_list_count(dash->groups);
	for (i=0; i<count; i++) {
		GF_DASH_Group *group = gf_list_get(dash->groups, i);
		if (group->selection != GF_DASH_GROUP_SELECTED) continue;
		if (!group->done) return GF_FALSE;
		if (group->nb_cached_segments) return GF_FALSE;
	}
	return GF_TRUE;
}

GF_EXPORT
void gf_dash_set_period_xlink_query_string(GF_DashClient *dash, const char *query_string)
{
	if (dash) dash->query_string = query_string;
}

GF_EXPORT
u32 gf_dash_group_get_as_id(GF_DashClient *dash, u32 group_idx)
{
	GF_DASH_Group *group;
	if (!dash) return 0;
	group = gf_list_get(dash->groups, group_idx);
	if (!group) return 0;
	return group->adaptation_set->id;
}


GF_Err gf_dash_group_push_tfrf(GF_DashClient *dash, u32 group_idx, void *_tfrf, u32 timescale)
{
	GF_MSSTimeRefBox *tfrf = (GF_MSSTimeRefBox *)_tfrf;
	u32 i;
	GF_MPD_SegmentTemplate *stpl;
	GF_DASH_Group *group;
	if (!dash) return GF_BAD_PARAM;
	if (!dash->is_smooth) return GF_OK;
	if (dash->mpd->type != GF_MPD_TYPE_DYNAMIC) return GF_OK;

	group = gf_list_get(dash->groups, group_idx);
	if (!group) return GF_BAD_PARAM;
	if (!group->adaptation_set || !group->adaptation_set->segment_template || !group->adaptation_set->segment_template->segment_timeline)
		return GF_BAD_PARAM;

	stpl = group->adaptation_set->segment_template;

	for (i=0; i<tfrf->frags_count; i++) {
		u32 k, nb_segs;
		Bool exists = GF_FALSE;
		GF_MPD_SegmentTimelineEntry *se = NULL;
		u64 start = 0;
		u64 frag_time = tfrf->frags[i].absolute_time_in_track_timescale;
		u64 frag_dur = tfrf->frags[i].fragment_duration_in_track_timescale;
		if (timescale != stpl->timescale) {
			frag_time *= stpl->timescale;
			frag_time /= timescale;
			frag_dur *= stpl->timescale;
			frag_dur /= timescale;
		}
		nb_segs = gf_list_count(stpl->segment_timeline->entries);
		for (k=0; k<nb_segs; k++) {
			u64 se_dur;
			se = gf_list_get(stpl->segment_timeline->entries, k);
			if (se->start_time)
				start = se->start_time;
			se_dur = se->duration * (1+se->repeat_count);
			if (start + se_dur <= frag_time) {
				start += se_dur;
				continue;
			}
			exists = GF_TRUE;
			break;
		}
		if (!exists) {
			if (se && se->duration==frag_dur) {
				se->repeat_count++;
			} else {
				GF_SAFEALLOC(se, GF_MPD_SegmentTimelineEntry);
				if (frag_time != start)
					se->start_time = frag_time;
				se->duration = (u32) frag_dur;
				gf_list_add(stpl->segment_timeline->entries, se);
			}
			GF_LOG(GF_LOG_INFO, GF_LOG_DASH, ("[DASH] Smooth push new fragment start "LLU" dur "LLU" (inserted at start_time "LLU")\n", frag_time, frag_dur, start));
			group->nb_segments_in_rep++;
		}
	}
	return GF_OK;
}

#endif //GPAC_DISABLE_DASH_CLIENT
<|MERGE_RESOLUTION|>--- conflicted
+++ resolved
@@ -3777,7 +3777,6 @@
 	Bool data_url_processed = GF_FALSE;
 	/* This variable is 0 if there is a initURL, the index of first segment downloaded otherwise */
 	u32 nb_segment_read = 0;
-	u32 file_size=0;
 	char *base_url=NULL;
 	char *base_url_orig=NULL;
 	char *key_url=NULL;
@@ -3835,16 +3834,12 @@
 	) {
 		//if file-based, check if file exists, if not switch base URL
 		if ( strnicmp(base_init_url, "gmem://", 7) && strnicmp(base_init_url, "gfio://", 7)) {
-			FILE *ftest = gf_fopen(base_init_url, "rb");
-			if (!ftest) {
+			if (! gf_file_exists(base_init_url) ) {
 				if (group->current_base_url_idx + 1 < gf_mpd_get_base_url_count(dash->mpd, group->period, group->adaptation_set, rep) ){
 					group->current_base_url_idx++;
 					gf_free(base_init_url);
 					return gf_dash_download_init_segment(dash, group);
 				}
-			} else {
-				file_size = (u32) gf_fsize(ftest);
-				gf_fclose(ftest);
 			}
 		}
 		//we don't reset the baseURL index until we are done fetching all init segments
@@ -3914,192 +3909,21 @@
 	group->min_bitrate = (u32)-1;
 
 
-<<<<<<< HEAD
-	if (!dash->thread_mode) {
-
-		if (dash->route_clock_state && !group->period->origin_base_url) {
-			GF_DASHFileIOSession sess = NULL;
-			/*check the init segment has been received*/
-			e = gf_dash_download_resource(dash, &sess, base_init_url, start_range, end_range, 1, NULL);
-			dash->dash_io->del(dash->dash_io, sess);
-
-			if (e==GF_OK) {
-
-			} else {
-				return e;
-			}
-		}
-=======
-	if (dash->atsc_clock_state && !group->period->origin_base_url) {
+	if (dash->route_clock_state && !group->period->origin_base_url) {
 		GF_DASHFileIOSession sess = NULL;
 		/*check the init segment has been received*/
 		e = gf_dash_download_resource(dash, &sess, base_init_url, start_range, end_range, 1, NULL);
 		dash->dash_io->del(dash->dash_io, sess);
->>>>>>> ad97cef1
 
 		if (e==GF_OK) {
 
 		} else {
-<<<<<<< HEAD
-			rep->playback.cached_init_segment_url = gf_strdup(base_init_url);
-			rep->playback.init_start_range = start_range;
-			rep->playback.init_end_range = end_range;
-			rep->playback.owned_gmem = data_url_processed;
-			rep->playback.init_seg_name_start = dash_strip_base_url(rep->playback.cached_init_segment_url, base_url);
-		}
-		group->nb_cached_segments = 1;
-		group->download_segment_index += nb_segment_read;
-
-		/*download all init segments if any*/
-		if (!group->bitstream_switching) {
-			u32 k;
-			for (k=0; k<gf_list_count(group->adaptation_set->representations); k++) {
-				char *a_base_init_url = NULL;
-				u64 a_start, a_end, a_dur;
-				GF_MPD_Representation *a_rep = gf_list_get(group->adaptation_set->representations, k);
-				if (a_rep==rep) continue;
-				if (a_rep->playback.disabled) continue;
-
-				e = gf_dash_resolve_url(dash->mpd, a_rep, group, dash->base_url, GF_MPD_RESOLVE_URL_INIT, 0, &a_base_init_url, &a_start, &a_end, &a_dur, NULL, &a_rep->playback.key_url, &a_rep->playback.key_IV, &a_rep->playback.owned_gmem, NULL);
-				if (!e && a_base_init_url) {
-
-					a_rep->playback.cached_init_segment_url = a_base_init_url;
-					a_rep->playback.init_start_range = a_start;
-					a_rep->playback.init_end_range = a_end;
-					a_rep->playback.init_seg_name_start = dash_strip_base_url(a_rep->playback.cached_init_segment_url, base_url);
-				} else if (e) {
-					GF_LOG(GF_LOG_ERROR, GF_LOG_DASH, ("[DASH] Cannot solve initialization segment for representation: %s - disabling representation\n", gf_error_to_string(e) ));
-					a_rep->playback.disabled = 1;
-				}
-			}
-		}
-		return GF_OK;
-	}
-
-	/*use persistent connection for segment downloads*/
-	e = gf_dash_download_resource(dash, &(group->segment_download), base_init_url, start_range, end_range, 1, group);
-
-	if ((e==GF_OK) && group->force_switch_bandwidth && !dash->auto_switch_count) {
-		gf_free(base_init_url);
-		if (key_url) gf_free(key_url);
-		gf_dash_switch_group_representation(dash, group);
-		return gf_dash_download_init_segment(dash, group);
-	}
-
-	if ((e==GF_URL_ERROR) && base_init_url) {
-		if (group->current_base_url_idx + 1 < gf_mpd_get_base_url_count(dash->mpd, group->period, group->adaptation_set, rep) ){
-			group->current_base_url_idx++;
-			gf_free(base_init_url);
-			if (key_url) gf_free(key_url);
-			return gf_dash_download_init_segment(dash, group);
-		}
-	}
-
-
-	if ((e==GF_URL_ERROR) && base_init_url && !group->download_abort_type) { /* We have a 404 and started with segments */
-		/* It is possible that the first segment has been deleted while we made the first request...
-		 * so we try with the next segment on some M3U8 servers */
-		gf_free(base_init_url);
-		if (key_url) gf_free(key_url);
-		e = gf_dash_resolve_url(dash->mpd, rep, group, dash->base_url, GF_MPD_RESOLVE_URL_MEDIA, group->download_segment_index + 1, &base_init_url, &start_range, &end_range, &group->current_downloaded_segment_duration, NULL, &key_url, &key_iv, NULL, NULL);
-		if (e != GF_OK) {
 			return e;
 		}
-		GF_LOG(GF_LOG_WARNING, GF_LOG_DASH, ("Download of first segment failed... retrying with second one : %s\n", base_init_url));
-		nb_segment_read = 2;
-		/*use persistent connection for segment downloads*/
-		e = gf_dash_download_resource(dash, &(group->segment_download), base_init_url, 0, 0, 1, group);
-	} /* end of 404 */
-
-
-	if ((e==GF_IP_CONNECTION_CLOSED) && group->download_abort_type) {
-		group->download_abort_type = 0;
-		GF_LOG(GF_LOG_INFO, GF_LOG_DASH, ("[DASH] Aborted while downloading init segment (seek ?)%s \n", base_init_url));
-		gf_free(base_init_url);
-		if (key_url) gf_free(key_url);
-		return GF_OK;
-	}
-
-	if (e!= GF_OK && !group->segment_must_be_streamed) {
-		gf_free(base_init_url);
-		if (key_url) gf_free(key_url);
-		if (!group->dash->route_clock_state || (group->dash->route_clock_state==3)) {
-			dash->mpd_stop_request = 1;
-		}
-		return e;
-	}
-
-
-	if (!group->nb_segments_in_rep) {
-		if (dash->mpd->type==GF_MPD_TYPE_STATIC) {
-			GF_LOG(GF_LOG_ERROR, GF_LOG_DASH, ("[DASH] 0 segments in static representation (MPD duration "LLU", will probably have 404\n", group->dash->mpd->media_presentation_duration));
-		}
-	} else if (!group->groups_depending_on &&  (group->nb_segments_in_rep < group->max_cached_segments)) {
-		GF_LOG(GF_LOG_INFO, GF_LOG_DASH, ("[DASH] Resizing to %u max_cached_segments elements instead of %u.\n", group->nb_segments_in_rep, group->max_cached_segments));
-		/* OK, we have a problem, it may ends download */
-		group->max_cached_segments = group->nb_segments_in_rep;
-	}
-
-	/* Mime-Type check */
-	mime_type = dash->dash_io->get_mime(dash->dash_io, group->segment_download) ;
-	strcpy(mime, mime_type ? mime_type : "");
-	strlwr(mime);
-
-	if (dash->mimeTypeForM3U8Segments)
-		gf_free(dash->mimeTypeForM3U8Segments);
-	dash->mimeTypeForM3U8Segments = gf_strdup( mime );
-	mime_type = gf_dash_get_mime_type(NULL, rep, group->adaptation_set);
-	if (!rep->mime_type) {
-		rep->mime_type = gf_strdup( mime_type ? mime_type : mime );
-
-	//disable mime type check
-#if 0
-		mime_type = gf_dash_get_mime_type(NULL, rep, group->adaptation_set);
-	}
-	if (stricmp(mime, mime_type)) {
-		Bool valid = GF_FALSE;
-		char *stype1, *stype2;
-		stype1 = strchr(mime_type, '/');
-		stype2 = strchr(mime, '/');
-		if (stype1 && stype2 && !strcmp(stype1, stype2)) valid = 1;
-
-		if (!valid) {
-			GF_LOG(GF_LOG_ERROR, GF_LOG_DASH, ("[DASH] Mime '%s' is not correct for '%s', it should be '%s'\n", mime, base_init_url, mime_type));
-			dash->mpd_stop_request = 0;
-			gf_free(base_init_url);
-			if (key_url) gf_free(key_url);
-			return GF_BAD_PARAM;
-		}
-	}
-	if (!rep->mime_type) {
-		rep->mime_type = gf_strdup( mime_type ? mime_type : mime );
-#endif
-	}
-
-	if (group->segment_must_be_streamed ) {
-		init_segment_local_url = (char *) dash->dash_io->get_url(dash->dash_io, group->segment_download);
-		e = GF_OK;
-	} else {
-		init_segment_local_url = (char *) dash->dash_io->get_cache_name(dash->dash_io, group->segment_download);
-=======
-			return e;
-		}
->>>>>>> ad97cef1
-	}
-
-	assert(!group->nb_cached_segments);
-	group->cached[0].url = base_init_url;
-	group->cached[0].cache = gf_strdup(base_init_url);
-	group->cached[0].representation_index = group->active_rep_index;
-	group->cached[0].duration = (u32) group->current_downloaded_segment_duration;
-
-	if (group->bitstream_switching) {
-		group->bs_switching_init_segment_url = gf_strdup(base_init_url);
-		group->bs_switching_init_segment_url_start_range = start_range;
-		group->bs_switching_init_segment_url_end_range = end_range;
-		if (data_url_processed) {
-			GF_LOG(GF_LOG_WARNING, GF_LOG_DASH, ("URL with data scheme not handled for Bistream Switching Segments, probable memory leak"));
-		}
+	}
+
+	if (e==GF_OK) {
+
 	} else {
 		rep->playback.cached_init_segment_url = gf_strdup(base_init_url);
 		rep->playback.init_start_range = start_range;
@@ -4123,63 +3947,16 @@
 			e = gf_dash_resolve_url(dash->mpd, a_rep, group, dash->base_url, GF_MPD_RESOLVE_URL_INIT, 0, &a_base_init_url, &a_start, &a_end, &a_dur, NULL, &a_rep->playback.key_url, &a_rep->playback.key_IV, &a_rep->playback.owned_gmem, NULL);
 			if (!e && a_base_init_url) {
 
-<<<<<<< HEAD
-				if (e) {
-					GF_LOG(GF_LOG_ERROR, GF_LOG_DASH, ("[DASH] Cannot retrieve initialization segment %s for representation: %s - discarding representation\n", a_base_init_url, gf_error_to_string(e) ));
-					a_rep->playback.disabled = 1;
-				} else {
-					a_rep->playback.cached_init_segment_url = gf_strdup( dash->dash_io->get_cache_name(dash->dash_io, group->segment_download) );
-					a_rep->playback.init_start_range = 0;
-					a_rep->playback.init_end_range = 0;
-					a_rep->playback.init_seg_name_start = dash_strip_base_url(a_rep->playback.cached_init_segment_url, base_url);
-				}
-				gf_free(a_base_init_url);
-=======
 				a_rep->playback.cached_init_segment_url = a_base_init_url;
 				a_rep->playback.init_start_range = a_start;
 				a_rep->playback.init_end_range = a_end;
->>>>>>> ad97cef1
+				a_rep->playback.init_seg_name_start = dash_strip_base_url(a_rep->playback.cached_init_segment_url, base_url);
 			} else if (e) {
 				GF_LOG(GF_LOG_ERROR, GF_LOG_DASH, ("[DASH] Cannot solve initialization segment for representation: %s - disabling representation\n", gf_error_to_string(e) ));
 				a_rep->playback.disabled = 1;
 			}
 		}
 	}
-<<<<<<< HEAD
-	//reset baseURL idx to use first base URL
-	group->current_base_url_idx = 0;
-	/*if this was not an init segment, perform rate adaptation*/
-	if (nb_segment_read && dash->thread_mode) {
-		dash_store_stats(dash, group, Bps, file_size, GF_FALSE, 0, 0);
-		dash_do_rate_adaptation(dash, group);
-	}
-
-	if (dash->route_clock_state) {
-		u32 i, j;
-		for (i=0; i<gf_list_count(group->adaptation_set->representations); i++) {
-			GF_MPD_Representation *a_rep = gf_list_get(group->adaptation_set->representations, i);
-			for (j=0; j<gf_list_count(a_rep->base_URLs); j++) {
-				GF_MPD_BaseURL *b_url = gf_list_get(a_rep->base_URLs, j);
-				char *nURL = gf_url_concatenate(dash->base_url, b_url->URL);
-				if (nURL) {
-					u32 len = (u32) strlen(nURL);
-					if (nURL[len] != '/') {
-						e = gf_dash_download_resource(dash, &(group->segment_download), nURL, 0, 0, 1, group);
-						if (!e) {
-							const char *redirected_url = dash->dash_io->get_url(dash->dash_io, group->segment_download);
-							if (redirected_url && strcmp(redirected_url, nURL)) {
-								b_url->redirection = gf_strdup(redirected_url);
-							}
-						}
-					}
-					gf_free(nURL);
-				}
-			}
-		}
-	}
-
-=======
->>>>>>> ad97cef1
 	return GF_OK;
 }
 
@@ -4999,12 +4776,7 @@
 	GF_DASHFileIOSession xlink_sess=NULL;
 
 	period = gf_list_get(period_list, period_idx);
-<<<<<<< HEAD
 	if (!period->xlink_href || (dash->route_clock_state==1)) {
-		if (dash->dash_mutex) gf_mx_v(dash->dash_mutex);
-=======
-	if (!period->xlink_href || (dash->atsc_clock_state==1)) {
->>>>>>> ad97cef1
 		return;
 	}
 	start = period->start;
@@ -5887,7 +5659,7 @@
 	u64 start_range, end_range;
 	Bool use_byterange;
 	u32 representation_index;
-	u32 clock_time, file_size=0;
+	u32 clock_time;
 	Bool empty_file = GF_FALSE;
 	Bool remote_file = GF_FALSE;
 	const char *local_file_name = NULL;
@@ -6077,7 +5849,6 @@
 	if (strnicmp(base_url, "gfio://", 7)
 		&& (!strstr(new_base_seg_url, "://") || (!strnicmp(new_base_seg_url, "file://", 7) || !strnicmp(new_base_seg_url, "gmem://", 7) ) )
 	) {
-		FILE *ftest;
 		resource_name = local_file_name = (char *) new_base_seg_url;
 		e = GF_OK;
 		/*do not erase local files*/
@@ -6088,8 +5859,7 @@
 			/*restart*/
 			return GF_DASH_DownloadRestart;
 		}
-		ftest = gf_fopen(local_file_name, "rb");
-		if (!ftest) {
+		if (! gf_file_exists(local_file_name)) {
 			if (group->current_base_url_idx + 1 < gf_mpd_get_base_url_count(dash->mpd, group->period, group->adaptation_set, rep) ){
 				group->current_base_url_idx++;
 				if (new_base_seg_url) gf_free(new_base_seg_url);
@@ -6104,21 +5874,18 @@
 				group->current_base_url_idx = 0;
 				return on_group_download_error(dash, group, base_group, GF_NOT_FOUND, rep, new_base_seg_url, key_url, has_dep_following);
 			}
-		} else {
-			file_size = (u32) gf_fsize(ftest);
-			gf_fclose(ftest);
 		}
 		group->current_base_url_idx = 0;
 	} else {
 		resource_name = local_file_name = new_base_seg_url;
 		remote_file = GF_TRUE;
-<<<<<<< HEAD
-
+
+#if 0
 		hdr = dash->dash_io->get_header_value(dash->dash_io, base_group->segment_download, "x-route");
 		if (hdr && !strcmp(hdr, "yes"))
 			rep->playback.broadcast_flag = GF_TRUE;
-=======
->>>>>>> ad97cef1
+#endif
+
 	}
 
 	if (local_file_name) {
@@ -6752,14 +6519,7 @@
 
 		dash->last_update_time = gf_sys_clock();
 		dash->dash_state = GF_DASH_STATE_CONNECTING;
-<<<<<<< HEAD
-		if (dash->dash_mutex) gf_mx_v(dash->dash_mutex);
-=======
-		return GF_OK;
->>>>>>> ad97cef1
-
-		if (dash->mpd_stop_request)
-			return GF_OK;
+
 		//fallthrough
 		
 	case GF_DASH_STATE_CONNECTING:
@@ -7945,16 +7705,9 @@
 GF_Err gf_dash_group_next_seg_info(GF_DashClient *dash, u32 idx, const char **seg_name, u32 *seg_number, GF_Fraction64 *seg_time, u32 *seg_dur_ms, const char **init_segment)
 {
 	GF_Err res = GF_OK;
-	GF_DASH_Group *group;
-	if (dash->dash_mutex) gf_mx_p(dash->dash_mutex);
-	group = gf_list_get(dash->groups, idx);
-	if (group->cache_mutex) gf_mx_p(group->cache_mutex);
-
-	if (!group) {
-		if (group->cache_mutex) gf_mx_v(group->cache_mutex);
-		if (dash->dash_mutex) gf_mx_v(dash->dash_mutex);
-		return GF_BAD_PARAM;
-	}
+	GF_DASH_Group *group = gf_list_get(dash->groups, idx);
+	if (!group) return GF_BAD_PARAM;
+
 	if (init_segment) {
 		GF_MPD_Representation *rep = gf_list_get(group->adaptation_set->representations, group->active_rep_index);
 		*init_segment = rep ? rep->playback.init_seg_name_start : NULL;
@@ -7968,8 +7721,6 @@
 			if (seg_dur_ms) *seg_dur_ms = group->cached[0].duration;
 		}
 	}
-	if (group->cache_mutex) gf_mx_v(group->cache_mutex);
-	if (dash->dash_mutex) gf_mx_v(dash->dash_mutex);
 	return GF_OK;
 }
 
