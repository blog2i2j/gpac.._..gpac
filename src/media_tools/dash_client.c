--- conflicted
+++ resolved
@@ -128,6 +128,7 @@
 	Bool mpd_stop_request;
 	Bool in_period_setup;
 	Bool first_period_in_mpd;
+	Bool all_groups_done_notified;
 
 	u32 nb_buffering;
 	u32 idle_interval;
@@ -149,12 +150,9 @@
 
 	u32 min_timeout_between_404, segment_lost_after_ms;
 
-<<<<<<< HEAD
 	GF_DASHThreadMode thread_mode;
-=======
-	Bool use_threaded_download;
+
 	Bool ignore_xlink;
->>>>>>> f40f88d1
 
 	//0: not atsc - 1: atsc but clock not init 2- atsc clock init
 	u32 atsc_clock_state;
@@ -5481,17 +5479,13 @@
 
 	group->retry_after_utc = dash->min_timeout_between_404 + gf_net_get_utc();
 
-<<<<<<< HEAD
+	if (e==GF_REMOTE_SERVICE_ERROR) {
+		group->done = 1;
+	}
 	//failure on last segment: likely due to rounding in dash segement duration, assueme no error
-	if (group->period->duration && (group->download_segment_index + 1 >= (s32) group->nb_segments_in_rep) ) {
+	else if (group->period->duration && (group->download_segment_index + 1 >= (s32) group->nb_segments_in_rep) ) {
 		group->done = 1;
 	} else if (group->maybe_end_of_stream) {
-=======
-	if (e==GF_REMOTE_SERVICE_ERROR) {
-		group->done = 1;
-	}
-	else if (group->maybe_end_of_stream) {
->>>>>>> f40f88d1
 		if (group->maybe_end_of_stream==2) {
 			GF_LOG(GF_LOG_WARNING, GF_LOG_DASH, ("[DASH] Couldn't get segment %s (error %s) and end of period was guessed during last update - stopping playback\n", new_base_seg_url, gf_error_to_string(e)));
 			group->maybe_end_of_stream = 0;
@@ -6276,6 +6270,7 @@
 		dash->dash_io->on_dash_event(dash->dash_io, GF_DASH_EVENT_SELECT_GROUPS, -1, GF_OK);
 
 		dash->period_groups_setup = GF_TRUE;
+		dash->all_groups_done_notified = GF_FALSE;
 	}
 
 
@@ -6300,23 +6295,16 @@
 		if (e == GF_IP_NETWORK_EMPTY) {
 			gf_dash_buffer_off(group);
 			if (dash->mpd_stop_request)
-<<<<<<< HEAD
 				return GF_OK;
-			return e;
-=======
-				goto exit;
 
 			if (dash->reinit_period_index) {
 				gf_dash_reset_groups(dash);
 				dash->active_period_index = dash->reinit_period_index-1;
 				dash->reinit_period_index = 0;
-				goto restart_period;
-			}
-
-			gf_sleep(30);
-			i--;
-			continue;
->>>>>>> f40f88d1
+				return dash_setup_period_and_groups(dash);
+			}
+
+			return e;
 		}
 		group->group_setup = GF_TRUE;
 		if (e) break;
@@ -6397,7 +6385,6 @@
 		if (all_done)
 			break;
 
-<<<<<<< HEAD
 		if (dash->thread_mode)
 			gf_sleep(1);
 	}
@@ -6405,12 +6392,6 @@
 	if (dash->thread_mode)
 		dash_global_rate_adaptation(dash, GF_FALSE);
 }
-=======
-		/*wait until next segment is needed*/
-		while (!dash->mpd_stop_request) {
-			Bool all_groups_done_notified = GF_FALSE;
-			u32 timer = gf_sys_clock() - dash->last_update_time;
->>>>>>> f40f88d1
 
 static GF_Err dash_check_mpd_update_and_cache(GF_DashClient *dash, Bool *cache_is_full)
 {
@@ -6470,33 +6451,8 @@
 			GF_MPD_Type type = dash->mpd->type;
 			GF_DASH_Group *group = gf_list_get(dash->groups, i);
 
-<<<<<<< HEAD
 			if (group->period->origin_base_url)
 				type = group->period->type;
-=======
-					if ((group->selection != GF_DASH_GROUP_SELECTED)
-						|| group->depend_on_group
-						|| (group->done && !group->nb_cached_segments)
-					) {
-						gf_mx_v(group->cache_mutex);
-						continue;
-					}
-					all_groups_done = 0;
-					if (!group->done && (dyn_type==GF_MPD_TYPE_DYNAMIC) ) {
-						gf_dash_group_check_time(group);
-					}
-					//cache is full, notify client some segments are pending
-					if ((group->nb_cached_segments == group->max_cached_segments)
-						&& !dash->request_period_switch
-						&& !group->has_pending_enhancement
-					) {
-						dash->dash_io->on_dash_event(dash->dash_io, GF_DASH_EVENT_SEGMENT_AVAILABLE, i, GF_OK);
-					}
-					if (group->done && group->nb_cached_segments)
-					{
-						dash->dash_io->on_dash_event(dash->dash_io, GF_DASH_EVENT_SEGMENT_AVAILABLE, i, GF_OK);
-					}
->>>>>>> f40f88d1
 
 			if (group->cache_mutex) gf_mx_p(group->cache_mutex);
 
@@ -6568,22 +6524,20 @@
 				}
 				if (!all_groups_done)
 					dash->dash_io->on_dash_event(dash->dash_io, GF_DASH_EVENT_CACHE_FULL, 0, GF_OK);
-<<<<<<< HEAD
 
 				(*cache_is_full) = GF_FALSE;
 				dash->request_period_switch = 0;
 				GF_LOG(GF_LOG_INFO, GF_LOG_DASH, ("[DASH] Switching to period #%d\n", dash->active_period_index+1));
 				dash->dash_state = GF_DASH_STATE_SETUP;
+
+				if (!dash->all_groups_done_notified) {
+					dash->all_groups_done_notified = GF_TRUE;
+					dash->dash_io->on_dash_event(dash->dash_io, GF_DASH_EVENT_END_OF_PERIOD, 0, GF_OK);
+				}
+
 			} else {
 				(*cache_is_full) = GF_TRUE;
 				return GF_OK;
-=======
-				else if (!all_groups_done_notified) {
-					all_groups_done_notified = GF_TRUE;
-					dash->dash_io->on_dash_event(dash->dash_io, GF_DASH_EVENT_END_OF_PERIOD, 0, GF_OK);
-				}
-				gf_sleep(30);
->>>>>>> f40f88d1
 			}
 		}
 	}
@@ -8925,9 +8879,24 @@
 	if (!group) return;
 	if (!group->nb_cached_segments) return;
 
-<<<<<<< HEAD
 	dash_store_stats(dash, group, bytes_per_sec, file_size, is_broadcast);
-=======
+
+	if (file_size==bytes_done) {
+		dash_global_rate_adaptation(dash, GF_FALSE);
+	}
+}
+
+u32 gf_dash_get_min_wait_ms(GF_DashClient *dash)
+{
+	if (dash && dash->min_wait_ms_before_next_request) {
+		u32 ellapsed = gf_sys_clock() - dash->min_wait_sys_clock;
+		if (ellapsed < dash->min_wait_ms_before_next_request) dash->min_wait_ms_before_next_request -= ellapsed;
+		else dash->min_wait_ms_before_next_request = 0;
+		return dash->min_wait_ms_before_next_request;
+	}
+	return 0;
+}
+
 GF_EXPORT
 Bool gf_dash_all_groups_done(GF_DashClient *dash)
 {
@@ -8947,21 +8916,5 @@
 	if (dash) dash->query_string = query_string;
 }
 
->>>>>>> f40f88d1
-
-	if (file_size==bytes_done) {
-		dash_global_rate_adaptation(dash, GF_FALSE);
-	}
-}
-
-u32 gf_dash_get_min_wait_ms(GF_DashClient *dash)
-{
-	if (dash && dash->min_wait_ms_before_next_request) {
-		u32 ellapsed = gf_sys_clock() - dash->min_wait_sys_clock;
-		if (ellapsed < dash->min_wait_ms_before_next_request) dash->min_wait_ms_before_next_request -= ellapsed;
-		else dash->min_wait_ms_before_next_request = 0;
-		return dash->min_wait_ms_before_next_request;
-	}
-	return 0;
-}
+
 #endif //GPAC_DISABLE_DASH_CLIENT
