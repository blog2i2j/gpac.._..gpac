--- conflicted
+++ resolved
@@ -1513,7 +1513,6 @@
 		for (i=0; i<count; i++) {
 			const char *key_name = gf_cfg_get_key_name(dash_cfg->dash_ctx, RepURLsSecName, i);
 			opt = gf_cfg_get_key(dash_cfg->dash_ctx, RepURLsSecName, key_name);
-<<<<<<< HEAD
 			sprintf(szMPDTempLine, "     %s\n", opt);
 			GF_DOMParser *segurl_parser;
 			GF_XMLNode *Xml_node;
@@ -1530,10 +1529,6 @@
 			}
 			gf_mpd_parse_segment_url(segment_urls,Xml_node);
 			gf_xml_dom_del(segurl_parser);
-=======
-			sprintf(szMPDTempLine, "      %s\n", opt);
-			gf_bs_write_data(mpd_bs, szMPDTempLine, (u32) strlen(szMPDTempLine));
->>>>>>> b08bf364
 		}
 
 		opt = gf_cfg_get_key(dash_cfg->dash_ctx, RepSecName, "NextSegmentIndex");
@@ -1639,12 +1634,7 @@
 					if (!use_url_template) {
 						GF_MPD_SegmentURL *seg_url;
 						const char *name = gf_dasher_strip_output_dir(dash_cfg->mpd_name, SegmentName);
-<<<<<<< HEAD
 						seg_url = gf_mpd_segmenturl_new(name, 0, 0, NULL, 0, 0);
-=======
-						sprintf(szMPDTempLine, "      <SegmentURL media=\"%s\"/>\n", name );
-						gf_bs_write_data(mpd_bs, szMPDTempLine, (u32) strlen(szMPDTempLine));
->>>>>>> b08bf364
 						if (dash_cfg->dash_ctx) {
 							char szKey[100], szVal[4046];
 							sprintf(szKey, "UrlInfo%d", cur_seg );
@@ -2284,13 +2274,9 @@
 			adaptation_set_obj->segment_template = seg_template;
 			const char *rad_name = gf_dasher_strip_output_dir(dash_cfg->mpd_name, seg_rad_name);
 			gf_media_mpd_format_segment_name(GF_DASH_TEMPLATE_TEMPLATE, is_bs_switching, SegmentName, output_file, dash_input->representationID, NULL, rad_name, !stricmp(seg_ext, "null") ? NULL : seg_ext, 0, 0, 0, dash_cfg->use_segment_timeline);
-<<<<<<< HEAD
 			seg_template->timescale = seg_tl ? dash_cfg->dash_scale : mpd_timescale;
 			seg_template->media = gf_strdup(SegmentName);
 			seg_template->start_number = startNumber;
-=======
-			fprintf(dash_cfg->mpd, "   <SegmentTemplate media=\"%s\" timescale=\"%d\" startNumber=\"%d\"", SegmentName, mpd_timeline_bs ? dash_cfg->dash_scale : mpd_timescale, startNumber);
->>>>>>> b08bf364
 			if (dash_cfg->ast_offset_ms<0) {
 				seg_template->availability_time_offset = -(Double)dash_cfg->ast_offset_ms / 1000.0;
 			}
@@ -2462,17 +2448,12 @@
 			{
 				gf_media_mpd_format_segment_name(GF_DASH_TEMPLATE_TEMPLATE, is_bs_switching, SegmentName, output_file, dash_input->representationID, NULL, rad_name, !stricmp(seg_ext, "null") ? NULL : seg_ext, 0, bandwidth, 0, dash_cfg->use_segment_timeline);
 			}
-<<<<<<< HEAD
 			GF_MPD_SegmentTemplate *seg_template;
 			GF_SAFEALLOC(seg_template, GF_MPD_SegmentTemplate);
 			representation_obj->segment_template = seg_template;
 			seg_template->timescale = dash_cfg->use_segment_timeline ? dash_cfg->dash_scale : mpd_timescale;
 			seg_template->media = gf_strdup(SegmentName);
 			seg_template->start_number = startNumber;
-=======
-
-			fprintf(dash_cfg->mpd, "    <SegmentTemplate media=\"%s\" timescale=\"%d\" startNumber=\"%d\"", SegmentName,dash_cfg->use_segment_timeline ? dash_cfg->dash_scale : mpd_timescale, startNumber);
->>>>>>> b08bf364
 			if (!dash_cfg->use_segment_timeline) {
 				seg_template->duration = (u32)(max_segment_duration * mpd_timescale + 0.5);
 			}
