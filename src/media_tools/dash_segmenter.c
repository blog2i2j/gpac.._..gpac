/*
 *			GPAC - Multimedia Framework C SDK
 *
 *			Authors: Jean Le Feuvre , Cyril Concolato
 *			Copyright (c) Telecom ParisTech 2000-2012
 *					All rights reserved
 *
 *  This file is part of GPAC / Media Tools sub-project
 *
 *  GPAC is free software; you can redistribute it and/or modify
 *  it under the terms of the GNU Lesser General Public License as published by
 *  the Free Software Foundation; either version 2, or (at your option)
 *  any later version.
 *
 *  GPAC is distributed in the hope that it will be useful,
 *  but WITHOUT ANY WARRANTY; without even the implied warranty of
 *  MERCHANTABILITY or FITNESS FOR A PARTICULAR PURPOSE.  See the
 *  GNU Lesser General Public License for more details.
 *
 *  You should have received a copy of the GNU Lesser General Public
 *  License along with this library; see the file COPYING.  If not, write to
 *  the Free Software Foundation, 675 Mass Ave, Cambridge, MA 02139, USA.
 *
 */

#include <gpac/internal/media_dev.h>
#include <gpac/constants.h>
#include <gpac/mpegts.h>
#include <gpac/config_file.h>
#include <gpac/network.h>
#ifdef _WIN32_WCE
#include <winbase.h>
#else
#include <time.h>
#endif
#include <gpac/internal/isomedia_dev.h>
#include <gpac/internal/mpd.h>

#ifndef GPAC_DISABLE_ISOM_WRITE
#ifdef GPAC_DISABLE_ISOM
/*we should need a better way to work with sidx when no isom is defined*/
#define GPAC_DISABLE_MPEG2TS
#endif

//#define GENERATE_VIRTUAL_REP_SRD

typedef struct _dash_segment_input GF_DashSegInput;

struct _dash_component
{
	u32 ID;/*audio/video/text/ ...*/
	u32 media_type;/*audio/video/text/ ...*/
	char szCodec[RFC6381_CODEC_NAME_SIZE_MAX];
	/*for video */
	u32 width, height, fps_num, fps_denum, sar_num, sar_denum, max_sap;

	/*for audio*/
	u32 sample_rate, channels;
	/*apply to any media. We use 5 bytes because we may use copy data converted from gf_4cc_to_str which is 5 bytes*/
	char *lang;
	Double duration;
};

struct __gf_dash_segmenter
{
	GF_MPD *mpd;
	char *mpd_name;
       char *m3u8_name;
	GF_DashSegInput *inputs;
	u32 nb_inputs;
	GF_DashProfile profile;

	GF_DashDynamicMode dash_mode;
	u32 use_url_template;
	Bool use_segment_timeline;
	Bool single_segment;
	Bool single_file;
	GF_DashSwitchingMode bitstream_switching_mode;
	Bool segments_start_with_rap;

	Double segment_duration;
	Bool segment_duration_strict;
	Double fragment_duration;
	//has to be freed
	char *seg_rad_name;
	const char *seg_ext;
	u32 segment_marker_4cc;
	Bool enable_sidx;
	u32 subsegs_per_sidx;
	Bool daisy_chain_sidx;

	Bool fragments_start_with_rap;
	char *tmpdir;
	Double mpd_update_time;
	s32 time_shift_depth;
	Double min_buffer;
	s32 ast_offset_ms;
	u32 dash_scale;
	Bool fragments_in_memory;
	u32 initial_moof_sn;
	u64 initial_tfdt;
	Bool no_fragments_defaults;
	Bool pssh_moof;
	Bool samplegroups_in_traf;
	Bool single_traf_per_moof;
	Double mpd_live_duration;
	Bool insert_utc;
	Bool real_time;
	u32 start_date_sec_ntp, start_date_sec_ntp_ms_frac;
	u32 nb_secs_to_discard;
	const char *dash_profile_extension;

	GF_Config *dash_ctx;


	Double subduration;

	FILE *mpd_file;
	FILE *period_mpd_file;
	Bool segment_alignment_disabled;
	u32 single_file_mode;
	const char *bs_switch_segment_file;
	Bool inband_param_set;
	Bool force_period_end;

	/*set if seg_rad_name depends on input file name (had %s in it). In this case, SegmentTemplate cannot be used at adaptation set level*/
	Bool variable_seg_rad_name;
	Bool mpd_header_is_init;

	/*If true, disable generation date printing in mpd headers*/
	Bool force_test_mode;

	GF_DASH_ContentLocationMode cp_location_mode;

	Double max_segment_duration;
	Bool no_cache;
	Bool disable_loop;
};

struct _dash_segment_input
{
	char *file_name;
	char representationID[100];
	char *periodID;
	Double media_duration; /*forced media duration*/
	u32 nb_baseURL;
	char **baseURL;
	char *xlink;
	u32 nb_roles;
	char **roles;
	u32 nb_rep_descs;
	char **rep_descs;
	u32 nb_as_descs;
	char **as_descs;
	u32 nb_as_c_descs;
	char **as_c_descs;
	u32 nb_p_descs;
	char **p_descs;
	u32 bandwidth;
	u32 dependency_bandwidth;
	char *dependencyID;

	/*if 0, input is disabled*/
	u32 adaptation_set;
	/*if 0, input is disabled*/
	u32 period;
	u32 group_id;
	/*only set for the first representation in the AdaptationSet*/
	u32 nb_rep_in_adaptation_set;
	Double period_duration;

	/*media-format specific functions*/
	/*assigns the different media to the same adaptation set or group than the input_idx one*/
	GF_Err (* dasher_input_classify) (GF_DashSegInput *dash_inputs, u32 nb_dash_inputs, u32 input_idx, u32 *current_group_id, u32 *max_sap_type);
	GF_Err ( *dasher_get_components_info) (GF_DashSegInput *dash_input, GF_DASHSegmenter *opts);
	GF_Err ( *dasher_create_init_segment) (GF_DashSegInput *dash_inputs, u32 nb_dash_inputs, u32 adaptation_set, char *szInitName, const char *tmpdir, GF_DASHSegmenter *dash_opts, GF_DashSwitchingMode bs_switch_mode, Bool *disable_bs_switching);
	GF_Err ( *dasher_segment_file) (GF_DashSegInput *dash_input, const char *szOutName, GF_DASHSegmenter *opts, GF_MPD_AdaptationSet *adaptation_set_obj, Bool first_in_set);

	/*shall be set after call to dasher_input_classify*/
	char szMime[50];

	u32 single_track_num;
	//information for scalability
	u32 trackNum, lower_layer_track, nb_representations, idx_representations;
	//increase sequence number between consecutive segments by this amount (for scalable reps)
	u32 moof_seqnum_increase;

	u32 protection_scheme_type;

#ifdef GENERATE_VIRTUAL_REP_SRD
	Bool virtual_representation;
#endif

	Double segment_duration;
	/*all these shall be set after call to dasher_get_components_info*/
	Double duration;
	struct _dash_component components[20];
	u32 nb_components;

	//spatial info for tiling
	u32 x, y, w, h;

	Bool disable_inband_param_set;
	//0: PID specified, 1 or more: specified, indicates the niumber of time the period was instanciated
	u32 period_id_not_specified;

	Bool init_segment_generated;
	char *init_seg_url;
	Bool use_bs_switching;


	Bool get_component_info_done;
	//cached isobmf input
	GF_ISOFile *isobmf_input;
	Bool no_cache;

	Double clamp_duration;
};

#define EXTRACT_FORMAT(_nb_chars)	\
			strcpy(szFmt, "%d");	\
			char_template+=_nb_chars;	\
			if (seg_rad_name[char_template]=='%') {	\
				char *sep = strchr(seg_rad_name+char_template, '$');	\
				if (sep) {	\
					sep[0] = 0;	\
					strcpy(szFmt, seg_rad_name+char_template);	\
					char_template += (u32) strlen(seg_rad_name+char_template);	\
					sep[0] = '$';	\
				}	\
			}	\
			char_template+=1;	\

GF_EXPORT
GF_Err gf_media_mpd_format_segment_name(GF_DashTemplateSegmentType seg_type, Bool is_bs_switching, char *segment_name, const char *output_file_name, const char *rep_id, const char *base_url, const char *seg_rad_name, const char *seg_ext, u64 start_time, u32 bandwidth, u32 segment_number, Bool use_segment_timeline)
{
	char szFmt[20];
	Bool has_number= GF_FALSE;
	Bool is_index = (seg_type==GF_DASH_TEMPLATE_REPINDEX) ? GF_TRUE : GF_FALSE;
	Bool is_init = (seg_type==GF_DASH_TEMPLATE_INITIALIZATION) ? GF_TRUE : GF_FALSE;
	Bool is_template = (seg_type==GF_DASH_TEMPLATE_TEMPLATE) ? GF_TRUE : GF_FALSE;
	Bool is_init_template = (seg_type==GF_DASH_TEMPLATE_INITIALIZATION_TEMPLATE) ? GF_TRUE : GF_FALSE;
	Bool needs_init=((is_init || is_init_template) && !is_bs_switching) ? GF_TRUE : GF_FALSE;
	u32 char_template = 0;
	char tmp[100];
	strcpy(segment_name, "");

	if (seg_rad_name && (strstr(seg_rad_name, "$RepresentationID$") || strstr(seg_rad_name, "$Bandwidth$")))
		needs_init = GF_FALSE;

	if (!seg_rad_name) {
		strcpy(segment_name, output_file_name); //already contains base_url
	} else {
		char c;
		const size_t seg_rad_name_len = strlen(seg_rad_name);
		while (char_template <= seg_rad_name_len) {
			c = seg_rad_name[char_template];

			if (!is_template && !is_init_template && !strnicmp(& seg_rad_name[char_template], "$RepresentationID$", 18) ) {
				char_template += 18;
				strcat(segment_name, rep_id);
				needs_init = GF_FALSE;
			}
			else if (!is_template && !is_init_template && !strnicmp(& seg_rad_name[char_template], "$Bandwidth", 10)) {
				EXTRACT_FORMAT(10);

				sprintf(tmp, szFmt, bandwidth);
				strcat(segment_name, tmp);
				needs_init = GF_FALSE;
			}
			else if (!is_template && !strnicmp(& seg_rad_name[char_template], "$Time", 5)) {
				EXTRACT_FORMAT(5);
				if (is_init || is_init_template) continue;
				/*replace %d to LLD*/
				szFmt[strlen(szFmt)-1]=0;
				strcat(szFmt, &LLD[1]);
				sprintf(tmp, szFmt, start_time);
				strcat(segment_name, tmp);
				has_number = GF_TRUE;
			}
			else if (!is_template && !strnicmp(& seg_rad_name[char_template], "$Number", 7)) {
				EXTRACT_FORMAT(7);

				if (is_init || is_init_template) continue;
				sprintf(tmp, szFmt, segment_number);
				strcat(segment_name, tmp);
				has_number = GF_TRUE;
			}
			else if (!strnicmp(& seg_rad_name[char_template], "$Init=", 6)) {
				char *sep = strchr(seg_rad_name + char_template+6, '$');
				if (sep) sep[0] = 0;
				if (is_init || is_init_template) {
					strcat(segment_name, seg_rad_name + char_template+6);
					needs_init = GF_FALSE;
				}
				char_template += (u32) strlen(seg_rad_name + char_template)+1;
				if (sep) sep[0] = '$';
			}
			else if (!strnicmp(& seg_rad_name[char_template], "$Index=", 7)) {
				char *sep = strchr(seg_rad_name + char_template+7, '$');
				if (sep) sep[0] = 0;
				if (is_index) {
					strcat(segment_name, seg_rad_name + char_template+6);
					needs_init = GF_FALSE;
				}
				char_template += (u32) strlen(seg_rad_name + char_template)+1;
				if (sep) sep[0] = '$';
			}
			else if (!strnicmp(& seg_rad_name[char_template], "$Path=", 6)) {
				char *sep = strchr(seg_rad_name + char_template+6, '$');
				if (sep) sep[0] = 0;
				if (!is_template && !is_init_template) {
					strcat(segment_name, seg_rad_name + char_template+6);
				}
				char_template += (u32) strlen(seg_rad_name + char_template)+1;
				if (sep) sep[0] = '$';
			}
			else if (!strnicmp(& seg_rad_name[char_template], "$Segment=", 9)) {
				char *sep = strchr(seg_rad_name + char_template+9, '$');
				if (sep) sep[0] = 0;
				if (!is_init && !is_init_template) {
					strcat(segment_name, seg_rad_name + char_template+9);
				}
				char_template += (u32) strlen(seg_rad_name + char_template)+1;
				if (sep) sep[0] = '$';
			}

			else {
				char_template+=1;
				if (c=='\\') c = '/';

				sprintf(tmp, "%c", c);
				strcat(segment_name, tmp);
			}
		}
	}

	if (is_template && !strstr(seg_rad_name, "$Number") && !strstr(seg_rad_name, "$Time")) {
		if (use_segment_timeline) {
			strcat(segment_name, "$Time$");
		} else {
			strcat(segment_name, "$Number$");
		}
	}

	if (needs_init)
		strcat(segment_name, "init");

	if (!is_init && !is_template && !is_init_template && !is_index && !has_number) {
		sprintf(tmp, "%d", segment_number);
		strcat(segment_name, tmp);
	}
	if (seg_ext) {
		strcat(segment_name, ".");
		strcat(segment_name, seg_ext);
	}

	if ((seg_type != GF_DASH_TEMPLATE_TEMPLATE) && (seg_type != GF_DASH_TEMPLATE_INITIALIZATION_TEMPLATE)) {
		char *sep = strrchr(segment_name, '/');
		if (sep) {
			char c = sep[0];
			sep[0] = 0;
			if (!gf_dir_exists(segment_name)) {
				gf_mkdir(segment_name);
			}
			sep[0] = c;
		}
	}

	return GF_OK;
}

const char *gf_dasher_strip_output_dir(const char *mpd_url, const char *path)
{
	char c;
	const char *res;
	char *sep;
	if (!mpd_url || !path) {
		GF_LOG(GF_LOG_ERROR, GF_LOG_AUTHOR, ("[DASH] invalid call to strip_output_dir\n"));
		return "";
	}
	sep = strrchr(mpd_url, '/');
	if (!sep) sep = strrchr(mpd_url, '\\');
	if (!sep) return path;
	c = sep[0];
	sep[0] = 0;
	if (!strncmp(mpd_url, path, strlen(mpd_url))) {
		res = path + strlen(mpd_url) + 1;
	} else {
		res = path;
	}
	sep[0] = c;
	return res;
}

GF_Err gf_dasher_store_segment_info(GF_DASHSegmenter *dasher, const char *representationID, const char *SegmentName, u64 segStartTime, u64 segEndTime)
{
	char szKey[512];
	if (!dasher->dash_ctx) return GF_OK;

	sprintf(szKey, ""LLU"-"LLU"@%s", segStartTime, segEndTime-segStartTime, representationID);
	return gf_cfg_set_key(dasher->dash_ctx, "SegmentsStartTimes", SegmentName, szKey);
}


#ifndef GPAC_DISABLE_ISOM

GF_EXPORT
GF_Err gf_media_get_rfc_6381_codec_name(GF_ISOFile *movie, u32 track, char *szCodec, Bool force_inband, Bool force_sbr)
{
	GF_ESD *esd;
	GF_AVCConfig *avcc;
#ifndef GPAC_DISABLE_HEVC
	GF_HEVCConfig *hvcc;
#endif
	u32 subtype = gf_isom_get_media_subtype(movie, track, 1);

	if (subtype == GF_ISOM_SUBTYPE_MPEG4_CRYP) {
		GF_Err e;
		u32 originalFormat=0;
		if (gf_isom_is_ismacryp_media(movie, track, 1)) {
			e = gf_isom_get_ismacryp_info(movie, track, 1, &originalFormat, NULL, NULL, NULL, NULL, NULL, NULL, NULL);
		} else if (gf_isom_is_omadrm_media(movie, track, 1)) {
			e = gf_isom_get_omadrm_info(movie, track, 1, &originalFormat, NULL, NULL, NULL, NULL, NULL, NULL, NULL, NULL, NULL, NULL, NULL);
		} else if(gf_isom_is_cenc_media(movie, track, 1)) {
			e = gf_isom_get_cenc_info(movie, track, 1, &originalFormat, NULL, NULL, NULL);
		} else {
			GF_LOG(GF_LOG_WARNING, GF_LOG_AUTHOR, ("[ISOM Tools] Unkown protection scheme type %s\n", gf_4cc_to_str( gf_isom_is_media_encrypted(movie, track, 1)) ));
			e = gf_isom_get_original_format_type(movie, track, 1, &originalFormat);
		}
		if (e) {
			GF_LOG(GF_LOG_ERROR, GF_LOG_AUTHOR, ("[ISOM Tools] Error fecthing protection information\n"));
			return e;
		}

		if (originalFormat) subtype = originalFormat;
	}

	switch (subtype) {
	case GF_ISOM_SUBTYPE_MPEG4:
		esd = gf_isom_get_esd(movie, track, 1);
		if (esd) {
			switch (esd->decoderConfig->streamType) {
			case GF_STREAM_AUDIO:
				if (esd->decoderConfig->decoderSpecificInfo && esd->decoderConfig->decoderSpecificInfo->data) {
					/*5 first bits of AAC config*/
					u8 audio_object_type = (esd->decoderConfig->decoderSpecificInfo->data[0] & 0xF8) >> 3;
	#ifndef GPAC_DISABLE_AV_PARSERS
					if (force_sbr && (audio_object_type==2) ) {
						GF_M4ADecSpecInfo a_cfg;
						GF_Err e = gf_m4a_get_config(esd->decoderConfig->decoderSpecificInfo->data, esd->decoderConfig->decoderSpecificInfo->dataLength, &a_cfg);
						if (e==GF_OK) {
							if (a_cfg.sbr_sr)
								audio_object_type = a_cfg.sbr_object_type;
							if (a_cfg.has_ps)
								audio_object_type = 29;
						}
					}
	#endif
					snprintf(szCodec, RFC6381_CODEC_NAME_SIZE_MAX, "mp4a.%02X.%01d", esd->decoderConfig->objectTypeIndication, audio_object_type);
				} else {
					snprintf(szCodec, RFC6381_CODEC_NAME_SIZE_MAX, "mp4a.%02X", esd->decoderConfig->objectTypeIndication);
				}
				break;
			case GF_STREAM_VISUAL:
	#ifndef GPAC_DISABLE_AV_PARSERS
				if (esd->decoderConfig->decoderSpecificInfo) {
					GF_M4VDecSpecInfo dsi;
					gf_m4v_get_config(esd->decoderConfig->decoderSpecificInfo->data, esd->decoderConfig->decoderSpecificInfo->dataLength, &dsi);
					snprintf(szCodec, RFC6381_CODEC_NAME_SIZE_MAX, "mp4v.%02X.%01x", esd->decoderConfig->objectTypeIndication, dsi.VideoPL);
				} else
	#endif
				{
					snprintf(szCodec, RFC6381_CODEC_NAME_SIZE_MAX, "mp4v.%02X", esd->decoderConfig->objectTypeIndication);
				}
				break;
			default:
				snprintf(szCodec, RFC6381_CODEC_NAME_SIZE_MAX, "mp4s.%02X", esd->decoderConfig->objectTypeIndication);
				break;
			}
			gf_odf_desc_del((GF_Descriptor *)esd);
			return GF_OK;
		} else {
			GF_LOG(GF_LOG_ERROR, GF_LOG_CONTAINER, ("[RFC6381] Cannot find ESD. Aborting.\n"));
			return GF_ISOM_INVALID_FILE;
		}
	case GF_ISOM_SUBTYPE_AVC_H264:
	case GF_ISOM_SUBTYPE_AVC2_H264:
	case GF_ISOM_SUBTYPE_AVC3_H264:
	case GF_ISOM_SUBTYPE_AVC4_H264:
		//FIXME: in avc1 with multiple descriptor, we should take the right description index
		avcc = gf_isom_avc_config_get(movie, track, 1);
		if (force_inband) {
			if (subtype==GF_ISOM_SUBTYPE_AVC_H264)
				subtype = GF_ISOM_SUBTYPE_AVC3_H264;
			else if (subtype==GF_ISOM_SUBTYPE_AVC2_H264)
				subtype = GF_ISOM_SUBTYPE_AVC4_H264;
		}
		if (avcc) {
			snprintf(szCodec, RFC6381_CODEC_NAME_SIZE_MAX, "%s.%02X%02X%02X", gf_4cc_to_str(subtype), avcc->AVCProfileIndication, avcc->profile_compatibility, avcc->AVCLevelIndication);
			gf_odf_avc_cfg_del(avcc);
			return GF_OK;
		} else {
			GF_LOG(GF_LOG_ERROR, GF_LOG_CONTAINER, ("Cannot find AVC configuration box"));
			return GF_ISOM_INVALID_FILE;
		}
	case GF_ISOM_SUBTYPE_SVC_H264:
	case GF_ISOM_SUBTYPE_MVC_H264:
		avcc = gf_isom_mvc_config_get(movie, track, 1);
		if (!avcc) avcc = gf_isom_svc_config_get(movie, track, 1);
		if (avcc) {
			snprintf(szCodec, RFC6381_CODEC_NAME_SIZE_MAX, "%s.%02X%02X%02X", gf_4cc_to_str(subtype), avcc->AVCProfileIndication, avcc->profile_compatibility, avcc->AVCLevelIndication);
			gf_odf_avc_cfg_del(avcc);
			return GF_OK;
		}
		else {
			GF_LOG(GF_LOG_ERROR, GF_LOG_CONTAINER, ("Cannot find AVC configuration box"));
			return GF_ISOM_INVALID_FILE;
		}
#ifndef GPAC_DISABLE_HEVC
	case GF_ISOM_SUBTYPE_HVC1:
	case GF_ISOM_SUBTYPE_HEV1:
	case GF_ISOM_SUBTYPE_HVC2:
	case GF_ISOM_SUBTYPE_HEV2:
	case GF_ISOM_SUBTYPE_HVT1:
	case GF_ISOM_SUBTYPE_LHV1:
	case GF_ISOM_SUBTYPE_LHE1:

		if (force_inband) {
			if (subtype==GF_ISOM_SUBTYPE_HVC1) subtype = GF_ISOM_SUBTYPE_HEV1;
			else if (subtype==GF_ISOM_SUBTYPE_HVC2) subtype = GF_ISOM_SUBTYPE_HEV2;
		}
		hvcc = gf_isom_hevc_config_get(movie, track, 1);
		if (!hvcc) {
			hvcc = gf_isom_lhvc_config_get(movie, track, 1);
		}
		if (subtype==GF_ISOM_SUBTYPE_HVT1) {
			u32 refTrack;
			gf_isom_get_reference(movie, track, GF_ISOM_REF_TBAS, 1, &refTrack);
			if (hvcc) gf_odf_hevc_cfg_del(hvcc);
			hvcc = gf_isom_hevc_config_get(movie, refTrack, 1);
		}
		if (hvcc) {
			u8 c;
			char szTemp[RFC6381_CODEC_NAME_SIZE_MAX];
			snprintf(szCodec, RFC6381_CODEC_NAME_SIZE_MAX, "%s.", gf_4cc_to_str(subtype));
			if (hvcc->profile_space==1) strcat(szCodec, "A");
			else if (hvcc->profile_space==2) strcat(szCodec, "B");
			else if (hvcc->profile_space==3) strcat(szCodec, "C");
			//profile idc encoded as a decimal number
			sprintf(szTemp, "%d", hvcc->profile_idc);
			strcat(szCodec, szTemp);
			//general profile compatibility flags: hexa, bit-reversed
			{
				u32 val = hvcc->general_profile_compatibility_flags;
				u32 i, res = 0;
				for (i=0; i<32; i++) {
					res |= val & 1;
					if (i==31) break;
					res <<= 1;
					val >>=1;
				}
				sprintf(szTemp, ".%X", res);
				strcat(szCodec, szTemp);
			}

			if (hvcc->tier_flag) strcat(szCodec, ".H");
			else strcat(szCodec, ".L");
			sprintf(szTemp, "%d", hvcc->level_idc);
			strcat(szCodec, szTemp);

			c = hvcc->progressive_source_flag << 7;
			c |= hvcc->interlaced_source_flag << 6;
			c |= hvcc->non_packed_constraint_flag << 5;
			c |= hvcc->frame_only_constraint_flag << 4;
			c |= (hvcc->constraint_indicator_flags >> 40);
			sprintf(szTemp, ".%X", c);
			strcat(szCodec, szTemp);
			if (hvcc->constraint_indicator_flags & 0xFFFFFFFF) {
				c = (hvcc->constraint_indicator_flags >> 32) & 0xFF;
				sprintf(szTemp, ".%X", c);
				strcat(szCodec, szTemp);
				if (hvcc->constraint_indicator_flags & 0x00FFFFFF) {
					c = (hvcc->constraint_indicator_flags >> 24) & 0xFF;
					sprintf(szTemp, ".%X", c);
					strcat(szCodec, szTemp);
					if (hvcc->constraint_indicator_flags & 0x0000FFFF) {
						c = (hvcc->constraint_indicator_flags >> 16) & 0xFF;
						sprintf(szTemp, ".%X", c);
						strcat(szCodec, szTemp);
						if (hvcc->constraint_indicator_flags & 0x000000FF) {
							c = (hvcc->constraint_indicator_flags >> 8) & 0xFF;
							sprintf(szTemp, ".%X", c);
							strcat(szCodec, szTemp);
							c = (hvcc->constraint_indicator_flags ) & 0xFF;
							sprintf(szTemp, ".%X", c);
							strcat(szCodec, szTemp);
						}
					}
				}
			}

			gf_odf_hevc_cfg_del(hvcc);
		} else {
			snprintf(szCodec, RFC6381_CODEC_NAME_SIZE_MAX, "%s", gf_4cc_to_str(subtype));
		}
		return GF_OK;
#endif

	default:
		GF_LOG(GF_LOG_DEBUG, GF_LOG_AUTHOR, ("[ISOM Tools] codec parameters not known - setting codecs string to default value \"%s\"\n", gf_4cc_to_str(subtype) ));
		snprintf(szCodec, RFC6381_CODEC_NAME_SIZE_MAX, "%s", gf_4cc_to_str(subtype));
		return GF_OK;
	}
	return GF_OK;
}

#endif //GPAC_DISABLE_ISOM


#ifndef GPAC_DISABLE_ISOM_FRAGMENTS

typedef struct
{
	/* indicates if the track under fragmentation is the reference for sidx or prft boxes*/
	Bool is_ref_track;

	Bool done;
	u32 TrackID;
	u32 SampleNum, SampleCount;
	u64 FragmentLength;
	u32 OriginalTrack;
	u32 finalSampleDescriptionIndex;
	u32 TimeScale, MediaType, sample_duration;
	u64 last_sample_cts, next_sample_dts, InitialTSOffset, loop_ts_offset;
	Bool all_sample_raps, splitable;
	/* carry of the amount of time of the current sample already used in the previous segment */
	u32 split_sample_dts_shift;
	s32 media_time_to_pres_time_shift;
	u64 min_cts_in_segment;
	u64 start_tfdt;
} GF_ISOMTrackFragmenter;

static u64 isom_get_next_sap_time(GF_ISOFile *input, u32 track, u32 sample_count, u32 sample_num)
{
	GF_ISOSample *samp;
	u64 time;
	Bool is_rap, has_roll;
	u32 i, found_sample = 0;
	for (i=sample_num; i<=sample_count; i++) {
		if (gf_isom_get_sample_sync(input, track, i)) {
			found_sample = i;
			break;
		}
		gf_isom_get_sample_rap_roll_info(input, track, i, &is_rap, &has_roll, NULL);
		if (is_rap || has_roll) {
			found_sample = i;
			break;
		}
	}
	//TRICK: if we don't found next RAP, return time of the last sample in track
	if (!found_sample)
		found_sample = sample_count;
	samp = gf_isom_get_sample_info(input, track, found_sample, NULL, NULL);
	time = samp->DTS;
	gf_isom_sample_del(&samp);
	return time;
}

static GF_MPD_Descriptor *gf_isom_get_content_protection_desc(GF_ISOFile *input, u32 protected_track)
{
	u32 prot_scheme	= gf_isom_is_media_encrypted(input, protected_track, 1);
	bin128 default_KID;
	u8 i;
	if (gf_isom_is_cenc_media(input, protected_track, 1)) {
		GF_MPD_Descriptor *desc;
		GF_XMLAttribute *att;
		char cenc_value[256];
		cenc_value[0]='\0';				
		gf_isom_cenc_get_default_info(input, protected_track, 1, NULL, NULL, &default_KID);
		desc = gf_mpd_descriptor_new(NULL, "urn:mpeg:dash:mp4protection:2011", gf_4cc_to_str(prot_scheme));
		/* Output canonical UIID form */
		for (i=0; i<4; i++) sprintf(cenc_value, "%s%02x",cenc_value, default_KID[i]);
		sprintf(cenc_value, "%s-",cenc_value);
		for (i=4; i<6; i++) sprintf(cenc_value, "%s%02x",cenc_value, default_KID[i]);
		sprintf(cenc_value, "%s-",cenc_value);
		for (i=6; i<8; i++) sprintf(cenc_value, "%s%02x",cenc_value, default_KID[i]);
		sprintf(cenc_value, "%s-",cenc_value);
		for (i=8; i<10; i++) sprintf(cenc_value, "%s%02x",cenc_value, default_KID[i]);
		sprintf(cenc_value, "%s-",cenc_value);
		for (i=10; i<16; i++) sprintf(cenc_value, "%s%02x",cenc_value, default_KID[i]);
		att = gf_xml_dom_create_attribute("cenc:default_KID", cenc_value);
		if (!desc->attributes) {
			desc->attributes = gf_list_new();
		}
		gf_list_add(desc->attributes, att);
		return desc;
	}
	//todo for ISMA or OMA DRM

	return NULL;
}

static void gf_dash_append_segment_timeline(GF_MPD_SegmentTimeline *seg_tl, u64 segment_start, u64 segment_end, u64 *previous_segment_duration , Bool *first_segment_in_timeline,u32 *segment_timeline_repeat_count)
{
	GF_MPD_SegmentTimelineEntry *entry;
	u64 segment_dur = segment_end - segment_start;
	if (*previous_segment_duration == segment_dur) {
		*segment_timeline_repeat_count = *segment_timeline_repeat_count + 1;
		return;
	}

	if (*previous_segment_duration) {
		if (*segment_timeline_repeat_count) {
			entry = gf_list_last(seg_tl->entries);
			entry->repeat_count = *segment_timeline_repeat_count;
		}
	}
	*previous_segment_duration = segment_dur;
	if(segment_dur){
		GF_SAFEALLOC(entry, GF_MPD_SegmentTimelineEntry);
		if(!seg_tl->entries)seg_tl->entries=gf_list_new();
		gf_list_add(seg_tl->entries, entry);
		if (*first_segment_in_timeline) {
			entry->start_time = segment_start;
			entry->duration = (u32)segment_dur;
			*first_segment_in_timeline = GF_FALSE;
		} else {
			entry->duration = (u32)segment_dur;
		}
	}
	*segment_timeline_repeat_count = 0;
}

static void gf_dash_load_segment_timeline(GF_DASHSegmenter *dasher, GF_MPD_SegmentTimeline *seg_tl, const char *representationID, u64 *previous_segment_duration , Bool *first_segment_in_timeline,u32 *segment_timeline_repeat_count)
{
	u32 i, count;
	char szRepID[100];

	*first_segment_in_timeline = GF_TRUE;
	*segment_timeline_repeat_count = 0;
	*previous_segment_duration = 0;

	count = gf_cfg_get_key_count(dasher->dash_ctx, "SegmentsStartTimes");
	for (i=0; i<count; i++) {
		u64 start, dur;
		const char *fileName = gf_cfg_get_key_name(dasher->dash_ctx, "SegmentsStartTimes", i);
		const char *MPDTime = gf_cfg_get_key(dasher->dash_ctx, "SegmentsStartTimes", fileName);
		if (!fileName)
			break;

		sscanf(MPDTime, ""LLU"-"LLU"@%s", &start, &dur, szRepID);
		if (strcmp(representationID, szRepID)) continue;

		gf_dash_append_segment_timeline(seg_tl, start, start+dur, previous_segment_duration, first_segment_in_timeline, segment_timeline_repeat_count);
	}
}

static u64 get_presentation_time(u64 media_time, s32 ts_shift)
{
	if ((ts_shift<0) && (media_time < -ts_shift)) {
		media_time = 0;
	} else {
		media_time += ts_shift;
	}
	return media_time ;
}

static Bool is_splitable(u32 media_type)
{
	switch (media_type) {
	case GF_ISOM_MEDIA_TEXT:
	case GF_ISOM_MEDIA_SUBT:
	case GF_ISOM_MEDIA_MPEG_SUBT:
		return GF_TRUE;
	default:
		return GF_FALSE;
	}
}

static GF_Err isom_get_audio_info_with_m4a_sbr_ps(GF_ISOFile *movie, u32 trackNumber, u32 StreamDescriptionIndex, u32 *SampleRate, u32 *Channels, u8 *bitsPerSample)
{
	GF_M4ADecSpecInfo a_cfg;
	GF_ESD *esd;
	GF_Err e = gf_isom_get_audio_info(movie, trackNumber, StreamDescriptionIndex, SampleRate, Channels, bitsPerSample);
	if (e) {
		GF_LOG(GF_LOG_WARNING, GF_LOG_DASH, ("DASH input: could not get audio info (2), %s\n", gf_error_to_string(e)));
		return e;
	}
	if (gf_isom_get_media_subtype(movie, trackNumber, StreamDescriptionIndex) != GF_ISOM_SUBTYPE_MPEG4)
		return GF_OK;

	esd = gf_isom_get_esd(movie, trackNumber, 1);
	if (!esd) {
		GF_LOG(GF_LOG_WARNING, GF_LOG_DASH, ("DASH input: broken MPEG-4 Track, no ESD found\n"));
		return GF_OK;
	}
	switch (esd->decoderConfig->objectTypeIndication) {
	case GPAC_OTI_AUDIO_AAC_MPEG4:
	case GPAC_OTI_AUDIO_AAC_MPEG2_MP:
	case GPAC_OTI_AUDIO_AAC_MPEG2_LCP:
	case GPAC_OTI_AUDIO_AAC_MPEG2_SSRP:
		break;
	default:
		gf_odf_desc_del((GF_Descriptor*)esd);
		return GF_OK;
	}
	e = gf_m4a_get_config(esd->decoderConfig->decoderSpecificInfo->data, esd->decoderConfig->decoderSpecificInfo->dataLength, &a_cfg);
	if (e) {
		GF_LOG(GF_LOG_WARNING, GF_LOG_DASH, ("DASH input: corrupted AAC Config, %s\n", gf_error_to_string(e)));
		return GF_NOT_SUPPORTED;
	}
	if (SampleRate && a_cfg.has_sbr) {
		*SampleRate = a_cfg.sbr_sr;
	}
	if (Channels) *Channels = a_cfg.nb_chan;
	gf_odf_desc_del((GF_Descriptor*)esd);
	return e;
}


static u32 cicp_get_channel_config(u32 nb_chan,u32 nb_surr, u32 nb_lfe)
{
	if ( !nb_chan && !nb_surr && !nb_lfe) return 0;
	else if ((nb_chan==1) && !nb_surr && !nb_lfe) return 1;
	else if ((nb_chan==2) && !nb_surr && !nb_lfe) return 2;
	else if ((nb_chan==3) && !nb_surr && !nb_lfe) return 3;
	else if ((nb_chan==3) && (nb_surr==1) && !nb_lfe) return 4;
	else if ((nb_chan==3) && (nb_surr==2) && !nb_lfe) return 5;
	else if ((nb_chan==3) && (nb_surr==2) && (nb_lfe==1)) return 6;
	else if ((nb_chan==5) && (nb_surr==0) && (nb_lfe==1)) return 6;

	else if ((nb_chan==5) && (nb_surr==2) && (nb_lfe==1)) return 7;
	else if ((nb_chan==2) && (nb_surr==1) && !nb_lfe) return 9;
	else if ((nb_chan==2) && (nb_surr==2) && !nb_lfe) return 10;
	else if ((nb_chan==3) && (nb_surr==3) && (nb_lfe==1)) return 11;
	else if ((nb_chan==3) && (nb_surr==4) && (nb_lfe==1)) return 12;
	else if ((nb_chan==11) && (nb_surr==11) && (nb_lfe==2)) return 13;
	else if ((nb_chan==5) && (nb_surr==2) && (nb_lfe==1)) return 14;
	else if ((nb_chan==5) && (nb_surr==5) && (nb_lfe==2)) return 15;
	else if ((nb_chan==5) && (nb_surr==4) && (nb_lfe==1)) return 16;
	else if ((nb_surr==5) && (nb_lfe==1) && (nb_chan==6)) return 17;
	else if ((nb_surr==7) && (nb_lfe==1) && (nb_chan==6)) return 18;
	else if ((nb_chan==5) && (nb_surr==6) && (nb_lfe==1)) return 19;
	else if ((nb_chan==7) && (nb_surr==6) && (nb_lfe==1)) return 20;

	GF_LOG(GF_LOG_WARNING, GF_LOG_DASH, ("Unkown CICP mapping for channel config %d/%d.%d\n", nb_chan, nb_surr, nb_lfe));
	return 0;

}

static GF_Err gf_media_isom_segment_file(GF_ISOFile *input, const char *output_file, GF_DASHSegmenter *dasher, GF_DashSegInput *dash_input, GF_MPD_AdaptationSet *adaptation_set_obj, Bool first_in_set)
{
	u8 NbBits;
	u32 i, TrackNum, descIndex, j, count, nb_sync, ref_track_id, nb_tracks_done;
	u32 sample_duration, defaultSize, defaultDescriptionIndex, defaultRandomAccess, nb_samp, nb_done;
	u32 nb_video, nb_audio, nb_text, nb_scene, mpd_timescale;
	u8 defaultPadding;
	u16 defaultDegradationPriority;
	GF_Err e;
	char sOpt[100], sKey[100];
	char szCodecs[200], szCodec[RFC6381_CODEC_NAME_SIZE_MAX];
	u32 cur_seg, fragment_index, max_sap_type;
	GF_ISOFile *output, *bs_switch_segment;
	GF_ISOSample *sample, *next;
	GF_List *fragmenters;
	u64 MaxFragmentDuration, MaxSegmentDuration, period_duration;
	Double segment_start_time, SegmentDuration, maxFragDurationOverSegment;
	u64 presentationTimeOffset = 0;
	Double file_duration, max_segment_duration;
	u32 nb_segments, width, height, sample_rate, nb_channels, nb_surround, nb_lfe, sar_w, sar_h, fps_num, fps_denum, startNumber;
	u32 nbFragmentInSegment = 0;
	char *langCode = NULL;
	u32 index_start_range, index_end_range;
	Bool force_switch_segment = GF_FALSE;
	Bool switch_segment = GF_FALSE;
	Bool split_seg_at_rap = dasher->segments_start_with_rap;
	Bool split_at_rap = GF_FALSE;
	Bool has_rap = GF_FALSE;
	Bool next_sample_rap = GF_FALSE;
	Bool flush_all_samples = GF_FALSE;
	Bool simulation_pass = GF_FALSE;
	Bool init_segment_deleted = GF_FALSE;
	Bool first_segment_in_timeline = GF_TRUE;
	Bool store_utc = GF_FALSE;
	u64 previous_segment_duration = 0;
	u32 segment_timeline_repeat_count = 0;
	//u64 last_ref_cts = 0;
	u64 start_range, end_range, file_size, init_seg_size, ref_track_first_dts, ref_track_next_cts;
	u32 tfref_timescale = 0;
	u32 bandwidth = 0;
	GF_ISOMTrackFragmenter *tf, *tfref;
	char szMPDTempLine[2048];
	char SegmentName[GF_MAX_PATH];
	char RepSecName[200];
	char RepURLsSecName[200];
	const char *opt;
	GF_Fraction max_track_duration = {0, 1};
	Bool bs_switching_is_output = GF_FALSE;
	Bool store_dash_params = GF_FALSE;
	Bool dash_moov_setup = GF_FALSE;
	Bool segments_start_with_sap = GF_TRUE;
	Bool first_sample_in_segment = GF_FALSE;
	u32 *segments_info = NULL;
	u32 nb_segments_info = 0;
	u32 protected_track = 0;
	Double min_seg_dur, max_seg_dur, total_seg_dur, last_seg_dur;
	Bool is_bs_switching = GF_FALSE;
	Bool use_url_template = dasher->use_url_template;
	const char *seg_rad_name = dasher->seg_rad_name;
	const char *seg_ext = dasher->seg_ext;
	const char *bs_switching_segment_name = NULL;
	u64 generation_start_utc = 0;
	u64 ntpts = 0;
	GF_MPD_Representation *representation_obj = NULL;
	GF_MPD_SegmentTimeline *seg_tl = NULL;
	GF_List *segment_urls = NULL;
	GF_List *segment_Byte_Offset_for_m3u8 = NULL;
	Bool seg_dur_adjusted = GF_FALSE;
	SegmentName[0] = 0;
	SegmentDuration = 0;
	nb_samp = 0;
	fragmenters = NULL;

	if (!dash_input) return GF_BAD_PARAM;
	if (!seg_ext) seg_ext = "m4s";

	if (dasher->real_time && dasher->dash_ctx) {
		u32 sec, frac;
		opt = gf_cfg_get_key(dasher->dash_ctx, "DASH", "GenerationNTP");
		sscanf(opt, "%u:%u", &sec, &frac);

		generation_start_utc = sec - GF_NTP_SEC_1900_TO_1970;
		generation_start_utc *= 1000;
		generation_start_utc += ((u64) frac) * 1000 / 0xFFFFFFFFUL;
	}

	if (dasher->insert_utc) {
		ntpts = gf_net_get_ntp_ts();
		GF_LOG(GF_LOG_DEBUG, GF_LOG_DASH, ("[DASH] Sampling NTP TS "LLU" at "LLU" us, at UTC "LLU"\n", ntpts, gf_sys_clock_high_res(), gf_net_get_utc()));
	}

	bs_switch_segment = NULL;
	if (dasher->bs_switch_segment_file) {
		bs_switch_segment = gf_isom_open(dasher->bs_switch_segment_file, GF_ISOM_OPEN_READ, NULL);
		if (bs_switch_segment) {
			bs_switching_segment_name = gf_dasher_strip_output_dir(dasher->mpd_name, dasher->bs_switch_segment_file);
			is_bs_switching = GF_TRUE;
		}
	}

	sprintf(RepSecName, "Representation_%s", dash_input ? dash_input->representationID : "");
	sprintf(RepURLsSecName, "URLs_%s", dash_input ? dash_input->representationID : "");

	bandwidth = dash_input ? dash_input->bandwidth : 0;
	file_duration = 0;

	startNumber = 1;

	//create output file
	/*need to precompute bandwidth*/
	if ((!bandwidth && seg_rad_name && strstr(seg_rad_name, "$Bandwidth$"))
#ifdef GENERATE_VIRTUAL_REP_SRD
	        || dash_input->virtual_representation
#endif
	   ) {
		for (i=0; i<gf_isom_get_track_count(input); i++) {
			Double tk_dur = (Double) gf_isom_get_media_duration(input, i+1);
			tk_dur /= gf_isom_get_media_timescale(input, i+1);
			if (file_duration < tk_dur ) {
				file_duration = tk_dur;
			}
		}
		bandwidth = (u32) (gf_isom_get_file_size(input) / file_duration * 8);
	}

	if (dasher->dash_ctx) {
		opt = gf_cfg_get_key(dasher->dash_ctx, RepSecName, "Setup");
		if (!opt || stricmp(opt, "yes") ) {
			store_dash_params=GF_TRUE;
			gf_cfg_set_key(dasher->dash_ctx, RepSecName, "ID", dash_input->representationID);
		}
	}

	opt = dasher->dash_ctx ? gf_cfg_get_key(dasher->dash_ctx, RepSecName, "InitializationSegment") : NULL;
	if (opt) {
		output = gf_isom_open(opt, GF_ISOM_OPEN_CAT_FRAGMENTS, dasher->tmpdir);
		dash_moov_setup = GF_TRUE;
	} else {
		gf_media_mpd_format_segment_name(GF_DASH_TEMPLATE_INITIALIZATION, is_bs_switching, SegmentName, output_file, dash_input->representationID, dash_input->nb_baseURL ? dash_input->baseURL[0] : NULL, seg_rad_name, !stricmp(seg_ext, "null") ? NULL : "mp4", 0, bandwidth, 0, dasher->use_segment_timeline);
		output = gf_isom_open(SegmentName, GF_ISOM_OPEN_WRITE, dasher->tmpdir);
	}
	if (!output) {
		GF_LOG(GF_LOG_ERROR, GF_LOG_AUTHOR, ("[ISOBMF DASH] Cannot open %s for writing\n", opt ? opt : SegmentName));
		e = gf_isom_last_error(NULL);
		goto err_exit;
	}
	else if (dasher->force_test_mode) {
		gf_isom_no_version_date_info(output, 1);
	}

	if (store_dash_params) {
		const char *name;

		if (!gf_cfg_get_key(dasher->dash_ctx, "DASH", "SegmentTemplate"))
			gf_cfg_set_key(dasher->dash_ctx, "DASH", "SegmentTemplate", seg_rad_name);
		gf_cfg_set_key(dasher->dash_ctx, RepSecName, "Source", gf_isom_get_filename(input) );

		gf_cfg_set_key(dasher->dash_ctx, RepSecName, "Setup", "yes");
		name = SegmentName;
		if (bs_switch_segment) name = gf_isom_get_filename(bs_switch_segment);
		gf_cfg_set_key(dasher->dash_ctx, RepSecName, "InitializationSegment", name);

		/*store BS flag per rep - it should be stored per adaptation set but we dson't have a key for adaptation sets right now*/
		if (/*first_in_set && */ is_bs_switching)
			gf_cfg_set_key(dasher->dash_ctx, RepSecName, "BitstreamSwitching", "yes");
	} else if (dasher->dash_ctx) {
		opt = gf_cfg_get_key(dasher->dash_ctx, RepSecName, "BitstreamSwitching");
		if (opt && !strcmp(opt, "yes")) {
			is_bs_switching = GF_TRUE;
			if (bs_switch_segment)
				gf_isom_delete(bs_switch_segment);
			bs_switch_segment = output;
			bs_switching_is_output = GF_TRUE;
			bs_switching_segment_name = gf_dasher_strip_output_dir(dasher->mpd_name, gf_isom_get_filename(bs_switch_segment));
		}

		opt = gf_cfg_get_key(dasher->dash_ctx, RepSecName, "Bandwidth");
		if (opt) sscanf(opt, "%u", &bandwidth);

		if (dasher->use_segment_timeline) {
			opt = gf_cfg_get_key(dasher->dash_ctx, RepSecName, "NbSegmentsRemoved");
			if (opt) {
				u32 nb_removed = atoi(opt);
				startNumber = 1 + nb_removed;
			}
		}
	}

	//if segment alignment not set or if first in AS, create SegmentTimeline
	if (dasher->use_segment_timeline && (first_in_set || dasher->segment_alignment_disabled) ) {
		seg_tl=gf_mpd_segmentimeline_new();

		if (dasher->dash_ctx) {
			gf_dash_load_segment_timeline(dasher, seg_tl, dash_input->representationID, &previous_segment_duration, &first_segment_in_timeline, &segment_timeline_repeat_count);
		}
	}
	else {
		segment_urls = gf_list_new();
	}
	
	if(dasher->m3u8_name && dasher->single_file_mode)
		segment_Byte_Offset_for_m3u8 = gf_list_new();

	szCodecs[0] = 0;
	nb_sync = 0;
	nb_samp = 0;
	fragmenters = gf_list_new();


#ifdef GENERATE_VIRTUAL_REP_SRD
	if (dash_input->virtual_representation) {
		char *virtual_url;
		FILE *vseg;
		GF_BitStream *bs;
		gf_media_get_rfc_6381_codec_name(input, dash_input->trackNum, szCodec, dasher->inband_param_set, GF_TRUE);
		if (strlen(szCodecs)) strcat(szCodecs, ",");
		strcpy(szCodecs, szCodec);

		sprintf(SegmentName, "virtual_rep_%d_segment.m4s", dash_input->idx_representations);
		virtual_url = gf_url_concatenate(output_file, SegmentName);
		vseg = gf_fopen(virtual_url, "w");
		bs = gf_bs_from_file(vseg, GF_BITSTREAM_WRITE);
		gf_bs_write_u32(bs, 20);
		gf_bs_write_u32(bs, GF_ISOM_BOX_TYPE_STYP);
		gf_bs_write_u32(bs, GF_ISOM_BRAND_MSDH);
		gf_bs_write_u32(bs, 0);
		gf_bs_write_u32(bs, GF_ISOM_BRAND_MSDH);
		gf_bs_del(bs);
		gf_fclose(vseg);

		gf_free(virtual_url);

		output = NULL;
		goto restart_fragmentation_pass;
	}
#endif

	if (! dash_moov_setup) {
		e = gf_isom_clone_movie(input, output, GF_FALSE, GF_FALSE, !dasher->pssh_moof );
		if (e) goto err_exit;

		/*because of movie fragments MOOF based offset, ISOM <4 is forbidden*/
		gf_isom_set_brand_info(output, GF_ISOM_BRAND_ISO5, 1);
		gf_isom_modify_alternate_brand(output, GF_ISOM_BRAND_ISOM, 0);
		gf_isom_modify_alternate_brand(output, GF_ISOM_BRAND_ISO1, 0);
		gf_isom_modify_alternate_brand(output, GF_ISOM_BRAND_ISO2, 0);
		gf_isom_modify_alternate_brand(output, GF_ISOM_BRAND_ISO3, 0);
		gf_isom_modify_alternate_brand(output, GF_ISOM_BRAND_MP41, 0);
		gf_isom_modify_alternate_brand(output, GF_ISOM_BRAND_MP42, 0);

	}

	MaxFragmentDuration = (u32) (dasher->dash_scale * dasher->fragment_duration);
	MaxSegmentDuration = (u32) (dasher->dash_scale * dasher->segment_duration);

	/*in single segment mode, only one big SIDX is written between the end of the moov and the first fragment.
	To speed-up writing, we do a first fragmentation pass without writing any sample to compute the number of segments and fragments per segment
	in order to allocate / write to file the sidx before the fragmentation. The sidx will then be rewritten when closing the last segment*/
	if (dasher->single_file_mode==1) {
		simulation_pass = GF_TRUE;
		seg_rad_name = NULL;
	}
	/*if single file is requested, store all segments in the same file*/
	else if (dasher->single_file_mode==2) {
		seg_rad_name = NULL;
	}

	index_start_range = index_end_range = 0;

	tf = tfref = NULL;
	file_duration = 0;
	width = height = sample_rate = nb_channels = nb_surround = nb_lfe = sar_w = sar_h = fps_num = fps_denum = 0;
	langCode = NULL;


	mpd_timescale = nb_video = nb_audio = nb_text = nb_scene = 0;
	//duplicates all tracks
	for (i=0; i<gf_isom_get_track_count(input); i++) {
		u32 _w, _h, _nb_ch, vidtype;
		u32 _sr = 0;

		u32 mtype = gf_isom_get_media_type(input, i+1);
		if (mtype == GF_ISOM_MEDIA_HINT) continue;

		if (dash_input->trackNum && ((i+1) != dash_input->trackNum))
			continue;

		if (dash_input->single_track_num && ((i+1) != dash_input->single_track_num))
			continue;

		if (!dash_moov_setup) {
			e = gf_isom_clone_track(input, i+1, output, GF_FALSE, &TrackNum);
			if (e) goto err_exit;

			if (gf_isom_is_track_in_root_od(input, i+1)) gf_isom_add_track_to_root_od(output, TrackNum);

			/*remove sgpd in stbl; it would be in traf*/
			if (dasher->samplegroups_in_traf) {
				GF_TrackBox *trak = (GF_TrackBox *)gf_isom_get_track_from_file(output, TrackNum);
				if (!trak) continue;
				while (gf_list_count(trak->Media->information->sampleTable->sampleGroupsDescription)) {
					GF_Box* box = (GF_Box*)gf_list_get(trak->Media->information->sampleTable->sampleGroupsDescription, 0);
					gf_isom_box_del(box);
					gf_list_rem(trak->Media->information->sampleTable->sampleGroupsDescription, 0);
				}
			}

// Commenting it the code for Timed Text tracks, it may happen that we have only one long sample, fragmentation is useful
#if 0
			//if only one sample, don't fragment track
			if (gf_isom_get_sample_count(input, i+1) == 1) {
				sample = gf_isom_get_sample(input, i+1, 1, &descIndex);
				e = gf_isom_add_sample(output, TrackNum, 1, sample);
				gf_isom_sample_del(&sample);
				if (e) goto err_exit;

				continue;
			}
#endif
		} else {
			TrackNum = gf_isom_get_track_by_id(output, gf_isom_get_track_id(input, i+1));
		}

		/*set extraction mode whether setup or not*/
		vidtype = gf_isom_get_avc_svc_type(input, i+1, 1);
		if (vidtype==GF_ISOM_AVCTYPE_AVC_ONLY) {
			/*for AVC we concatenate SPS/PPS unless SVC base*/
			if (!dash_input->trackNum && dasher->inband_param_set && !dash_input->disable_inband_param_set)
				gf_isom_set_nalu_extract_mode(input, i+1, GF_ISOM_NALU_EXTRACT_INBAND_PS_FLAG);
		}
		else if (vidtype > GF_ISOM_AVCTYPE_AVC_ONLY) {
			/*for SVC we don't want any rewrite of extractors, and we don't concatenate SPS/PPS*/
			gf_isom_set_nalu_extract_mode(input, i+1, GF_ISOM_NALU_EXTRACT_INSPECT);
		}

		vidtype = gf_isom_get_hevc_lhvc_type(input, i+1, 1);
		if (vidtype == GF_ISOM_HEVCTYPE_HEVC_ONLY) {

			u32 mode = GF_ISOM_NALU_EXTRACT_INSPECT;	//because of tile tracks

			/*concatenate SPS/PPS unless LHVC base*/
			if (!dash_input->trackNum && dasher->inband_param_set && !dash_input->disable_inband_param_set)
				mode |= GF_ISOM_NALU_EXTRACT_INBAND_PS_FLAG;

			gf_isom_set_nalu_extract_mode(input, i+1, mode);
		}
		else if (vidtype > GF_ISOM_HEVCTYPE_HEVC_ONLY) {
			gf_isom_set_nalu_extract_mode(input, i+1, GF_ISOM_NALU_EXTRACT_INSPECT);
		}

		if (mtype == GF_ISOM_MEDIA_VISUAL) nb_video++;
		else if (mtype == GF_ISOM_MEDIA_AUDIO) nb_audio++;
		else if (mtype == GF_ISOM_MEDIA_TEXT || mtype == GF_ISOM_MEDIA_MPEG_SUBT || mtype == GF_ISOM_MEDIA_SUBT) nb_text++;
		else if (mtype == GF_ISOM_MEDIA_SCENE) nb_scene++;
		else if (mtype == GF_ISOM_MEDIA_DIMS) nb_scene++;

		//setup fragmenters
		if (! dash_moov_setup) {
			//new initialization segment, setup fragmentation
			gf_isom_get_fragment_defaults(input, i+1,
			                              &sample_duration, &defaultSize, &defaultDescriptionIndex,
			                              &defaultRandomAccess, &defaultPadding, &defaultDegradationPriority);
			if (! dasher->no_fragments_defaults) {
				e = gf_isom_setup_track_fragment(output, gf_isom_get_track_id(output, TrackNum),
				                                 defaultDescriptionIndex, sample_duration,
				                                 defaultSize, (u8) defaultRandomAccess,
				                                 defaultPadding, defaultDegradationPriority);

			} else {
				e = gf_isom_setup_track_fragment(output, gf_isom_get_track_id(output, TrackNum), defaultDescriptionIndex, 0, 0, 0, 0, 0);
			}
			if (e) goto err_exit;
		} else {
			gf_isom_get_fragment_defaults(output, TrackNum,
			                              &sample_duration, &defaultSize, &defaultDescriptionIndex, &defaultRandomAccess, &defaultPadding, &defaultDegradationPriority);
		}

		gf_media_get_rfc_6381_codec_name(input, i+1, szCodec, dasher->inband_param_set, GF_TRUE);
		if (strlen(szCodecs)) strcat(szCodecs, ",");
		strcat(szCodecs, szCodec);

		GF_SAFEALLOC(tf, GF_ISOMTrackFragmenter);
		tf->TrackID = gf_isom_get_track_id(output, TrackNum);
		tf->SampleCount = gf_isom_get_sample_count(input, i+1);
		tf->OriginalTrack = i+1;
		tf->TimeScale = gf_isom_get_media_timescale(input, i+1);
		tf->MediaType = gf_isom_get_media_type(input, i+1);
		tf->sample_duration = sample_duration;
		mpd_timescale = tf->TimeScale;

		if ( (max_track_duration.num / max_track_duration.den) < gf_isom_get_track_duration(input, i+1)) {
			max_track_duration.num = gf_isom_get_track_duration(input, i+1);
			max_track_duration.den = 1;
		}

		/* We set the reference track (for use in the sidx or prft) to be the track that has the greatest number of sync samples,
		  but not all of them. E.g. in audio+video we want the video to be used
		  if for all tracks all samples are sync, we will pick anyone (see below)
		  NOTE: This might be problematic if the file has multiple video tracks that are not sync sample aligned */
		if (gf_isom_get_sync_point_count(input, i+1)>nb_sync) {
			tfref = tf;
			nb_sync = gf_isom_get_sync_point_count(input, i+1);
		} else if (!gf_isom_has_sync_points(input, i+1)) {
			tf->all_sample_raps = GF_TRUE;
		}

		tf->finalSampleDescriptionIndex = 1;

		/*figure out if we have an initial TS*/
		if (!dash_moov_setup) {
			u32 j, edit_count = gf_isom_get_edit_segment_count(input, i+1);
			Double scale = tf->TimeScale;
			scale /= gf_isom_get_timescale(input);

			/*remove all segments*/
			gf_isom_remove_edit_segments(output, TrackNum);
			tf->media_time_to_pres_time_shift = 0;
			//clone all edits before first nomal, and stop at first normal setting duration to 0
			for (j=0; j<edit_count; j++) {
				u64 EditTime, SegDuration, MediaTime;
				u8 EditMode;

				/*get first edit*/
				gf_isom_get_edit_segment(input, i+1, j+1, &EditTime, &SegDuration, &MediaTime, &EditMode);

				if (EditMode==GF_ISOM_EDIT_NORMAL)
					SegDuration = 0;

				gf_isom_set_edit_segment(output, TrackNum, EditTime, SegDuration, MediaTime, EditMode);

				if (EditMode==GF_ISOM_EDIT_NORMAL) {
					tf->media_time_to_pres_time_shift -= (s32) MediaTime;
					break;
				}
				tf->media_time_to_pres_time_shift += (u32) (scale*SegDuration);
			}

			gf_isom_set_brand_info(output, GF_ISOM_BRAND_ISO5, 1);

			/*DASH self-init media segment*/
			if (dasher->single_file_mode==1) {
				gf_isom_modify_alternate_brand(output, GF_ISOM_BRAND_DSMS, 1);
			} else {
				gf_isom_modify_alternate_brand(output, GF_ISOM_BRAND_DASH, 1);
			}

			/*locate sample description in list if given*/
			if (bs_switch_segment) {
				u32 s_count;
				u32 sample_descs_track = gf_isom_get_track_by_id(bs_switch_segment, tf->TrackID);
				if (!sample_descs_track) {
					e = GF_BAD_PARAM;
					goto err_exit;

				}

				//the initialization segment is not yet setup for fragmentation
				if (! gf_isom_is_track_fragmented(bs_switch_segment, tf->TrackID)) {
					e = GF_BAD_PARAM;
					if (e) goto err_exit;
				}
				/*otherwise override the fragment defauls so that we are consistent with the shared init segment*/
				else {
					e = gf_isom_get_fragment_defaults(bs_switch_segment, sample_descs_track,
					                                  &sample_duration, &defaultSize, &defaultDescriptionIndex, &defaultRandomAccess, &defaultPadding, &defaultDegradationPriority);
					if (e) goto err_exit;

					e = gf_isom_change_track_fragment_defaults(output, tf->TrackID,
					        defaultDescriptionIndex, sample_duration, defaultSize, defaultRandomAccess, defaultPadding, defaultDegradationPriority);
					if (e) goto err_exit;
				}

				/*and search in new ones the new index*/
				s_count = gf_isom_get_sample_description_count(bs_switch_segment, sample_descs_track);

				/*more than one sampleDesc, we will need to indicate all the sample descs in the file in case we produce a single file,
				otherwise the file would not be compliant*/
				if (s_count > 1) {
					gf_isom_clone_sample_descriptions(output, TrackNum, bs_switch_segment, sample_descs_track, GF_TRUE);
				}

				/*and search in new ones the new index*/
				s_count = gf_isom_get_sample_description_count(bs_switch_segment, sample_descs_track);
				if (s_count>1) {
					u32 k;
					/*remove all sample descs*/
					for (k=0; k<s_count; k++) {
						/*search in original file if we have the sample desc*/
						if (gf_isom_is_same_sample_description(input, TrackNum, 1, bs_switch_segment, sample_descs_track, k+1)) {
							tf->finalSampleDescriptionIndex = k+1;
						}
					}
				}
			}
		}
		/*restore track decode times*/
		else {
			char *opt, sKey[100];
			sprintf(sKey, "TKID_%d_NextDecodingTime", tf->TrackID);
			opt = (char *)gf_cfg_get_key(dasher->dash_ctx, RepSecName, sKey);
			if (opt) sscanf(opt, LLU, & tf->InitialTSOffset);

			/*store presentationTimeOffset on the first rep*/
			if (store_dash_params)
				presentationTimeOffset = tf->InitialTSOffset;
		}

		tf->splitable = is_splitable(mtype);

		/*get language, width/height/layout info, audio info*/
		switch (mtype) {
		case GF_ISOM_MEDIA_TEXT:
		case GF_ISOM_MEDIA_SUBT:
		case GF_ISOM_MEDIA_MPEG_SUBT:
			gf_isom_get_media_language(input, i+1, &langCode);
		case GF_ISOM_MEDIA_VISUAL:
		case GF_ISOM_MEDIA_SCENE:
		case GF_ISOM_MEDIA_DIMS:
			e = gf_isom_get_visual_info(input, i+1, 1, &_w, &_h);
			if (e == GF_OK) {
				if (_w>width) width = _w;
				if (_h>height) height = _h;
			} else {
				width  = 0;
				height = 0;
			}
			break;
		case GF_ISOM_MEDIA_AUDIO:
			//DASH-IF and MPEG disagree here:
			if (dasher->profile == GF_DASH_PROFILE_AVC264_LIVE || dasher->profile == GF_DASH_PROFILE_AVC264_ONDEMAND)
			{
				isom_get_audio_info_with_m4a_sbr_ps(input, i+1, 1, &_sr, &_nb_ch, NULL);
			}
			else {
				isom_get_audio_info_with_m4a_sbr_ps(input, i+1, 1, NULL, &_nb_ch, NULL);
			}
#ifndef GPAC_DISABLE_AV_PARSERS
			if (gf_isom_get_media_subtype(input, i+1, 1)==GF_ISOM_SUBTYPE_AC3) {
				GF_AC3Config *ac3 = gf_isom_ac3_config_get(input, i+1, 1);
				if (ac3) {
					int i;
					nb_lfe = ac3->streams[0].lfon ? 1 : 0;
					_nb_ch = gf_ac3_get_channels(ac3->streams[0].acmod);
					for (i=0; i<ac3->streams[0].nb_dep_sub; ++i) {
						assert(ac3->streams[0].nb_dep_sub == 1);
						_nb_ch += gf_ac3_get_channels(ac3->streams[0].chan_loc);
					}
					gf_free(ac3);
				}
			}
#endif
			if (_sr>sample_rate) sample_rate = _sr;
			if (_nb_ch>nb_channels) nb_channels = _nb_ch;
			gf_isom_get_media_language(input, i+1, &langCode);
			break;
		}

		if (mtype==GF_ISOM_MEDIA_VISUAL) {
			/*get duration of 2nd sample*/
			u32 sample_dur = gf_isom_get_sample_duration(input, i+1, 2);
			gf_isom_get_pixel_aspect_ratio(input, i+1, 1, &sar_w, &sar_h);
			if (! fps_num || ! fps_denum) {
				fps_num = tf->TimeScale;
				fps_denum = sample_dur;
			}
			else if (fps_num *sample_dur < tf->TimeScale * fps_denum) {
				fps_num = tf->TimeScale;
				fps_denum = sample_dur;
			}
		}


		if (file_duration < ((Double) gf_isom_get_media_duration(input, i+1)) / tf->TimeScale ) {
			file_duration = ((Double) gf_isom_get_media_duration(input, i+1)) / tf->TimeScale;
		}
		gf_list_add(fragmenters, tf);

		if (gf_isom_is_media_encrypted(input, i+1, 1)) {
			protected_track = i+1;
		}

		nb_samp += tf->SampleCount;
	}

	if (gf_list_count(fragmenters)>1)
		mpd_timescale = 1000;

	/* Finalize the selection of the reference track for sidx computations */
	if (!tfref) {
		/* if we did not find a track in which all samples are not sync samples, we pick the first track to be the reference */
		tfref = (GF_ISOMTrackFragmenter *)gf_list_get(fragmenters, 0);
		assert(tfref);
	} else {
		//put tfref in first pos
		gf_list_del_item(fragmenters, tfref);
		gf_list_insert(fragmenters, tfref, 0);
	}
	tfref->is_ref_track = GF_TRUE;
	tfref_timescale = tfref->TimeScale;
	ref_track_id = tfref->TrackID;
	if (tfref->all_sample_raps)
		split_seg_at_rap = GF_TRUE;

	if (!dash_moov_setup) {
		max_track_duration.den *= gf_isom_get_timescale(input);
		max_track_duration.num *= gf_isom_get_timescale(output);
		gf_isom_set_movie_duration(output, max_track_duration.num / max_track_duration.den );
	}

	//if single segment, add msix brand if we use indexes
	gf_isom_modify_alternate_brand(output, GF_ISOM_BRAND_MSIX, ((dasher->single_file_mode==1) && dasher->enable_sidx) ? 1 : 0);

	//flush movie
	e = gf_isom_finalize_for_fragment(output, 1);
	if (e) goto err_exit;

	nb_done = 0;
	for (i=0; i<gf_list_count(fragmenters); i++) {
		tf = (GF_ISOMTrackFragmenter *)gf_list_get(fragmenters, i);
		if (tf->SampleCount)
			nb_done += tf->SampleCount - tf->SampleNum;
	}
	if (!nb_done) {
		GF_LOG(GF_LOG_WARNING, GF_LOG_DASH, ("[DASH] No samples in movie, rewriting moof and exit\n"));
		goto err_exit;
	}

	start_range = 0;
	file_size = gf_isom_get_file_size(bs_switch_segment ? bs_switch_segment : output);
	init_seg_size = file_size;

	if (dasher->dash_ctx) {
		if (store_dash_params) {
			char szVal[1024];
			sprintf(szVal, LLU, init_seg_size);
			gf_cfg_set_key(dasher->dash_ctx, RepSecName, "InitializationSegmentSize", szVal);
		} else {
			const char *opt = gf_cfg_get_key(dasher->dash_ctx, RepSecName, "InitializationSegmentSize");
			if (opt) init_seg_size = atoi(opt);
		}
	}

restart_fragmentation_pass:

	for (i=0; i<gf_list_count(fragmenters); i++) {
		tf = (GF_ISOMTrackFragmenter *)gf_list_get(fragmenters, i);
		tf->split_sample_dts_shift = 0;
	}
	segment_start_time = 0;
	nb_segments = 0;

	nb_tracks_done = 0;
	ref_track_first_dts = (u64) -1;
	nb_done = 0;

	switch_segment=GF_TRUE;

	if (!seg_rad_name) use_url_template = GF_FALSE;

	cur_seg = 1;
	fragment_index = 1;
	if (dash_input->moof_seqnum_increase) {
		fragment_index = dash_input->moof_seqnum_increase * dash_input->idx_representations + 1;
	}
	period_duration = 0;
	split_at_rap = GF_FALSE;
	has_rap = GF_FALSE;
	next_sample_rap = GF_FALSE;
	flush_all_samples = GF_FALSE;
	force_switch_segment = GF_FALSE;
	max_sap_type = 0;
	ref_track_next_cts = 0;

	/*setup previous URL list*/
	if (dasher->dash_ctx) {
		const char *opt;
		char sKey[100];
		GF_DOMParser *segurl_parser;
		GF_XMLNode *Xml_node;
		count = gf_cfg_get_key_count(dasher->dash_ctx, RepURLsSecName);		
		for (i=0; i<count; i++) {
			const char *key_name = gf_cfg_get_key_name(dasher->dash_ctx, RepURLsSecName, i);
			opt = gf_cfg_get_key(dasher->dash_ctx, RepURLsSecName, key_name);
			sprintf(szMPDTempLine, "     %s\n", opt);
			segurl_parser = gf_xml_dom_new();
			e = gf_xml_dom_parse_string(segurl_parser, szMPDTempLine);
			if(e!=GF_OK){
			    GF_LOG(GF_LOG_ERROR, GF_LOG_DASH, ("[DASH] Failed to load old segment URL, something went wrong \n"));
			    goto err_exit;
			}
			Xml_node=gf_xml_dom_get_root(segurl_parser);
			if(!Xml_node){
			    GF_LOG(GF_LOG_ERROR, GF_LOG_DASH, ("[DASH] Failed to load old segment URL, something went wrong \n"));
			    goto err_exit;
			}
			gf_mpd_parse_segment_url(segment_urls,Xml_node);
			gf_xml_dom_del(segurl_parser);
		}

		opt = gf_cfg_get_key(dasher->dash_ctx, RepSecName, "NextSegmentIndex");
		if (opt) {
			cur_seg = atoi(opt);
		}

		opt = gf_cfg_get_key(dasher->dash_ctx, RepSecName, "NextFragmentIndex");
		if (opt) fragment_index = atoi(opt);
		opt = gf_cfg_get_key(dasher->dash_ctx, RepSecName, "CumulatedDuration");
		if (opt) sscanf(opt, LLU, &period_duration);

		for (i=0; i<gf_list_count(fragmenters); i++) {
			tf = (GF_ISOMTrackFragmenter *)gf_list_get(fragmenters, i);
			sprintf(sKey, "TKID_%d_NextSampleNum", tf->TrackID);
			opt = (char *)gf_cfg_get_key(dasher->dash_ctx, RepSecName, sKey);
			if (opt) tf->SampleNum = atoi(opt);

			sprintf(sKey, "TKID_%d_LastSampleCTS", tf->TrackID);
			opt = (char *)gf_cfg_get_key(dasher->dash_ctx, RepSecName, sKey);
			if (opt) sscanf(opt, LLU, &tf->last_sample_cts);

			sprintf(sKey, "TKID_%d_NextSampleDTS", tf->TrackID);
			opt = (char *)gf_cfg_get_key(dasher->dash_ctx, RepSecName, sKey);
			if (opt) {
				sscanf(opt, LLU, &tf->next_sample_dts);
			}

			sprintf(sKey, "TKID_%d_MediaTimeToPresTime", tf->TrackID);
			opt = gf_cfg_get_key(dasher->dash_ctx, RepSecName, sKey);
			if (opt) tf->media_time_to_pres_time_shift = atoi(opt);

			sprintf(sKey, "TKID_%d_LoopTSOffset", tf->TrackID);
			opt = (char *)gf_cfg_get_key(dasher->dash_ctx, RepSecName, sKey);
			if (opt) sscanf(opt, LLU, &tf->loop_ts_offset);

			if (dasher->nb_secs_to_discard) {
				GF_ISOSample *sample = gf_isom_get_sample_info(input, tf->OriginalTrack, tf->SampleCount, &descIndex, NULL);
				u32 last_sample_dur = gf_isom_get_sample_duration(input, tf->OriginalTrack, tf->SampleCount);
				u64 track_dur = (u64) ((s64) last_sample_dur + sample->DTS + sample->CTS_Offset + tf->media_time_to_pres_time_shift);
				u64 pos = dasher->nb_secs_to_discard;
				u64 period_dur = track_dur * dasher->dash_scale / tf->TimeScale;
				u32 nb_seg_in_track = (u32) ( period_dur / (dasher->segment_duration * dasher->dash_scale) );
				if (nb_seg_in_track * dasher->segment_duration * dasher->dash_scale < period_dur)
					nb_seg_in_track++;
				pos *= tf->TimeScale;
				while (1) {
					if (pos < track_dur) break;
					pos -= track_dur;
					tf->InitialTSOffset += sample->DTS + last_sample_dur;
					cur_seg += nb_seg_in_track;
					period_duration += period_dur;
				}
				gf_isom_sample_del(&sample);

				sprintf(sKey, "TKID_%d_NextDecodingTime", tf->TrackID);
				sprintf(sOpt, LLU, tf->InitialTSOffset);
				gf_cfg_set_key(dasher->dash_ctx, RepSecName, sKey, sOpt);
			}
		}
	}

	gf_isom_set_next_moof_number(output, dasher->initial_moof_sn + fragment_index);


	max_segment_duration = 0;
	min_seg_dur = max_seg_dur = total_seg_dur = last_seg_dur = 0;


	while ( (count = gf_list_count(fragmenters)) ) {
		Bool store_pssh = GF_FALSE;
		u32 ref_SAP_type = 0;
#ifdef GENERATE_VIRTUAL_REP_SRD
		if (dash_input->virtual_representation)
			break;
#endif

		if (switch_segment) {
			if (dasher->subduration && (segment_start_time + MaxSegmentDuration/2 >= dasher->dash_scale * dasher->subduration)) {
				/*done with file (next segment will exceed of more than half the requested subduration : store all fragmenters state and abord*/
				break;
			}

			SegmentDuration = 0;
			switch_segment = GF_FALSE;
			first_sample_in_segment = GF_TRUE;

			if (simulation_pass) {
				segments_info = (u32 *)gf_realloc(segments_info, sizeof(u32) * (nb_segments_info+1) );
				segments_info[nb_segments_info] = 0;
				nb_segments_info++;
				e = GF_OK;
			} else {
				start_range = gf_isom_get_file_size(output);
				if (seg_rad_name) {
					gf_media_mpd_format_segment_name(GF_DASH_TEMPLATE_SEGMENT, is_bs_switching, SegmentName, output_file, dash_input->representationID, dash_input->baseURL ? dash_input->baseURL[0] : NULL, seg_rad_name, !stricmp(seg_ext, "null") ? NULL : seg_ext, period_duration + (u64)segment_start_time*mpd_timescale/dasher->dash_scale, bandwidth, cur_seg, dasher->use_segment_timeline);
					e = gf_isom_start_segment(output, SegmentName, dasher->fragments_in_memory);

					/*we are in bitstream switching mode, delete init segment*/
					if (is_bs_switching && !init_segment_deleted) {
						init_segment_deleted = GF_TRUE;
						if (dasher->bs_switch_segment_file && strcmp(dasher->bs_switch_segment_file, gf_isom_get_filename(output))) {
							gf_delete_file(gf_isom_get_filename(output));
						}
					}
					if (!use_url_template) {
						GF_MPD_SegmentURL *seg_url;
						const char *name = gf_dasher_strip_output_dir(dasher->mpd_name, SegmentName);
						seg_url = gf_mpd_segmenturl_new(name, 0, 0, NULL, 0, 0);
						seg_url->duration=SegmentDuration;
						if (dasher->dash_ctx) {
							char szKey[100], szVal[4046];
							sprintf(szKey, "UrlInfo%d", cur_seg );
							sprintf(szVal, "<SegmentURL media=\"%s\"/>", name);
							gf_cfg_set_key(dasher->dash_ctx, RepURLsSecName, szKey, szVal);
						}
						gf_list_add(segment_urls, seg_url);
					}

				} else {
					e = gf_isom_start_segment(output, NULL, dasher->fragments_in_memory);
				}
				if (dasher->pssh_moof)
					store_pssh = GF_TRUE;

				if (tfref /* tfref set to NULL after its last sample is processed */ && dasher->insert_utc) {
					store_utc = GF_TRUE;
				}
			}

			cur_seg++;
			if (e) goto err_exit;
		}


		maxFragDurationOverSegment=0;

		sample = NULL;

		if (simulation_pass) {
			segments_info[nb_segments_info-1] ++;
			e = GF_OK;
		} else {

			GF_LOG(GF_LOG_DEBUG, GF_LOG_DASH, ("[DASH] Segment %s, starting fragment %d\n", SegmentName, nbFragmentInSegment));
			e = gf_isom_start_fragment(output, GF_TRUE);
			if (e) goto err_exit;

			for (i=0; i<count; i++) {
				tf = (GF_ISOMTrackFragmenter *)gf_list_get(fragmenters, i);
				if (tf->done) continue;

				if (dasher->initial_tfdt && (tf->TimeScale != dasher->dash_scale)) {
					Double scale = tf->TimeScale;
					scale /= dasher->dash_scale;
					tf->start_tfdt = (u64) (dasher->initial_tfdt*scale) + tf->InitialTSOffset + tf->next_sample_dts;
				} else {
					tf->start_tfdt = tf->InitialTSOffset + tf->next_sample_dts;
				}

				GF_LOG(GF_LOG_DEBUG, GF_LOG_DASH, ("[DASH] Segment %s, fragment %d, tfdt "LLD" on TrackID %d\n", SegmentName, nbFragmentInSegment, tf->start_tfdt, tf->TrackID));

				gf_isom_set_traf_base_media_decode_time(output, tf->TrackID, tf->start_tfdt);
				if (!SegmentDuration) tf->min_cts_in_segment = (u64)-1;

				if (!seg_tl && use_url_template) {
					Double sdur = ((Double)MaxSegmentDuration) / dasher->dash_scale;
					Double diff = (cur_seg-2) * sdur;
					diff -= ((Double)tf->start_tfdt) / tf->TimeScale;
					if (ABS(diff) > sdur/2) {
						GF_LOG(GF_LOG_ERROR, GF_LOG_DASH, ("[DASH] Segment %s (Number #%d): drift between MPD timeline and tfdt exceeds 50%% of segment duraion (MPD time minus TFDT %lf secs) - bitstream will not be compliant, try using segment template or reencode\n", SegmentName, cur_seg-1, diff));
					}
				}
			}
			if (store_pssh) {
				e = gf_isom_clone_pssh(output, input, GF_TRUE);
			}
		}

		//process track by track
		for (i=0; i<count; i++) {
			Bool has_roll, is_rap;
			s32 roll_distance;
			u32 SAP_type = 0;

			tf = (GF_ISOMTrackFragmenter *)gf_list_get(fragmenters, i);
			if (tf->is_ref_track)
				has_rap = GF_FALSE;

			if (tf->done) continue;
			//if not the first TRAF in our moof and single traf per moof is requested, start a new moof
			if (!simulation_pass && dasher->single_traf_per_moof && (i>0) ) {
				e = gf_isom_start_fragment(output, GF_TRUE);
				if (e) goto err_exit;
			}

			//ok write samples
			while (1) {
				Bool loop_track = GF_FALSE;
				Bool force_eos = GF_FALSE;
				Bool stop_frag = GF_FALSE;
				Bool is_redundant_sample = GF_FALSE;
				u32 split_sample_duration = 0;
				Double clamp_duration = dash_input->clamp_duration;
				if (!clamp_duration) clamp_duration = dash_input->media_duration;

				/*first sample in the fragment */
				if (!sample) {
					sample = gf_isom_get_sample(input, tf->OriginalTrack, tf->SampleNum + 1, &descIndex);
					if (!sample) {
						e = gf_isom_last_error(input);
						goto err_exit;
					}
					sample->DTS += tf->loop_ts_offset;

					/*FIXME - use negative ctts to indicate "past" DTS for splitted sample*/
					/* take into account the possible split of the last sample in the previous fragment */
					if (tf->split_sample_dts_shift) {
						sample->DTS += tf->split_sample_dts_shift;
						is_redundant_sample = GF_TRUE;
					}

					/*also get SAP type - this is not needed if sample is not NULL as SAP type was computed for "next sample" in previous loop*/
					if (sample->IsRAP) {
						SAP_type = sample->IsRAP;
					} else {
						SAP_type = 0;
						e = gf_isom_get_sample_rap_roll_info(input, tf->OriginalTrack, tf->SampleNum + 1, &is_rap, &has_roll, &roll_distance);
						if (e==GF_OK) {
							if (is_rap) SAP_type = 3;
							else if (has_roll && (roll_distance>=0) ) SAP_type = 4;
						}
					}
				}

				gf_isom_get_sample_padding_bits(input, tf->OriginalTrack, tf->SampleNum+1, &NbBits);

				next = gf_isom_get_sample(input, tf->OriginalTrack, tf->SampleNum + 2, &j);

				if (clamp_duration && next && clamp_duration*tf->TimeScale <= next->DTS) {
					gf_isom_sample_del(&next);
					next = NULL;
				}

				if (next) {
					next->DTS += tf->loop_ts_offset;
					sample_duration = (u32) (next->DTS - sample->DTS);
				}
				//in dynamic mode we will loop, pay attention to the timing
				else if (!dasher->disable_loop) {
					if (clamp_duration) {
						/* simple round with (int)+.5 to avoid trucating .99999 to 0 */
						sample_duration = (u32)(clamp_duration*tf->TimeScale - (sample->DTS - tf->loop_ts_offset) + 0.5);
						//it may happen that the sample duration is 0 if the clamp duration is right after the sample DTS and timescale is not big enough to express it - force to 1
						if (sample_duration==0)
							sample_duration=1;
					} else {
						sample_duration = (u32) (gf_isom_get_media_duration(input, tf->OriginalTrack) - (sample->DTS - tf->loop_ts_offset) );

						assert(tf->SampleNum+1 == tf->SampleCount);
					}

					tf->loop_ts_offset = tf->next_sample_dts + sample_duration;
					loop_track = GF_TRUE;
					next = gf_isom_get_sample(input, tf->OriginalTrack, 1, &j);
					next->DTS += tf->loop_ts_offset;
				} else if (clamp_duration) {
					sample_duration = (u32)(clamp_duration*tf->TimeScale - (sample->DTS - tf->loop_ts_offset) + 0.5);
					force_eos = GF_TRUE;
				} else {
					sample_duration = (u32) (gf_isom_get_media_duration(input, tf->OriginalTrack) - (sample->DTS - tf->loop_ts_offset));
				}

				if (tf->splitable) {
					/* Evaluate if we need to split the current sample
					(if it goes beyond the segment boundary,
					we do not split a sample if it exceeds the fragment boundary) */
					if (tf->is_ref_track) {
						u64 frag_dur = (tf->FragmentLength + sample_duration) * dasher->dash_scale / tf->TimeScale;
						/*if media segment about to be produced is longer than max segment length, force segment split*/
						if (SegmentDuration + frag_dur > MaxSegmentDuration) {
							split_sample_duration = sample_duration;
							sample_duration = (u32) (tf->TimeScale * (MaxSegmentDuration - SegmentDuration) / dasher->dash_scale - tf->FragmentLength);
							assert(sample_duration);
							split_sample_duration -= sample_duration;

							/*since we split this sample we have to stop fragmenting afterwards*/
							stop_frag = GF_TRUE;
							nb_samp++;
						}
					} else if (tfref
					           /* we split the sample not at the "perfect" segment boundary
							   but at the "real" segment boundary given by the end of the last sample of the reference track (if any)
							   there may not be a reference track anymore if all samples have been used */
					           && ((tf->next_sample_dts + sample_duration) * tfref_timescale > tfref->next_sample_dts * tf->TimeScale)) {
						split_sample_duration = sample_duration;
						sample_duration = (u32) ( (tfref->next_sample_dts * tf->TimeScale)/tfref_timescale - tf->next_sample_dts );
						split_sample_duration -= sample_duration;

						/*since we split this sample we have to stop fragmenting afterwards*/
						stop_frag = GF_TRUE;
						nb_samp++;
					}
				}

				assert((s32) sample_duration > 0);

				if (tf->is_ref_track) {
					if (segments_start_with_sap && first_sample_in_segment) {
						first_sample_in_segment = GF_FALSE;
						if (!SAP_type) segments_start_with_sap = GF_FALSE;
					}
					if (ref_track_first_dts > sample->DTS)
						ref_track_first_dts = sample->DTS;

					if (next) {
						u64 next_cts = next->DTS + next->CTS_Offset;
						if (split_sample_duration)
							next_cts -= split_sample_duration;

						if (ref_track_next_cts<next_cts) {
							ref_track_next_cts = next_cts;
						}
					} else {
						u64 cts = gf_isom_get_media_duration(input, tf->OriginalTrack);
						if (cts>ref_track_next_cts) ref_track_next_cts = cts;
						else ref_track_next_cts += sample_duration;
					}
				}

				if (simulation_pass) {
					e = GF_OK;
				} else {
					if (tf->is_ref_track && store_utc) {
						//frame timestamp is composition time (tfdt + cts_offset) in movie timeline (eg take edit list into account) still in media timescale
						u64 associated_pts = tf->start_tfdt + sample->CTS_Offset + tf->media_time_to_pres_time_shift;
						gf_isom_set_fragment_reference_time(output, tf->TrackID, ntpts, associated_pts);
						GF_LOG(GF_LOG_DEBUG, GF_LOG_DASH, ("[DASH] Segment %s, storing NTP TS "LLU" at "LLU" us, at UTC "LLU"\n", SegmentName, ntpts, gf_sys_clock_high_res(), gf_net_get_utc()));
						ntpts = gf_net_get_ntp_ts();

						store_utc = GF_FALSE;
					}

					/*override descIndex with final index used in file*/
					descIndex = tf->finalSampleDescriptionIndex;
					e = gf_isom_fragment_add_sample(output, tf->TrackID, sample, descIndex,
					                                sample_duration, NbBits, 0, is_redundant_sample);
					if (e)
						goto err_exit;

					GF_LOG(GF_LOG_DEBUG, GF_LOG_DASH, ("[DASH] Segment %s, fragment %d, current fragment length %d, adding sample with DTS %d from TrackID %d\n", SegmentName, nbFragmentInSegment, tf->FragmentLength, sample->DTS, tf->TrackID));

					if (sample->DTS + sample->CTS_Offset < tf->min_cts_in_segment)
						tf->min_cts_in_segment = sample->DTS + sample->CTS_Offset;

					e = gf_isom_fragment_add_sai(output, input, tf->TrackID, tf->SampleNum + 1);
					if (e) goto err_exit;

					/*copy subsample information*/
					e = gf_isom_fragment_copy_subsample(output, tf->TrackID, input, tf->OriginalTrack, tf->SampleNum + 1, dasher->samplegroups_in_traf);
					if (e)
						goto err_exit;

					gf_set_progress("ISO File Fragmenting", nb_done, nb_samp);
					nb_done++;
				}

				tf->last_sample_cts = sample->DTS + sample->CTS_Offset;
				tf->next_sample_dts = sample->DTS + sample_duration;

				if (split_sample_duration) {
					gf_isom_sample_del(&next);
					sample->DTS += sample_duration;
				} else {
					gf_isom_sample_del(&sample);
					sample = next;
					tf->SampleNum += 1;
					tf->split_sample_dts_shift = 0;
				}
				tf->FragmentLength += sample_duration;

				//done with current sample

				if (loop_track)
					tf->SampleNum = 0;

				if (force_eos)
					tf->SampleNum = tf->SampleCount;

				/*compute SAP type*/
				if (sample) {
					if (sample->IsRAP) {
						SAP_type = sample->IsRAP;
					} else {
						SAP_type = 0;
						e = gf_isom_get_sample_rap_roll_info(input, tf->OriginalTrack, tf->SampleNum + 1, &is_rap, &has_roll, NULL);
						if (e==GF_OK) {
							if (is_rap)
								SAP_type = 3;
							else if (has_roll && (roll_distance>=0) )
								SAP_type = 4;
						}
					}
				}

				if (next && SAP_type) {
					if (tf->is_ref_track) {
						if (split_seg_at_rap) {
							u64 next_sap_time;
							u64 frag_dur, next_dur;
							next_dur = gf_isom_get_sample_duration(input, tf->OriginalTrack, tf->SampleNum + 1);
							if (!next_dur) next_dur = sample_duration;
							/*duration of fragment if we add this rap*/
							frag_dur = (tf->FragmentLength+next_dur)*dasher->dash_scale / tf->TimeScale;
							next_sample_rap = GF_TRUE;
							next_sap_time = isom_get_next_sap_time(input, tf->OriginalTrack, tf->SampleCount, tf->SampleNum + 2);
							/*if no more SAP after this one, do not switch segment*/
							if (next_sap_time) {
								Double SegmentStart;
								u64 next_sap_dur;
								Bool do_split = GF_FALSE;

								next_sap_time += tf->loop_ts_offset;
								if (dasher->segment_duration_strict) {
									SegmentStart = 0;
								} else {
									SegmentStart = segment_start_time;
								}
								/*this is the fragment duration from last sample added to next SAP*/
								next_sap_dur = frag_dur + (s64) (next_sap_time - tf->next_sample_dts - next_dur) * dasher->dash_scale / tf->TimeScale;

								if (!tf->splitable) {
									/*all samples RAP: if adding up to next sap exceeds max segment length, force segment split*/
									if (SegmentDuration + next_sap_dur >  MaxSegmentDuration) {
										if (tf->all_sample_raps) {
											do_split = GF_TRUE;
										} else {
										/*not all samples RAP: if adding up to next sap equals or exceeds 1.5*max segment length, we can split here since next seg after this one would at least be 0.5*segment_duration
										this allows flexibility in segment length to cope with varying GOP length
										*/
											if (SegmentDuration + next_sap_dur >= 3*MaxSegmentDuration/2) {
												do_split = GF_TRUE;
											}
										}
									}
								}

								/* we need to force the creation of a new segment if the next split would result in a zero duration sample*/
								if (tf->splitable && (SegmentStart + SegmentDuration + next_sap_dur == SegmentStart + MaxSegmentDuration)) {
									do_split = GF_TRUE;
								}
								/*avoid drift with segment template*/
								if (!tf->all_sample_raps && !seg_tl && use_url_template) {
									Double sdur = ((Double)MaxSegmentDuration) / dasher->dash_scale;
									Double diff;
									//tfdt of first sample in next segment
									diff = ((Double)next_sap_time) / tf->TimeScale;
									//minus segment start time of next segment
									diff -= (cur_seg-1) * sdur;
									//should be less than 50% of duration. If not we need to break
									//into smaller segments
									if (ABS(diff) > sdur/2) {
										do_split = GF_TRUE;
										seg_dur_adjusted = GF_TRUE;
									}
								}

								if (do_split) {
									split_at_rap = GF_TRUE;
									/*force new segment*/
									force_switch_segment = GF_TRUE;
									stop_frag = GF_TRUE;
								}
							}
						} else if (!has_rap) {
							if (tf->FragmentLength == sample_duration) has_rap = 2;
							else has_rap = 1;
						}
					}
				} else {
					next_sample_rap = GF_FALSE;
				}

				if (tf->SampleNum==tf->SampleCount) {
					stop_frag = GF_TRUE;
				} else if (tf->is_ref_track) {
					/* NOTE: we don't need to check for split_sample_duration because if it is used, stop_frag should already be TRUE */
					/*fragmenting on "clock" track: no drift control*/
					if (!dasher->fragments_start_with_rap || ( (next && next->IsRAP) || split_at_rap) ) {
						Bool segment_dur_exceeded = GF_FALSE;
						Bool last_frag_in_seg = GF_FALSE;
						u64 seg_dur = (u64) (SegmentDuration + (tf->FragmentLength * dasher->dash_scale / tf->TimeScale));

						if (seg_dur >= MaxSegmentDuration) {
							last_frag_in_seg = GF_TRUE;
							if (!split_seg_at_rap) {
								segment_dur_exceeded = GF_TRUE;
							} else if (seg_dur >= 3*MaxSegmentDuration/2) {
								segment_dur_exceeded = GF_TRUE;
							}
						}

						if ((!last_frag_in_seg && (tf->FragmentLength * dasher->dash_scale >= MaxFragmentDuration * tf->TimeScale))
						        /* if we don't split segment at rap and if the current fragment makes the segment longer than required, stop the current fragment */
						        || (!split_seg_at_rap && segment_dur_exceeded)
						   ) {
							stop_frag = GF_TRUE;
							if (split_seg_at_rap && (next && !next->IsRAP) && segment_dur_exceeded) {
								GF_LOG(GF_LOG_WARNING, GF_LOG_DASH, ("[DASH] Require segment starts with RAP but next segment will not be compatible\n"));
							}
						}
					}
				}
				/*do not abort fragment if ref track is done, put everything in the last fragment*/
				else if (!flush_all_samples) {
					u64 ept_next;
					u64 tref_ept_next = get_presentation_time(ref_track_next_cts, tfref->media_time_to_pres_time_shift);
					/*get next sample dts: if greater than tref EPT, abort. This ensures that we have at most
					one au wihth EPT less than ref EPT*/
					u64 next_dur = gf_isom_get_sample_duration(input, tf->OriginalTrack, tf->SampleNum + 1);
					if (!next_dur) next_dur = sample_duration;
					ept_next = get_presentation_time(tf->next_sample_dts + next_dur, tf->media_time_to_pres_time_shift);
					/*fragmenting on "non-clock" track: drift control*/
					if (ept_next * tfref_timescale > tref_ept_next * tf->TimeScale)
						stop_frag = GF_TRUE;
				}

				if (stop_frag) {
					GF_LOG(GF_LOG_DEBUG, GF_LOG_DASH, ("[DASH] Segment %s, done with fragment %d, fragment length %d\n", SegmentName, nbFragmentInSegment, tf->FragmentLength));
					gf_isom_sample_del(&sample);
					sample = next = NULL;

					ref_SAP_type = SAP_type;

					//only compute max dur over segment for the track used for indexing / deriving MPD start time
					if (!tfref || (tf->is_ref_track)) {
						Double f_dur = (Double)( tf->FragmentLength ) * dasher->dash_scale / tf->TimeScale;
						if (maxFragDurationOverSegment <= f_dur) {
							maxFragDurationOverSegment = f_dur;
						}
					}
					tf->FragmentLength = 0;
					/* propagate the portion of the current 'split' sample that has already been used in this fragment
					   to the next fragment */
					if (split_sample_duration)
						tf->split_sample_dts_shift += sample_duration;

					//if (tf==tfref)
					//last_ref_cts = tf->last_sample_cts;

					break;
				}
			}

			if (tf->SampleNum==tf->SampleCount) {
				tf->done = GF_TRUE;
				nb_tracks_done++;
				if (tf->is_ref_track) {
					tfref = NULL;
					flush_all_samples = GF_TRUE;
				}
			}
		}
		GF_LOG(GF_LOG_DEBUG, GF_LOG_DASH, ("[DASH] Segment %s, done with fragment %d, fragment length %d\n", SegmentName, nbFragmentInSegment, tf->FragmentLength));

		SegmentDuration += maxFragDurationOverSegment;
<<<<<<< HEAD
		if (!use_url_template) {
			GF_MPD_SegmentURL *seg_url;
			const char *name = gf_dasher_strip_output_dir(dasher->mpd_name, SegmentName);
			seg_url = gf_mpd_segmenturl_new(name, 0, 0, NULL, 0, 0);
			seg_url->duration=SegmentDuration;
			if (dasher->dash_ctx) {
				char szKey[100], szVal[4046];
				sprintf(szKey, "UrlInfo%d", cur_seg );
				sprintf(szVal, "<SegmentURL media=\"%s\"/>", name);
				gf_cfg_set_key(dasher->dash_ctx, RepURLsSecName, szKey, szVal);
			}
			gf_list_add(segment_urls, seg_url);
		}
=======
>>>>>>> 57f720d7

		/*if no simulation and no SIDX or realtime is used, flush fragments as we write them*/
		if (!simulation_pass && (!dasher->enable_sidx || dasher->real_time) ) {

			if (tfref && dasher->real_time) {
				u64 utc, end_time = tfref->InitialTSOffset + tfref->next_sample_dts - tfref->sample_duration;
				end_time *= 1000;
				end_time /= tfref->TimeScale;

				assert(tfref->InitialTSOffset + tfref->next_sample_dts >= tfref->sample_duration);

				GF_LOG(GF_LOG_DEBUG, GF_LOG_DASH, ("[DASH] Segment %s, going to sleep before flushing fragment %d at "LLU" us, at UTC "LLU" (flush target UTC "LLU")\n", SegmentName, nbFragmentInSegment, gf_sys_clock_high_res(), gf_net_get_utc(), generation_start_utc + end_time));
				while (1) {
					utc = gf_net_get_utc();
					if (utc >= generation_start_utc + end_time) break;
					gf_sleep(1);
				}

				GF_LOG(GF_LOG_DEBUG, GF_LOG_DASH, ("[DASH] Segment %s, flushing fragment %d at "LLU" us, at UTC "LLU" (flush target UTC "LLU")\n", SegmentName, nbFragmentInSegment,
				                                   gf_sys_clock_high_res(), gf_net_get_utc(), generation_start_utc + end_time));
			}

			e = gf_isom_flush_fragments(output, flush_all_samples ? GF_TRUE : GF_FALSE);
			if (e) goto err_exit;

			nbFragmentInSegment++;
		}
		GF_LOG(GF_LOG_DEBUG, GF_LOG_DASH, ("[DASH] Segment %s, fragment %d flushed\n", SegmentName, nbFragmentInSegment));

		if (force_switch_segment || flush_all_samples || ((SegmentDuration >= MaxSegmentDuration) && (!split_seg_at_rap || next_sample_rap || tf->splitable))) {
			//don't update min_seg_dur if this is the last segment
			if (!min_seg_dur || (!flush_all_samples && (min_seg_dur>SegmentDuration)))
				min_seg_dur = SegmentDuration;

			//remember max sap type at start of segment
			if (ref_SAP_type > max_sap_type)
				max_sap_type = ref_SAP_type;

			if (max_seg_dur < SegmentDuration)
				max_seg_dur = SegmentDuration;

			total_seg_dur += SegmentDuration;
			last_seg_dur = SegmentDuration;

			if (seg_tl) {
				u64 s_start, s_end;

				u32 tick_adjust = 0;
				//since dash scale and ref track used for segmentation may not have the same timescale we will have drift in segment timelines. Adjust it
				if (tfref) {
					s64 seg_start_time_min_cts = (s64) (tfref->min_cts_in_segment + tfref->media_time_to_pres_time_shift) * dasher->dash_scale;
					u64 seg_start_time_mpd = (period_duration + (u64)segment_start_time) * tfref->TimeScale;

					//if first CTS in segment is less than 0, this means that we have AUs that are not presented due to edit list.
					//adjust the segment duration accordingly.
					if (seg_start_time_min_cts<0) {
						s64 mpd_time_adjust = seg_start_time_min_cts / tfref->TimeScale;
						if ((s64) SegmentDuration < - mpd_time_adjust) {
							GF_LOG(GF_LOG_ERROR, GF_LOG_DASH, ("[DASH] Error: Segment duration is less than media time from edit list (%d vs %d)\n", MaxSegmentDuration, -tfref->media_time_to_pres_time_shift));
							e = GF_BAD_PARAM;
							goto err_exit;
						}
						SegmentDuration += mpd_time_adjust;
						seg_start_time_min_cts=0;
					}

					if (seg_start_time_mpd != seg_start_time_min_cts) {
						//compute diff in dash timescale
						Double diff = (Double) seg_start_time_min_cts;
						diff -= (Double) seg_start_time_mpd;
						diff /= tfref->TimeScale;

						//if we are ahead we will adjust keep track of how many ticks we miss
						if (diff >= 1) {
							tick_adjust = (u32) diff;
							if (tick_adjust > 1) {
								GF_LOG(GF_LOG_WARNING, GF_LOG_DASH, ("[DASH] Drift between minCTS of segment and MPD start time is %g s\n", diff/dasher->dash_scale));
							}
						}
					}
				}

				s_start = (u64) ( ((Double)period_duration + segment_start_time) * mpd_timescale );
				s_end = (u64) ( ((Double)period_duration + segment_start_time + SegmentDuration + (Double) tick_adjust)*mpd_timescale);
				s_start /= dasher->dash_scale;
				s_end /= dasher->dash_scale;
				//adjust
				gf_dash_append_segment_timeline(seg_tl, s_start, s_end, &previous_segment_duration, &first_segment_in_timeline, &segment_timeline_repeat_count);
				period_duration += tick_adjust;
			}
			if (dasher->mpd->max_segment_duration * dasher->dash_scale < SegmentDuration) {
				dasher->mpd->max_segment_duration = (u32)(SegmentDuration);
				dasher->mpd->max_segment_duration /= dasher->dash_scale;

			}

			gf_dasher_store_segment_info(dasher, dash_input->representationID, SegmentName, period_duration + (u64)segment_start_time, (u64)(period_duration + segment_start_time + SegmentDuration));

			segment_start_time += SegmentDuration;
			nb_segments++;
			/*if (max_segment_duration * dasher->dash_scale <= SegmentDuration) {
				max_segment_duration = (Double) (s64) SegmentDuration;
				max_segment_duration /= dasher->dash_scale;
			}*/
			force_switch_segment = GF_FALSE;
			switch_segment = GF_TRUE;
			SegmentDuration = 0;

			split_at_rap = GF_FALSE;
			has_rap = GF_FALSE;
			/*restore fragment duration*/
			MaxFragmentDuration = (u32) (dasher->fragment_duration * dasher->dash_scale);

			if (!simulation_pass) {
				u64 idx_start_range, idx_end_range,segment_size_in_bytes;
				Bool last_segment = flush_all_samples ? GF_TRUE : GF_FALSE;

				if (dasher->subduration && (segment_start_time + MaxSegmentDuration/2 >= dasher->dash_scale * dasher->subduration)) {
					//onDemand with subdur: if we are done dashing the content set last segment to TRUE to flush sidx
					//live and end of period forced, force last segment
					if (dasher->force_period_end || (dasher->single_file_mode==1) )
						last_segment = GF_TRUE;
				}

				GF_LOG(GF_LOG_DEBUG, GF_LOG_DASH, ("[DASH] Closing segment %s at "LLU" us, at UTC "LLU" - segment AST "LLU" (MPD AST "LLU")\n", SegmentName, gf_sys_clock_high_res(), gf_net_get_utc(), generation_start_utc + period_duration + (u64)segment_start_time, generation_start_utc ));
				gf_isom_close_segment(output, dasher->enable_sidx ? dasher->subsegs_per_sidx : 0, dasher->enable_sidx ? ref_track_id : 0, ref_track_first_dts, tfref ? tfref->media_time_to_pres_time_shift : tf->media_time_to_pres_time_shift, ref_track_next_cts, dasher->daisy_chain_sidx, last_segment, GF_FALSE, dasher->segment_marker_4cc, &idx_start_range, &idx_end_range, &segment_size_in_bytes);
				if(dasher->m3u8_name && dasher->single_file_mode)
					gf_list_add(segment_Byte_Offset_for_m3u8,segment_size_in_bytes);
				nbFragmentInSegment = 0;
				

				//take care of scalable reps
				if (dash_input->moof_seqnum_increase) {
					u32 frag_index = gf_isom_get_next_moof_number(output) + dash_input->nb_representations * dash_input->moof_seqnum_increase;
					gf_isom_set_next_moof_number(output, dasher->initial_moof_sn + frag_index);
				}

				ref_track_first_dts = (u64) -1;

				if (!seg_rad_name) {
					file_size = gf_isom_get_file_size(output);
					end_range = file_size - 1;
					if (dasher->single_file_mode!=1) {
						GF_MPD_SegmentURL *seg_url;
						seg_url = gf_mpd_segmenturl_new(NULL, start_range, end_range, NULL, idx_start_range, idx_end_range);
<<<<<<< HEAD
						seg_url->duration=SegmentDuration;
=======
>>>>>>> 57f720d7
						gf_list_add(segment_urls, seg_url);
						if (dasher->dash_ctx) {
							char szKey[100], szVal[4046];
							sprintf(szKey, "UrlInfo%d", cur_seg );
							sprintf(szVal, "<SegmentURL mediaRange=\""LLD"-"LLD"\" indexRange=\""LLD"-"LLD"\"/>", start_range, end_range, idx_start_range, idx_end_range);
							gf_cfg_set_key(dasher->dash_ctx, RepURLsSecName, szKey, szVal);
						}
					}
				} else {
					file_size += gf_isom_get_file_size(output);
				}
			}

<<<<<<< HEAD
			 SegmentDuration = 0;
=======

>>>>>>> 57f720d7

			/*next fragment will exceed segment length, abort fragment at next rap (possibly after MaxSegmentDuration)*/
			if (split_seg_at_rap && SegmentDuration && (SegmentDuration + MaxFragmentDuration >= MaxSegmentDuration)) {
				if (!split_at_rap) {
					split_at_rap = GF_TRUE;
				}
			}
		}
		if (nb_tracks_done==count)
			break;
	}

	if (simulation_pass) {
		/*OK, we have all segments and frags per segments*/
		gf_isom_allocate_sidx(output, dasher->subsegs_per_sidx, dasher->daisy_chain_sidx, nb_segments_info, segments_info, &index_start_range, &index_end_range );
		gf_free(segments_info);
		segments_info = NULL;
		simulation_pass = GF_FALSE;
		/*reset fragmenters*/
		for (i=0; i<gf_list_count(fragmenters); i++) {
			tf = (GF_ISOMTrackFragmenter *)gf_list_get(fragmenters, i);
			tf->done = GF_FALSE;
			tf->last_sample_cts = 0;
			tf->next_sample_dts = 0;
			tf->FragmentLength = 0;
			tf->SampleNum = 0;
			if (tf->is_ref_track)
				tfref = tf;
		}
		goto restart_fragmentation_pass;
	}

	/*flush last segment*/
	if (!switch_segment) {
		u64 idx_start_range, idx_end_range,segment_size_byte;

		segment_start_time += SegmentDuration;
		total_seg_dur += SegmentDuration;
		last_seg_dur = SegmentDuration;

		GF_LOG(GF_LOG_DEBUG, GF_LOG_DASH, ("[DASH] Closing segment %s at "LLU" us, at UTC "LLU"\n", SegmentName, gf_sys_clock_high_res(), gf_net_get_utc()));
		gf_isom_close_segment(output, dasher->enable_sidx ? dasher->subsegs_per_sidx : 0, dasher->enable_sidx ? ref_track_id : 0, ref_track_first_dts, tfref ? tfref->media_time_to_pres_time_shift : tf->media_time_to_pres_time_shift, ref_track_next_cts, dasher->daisy_chain_sidx, GF_TRUE, GF_FALSE, dasher->segment_marker_4cc, &idx_start_range, &idx_end_range, segment_size_byte);
		nb_segments++;

		if (!seg_rad_name) {
			file_size = gf_isom_get_file_size(output);
			end_range = file_size - 1;
			if (dasher->single_file_mode!=1) {
				GF_MPD_SegmentURL *seg_url;
				seg_url = gf_mpd_segmenturl_new(NULL, start_range, end_range, NULL, idx_start_range, idx_end_range);
				gf_list_add(segment_urls, seg_url);
				if (dasher->dash_ctx) {
					char szKey[100], szVal[4046];
					sprintf(szKey, "UrlInfo%d", cur_seg );
					sprintf(szVal, "<SegmentURL mediaRange=\""LLD"-"LLD"\" indexRange=\""LLD"-"LLD"\"/>", start_range, end_range, idx_start_range, idx_end_range);
					gf_cfg_set_key(dasher->dash_ctx, RepURLsSecName, szKey, szVal);
				}
			}
		} else {
			file_size += gf_isom_get_file_size(output);
		}
	}
	//close timeline
	if (seg_tl) {
		gf_dash_append_segment_timeline(seg_tl, (u64)segment_start_time, (u64)(segment_start_time+SegmentDuration), &previous_segment_duration, &first_segment_in_timeline, &segment_timeline_repeat_count);
	}
	else if (!dasher->use_segment_timeline) {
		if (3*min_seg_dur < max_seg_dur) {
			GF_LOG(GF_LOG_WARNING, GF_LOG_DASH, ("[DASH] Segment duration variation is higher than the +/- 50%% allowed by DASH-IF (min %g, max %g) - please reconsider encoding\n", (Double) min_seg_dur / dasher->dash_scale, (Double) max_seg_dur / dasher->dash_scale));
		}
		if (dasher->dash_ctx) {
			max_segment_duration = dasher->segment_duration;
			if (!seg_dur_adjusted && ((Double) max_seg_dur / dasher->dash_scale < dasher->segment_duration/2)) {
				GF_LOG(GF_LOG_WARNING, GF_LOG_DASH, ("[DASH] Segment duration is smaller than required (require %g s but DASH-ing only %g s)\n", dasher->segment_duration, (Double) max_seg_dur / dasher->dash_scale));
			}
		} else {
			if (nb_segments == 1) {
				max_segment_duration = (Double) total_seg_dur;
				max_segment_duration /= nb_segments * dasher->dash_scale;
			} else {
				max_segment_duration = (Double) (total_seg_dur - last_seg_dur);
				max_segment_duration /= (nb_segments - 1) * dasher->dash_scale;
			}
		}
	}


    if (!bandwidth)
            bandwidth = (u32) (file_size * 8 / file_duration);

    bandwidth += dash_input->dependency_bandwidth;
    dash_input->bandwidth = bandwidth;

	/* max segment duration */
	if (dasher->dash_ctx) {
		Double seg_dur;
		opt = gf_cfg_get_key(dasher->dash_ctx, "DASH", "MaxSegmentDuration");
		if (opt) {
			seg_dur = atof(opt);
			if (seg_dur < max_segment_duration) {
				sprintf(sOpt, "%f", max_segment_duration);
				gf_cfg_set_key(dasher->dash_ctx, "DASH", "MaxSegmentDuration", sOpt);
			} else {
				max_segment_duration = seg_dur;
			}
		} else {
			sprintf(sOpt, "%f", max_segment_duration);
			gf_cfg_set_key(dasher->dash_ctx, "DASH", "MaxSegmentDuration", sOpt);
		}
	}

	if (!max_segment_duration || !dasher->segment_duration_strict) {
		max_segment_duration = dasher->segment_duration;
	}

	/* Write adaptation set content protection element */
	if (protected_track && first_in_set && (dasher->cp_location_mode != GF_DASH_CPMODE_REPRESENTATION)) {
		GF_MPD_Descriptor *desc = gf_isom_get_content_protection_desc(input, protected_track);		
		gf_list_add(adaptation_set_obj->content_protection, desc);
	}

	if (use_url_template) {
		GF_MPD_SegmentTemplate *seg_template;
		const char *rad_name;
		/*segment template does not depend on file name, write the template at the adaptationSet level*/
		if (!dasher->variable_seg_rad_name && first_in_set) {
			GF_SAFEALLOC(seg_template, GF_MPD_SegmentTemplate);
			seg_template->start_number=(u32)-1;
			adaptation_set_obj->segment_template = seg_template;
			rad_name = gf_dasher_strip_output_dir(dasher->mpd_name, seg_rad_name);
			gf_media_mpd_format_segment_name(GF_DASH_TEMPLATE_TEMPLATE, is_bs_switching, SegmentName, output_file, dash_input->representationID, NULL, rad_name, !stricmp(seg_ext, "null") ? NULL : seg_ext, 0, 0, 0, dasher->use_segment_timeline);
			seg_template->timescale = mpd_timescale;
			seg_template->media = gf_strdup(SegmentName);
			seg_template->start_number = startNumber;
			if (dasher->ast_offset_ms<0) {
				seg_template->availability_time_offset = -(Double)dasher->ast_offset_ms / 1000.0;
			}
			if (!dasher->use_segment_timeline) {
				if (!max_segment_duration) {
					max_segment_duration = dasher->segment_duration;
				}
				seg_template->duration = (u64)(max_segment_duration * mpd_timescale + 0.5);
			}
			/*in BS switching we share the same IS for all reps*/
			if (is_bs_switching) {
				strcpy(SegmentName, bs_switching_segment_name);
			} else {
				gf_media_mpd_format_segment_name(GF_DASH_TEMPLATE_INITIALIZATION_TEMPLATE, is_bs_switching, SegmentName, output_file, dash_input->representationID, NULL, rad_name, !stricmp(seg_ext, "null") ? NULL : "mp4", 0, 0, 0, dasher->use_segment_timeline);
			}
			seg_template->initialization = gf_strdup(SegmentName);
			seg_template->presentation_time_offset = presentationTimeOffset;

            /*Old code version was printing mpd_seg_info here, what is it ?*/
		}
		/*in BS switching we share the same IS for all reps, write the SegmentTemplate for the init segment*/
		else if ((is_bs_switching || seg_tl) && first_in_set && !dasher->segment_alignment_disabled) {
			GF_SAFEALLOC(seg_template, GF_MPD_SegmentTemplate);
			seg_template->start_number=(u32)-1;
			adaptation_set_obj->segment_template = seg_template;
			if (is_bs_switching) {
				seg_template->initialization = gf_strdup(bs_switching_segment_name);
				if (presentationTimeOffset) {
					seg_template->presentation_time_offset = presentationTimeOffset;
				}
				seg_template->start_number=(u32)-1;
			}
			if (dasher->ast_offset_ms<0) {
				seg_template->availability_time_offset = -(Double)dasher->ast_offset_ms / 1000.0;
			}

			if (seg_tl) {
				seg_template->timescale = mpd_timescale;
				seg_template->segment_timeline = seg_tl;
				seg_tl = NULL;
			} 
		}
	}
	else if ((dasher->single_file_mode!=1) && seg_tl) {
		GF_MPD_SegmentList *seg_list;
		GF_SAFEALLOC(seg_list, GF_MPD_SegmentList);
		seg_list->start_number=(u32)-1;
		adaptation_set_obj->segment_list = seg_list;
		seg_list->timescale = dasher->dash_scale;
		if (dasher->ast_offset_ms<0) {
			seg_list->availability_time_offset = -(Double)dasher->ast_offset_ms / 1000.0;
		}
		seg_list->segment_timeline = seg_tl;
		seg_tl = NULL;
	}

	representation_obj = gf_mpd_representation_new();
	gf_list_add(adaptation_set_obj->representations, representation_obj);
	if (strlen(dash_input->representationID)) {
		representation_obj->id = gf_strdup(dash_input->representationID);
	}
	else {
		char szId[256];
		sprintf(szId, "%p", output);
		representation_obj->id = gf_strdup(szId);
	}
	{
		char mime[256];
		sprintf(mime, "%s/mp4", (!nb_audio && !nb_video) ? "application" : (!nb_video ? "audio" : "video"));
		representation_obj->mime_type = gf_strdup(mime);
		representation_obj->codecs = gf_strdup(szCodecs);
	}
	if (width && height) {
		representation_obj->width = width;
		representation_obj->height = height;

		/*this is a video track*/
		if (fps_num || fps_denum) {
			gf_media_get_reduced_frame_rate(&fps_num, &fps_denum);
			GF_SAFEALLOC(representation_obj->framerate, GF_MPD_Fractional);
			representation_obj->framerate->num = fps_num;
			representation_obj->framerate->den = fps_denum;

			if (!sar_w) sar_w = 1;
			if (!sar_h) sar_h = 1;
			GF_SAFEALLOC(representation_obj->sar, GF_MPD_Fractional);
			representation_obj->sar->num = sar_w;
			representation_obj->sar->den = sar_h;
		}
	}
	if (sample_rate) {
		representation_obj->samplerate = sample_rate;
	}

	//single segment (onDemand profiles, assumes we always start with an IDR)
	if (dasher->single_file_mode==1) {
		representation_obj->starts_with_sap = 1;
	}
	//regular segmenting
	else {
		if (segments_start_with_sap || split_seg_at_rap) {
			representation_obj->starts_with_sap = max_sap_type;
		} else {
			representation_obj->starts_with_sap = 0;
		}
	}

	//only appears at AdaptationSet level - need to rewrite the DASH segementer to allow writing this at the proper place
//		if ((single_file_mode==1) && segments_start_with_sap) fprintf(dash_cfg->mpd_file, " subsegmentStartsWithSAP=\"%d\"", max_sap_type);

	representation_obj->bandwidth = bandwidth;
	if (dash_input->dependencyID) {
		representation_obj->dependency_id = gf_strdup(dash_input->dependencyID);
	}

	/* baseURLs */
	if (dash_input->nb_baseURL) {
		for (i=0; i<dash_input->nb_baseURL; i++) {
			GF_MPD_BaseURL *base_url;
			GF_SAFEALLOC(base_url, GF_MPD_BaseURL);
			base_url->URL = gf_strdup(dash_input->baseURL[i]);
			gf_list_add(representation_obj->base_URLs, base_url);
		}
	}

	/* writing Representation level descriptors */
	//if (dash_input->nb_rep_descs) {
	//	for (i=0; i<dash_input->nb_rep_descs; i++) {
	//		fprintf(dash_cfg->mpd_file, "    %s\n", dash_input->rep_descs[i]);
	//	}
	//}

	if (dash_input->nb_rep_descs) {
		for (i=0; i<dash_input->nb_rep_descs; i++) {			
			if (strchr(dash_input->rep_descs[i], '<') != NULL) {
				GF_MPD_other_descriptors *Desc;
				GF_SAFEALLOC(Desc,GF_MPD_other_descriptors);
				Desc->xml_desc=gf_strdup(dash_input->rep_descs[i]);
				gf_list_add(representation_obj->other_descriptors,Desc);								
			}			
		}
	}

	if (nb_channels && !is_bs_switching) {
		GF_MPD_Descriptor *desc;
		char value[256];
		sprintf(value, "%d", (!nb_surround && !nb_lfe)?nb_channels:cicp_get_channel_config(nb_channels, nb_surround, nb_lfe));
		if (!nb_surround && !nb_lfe) {
			desc = gf_mpd_descriptor_new(NULL, "urn:mpeg:dash:23003:3:audio_channel_configuration:2011", value);
		}
		else{
			desc = gf_mpd_descriptor_new(NULL, "urn:mpeg:mpegB:cicp:ChannelConfiguration", value);
		}
		gf_list_add(representation_obj->audio_channels, desc);
	}

	/* Write content protection element in representation */
	if (protected_track && (dasher->cp_location_mode != GF_DASH_CPMODE_ADAPTATION_SET)) {
		GF_MPD_Descriptor *desc = gf_isom_get_content_protection_desc(input, protected_track);
		gf_list_add(representation_obj->content_protection, desc);
	}

	if (use_url_template) {
		GF_MPD_SegmentTemplate *seg_template;
		/*segment template depends on file name, but the template at the representation level*/
		if (dasher->variable_seg_rad_name) {
			const char *rad_name = gf_dasher_strip_output_dir(dasher->mpd_name, seg_rad_name);
#ifdef GENERATE_VIRTUAL_REP_SRD
			//if virtual rep, SegmentName already contains the name of the empty media segment used
			if (!dash_input->virtual_representation)
#endif
			{
				gf_media_mpd_format_segment_name(GF_DASH_TEMPLATE_TEMPLATE, is_bs_switching, SegmentName, output_file, dash_input->representationID, NULL, rad_name, !stricmp(seg_ext, "null") ? NULL : seg_ext, 0, bandwidth, 0, dasher->use_segment_timeline);
			}			
			GF_SAFEALLOC(seg_template, GF_MPD_SegmentTemplate);
			seg_template->start_number=(u32)-1;
			representation_obj->segment_template = seg_template;
			seg_template->timescale = mpd_timescale;
			seg_template->media = gf_strdup(SegmentName);
			seg_template->start_number = startNumber;
			if (!dasher->use_segment_timeline) {
				seg_template->duration = (u32)(max_segment_duration * mpd_timescale + 0.5);
			}
			//don't write init if scalable rep
			if (!is_bs_switching && !dash_input->idx_representations) {
				gf_media_mpd_format_segment_name(GF_DASH_TEMPLATE_INITIALIZATION_TEMPLATE, is_bs_switching, SegmentName, output_file, dash_input->representationID, NULL, rad_name, !stricmp(seg_ext, "null") ? NULL : "mp4", 0, 0, 0, dasher->use_segment_timeline);
				seg_template->initialization = gf_strdup(SegmentName);
			}
			if (presentationTimeOffset) {
				seg_template->presentation_time_offset = presentationTimeOffset;
			}
			if (dasher->ast_offset_ms<0) {
				seg_template->availability_time_offset = -(Double)dasher->ast_offset_ms / 1000.0;
			}

			if (seg_tl && (!first_in_set || dasher->segment_alignment_disabled) ) {
				seg_template->segment_timeline = seg_tl;
			} 
		}
	}
	else if (dasher->single_file_mode==1) {
		GF_MPD_BaseURL *baseurl;
		GF_SAFEALLOC(baseurl, GF_MPD_BaseURL);
		if (!representation_obj->base_URLs) {
			representation_obj->base_URLs = gf_list_new();
		}
		gf_list_add(representation_obj->base_URLs, baseurl);
#ifdef GENERATE_VIRTUAL_REP_SRD
		if (dash_input->virtual_representation) {
			baseurl->URL = gf_strdup(SegmentName);
		} else
#endif
		{
			baseurl->URL = gf_strdup(gf_dasher_strip_output_dir(dasher->mpd_name, gf_isom_get_filename(output)));
			{
				GF_MPD_SegmentBase *segmentbase;
				GF_SAFEALLOC(segmentbase, GF_MPD_SegmentBase);
				representation_obj->segment_base = segmentbase;
				GF_SAFEALLOC(segmentbase->index_range, GF_MPD_ByteRange);
				segmentbase->index_range_exact=GF_TRUE;
				segmentbase->index_range->start_range = index_start_range;
				segmentbase->index_range->end_range = index_end_range;
				segmentbase->presentation_time_offset = presentationTimeOffset;
				if(dasher->single_file_mode && dasher->m3u8_name){
					segmentbase->Segments_Byte_Size_list=gf_list_new();
					segmentbase->Segments_Byte_Size_list=segment_Byte_Offset_for_m3u8;
				}
				if (!is_bs_switching) {
					GF_MPD_URL *URL;
					GF_MPD_ByteRange *ByteRange;
					GF_SAFEALLOC(URL, GF_MPD_URL);
					segmentbase->initialization_segment=URL;					
					GF_SAFEALLOC(ByteRange, GF_MPD_ByteRange);
					URL->byte_range=ByteRange;
					ByteRange->start_range = 0;
					ByteRange->end_range = index_start_range - 1;
				}
			}
		}
	} 
	else {
		GF_MPD_SegmentList *seg_list;
		if (!seg_rad_name) {
			GF_MPD_BaseURL *baseurl;
			GF_SAFEALLOC(baseurl, GF_MPD_BaseURL);
			if (!representation_obj->base_URLs) {
				representation_obj->base_URLs = gf_list_new();
			}
			gf_list_add(representation_obj->base_URLs, baseurl);
			baseurl->URL = gf_strdup(gf_dasher_strip_output_dir(dasher->mpd_name, gf_isom_get_filename(output)));
		}		
		GF_SAFEALLOC(seg_list, GF_MPD_SegmentList);
		representation_obj->segment_list = seg_list;
		seg_list->start_number=(u32)-1;
		if (!seg_tl) {
			seg_list->timescale = mpd_timescale;
			seg_list->duration = (u32)(max_segment_duration * mpd_timescale + 0.5);
			seg_list->segment_URLs = segment_urls;
			segment_urls = NULL;
		}
		if (presentationTimeOffset) {
			seg_list->presentation_time_offset = presentationTimeOffset;
		}
		if (dasher->ast_offset_ms<0) {
			seg_list->availability_time_offset = -(Double)dasher->ast_offset_ms / 1000.0;
		}
		/*we are not in bitstreamSwitching mode*/
		if (!is_bs_switching) {
			GF_MPD_URL *initialization_segment;
			GF_SAFEALLOC(initialization_segment, GF_MPD_URL);
			seg_list->initialization_segment = initialization_segment;
			if (!seg_rad_name) {
				GF_SAFEALLOC(initialization_segment->byte_range, GF_MPD_ByteRange);
				initialization_segment->byte_range->end_range = init_seg_size - 1;
			} else {
#ifdef GENERATE_VIRTUAL_REP_SRD
				//if virtual rep, SegmentName already contains the name of the empty media segment used
				if (!dash_input->virtual_representation)
#endif
				{
					gf_media_mpd_format_segment_name(GF_DASH_TEMPLATE_INITIALIZATION, is_bs_switching, SegmentName, output_file, dash_input->representationID, NULL, gf_dasher_strip_output_dir(dasher->mpd_name,  seg_rad_name) , !stricmp(seg_ext, "null") ? NULL : "mp4", 0, bandwidth, 0, dasher->use_segment_timeline);
				}
				initialization_segment->sourceURL = gf_strdup(SegmentName);
			}
		}
	}

	/*store context*/
	if (dasher->dash_ctx) {
		period_duration += (u64)segment_start_time; //change to get a Double period duration

		for (i=0; i<gf_list_count(fragmenters); i++) {
			tf = (GF_ISOMTrackFragmenter *)gf_list_get(fragmenters, i);

			/*InitialTSOffset is used when joining different files - if we are still in the same file , do not update it*/
			if (tf->done) {
				sprintf(sKey, "TKID_%d_NextDecodingTime", tf->TrackID);
				sprintf(sOpt, LLU, tf->InitialTSOffset + tf->next_sample_dts);
				gf_cfg_set_key(dasher->dash_ctx, RepSecName, sKey, sOpt);
			}

			if (dasher->subduration) {
				sprintf(sKey, "TKID_%d_NextSampleNum", tf->TrackID);
				sprintf(sOpt, "%d", tf->SampleNum);
				gf_cfg_set_key(dasher->dash_ctx, RepSecName, sKey, tf->done ? NULL : sOpt);

				sprintf(sKey, "TKID_%d_LastSampleCTS", tf->TrackID);
				sprintf(sOpt, LLU, tf->last_sample_cts);
				gf_cfg_set_key(dasher->dash_ctx, RepSecName, sKey, tf->done ? NULL : sOpt);

				sprintf(sKey, "TKID_%d_NextSampleDTS", tf->TrackID);
				sprintf(sOpt, LLU, tf->next_sample_dts);
				gf_cfg_set_key(dasher->dash_ctx, RepSecName, sKey, tf->done ? NULL : sOpt);

				sprintf(sKey, "TKID_%d_MediaTimeToPresTime", tf->TrackID);
				sprintf(sOpt, "%d", tf->media_time_to_pres_time_shift);
				gf_cfg_set_key(dasher->dash_ctx, RepSecName, sKey, sOpt);

				sprintf(sKey, "TKID_%d_LoopTSOffset", tf->TrackID);
				sprintf(sOpt, LLU, tf->loop_ts_offset);
				gf_cfg_set_key(dasher->dash_ctx, RepSecName, sKey, (tf->done && dasher->disable_loop) ? NULL : sOpt);

			}
		}
		sprintf(sOpt, "%d", cur_seg);
		gf_cfg_set_key(dasher->dash_ctx, RepSecName, "NextSegmentIndex", sOpt);

		fragment_index = gf_isom_get_next_moof_number(output);
		sprintf(sOpt, "%d", fragment_index);
		gf_cfg_set_key(dasher->dash_ctx, RepSecName, "NextFragmentIndex", sOpt);


		sprintf(sOpt, LLU, period_duration);
		gf_cfg_set_key(dasher->dash_ctx, RepSecName, "CumulatedDuration", sOpt);

		if (store_dash_params) {
			sprintf(sOpt, "%u", bandwidth);
			gf_cfg_set_key(dasher->dash_ctx, RepSecName, "Bandwidth", sOpt);
		}
		//done with this file
		if ((nb_tracks_done==count) && dasher->disable_loop) {
			dasher->force_period_end = GF_TRUE;
		}

	}

err_exit:
	if (langCode) {
		gf_free(langCode);
	}
	if (fragmenters) {
		while (gf_list_count(fragmenters)) {
			tf = (GF_ISOMTrackFragmenter *)gf_list_get(fragmenters, 0);
			gf_free(tf);
			gf_list_rem(fragmenters, 0);
		}
		gf_list_del(fragmenters);
	}
	if (segment_urls) {
		gf_mpd_segment_url_list_free(segment_urls);
	}

	if (output) {
		if (e) gf_isom_delete(output);
		else gf_isom_close(output);
	}
	if (!bs_switching_is_output && bs_switch_segment)
		gf_isom_delete(bs_switch_segment);
	gf_set_progress("ISO File Fragmenting", nb_samp, nb_samp);
	return e;
}


static GF_Err dasher_isom_get_components_info(GF_DashSegInput *input, GF_DASHSegmenter *opts)
{
	u32 i;
	GF_ISOFile *in;
	Double dur;
	GF_Err e;

	in = gf_isom_open(input->file_name, GF_ISOM_OPEN_READ, NULL);
	input->duration = 0;
	for (i=0; i<gf_isom_get_track_count(in); i++) {
		u32 mtype = gf_isom_get_media_type(in, i+1);

		if (input->trackNum && (input->trackNum != i+1))
			continue;

		if (input->single_track_num && (input->single_track_num != i+1))
			continue;

		if (mtype == GF_ISOM_MEDIA_HINT)
			continue;

		//we allow single sample tracks to be dashed, might want to disable BIFS and OD ...

		dur = 0;
		if (gf_isom_get_edit_segment_count(in, i+1)) {
			dur = (Double) gf_isom_get_track_duration(in, i+1);
			dur /= gf_isom_get_timescale(in);
		}
		if (!dur) {
			dur = (Double) gf_isom_get_media_duration(in, i+1);
			dur /= gf_isom_get_media_timescale(in, i+1);
		}
		if (dur > input->duration) input->duration = dur;

		input->components[input->nb_components].duration = dur;

		input->components[input->nb_components].ID = gf_isom_get_track_id(in, i+1);
		input->components[input->nb_components].media_type = mtype;
		gf_isom_get_media_language(in, i+1, &input->components[input->nb_components].lang);

		if (mtype == GF_ISOM_MEDIA_VISUAL) {
			gf_isom_get_visual_info(in, i+1, 1, &input->components[input->nb_components].width, &input->components[input->nb_components].height);

			input->components[input->nb_components].fps_num = gf_isom_get_media_timescale(in, i+1);
			/*get duration of track or of 2nd sample otherwise*/
			if (gf_isom_get_track_duration(in, i + 1)) {
				input->components[input->nb_components].fps_denum = (u32)(gf_isom_get_media_duration(in, i+1) / gf_isom_get_sample_count(in, i+1) );
			} else {
				input->components[input->nb_components].fps_denum = gf_isom_get_sample_duration(in, i+1, 2);
			}
			gf_isom_get_pixel_aspect_ratio(in, i+1, 1, &input->components[input->nb_components].sar_num, &input->components[input->nb_components].sar_denum);
		}
		/*non-video tracks, get lang*/
		else if (mtype == GF_ISOM_MEDIA_AUDIO) {
			u8 bps;
			e = isom_get_audio_info_with_m4a_sbr_ps(in, i+1, 1, &input->components[input->nb_components].sample_rate, &input->components[input->nb_components].channels, &bps);
			if (e) {
				if (opts->profile == GF_DASH_PROFILE_AVC264_LIVE || opts->profile == GF_DASH_PROFILE_AVC264_ONDEMAND) {
					//DASH-IF IOP 3.3 mandates the SBR/PS info
					GF_LOG(GF_LOG_WARNING, GF_LOG_DASH, ("DASH input: could not get audio info, %s\n", gf_error_to_string(e)));
					goto error_exit;
				}
			}
		}

		input->nb_components++;
	}
	return gf_isom_close(in);

error_exit:
	gf_isom_close(in);
	return e;
}

static Bool dasher_inputs_have_same_roles(GF_DashSegInput *d1, GF_DashSegInput *d2)
{
	if (d1->roles && d2->roles) {
		if (d1->nb_roles != d2->nb_roles)
			return GF_FALSE;
		else {
			u32 r1, r2;
			for (r1=0; r1<d1->nb_roles; r1++) {
				Bool found = GF_FALSE;
				for (r2=0; r2<d2->nb_roles; r2++) {
					if (!strcmp(d1->roles[r1], d2->roles[r2])) {
						found = GF_TRUE;
						break;
					}
				}
				if (!found) return GF_FALSE;
			}
			return GF_TRUE;
		}
	}
	if (!d1->roles && !d2->roles)
		return GF_TRUE;

	return GF_FALSE;
}

static GF_Err dasher_isom_classify_input(GF_DashSegInput *dash_inputs, u32 nb_dash_inputs, u32 input_idx, u32 *current_group_id, u32 *max_sap_type)
{
	u32 i, j;
	GF_ISOFile *set_file;

	if (input_idx+1>=nb_dash_inputs)
		return GF_OK;

	set_file = gf_isom_open(dash_inputs[input_idx].file_name, GF_ISOM_OPEN_READ, NULL);

	for (i=input_idx+1; i<nb_dash_inputs; i++) {
		Bool has_same_desc = GF_TRUE;
		Bool valid_in_adaptation_set = GF_TRUE;
		Bool assign_to_group = GF_TRUE;
		GF_ISOFile *in;

		if (dash_inputs[input_idx].period != dash_inputs[i].period)
			continue;

		if (strcmp(dash_inputs[input_idx].szMime, dash_inputs[i].szMime))
			continue;

		if (! dasher_inputs_have_same_roles(&dash_inputs[input_idx], &dash_inputs[i]) ) {
			continue;
		}

		/* if two inputs don't have the same (number and value) as_desc they don't belong to the same AdaptationSet
		   (use c_as_desc for AdaptationSet descriptors common to all inputs in an AS) */
		if (dash_inputs[input_idx].nb_as_descs != dash_inputs[i].nb_as_descs)
			continue;
		for (j = 0; j < dash_inputs[input_idx].nb_as_descs; j++) {
			if (strcmp(dash_inputs[input_idx].as_descs[j], dash_inputs[i].as_descs[j])) {
				has_same_desc= GF_FALSE;
				break;
			}
		}
		if (!has_same_desc) continue;

		if (dash_inputs[input_idx].x != dash_inputs[i].x) continue;
		if (dash_inputs[input_idx].y != dash_inputs[i].y) continue;
		if (dash_inputs[input_idx].w != dash_inputs[i].w) continue;
		if (dash_inputs[input_idx].h != dash_inputs[i].h) continue;
#ifdef GENERATE_VIRTUAL_REP_SRD
		if (dash_inputs[i].virtual_representation) continue;
#endif

		in = gf_isom_open(dash_inputs[i].file_name, GF_ISOM_OPEN_READ, NULL);

		for (j=0; j<gf_isom_get_track_count(set_file); j++) {
			u32 mtype, msub_type;
			Bool same_codec = GF_TRUE;
			u32 track = gf_isom_get_track_by_id(in, gf_isom_get_track_id(set_file, j+1));

			if (dash_inputs[input_idx].single_track_num && ((j + 1) != dash_inputs[input_idx].single_track_num))
				continue;

			if (!track) {
				valid_in_adaptation_set = GF_FALSE;
				assign_to_group = GF_FALSE;
				break;
			}

			if (dash_inputs[input_idx].single_track_num && (dash_inputs[input_idx].single_track_num != j+1))
				continue;

			if (dash_inputs[i].single_track_num) {
				track = dash_inputs[i].single_track_num;
			}

			mtype = gf_isom_get_media_type(set_file, j+1);
			if (mtype != gf_isom_get_media_type(in, track)) {
				valid_in_adaptation_set = GF_FALSE;
				assign_to_group = GF_FALSE;
				break;
			}
			msub_type = gf_isom_get_media_subtype(set_file, j+1, 1);
			if (msub_type != gf_isom_get_media_subtype(in, track, 1)) same_codec = GF_FALSE;
			if ((msub_type==GF_ISOM_SUBTYPE_MPEG4)
			        || (msub_type==GF_ISOM_SUBTYPE_MPEG4_CRYP)
			        || (msub_type==GF_ISOM_SUBTYPE_AVC_H264)
			        || (msub_type==GF_ISOM_SUBTYPE_AVC2_H264)
			        || (msub_type==GF_ISOM_SUBTYPE_AVC3_H264)
			        || (msub_type==GF_ISOM_SUBTYPE_AVC4_H264)
			        || (msub_type==GF_ISOM_SUBTYPE_SVC_H264)
			        || (msub_type==GF_ISOM_SUBTYPE_MVC_H264)
			        || (msub_type==GF_ISOM_SUBTYPE_HVC1)
			        || (msub_type==GF_ISOM_SUBTYPE_HEV1)
			        || (msub_type==GF_ISOM_SUBTYPE_HVC2)
			        || (msub_type==GF_ISOM_SUBTYPE_HEV2)
			        || (msub_type==GF_ISOM_SUBTYPE_LSR1)
			   ) {
				GF_DecoderConfig *dcd1 = gf_isom_get_decoder_config(set_file, j+1, 1);
				GF_DecoderConfig *dcd2 = gf_isom_get_decoder_config(in, track, 1);
				if (dcd1 && dcd2 && (dcd1->streamType==dcd2->streamType) && (dcd1->objectTypeIndication==dcd2->objectTypeIndication)) {
					same_codec = GF_TRUE;
				} else {
					same_codec = GF_FALSE;
				}
				if (dcd1) gf_odf_desc_del((GF_Descriptor *)dcd1);
				if (dcd2) gf_odf_desc_del((GF_Descriptor *)dcd2);
			}

			if (!same_codec) {
				valid_in_adaptation_set = GF_FALSE;
				break;
			}

			if ((mtype!=GF_ISOM_MEDIA_VISUAL) && (mtype!=GF_ISOM_MEDIA_HINT)) {
				char *lang1, *lang2;
				lang1 = lang2 = NULL;
				gf_isom_get_media_language(set_file, j+1, &lang1);
				gf_isom_get_media_language(in, track, &lang2);
				if (lang1 && lang2 && stricmp(lang1, lang2)) {
					valid_in_adaptation_set = GF_FALSE;
					gf_free(lang1);
					gf_free(lang2);
					break;
				}
				if (lang1) gf_free(lang1);
				if (lang2) gf_free(lang2);
			}
			if (mtype==GF_ISOM_MEDIA_VISUAL) {
				u32 w1, h1, w2, h2, sap_type;
				Bool rap, roll;
				s32 roll_dist;

				gf_isom_get_track_layout_info(set_file, j+1, &w1, &h1, NULL, NULL, NULL);
				gf_isom_get_track_layout_info(in, track, &w2, &h2, NULL, NULL, NULL);

				if (h1*w2 != h2*w1) {
					u32 hs1, hs2, vs1, vs2, vw1, vh1, vw2, vh2;
					u64 ar1, ar2;

					//check same sample aspect ratio
					gf_isom_get_pixel_aspect_ratio(set_file, j+1, 1, &hs1, &vs1);
					gf_isom_get_pixel_aspect_ratio(in, track, 1, &hs2, &vs2);

					//check same image aspect ratio
					gf_isom_get_visual_info(set_file, j+1, 1, &vw1, &vh1);
					gf_isom_get_visual_info(in, track, 1, &vw2, &vh2);

					ar1 = vh1*vw2;
					ar1*= hs2*vs1;

					ar2 = vh2*vw1;
					ar2 *= hs1*vs2;
					if (ar1 != ar2) {
						gf_isom_get_track_layout_info(in, track, &w2, &h2, NULL, NULL, NULL);
						valid_in_adaptation_set = GF_FALSE;
						break;
					} else {
						GF_LOG(GF_LOG_WARNING, GF_LOG_DASH, ("[DASH] Files have non-proportional track layouts (%dx%d vs %dx%d) but sample size and aspect ratio match, assuming precision issue\n", w1, h1, w2, h2));
					}
				}

				gf_isom_get_sample_rap_roll_info(in, track, 0, &rap, &roll, &roll_dist);
				if (roll_dist>0) sap_type = 4;
				else if (roll) sap_type = 3;
				else if (rap) sap_type = 1;
				else sap_type = 1;
				if (*max_sap_type < sap_type) *max_sap_type = sap_type;
			}
		}
		gf_isom_close(in);
		if (valid_in_adaptation_set) {
			dash_inputs[i].adaptation_set = dash_inputs[input_idx].adaptation_set;
			dash_inputs[input_idx].nb_rep_in_adaptation_set ++;
		} else if (assign_to_group) {
			if (!dash_inputs[input_idx].group_id) {
				(*current_group_id) ++;
				dash_inputs[input_idx].group_id = (*current_group_id);
			}
			dash_inputs[i].group_id = (*current_group_id);
		}
	}
	gf_isom_close(set_file);
	return GF_OK;
}

static GF_Err dasher_isom_create_init_segment(GF_DashSegInput *dash_inputs, u32 nb_dash_inputs, u32 adaptation_set, char *szInitName, const char *tmpdir, GF_DASHSegmenter *dash_opts, GF_DashSwitchingMode bs_switch_mode, Bool *disable_bs_switching)
{
	GF_Err e = GF_OK;
	u32 i;
	u32 single_track_id = 0;
	Bool sps_merge_failed = GF_FALSE;
	Bool use_avc3 = GF_FALSE;
	Bool use_hevc = GF_FALSE;
	Bool use_inband_param_set;
	u32 probe_inband_param_set;
	u32 first_track = 0;
	Bool single_segment = (dash_opts->single_file_mode==1) ? GF_TRUE : GF_FALSE;
	GF_ISOFile *init_seg;


	probe_inband_param_set = dash_opts->inband_param_set ? 1 : 0;

restart_init:

	init_seg = gf_isom_open(szInitName, GF_ISOM_OPEN_WRITE, tmpdir);
	if (dash_opts->force_test_mode) {
		gf_isom_no_version_date_info(init_seg, 1);
	}
	for (i=0; i<nb_dash_inputs; i++) {
		u32 j;
		GF_ISOFile *in;

		if (dash_inputs[i].adaptation_set != adaptation_set)
			continue;

		//no inband param set for scalable files
		use_inband_param_set = dash_inputs[i].trackNum ? GF_FALSE : dash_opts->inband_param_set;

		in = gf_isom_open(dash_inputs[i].file_name, GF_ISOM_OPEN_READ, NULL);
		if (!in) {
			e = gf_isom_last_error(NULL);
			GF_LOG(GF_LOG_ERROR, GF_LOG_DASH, ("[DASH] Error while opening %s: %s\n", dash_inputs[i].file_name, gf_error_to_string(e)));
			return e;
		}

		if (bs_switch_mode == GF_DASH_BSMODE_MULTIPLE_ENTRIES) {
			if (gf_isom_get_track_count(in)>1) {
				GF_LOG(GF_LOG_ERROR, GF_LOG_DASH, ("[DASH] Cannot use multi-stsd mode on files with multiple tracks\n"));
				return GF_NOT_SUPPORTED;
			}
		}


		for (j=0; j<gf_isom_get_track_count(in); j++) {
			u32 track;

			if (dash_inputs[i].single_track_num) {
				if (dash_inputs[i].single_track_num != j+1)
					continue;

				if (!single_track_id)
					single_track_id = gf_isom_get_track_id(in, j+1);
				//if not the same ID between the two tracks we cannot create a legal file with bitstream switching enabled
				else if (single_track_id != gf_isom_get_track_id(in, j+1)) {
					GF_LOG(GF_LOG_ERROR, GF_LOG_DASH, ("[DASH] Track IDs different between representations, disabling bitstream switching\n"));
					*disable_bs_switching = GF_TRUE;
					gf_isom_delete(init_seg);
					gf_delete_file(szInitName);
					return GF_OK;
				}
			}

			track = gf_isom_get_track_by_id(init_seg, gf_isom_get_track_id(in, j+1));

			if (track) {
				u32 outDescIndex;
				if ( gf_isom_get_sample_description_count(in, j+1) != 1) {
					e = GF_NOT_SUPPORTED;
					GF_LOG(GF_LOG_ERROR, GF_LOG_DASH, ("[DASH] Cannot merge track with multiple sample descriptions (file %s) - try disabling bitstream switching\n", dash_inputs[i].file_name ));
					gf_isom_delete(init_seg);
					gf_isom_delete(in);
					return e;
				}
retry_track:

				if (bs_switch_mode == GF_DASH_BSMODE_MULTIPLE_ENTRIES) {
					gf_isom_clone_sample_description(init_seg, track, in, j+1, 1, NULL, NULL, &outDescIndex);
				}

				/*if not the same sample desc we might need to clone it*/
				else if (! gf_isom_is_same_sample_description(in, j+1, 1, init_seg, track, 1)) {
					u32 merge_mode = 1;
					u32 stype1, stype2;
					stype1 = gf_isom_get_media_subtype(in, j+1, 1);
					stype2 = gf_isom_get_media_subtype(init_seg, track, 1);
					if (stype1 != stype2) merge_mode = 0;
					switch (stype1) {
					case GF_ISOM_SUBTYPE_AVC_H264:
					case GF_ISOM_SUBTYPE_AVC2_H264:
					case GF_ISOM_SUBTYPE_MPEG4_CRYP:
						if (use_avc3)
							merge_mode = 2;
						break;
					case GF_ISOM_SUBTYPE_SVC_H264:
					case GF_ISOM_SUBTYPE_MVC_H264:
						break;
					case GF_ISOM_SUBTYPE_AVC3_H264:
					case GF_ISOM_SUBTYPE_AVC4_H264:
						/*we don't want to clone SPS/PPS since they are already inside the samples*/
						merge_mode = 2;
						break;
					case GF_ISOM_SUBTYPE_HVC1:
					case GF_ISOM_SUBTYPE_HVC2:
						if (use_hevc)
							merge_mode = 2;
						break;
					case GF_ISOM_SUBTYPE_HEV1:
					case GF_ISOM_SUBTYPE_HEV2:
						/*we don't want to clone SPS/PPS since they are already inside the samples*/
						merge_mode = 2;
						break;
					case GF_ISOM_SUBTYPE_LHV1:
						break;
					case GF_ISOM_SUBTYPE_LHE1:
						merge_mode = 2;
						break;
					default:
						merge_mode = 0;
						break;
					}
					if (merge_mode==1) {
#ifndef GPAC_DISABLE_AV_PARSERS
						u32 k, l, sps_id1, sps_id2;
#endif
						GF_AVCConfig *avccfg1 = gf_isom_avc_config_get(in, j+1, 1);
						GF_AVCConfig *avccfg2 = gf_isom_avc_config_get(init_seg, track, 1);
#ifndef GPAC_DISABLE_AV_PARSERS
						for (k=0; k<gf_list_count(avccfg2->sequenceParameterSets); k++) {
							GF_AVCConfigSlot *slc = (GF_AVCConfigSlot *)gf_list_get(avccfg2->sequenceParameterSets, k);
							gf_avc_get_sps_info(slc->data, slc->size, &sps_id1, NULL, NULL, NULL, NULL);
							for (l=0; l<gf_list_count(avccfg1->sequenceParameterSets); l++) {
								GF_AVCConfigSlot *slc_orig = (GF_AVCConfigSlot *)gf_list_get(avccfg1->sequenceParameterSets, l);
								gf_avc_get_sps_info(slc_orig->data, slc_orig->size, &sps_id2, NULL, NULL, NULL, NULL);
								if (sps_id2==sps_id1) {
									merge_mode = 0;
									break;
								}
							}
						}
#endif
						/*no conflicts in SPS ids, merge all SPS in a single sample desc*/
						if (merge_mode==1) {
							while (gf_list_count(avccfg1->sequenceParameterSets)) {
								GF_AVCConfigSlot *slc = (GF_AVCConfigSlot *)gf_list_get(avccfg1->sequenceParameterSets, 0);
								gf_list_rem(avccfg1->sequenceParameterSets, 0);
								gf_list_add(avccfg2->sequenceParameterSets, slc);
							}
							while (gf_list_count(avccfg1->pictureParameterSets)) {
								GF_AVCConfigSlot *slc = (GF_AVCConfigSlot *)gf_list_get(avccfg1->pictureParameterSets, 0);
								gf_list_rem(avccfg1->pictureParameterSets, 0);
								gf_list_add(avccfg2->pictureParameterSets, slc);
							}
							gf_isom_avc_config_update(init_seg, track, 1, avccfg2);
						} else {
							sps_merge_failed = GF_TRUE;
						}
						gf_odf_avc_cfg_del(avccfg1);
						gf_odf_avc_cfg_del(avccfg2);
					}

					//check if we can get rid of inband params
					if (!merge_mode && use_inband_param_set && probe_inband_param_set) {
						probe_inband_param_set = 0;

						switch (gf_isom_get_media_subtype(init_seg, first_track, 1)) {
						case GF_ISOM_SUBTYPE_HVC1:
						case GF_ISOM_SUBTYPE_HVC2:
							gf_isom_hevc_set_inband_config(init_seg, track, 1);
							use_hevc = GF_TRUE;
							gf_isom_set_brand_info(init_seg, GF_ISOM_BRAND_ISO6, 1);
							sps_merge_failed = GF_FALSE;
							break;
						case GF_ISOM_SUBTYPE_AVC_H264:
						case GF_ISOM_SUBTYPE_AVC2_H264:
						case GF_ISOM_SUBTYPE_SVC_H264:
						case GF_ISOM_SUBTYPE_MVC_H264:
							gf_isom_avc_set_inband_config(init_seg, track, 1);
							use_avc3 = GF_TRUE;
							gf_isom_set_brand_info(init_seg, GF_ISOM_BRAND_ISO6, 1);
							sps_merge_failed = GF_FALSE;
							break;
						}
						goto retry_track;
					}


					/*cannot merge, clone*/
					if (merge_mode==0) {

						if (use_inband_param_set && (use_avc3 || use_hevc) ) {
							GF_LOG(GF_LOG_INFO, GF_LOG_DASH, ("[DASH] Couldn't merge %s parameter sets - using in-band config\n", use_hevc ? "HEVC" : "AVC" ));
							gf_isom_delete(init_seg);
							goto restart_init;
						}
						gf_isom_clone_sample_description(init_seg, track, in, j+1, 1, NULL, NULL, &outDescIndex);
					}
				}
			} else {
				u32 sample_duration, defaultSize, defaultDescriptionIndex, defaultRandomAccess;
				u8 defaultPadding;
				u16 defaultDegradationPriority;

				gf_isom_clone_track(in, j+1, init_seg, GF_FALSE, &track);

				switch (gf_isom_get_media_subtype(in, j+1, 1)) {
				case GF_ISOM_SUBTYPE_AVC_H264:
				case GF_ISOM_SUBTYPE_AVC2_H264:
				case GF_ISOM_SUBTYPE_SVC_H264:
				case GF_ISOM_SUBTYPE_MVC_H264:
					if (!probe_inband_param_set) {
						if (use_inband_param_set) {
							gf_isom_avc_set_inband_config(init_seg, track, 1);
							use_avc3 = GF_TRUE;
						}
					} else {
						first_track = track;
					}
					break;
				case GF_ISOM_SUBTYPE_HVC1:
				case GF_ISOM_SUBTYPE_HVC2:
					//todo enble comparison of hevc xPS
					probe_inband_param_set=0;

					if (use_inband_param_set) {
						gf_isom_hevc_set_inband_config(init_seg, track, 1);
					}
					use_hevc = GF_TRUE;
					break;

				case GF_ISOM_SUBTYPE_AVC3_H264:
				case GF_ISOM_SUBTYPE_AVC4_H264:
				case GF_ISOM_SUBTYPE_HEV1:
				case GF_ISOM_SUBTYPE_HEV2:
					probe_inband_param_set = 0;
					break;
				}
				if (gf_isom_has_sync_points(in, j+1))
					gf_isom_set_sync_table(init_seg, track);


				gf_isom_get_fragment_defaults(in, j+1, &sample_duration, &defaultSize,
				                              &defaultDescriptionIndex, &defaultRandomAccess,
				                              &defaultPadding, &defaultDegradationPriority);
				//setup for fragmentation
				e = gf_isom_setup_track_fragment(init_seg, gf_isom_get_track_id(init_seg, track),
				                                 defaultDescriptionIndex, sample_duration,
				                                 defaultSize, (u8) defaultRandomAccess,
				                                 defaultPadding, defaultDegradationPriority);
				if (e) break;
			}
			if (!e) {
				u32 k, edit_count=gf_isom_get_edit_segment_count(in, j+1);

				/*remove all segments*/
				gf_isom_remove_edit_segments(init_seg, track);
				//clone all edits before first nomal, and stop at first normal setting duration to 0
				for (k=0; k<edit_count; k++) {
					u64 EditTime, SegDuration, MediaTime;
					u8 EditMode;

					/*get first edit*/
					gf_isom_get_edit_segment(in, j+1, k+1, &EditTime, &SegDuration, &MediaTime, &EditMode);

					if (EditMode==GF_ISOM_EDIT_NORMAL) {
						gf_isom_set_edit_segment(init_seg, track, EditTime, 0, MediaTime, EditMode);
						break;
					}

					gf_isom_set_edit_segment(init_seg, track, EditTime, SegDuration, MediaTime, EditMode);
				}
			}
		}
		if (!i) {
			if (use_hevc || use_avc3) {
				gf_isom_set_brand_info(init_seg, GF_ISOM_BRAND_ISO6, 1);
			} else {
				gf_isom_set_brand_info(init_seg, GF_ISOM_BRAND_ISO5, 1);
			}
			/*DASH self-init media segment*/
			if (single_segment) {
				gf_isom_modify_alternate_brand(init_seg, GF_ISOM_BRAND_DSMS, 1);
			} else {
				gf_isom_modify_alternate_brand(init_seg, GF_ISOM_BRAND_DASH, 1);
			}

			if (!dash_opts->pssh_moof) {
				e = gf_isom_clone_pssh(init_seg, in, GF_FALSE);
			}
		}
		gf_isom_close(in);
	}
	if (e) {
		GF_LOG(GF_LOG_WARNING, GF_LOG_DASH, ("[DASH] Couldn't create initialization segment: error %s\n", gf_error_to_string(e) ));
		*disable_bs_switching = GF_TRUE;
		gf_isom_delete(init_seg);
		gf_delete_file(szInitName);
		return GF_OK;
	} else if (sps_merge_failed) {
		GF_LOG(GF_LOG_WARNING, GF_LOG_DASH, ("[DASH] Could not merge AVC|H264 SPS from different files (same SPS ID used) - disabling bitstream switching\n"));
		*disable_bs_switching = GF_TRUE;
		gf_isom_delete(init_seg);
		gf_delete_file(szInitName);
		return GF_OK;
	} else {
		e = gf_isom_close(init_seg);

		if (probe_inband_param_set) {
			for (i=0; i<nb_dash_inputs; i++) {
				if (dash_inputs[i].adaptation_set != adaptation_set)
					continue;

				dash_inputs[i].disable_inband_param_set = GF_TRUE;
			}
		}
	}
	return e;
}

static GF_Err dasher_isom_segment_file(GF_DashSegInput *dash_input, const char *szOutName, GF_DASHSegmenter *dasher, GF_MPD_AdaptationSet *adaptation_set_obj, Bool first_in_set)
{
	GF_Err e = GF_OK;

	if (!dash_input->isobmf_input) {
		GF_ISOFile *in = gf_isom_open(dash_input->file_name, GF_ISOM_OPEN_READ, dasher->tmpdir);

		GF_LOG(GF_LOG_DEBUG, GF_LOG_DASH, ("[DASH] ISOBMFF opened\n"));

		if (!gf_isom_get_track_count(in)) {
			gf_isom_delete(in);
			return GF_BAD_PARAM;
		}

#if 0
		if (dash_input->media_duration) {
			GF_LOG(GF_LOG_INFO, GF_LOG_DASH, ("[DASH] Forcing media duration to %lfs.\n", dash_input->media_duration));
			e = dasher_isom_force_duration(in, dash_input->media_duration, dasher->fragment_duration);
			if (e) {
				gf_isom_delete(in);
				GF_LOG(GF_LOG_INFO, GF_LOG_DASH, ("[DASH] Media duration couldn't be forced. Aborting.\n"));
				return e;
			}
		}
#endif

		dash_input->isobmf_input = in;
	}

	e= gf_media_isom_segment_file(dash_input->isobmf_input, szOutName, dasher, dash_input, adaptation_set_obj, first_in_set);
	if(dash_input->no_cache){
		gf_isom_delete(dash_input->isobmf_input);
		dash_input->isobmf_input=NULL;
	}
	return e;
}

#endif /*GPAC_DISABLE_ISOM_FRAGMENTS*/

#ifndef GPAC_DISABLE_MPEG2TS

static GF_Err dasher_generic_classify_input(GF_DashSegInput *dash_inputs, u32 nb_dash_inputs, u32 input_idx, u32 *current_group_id, u32 *max_sap_type)
{
#ifdef GPAC_DISABLE_MEDIA_IMPORT
	return GF_NOT_SUPPORTED;
#else
	GF_Err e;
	u32 i, j, k;
	GF_MediaImporter in, probe;

	memset(&in, 0, sizeof(GF_MediaImporter));
	in.flags = GF_IMPORT_PROBE_ONLY;
	in.in_name = (char *)dash_inputs[input_idx].file_name;
	e = gf_media_import(&in);
	if (e) return e;

	for (i=input_idx+1; i<nb_dash_inputs; i++) {
		Bool valid_in_adaptation_set = GF_TRUE;
		Bool assign_to_group = GF_TRUE;

		if (dash_inputs[input_idx].period != dash_inputs[i].period)
			continue;

		if (strcmp(dash_inputs[input_idx].szMime, dash_inputs[i].szMime))
			continue;

		if (! dasher_inputs_have_same_roles(&dash_inputs[input_idx], &dash_inputs[i]))
			continue;

		memset(&probe, 0, sizeof(GF_MediaImporter));
		probe.flags = GF_IMPORT_PROBE_ONLY;
		probe.in_name = (char *)dash_inputs[i].file_name;
		e = gf_media_import(&probe);
		if (e) return e;

		if (in.nb_progs != probe.nb_progs) valid_in_adaptation_set = GF_FALSE;
		if (in.nb_tracks != probe.nb_tracks) valid_in_adaptation_set = GF_FALSE;

		for (j=0; j<in.nb_tracks; j++) {
			struct __track_import_info *src_tk, *probe_tk;
			Bool found = GF_FALSE;
			/*make sure we have the same track*/
			for (k=0; k<probe.nb_tracks; k++) {
				if (in.tk_info[j].track_num==probe.tk_info[k].track_num) {
					found = GF_TRUE;
					break;
				}
			}
			if (!found) {
				valid_in_adaptation_set = GF_FALSE;
				assign_to_group = GF_FALSE;
				break;
			}
			src_tk = &in.tk_info[j];
			probe_tk = &probe.tk_info[k];

			/*make sure we use the same media type*/
			if (src_tk->type != probe_tk->type) {
				valid_in_adaptation_set = GF_FALSE;
				assign_to_group = GF_FALSE;
				break;
			}
			/*make sure we use the same codec type*/
			if (src_tk->media_type != probe_tk->media_type) {
				valid_in_adaptation_set = GF_FALSE;
				break;
			}
			/*make sure we use the same aspect ratio*/
			if (src_tk->type==GF_ISOM_MEDIA_VISUAL) {
				if (src_tk->video_info.width * probe_tk->video_info.height != src_tk->video_info.height * probe_tk->video_info.width) {
					valid_in_adaptation_set = GF_FALSE;
					break;
				}
			} else if (src_tk->lang != probe_tk->lang) {
				valid_in_adaptation_set = GF_FALSE;
				break;
			}

			if (!valid_in_adaptation_set) break;
		}
		if (valid_in_adaptation_set) {
			dash_inputs[i].adaptation_set = dash_inputs[input_idx].adaptation_set;
			dash_inputs[input_idx].nb_rep_in_adaptation_set ++;
		} else if (assign_to_group) {
			if (!dash_inputs[input_idx].group_id) {
				(*current_group_id) ++;
				dash_inputs[input_idx].group_id = (*current_group_id);
			}
			dash_inputs[i].group_id = (*current_group_id);
		}
	}
#endif
	return GF_OK;
}

static GF_Err dasher_generic_get_components_info(GF_DashSegInput *input, GF_DASHSegmenter *opts)
{
#ifdef GPAC_DISABLE_MEDIA_IMPORT
	return GF_NOT_SUPPORTED;
#else
	u32 i;
	GF_Err e;
	GF_MediaImporter in;
	memset(&in, 0, sizeof(GF_MediaImporter));
	in.flags = GF_IMPORT_PROBE_ONLY;
	in.in_name = (char *)input->file_name;
	e = gf_media_import(&in);
	if (e) return e;

	input->nb_components = in.nb_tracks;

	for (i=0; i<in.nb_tracks; i++) {
		input->components[i].width = in.tk_info[i].video_info.width;
		input->components[i].height = in.tk_info[i].video_info.height;
		input->components[i].media_type = in.tk_info[i].type;
		input->components[i].channels = in.tk_info[i].audio_info.nb_channels;
		input->components[i].sample_rate = in.tk_info[i].audio_info.sample_rate;
		input->components[i].ID = in.tk_info[i].track_num;
		if (in.tk_info[i].lang) {
			input->components[i].lang = gf_strdup( gf_4cc_to_str(in.tk_info[i].lang) );
		}
		strcpy(input->components[i].szCodec, in.tk_info[i].szCodecProfile);
		input->components[i].fps_denum = 1000;
		input->components[i].fps_num = (u32) (in.tk_info[i].video_info.FPS*1000);
	}
#endif
	return GF_OK;
}

typedef struct
{
	FILE *src;
	GF_M2TS_Demuxer *ts;
	u64 file_size;
	u32 bandwidth;
	Bool has_seen_pat;

	u64 suspend_indexing;

	/* For indexing the TS*/
	Double segment_duration;
	Bool segment_at_rap;

	FILE *index_file;
	GF_BitStream *index_bs;

	u32 subduration;
	u32 skip_nb_segments;
	u64 duration_at_last_pass;

	GF_SegmentIndexBox *sidx;
	GF_PcrInfoBox *pcrb;

	u32 reference_pid;
	GF_M2TS_PES *reference_stream;

	u32 nb_pes_in_segment;
	/* earliest presentation time for the whole segment */
	u64 first_PTS;
	/* DTS-PCR diff for the first PES packet */
	u64 PCR_DTS_initial_diff;

	/* earliest presentation time for the subsegment being processed */
	u64 base_PTS;
	/* byte offset for the start of subsegment being processed */
	u64 base_offset;
	/* last presentation time for the subsegment being processed (before the next subsegment is started) */
	u64 last_PTS;
	/* last decoding time for the subsegment being processed */
	u64 last_DTS;
	/* byte offset for the last PES packet for the subsegment being processed */
	u32 last_offset;
	u32 last_frame_duration;

	/* earliest presentation time for the previous subsegment */
	u64 prev_base_PTS;
	/* byte offset for the start of the previous subsegment */
	u64 prev_base_offset;
	/* last presentation time for the previous subsegment */
	u64 prev_last_PTS;
	/* byte offset for the last PES packet for the previous subsegment */
	u32 prev_last_offset;

	/* indicates if the current subsegment contains a SAP and its SAP type*/
	u32 SAP_type;
	/* indicates if the first PES in the current subsegment is a SAP*/
	Bool first_pes_sap;
	/* Presentation time for the first RAP encountered in the subsegment */
	u64 first_SAP_PTS;
	/* byte offset for the first RAP encountered in the subsegment */
	u32 first_SAP_offset;
	u64 prev_last_SAP_PTS;
	u32 prev_last_SAP_offset;
	u64 last_SAP_PTS;
	u32 last_SAP_offset;

	Bool pes_after_last_pat_is_sap;

	/*Interpolated PCR value for the pcrb*/
	u64 interpolated_pcr_value;
	u64 last_pcr_value;

	/* information about the first PAT found in the subsegment */
	u32 last_pat_position;
	u32 first_pat_position;
	u32 prev_last_pat_position;
	Bool first_pat_position_valid, first_pes_after_last_pat;
	u32 pat_version;

	/* information about the first CAT found in the subsegment */
	u32 last_cat_position;
	u32 first_cat_position;
	u32 prev_last_cat_position;
	Bool first_cat_position_valid;
	u32 cat_version;

	/* information about the first PMT found in the subsegment */
	u32 last_pmt_position;
	u32 first_pmt_position;
	u32 prev_last_pmt_position;
	Bool first_pmt_position_valid;
	u32 pmt_version;

	/* information about the first PCR found in the subsegment */
	u32 last_pcr_position;
	u32 first_pcr_position;
	Bool first_pcr_position_valid;
	u32 prev_last_pcr_position;

} GF_TSSegmenter;

static void m2ts_sidx_add_entry(GF_SegmentIndexBox *sidx, Bool ref_type,
                                u32 size, u32 duration, Bool first_is_SAP, u32 sap_type, u32 RAP_delta_time)
{
	GF_SIDXReference *ref;
	sidx->nb_refs++;
	sidx->refs = (GF_SIDXReference *)gf_realloc(sidx->refs, sidx->nb_refs*sizeof(GF_SIDXReference));
	ref = &(sidx->refs[sidx->nb_refs-1]);
	ref->reference_type = ref_type;
	ref->reference_size = size;
	ref->subsegment_duration = duration;
	ref->starts_with_SAP = first_is_SAP;
	ref->SAP_type = sap_type;
	ref->SAP_delta_time = (sap_type ? RAP_delta_time: 0);
}

static void m2ts_sidx_finalize_size(GF_TSSegmenter *index_info, u64 file_size)
{
	GF_SIDXReference *ref;
	if (index_info->suspend_indexing) return;
	if (index_info->sidx->nb_refs == 0) return;
	ref = &(index_info->sidx->refs[index_info->sidx->nb_refs-1]);
	ref->reference_size = (u32)(file_size - index_info->prev_base_offset);
	GF_LOG(GF_LOG_DEBUG, GF_LOG_CONTAINER, ("Subsegment: position-range ajdustment:%d-%d (%d bytes)\n", index_info->prev_base_offset, (u32)file_size, ref->reference_size));
}

static void m2ts_sidx_flush_entry(GF_TSSegmenter *index_info)
{
	u32 end_offset, size, duration;
	Bool store_segment = GF_TRUE;

	if (index_info->suspend_indexing)
		return;

	if (index_info->skip_nb_segments) {
		index_info->skip_nb_segments --;
		store_segment = GF_FALSE;
	}

	/* determine the end of the current index */
	if (index_info->segment_at_rap) {
		/*split at PAT*/
		end_offset = index_info->last_pat_position;
	} else {
		/* split at PES header */
		end_offset = index_info->last_offset;
	}
	size = (u32)(end_offset - index_info->base_offset);
	duration = (u32)(index_info->last_PTS - index_info->base_PTS);

	if (store_segment) {
		u32 prev_duration, SAP_delta_time, SAP_offset;
		if (!index_info->sidx) {
			GF_LOG(GF_LOG_DEBUG, GF_LOG_CONTAINER, ("Segment: Reference PID: %d, EPTime: "LLU", Start Offset: %d bytes\n", index_info->reference_pid, index_info->base_PTS, index_info->base_offset));
			index_info->sidx = (GF_SegmentIndexBox *)gf_isom_box_new(GF_ISOM_BOX_TYPE_SIDX);
			index_info->sidx->reference_ID = index_info->reference_pid;
			/* timestamps in MPEG-2 are expressed in 90 kHz timescale */
			index_info->sidx->timescale = 90000;
			/* first encountered PTS on the PID for this subsegment */
			index_info->sidx->earliest_presentation_time = index_info->base_PTS;
			index_info->sidx->first_offset = index_info->base_offset;

		}

		if (!index_info->pcrb) {
			index_info->pcrb = (GF_PcrInfoBox *)gf_isom_box_new(GF_ISOM_BOX_TYPE_PCRB);
		}

		/* close the current index */
		SAP_delta_time = (u32)(index_info->first_SAP_PTS - index_info->base_PTS);
		SAP_offset = (u32)(index_info->first_SAP_offset - index_info->base_offset);
		m2ts_sidx_add_entry(index_info->sidx, GF_FALSE, size, duration, index_info->first_pes_sap, index_info->SAP_type, SAP_delta_time);

		/*add pcrb entry*/
		index_info->pcrb->subsegment_count++;
		index_info->pcrb->pcr_values = (u64*)gf_realloc(index_info->pcrb->pcr_values, index_info->pcrb->subsegment_count*sizeof(u64));
		index_info->pcrb->pcr_values[index_info->pcrb->subsegment_count-1] = index_info->interpolated_pcr_value;

		/* adjust the previous index duration */
		if (index_info->sidx->nb_refs > 0 && (index_info->base_PTS < index_info->prev_last_PTS) ) {
			prev_duration = (u32)(index_info->base_PTS-index_info->prev_base_PTS);
			GF_LOG(GF_LOG_DEBUG, GF_LOG_CONTAINER, ("           time-range adj.: %.3f-%.3f / %.3f sec.\n",
			                                        (index_info->prev_base_PTS - index_info->first_PTS)/90000.0,
			                                        (index_info->base_PTS - index_info->first_PTS)/90000.0, prev_duration/90000.0));

			/*update previous duration*/
			if (index_info->sidx->nb_refs) {
				index_info->sidx->refs[index_info->sidx->nb_refs-1].subsegment_duration = prev_duration;
			}

		}

		/* Printing result */
		GF_LOG(GF_LOG_DEBUG, GF_LOG_CONTAINER, ("Subsegment:"));
		//time-range:position-range:
		GF_LOG(GF_LOG_DEBUG, GF_LOG_CONTAINER, (" %.3f-%.3f / %.3f sec., %d-%d / %d bytes, ",
		                                        (index_info->base_PTS - index_info->first_PTS)/90000.0,
		                                        (index_info->last_PTS - index_info->first_PTS)/90000.0, duration/90000.0,
		                                        index_info->base_offset, end_offset, size));
		if (index_info->SAP_type) {
			GF_LOG(GF_LOG_DEBUG, GF_LOG_CONTAINER, ("RAP @ %.3f sec. / %d bytes", (index_info->first_SAP_PTS - index_info->first_PTS)/90000.0,
			                                        SAP_offset));
		}
		if (index_info->first_pat_position_valid) {
			GF_LOG(GF_LOG_DEBUG, GF_LOG_CONTAINER, (", PAT @ %d bytes", (u32)(index_info->first_pat_position - index_info->base_offset)));
		} else {
			GF_LOG(GF_LOG_DEBUG, GF_LOG_CONTAINER, (", No PAT"));
		}
		if (index_info->first_cat_position_valid) {
			GF_LOG(GF_LOG_DEBUG, GF_LOG_CONTAINER, (", CAT @ %d bytes", (u32)(index_info->first_cat_position - index_info->base_offset)));
		} else {
			GF_LOG(GF_LOG_DEBUG, GF_LOG_CONTAINER, (", No CAT"));
		}
		if (index_info->first_pmt_position_valid) {
			GF_LOG(GF_LOG_DEBUG, GF_LOG_CONTAINER, (", PMT @ %d bytes", (u32)(index_info->first_pmt_position - index_info->base_offset)));
		} else {
			GF_LOG(GF_LOG_DEBUG, GF_LOG_CONTAINER, (", No PMT"));
		}
		if (index_info->first_pcr_position_valid) {
			GF_LOG(GF_LOG_DEBUG, GF_LOG_CONTAINER, (", PCR @ %d bytes", (u32)(index_info->first_pcr_position - index_info->base_offset)));
		} else {
			GF_LOG(GF_LOG_DEBUG, GF_LOG_CONTAINER, (", No PCR"));
		}
		GF_LOG(GF_LOG_DEBUG, GF_LOG_CONTAINER, ("\n"));

	}

	/* save the current values for later adjustments */
	index_info->prev_last_SAP_PTS = index_info->last_SAP_PTS;
	index_info->prev_last_SAP_offset = index_info->last_SAP_offset;
	index_info->prev_last_PTS = index_info->last_PTS;
	index_info->prev_last_offset = index_info->last_offset;
	index_info->prev_base_PTS = index_info->base_PTS;
	index_info->base_PTS = index_info->last_PTS;
	index_info->prev_base_offset = index_info->base_offset;
	index_info->prev_last_pat_position = index_info->last_pat_position;
	index_info->prev_last_cat_position = index_info->last_cat_position;
	index_info->prev_last_pmt_position = index_info->last_pmt_position;
	index_info->prev_last_pcr_position = index_info->last_pcr_position;

	/* update the values for the new index*/
	index_info->base_offset = end_offset;

	if (index_info->pes_after_last_pat_is_sap) {
		index_info->SAP_type = 1;
		index_info->first_SAP_PTS = index_info->last_SAP_PTS;
		index_info->first_SAP_offset = index_info->last_SAP_offset;
		index_info->first_pes_sap = GF_TRUE;
		index_info->nb_pes_in_segment = 1;
		index_info->base_PTS = index_info->first_SAP_PTS;

		index_info->pes_after_last_pat_is_sap = GF_FALSE;
	} else {
		index_info->SAP_type = 0;
		index_info->first_SAP_PTS = 0;
		index_info->first_SAP_offset = 0;
		index_info->first_pes_sap = GF_FALSE;
		index_info->nb_pes_in_segment = 0;
	}
	index_info->last_DTS = 0;

	if (index_info->last_pat_position >= index_info->base_offset) {
		index_info->first_pat_position_valid = GF_TRUE;
		index_info->first_pat_position = index_info->last_pat_position;
	} else {
		index_info->first_pat_position_valid = GF_FALSE;
		index_info->first_pat_position = 0;
	}
	if (index_info->last_cat_position >= index_info->base_offset) {
		index_info->first_cat_position_valid = GF_TRUE;
		index_info->first_cat_position = index_info->last_cat_position;
	} else {
		index_info->first_cat_position_valid = GF_FALSE;
		index_info->first_cat_position = 0;
	}
	if (index_info->last_pmt_position >= index_info->base_offset) {
		index_info->first_pmt_position_valid = GF_TRUE;
		index_info->first_pmt_position = index_info->last_pmt_position;
	} else {
		index_info->first_pmt_position_valid = GF_FALSE;
		index_info->first_pmt_position = 0;
	}
	if (index_info->last_pcr_position >= index_info->base_offset) {
		index_info->first_pcr_position_valid = GF_TRUE;
		index_info->first_pcr_position = index_info->last_pcr_position;
	} else {
		index_info->first_pcr_position_valid = GF_FALSE;
		index_info->first_pcr_position = 0;
	}

	if (index_info->subduration && (index_info->last_PTS - index_info->first_PTS >= index_info->duration_at_last_pass + index_info->subduration)) {
		index_info->suspend_indexing = end_offset;
		index_info->duration_at_last_pass = (u32) (index_info->last_PTS - index_info->first_PTS);
	}
}

static void m2ts_check_indexing(GF_TSSegmenter *index_info)
{
	u32 segment_duration = (u32)(index_info->segment_duration*90000);
	u64 current_duration = (index_info->last_PTS - index_info->base_PTS);
	u64 target_duration = segment_duration;

	//using drift control to ensure that nb_seg*segment_duration is roughly aligned with segment(nb_seg).first_PTS
	if (index_info->sidx) {
		current_duration = (index_info->last_PTS - index_info->first_PTS) - index_info->duration_at_last_pass;
		target_duration += index_info->sidx->nb_refs * segment_duration;
	}

	if (index_info->segment_at_rap) {
		s32 diff = (s32) ((s64) current_duration - (s64) segment_duration);
		if (diff<0)diff=-diff;
		//check if below 10% limit
		if (diff/900 < 5) {
			//below 10% limit of segment duration, if we have a RAP flush now
			if (index_info->pes_after_last_pat_is_sap)
				m2ts_sidx_flush_entry(index_info);
			//no rap and below 10% limit, wait for rap
			return;
		}
	}

	/* we exceed the segment duration flush sidx entry*/
	if (current_duration >= target_duration) {
		m2ts_sidx_flush_entry(index_info);
	}
}
static void dash_m2ts_event_check_pat(GF_M2TS_Demuxer *ts, u32 evt_type, void *par)
{
	GF_TSSegmenter *ts_seg = (GF_TSSegmenter*)ts->user;
	GF_M2TS_PES_PCK *pck;
	switch (evt_type) {
	case GF_M2TS_EVT_PAT_REPEAT:
		ts_seg->has_seen_pat = GF_TRUE;
		break;
	case GF_M2TS_EVT_PMT_FOUND:
	{
		u32 i, count;
		GF_M2TS_Program *prog = (GF_M2TS_Program*)par;
		count = gf_list_count(prog->streams);
		for (i=0; i<count; i++) {
			GF_M2TS_ES *es = (GF_M2TS_ES *)gf_list_get(prog->streams, i);
			gf_m2ts_set_pes_framing((GF_M2TS_PES *)es, GF_M2TS_PES_FRAMING_DEFAULT);
		}
	}
	break;
	case GF_M2TS_EVT_PMT_REPEAT:
		if (ts_seg->has_seen_pat) {
			u32 i, count;
			Bool done = GF_TRUE;
			GF_M2TS_Program *prog = (GF_M2TS_Program*)par;
			count = gf_list_count(prog->streams);
			for (i=0; i<count; i++) {
				GF_M2TS_ES *es = (GF_M2TS_ES *)gf_list_get(prog->streams, i);
				if (es->flags&GF_M2TS_ES_IS_PES) {
					GF_M2TS_PES *pes = (GF_M2TS_PES *)es;
					if (!pes->aud_sr && !pes->vid_w) {
						done = GF_FALSE;
						break;
					} else {
						/*stream is configured, we only need PES header now*/
						gf_m2ts_set_pes_framing(pes, GF_M2TS_PES_FRAMING_RAW);
					}
				}
			}
			if (done) ts_seg->has_seen_pat = 2;
		}
		break;
	case GF_M2TS_EVT_PES_PCK:
		pck = (GF_M2TS_PES_PCK*)par;
		/* we process packets only for the given PID */
		if (pck->stream->pid == pck->stream->program->pcr_pid) {
			if (!ts_seg->nb_pes_in_segment || (ts_seg->first_PTS > pck->PTS)) {
				ts_seg->first_PTS = pck->PTS;
				ts_seg->nb_pes_in_segment++;
			}
			if (pck->PTS > ts_seg->last_PTS) {
				ts_seg->last_PTS = pck->PTS;
			}
			if (ts_seg->last_DTS != pck->DTS) {
				ts_seg->last_frame_duration = (u32) (pck->DTS - ts_seg->last_DTS);
				ts_seg->last_DTS = pck->DTS;
			}
		}
		break;
	}
}

static void dash_m2ts_event(GF_M2TS_Demuxer *ts, u32 evt_type, void *par)
{
	GF_M2TS_Program *prog;
	GF_M2TS_PES_PCK *pck;
	GF_M2TS_PES *pes;
	u64 interpolated_pcr_value;
	u32 count, i;
	GF_TSSegmenter *ts_seg = (GF_TSSegmenter*)ts->user;

	switch (evt_type) {
	case GF_M2TS_EVT_PAT_FOUND:
		if (!ts_seg->first_pat_position_valid) {
			ts_seg->first_pat_position_valid = GF_TRUE;
			ts_seg->first_pat_position = (ts->pck_number-1)*188;
		}
		ts_seg->last_pat_position = (ts->pck_number-1)*188;
		ts_seg->first_pes_after_last_pat = GF_FALSE;
		ts_seg->pes_after_last_pat_is_sap = GF_FALSE;
		break;
	case GF_M2TS_EVT_PAT_UPDATE:
		if (!ts_seg->first_pat_position_valid) {
			ts_seg->first_pat_position_valid = GF_TRUE;
			ts_seg->first_pat_position = (ts->pck_number-1)*188;
		}
		ts_seg->last_pat_position = (ts->pck_number-1)*188;
		ts_seg->first_pes_after_last_pat = GF_FALSE;
		ts_seg->pes_after_last_pat_is_sap = GF_FALSE;
		break;
	case GF_M2TS_EVT_PAT_REPEAT:
		if (!ts_seg->first_pat_position_valid) {
			ts_seg->first_pat_position_valid = GF_TRUE;
			ts_seg->first_pat_position = (ts->pck_number-1)*188;
		}
		ts_seg->last_pat_position = (ts->pck_number-1)*188;
		ts_seg->first_pes_after_last_pat = GF_FALSE;
		ts_seg->pes_after_last_pat_is_sap = GF_FALSE;
		break;
	case GF_M2TS_EVT_CAT_FOUND:
		if (!ts_seg->first_cat_position_valid) {
			ts_seg->first_cat_position_valid = GF_TRUE;
			ts_seg->first_cat_position = (ts->pck_number-1)*188;
		}
		ts_seg->last_cat_position = (ts->pck_number-1)*188;
		break;
	case GF_M2TS_EVT_CAT_UPDATE:
		if (!ts_seg->first_cat_position_valid) {
			ts_seg->first_cat_position_valid = GF_TRUE;
			ts_seg->first_cat_position = (ts->pck_number-1)*188;
		}
		break;
	case GF_M2TS_EVT_CAT_REPEAT:
		if (!ts_seg->first_cat_position_valid) {
			ts_seg->first_cat_position_valid = GF_TRUE;
			ts_seg->first_cat_position = (ts->pck_number-1)*188;
		}
		ts_seg->last_cat_position = (ts->pck_number-1)*188;
		break;
	case GF_M2TS_EVT_PMT_FOUND:
		ts_seg->has_seen_pat = GF_TRUE;
		prog = (GF_M2TS_Program*)par;
		if (!ts_seg->first_pmt_position_valid) {
			ts_seg->first_pmt_position_valid = GF_TRUE;
			ts_seg->first_pmt_position = (ts->pck_number-1)*188;
		}
		ts_seg->last_pmt_position = (ts->pck_number-1)*188;
		/* we create indexing information on the stream used for carrying the PCR */
		ts_seg->reference_pid = prog->pcr_pid;
		ts_seg->reference_stream = (GF_M2TS_PES *) ts_seg->ts->ess[prog->pcr_pid];
		count = gf_list_count(prog->streams);

		GF_LOG(GF_LOG_DEBUG, GF_LOG_CONTAINER, ("Program number %d found - %d streams:\n", prog->number, count));
		for (i=0; i<count; i++) {
			GF_M2TS_ES *es = (GF_M2TS_ES*)gf_list_get(prog->streams, i);
			gf_m2ts_set_pes_framing((GF_M2TS_PES *)es, GF_M2TS_PES_FRAMING_DEFAULT);
		}
		break;
	case GF_M2TS_EVT_PMT_UPDATE:
		if (!ts_seg->first_pmt_position_valid) {
			ts_seg->first_pmt_position_valid = GF_TRUE;
			ts_seg->first_pmt_position = (ts->pck_number-1)*188;
		}
		ts_seg->last_pmt_position = (ts->pck_number-1)*188;
		break;
	case GF_M2TS_EVT_PMT_REPEAT:
		if (!ts_seg->first_pmt_position_valid) {
			ts_seg->first_pmt_position_valid = GF_TRUE;
			ts_seg->first_pmt_position = (ts->pck_number-1)*188;
		}
		ts_seg->last_pmt_position = (ts->pck_number-1)*188;
		break;
	case GF_M2TS_EVT_PES_PCK:
		pck = (GF_M2TS_PES_PCK*)par;
		/*We need the interpolated PCR for the pcrb, hence moved this calculus out, and saving the calculated value in ts_seg to put it in the pcrb*/
		pes = pck->stream;
		if (pes->last_pcr_value && pes->before_last_pcr_value_pck_number && pes->last_pcr_value > pes->before_last_pcr_value) {
			u32 delta_pcr_pck_num = pes->last_pcr_value_pck_number - pes->before_last_pcr_value_pck_number;
			u32 delta_pts_pcr_pck_num = pes->pes_start_packet_number - pes->last_pcr_value_pck_number;
			u64 delta_pcr_value = pes->last_pcr_value - pes->before_last_pcr_value;
			if ((pes->pes_start_packet_number > pes->last_pcr_value_pck_number)
			        && (pes->last_pcr_value > pes->before_last_pcr_value)) {

				pes->last_pcr_value = pes->before_last_pcr_value;
			}
			/* we can compute the interpolated pcr value for the packet containing the PES header */
			interpolated_pcr_value = pes->last_pcr_value + (u64)((delta_pcr_value*delta_pts_pcr_pck_num*1.0)/delta_pcr_pck_num);
			ts_seg->interpolated_pcr_value = interpolated_pcr_value;
			ts_seg->last_pcr_value = pes->last_pcr_value;
		}
		/* we process packets only for the given PID */
		if (pck->stream->pid != ts_seg->reference_pid) {
			break;
		} else {
			if (ts_seg->last_DTS != pck->DTS) {
				if (ts_seg->last_DTS)
					ts_seg->last_frame_duration = (u32) (pck->DTS - ts_seg->last_DTS);
				ts_seg->last_DTS = pck->DTS;
				ts_seg->nb_pes_in_segment++;

				if (!ts_seg->first_pes_after_last_pat) {
					ts_seg->first_pes_after_last_pat = ts_seg->nb_pes_in_segment;
					ts_seg->pes_after_last_pat_is_sap = GF_FALSE;
				}
			}

			/* we store the fact that there is at least a RAP for the index
			and we store the PTS of the first encountered RAP in the index*/
			if (pck->flags & GF_M2TS_PES_PCK_RAP) {
				ts_seg->SAP_type = 1;
				if (!ts_seg->first_SAP_PTS || (ts_seg->first_SAP_PTS > pck->PTS)) {
					ts_seg->first_SAP_PTS = pck->PTS;
					ts_seg->first_SAP_offset = (pck->stream->pes_start_packet_number-1)*188;
				}
				ts_seg->last_SAP_PTS = pck->PTS;
				ts_seg->last_SAP_offset = (pck->stream->pes_start_packet_number-1)*188;

				if (ts_seg->nb_pes_in_segment==1) {
					ts_seg->first_pes_sap = GF_TRUE;
				}
				if ((ts_seg->nb_pes_in_segment>1) && (ts_seg->first_pes_after_last_pat==ts_seg->nb_pes_in_segment)) {
					ts_seg->pes_after_last_pat_is_sap=GF_TRUE;
				}
			}
			/* we need to know the earliest PTS value (RAP or not) in the index*/
			if (!ts_seg->base_PTS || (ts_seg->base_PTS > pck->PTS)) {
				ts_seg->base_PTS = pck->PTS;
			}
			/* we need to know the earliest PTS value for the whole file (segment) */
			if (!ts_seg->first_PTS || (ts_seg->first_PTS > pck->PTS)) {
				ts_seg->first_PTS = pck->PTS;
			}
			if (pck->PTS > ts_seg->last_PTS) {
				/* we use the last PTS for first approximation of the duration */
				ts_seg->last_PTS = pck->PTS;
				ts_seg->last_offset = (ts_seg->reference_stream->pes_start_packet_number-1)*188;
			}

			if (ts_seg->PCR_DTS_initial_diff == (u64) -1) {
				ts_seg->PCR_DTS_initial_diff = ts_seg->last_DTS - pes->last_pcr_value / 300;
			}

			m2ts_check_indexing(ts_seg);
		}
		break;
	case GF_M2TS_EVT_PES_PCR:
		//pck = (GF_M2TS_PES_PCK*)par;
		if (!ts_seg->first_pcr_position_valid) {
			ts_seg->first_pcr_position_valid = GF_TRUE;
			ts_seg->first_pcr_position = (ts->pck_number-1)*188;
		}
		ts_seg->last_pcr_position = (ts->pck_number-1)*188;
		break;
	}
}

static GF_Err dasher_get_ts_demux(GF_TSSegmenter *ts_seg, const char *file, u32 probe_mode)
{
	memset(ts_seg, 0, sizeof(GF_TSSegmenter));
	ts_seg->src = gf_fopen(file, "rb");
	if (!ts_seg->src) {
		GF_LOG(GF_LOG_ERROR, GF_LOG_DASH, ("[DASH] Cannot open input %s: no such file\n", file));
		return GF_URL_ERROR;
	}
	ts_seg->ts = gf_m2ts_demux_new();
	ts_seg->ts->on_event = dash_m2ts_event_check_pat;
	ts_seg->ts->notify_pes_timing = GF_TRUE;
	ts_seg->ts->user = ts_seg;

	gf_fseek(ts_seg->src, 0, SEEK_END);
	ts_seg->file_size = gf_ftell(ts_seg->src);
	gf_fseek(ts_seg->src, 0, SEEK_SET);

	if (probe_mode) {
		/* first loop to process all packets between two PAT, and assume all signaling was found between these 2 PATs */
		while (!feof(ts_seg->src)) {
			char data[188];
			s32 size = (s32) fread(data, 1, 188, ts_seg->src);
			if (size<0) {
				return GF_IO_ERR;
			}
			if (size<188) break;

			gf_m2ts_process_data(ts_seg->ts, data, size);
			if (ts_seg->has_seen_pat==probe_mode)
				break;
		}
		gf_m2ts_reset_parsers(ts_seg->ts);
		gf_fseek(ts_seg->src, 0, SEEK_SET);
	}
	ts_seg->ts->on_event = dash_m2ts_event;
	return GF_OK;
}

static void dasher_del_ts_demux(GF_TSSegmenter *ts_seg)
{
	if (ts_seg->ts) gf_m2ts_demux_del(ts_seg->ts);
	if (ts_seg->src) gf_fclose(ts_seg->src);
	memset(ts_seg, 0, sizeof(GF_TSSegmenter));
}

static GF_Err dasher_mp2t_get_components_info(GF_DashSegInput *dash_input, GF_DASHSegmenter *dash_opts)
{
	char sOpt[40];
	GF_TSSegmenter ts_seg;
	GF_Err e = dasher_generic_get_components_info(dash_input, dash_opts);
	if (e) return e;

	dash_input->duration = 0;
	if (dash_opts->dash_ctx) {
		const char *opt = gf_cfg_get_key(dash_opts->dash_ctx, "DASH", "LastFileName");
		if (opt && !strcmp(opt, dash_input->file_name)) {
			const char *opt = gf_cfg_get_key(dash_opts->dash_ctx, "DASH", "LastFileDuration");
			if (opt) dash_input->duration = atof(opt);
		}
	}

	e = dasher_get_ts_demux(&ts_seg, dash_input->file_name, dash_input->duration ? 2 : 3);
	if (e) return e;

	if (!dash_input->duration)
		dash_input->duration = (ts_seg.last_PTS + ts_seg.last_frame_duration - ts_seg.first_PTS)/90000.0;

	gf_cfg_set_key(dash_opts->dash_ctx, "DASH", "LastFileName", dash_input->file_name);
	sprintf(sOpt, "%g", dash_input->duration);
	gf_cfg_set_key(dash_opts->dash_ctx, "DASH", "LastFileDuration", sOpt);

	dasher_del_ts_demux(&ts_seg);

	return GF_OK;
}

#define NB_TSPCK_IO_BYTES 18800

static GF_Err dasher_mp2t_segment_file(GF_DashSegInput *dash_input, const char *szOutName, GF_DASHSegmenter *dasher, GF_MPD_AdaptationSet *adaptation_set_obj, Bool first_in_set)
{
	GF_TSSegmenter ts_seg;
	Bool rewrite_input = GF_FALSE;
	u8 is_pes[GF_M2TS_MAX_STREAMS];
	char szOpt[100];
	char SegName[GF_MAX_PATH], IdxName[GF_MAX_PATH];
	char szSectionName[100], szRepURLsSecName[100];
	char szCodecs[100];
	char mime[256];
	const char *opt;
	u32 i;
	GF_Err e;
	u64 start, pcr_shift, next_pcr_shift, presentationTimeOffset;
	Double cumulated_duration = 0;
	u32 bandwidth = 0;
	u32 segment_index;
	/*compute name for indexed segments*/
	const char *basename = gf_dasher_strip_output_dir(dasher->mpd_name, szOutName);
	GF_MPD_Representation *representation_obj = NULL;
	GF_MPD_SegmentList *seg_list = NULL;

	if (dash_input->media_duration) {
		GF_LOG(GF_LOG_WARNING, GF_LOG_DASH, ("[DASH] media duration cannot be forced with MPEG2-TS segmenter. Ignoring.\n"));
	}

	/*perform indexation of the file, this info will be destroyed at the end of the segment file routine*/
	e = dasher_get_ts_demux(&ts_seg, dash_input->file_name, 0);
	if (e) return e;

	ts_seg.segment_duration = dasher->segment_duration;
	ts_seg.segment_at_rap = dasher->segments_start_with_rap;

	ts_seg.bandwidth = (u32) (ts_seg.file_size * 8 / dash_input->duration);

	/*create bitstreams*/

	segment_index = 1;
	ts_seg.index_file = NULL;
	ts_seg.index_bs = NULL;
	presentationTimeOffset=0;
	if (!dasher->dash_ctx && (dasher->use_url_template != 2)) {
#ifndef GPAC_DISABLE_ISOM_FRAGMENTS
		GF_SegmentTypeBox *styp;

		gf_media_mpd_format_segment_name(GF_DASH_TEMPLATE_REPINDEX, GF_TRUE, IdxName, szOutName, dash_input->representationID, dash_input->baseURL ? dash_input->baseURL[0] : NULL, dasher->seg_rad_name, "six", 0, 0, 0, dasher->use_segment_timeline);

		ts_seg.index_file = gf_fopen(IdxName, "wb");
		if (!ts_seg.index_file) {
			GF_LOG(GF_LOG_ERROR, GF_LOG_DASH, ("[DASH] Cannot create index file %s\n", IdxName));
			e = GF_IO_ERR;
			goto exit;
		}
		ts_seg.index_bs = gf_bs_from_file(ts_seg.index_file, GF_BITSTREAM_WRITE);

		styp = (GF_SegmentTypeBox *)gf_isom_box_new(GF_ISOM_BOX_TYPE_STYP);
		styp->majorBrand = GF_ISOM_BRAND_RISX;
		styp->minorVersion = 0;
		styp->altBrand = (u32*)gf_malloc(sizeof(u32));
		styp->altBrand[0] = styp->majorBrand;
		styp->altCount = 1;
		gf_isom_box_size((GF_Box *)styp);
		gf_isom_box_write((GF_Box *)styp, ts_seg.index_bs);
		gf_isom_box_del((GF_Box *)styp);
#endif
	}

	gf_media_mpd_format_segment_name(GF_DASH_TEMPLATE_REPINDEX, GF_TRUE, IdxName, basename, dash_input->representationID, dash_input->baseURL ? dash_input->baseURL[0] : NULL, dasher->seg_rad_name, "six", 0, 0, 0, dasher->use_segment_timeline);

	ts_seg.PCR_DTS_initial_diff = (u64) -1;
	ts_seg.subduration = (u32) (dasher->subduration * 90000);

	szSectionName[0] = 0;
	if (dasher->dash_ctx) {
		sprintf(szSectionName, "Representation_%s", dash_input->representationID);
		sprintf(szRepURLsSecName, "URLs_%s", dash_input->representationID);

		/*restart where we left last time*/
		opt = gf_cfg_get_key(dasher->dash_ctx, szSectionName, "ByteOffset");
		if (opt) {
			u64 offset;
			sscanf(opt, LLU, &offset);

			while (!feof(ts_seg.src) && !ts_seg.has_seen_pat) {
				char data[NB_TSPCK_IO_BYTES];
				s32 size = (s32) fread(data, 1, NB_TSPCK_IO_BYTES, ts_seg.src);
				if (size<0) {
					e = GF_IO_ERR;
					goto exit;
				}
				gf_m2ts_process_data(ts_seg.ts, data, size);

				if (size<NB_TSPCK_IO_BYTES) break;
			}
			gf_m2ts_reset_parsers(ts_seg.ts);
			ts_seg.base_PTS = 0;
			gf_fseek(ts_seg.src, offset, SEEK_SET);
			ts_seg.base_offset = offset;
			ts_seg.ts->pck_number = (u32) (offset/188);
		}

		opt = gf_cfg_get_key(dasher->dash_ctx, szSectionName, "InitialDTSOffset");
		if (opt) sscanf(opt, LLU, &ts_seg.PCR_DTS_initial_diff);

		opt = gf_cfg_get_key(dasher->dash_ctx, szSectionName, "PresentationTimeOffset");
		if (opt) {
			sscanf(opt, LLU, &presentationTimeOffset);
			presentationTimeOffset++;
		}

		opt = gf_cfg_get_key(dasher->dash_ctx, szSectionName, "DurationAtLastPass");
		if (opt) sscanf(opt, LLD, &ts_seg.duration_at_last_pass);
	}

	/*index the file*/
	while (!feof(ts_seg.src) && !ts_seg.suspend_indexing) {
		char data[NB_TSPCK_IO_BYTES];
		s32 size = (s32) fread(data, 1, NB_TSPCK_IO_BYTES, ts_seg.src);
		if (size<0) {
			e = GF_IO_ERR;
			goto exit;
		}
		gf_m2ts_process_data(ts_seg.ts, data, size);
		if (size<NB_TSPCK_IO_BYTES) break;
	}
	if (feof(ts_seg.src)) ts_seg.suspend_indexing = 0;

	if (!presentationTimeOffset) {
		presentationTimeOffset = 1 + ts_seg.first_PTS;
		if (dasher->dash_ctx) {
			sprintf(szOpt, LLU, ts_seg.first_PTS);
			gf_cfg_set_key(dasher->dash_ctx, szSectionName, "PresentationTimeOffset", szOpt);
		}
	}

	next_pcr_shift = 0;
	if (!ts_seg.suspend_indexing) {
		next_pcr_shift = ts_seg.last_DTS + ts_seg.last_frame_duration - ts_seg.PCR_DTS_initial_diff;
	}

	/* flush SIDX entry for the last packets */
	m2ts_sidx_flush_entry(&ts_seg);
	m2ts_sidx_finalize_size(&ts_seg, ts_seg.file_size);
	GF_LOG(GF_LOG_INFO, GF_LOG_DASH, ("[DASH] Indexing done (1 sidx, %d entries).\n", ts_seg.sidx->nb_refs));

	gf_media_mpd_format_segment_name(GF_DASH_TEMPLATE_REPINDEX, GF_TRUE, IdxName, basename, dash_input->representationID, dash_input->baseURL ? dash_input->baseURL[0] : NULL, gf_dasher_strip_output_dir(dasher->mpd_name, dasher->seg_rad_name ? dasher->seg_rad_name : szOutName ), "six", 0, 0, 0, dasher->use_segment_timeline);


	memset(is_pes, 0, sizeof(u8)*GF_M2TS_MAX_STREAMS);
	for (i=0; i<dash_input->nb_components; i++) {
		is_pes[ dash_input->components[i].ID ] = 1;
	}
	pcr_shift = 0;

	bandwidth = dash_input->bandwidth;
	if (!bandwidth) bandwidth = ts_seg.bandwidth;

	if (dasher->dash_ctx) {

		opt = gf_cfg_get_key(dasher->dash_ctx, szSectionName, "Setup");
		if (!opt || strcmp(opt, "yes")) {
			gf_cfg_set_key(dasher->dash_ctx, szSectionName, "Setup", "yes");
			gf_cfg_set_key(dasher->dash_ctx, szSectionName, "ID", dash_input->representationID);
		} else {
			if (!bandwidth) {
				opt = gf_cfg_get_key(dasher->dash_ctx, szSectionName, "Bandwidth");
				if (opt) sscanf(opt, "%u", &bandwidth);
			}

			opt = gf_cfg_get_key(dasher->dash_ctx, szSectionName, "StartIndex");
			if (opt) sscanf(opt, "%u", &segment_index);

			opt = gf_cfg_get_key(dasher->dash_ctx, szSectionName, "PCR90kOffset");
			if (opt) sscanf(opt, LLU, &pcr_shift);

			opt = gf_cfg_get_key(dasher->dash_ctx, szSectionName, "CumulatedDuration");
			if (opt) {
				u64 val;
				sscanf(opt, LLU, &val);
				cumulated_duration = ((Double) val) / dasher->dash_scale;
			}
		}
	}

	/*write segment template for all representations*/
	if (first_in_set && dasher->seg_rad_name && dasher->use_url_template && !dasher->variable_seg_rad_name) {
		GF_MPD_SegmentTemplate *seg_template;
		gf_media_mpd_format_segment_name(GF_DASH_TEMPLATE_TEMPLATE, GF_TRUE, SegName, basename, dash_input->representationID, NULL, gf_dasher_strip_output_dir(dasher->mpd_name, dasher->seg_rad_name), "ts", 0, bandwidth, segment_index, dasher->use_segment_timeline);
		//fprintf(dash_cfg->mpd_file, "   <SegmentTemplate timescale=\"90000\" duration=\"%d\" startNumber=\"%d\" media=\"%s\"", (u32) (90000*dash_cfg->segment_duration), segment_index, SegName);
		//the SIDX we have is not compatible with the spec - until fixed, disable this		
		GF_SAFEALLOC(seg_template, GF_MPD_SegmentTemplate);
		seg_template->start_number=(u32)-1;
		adaptation_set_obj->segment_template = seg_template;
		seg_template->timescale = 90000;
		seg_template->duration= (u32) (90000*dasher->segment_duration);
		seg_template->start_number= segment_index;
		seg_template->media = gf_strdup(SegName);

#if 0
		if (!dasher->dash_ctx) {
			gf_media_mpd_format_segment_name(GF_DASH_TEMPLATE_INITIALIZATION_TEMPLATE, 1, IdxName, basename, dash_input->representationID, gf_dasher_strip_output_dir(dasher->mpd_name, dasher->seg_rad_name), "six", 0, bandwidth, segment_index, dasher->use_segment_timeline);
			fprintf(dasher->mpd, " index=\"%s\"", IdxName);
		}
#endif

		if (dasher->ast_offset_ms<0) {
			//fprintf(dash_cfg->mpd_file, " availabilityTimeOffset=\"%g\"", - (Double) dash_cfg->ast_offset_ms / 1000.0);
			seg_template->availability_time_offset=-(Double) dasher->ast_offset_ms / 1000.0;
		}
		//fprintf(dash_cfg->mpd_file, "/>\n");
	}

	representation_obj = gf_mpd_representation_new();
	gf_list_add(adaptation_set_obj->representations, representation_obj);

	if (strlen(dash_input->representationID)) {
		representation_obj->id = gf_strdup(dash_input->representationID);
	}
	
	sprintf(mime, "video/mp2t");
	representation_obj->mime_type = gf_strdup(mime);

	//fprintf(dash_cfg->mpd_file, "   <Representation id=\"%s\" mimeType=\"video/mp2t\"", dash_input->representationID);

	szCodecs[0] = 0;
	for (i=0; i<dash_input->nb_components; i++) {
		if (strlen(dash_input->components[i].szCodec))
			if (strlen(szCodecs))
				strcat(szCodecs, ",");
		strcat(szCodecs, dash_input->components[i].szCodec);

		if (dash_input->components[i].width && dash_input->components[i].height){
			//fprintf(dash_cfg->mpd_file, " width=\"%u\" height=\"%u\"", dash_input->components[i].width, dash_input->components[i].height);
			representation_obj->width=dash_input->components[i].width;
			representation_obj->height=dash_input->components[i].height;
		}

		if (dash_input->components[i].sample_rate){
			//fprintf(dash_cfg->mpd_file, " audioSamplingRate=\"%d\"", dash_input->components[i].sample_rate);
			representation_obj->samplerate = dash_input->components[i].sample_rate;
		}
	}
	if (strlen(szCodecs)){
		//fprintf(dash_cfg->mpd_file, " codecs=\"%s\"", szCodecs);
		representation_obj->codecs=gf_strdup(szCodecs);
	}

	//fprintf(dash_cfg->mpd_file, " startWithSAP=\"%d\"", dash_cfg->segments_start_with_rap ? 1 : 0);
	//fprintf(dash_cfg->mpd_file, " bandwidth=\"%d\"", bandwidth);
	//fprintf(dash_cfg->mpd_file, ">\n");
	representation_obj->starts_with_sap=dasher->segments_start_with_rap ? 1 : 0;
	representation_obj->bandwidth=bandwidth;

	/* writing Representation level descriptors */
//	if (dash_input->nb_rep_descs) {
//		for (i=0; i<dash_input->nb_rep_descs; i++) {
//			fprintf(dash_cfg->mpd_file, "    %s\n", dash_input->rep_descs[i]);
//		}
//	}
	if (dash_input->nb_rep_descs) {
		for (i=0; i<dash_input->nb_rep_descs; i++) {
			if (strchr(dash_input->rep_descs[i], '<') != NULL) {
				GF_MPD_other_descriptors *Desc;
				GF_SAFEALLOC(Desc,GF_MPD_other_descriptors);
				Desc->xml_desc=gf_strdup(dash_input->rep_descs[i]);
				gf_list_add(representation_obj->other_descriptors,Desc);
			}
		}
	}


	for (i=0; i<ts_seg.sidx->nb_refs; i++) {
		GF_SIDXReference *ref = &ts_seg.sidx->refs[i];
		if (dasher->mpd->max_segment_duration * ts_seg.sidx->timescale < ref->subsegment_duration) {
			dasher->mpd->max_segment_duration = ref->subsegment_duration;
			dasher->mpd->max_segment_duration /= ts_seg.sidx->timescale;
		}
	}

	if (dasher->single_file_mode==1) {
		GF_MPD_BaseURL *baseurl;
		GF_MPD_SegmentBase *segmentbase;
		GF_MPD_URL *URL;
		GF_SAFEALLOC(baseurl, GF_MPD_BaseURL);
		if (!representation_obj->base_URLs) {
			representation_obj->base_URLs = gf_list_new();
		}
		gf_list_add(representation_obj->base_URLs, baseurl);
		gf_media_mpd_format_segment_name(GF_DASH_TEMPLATE_SEGMENT, GF_TRUE, SegName, basename, dash_input->representationID, NULL, gf_dasher_strip_output_dir(dasher->mpd_name, dasher->seg_rad_name), "ts", 0, bandwidth, segment_index, dasher->use_segment_timeline);
		//fprintf(dash_cfg->mpd_file, "    <BaseURL>%s</BaseURL>\n", SegName);
		baseurl->URL = gf_strdup(SegName);

		//fprintf(dash_cfg->mpd_file, "    <SegmentBase>\n");
		//fprintf(dash_cfg->mpd_file, "     <RepresentationIndex sourceURL=\"%s\"/>\n", IdxName);
		//fprintf(dash_cfg->mpd_file, "    </SegmentBase>\n");
		
		GF_SAFEALLOC(segmentbase, GF_MPD_SegmentBase);
		representation_obj->segment_base = segmentbase;
		
		GF_SAFEALLOC(URL, GF_MPD_URL);
		segmentbase->initialization_segment=URL;
		URL->sourceURL=gf_strdup(IdxName);

		/*we rewrite the file*/
		rewrite_input = GF_TRUE;
	} else {
		if (dasher->seg_rad_name && dasher->use_url_template) {
			if (dasher->variable_seg_rad_name) {
				GF_MPD_SegmentTemplate *seg_template;
				gf_media_mpd_format_segment_name(GF_DASH_TEMPLATE_TEMPLATE, GF_TRUE, SegName, basename, dash_input->representationID, NULL, gf_dasher_strip_output_dir(dasher->mpd_name, dasher->seg_rad_name), "ts", 0, bandwidth, segment_index, dasher->use_segment_timeline);
				//fprintf(dash_cfg->mpd_file, "    <SegmentTemplate timescale=\"90000\" duration=\"%d\" startNumber=\"%d\" media=\"%s\"", (u32) (90000*dash_cfg->segment_duration), segment_index, SegName);				
				GF_SAFEALLOC(seg_template, GF_MPD_SegmentTemplate);
				seg_template->start_number=(u32)-1;
				adaptation_set_obj->segment_template = seg_template;
				seg_template->timescale = 90000;
				seg_template->duration= (u32) (90000*dasher->segment_duration);
				seg_template->start_number= segment_index;
				seg_template->media = gf_strdup(SegName);

				//the SIDX we have is not compatible with the spec - until fixed, disable this
#if 0
				if (!dash_cfg->dash_ctx) {
					gf_media_mpd_format_segment_name(GF_DASH_TEMPLATE_INITIALIZATION_TEMPLATE, 1, IdxName, basename, dash_input->representationID, gf_dasher_strip_output_dir(dash_cfg->mpd_name, dash_cfg->seg_rad_name), "six", 0, bandwidth, segment_index, dash_cfg->use_segment_timeline);
					fprintf(dash_cfg->mpd_file, " index=\"%s\"", IdxName);
				}
#endif

				if (presentationTimeOffset > 1){
					//fprintf(dasher->mpd_file, " presentationTimeOffset=\""LLD"\"", presentationTimeOffset - 1);
					seg_template->presentation_time_offset=presentationTimeOffset - 1;
				}

				if (dasher->ast_offset_ms<0) {
					//fprintf(dash_cfg->mpd_file, " availabilityTimeOffset=\"%g\"", - (Double) dasher->ast_offset_ms / 1000.0);
					seg_template->availability_time_offset= - (Double) dasher->ast_offset_ms / 1000.0;
				}
				//fprintf(dasher->mpd_file, "/>\n");
			} else if (presentationTimeOffset > 1) {
				GF_MPD_SegmentTemplate *seg_template;
				GF_SAFEALLOC(seg_template, GF_MPD_SegmentTemplate);
				seg_template->start_number=(u32)-1;
				adaptation_set_obj->segment_template = seg_template;
				//fprintf(dasher->mpd_file, "    <SegmentTemplate presentationTimeOffset=\""LLD"\"/>\n", presentationTimeOffset - 1);
				seg_template->presentation_time_offset=presentationTimeOffset - 1;
				GF_LOG(GF_LOG_DEBUG, GF_LOG_DASH, ("[DASH] PTSOffset "LLD" - startNumber %d - time %g\n", presentationTimeOffset - 1, segment_index, (Double) (s64) (ts_seg.sidx->earliest_presentation_time + pcr_shift) / 90000.0));
			}
		} else {

			gf_media_mpd_format_segment_name(GF_DASH_TEMPLATE_SEGMENT, GF_TRUE, SegName, basename, dash_input->representationID, NULL, gf_dasher_strip_output_dir(dasher->mpd_name, dasher->seg_rad_name ? dasher->seg_rad_name : szOutName), "ts", 0, bandwidth, segment_index, dasher->use_segment_timeline);
			if (dasher->single_file_mode){
				GF_MPD_BaseURL *baseurl;
				GF_SAFEALLOC(baseurl, GF_MPD_BaseURL);
				if (!representation_obj->base_URLs) {
					representation_obj->base_URLs = gf_list_new();
				}
				gf_list_add(representation_obj->base_URLs, baseurl);

				//fprintf(dasher->mpd_file, "    <BaseURL>%s</BaseURL>\n",SegName);
				baseurl->URL = gf_strdup(SegName);
			}
			//fprintf(dasher->mpd_file, "    <SegmentList timescale=\"90000\" duration=\"%d\"", (u32) (90000*dasher->segment_duration));			
			GF_SAFEALLOC(seg_list, GF_MPD_SegmentList);
			representation_obj->segment_list = seg_list;
			seg_list->start_number=(u32)-1;
			seg_list->timescale=90000;
			seg_list->duration=(u32) (90000*dasher->segment_duration);

			if (presentationTimeOffset > 1){
				seg_list->presentation_time_offset=presentationTimeOffset - 1;
				//fprintf(dasher->mpd_file, " presentationTimeOffset=\""LLD"\"", presentationTimeOffset - 1);
			}

			if (dasher->ast_offset_ms<0) {
				//fprintf(dasher->mpd_file, " availabilityTimeOffset=\"%g\"", - (Double) dasher->ast_offset_ms / 1000.0);
				seg_list->availability_time_offset=- (Double) dasher->ast_offset_ms / 1000.0;
			}
			//fprintf(dasher->mpd_file, ">\n");

			if (!dasher->dash_ctx) {
				//GF_MPD_Representation
				//seg_list->representation_index->byte_range
				GF_MPD_URL *rep_index;
				GF_SAFEALLOC(rep_index,GF_MPD_URL);
				seg_list->representation_index=rep_index;
				rep_index->sourceURL=gf_strdup(IdxName);
				//fprintf(dasher->mpd_file, "     <RepresentationIndex sourceURL=\"%s\"/>\n", IdxName);
			}
		}

		/*rewrite previous SegmentList entries*/
		if ( dasher->dash_ctx && ((dasher->single_file_mode==2) || (!dasher->single_file_mode && !dasher->use_url_template))) {
			/*rewrite previous URLs*/
			const char *opt;
			u32 count, i;
			GF_MPD_SegmentURL *seg_url;
			count = gf_cfg_get_key_count(dasher->dash_ctx, szRepURLsSecName);
			for (i=0; i<count; i++) {
				const char *key_name = gf_cfg_get_key_name(dasher->dash_ctx, szRepURLsSecName, i);
				opt = gf_cfg_get_key(dasher->dash_ctx, szRepURLsSecName, key_name);
				GF_SAFEALLOC(seg_url,GF_MPD_SegmentURL);
				seg_url->media=gf_strdup(opt);
				gf_list_add(seg_list->segment_URLs,seg_url);
				//fprintf(dasher->mpd_file, "     %s\n", opt);
			}
		}

		if (dasher->single_file_mode==2) {

			start = ts_seg.sidx->first_offset;
			for (i=0; i<ts_seg.sidx->nb_refs; i++) {
				GF_SIDXReference *ref = &ts_seg.sidx->refs[i];
				GF_MPD_SegmentURL *seg_url;
				GF_MPD_SegmentList *seg_list=representation_obj->segment_list;
				seg_url = gf_mpd_segmenturl_new(NULL, start, start + ref->reference_size - 1, NULL, 0, 0);
				if(!seg_list->segment_URLs)
					seg_list->segment_URLs=gf_list_new();
				gf_list_add(seg_list->segment_URLs, seg_url);

				//fprintf(dasher->mpd_file, "     <SegmentURL mediaRange=\""LLD"-"LLD"\"/>\n", start, start+ref->reference_size-1);
				//seg_url->media_range=ByteRange;
				//seg_url = gf_mpd_segmenturl_new(NULL, start, start + ref->reference_size - 1, NULL, 0, 0);
				start += ref->reference_size;
			}
			rewrite_input = GF_TRUE;

		} else {
			FILE *src, *dst;
			u64 pos, end;
			Double current_time = cumulated_duration, dur;
			src = gf_fopen(dash_input->file_name, "rb");
			start = ts_seg.sidx->first_offset;
			for (i=0; i<ts_seg.sidx->nb_refs; i++) {
				char buf[NB_TSPCK_IO_BYTES];
				GF_SIDXReference *ref = &ts_seg.sidx->refs[i];

				gf_media_mpd_format_segment_name(GF_DASH_TEMPLATE_SEGMENT, GF_TRUE, SegName, szOutName, dash_input->representationID, dash_input->baseURL ? dash_input->baseURL[0] : NULL, dasher->seg_rad_name, "ts", 0, bandwidth, segment_index, dasher->use_segment_timeline);

				/*warning - we may introduce repeated sequence number when concatenating files. We should use switching
				segments to force reset of the continuity counter for all our pids - we don't because most players don't car ...*/
				if (dasher->use_url_template != 2) {
					dst = gf_fopen(SegName, "wb");
					if (!dst) {
						gf_fclose(src);
						GF_LOG(GF_LOG_ERROR, GF_LOG_DASH, ("[DASH] Cannot create segment file %s\n", SegName));
						e = GF_IO_ERR;
						goto exit;
					}

					dur = ref->subsegment_duration;
					dur /= 90000;

					gf_dasher_store_segment_info(dasher, dash_input->representationID, SegName, (u64) (current_time*dasher->dash_scale), (u64) ((current_time+dur)*dasher->dash_scale));

					current_time += dur;

					gf_fseek(src, start, SEEK_SET);
					pos = start;
					end = start+ref->reference_size;
					while (pos<end) {
						s32 res;
						u32 to_read = NB_TSPCK_IO_BYTES;
						if (pos+NB_TSPCK_IO_BYTES >= end) {
							to_read = (u32) (end-pos);
						}
						res = (s32) fread(buf, 1, to_read, src);
						if (res == (s32) to_read) {
							gf_m2ts_restamp(buf, res, pcr_shift, is_pes);
							res = (u32) fwrite(buf, 1, to_read, dst);
						}
						if (res!=to_read) {
							GF_LOG(GF_LOG_ERROR, GF_LOG_DASH, ("[DASH] IO error while Extracting segment %03d / %03d\r", i+1, ts_seg.sidx->nb_refs));
							break;
						}
						pos += res;
					}
					gf_fclose(dst);
				}
				start += ref->reference_size;

				if (!dasher->use_url_template) {
					GF_MPD_SegmentURL *seg_url;
					gf_media_mpd_format_segment_name(GF_DASH_TEMPLATE_SEGMENT, GF_TRUE, SegName, basename, dash_input->representationID, NULL, dasher->seg_rad_name, "ts", 0, bandwidth, segment_index, dasher->use_segment_timeline);					
					seg_list=representation_obj->segment_list;
					seg_url = gf_mpd_segmenturl_new(SegName, 0, 0, NULL, 0, 0);
					if(!seg_list->segment_URLs)
						seg_list->segment_URLs=gf_list_new();
					gf_list_add(seg_list->segment_URLs, seg_url);
					
					if (dasher->dash_ctx) {
						char szKey[100], szVal[4046];
						sprintf(szKey, "UrlInfo%d", segment_index);
						sprintf(szVal, "<SegmentURL media=\"%s\"/>", SegName);
						gf_cfg_set_key(dasher->dash_ctx, szRepURLsSecName, szKey, szVal);
					}
				}

				segment_index++;
				gf_set_progress("Extracting segment ", i+1, ts_seg.sidx->nb_refs);
			}
			gf_fclose(src);
		}
	}

	if (rewrite_input) {
		FILE *in, *out;
		u64 fsize, done;
		char buf[NB_TSPCK_IO_BYTES];
		gf_media_mpd_format_segment_name(GF_DASH_TEMPLATE_SEGMENT, GF_TRUE, SegName, szOutName, dash_input->representationID, dash_input->baseURL ? dash_input->baseURL[0] : NULL, dasher->seg_rad_name, "ts", 0, bandwidth, segment_index, dasher->use_segment_timeline);
		out = gf_fopen(SegName, "wb");
		if (!out) {
			GF_LOG(GF_LOG_ERROR, GF_LOG_DASH, ("[DASH] Cannot create segment file %s\n", SegName));
			e = GF_IO_ERR;
			goto exit;
		}
		in = gf_fopen(dash_input->file_name, "rb");
		gf_fseek(in, 0, SEEK_END);
		fsize = gf_ftell(in);
		gf_fseek(in, 0, SEEK_SET);
		done = 0;
		while (1) {
			s32 read = (s32) fread(buf, 1, NB_TSPCK_IO_BYTES, in);
			if (read<0) {
				e = GF_IO_ERR;
				goto exit;
			}
			gf_m2ts_restamp(buf, read, pcr_shift, is_pes);
			fwrite(buf, 1, read, out);
			done+=read;
			gf_set_progress("Extracting segment ", done/188, fsize/188);
			if (read<NB_TSPCK_IO_BYTES) break;
		}
		gf_fclose(in);
		gf_fclose(out);
	}


	if (dasher->dash_ctx) {
		sprintf(szOpt, "%u", bandwidth);
		gf_cfg_set_key(dasher->dash_ctx, szSectionName, "Bandwidth", szOpt);

		sprintf(szOpt, "%u", segment_index);
		gf_cfg_set_key(dasher->dash_ctx, szSectionName, "StartIndex", szOpt);

		sprintf(szOpt, LLU, (u64) (dasher->dash_scale*ts_seg.segment_duration) );
		gf_cfg_set_key(dasher->dash_ctx, szSectionName, "CumulatedDuration", szOpt);

		sprintf(szOpt, LLU, next_pcr_shift + pcr_shift);
		gf_cfg_set_key(dasher->dash_ctx, szSectionName, "PCR90kOffset", szOpt);

		sprintf(szOpt, LLU, ts_seg.suspend_indexing);
		gf_cfg_set_key(dasher->dash_ctx, szSectionName, "ByteOffset", ts_seg.suspend_indexing ? szOpt : NULL);

		sprintf(szOpt, LLD, ts_seg.duration_at_last_pass);
		gf_cfg_set_key(dasher->dash_ctx, szSectionName, "DurationAtLastPass", ts_seg.suspend_indexing ? szOpt : NULL);

		sprintf(szOpt, LLU, ts_seg.PCR_DTS_initial_diff);
		gf_cfg_set_key(dasher->dash_ctx, szSectionName, "InitialDTSOffset", ts_seg.suspend_indexing ? szOpt : NULL);
	}

	if (ts_seg.sidx && ts_seg.index_bs) {
		gf_isom_box_size((GF_Box *)ts_seg.sidx);
		gf_isom_box_write((GF_Box *)ts_seg.sidx, ts_seg.index_bs);
	}
	if (ts_seg.pcrb && ts_seg.index_bs) {
		gf_isom_box_size((GF_Box *)ts_seg.pcrb);
		gf_isom_box_write((GF_Box *)ts_seg.pcrb, ts_seg.index_bs);
	}

exit:
	if (ts_seg.sidx) gf_isom_box_del((GF_Box *)ts_seg.sidx);
	if (ts_seg.pcrb) gf_isom_box_del((GF_Box *)ts_seg.pcrb);
	if (ts_seg.index_bs) gf_bs_del(ts_seg.index_bs);
	if (ts_seg.index_file) {
		gf_fclose(ts_seg.index_file);
		gf_media_mpd_format_segment_name(GF_DASH_TEMPLATE_REPINDEX, GF_TRUE, IdxName, szOutName, dash_input->representationID, dash_input->baseURL ? dash_input->baseURL[0] : NULL, dasher->seg_rad_name, "six", 0, 0, 0, dasher->use_segment_timeline);
		gf_delete_file(IdxName);
	}
	dasher_del_ts_demux(&ts_seg);
	return e;
}

#endif //GPAC_DISABLE_MPEG2TS

#ifndef GPAC_DISABLE_ISOM_FRAGMENTS
static char * gf_dash_get_representationID(GF_DashSegInput *inputs, u32 nb_dash_inputs, const char *file_name, u32 trackNum) {
	u32 i;

	for (i = 0; i < nb_dash_inputs; i++) {
		if (!strcmp(inputs[i].file_name, file_name) && (inputs[i].trackNum == trackNum))
			return inputs[i].representationID;
	}

	return 0; //we should never be here !!!!
}
#endif

static GF_Err gf_dash_segmenter_probe_input(GF_DashSegInput **io_dash_inputs, u32 *nb_dash_inputs, u32 idx)
{
	GF_DashSegInput *dash_inputs = *io_dash_inputs;
	GF_DashSegInput *dash_input = & dash_inputs[idx];
	char *uri_frag = strchr(dash_input->file_name, '#');
	FILE *t;

	if (uri_frag) uri_frag[0] = 0;

	t = gf_fopen(dash_input->file_name, "rb");
	if (!t) return GF_URL_ERROR;
	gf_fclose(t);

#ifndef GPAC_DISABLE_ISOM_FRAGMENTS
	if (gf_isom_probe_file(dash_input->file_name)) {
		GF_ISOFile *file;
		Bool has_tiling = GF_FALSE;
		u32 nb_track, j, k, max_nb_deps, cur_idx, rep_idx;
		const char *dep_representation_id;
		const char *dep_representation_file=NULL;

		strcpy(dash_input->szMime, "video/mp4");
		dash_input->dasher_create_init_segment = dasher_isom_create_init_segment;
		dash_input->dasher_input_classify = dasher_isom_classify_input;
		dash_input->dasher_get_components_info = dasher_isom_get_components_info;
		dash_input->dasher_segment_file = dasher_isom_segment_file;

		file = gf_isom_open(dash_input->file_name, GF_ISOM_OPEN_READ, NULL);
		if (!file) return gf_isom_last_error(NULL);

		nb_track = gf_isom_get_track_count(file);

		/*if this dash input file has only one track, or this has not the scalable track: handle as one representation*/
		if ((nb_track == 1) || !gf_isom_needs_layer_reconstruction(file)) {

			if (uri_frag) {
				u32 id = 0;
				if (!strnicmp(uri_frag+1, "trackID=", 8))
					id = atoi(uri_frag+9);
				else if (!strnicmp(uri_frag+1, "ID=", 3))
					id = atoi(uri_frag+4);
				else if (!stricmp(uri_frag+1, "audio") || !stricmp(uri_frag+1, "video")) {
					Bool check_video = !stricmp(uri_frag+1, "video") ? GF_TRUE : GF_FALSE;
					u32 i;
					for (i=0; i<nb_track; i++) {
						switch (gf_isom_get_media_type(file, i+1)) {
						case GF_ISOM_MEDIA_VISUAL:
							if (check_video) id = gf_isom_get_track_id(file, i+1);
							break;
						case GF_ISOM_MEDIA_AUDIO:
							if (!check_video) id = gf_isom_get_track_id(file, i+1);
							break;
						}
						if (id) break;
					}
				}
				dash_input->single_track_num = gf_isom_get_track_by_id(file, id);
				nb_track = dash_input->single_track_num;
			}
			dash_input->protection_scheme_type = gf_isom_is_media_encrypted(file, nb_track, 1);

			dash_input->moof_seqnum_increase = 0;

			gf_isom_close(file);
			return GF_OK;
		}

		max_nb_deps = 0;
		for (j = 0; j < nb_track; j++) {
			//check scalability
			if (gf_isom_get_media_type(file, j+1)==GF_ISOM_MEDIA_VISUAL) {
				u32 c1 = gf_isom_get_reference_count(file, j+1, GF_ISOM_REF_BASE);
				u32 c2 = gf_isom_get_reference_count(file, j+1, GF_ISOM_REF_TBAS);
				if (c2) has_tiling = GF_TRUE;
				if (c1 + c2) {
					max_nb_deps ++;
				}
			}
		}
#ifdef GENERATE_VIRTUAL_REP_SRD
		if (has_tiling) max_nb_deps++;
#endif
		//scalable input file, realloc
		j = *nb_dash_inputs + max_nb_deps;
		dash_inputs = (GF_DashSegInput*)gf_realloc(dash_inputs, sizeof(GF_DashSegInput) * j);
		memset(&dash_inputs[*nb_dash_inputs], 0, sizeof(GF_DashSegInput) * max_nb_deps);
		*io_dash_inputs = dash_inputs;

		dash_input = & dash_inputs[idx];
		dash_input->nb_representations = 1 + max_nb_deps;
		dash_input->idx_representations=0;
		rep_idx = 1;
		cur_idx = idx+1;
		dep_representation_id = dash_input->representationID;

		//create dash inputs
		for (j = 0; j < nb_track; j++) {
			u32 default_sample_group_index, id, independent;
			Bool full_frame;
			GF_DashSegInput *di;
			u32 count = gf_isom_get_reference_count(file, j+1, GF_ISOM_REF_BASE);
			count += gf_isom_get_reference_count(file, j+1, GF_ISOM_REF_TBAS);
			if (!count) {
				u32 x, y, w, h;
				Bool found_same_base = GF_FALSE;

				//special case for HEVC tile, do not dublicate base representation if same res
				count = gf_isom_get_reference_count(file, j+1, GF_ISOM_REF_SABT);
				count += gf_isom_get_reference_count(file, j+1, GF_ISOM_REF_SCAL);
				if (!count) {
					switch (gf_isom_get_media_subtype(file, j+1, 1)) {
					case GF_ISOM_SUBTYPE_LHE1:
					case GF_ISOM_SUBTYPE_LHV1:
						count = gf_isom_get_reference_count(file, j+1, GF_ISOM_REF_BASE);
						break;
					}
				}

				if (!has_tiling || !count) {
					dash_input->trackNum = j+1;
					continue;
				}

				w = h = 0;
				gf_isom_get_tile_info(file, j+1, 1, &default_sample_group_index, &id, &independent, &full_frame, &x, &y, &w, &h);
				if (!w && !h) {
					gf_isom_get_visual_info(file, j+1, 1, &w, &h);
					x = y = 0;
				}
				//look in all previous dash inputs
				for (k=0; k<idx; k++) {
					GF_DashSegInput *prev_dash_input = & dash_inputs[k];
					if ( (prev_dash_input->x==x) && (prev_dash_input->y==y) && (prev_dash_input->w==w) && (prev_dash_input->h==h) ) {
						GF_ISOFile *temp = gf_isom_open(prev_dash_input->file_name, GF_ISOM_OPEN_READ, NULL);

						//same rep ?
						if (gf_isom_is_same_sample_description(file, j+1, 1, temp, prev_dash_input->trackNum, 1)) {
							found_same_base = GF_TRUE;
							dep_representation_id = prev_dash_input->representationID;
							dep_representation_file=prev_dash_input->file_name;
						}
						gf_isom_delete(temp);
						if (found_same_base) break;
					}
				}
				if (found_same_base) {
					cur_idx --;
					(*nb_dash_inputs) --;
					continue;
				}
				dash_input->trackNum = j+1;
				continue;
			}

			di = &dash_inputs [cur_idx];
			*nb_dash_inputs += 1;
			cur_idx++;
			//copy over values from base rep
			memcpy(di, dash_input, sizeof(GF_DashSegInput));

			/*representationID*/
			snprintf(di->representationID, sizeof(di->representationID), "%s_%d", dep_representation_id, cur_idx);
			di->trackNum = j+1;

			di->protection_scheme_type = gf_isom_is_media_encrypted(file, di->trackNum, 1);

			di->idx_representations = rep_idx;
			rep_idx ++;

			if (gf_isom_get_reference_count(file, di->trackNum, GF_ISOM_REF_TBAS)) {
				gf_isom_get_tile_info(file, di->trackNum, 1, &default_sample_group_index, &id, &independent, &full_frame, &di->x, &di->y, &di->w, &di->h);

				if (!dash_input->w) {
					gf_isom_get_visual_info(file, dash_input->trackNum, 1, &dash_input->w, &dash_input->h);
				}
			}
		}
#ifdef GENERATE_VIRTUAL_REP_SRD
		if (has_tiling) {
			GF_DashSegInput *di = &dash_inputs [cur_idx];
			*nb_dash_inputs += 1;
			cur_idx++;
			//copy over values from base rep
			memcpy(di, dash_input, sizeof(GF_DashSegInput));
			/*representationID*/
			sprintf(di->representationID, "%s_%d", dep_representation_id, cur_idx);

			di->trackNum = 0;
			for (k = 0; k < nb_track; k++) {
				//check scalability
				if (gf_isom_get_media_type(file, k+1)==GF_ISOM_MEDIA_VISUAL) {
					if (gf_isom_get_reference_count(file, k+1, GF_ISOM_REF_SABT)) {
						di->trackNum = k+1;
						break;
					}
				}
			}

			di->protection_scheme_type = gf_isom_is_media_encrypted(file, di->trackNum, 1);

			di->idx_representations = rep_idx;
			rep_idx ++;

			di->virtual_representation = GF_TRUE;
		}
#endif

		/*dependencyID - FIXME - the delaration of dependency and new dash_input entries should be in DEDENDENCY ORDER*/
		for (k=0; k<2; k++) {
			for (j = idx; j < *nb_dash_inputs; j++) {
				GF_DashSegInput *di;
				u32 count, t, ref_track;
				char *depID = NULL;
				u32 dep_type;

				di = &dash_inputs[j];

#ifdef GENERATE_VIRTUAL_REP_SRD
				if (k==0) dep_type = (di->virtual_representation) ? GF_ISOM_REF_SABT : GF_ISOM_REF_TBAS;
#else
				if (k==0) dep_type = GF_ISOM_REF_TBAS;
#endif
				else dep_type = GF_ISOM_REF_SCAL;

				count = gf_isom_get_reference_count(file, di->trackNum, dep_type);
				if (!count) {
					if (k==0) {
						switch (gf_isom_get_media_subtype(file, j+1, 1)) {
						case GF_ISOM_SUBTYPE_LHE1:
						case GF_ISOM_SUBTYPE_LHV1:
							dep_type = GF_ISOM_REF_BASE;
							count = gf_isom_get_reference_count(file, j+1, GF_ISOM_REF_BASE);
							break;
						}
					}
					if (!count)
						continue;
				}

				di->lower_layer_track = dash_input->trackNum;
				depID = (char*)gf_malloc(2);
				strcpy(depID, "");
				for (t=0; t < count; t++) {
					u32 al_len = 0;
					char *rid;
					if (t) al_len++;
					gf_isom_get_reference(file, di->trackNum, dep_type, t+1, &ref_track);
					rid = gf_dash_get_representationID(dash_inputs, *nb_dash_inputs, dep_representation_file ? dep_representation_file : di->file_name, ref_track);

					if (!rid) continue;
					al_len += (u32) strlen(rid);
					al_len += (u32) strlen(depID)+1;

					depID = (char*)gf_realloc(depID, sizeof(char)*al_len);
					if (t)
						strcat(depID, " ");
					strcat(depID, rid);

					di->lower_layer_track = ref_track;
				}
				di->dependencyID = depID;
			}
		}

		gf_isom_close(file);
		return GF_OK;
	}
#endif /*GPAC_DISABLE_ISOM_FRAGMENTS*/

	dash_input->moof_seqnum_increase = 0;

#ifndef GPAC_DISABLE_MPEG2TS
	if (gf_m2ts_probe_file(dash_input->file_name)) {
		GF_TSSegmenter ts_seg;
		u32 count = 0;
		GF_Err e = dasher_get_ts_demux(&ts_seg, dash_input->file_name, 1);
		if (e) return e;
		count = gf_list_count(ts_seg.ts->programs);
		dasher_del_ts_demux(&ts_seg);
		if (count>1) {
			GF_LOG(GF_LOG_ERROR, GF_LOG_DASH, ("[DASH] MPEG-2 TS file %s has several programs - this is not supported in MPEG-DASH - skipping\n", dash_input->file_name));
			return GF_NOT_SUPPORTED;
		}

		strcpy(dash_input->szMime, "video/mp2t");
		/*we don't use init segments with MPEG-2 TS*/
		dash_input->dasher_create_init_segment = NULL;
		dash_input->dasher_input_classify = dasher_generic_classify_input;
		dash_input->dasher_get_components_info = dasher_mp2t_get_components_info;
		dash_input->dasher_segment_file = dasher_mp2t_segment_file;
		return GF_OK;
	}
#endif

	GF_LOG(GF_LOG_ERROR, GF_LOG_DASH, ("[DASH] File %s not supported for dashing - skipping\n", dash_input->file_name));
	return GF_NOT_SUPPORTED;
}

static u64 cfg_get_key_ms(GF_Config *iniFile, const char *secName, const char *keyName) {
	u32 sec, frac;
	Double time_ms,msec;
	//we only support profiles for which AST has to be the same
	const char *opt = gf_cfg_get_key(iniFile, secName, keyName);
	sscanf(opt, "%u:%u", &sec, &frac);

	time_ms = sec;
	time_ms *= 1000;
	msec = frac*1000.0;
	msec /= 0xFFFFFFFF;

	time_ms += (u32)msec;

	return (u64)time_ms;

}

static GF_Err mpd_set_header(GF_DASHSegmenter *dasher, Bool is_mpeg2, Double mpd_duration, Bool use_cenc, Bool use_xlink)
{
	char profiles_string[256];
	GF_XMLAttribute *att = NULL;

	dasher->mpd->publishTime = gf_net_get_ntp_ms();
	if (dasher->ast_offset_ms > 0) {
		dasher->mpd->publishTime += (u32)dasher->ast_offset_ms;
	}

	if (dasher->dash_mode != GF_DASH_STATIC) {
		if (dasher->dash_ctx) {
			dasher->mpd->availabilityStartTime = cfg_get_key_ms(dasher->dash_ctx, "DASH", "GenerationNTP");
		}
	}

	if (dasher->profile==GF_DASH_PROFILE_LIVE) {
		if (use_xlink && !is_mpeg2) {
			strcpy(profiles_string, "urn:mpeg:dash:profile:isoff-ext-live:2014");
		} else {
			sprintf(profiles_string, "urn:mpeg:dash:profile:%s:2011", is_mpeg2 ? "mp2t-simple" : "isoff-live");
		}
	} else if (dasher->profile==GF_DASH_PROFILE_ONDEMAND) {
		if (use_xlink) {
			strcpy(profiles_string, "urn:mpeg:dash:profile:isoff-ext-on-demand:2014");
		} else {
			strcpy(profiles_string, "urn:mpeg:dash:profile:isoff-on-demand:2011");
		}
	} else if (dasher->profile==GF_DASH_PROFILE_MAIN) {
		sprintf(profiles_string, "urn:mpeg:dash:profile:%s:2011", is_mpeg2 ? "mp2t-main" : "isoff-main");
	} else if (dasher->profile==GF_DASH_PROFILE_HBBTV_1_5_ISOBMF_LIVE) {
		strcpy(profiles_string, "urn:hbbtv:dash:profile:isoff-live:2012");
	} else if (dasher->profile==GF_DASH_PROFILE_AVC264_LIVE) {
		strcpy(profiles_string, "urn:mpeg:dash:profile:isoff-live:2011,http://dashif.org/guidelines/dash264");
	} else if (dasher->profile==GF_DASH_PROFILE_AVC264_ONDEMAND) {
		strcpy(profiles_string, "urn:mpeg:dash:profile:isoff-on-demand:2011,http://dashif.org/guidelines/dash264");
	} else {
		strcpy(profiles_string, "urn:mpeg:dash:profile:full:2011");
	}

	if (dasher->dash_profile_extension) {
		char profiles_w_ext[256];
		sprintf(profiles_w_ext, "%s,%s", profiles_string, dasher->dash_profile_extension);
		att = gf_xml_dom_create_attribute("profiles", profiles_w_ext);
		gf_list_add(dasher->mpd->attributes, att);
	} else {
		att = gf_xml_dom_create_attribute("profiles", profiles_string);
		gf_list_add(dasher->mpd->attributes, att);
	}

	if (use_cenc) {
		att = gf_xml_dom_create_attribute("xmlns:cenc", "urn:mpeg:cenc:2013");
		gf_list_add(dasher->mpd->attributes, att);
	}
	if (use_xlink) {
		att = gf_xml_dom_create_attribute("xmlns:xlink", "http://www.w3.org/1999/xlink");
		gf_list_add(dasher->mpd->attributes, att);
	}

/*	fprintf(mpd, " <ProgramInformation moreInformationURL=\"%s\">\n", dasher->mpd->moreInfoURL ? dasher->moreInfoURL : "http://gpac.io");
	if (dasher->title)
		fprintf(mpd, "  <Title>%s</Title>\n", dasher->title);
	else
		fprintf(mpd, "  <Title>%s generated by GPAC</Title>\n", dasher->mpd_name);

	if (dasher->source)
		fprintf(mpd, "  <Source>%s</Source>\n", dasher->source);
	if (dasher->location)
		fprintf(mpd, "  <Location>%s</Location>\n", dasher->location);
	if (dasher->copyright)
		fprintf(mpd, "  <Copyright>%s</Copyright>\n", dasher->copyright);
	fprintf(mpd, " </ProgramInformation>\n");

	for (i=0; i<dasher->nb_base_urls; i++) {
		fprintf(mpd, " <BaseURL>%s</BaseURL>\n", dasher->base_urls[i]);
	}
	fprintf(mpd, "\n");*/
	return GF_OK;
}

static GF_Err set_period_header(GF_DASHSegmenter *dasher, GF_MPD_Period *period, const char *szID, Double period_start, Double period_duration,
                                  const char *xlink, u32 period_num, Bool insert_xmlns)
{
	u32 i,j;
	
	//if (insert_xmlns) {
		//fprintf(mpd, " xmlns=\"urn:mpeg:dash:schema:mpd:2011\" ");
	//}
	if (szID && strlen(szID)) {
		period->ID = gf_strdup(szID);
	}

	if (period_start || dasher->dash_mode) {
		period->start = (u64)(period_start*1000);
	}
	if (!dasher->dash_mode && period_duration) {
		period->duration = (u64)(period_duration*1000);
	}
	if (xlink) {
		period->xlink_href = gf_strdup(xlink);
	}

	/* writing Period level descriptors */
	for (i=0; i< dasher->nb_inputs; i++) {
		if (dasher->inputs[i].adaptation_set && (dasher->inputs[i].period==period_num)) {
			for (j = 0; j < dasher->inputs[i].nb_p_descs; j++) {
				if (strchr(dasher->inputs[i].p_descs[j], '<') != NULL) {
					GF_MPD_other_descriptors *Desc;
					GF_SAFEALLOC(Desc,GF_MPD_other_descriptors);
					Desc->xml_desc=gf_strdup(dasher->inputs[i].p_descs[j]);
					gf_list_add(period->other_descriptors,Desc);
					//fprintf(mpd, "  %s\n", dasher->inputs[i].p_descs[j]);										
				}				
			}
		}
	}
	
	return GF_OK;
}

static GF_Err set_adaptation_header(GF_MPD_AdaptationSet *adaptation_set_obj, GF_DashProfile profile, Bool use_url_template, u32 single_file_mode,
                                      GF_DashSegInput *dash_inputs, u32 nb_dash_inputs, u32 period_num, u32 adaptation_set_num, u32 first_rep_in_set,
                                      Bool bitstream_switching_mode, u32 max_width, u32 max_height, u32 dar_num, u32 dar_den, char *szMaxFPS, char *szLang, const char *szInitSegment, Bool segment_alignment_disabled, const char *mpd_name)
{
	u32 i, j;
	Bool is_on_demand = ((profile==GF_DASH_PROFILE_ONDEMAND) || (profile==GF_DASH_PROFILE_AVC264_ONDEMAND));
	GF_DashSegInput *first_rep = &dash_inputs[first_rep_in_set];

	//force segmentAlignment in onDemand
	adaptation_set_obj->segment_alignment = (!is_on_demand  && segment_alignment_disabled) ? GF_FALSE : GF_TRUE;
	if (bitstream_switching_mode) {
		adaptation_set_obj->bitstream_switching = GF_TRUE;
	}
	if (first_rep->group_id) {
		adaptation_set_obj->group = first_rep->group_id;
	}
	if (max_width && max_height) {
		adaptation_set_obj->max_width = max_width;
		adaptation_set_obj->max_height = max_height;
		if (strlen(szMaxFPS)) {
			adaptation_set_obj->max_framerate = atoi(szMaxFPS);
		}

		gf_media_reduce_aspect_ratio(&dar_num, &dar_den);
		adaptation_set_obj->par->num = dar_num;
		adaptation_set_obj->par->den = dar_den;
	}


	//add lang even if "und" to comply with dash-if
	if (szLang) {
		adaptation_set_obj->lang = gf_strdup(szLang);
	}
	if ((profile==GF_DASH_PROFILE_ONDEMAND) || (profile==GF_DASH_PROFILE_AVC264_ONDEMAND)) {
		adaptation_set_obj->subsegment_alignment = !segment_alignment_disabled;
		//FIXME - we need inspection of the segments to figure out the SAP type !
		adaptation_set_obj->subsegment_starts_with_sap = GF_TRUE;
	}
	
	/* writing AdaptationSet level descriptors specified only on one input (non discriminating during classification)*/
	for (i=0; i< nb_dash_inputs; i++) {
		if ((dash_inputs[i].adaptation_set == adaptation_set_num) && (dash_inputs[i].period == period_num)) {
			for (j = 0; j < dash_inputs[i].nb_as_c_descs; j++) {
				if (strchr(dash_inputs[i].as_c_descs[j], '<') != NULL) {
					GF_MPD_other_descriptors *Desc;
					GF_SAFEALLOC(Desc,GF_MPD_other_descriptors);
					Desc->xml_desc=gf_strdup(dash_inputs[i].as_c_descs[j]);
					gf_list_add(adaptation_set_obj->other_descriptors,Desc);
					//fprintf(mpd, "   %s\n", dash_inputs[i].as_c_descs[j]);					
				}
			}
		}
	}

	//check SRD
	for (i=0; i< nb_dash_inputs; i++) {
		if ((dash_inputs[i].adaptation_set == adaptation_set_num) && (dash_inputs[i].period == period_num)) {
			if (dash_inputs[i].w && dash_inputs[i].h
#ifdef GENERATE_VIRTUAL_REP_SRD
			        && !dash_inputs[i].virtual_representation
#endif
			   ) {
				if (dash_inputs[i].dependencyID) {
					char value[256];
					GF_MPD_Descriptor *desc;
					sprintf(value, "1,%d,%d,%d,%d", dash_inputs[i].x, dash_inputs[i].y, dash_inputs[i].w, dash_inputs[i].h);
					desc = gf_mpd_descriptor_new(NULL, "urn:mpeg:dash:srd:2014", value);
					gf_list_add(adaptation_set_obj->supplemental_properties, desc);
					break;
				}
				//this is the base layer
				else {
					GF_MPD_Descriptor *desc;
					desc = gf_mpd_descriptor_new(NULL, "urn:mpeg:dash:srd:2014", "1,0,0,0,0");
					gf_list_add(adaptation_set_obj->essential_properties, desc);
					break;
				}
			}
		}
	}

	if (first_rep) {

		/* writing AdaptationSet level descriptors specified only all inputs for that AdaptationSet*/

		for (i=0; i<first_rep->nb_as_descs; i++) {
			if (strchr(first_rep->as_descs[i], '<') != NULL) {
				GF_MPD_other_descriptors *Desc;
				GF_SAFEALLOC(Desc,GF_MPD_other_descriptors);
				Desc->xml_desc=gf_strdup(first_rep->as_descs[i]);
				gf_list_add(adaptation_set_obj->other_descriptors,Desc);
				//fprintf(mpd, "   %s\n", first_rep->as_descs[i]);
			}
		}
		

		if (bitstream_switching_mode) {
			for (i=0; i<first_rep->nb_components; i++) {
				struct _dash_component *comp = &first_rep->components[i];
				if (comp->media_type == GF_ISOM_MEDIA_AUDIO) {
					GF_MPD_Descriptor *desc;
					char value[256];
					sprintf(value, "%d", comp->channels);
					desc = gf_mpd_descriptor_new(NULL, "urn:mpeg:dash:23003:3:audio_channel_configuration:2011", value);
					gf_list_add(adaptation_set_obj->audio_channels, desc);
				}
			}
		}

		/*set role*/
		if (first_rep->roles) {
			u32 r;
			for (r=0; r<first_rep->nb_roles; r++) {
				char *role = first_rep->roles[r];
				GF_MPD_Descriptor *desc;
				char *uri;
				GF_SAFEALLOC(desc, GF_MPD_Descriptor);
				if (!strcmp(role, "caption") || !strcmp(role, "subtitle") || !strcmp(role, "main")
			        || !strcmp(role, "alternate") || !strcmp(role, "supplementary") || !strcmp(role, "commentary")
			        || !strcmp(role, "dub") || !strcmp(role, "description") || !strcmp(role, "sign")
					 || !strcmp(role, "metadata") || !strcmp(role, "enhanced-audio- intelligibility")
				) {
					uri = "urn:mpeg:dash:role:2011";
				} else {
					GF_LOG(GF_LOG_WARNING, GF_LOG_DASH, ("[DASH] Unrecognized role %s - using GPAC urn for schemaID\n", role));
					uri = "urn:gpac:dash:role:2013";
				}
				desc = gf_mpd_descriptor_new(NULL, uri, role);
				gf_list_add(adaptation_set_obj->role, desc);
			}
		}

		if (first_rep->nb_components>1) {
			for (i=0; i<first_rep->nb_components; i++) {
				struct _dash_component *comp = &first_rep->components[i];
				GF_MPD_ContentComponent *component;
				GF_SAFEALLOC(component, GF_MPD_ContentComponent);
				component->id = comp->ID;
				switch (comp->media_type ) {
				case GF_ISOM_MEDIA_TEXT:
					component->type = gf_strdup("text");
					break;
				case GF_ISOM_MEDIA_VISUAL:
					component->type = gf_strdup("video");
					break;
				case GF_ISOM_MEDIA_AUDIO:
					component->type = gf_strdup("audio");
					break;
				case GF_ISOM_MEDIA_SCENE:
				case GF_ISOM_MEDIA_DIMS:
				default:
					component->type = gf_strdup("application");
					break;
				}
				/*if lang not specified at adaptationSet level, put it here*/
				if ((!szLang) && (comp->lang && strcmp(comp->lang, "und"))) {
					component->lang = gf_strdup(comp->lang);
				}
				gf_list_add(adaptation_set_obj->content_component, component);
			}
		}

		if (bitstream_switching_mode && !use_url_template && (single_file_mode!=1) && strlen(szInitSegment) ) {
			GF_MPD_SegmentList *seg_list;
			GF_SAFEALLOC(seg_list, GF_MPD_SegmentList);
			seg_list->start_number=(u32)-1;
			GF_SAFEALLOC(seg_list->initialization_segment, GF_MPD_URL);
			seg_list->initialization_segment->sourceURL = gf_strdup(gf_dasher_strip_output_dir(mpd_name, szInitSegment));
			adaptation_set_obj->segment_list = seg_list;
		}
	}
	return GF_OK;
}

static GF_Err gf_dasher_init_context(GF_DASHSegmenter *dasher, GF_DashDynamicMode *dash_mode, s32 *timeShiftBufferDepth, const char *periodID, s32 ast_shift_ms)
{
	const char *opt;
	char szVal[100];
	Bool first_run = GF_FALSE;
	GF_Config *dash_ctx = dasher->dash_ctx;

	if (!dash_ctx) return GF_BAD_PARAM;

	opt = gf_cfg_get_key(dash_ctx, "DASH", "SessionType");
	/*first run, init all options*/
	if (!opt) {
		first_run = GF_TRUE;
		sprintf(szVal, "%d", *timeShiftBufferDepth);
		gf_cfg_set_key(dash_ctx, "DASH", "SessionType", (*dash_mode == GF_DASH_DYNAMIC_DEBUG) ? "dynamic-debug" : ( *dash_mode ? "dynamic" : "static" ) );
		gf_cfg_set_key(dash_ctx, "DASH", "TimeShiftBufferDepth", szVal);
		gf_cfg_set_key(dash_ctx, "DASH", "StoreParams", "yes");
	}
	//switching from live to static
	else if (! (*dash_mode) && !strncmp(opt, "dynamic", 7)) {
		gf_cfg_set_key(dash_ctx, "DASH", "SessionType", "static");
	} else {
		*dash_mode = GF_DASH_STATIC;
		if (!strcmp(opt, "dynamic")) *dash_mode = GF_DASH_DYNAMIC;
		else if (!strcmp(opt, "dynamic-debug")) *dash_mode = GF_DASH_DYNAMIC_DEBUG;

		opt = gf_cfg_get_key(dash_ctx, "DASH", "TimeShiftBufferDepth");
		*timeShiftBufferDepth = atoi(opt);
		gf_cfg_set_key(dash_ctx, "DASH", "StoreParams", "no");
	}

	if (first_run) {
		u32 sec, frac;
#ifndef _WIN32_WCE
		time_t gtime;
#endif
		gf_net_get_ntp(&sec, &frac);

		if (dasher->start_date_sec_ntp) {
			dasher->nb_secs_to_discard = sec;
			dasher->nb_secs_to_discard -= dasher->start_date_sec_ntp;
			dasher->nb_secs_to_discard -= dasher->time_shift_depth;

			sec = dasher->start_date_sec_ntp;
			frac = dasher->start_date_sec_ntp_ms_frac;
		}


#ifndef _WIN32_WCE
		gtime = sec;
		gf_cfg_set_key(dash_ctx, "DASH", "GenerationTime", asctime(gmtime(&gtime)));
#endif
		sprintf(szVal, "%u:%u", sec, frac);
		gf_cfg_set_key(dash_ctx, "DASH", "GenerationNTP", szVal);

		if (periodID)
			gf_cfg_set_key(dash_ctx, "DASH", "PeriodID", periodID);
	} else {

		/*check if we change period*/
		if (periodID) {
			opt = gf_cfg_get_key(dash_ctx, "DASH", "PeriodID");
			if (!opt || strcmp(opt, periodID)) {
				gf_cfg_set_key(dash_ctx, "DASH", "PeriodID", periodID);
			}
		}
	}

	/*perform cleanup of previous representations*/

	return GF_OK;
}

GF_EXPORT
u32 gf_dasher_next_update_time(GF_DASHSegmenter *dasher, u64 *ms_in_session)
{
	Double past_period_dur = 0, max_dur = 0;
//	Double safety_dur;
	Double ms_elapsed;
	u32 i, ntp_sec, frac, prev_sec, prev_frac, dash_scale;
	const char *opt, *section;

	if (!dasher || !dasher->dash_ctx) return -1;

	opt = gf_cfg_get_key(dasher->dash_ctx, "DASH", "MaxSegmentDuration");
	if (!opt) return 0;

/*
	safety_dur = atof(opt) / 2;
	if (safety_dur > dasher->mpd->minimum_update_period)
		safety_dur = dasher->mpd->minimum_update_period;

	safety_dur = 0;
*/

	opt = gf_cfg_get_key(dasher->dash_ctx, "DASH", "GenerationNTP");
	sscanf(opt, "%u:%u", &prev_sec, &prev_frac);

	opt = gf_cfg_get_key(dasher->dash_ctx, "DASH", "TimeScale");
	sscanf(opt, "%u", &dash_scale);


	/*compute cumulated duration*/
	for (i=0; i<gf_cfg_get_section_count(dasher->dash_ctx); i++) {
		Double dur = 0;
		section = gf_cfg_get_section_name(dasher->dash_ctx, i);
		if (section && !strncmp(section, "Representation_", 15)) {
			opt = gf_cfg_get_key(dasher->dash_ctx, section, "CumulatedDuration");
			if (opt) {
				u64 val;
				sscanf(opt, LLU, &val);
				dur = ((Double) val) / dash_scale;
			}
			if (dur>max_dur) max_dur = dur;
		}
	}
	opt = gf_cfg_get_key(dasher->dash_ctx, "DASH", "CumulatedPastPeriodsDuration");
	if (opt) {
		sscanf(opt, "%lf", &past_period_dur);
		max_dur += past_period_dur;
	}

	if (!max_dur) return 0;
	gf_net_get_ntp(&ntp_sec, &frac);

	ms_elapsed = frac;
	ms_elapsed -= prev_frac;
	ms_elapsed /= 0xFFFFFFFF;
	ms_elapsed *= 1000;
	ms_elapsed += ((u64)(ntp_sec - prev_sec))*1000;

	if (ms_in_session) *ms_in_session = (u64) ( 1000*max_dur );

	/*check if we need to generate */
	if (ms_elapsed < (max_dur /* - safety_dur*/)*1000 ) {
		return (u32) (1000*max_dur - ms_elapsed);
	}
	return 0;
}

/*peform all file cleanup*/
static Bool gf_dasher_cleanup(GF_DASHSegmenter *dasher)
{
	Double max_dur = 0;
	Double elapsed = 0;
	Double dash_duration = 1000*dasher->segment_duration / dasher->dash_scale;
	Double safety_dur = MAX(dasher->mpd->minimum_update_period, dash_duration);
	u32 i, ntp_sec, frac, prev_sec, prev_frac;
	const char *opt, *section;
	GF_Err e;

	if (!dasher->dash_mode) return GF_TRUE;

	opt = gf_cfg_get_key(dasher->dash_ctx, "DASH", "StoreParams");
	if (opt && !strcmp(opt, "yes")) return GF_TRUE;

	opt = gf_cfg_get_key(dasher->dash_ctx, "DASH", "GenerationNTP");
	if (!opt) return GF_TRUE;
	sscanf(opt, "%u:%u", &prev_sec, &prev_frac);

	/*compute cumulated duration*/
	for (i=0; i<gf_cfg_get_section_count(dasher->dash_ctx); i++) {
		Double dur = 0;
		section = gf_cfg_get_section_name(dasher->dash_ctx, i);
		if (section && !strncmp(section, "Representation_", 15)) {
			opt = gf_cfg_get_key(dasher->dash_ctx, section, "CumulatedDuration");
			if (opt) {
				u64 val;
				sscanf(opt, LLU, &val);
				dur = ((Double) val) / dasher->dash_scale;
			}
			if (dur>max_dur) max_dur = dur;
		}
	}
	if (!max_dur) return GF_TRUE;
	gf_net_get_ntp(&ntp_sec, &frac);

	if (dasher->dash_mode == GF_DASH_DYNAMIC_DEBUG) {
		elapsed = (u32)-1;
	} else {
		elapsed = ntp_sec;
		elapsed += (frac*1.0)/0xFFFFFFFF;
		elapsed -= prev_sec;
		elapsed -= (prev_frac*1.0)/0xFFFFFFFF;
		/*check if we need to generate */
		if (!dasher->dash_mode && elapsed < max_dur - safety_dur ) {
			GF_LOG(GF_LOG_INFO, GF_LOG_DASH, ("[DASH] Asked to regenerate segments before expiration of the current segment list, please wait %g seconds - ignoring\n", max_dur + prev_sec - ntp_sec ));
			return GF_FALSE;
		}
		if (elapsed > max_dur) {
			GF_LOG(GF_LOG_WARNING, GF_LOG_DASH, ("[DASH] Generating segments and MPD %g seconds too late\n", elapsed - (u32) max_dur));
		} else {
			/*generate as if max_dur has been reached*/
			elapsed = max_dur;
		}
	}

	/*cleanup old segments*/
	if (dasher->mpd->time_shift_buffer_depth >= 0) {
		for (i=0; i<gf_cfg_get_key_count(dasher->dash_ctx, "SegmentsStartTimes"); i++) {
			Double seg_time;
			u64 start, dur;
			char szRepID[100];
			char szSecName[200];
			u32 j;
			const char *fileName = gf_cfg_get_key_name(dasher->dash_ctx, "SegmentsStartTimes", i);
			const char *opt = gf_cfg_get_key(dasher->dash_ctx, "SegmentsStartTimes", fileName);
			if (!fileName)
				break;

			sscanf(opt, ""LLU"-"LLU"@%s", &start, &dur, szRepID);
			seg_time = (Double) start;
			seg_time /= dasher->dash_scale;
			if (dasher->ast_offset_ms > 0)
				seg_time += ((Double) dasher->ast_offset_ms) / 1000;


			seg_time += 2 * dash_duration + dasher->mpd->time_shift_buffer_depth;
			seg_time -= elapsed;
			if (seg_time >= 0)
				continue;

			if (! (dasher->dash_mode == GF_DASH_DYNAMIC_DEBUG) ) {
				GF_LOG(GF_LOG_INFO, GF_LOG_DASH, ("[DASH] Removing segment %s - %g sec too late\n", fileName, -seg_time - dash_duration));
			}

			e = gf_delete_file(fileName);
			if (e) {
				GF_LOG(GF_LOG_WARNING, GF_LOG_DASH, ("[DASH] Could not remove file %s: %s\n", fileName, gf_error_to_string(e) ));
				break;
			}

			sprintf(szSecName, "URLs_%s", szRepID);

			/*remove URLs*/
			for (j=0; j<gf_cfg_get_key_count(dasher->dash_ctx, szSecName); j++) {
				const char *entry = gf_cfg_get_key_name(dasher->dash_ctx, szSecName, j);
				const char *name = gf_cfg_get_key(dasher->dash_ctx, szSecName, entry);
				if (strstr(name, fileName)) {
					gf_cfg_set_key(dasher->dash_ctx, szSecName, entry, NULL);
					break;
				}
			}

			/*adjust seg removed count - this is needed to adjust startNumber for SegmentTimeline case*/
			sprintf(szSecName, "Representation_%s", szRepID);
			j = 1;
			opt = gf_cfg_get_key(dasher->dash_ctx, szSecName, "NbSegmentsRemoved");
			if (opt) j += atoi(opt);
			sprintf(szRepID, "%d", j);
			gf_cfg_set_key(dasher->dash_ctx, szSecName, "NbSegmentsRemoved", szRepID);

			gf_cfg_set_key(dasher->dash_ctx, "SegmentsStartTimes", fileName, NULL);
			i--;
		}
	}
	return GF_TRUE;
}

static u32 gf_dash_get_dependency_bandwidth(GF_DashSegInput *inputs, u32 nb_dash_inputs, const char *file_name, u32 trackNum) {
	u32 i;

	for (i = 0; i < nb_dash_inputs; i++) {
		if (!strcmp(inputs[i].file_name, file_name) && (inputs[i].trackNum == trackNum))
			return inputs[i].bandwidth;
	}

	return 0; //we should never be here !!!!
}


#if 0
static GF_Err dash_insert_period_xml(FILE *mpd, char *szPeriodXML)
{
	FILE *period_mpd;
	u32 xml_size;

	period_mpd = gf_fopen(szPeriodXML, "rb");
	if (!period_mpd) {
		GF_LOG(GF_LOG_WARNING, GF_LOG_DASH, ("[DASH] Error opening period MPD file %s\n", szPeriodXML));
		return GF_IO_ERR;
	}
	gf_fseek(period_mpd, 0, SEEK_END);
	xml_size = (u32) gf_ftell(period_mpd);
	gf_fseek(period_mpd, 0, SEEK_SET);

	while (xml_size) {
		char buf[4096];
		u32 read;
		u32 size = 4096;
		if (xml_size<4096) size = xml_size;
		read = (s32) fread(buf, 1, size, period_mpd);
		if (read != (s32) size) {
			GF_LOG(GF_LOG_WARNING, GF_LOG_DASH, ("[DASH] Error reading from period MPD file: got %d but requested %d bytes\n", read, size ));
			gf_fclose(period_mpd);
			return GF_IO_ERR;
		}

		fwrite(buf, 1, size, mpd);
		xml_size -= size;
	}
	gf_fclose(period_mpd);
	//we cannot delet the file because we don't know if we will be called again with a new period, in which case we need to reinsert this XML ...
	return GF_OK;
}
#endif

static void purge_dash_context(GF_Config *dash_ctx)
{
	u32 i, count;
	//purge dash context
	count = gf_cfg_get_section_count(dash_ctx);
	for (i=0; i<count; i++) {
		const char *opt = gf_cfg_get_section_name(dash_ctx, i);
		if (!opt) continue;
		if( !strnicmp(opt, "Representation_", 15) || !strcmp(opt, "SegmentsStartTimes")) {
			gf_cfg_del_section(dash_ctx, opt);
			count--;
			i--;
		}
	}
}

typedef struct
{
	char szPeriodXML[GF_MAX_PATH];
	const char *xlink;
	Double period_duration;
	Bool is_xlink;
	u32 period_idx;
	const char *id;
} PeriodEntry;

GF_EXPORT
GF_DASHSegmenter *gf_dasher_new(const char *mpdName, GF_DashProfile dash_profile, const char *tmp_dir, u32 dash_timescale, GF_Config *dasher_context_file)
{
	GF_DASHSegmenter *dasher;
	GF_SAFEALLOC(dasher, GF_DASHSegmenter);
	if (!dasher) return NULL;

	dasher->mpd_name = gf_strdup(mpdName);
	dasher->mpd = gf_mpd_new();
	dasher->mpd->periods = gf_list_new();
	dasher->mpd->attributes = gf_list_new();
	dasher->mpd->children = gf_list_new();
	dasher->mpd->program_infos = gf_list_new();
	dasher->mpd->base_URLs = gf_list_new();
	dasher->mpd->locations = gf_list_new();
	dasher->mpd->metrics = gf_list_new();

	dasher->dash_scale = dash_timescale ? dash_timescale : 1000;
	if (tmp_dir) dasher->tmpdir = gf_strdup(tmp_dir);
	dasher->profile = dash_profile;
	dasher->dash_ctx = dasher_context_file;
	dasher->mpd_header_is_init = GF_FALSE;

	return dasher;
}

GF_EXPORT
void gf_dasher_set_start_date(GF_DASHSegmenter *dasher, u64 dash_utc_start_date)
{
	if (dash_utc_start_date) {
		Double ms;
		u64 secs = dash_utc_start_date/1000;
		dasher->start_date_sec_ntp = (u32) secs;
		dasher->start_date_sec_ntp += GF_NTP_SEC_1900_TO_1970;

		ms = (Double) (dash_utc_start_date - secs*1000);
		ms /= 1000.0;
		ms *= 0xFFFFFFFF;
		dasher->start_date_sec_ntp_ms_frac = (u32) ms;
	} else {
		dasher->start_date_sec_ntp = 0;
		dasher->start_date_sec_ntp_ms_frac = 0;
	}
}

GF_EXPORT
void gf_dasher_clean_inputs(GF_DASHSegmenter *dasher)
{
	u32 i, j;
	for (i=0; i < dasher->nb_inputs; i++) {
		for (j = 0; j < dasher->inputs[i].nb_components; j++) {
			if (dasher->inputs[i].components[j].lang) {
				gf_free(dasher->inputs[i].components[j].lang);
			}
		}
		if (dasher->inputs[i].dependencyID) gf_free(dasher->inputs[i].dependencyID);
		if (dasher->inputs[i].init_seg_url) gf_free(dasher->inputs[i].init_seg_url);
		if (dasher->inputs[i].period_id_not_specified && dasher->inputs[i].periodID) gf_free(dasher->inputs[i].periodID);

		if (dasher->inputs[i].isobmf_input) {
			//we don't want to save any modif due to duration adjustments
			gf_isom_delete(dasher->inputs[i].isobmf_input);
		}
	}
	gf_free(dasher->inputs);
	dasher->inputs = NULL;
	dasher->nb_inputs = 0;
}

GF_EXPORT
void gf_dasher_del(GF_DASHSegmenter *dasher)
{
	if (dasher->seg_rad_name) gf_free(dasher->seg_rad_name);
	gf_dasher_clean_inputs(dasher);
	gf_mpd_del(dasher->mpd);
	gf_free(dasher->tmpdir);
	gf_free(dasher->mpd_name);
	gf_free(dasher->m3u8_name);
	gf_free(dasher);
}

GF_EXPORT
GF_Err gf_dasher_set_info(GF_DASHSegmenter *dasher, const char *title, const char *copyright, const char *moreInfoURL, const char *sourceInfo, const char *lang)
{
	GF_MPD_ProgramInfo *info;
	if (!dasher) return GF_BAD_PARAM;
	GF_SAFEALLOC(info, GF_MPD_ProgramInfo);
	gf_list_add(dasher->mpd->program_infos, info);	 
	if (title) info->title = gf_strdup(title);
	else {
		char tmp[256];
		sprintf(tmp,"%s generated by GPAC",dasher->mpd_name);
		info->title=gf_strdup(tmp);
	}
	if (copyright) info->copyright = gf_strdup(copyright);
	if (moreInfoURL) info->more_info_url = gf_strdup(moreInfoURL);
	else info->more_info_url = gf_strdup("http://gpac.io");
	if (sourceInfo) info->source = gf_strdup(sourceInfo);
	if (lang) info->lang = gf_strdup(lang);
	return GF_OK;
}

GF_EXPORT
GF_Err gf_dasher_set_test_mode(GF_DASHSegmenter *dasher, Bool forceTestMode){
	dasher->force_test_mode=forceTestMode;
	dasher->mpd->force_test_mode=forceTestMode;
	return GF_OK;
}

GF_EXPORT
GF_Err gf_dasher_set_location(GF_DASHSegmenter *dasher, const char *location)
{
	if (!dasher) return GF_BAD_PARAM;
	if (location) gf_list_add(dasher->mpd->locations,gf_strdup(location));
	return GF_OK;
}

GF_EXPORT
GF_Err gf_dasher_add_base_url(GF_DASHSegmenter *dasher, const char *base_url)
{
	GF_MPD_BaseURL *base;
	if (!dasher) return GF_BAD_PARAM;
	GF_SAFEALLOC(base, GF_MPD_BaseURL);
	gf_list_add(dasher->mpd->base_URLs, base);
	base->URL = gf_strdup(base_url);
	return GF_OK;
}

static void dasher_format_seg_name(GF_DASHSegmenter *dasher, const char *inName)
{
	char szName[GF_MAX_PATH];
	/*if output is not in the current working dir, concatenate output path to segment name*/
	szName[0] = 0;

	if (inName && gf_url_get_resource_path(dasher->mpd_name, szName)) {
		strcat(szName, inName);
		dasher->seg_rad_name = gf_strdup(szName);
	} else {
		if (inName) dasher->seg_rad_name = gf_strdup(inName);
	}
}

GF_EXPORT
GF_Err gf_dasher_enable_url_template(GF_DASHSegmenter *dasher, Bool enable, const char *default_template, const char *default_extension)
{
	if (!dasher) return GF_BAD_PARAM;
	dasher->use_url_template = enable;
	dasher->seg_ext = default_extension;
	dasher_format_seg_name(dasher, default_template);
	return GF_OK;
}

GF_EXPORT
GF_Err gf_dasher_enable_segment_timeline(GF_DASHSegmenter *dasher, Bool enable)
{
	if (!dasher) return GF_BAD_PARAM;
	dasher->use_segment_timeline = enable;
	return GF_OK;
}

GF_EXPORT
GF_Err gf_dasher_enable_single_segment(GF_DASHSegmenter *dasher, Bool enable)
{
	if (!dasher) return GF_BAD_PARAM;
	dasher->single_segment = enable;
	return GF_OK;
}

GF_EXPORT
GF_Err gf_dasher_enable_single_file(GF_DASHSegmenter *dasher, Bool enable)
{
	if (!dasher) return GF_BAD_PARAM;
	dasher->single_file = enable;
	return GF_OK;
}

GF_EXPORT
GF_Err gf_dasher_set_switch_mode(GF_DASHSegmenter *dasher, GF_DashSwitchingMode bitstream_switching)
{
	if (!dasher) return GF_BAD_PARAM;
	dasher->bitstream_switching_mode = bitstream_switching;
	return GF_OK;
}

GF_EXPORT
GF_Err gf_dasher_set_durations(GF_DASHSegmenter *dasher, Double default_segment_duration, Bool segment_duration_strict, Double default_fragment_duration)
{
	if (!dasher) return GF_BAD_PARAM;
	dasher->segment_duration = default_segment_duration * 1000 / dasher->dash_scale;
	dasher->segment_duration_strict = segment_duration_strict;
	if (default_fragment_duration)
		dasher->fragment_duration = default_fragment_duration * 1000 / dasher->dash_scale;
	else
		dasher->fragment_duration = dasher->segment_duration;
	return GF_OK;
}

GF_EXPORT
GF_Err gf_dasher_enable_rap_splitting(GF_DASHSegmenter *dasher, Bool segments_start_with_rap, Bool fragments_start_with_rap)
{
	if (!dasher) return GF_BAD_PARAM;
	dasher->segments_start_with_rap = segments_start_with_rap;
	dasher->fragments_start_with_rap = fragments_start_with_rap;
	return GF_OK;
}

GF_EXPORT
GF_Err gf_dasher_set_segment_marker(GF_DASHSegmenter *dasher, u32 segment_marker_4cc)
{
	if (!dasher) return GF_BAD_PARAM;
	dasher->segment_marker_4cc = segment_marker_4cc;
	return GF_OK;
}

GF_EXPORT
GF_Err gf_dasher_enable_sidx(GF_DASHSegmenter *dasher, Bool enable_sidx, u32 subsegs_per_sidx, Bool daisy_chain_sidx)
{
	if (!dasher) return GF_BAD_PARAM;
	dasher->enable_sidx = enable_sidx;
	dasher->subsegs_per_sidx = subsegs_per_sidx;
	dasher->daisy_chain_sidx = daisy_chain_sidx;
	return GF_OK;
}

GF_EXPORT
GF_Err gf_dasher_set_dynamic_mode(GF_DASHSegmenter *dasher, GF_DashDynamicMode dash_mode, Double mpd_update_time, s32 time_shift_depth, Double mpd_live_duration)
{
	if (!dasher) return GF_BAD_PARAM;
	dasher->dash_mode = dash_mode;
	if (dasher->dash_mode == GF_DASH_STATIC) {
		dasher->mpd->type = GF_MPD_TYPE_STATIC;
	} else {
		dasher->mpd->type = GF_MPD_TYPE_DYNAMIC;
	}
	dasher->mpd->minimum_update_period = (u32)mpd_update_time;
	dasher->mpd->time_shift_buffer_depth = time_shift_depth;
	dasher->mpd_live_duration = mpd_live_duration;
	return GF_OK;
}

GF_EXPORT
GF_Err gf_dasher_set_min_buffer(GF_DASHSegmenter *dasher, Double min_buffer)
{
	if (!dasher) return GF_BAD_PARAM;
	dasher->mpd->min_buffer_time = (u32)(min_buffer*1000);
	return GF_OK;
}

GF_EXPORT
GF_Err gf_dasher_set_ast_offset(GF_DASHSegmenter *dasher, s32 ast_offset_ms)
{
	if (!dasher) return GF_BAD_PARAM;
	dasher->ast_offset_ms = ast_offset_ms;
	return GF_OK;
}

GF_EXPORT
GF_Err gf_dasher_enable_memory_fragmenting(GF_DASHSegmenter *dasher, Bool fragments_in_memory)
{
	if (!dasher) return GF_BAD_PARAM;
	dasher->fragments_in_memory = fragments_in_memory;
	return GF_OK;
}

GF_EXPORT
GF_Err gf_dasher_set_initial_isobmf(GF_DASHSegmenter *dasher, u32 initial_moof_sn, u64 initial_tfdt)
{
	if (!dasher) return GF_BAD_PARAM;
	dasher->initial_moof_sn = initial_moof_sn;
	dasher->initial_tfdt = initial_tfdt;
	return GF_OK;
}

GF_EXPORT
GF_Err gf_dasher_configure_isobmf_default(GF_DASHSegmenter *dasher, Bool no_fragments_defaults, Bool pssh_moof, Bool samplegroups_in_traf, Bool single_traf_per_moof)
{
	if (!dasher) return GF_BAD_PARAM;
	dasher->no_fragments_defaults = no_fragments_defaults;
	dasher->pssh_moof = pssh_moof;
	dasher->samplegroups_in_traf = samplegroups_in_traf;
	dasher->single_traf_per_moof = single_traf_per_moof;
	return GF_OK;
}

GF_EXPORT
GF_Err gf_dasher_enable_utc_ref(GF_DASHSegmenter *dasher, Bool insert_utc)
{
	if (!dasher) return GF_BAD_PARAM;
	dasher->insert_utc = insert_utc;
	return GF_OK;
}

GF_EXPORT
GF_Err gf_dasher_enable_real_time(GF_DASHSegmenter *dasher, Bool real_time)
{
	if (!dasher) return GF_BAD_PARAM;
	dasher->real_time = real_time;
	return GF_OK;
}

GF_EXPORT
GF_Err gf_dasher_set_content_protection_location_mode(GF_DASHSegmenter *dasher, GF_DASH_ContentLocationMode mode)
{
	if (!dasher) return GF_BAD_PARAM;
	dasher->cp_location_mode = mode;
	return GF_OK;
}

GF_EXPORT
GF_Err gf_dasher_set_profile_extension(GF_DASHSegmenter *dasher, const char *dash_profile_extension)
{
	if (!dasher) return GF_BAD_PARAM;
	dasher->dash_profile_extension = dash_profile_extension;
	return GF_OK;
}

GF_EXPORT
GF_Err gf_dasher_enable_cached_inputs(GF_DASHSegmenter *dasher, Bool no_cache)
{
	if (!dasher) return GF_BAD_PARAM;
	dasher->no_cache = no_cache;
	return GF_OK;
}

GF_EXPORT
GF_Err gf_dasher_enable_loop_inputs(GF_DASHSegmenter *dasher, Bool do_loop)
{
	if (!dasher) return GF_BAD_PARAM;
	dasher->disable_loop = do_loop ? GF_FALSE : GF_TRUE;
	return GF_OK;
}

GF_EXPORT
GF_Err gf_dasher_set_m3u8info(GF_DASHSegmenter *dasher, const char *m3u8_name)
{
       if (!dasher) return GF_BAD_PARAM;
       if (m3u8_name)dasher->m3u8_name = gf_strdup(m3u8_name);
       return GF_OK;
}


static void dash_input_check_period_id(GF_DASHSegmenter *dasher, GF_DashSegInput *dash_input)
{
	if (dash_input->period_id_not_specified) {
		if (dash_input->periodID) gf_free(dash_input->periodID);
		dash_input->periodID = NULL;
		dash_input->period_id_not_specified = 0;
	}

	if (! dash_input->periodID) {
		dash_input->period_id_not_specified = 1;
		//assign ID if dynamic - if dash_ctx also assign ID since we could have moved from dynamic to static
		if ((dasher->dash_mode!=GF_DASH_STATIC) || dasher->dash_ctx) {
			char szPName[50];
			sprintf(szPName, "DID1");
			if (dasher->dash_ctx) {
				while (1) {
					const char *p = gf_cfg_get_key(dasher->dash_ctx, "PastPeriods", szPName);
					if (!p) break;
					dash_input->period_id_not_specified++;
					sprintf(szPName, "DID%d", dash_input->period_id_not_specified);
				}
			}
			dash_input->periodID = gf_strdup(szPName);
		}
	}
}

GF_EXPORT
GF_Err gf_dasher_add_input(GF_DASHSegmenter *dasher, GF_DashSegmenterInput *input)
{
	GF_Err e;
	GF_DashSegInput *dash_input;
	if (!dasher) return GF_BAD_PARAM;

	dasher->inputs = gf_realloc(dasher->inputs, sizeof(GF_DashSegInput) * (dasher->nb_inputs+1));
	dash_input = &dasher->inputs[dasher->nb_inputs];
	dasher->nb_inputs++;
	memset(dash_input, 0, sizeof(GF_DashSegInput));

	dash_input->file_name = input->file_name;
	if (input->representationID)
		strcpy(dash_input->representationID, input->representationID);

	dash_input->periodID = input->periodID;
	dash_input->media_duration = input->media_duration;
	dash_input->nb_baseURL = input->nb_baseURL;
	dash_input->baseURL = input->baseURL;
	dash_input->xlink = input->xlink;
	dash_input->nb_roles = input->nb_roles;
	dash_input->roles = input->roles;

	dash_input->nb_rep_descs = input->nb_rep_descs;
	dash_input->rep_descs = input->rep_descs;
	dash_input->nb_as_descs = input->nb_as_descs;
	dash_input->as_descs = input->as_descs;
	dash_input->nb_as_c_descs = input->nb_as_c_descs;
	dash_input->as_c_descs = input->as_c_descs;
	dash_input->nb_p_descs = input->nb_p_descs;
	dash_input->p_descs = input->p_descs;
	dash_input->no_cache = dasher->no_cache;

	dash_input->bandwidth = input->bandwidth;

	if (!strcmp(dash_input->file_name, "NULL") || !strcmp(dash_input->file_name, "") || !dash_input->file_name) {
		if (!strcmp(dash_input->xlink, "")) {
			GF_LOG(GF_LOG_ERROR, GF_LOG_DASH, ("[DASH] No input file specified and no xlink set - cannot dash\n"));
			dasher->nb_inputs --;
			return GF_BAD_PARAM;
		}
		dash_input->duration = input->period_duration;
	} else {
		dash_input->segment_duration = input->period_duration;

		e = gf_dash_segmenter_probe_input(&dasher->inputs, &dasher->nb_inputs, dasher->nb_inputs-1);
		if (e) {
			GF_LOG(GF_LOG_WARNING, GF_LOG_DASH, ("[DASH] Cannot open file %s for dashing: %s\n", dash_input->file_name, gf_error_to_string(e) ));
			dasher->nb_inputs --;
			return e;
		}
	}
	return GF_OK;
}

static const char *role_default = "main";

GF_EXPORT
GF_Err gf_dasher_process(GF_DASHSegmenter *dasher, Double sub_duration)
{
	u32 i, j, max_period, cur_period;
	Bool has_role = GF_FALSE;
       char *sep, szSolvedSegName[GF_MAX_PATH], szTempMPD[GF_MAX_PATH], szOpt[GF_MAX_PATH];
	const char *opt;
	GF_Err e;
	Bool uses_xlink = GF_FALSE;
	Bool has_mpeg2 = GF_FALSE;
	Bool none_supported = GF_TRUE;
	u32 valid_inputs = 0;
	u32 cur_adaptation_set;
	u32 max_adaptation_set = 0;
	u32 cur_group_id = 0;
	u32 max_sap_type = 0;
	u32 nb_sap_type_greater_than_3 = 0;
	u32 nb_sap_type_greater_than_4 = 0;
	u32 max_comp_per_input;
	Bool use_cenc = GF_FALSE;
	Bool segment_alignment = GF_TRUE;
	GF_List *period_links = NULL;
	GF_MPD_Period *period_obj;
	Double presentation_duration = 0;
	Double active_period_start = 0;
	u32 last_period_rep_idx_plus_one = 0;
	PeriodEntry *p;
	if (!dasher) return GF_BAD_PARAM;

	GF_LOG(GF_LOG_DEBUG, GF_LOG_DASH, ("[DASH] Dashing starting\n"));

	dasher->force_period_end = GF_FALSE;

	if (dasher->dash_mode && !dasher->mpd->minimum_update_period && !dasher->mpd_live_duration) {
		if (dasher->dash_mode == GF_DASH_DYNAMIC_LAST) {
			dasher->force_period_end = GF_TRUE;
			dasher->dash_mode = GF_DASH_DYNAMIC;
		} else {
			GF_LOG(GF_LOG_ERROR, GF_LOG_DASH, ("[DASH] Either MPD refresh (update) period or MPD duration shall be set in dynamic mode.\n"));
			return GF_BAD_PARAM;
		}
	}
	if (dasher->real_time && (dasher->nb_inputs>1)) {
		GF_LOG(GF_LOG_ERROR, GF_LOG_DASH, ("[DASH] real-time simulation is only supported with a single representation.\n"));
		return GF_BAD_PARAM;
	}


	/*update dash context*/
	if (dasher->dash_ctx) {
		Bool regenerate;
		e = gf_dasher_init_context(dasher, &dasher->dash_mode, &dasher->mpd->time_shift_buffer_depth, NULL, dasher->ast_offset_ms);
		if (e) return e;
		opt = gf_cfg_get_key(dasher->dash_ctx, "DASH", "MaxSegmentDuration");
		if (opt) {
			Double seg_dur = atof(opt);
			dasher->mpd->max_segment_duration = (u32)seg_dur;
		} else {
			sprintf(szOpt, "%f", dasher->segment_duration);
			gf_cfg_set_key(dasher->dash_ctx, "DASH", "MaxSegmentDuration", szOpt);
		}
		sprintf(szOpt, "%u", dasher->dash_scale);
		gf_cfg_set_key(dasher->dash_ctx, "DASH", "TimeScale", szOpt);

		/*peform all file cleanup*/
		regenerate = gf_dasher_cleanup(dasher);
		if (!regenerate) return GF_OK;

		opt = gf_cfg_get_key(dasher->dash_ctx, "DASH", "HasXLINK");
		if (opt && !strcmp(opt, "yes")) uses_xlink = GF_TRUE;
	}

	max_period = 0;

	// Check if at least one input is valid
	// Also checks if some general features are used (xlink, mpeg-2, roles ...)
	for (i=0; i<dasher->nb_inputs; i++) {
		u32 r;
		GF_DashSegInput *dash_input = &dasher->inputs[i];
		dash_input->period = 0;
		dash_input_check_period_id(dasher, dash_input);

		dash_input->moof_seqnum_increase = dash_input->nb_representations;
		if (!dash_input->moof_seqnum_increase) dash_input->moof_seqnum_increase=1;

		/*layered coded representation*/
		if (dash_input->idx_representations) {
			continue;
		}

		if (dash_input->xlink) uses_xlink = GF_TRUE;

		for (r=0; r<dash_input->nb_roles; r++) {
			if (dash_input->roles[r] && strcmp(dash_input->roles[r], "main")) {
				has_role = GF_TRUE;
				break;
			}
		}

		if (dash_input->period_id_not_specified) {
			max_period = 1;
		}

		if (!strcmp(dash_input->szMime, "video/mp2t")) has_mpeg2 = GF_TRUE;
		valid_inputs++;
	}
	if (!valid_inputs) {
		GF_LOG(GF_LOG_ERROR, GF_LOG_DASH, ("[DASH] Error: no suitable file found for dashing.\n"));
		return GF_BAD_PARAM;
	}

	//assign periods for each input file
	for (i=0; i<dasher->nb_inputs; i++) {
		GF_DashSegInput *dash_input = &dasher->inputs[i];

		/*set all default roles to main if needed*/
		if (has_role && !dash_input->roles) {
			dash_input->roles = (char**) &role_default;
			dash_input->nb_roles = 1;
		}
		//reset adaptation classifier
		dash_input->adaptation_set = 0;

		if (dash_input->period)
			continue;

		if (dash_input->period_id_not_specified) {
			dash_input->period = 1;
		}
		else if (dash_input->periodID) {
			max_period++;
			dash_input->period = max_period;

			for (j=i+1; j<dasher->nb_inputs; j++) {
				if (!strcmp(dasher->inputs[j].periodID, dasher->inputs[i].periodID))
					dasher->inputs[j].period = dasher->inputs[i].period;
			}
		}
	}
	if (dasher->dash_mode && (max_period > 1) ) {
		GF_LOG(GF_LOG_ERROR, GF_LOG_DASH, ("[DASH] Multiple periods in live mode not supported\n"));
		return GF_NOT_SUPPORTED;
	}

	// assign adaptation sets within a period for each input file
	for (cur_period=0; cur_period<max_period; cur_period++) {
		Double seg_duration_in_period = 0;
		/*classify all input in possible adaptation sets*/
		for (i=0; i<dasher->nb_inputs; i++) {
			GF_DashSegInput *dash_input = &dasher->inputs[i];
			/*this file does not belong to our current period*/
			if (dash_input->period != cur_period+1) continue;

			if (!seg_duration_in_period) {
				seg_duration_in_period = dash_input->segment_duration ? dash_input->segment_duration : dasher->segment_duration;
			} else if (dash_input->segment_duration && (dash_input->segment_duration != seg_duration_in_period)) {
				segment_alignment = GF_FALSE;
			}

			/*this file already belongs to an adaptation set*/
			if (dash_input->adaptation_set) continue;

			/*we cannot fragment the input file*/
			if (!dash_input->dasher_input_classify || !dash_input->dasher_segment_file) {
				//this is a remote period insertion
				if (dash_input->xlink) {
					//assign a AS for this fake source (otherwise first active period detection will fail)
					dash_input->adaptation_set = 1;
					none_supported = GF_FALSE;
				}
				continue;
			}

			max_adaptation_set++;
			dash_input->adaptation_set = max_adaptation_set;
			dash_input->nb_rep_in_adaptation_set = 1;

			e = dash_input->dasher_input_classify(dasher->inputs, dasher->nb_inputs, i, &cur_group_id, &max_sap_type);
			if (e) return e;
			none_supported = GF_FALSE;
			if (max_sap_type>=3) nb_sap_type_greater_than_3++;
			if (max_sap_type>3) nb_sap_type_greater_than_4++;
		}
		if (none_supported) {
			GF_LOG(GF_LOG_WARNING, GF_LOG_DASH, ("[DASH] None of the input types are supported for DASHing - nothing to do ...\n"));
			return GF_OK;
		}
	}

	GF_LOG(GF_LOG_DEBUG, GF_LOG_DASH, ("[DASH] DASH classification done\n"));

	/*check requested profiles can be generated, or adjust them*/
	if (nb_sap_type_greater_than_4 || (nb_sap_type_greater_than_3 > 1)) {
		if (dasher->profile) {
			GF_LOG(GF_LOG_WARNING, GF_LOG_DASH, ("[DASH] WARNING! Max SAP type %d detected\n\tswitching to FULL profile\n", max_sap_type));
		}
		dasher->profile = GF_DASH_PROFILE_FULL;
	}

	switch (dasher->profile) {
	case GF_DASH_PROFILE_AVC264_LIVE:
	case GF_DASH_PROFILE_AVC264_ONDEMAND:
		if (dasher->cp_location_mode == GF_DASH_CPMODE_REPRESENTATION) {
			GF_LOG(GF_LOG_ERROR, GF_LOG_DASH, ("[DASH] ERROR! The selected DASH profile (DASH-IF IOP) requires the ContentProtection element to be present in the AdaptationSet element.\n"));
			e = GF_BAD_PARAM;
			goto exit;
		}
	default:
		break;
	}

	/*adjust params based on profiles*/
	switch (dasher->profile) {
	case GF_DASH_PROFILE_LIVE:
		dasher->segments_start_with_rap = GF_TRUE;
		dasher->use_url_template = 1;
		dasher->single_segment = dasher->single_file = GF_FALSE;
		break;
	case GF_DASH_PROFILE_HBBTV_1_5_ISOBMF_LIVE: {
		Bool role_main_found=GF_FALSE;
		dasher->bitstream_switching_mode = GF_DASH_BSMODE_MULTIPLE_ENTRIES;
		for (i=0; i<dasher->nb_inputs; i++) {
			u32 r;
			for (r=0; r<dasher->inputs[i].nb_roles; r++) {
				if (!strcmp(dasher->inputs[i].roles[r], "main")) {
					role_main_found=GF_TRUE;
					break;
				}
			}
		}
		if (! role_main_found) {
			GF_LOG(GF_LOG_ERROR, GF_LOG_DASH, ("[DASH] HbbTV 1.5 ISO live profile requires to have at least one Adaptation Set\nlabelled with a Role@value of \"main\". Consider adding \":role=main\" to your inputs.\n"));
			e = GF_BAD_PARAM;
			goto exit;
		}
	}
	case GF_DASH_PROFILE_AVC264_LIVE:
		dasher->segments_start_with_rap = GF_TRUE;
		dasher->no_fragments_defaults = GF_TRUE;
		dasher->use_url_template = 1;
		dasher->single_segment = dasher->single_file = GF_FALSE;
		for (i=0; i<dasher->nb_inputs; i++) {
			if (strcmp(dasher->inputs[i].szMime, "video/mp4")) {
				GF_LOG(GF_LOG_ERROR, GF_LOG_DASH, ("[DASH] Segment container %s forbidden in DASH-AVC/264 live profile.\n", dasher->inputs[i].szMime));
				e = GF_BAD_PARAM;
				goto exit;
			}
		}
		break;
	case GF_DASH_PROFILE_AVC264_ONDEMAND:
		dasher->segments_start_with_rap = GF_TRUE;
		dasher->no_fragments_defaults = GF_TRUE;
		if (dasher->seg_rad_name) {
			GF_LOG(GF_LOG_ERROR, GF_LOG_DASH, ("[DASH] Segment-name not allowed in DASH-AVC/264 onDemand profile.\n"));
			return GF_BAD_PARAM;
		}
		for (i=0; i<dasher->nb_inputs; i++) {
			if (strcmp(dasher->inputs[i].szMime, "video/mp4")) {
				GF_LOG(GF_LOG_ERROR, GF_LOG_DASH, ("[DASH] Segment container %s forbidden in DASH-AVC/264 onDemand profile.\n", dasher->inputs[i].szMime));
				e = GF_BAD_PARAM;
				goto exit;
			}
		}
	case GF_DASH_PROFILE_ONDEMAND:
		dasher->segments_start_with_rap = GF_TRUE;
		dasher->single_segment = GF_TRUE;
		if ((dasher->bitstream_switching_mode != GF_DASH_BSMODE_DEFAULT) && (dasher->bitstream_switching_mode != GF_DASH_BSMODE_NONE)) {
			GF_LOG(GF_LOG_ERROR, GF_LOG_DASH, ("[DASH] onDemand profile, bitstream switching mode cannot be used.\n"));
			e = GF_BAD_PARAM;
			goto exit;
		}
		/*BS switching is meaningless in onDemand profile*/
		dasher->bitstream_switching_mode = GF_DASH_BSMODE_NONE;
		dasher->use_url_template = dasher->single_file = GF_FALSE;
		break;
	case GF_DASH_PROFILE_MAIN:
		dasher->segments_start_with_rap = GF_TRUE;
		dasher->single_segment = GF_FALSE;
		break;
	default:
		break;
	}
	if (dasher->bitstream_switching_mode == GF_DASH_BSMODE_DEFAULT) {
		dasher->bitstream_switching_mode = GF_DASH_BSMODE_INBAND;
	}

	//we allow using inband param set when not time aligned. set the option now before overriding flags for non time aligned
	dasher->inband_param_set = ((dasher->bitstream_switching_mode == GF_DASH_BSMODE_INBAND) || (dasher->bitstream_switching_mode == GF_DASH_BSMODE_SINGLE) ) ? GF_TRUE : GF_FALSE;

	if (!segment_alignment) {
		if (dasher->profile) {
			GF_LOG(GF_LOG_WARNING, GF_LOG_DASH, ("[DASH] Segments are not time-aligned in each representation of each period\n\tswitching to FULL profile\n"));
			dasher->profile = GF_DASH_PROFILE_FULL;
		}
		if (dasher->bitstream_switching_mode != GF_DASH_BSMODE_NONE) {
			GF_LOG(GF_LOG_WARNING, GF_LOG_DASH, ("[DASH] Segments are not time-aligned in each representation of each period\n\tdisabling bitstream switching\n"));
			dasher->bitstream_switching_mode = GF_DASH_BSMODE_NONE;
		}
	}

	//check we have a segment template
	if (dasher->use_url_template && !dasher->seg_rad_name) {
		GF_LOG(GF_LOG_INFO, GF_LOG_DASH, ("[DASH] DASH Live profile requested but no -segment-name - using \"%%s_dash\" by default\n"));
		dasher_format_seg_name(dasher, "%s_dash");
	}

	if (dasher->single_segment) {
		GF_LOG(GF_LOG_INFO, GF_LOG_DASH, ("DASH-ing file%s - single segment\nSubsegment duration %.3f - Fragment duration: %.3f secs\n", (dasher->nb_inputs>1) ? "s" : "", dasher->segment_duration, dasher->fragment_duration));
		dasher->subsegs_per_sidx = 0;
	} 
	else {
		if (!dasher->seg_ext) dasher->seg_ext = "m4s";

		GF_LOG(GF_LOG_INFO, GF_LOG_DASH, ("DASH-ing file%s: %.2fs segments %.2fs fragments ", (dasher->nb_inputs>1) ? "s" : "", dasher->segment_duration, dasher->fragment_duration));
		if (!dasher->enable_sidx) {
			GF_LOG(GF_LOG_INFO, GF_LOG_DASH, ("no sidx used"));
		} else if (dasher->subsegs_per_sidx) {
			GF_LOG(GF_LOG_INFO, GF_LOG_DASH, ("%d subsegments per sidx", dasher->subsegs_per_sidx));
		} else {
			GF_LOG(GF_LOG_INFO, GF_LOG_DASH, ("single sidx per segment"));
		}
		GF_LOG(GF_LOG_INFO, GF_LOG_DASH, ("\n"));
	}

	if (dasher->fragments_start_with_rap) dasher->segments_start_with_rap = GF_TRUE;

	if (dasher->segments_start_with_rap) {
		GF_LOG(GF_LOG_INFO, GF_LOG_DASH, ("Spliting segments %sat GOP boundaries\n", dasher->fragments_start_with_rap ? "and fragments " : ""));
	}

	dasher->single_file_mode = (dasher->single_segment) ? 1 : (dasher->single_file ? 2 : 0);

	dasher->subduration = sub_duration * 1000 / dasher->dash_scale;

	// Get component information (type (audio/video/...), duration, audio params, video params) for each useful input 
	max_comp_per_input = 0;
	for (cur_period=0; cur_period<max_period; cur_period++) {
		u32 first_in_period = 0;
		u32 k;
		Double period_duration=0;
		Double min_media_duration = -1;
		Double max_media_duration = -1;
		Double max_audio_duration = -1;
		Double min_audio_duration = -1;

		for (i=0; i<dasher->nb_inputs; i++) {
			Double dur = 0;
			GF_DashSegInput *dash_input = &dasher->inputs[i];
			/*this file does not belongs to any adaptation set*/
			if (dash_input->period != cur_period+1) continue;

			/*this file does not belongs to any adaptation set*/
			if (!dash_input->adaptation_set) continue;

			if (!first_in_period) {
				first_in_period = i+1;
				last_period_rep_idx_plus_one = first_in_period;
			}

			//only get component info once
			if (!dash_input->get_component_info_done) {
				dash_input->get_component_info_done = GF_TRUE;
				if (dash_input->dasher_get_components_info) {
					e = dash_input->dasher_get_components_info(dash_input, dasher);
					if (e) return e;
				}
			}

			/*force media duration if requested by the author*/
			if (dash_input->media_duration) {
				dash_input->duration = dash_input->media_duration;
			}

			dur = dash_input->duration;

			for (k=0; k<dash_input->nb_components;k++) {
				Double cdur = dash_input->components[k].duration;
				if (dash_input->media_duration)
					cdur = dash_input->media_duration;
				if (!cdur)
					cdur = dur;

				if (dash_input->components[k].media_type == GF_ISOM_MEDIA_AUDIO) {
					if (min_audio_duration == -1 || min_audio_duration > cdur) {
						min_audio_duration = cdur;
					}
					if (max_audio_duration == -1 || max_audio_duration < cdur) {
						max_audio_duration = cdur;
					}
				}
			}

			if (sub_duration && (sub_duration < dur) ) {
				dur = dasher->subduration;
			}

			if (dur > period_duration)
				period_duration = dur;

			if (min_media_duration == -1 || min_media_duration > dur) {
				min_media_duration = dur;
			}
			if (max_media_duration == -1 || max_media_duration < dur) {
				max_media_duration = dur;
			}

			switch (dash_input->protection_scheme_type) {
			case GF_ISOM_CENC_SCHEME:
			case GF_ISOM_CBC_SCHEME:
			case GF_ISOM_CENS_SCHEME:
			case GF_ISOM_CBCS_SCHEME:
				use_cenc = GF_TRUE;
				break;
			}
			if (max_comp_per_input < dash_input->nb_components)
				max_comp_per_input = dash_input->nb_components;
		}
		if (first_in_period) {
			dasher->inputs[first_in_period-1].period_duration = period_duration;
		}
		presentation_duration += period_duration;
		if (max_media_duration - min_media_duration > dasher->segment_duration) {
			GF_LOG(GF_LOG_WARNING, GF_LOG_DASH, ("[DASH] The difference between the durations of the longest and shortest representations (%f) is higher than the segment duration (%f)\n", max_media_duration - min_media_duration, dasher->segment_duration));
		}

		if (! dasher->subduration)
			dasher->disable_loop = GF_TRUE;

		if (!dasher->disable_loop && dasher->subduration && (max_audio_duration>0)) {
			if (max_audio_duration != min_audio_duration) {
				GF_LOG(GF_LOG_WARNING, GF_LOG_DASH, ("[DASH] Audio streams in the period have different durations (min %lf, max %lf), may result in bad synchronization\n", min_audio_duration, max_audio_duration));
			}
			for (i=0; i<dasher->nb_inputs; i++) {
				GF_DashSegInput *dash_input = &dasher->inputs[i];
				if (dash_input->period != cur_period+1) continue;
				if (!dash_input->adaptation_set) continue;
				dash_input->clamp_duration = max_audio_duration;

				if (dash_input->duration > max_audio_duration) {
					GF_LOG(GF_LOG_WARNING, GF_LOG_DASH, ("[DASH] Input %s: max audio duration (%lf) in the period is less than duration (%lf), clamping will happen\n", dash_input->file_name, max_audio_duration, dash_input->media_duration ? dash_input->media_duration : dash_input->duration));
				}
			}
		}
	}

	if (max_comp_per_input > 1) {
		if (dasher->profile == GF_DASH_PROFILE_AVC264_LIVE) {
			GF_LOG(GF_LOG_WARNING, GF_LOG_DASH, ("[DASH] Muxed representations not allowed in DASH-IF AVC264 live profile\n\tswitching to regular live profile\n"));
			dasher->profile = GF_DASH_PROFILE_LIVE;
		} else if (dasher->profile == GF_DASH_PROFILE_HBBTV_1_5_ISOBMF_LIVE) {
			GF_LOG(GF_LOG_WARNING, GF_LOG_DASH, ("[DASH] Muxed representations not allowed in HbbTV 1.5 ISOBMF live profile\n\tswitching to regular live profile\n"));
			dasher->profile = GF_DASH_PROFILE_LIVE;
		} else if (dasher->profile == GF_DASH_PROFILE_AVC264_ONDEMAND) {
			GF_LOG(GF_LOG_WARNING, GF_LOG_DASH, ("[DASH] Muxed representations not allowed in DASH-IF AVC264 onDemand profile\n\tswitching to regular onDemand profile\n"));
			dasher->profile = GF_DASH_PROFILE_ONDEMAND;
		}
	}

	/*HbbTV 1.5 ISO live specific checks*/
	if (dasher->profile == GF_DASH_PROFILE_HBBTV_1_5_ISOBMF_LIVE) {
		if (max_adaptation_set > 16) {
			GF_LOG(GF_LOG_ERROR, GF_LOG_DASH, ("[DASH] Max 16 adaptation sets in HbbTV 1.5 ISO live profile\n\tswitching to DASH AVC/264 live profile\n"));
			dasher->profile = GF_DASH_PROFILE_AVC264_LIVE;
		}
		if (max_period > 32) {
			GF_LOG(GF_LOG_ERROR, GF_LOG_DASH, ("[DASH] Max 32 periods in HbbTV 1.5 ISO live profile\n\tswitching to regular DASH AVC/264 live profile\n"));
			dasher->profile = GF_DASH_PROFILE_AVC264_LIVE;
		}
		if (dasher->segment_duration < 1.0) {
			GF_LOG(GF_LOG_ERROR, GF_LOG_DASH, ("[DASH] Min segment duration 1s in HbbTV 1.5 ISO live profile\n\tcapping to 1s\n"));
			dasher->segment_duration = 1.0;
		}
		if (dasher->segment_duration > 15.0) {
			GF_LOG(GF_LOG_ERROR, GF_LOG_DASH, ("[DASH] Max segment duration 15s in HbbTV 1.5 ISO live profile\n\tcapping to 15s\n"));
			dasher->segment_duration = 15.0;
		}
	}

	GF_LOG(GF_LOG_DEBUG, GF_LOG_DASH, ("[DASH] DASH fetched component infos\n"));

	// Restoring DASH context
	active_period_start = 0;
	if (dasher->dash_ctx) {
		Double duration;
		char *id = "";
		if (last_period_rep_idx_plus_one) id = dasher->inputs[last_period_rep_idx_plus_one-1].periodID;
		if (!id) id = "";

		//restore max segment duration
		opt = gf_cfg_get_key(dasher->dash_ctx, "DASH", "MaxSegmentDuration");
		if (opt) dasher->mpd->max_segment_duration = (u32)atof(opt);

		opt = gf_cfg_get_key(dasher->dash_ctx, "DASH", "LastActivePeriod");
		//period has changed
		if (opt && strcmp(opt, id)) {
			Bool prev_period_not_done = GF_FALSE;
			const char *prev_id = opt;
			Double last_period_dur = 0;
			opt = gf_cfg_get_key(dasher->dash_ctx, "DASH", "CumulatedPastPeriodsDuration");
			duration = opt ? atof(opt) : 0.0;

			opt = gf_cfg_get_key(dasher->dash_ctx, "DASH", "LastPeriodDuration");
			if (opt) last_period_dur = atof(opt);

			if (!last_period_dur) {
				GF_LOG(GF_LOG_ERROR, GF_LOG_DASH, ("[DASH] last period has no known duration, cannot insert new period. Try re-dashing previous period and specifying its duration\n"));
				return GF_BAD_PARAM;
			}

			//we may have called the segmenter with the end of the previous active period and the start of the new one - locate the
			//previous period and update cumulated duration
			for (i=0; i<dasher->nb_inputs; i++) {
				char *p_id = dasher->inputs[i].periodID;
				if (!p_id) p_id = "";
				if (!strcmp(p_id, prev_id)) {
					last_period_dur += dasher->inputs[last_period_rep_idx_plus_one-1].period_duration;
					presentation_duration -= dasher->inputs[last_period_rep_idx_plus_one-1].period_duration;;
					prev_period_not_done = GF_TRUE;
					break;
				}
			}
			gf_cfg_set_key(dasher->dash_ctx, "DASH", "LastPeriodDuration", NULL);

			duration += last_period_dur;
			presentation_duration += duration;

			sprintf(szOpt, "%g", duration);
			gf_cfg_set_key(dasher->dash_ctx, "DASH", "CumulatedPastPeriodsDuration", szOpt);

			//get active period start
			opt = gf_cfg_get_key(dasher->dash_ctx, "DASH", "LastActivePeriodStart");
			if (opt) active_period_start = atof(opt);
			active_period_start += last_period_dur;

			//and add period to past periods, storing their duration and xlink
			if (! prev_period_not_done) {
				opt = gf_cfg_get_key(dasher->dash_ctx, "DASH", "LastPeriodXLINK");
				sprintf(szOpt, "%g-%g,%s", last_period_dur, active_period_start-last_period_dur,  opt ? opt : "INLINE");
				gf_cfg_set_key(dasher->dash_ctx, "PastPeriods", prev_id, szOpt);
				if (opt) {
					gf_cfg_set_key(dasher->dash_ctx, "DASH", "LastPeriodXLINK", NULL);
				}

				//update active period start
				sprintf(szOpt, "%g", active_period_start);
				gf_cfg_set_key(dasher->dash_ctx, "DASH", "LastActivePeriodStart", szOpt);

				purge_dash_context(dasher->dash_ctx);
			}

			//and finally switch active period
			gf_cfg_set_key(dasher->dash_ctx, "DASH", "LastActivePeriod", id);

			sprintf(szOpt, "%g", dasher->inputs[last_period_rep_idx_plus_one-1].period_duration);
			gf_cfg_set_key(dasher->dash_ctx, "DASH", "LastPeriodDuration", szOpt);
		} else {
			GF_DashSegInput *dash_input = &dasher->inputs[last_period_rep_idx_plus_one-1];
			opt = gf_cfg_get_key(dasher->dash_ctx, "DASH", "LastPeriodDuration");
			if (opt) {
				Double d = dash_input->duration;
				if (dash_input->clamp_duration) d = dash_input->clamp_duration;
				else if (dash_input->media_duration) d = dash_input->media_duration;

				duration = atof(opt);

				if (dash_input->period_duration + duration > d) {
					dash_input->period_duration = d - duration;
				}
				dash_input->period_duration += duration;
				presentation_duration += duration;
			}
			sprintf(szOpt, "%g", dash_input->period_duration);
			gf_cfg_set_key(dasher->dash_ctx, "DASH", "LastPeriodDuration", szOpt);
			gf_cfg_set_key(dasher->dash_ctx, "DASH", "LastActivePeriod", id);

			opt = gf_cfg_get_key(dasher->dash_ctx, "DASH", "CumulatedPastPeriodsDuration");
			presentation_duration += opt ? atof(opt) : 0.0;

			opt = gf_cfg_get_key(dasher->dash_ctx, "DASH", "LastActivePeriodStart");
			if (opt) active_period_start = atof(opt);
		}

		GF_LOG(GF_LOG_DEBUG, GF_LOG_DASH, ("[DASH] DASH context restored\n"));
	}

	strcpy(szTempMPD, dasher->mpd_name);
	if (dasher->dash_mode) strcat(szTempMPD, ".tmp");

	dasher->mpd_file = gf_fopen(szTempMPD, "wt");
	if (!dasher->mpd_file) {
		GF_LOG(GF_LOG_INFO, GF_LOG_AUTHOR, ("[MPD] Cannot open MPD file %s for writing\n", szTempMPD));
		return GF_IO_ERR;
	}

	/* The segmenter needs to take past periods into account when generating an MPD
	   but we don't want to reprocess those periods all the time
	   we serialize them once, the first time it is called and then simply copy/paste when the segmenter is called again */

	/* Building the list of past periods */
	period_links = gf_list_new();
	if (dasher->dash_ctx) {
		u32 count = gf_cfg_get_key_count(dasher->dash_ctx, "PastPeriods");
		for (i=0; i<count; i++) {
			const char *id = gf_cfg_get_key_name(dasher->dash_ctx, "PastPeriods", i);
			const char *xlink = gf_cfg_get_key(dasher->dash_ctx, "PastPeriods", id);
			char *sep = (char *)strchr(xlink, ',');
			if (!sep) continue;

			GF_SAFEALLOC(p, PeriodEntry);
			gf_list_add(period_links, p);
			p->id = id;

			sep[0] = 0;
			p->period_duration = (Double) atof(xlink);
			sep[0]=',';
			xlink = &sep[1];
			if (!strcmp(xlink, "INLINE")) {
				strcpy(p->szPeriodXML, dasher->mpd_name);
				sep = strrchr(p->szPeriodXML, '.');
				if (sep) sep[0] = 0;
				strcat(p->szPeriodXML, "-Period_");
				strcat(p->szPeriodXML, id);
				strcat(p->szPeriodXML, ".mpd");
			} else {
				char *url = gf_url_concatenate(dasher->mpd_name, xlink);
				strcpy(p->szPeriodXML, url ? url : xlink);
				if (url) gf_free(url);
				p->xlink = xlink;
				p->is_xlink = GF_TRUE;
			}
		}
	}

	// Check all periods and process segments for the active one
	for (cur_period=0; cur_period<max_period; cur_period++) {
		Bool flush_period = GF_FALSE;
		Double period_duration = 0;
		const char *id=NULL;
		const char *xlink = NULL;

		/* Find period information for this period */
		for (i=0; i< dasher->nb_inputs; i++) {
			if (dasher->inputs[i].adaptation_set && (dasher->inputs[i].period==cur_period+1)) {
				period_duration = dasher->inputs[i].period_duration;
				id = dasher->inputs[i].periodID;
				if (dasher->inputs[i].xlink)
					xlink = dasher->inputs[i].xlink;
				break;
			}
		}

		GF_SAFEALLOC(p, PeriodEntry);
		gf_list_add(period_links, p);
		p->period_duration = period_duration;
		p->period_idx = cur_period+1;
		p->id = id;

		if (xlink) {
			char *url = gf_url_concatenate(dasher->mpd_name, xlink);
			strcpy(p->szPeriodXML, url ? url : xlink);
			if (url) gf_free(url);
			p->xlink = xlink;
			p->is_xlink = GF_TRUE;
		} 
		else {
			strcpy(p->szPeriodXML, dasher->mpd_name);
			sep = strrchr(p->szPeriodXML, '.');
			if (sep) sep[0] = 0;
			strcat(p->szPeriodXML, "-Period_");
			strcat(p->szPeriodXML, id ? id : "");
			strcat(p->szPeriodXML, ".mpd");
		}

		//only open file if we are to dash something (max_adaptation_set=0: no source file, only period xlink insertion)
		if (max_adaptation_set) {
			dasher->period_mpd_file = gf_fopen(p->szPeriodXML, "wb");

			if (!dasher->period_mpd_file) {
				GF_LOG(GF_LOG_ERROR, GF_LOG_DASH, ("[DASH] Cannot open period MPD %s for writing, aborting\n", p->szPeriodXML));
				e = GF_IO_ERR;
				goto exit;
			}

			period_obj = gf_mpd_period_new();
			e = set_period_header(dasher, period_obj, id, active_period_start, period_duration, NULL, cur_period+1, (xlink!=NULL) ? GF_TRUE : GF_FALSE);
			if (e) goto exit;
		}
		else {
			GF_LOG(GF_LOG_DEBUG, GF_LOG_DASH, ("[DASH] MPD uses only xlink periods (no local AdaptationSet)\n"));
		}
		//keep track of the last period xlink
		if (dasher->dash_ctx) {
			gf_cfg_set_key(dasher->dash_ctx, "DASH", "LastPeriodXLINK", xlink);
		}

		/*for each identified adaptationSets, write MPD and perform segmentation of input files*/
		for (cur_adaptation_set=0; cur_adaptation_set < max_adaptation_set; cur_adaptation_set++) {
			GF_MPD_AdaptationSet *adaptation_set_obj;
			char szInit[GF_MAX_PATH], tmp[GF_MAX_PATH];
			u32 first_rep_in_set=0;
			u32 max_width = 0;
			u32 max_height = 0;
			u32 dar_num = 1;
			u32 dar_den = 1;
			u32 fps_num = 0;
			u32 fps_denum = 0;
			Double seg_duration_in_as = 0;
			Bool has_scalability = GF_FALSE;
			Bool use_bs_switching = (dasher->bitstream_switching_mode==GF_DASH_BSMODE_NONE) ? GF_FALSE : GF_TRUE;
			char *lang;
			char szFPS[100];
			Bool is_first_rep = GF_FALSE;
			Bool skip_init_segment_creation = GF_FALSE;

			dasher->segment_alignment_disabled = GF_FALSE;

			// find the first input that corresponds to the current adaptation set
			while (dasher->inputs[first_rep_in_set].adaptation_set != cur_adaptation_set + 1) {
				first_rep_in_set++;
			}

			/*not in our period*/
			if (dasher->inputs[first_rep_in_set].period != cur_period + 1) {
				continue;
			}

			if (dasher->inputs[first_rep_in_set].idx_representations) {
				skip_init_segment_creation = GF_TRUE;
			}

			if (!dasher->inputs[first_rep_in_set].init_segment_generated) {

				strcpy(tmp, dasher->mpd_name);
				sep = strrchr(tmp, '.');
				if (sep) sep[0] = 0;

				if (max_adaptation_set==1) {
					strcpy(szInit, tmp);
					strcat(szInit, "_init.mp4");
				} else {
					sprintf(szInit, "%s_set%d_init.mp4", tmp, cur_adaptation_set+1);
				}
				/*unless asked to do BS switching on single rep, don't do it ...*/
				if ((dasher->bitstream_switching_mode < GF_DASH_BSMODE_SINGLE)
				        && (dasher->inputs[first_rep_in_set].nb_rep_in_adaptation_set==1)
				        /*unless the representation is a scalable one split across several adaptation sets ...*/
				        && (dasher->inputs[first_rep_in_set].nb_representations<=1)
				   ) {
					use_bs_switching = GF_FALSE;
				}

				if (! use_bs_switching) {
					skip_init_segment_creation = GF_TRUE;
				}
				else if (! dasher->inputs[first_rep_in_set].dasher_create_init_segment) {
					skip_init_segment_creation = GF_TRUE;
					strcpy(szInit, "");
				}
				/*if we already wrote the InitializationSegment, get rid of it (no overwrite) and let the dashing routine open it*/
				else if (dasher->dash_ctx) {
					char RepSecName[GF_MAX_PATH];
					const char *init_seg_name;
					sprintf(RepSecName, "Representation_%s", dasher->inputs[first_rep_in_set].representationID);
					if ((init_seg_name = gf_cfg_get_key(dasher->dash_ctx, RepSecName, "InitializationSegment")) != NULL) {
						skip_init_segment_creation = GF_TRUE;
					}
				}

				if (!skip_init_segment_creation) {
					Bool disable_bs_switching = GF_FALSE;
					e = dasher->inputs[first_rep_in_set].dasher_create_init_segment(dasher->inputs, dasher->nb_inputs, cur_adaptation_set+1, szInit, dasher->tmpdir, dasher, dasher->bitstream_switching_mode, &disable_bs_switching);
					if (e) goto exit;
					if (disable_bs_switching) {
						use_bs_switching = GF_FALSE;
					}
				}

				dasher->inputs[first_rep_in_set].init_seg_url = use_bs_switching ? gf_strdup(szInit) : NULL;
				dasher->inputs[first_rep_in_set].use_bs_switching = use_bs_switching;
				dasher->inputs[first_rep_in_set].init_segment_generated = GF_TRUE;
			} 
			else {
				use_bs_switching = dasher->inputs[first_rep_in_set].use_bs_switching;
			}

			dasher->bs_switch_segment_file = use_bs_switching ? dasher->inputs[first_rep_in_set].init_seg_url : NULL;

			dasher->segment_alignment_disabled = GF_FALSE;
			szFPS[0] = 0;
			lang = NULL;
			/*compute some max defaults*/
			for (i=0; i<dasher->nb_inputs && !e; i++) {
				GF_DashSegInput *dash_input = &dasher->inputs[i];

				if (dash_input->adaptation_set != cur_adaptation_set + 1) {
					continue;
				}

				if (dash_input->idx_representations) {
					has_scalability = GF_TRUE;
				}

				for (j=0; j<dash_input->nb_components; j++) {
					struct _dash_component *comp = & dash_input->components[j];
					if (comp->width > max_width) {
						max_width = comp->width;
					}
					if (comp->height > max_height) {
						max_height = comp->height;
					}
					if (!fps_num || !fps_denum) {
						fps_num = comp->fps_num;
						fps_denum = comp->fps_denum;
					}
					else if (fps_num * comp->fps_denum < comp->fps_num * fps_denum) {
						fps_num = comp->fps_num;
						fps_denum = comp->fps_denum;
					}

					if (dar_num * comp->sar_denum * comp->height != dar_den * comp->sar_num * comp->width) {
						dar_num = comp->sar_num * comp->width;
						dar_den = comp->sar_denum * comp->height;
					}

					if (comp->lang) {
						if (lang && strcmp(lang, comp->lang) ) {
							if (!strcmp(lang, "und") || !strcmp(comp->lang, "lang")) {
								GF_LOG(GF_LOG_WARNING, GF_LOG_DASH, ("[DASH] two languages in adaptation set: %s will be kept %s will be ignored\n", lang, comp->lang));
							}
						} else if (!lang) {
							lang = gf_strdup(comp->lang);
						}
					}

					if (dash_input->segment_duration) {
						if (!seg_duration_in_as) {
							seg_duration_in_as = dash_input->segment_duration;
						}
						else if (dash_input->segment_duration != seg_duration_in_as) {
							dasher->segment_alignment_disabled = GF_TRUE;
						}
					}
				}
			}

			if (max_width && max_height) {
				gf_media_get_reduced_frame_rate(&fps_num, &fps_denum);
				if (fps_denum > 1) {
					sprintf(szFPS, "%d/%d", fps_num, fps_denum);
				} 
				else if (fps_num) {
					sprintf(szFPS, "%d", fps_num);
				}
			}

			adaptation_set_obj = gf_mpd_adaptation_set_new();
			gf_list_add(period_obj->adaptation_sets, adaptation_set_obj);
			e = set_adaptation_header(adaptation_set_obj, dasher->profile, dasher->use_url_template, dasher->single_file_mode, dasher->inputs, dasher->nb_inputs, cur_period+1, cur_adaptation_set+1, first_rep_in_set,
			                            use_bs_switching, max_width, max_height, dar_num, dar_den, szFPS, lang, szInit, dasher->segment_alignment_disabled, dasher->mpd_name);
			gf_free(lang);

			if (e) goto exit;

			is_first_rep = GF_TRUE;
			for (i=0; i<dasher->nb_inputs && !e; i++) {
				char szOutName[GF_MAX_PATH], *segment_name, *orig_seg_name;
				GF_DashSegInput *dash_input = &dasher->inputs[i];
				Double segdur, fragdur;
				if (dash_input->adaptation_set != cur_adaptation_set + 1) {
					continue;
				}

				orig_seg_name = segment_name = dasher->seg_rad_name;

				strcpy(szOutName, gf_url_get_resource_name(dash_input->file_name));
				sep = strrchr(szOutName, '.');
				if (sep) sep[0] = 0;

				/*in scalable case: seg_name is variable*/
				dasher->variable_seg_rad_name = has_scalability ? GF_TRUE : GF_FALSE;
				if (segment_name) {
					if (strstr(segment_name, "%s")) {
						sprintf(szSolvedSegName, segment_name, szOutName);
						dasher->variable_seg_rad_name = GF_TRUE;
						if (dash_input->single_track_num) {
							char szTkNum[50];
							sprintf(szTkNum, "_track%d_", dash_input->single_track_num);
							strcat(szSolvedSegName, szTkNum);
						}
					} else {
						strcpy(szSolvedSegName, segment_name);
					}

					segment_name = szSolvedSegName;
				}

				/* user added a relative-path baseURL */
				if (dash_input->nb_baseURL) {
					if (gf_url_is_local(dash_input->baseURL[0])) {
						const char *name;
						char tmp_segment_name[GF_MAX_PATH];
						if (dash_input->nb_baseURL > 1)
							GF_LOG(GF_LOG_WARNING, GF_LOG_DASH, ("[DASH] Several relative path baseURL for input %s: selecting \"%s\"\n", dash_input->file_name, dash_input->baseURL[0]));
						name = gf_url_get_resource_name(szOutName);
						strcpy(tmp_segment_name, name);
						gf_url_get_resource_path(dash_input->baseURL[0], szOutName);
						if (szOutName[strlen(szOutName)] != GF_PATH_SEPARATOR) {
							char ext[2];
							ext[0] = GF_PATH_SEPARATOR;
							ext[1] = 0;
							strcat(szOutName, ext);
						}
						strcat(szOutName, tmp_segment_name);
					} else {
						GF_LOG(GF_LOG_INFO, GF_LOG_DASH, ("[DASH] Found baseURL for input %s but not a relative path (%s)\n", dash_input->file_name, dash_input->baseURL[0]));
					}
				}

				if ((dash_input->trackNum || dash_input->single_track_num) && (!dasher->seg_rad_name || !strstr(dasher->seg_rad_name, "$RepresentationID$") ) ) {
					char tmp[20];
					sprintf(tmp, "_track%d", dash_input->trackNum ? dash_input->trackNum : dash_input->single_track_num);
					strcat(szOutName, tmp);
				}
				strcat(szOutName, "_dash");

				if (gf_url_get_resource_path(dasher->mpd_name, tmp)) {
					strcat(tmp, szOutName);
					strcpy(szOutName, tmp);
				}
				if (segment_name && dash_input->trackNum && !strstr(dasher->seg_rad_name, "$RepresentationID$") ) {
					char tmp[20];
					sprintf(tmp, "_track%d_", dash_input->trackNum);
					strcat(segment_name, tmp);
				}
				//dynamic loop of input creates same segment ID in new periods, force pid identification
				//to have different names in periods
				if (dash_input->period_id_not_specified>1) {
					char tmp[20];
					sprintf(tmp, "_p%d_", dash_input->period_id_not_specified);
					strcat(segment_name, tmp);
				}
				dasher->seg_rad_name = segment_name;

				/*in scalable case, we need also the bandwidth of dependent representation*/
				if (dash_input->dependencyID) {
					dash_input->dependency_bandwidth = gf_dash_get_dependency_bandwidth(dasher->inputs, dasher->nb_inputs, dash_input->file_name, dash_input->lower_layer_track);
				}

				segdur = dasher->segment_duration;
				fragdur = dasher->fragment_duration;

				if (dash_input->segment_duration)
					dasher->segment_duration = dash_input->segment_duration;

				if (dash_input->segment_duration && (dasher->fragment_duration * dasher->dash_scale > dash_input->segment_duration)) {
					dasher->fragment_duration = dasher->segment_duration;
				}


				GF_LOG(GF_LOG_INFO, GF_LOG_DASH, ("DASHing file %s\n", dash_input->file_name));
				e = dash_input->dasher_segment_file(dash_input, szOutName, dasher, adaptation_set_obj, is_first_rep);

				dasher->seg_rad_name = orig_seg_name;
				dasher->segment_duration = segdur;
				dasher->fragment_duration = fragdur;

				if (e) {
					GF_LOG(GF_LOG_ERROR, GF_LOG_DASH, ("Error while DASH-ing file: %s\n", gf_error_to_string(e)));
					goto exit;
				}
				is_first_rep = GF_FALSE;
				//gf_mpd_period_free(period_obj);
			}
			/*close adaptation set*/
		}

		if (max_adaptation_set) {
			gf_mpd_print_period(period_obj, GF_TRUE, dasher->period_mpd_file);
			gf_mpd_period_free(period_obj);
			gf_fclose(dasher->period_mpd_file);
			period_obj = NULL;
		}

		//and add periods done to past periods, storing their start time
		if (!id) id="";
		if (last_period_rep_idx_plus_one && dasher->inputs[last_period_rep_idx_plus_one-1].periodID && strcmp(id, dasher->inputs[last_period_rep_idx_plus_one-1].periodID) ) {
			flush_period = GF_TRUE;
		}
		else if (dasher->force_period_end) {
			flush_period = GF_TRUE;
		}
		if (flush_period && dasher->dash_ctx) {
			//get largest duration
			u32 k, scount = gf_cfg_get_section_count(dasher->dash_ctx);
			for (k=0; k<scount; k++) {
				const char *sec = gf_cfg_get_section_name(dasher->dash_ctx, k);
				if (!sec) continue;
				if( !strnicmp(sec, "Representation_", 15) ) {
					const char *key = gf_cfg_get_key(dasher->dash_ctx, sec, "CumulatedDuration");
					if (key) {
						Double v = atof(key) / dasher->dash_scale;
						if (v>period_duration) period_duration = v;
					}
				}
			}

			sprintf(szOpt, "%g-%g", active_period_start, period_duration);
			gf_cfg_set_key(dasher->dash_ctx, "PastPeriods", id, szOpt);

			sprintf(szOpt, "%g", active_period_start);
			gf_cfg_set_key(dasher->dash_ctx, "DASH", "LastActivePeriodStart", szOpt);
			//also update last period duration with computed val
			sprintf(szOpt, "%g", period_duration);
			gf_cfg_set_key(dasher->dash_ctx, "DASH", "LastPeriodDuration", szOpt);

			if (dasher->dash_ctx) purge_dash_context(dasher->dash_ctx);
		}
	}

	if (dasher->dash_ctx) {
		sprintf(szOpt, "%g", dasher->mpd->max_segment_duration*1.0);
		gf_cfg_set_key(dasher->dash_ctx, "DASH", "MaxSegmentDuration", szOpt);
	}

	GF_LOG(GF_LOG_DEBUG, GF_LOG_DASH, ("[DASH] DASH Segment generation done\n"));


	/*ready to write the MPD*/
	dasher->mpd->media_presentation_duration = (u64)(presentation_duration*1000); // seconds to milliseconds

	if (dasher->dash_mode && !dasher->mpd->minimum_update_period) {
		presentation_duration = dasher->mpd_live_duration;
	}

	if (dasher->force_period_end && !dasher->mpd->minimum_update_period && !presentation_duration) {
		presentation_duration = 0;
		i=0;
		while ((p = (PeriodEntry *) gf_list_enum(period_links, &i))) {
			presentation_duration = p->period_duration;
		}
	}

	dasher->mpd->media_presentation_duration = (u64)(presentation_duration*1000);
	if(!dasher->mpd_header_is_init){
		e = mpd_set_header(dasher, has_mpeg2, presentation_duration, use_cenc, uses_xlink);
		if (e) goto exit;
		dasher->mpd_header_is_init=GF_TRUE;
	}


	i=0;
	while ((p = (PeriodEntry *) gf_list_enum(period_links, &i))) {

		if (p->is_xlink) {
			set_period_header(dasher, period_obj, p->id, 0.0, p->period_duration, p->xlink, p->period_idx, GF_FALSE);
		} else {
			GF_DOMParser *mpd_parser;
			GF_XMLNode *Xml_node;
			mpd_parser = gf_xml_dom_new();
			e = gf_xml_dom_parse(mpd_parser, p->szPeriodXML, NULL, NULL);
			Xml_node=gf_xml_dom_get_root(mpd_parser);
			if(!Xml_node)goto exit;
			gf_mpd_parse_period(dasher->mpd, Xml_node);
			gf_xml_dom_del(mpd_parser);
		}

		if (!p->period_idx) {
			if (!dasher->dash_ctx && !p->is_xlink) {
				gf_delete_file(p->szPeriodXML);
			}
		}
	}

	gf_mpd_write_file(dasher->mpd, szTempMPD);
	if(dasher->m3u8_name)
		gf_mpd_write_m3u8_file(dasher->mpd, dasher->m3u8_name);

	GF_LOG(GF_LOG_DEBUG, GF_LOG_DASH, ("[DASH] DASH MPD done\n"));


	if (dasher->dash_ctx && dasher->dash_mode) {
		const char *opt = gf_cfg_get_key(dasher->dash_ctx, "DASH", "LastPeriodDuration");
		if (opt) {
			GF_LOG(GF_LOG_INFO, GF_LOG_DASH, ("[DASH] Current Period Duration: %s\n", opt) );
		}
	}

	if (dasher->profile == GF_DASH_PROFILE_HBBTV_1_5_ISOBMF_LIVE) {
		if (gf_ftell(dasher->mpd_file) > 100*1024)
			GF_LOG(GF_LOG_WARNING, GF_LOG_AUTHOR, ("[DASH] Manifest MPD is too big for HbbTV 1.5. Limit is 100kB, current size is "LLU"kB\n", gf_ftell(dasher->mpd_file)/1024));
	}

	GF_LOG(GF_LOG_DEBUG, GF_LOG_DASH, ("[DASH] Done dashing\n"));
	dasher->nb_secs_to_discard = 0;

exit:
	if (dasher->mpd) {
		gf_mpd_reset_periods(dasher->mpd);
	}
	if (dasher->mpd_file) {
		gf_fclose(dasher->mpd_file);
		if (!e && dasher->dash_mode) {
			gf_delete_file(dasher->mpd_name);
			e = gf_move_file(szTempMPD, dasher->mpd_name);
			if (e) {
				GF_LOG(GF_LOG_ERROR, GF_LOG_AUTHOR, ("[DASH] Error moving file %s to %s: %s\n", szTempMPD, dasher->mpd_name, gf_error_to_string(e) ));
			}
		}
	}

	if (period_links) {
		while (gf_list_count(period_links)) {
			PeriodEntry *p = (PeriodEntry *) gf_list_pop_back(period_links);
			if (p) gf_free(p);
		}
		gf_list_del(period_links);
	}

	return e;
}

#endif /* GPAC_DISABLE_ISOM_WRITE */<|MERGE_RESOLUTION|>--- conflicted
+++ resolved
@@ -2112,22 +2112,6 @@
 		GF_LOG(GF_LOG_DEBUG, GF_LOG_DASH, ("[DASH] Segment %s, done with fragment %d, fragment length %d\n", SegmentName, nbFragmentInSegment, tf->FragmentLength));
 
 		SegmentDuration += maxFragDurationOverSegment;
-<<<<<<< HEAD
-		if (!use_url_template) {
-			GF_MPD_SegmentURL *seg_url;
-			const char *name = gf_dasher_strip_output_dir(dasher->mpd_name, SegmentName);
-			seg_url = gf_mpd_segmenturl_new(name, 0, 0, NULL, 0, 0);
-			seg_url->duration=SegmentDuration;
-			if (dasher->dash_ctx) {
-				char szKey[100], szVal[4046];
-				sprintf(szKey, "UrlInfo%d", cur_seg );
-				sprintf(szVal, "<SegmentURL media=\"%s\"/>", name);
-				gf_cfg_set_key(dasher->dash_ctx, RepURLsSecName, szKey, szVal);
-			}
-			gf_list_add(segment_urls, seg_url);
-		}
-=======
->>>>>>> 57f720d7
 
 		/*if no simulation and no SIDX or realtime is used, flush fragments as we write them*/
 		if (!simulation_pass && (!dasher->enable_sidx || dasher->real_time) ) {
@@ -2273,10 +2257,6 @@
 					if (dasher->single_file_mode!=1) {
 						GF_MPD_SegmentURL *seg_url;
 						seg_url = gf_mpd_segmenturl_new(NULL, start_range, end_range, NULL, idx_start_range, idx_end_range);
-<<<<<<< HEAD
-						seg_url->duration=SegmentDuration;
-=======
->>>>>>> 57f720d7
 						gf_list_add(segment_urls, seg_url);
 						if (dasher->dash_ctx) {
 							char szKey[100], szVal[4046];
@@ -2290,11 +2270,6 @@
 				}
 			}
 
-<<<<<<< HEAD
-			 SegmentDuration = 0;
-=======
-
->>>>>>> 57f720d7
 
 			/*next fragment will exceed segment length, abort fragment at next rap (possibly after MaxSegmentDuration)*/
 			if (split_seg_at_rap && SegmentDuration && (SegmentDuration + MaxFragmentDuration >= MaxSegmentDuration)) {
