/*
 *			GPAC - Multimedia Framework C SDK
 *
 *			Authors: Jean Le Feuvre, Romain Bouqueau, Cyril Concolato
 *			Copyright (c) Telecom ParisTech 2000-2012
 *					All rights reserved
 *
 *  This file is part of GPAC / Media Tools sub-project
 *
 *  GPAC is free software; you can redistribute it and/or modify
 *  it under the terms of the GNU Lesser General Public License as published by
 *  the Free Software Foundation; either version 2, or (at your option)
 *  any later version.
 *
 *  GPAC is distributed in the hope that it will be useful,
 *  but WITHOUT ANY WARRANTY; without even the implied warranty of
 *  MERCHANTABILITY or FITNESS FOR A PARTICULAR PURPOSE.  See the
 *  GNU Lesser General Public License for more details.
 *
 *  You should have received a copy of the GNU Lesser General Public
 *  License along with this library; see the file COPYING.  If not, write to
 *  the Free Software Foundation, 675 Mass Ave, Cambridge, MA 02139, USA.
 *
 */

#include <gpac/filters.h>
#include <gpac/constants.h>


#include <gpac/internal/media_dev.h>

#include <gpac/xml.h>


#ifndef GPAC_DISABLE_MEDIA_IMPORT

GF_Err gf_import_message(GF_MediaImporter *import, GF_Err e, char *format, ...)
{
#ifndef GPAC_DISABLE_LOG
	if (gf_log_tool_level_on(GF_LOG_AUTHOR, e ? GF_LOG_WARNING : GF_LOG_INFO)) {
		va_list args;
		char szMsg[1024];
		va_start(args, format);
		vsprintf(szMsg, format, args);
		va_end(args);
		GF_LOG((u32) (e ? GF_LOG_WARNING : GF_LOG_INFO), GF_LOG_AUTHOR, ("%s\n", szMsg) );
	}
#endif
	return e;
}


static void gf_media_update_bitrate_ex(GF_ISOFile *file, u32 track, Bool use_esd)
{
#ifndef GPAC_DISABLE_ISOM_WRITE
	u32 i, count, timescale, db_size, ofmt;
	u64 time_wnd, rate, max_rate, avg_rate, bitrate;
	Double br;
	GF_ISOSample sample;
	db_size = 0;

<<<<<<< HEAD
=======
	switch (gf_isom_get_media_subtype(file, track, 1)) {
	case GF_ISOM_SUBTYPE_MPEG4:
		esd = gf_isom_get_esd(file, track, 1);
		break;
	case GF_ISOM_SUBTYPE_MPEG4_CRYP:
		gf_isom_get_original_format_type(file, track, 1, &ofmt);
		switch (ofmt) {
		case GF_ISOM_BOX_TYPE_MP4S:
		case GF_ISOM_BOX_TYPE_MP4A:
		case GF_ISOM_BOX_TYPE_MP4V:
			esd = gf_isom_get_esd(file, track, 1);
			break;
		}
	}


	if (esd) {
		db_size = esd->decoderConfig->bufferSizeDB;
		esd->decoderConfig->avgBitrate = 0;
		esd->decoderConfig->maxBitrate = 0;
	}
>>>>>>> e4987545
	rate = max_rate = avg_rate = time_wnd = 0;

	memset(&sample, 0, sizeof(GF_ISOSample));
	timescale = gf_isom_get_media_timescale(file, track);
	count = gf_isom_get_sample_count(file, track);
	for (i=0; i<count; i++) {
		u32 di;
		GF_ISOSample *samp = gf_isom_get_sample_info_ex(file, track, i+1, &di, NULL, &sample);
		if (!samp) break;

		if (samp->dataLength > db_size) db_size = samp->dataLength;

		avg_rate += samp->dataLength;
		rate += samp->dataLength;
		if (samp->DTS > time_wnd + timescale) {
			if (rate > max_rate) max_rate = rate;
			time_wnd = samp->DTS;
			rate = 0;
		}
	}

	br = (Double) (s64) gf_isom_get_media_duration(file, track);
	br /= timescale;
	if (br) {
		GF_ESD *esd = NULL;
		bitrate = (u32) ((Double) (s64)avg_rate / br);
		bitrate *= 8;
		max_rate *= 8;
		if (!max_rate) max_rate = bitrate;

		if (use_esd) esd = gf_isom_get_esd(file, track, 1);
		if (esd) {
			esd->decoderConfig->avgBitrate = (u32) bitrate;
			esd->decoderConfig->maxBitrate = (u32) max_rate;
			esd->decoderConfig->bufferSizeDB = db_size;
			gf_isom_change_mpeg4_description(file, track, 1, esd);
			gf_odf_desc_del((GF_Descriptor *)esd);
		} else {
			/*move to bps*/
			gf_isom_update_bitrate(file, track, 1, (u32) bitrate, (u32) max_rate, db_size);
		}
	}
	
#endif
}

void gf_media_update_bitrate(GF_ISOFile *file, u32 track)
{
	gf_media_update_bitrate_ex(file, track, GF_FALSE);

}
void gf_media_get_video_timing(Double fps, u32 *timescale, u32 *dts_inc)
{
	u32 fps_1000 = (u32) (fps*1000 + 0.5);
	/*handle all drop-frame formats*/
	if (fps_1000==29970) {
		*timescale = 30000;
		*dts_inc = 1001;
	}
	else if (fps_1000==23976) {
		*timescale = 24000;
		*dts_inc = 1001;
	}
	else if (fps_1000==59940) {
		*timescale = 60000;
		*dts_inc = 1001;
	} else {
		*timescale = fps_1000;
		*dts_inc = 1000;
	}
}


static GF_Err gf_import_afx_sc3dmc(GF_MediaImporter *import, Bool mult_desc_allowed)
{
	GF_Err e;
	Bool destroy_esd;
	u32 size, track, di, dsi_len;
	GF_ISOSample *samp;
	u32 codecid;
	char *dsi, *data;
	FILE *src;

	if (import->flags & GF_IMPORT_PROBE_ONLY) {
		import->tk_info[0].track_num = 1;
		import->tk_info[0].stream_type = GF_STREAM_SCENE;
		import->tk_info[0].codecid = GF_CODECID_AFX;
		import->tk_info[0].flags = GF_IMPORT_USE_DATAREF | GF_IMPORT_NO_DURATION;
		import->nb_tracks = 1;
		return GF_OK;
	}

	src = gf_fopen(import->in_name, "rb");
	if (!src) return gf_import_message(import, GF_URL_ERROR, "Opening file %s failed", import->in_name);

	gf_fseek(src, 0, SEEK_END);
	size = (u32) gf_ftell(src);
	gf_fseek(src, 0, SEEK_SET);
	data = (char*)gf_malloc(sizeof(char)*size);
	size = (u32) fread(data, sizeof(char), size, src);
	gf_fclose(src);
	if ((s32) size < 0) return GF_IO_ERR;

	codecid = GF_CODECID_AFX;

	dsi = (char *)gf_malloc(1);
	dsi_len = 1;
	dsi[0] = GPAC_AFX_SCALABLE_COMPLEXITY;

	destroy_esd = GF_FALSE;
	if (!import->esd) {
		import->esd = gf_odf_desc_esd_new(0);
		destroy_esd = GF_TRUE;
	}
	/*update stream type/oti*/
	if (!import->esd->decoderConfig) import->esd->decoderConfig = (GF_DecoderConfig *) gf_odf_desc_new(GF_ODF_DCD_TAG);
	if (!import->esd->slConfig) import->esd->slConfig = (GF_SLConfig *) gf_odf_desc_new(GF_ODF_SLC_TAG);
	import->esd->decoderConfig->streamType = GF_STREAM_SCENE;
	import->esd->decoderConfig->objectTypeIndication = codecid;
	import->esd->decoderConfig->bufferSizeDB = size;
	import->esd->decoderConfig->avgBitrate = 8*size;
	import->esd->decoderConfig->maxBitrate = 8*size;
	import->esd->slConfig->timestampResolution = 1000;

	if (dsi) {
		if (!import->esd->decoderConfig->decoderSpecificInfo) import->esd->decoderConfig->decoderSpecificInfo = (GF_DefaultDescriptor *) gf_odf_desc_new(GF_ODF_DSI_TAG);
		if (import->esd->decoderConfig->decoderSpecificInfo->data) gf_free(import->esd->decoderConfig->decoderSpecificInfo->data);
		import->esd->decoderConfig->decoderSpecificInfo->data = dsi;
		import->esd->decoderConfig->decoderSpecificInfo->dataLength = dsi_len;
	}


	track = 0;
	if (mult_desc_allowed)
		track = gf_isom_get_track_by_id(import->dest, import->esd->ESID);
	if (!track)
		track = gf_isom_new_track(import->dest, import->esd->ESID, GF_ISOM_MEDIA_SCENE, 1000);
	if (!track) {
		e = gf_isom_last_error(import->dest);
		goto exit;
	}
	gf_isom_set_track_enabled(import->dest, track, 1);
	if (!import->esd->ESID) import->esd->ESID = gf_isom_get_track_id(import->dest, track);
	import->final_trackID = import->esd->ESID;

	e = gf_isom_new_mpeg4_description(import->dest, track, import->esd, (import->flags & GF_IMPORT_USE_DATAREF) ? import->in_name : NULL, NULL, &di);
	if (e) goto exit;
	//gf_isom_set_visual_info(import->dest, track, di, w, h);
	samp = gf_isom_sample_new();
	samp->IsRAP = RAP;
	samp->dataLength = size;
	if (import->initial_time_offset) samp->DTS = (u64) (import->initial_time_offset*1000);

	gf_import_message(import, GF_OK, "%s import %s", "SC3DMC", import->in_name);

	/*we must start a track from DTS = 0*/
	if (!gf_isom_get_sample_count(import->dest, track) && samp->DTS) {
		/*todo - we could add an edit list*/
		samp->DTS=0;
	}

	gf_set_progress("Importing SC3DMC", 0, 1);
	if (import->flags & GF_IMPORT_USE_DATAREF) {
		e = gf_isom_add_sample_reference(import->dest, track, di, samp, (u64) 0);
	} else {
		samp->data = data;
		e = gf_isom_add_sample(import->dest, track, di, samp);
		samp->data = NULL;
	}
	gf_set_progress("Importing SC3DMC", 1, 1);

	gf_isom_sample_del(&samp);

exit:
	gf_free(data);
	if (import->esd && destroy_esd) {
		gf_odf_desc_del((GF_Descriptor *) import->esd);
		import->esd = NULL;
	}
	return e;
}


#ifdef FILTER_FIXME

#ifndef GPAC_DISABLE_AV_PARSERS

static Bool LOAS_LoadFrame(GF_BitStream *bs, GF_M4ADecSpecInfo *acfg, u32 *nb_bytes, u8 *buffer)
{
	u32 val, size;
	u64 pos, mux_size;
	if (!acfg) return 0;
	memset(acfg, 0, sizeof(GF_M4ADecSpecInfo));
	while (gf_bs_available(bs)) {
		val = gf_bs_read_u8(bs);
		if (val!=0x56) continue;
		val = gf_bs_read_int(bs, 3);
		if (val != 0x07) {
			gf_bs_read_int(bs, 5);
			continue;
		}
		mux_size = gf_bs_read_int(bs, 13);
		pos = gf_bs_get_position(bs);

		/*use same stream mux*/
		if (!gf_bs_read_int(bs, 1)) {
			Bool amux_version, amux_versionA;

			amux_version = (Bool)gf_bs_read_int(bs, 1);
			amux_versionA = GF_FALSE;
			if (amux_version) amux_versionA = (Bool)gf_bs_read_int(bs, 1);
			if (!amux_versionA) {
				u32 i, allStreamsSameTimeFraming, numProgram;
				if (amux_version) gf_latm_get_value(bs);

				allStreamsSameTimeFraming = gf_bs_read_int(bs, 1);
				/*numSubFrames = */gf_bs_read_int(bs, 6);
				numProgram = gf_bs_read_int(bs, 4);
				for (i=0; i<=numProgram; i++) {
					u32 j, num_lay;
					num_lay = gf_bs_read_int(bs, 3);
					for (j=0; j<=num_lay; j++) {
						u32 frameLengthType;
						Bool same_cfg = GF_FALSE;
						if (i || j) same_cfg = (Bool)gf_bs_read_int(bs, 1);

						if (!same_cfg) {
							if (amux_version==1) gf_latm_get_value(bs);
							gf_m4a_parse_config(bs, acfg, GF_FALSE);
						}
						frameLengthType = gf_bs_read_int(bs, 3);
						if (!frameLengthType) {
							/*latmBufferFullness = */gf_bs_read_int(bs, 8);
							if (!allStreamsSameTimeFraming) {
							}
						} else {
							/*not supported*/
						}
					}

				}
				/*other data present*/
				if (gf_bs_read_int(bs, 1)) {
//					u32 k = 0;
				}
				/*CRCcheck present*/
				if (gf_bs_read_int(bs, 1)) {
				}
			}
		}

		size = 0;
		while (1) {
			u32 tmp = gf_bs_read_int(bs, 8);
			size += tmp;
			if (tmp!=255) break;
		}
		if (nb_bytes && buffer) {
			*nb_bytes = (u32) size;
			gf_bs_read_data(bs, (char *) buffer, size);
		} else {
			gf_bs_skip_bytes(bs, size);
		}

		/*parse amux*/
		gf_bs_seek(bs, pos + mux_size);

		if (gf_bs_peek_bits(bs, 11, 0) != 0x2B7) {
			gf_bs_seek(bs, pos + 1);
			continue;
		}

		return GF_TRUE;
	}
	return GF_FALSE;
}

static GF_Err gf_import_aac_loas(GF_MediaImporter *import)
{
	u32 codecid;
	Bool destroy_esd;
	GF_Err e;
	Bool sync_frame;
	u16 sr, dts_inc;
	u32 timescale;
	GF_BitStream *bs, *dsi;
	GF_M4ADecSpecInfo acfg;
	u32 base_object_type = 0;
	FILE *in;
	u32 nbbytes=0;
	u8 aac_buf[4096];
	u64 tot_size, done, duration;
	u32 track, di;
	GF_ISOSample *samp;

	in = gf_fopen(import->in_name, "rb");
	if (!in) return gf_import_message(import, GF_URL_ERROR, "Opening file %s failed", import->in_name);

	bs = gf_bs_from_file(in, GF_BITSTREAM_READ);

	/*sync_frame = */LOAS_LoadFrame(bs, &acfg, &nbbytes, (u8 *)aac_buf);

	/*keep MPEG-2 AAC codecid even for HE-SBR (that's correct according to latest MPEG-4 audio spec)*/
	codecid = GF_CODECID_AAC_MPEG4;
	timescale = sr = acfg.base_sr;

	if (import->flags & GF_IMPORT_PROBE_ONLY) {
		import->tk_info[0].track_num = 1;
		import->tk_info[0].stream_type = GF_STREAM_AUDIO;
		import->tk_info[0].flags = GF_IMPORT_SBR_IMPLICIT | GF_IMPORT_SBR_EXPLICIT | GF_IMPORT_PS_IMPLICIT | GF_IMPORT_PS_EXPLICIT | GF_IMPORT_FORCE_MPEG4;
		import->nb_tracks = 1;
		import->tk_info[0].audio_info.sample_rate = sr;
		import->tk_info[0].audio_info.nb_channels = acfg.nb_chan;
		gf_bs_del(bs);
		gf_fclose(in);
		return GF_OK;
	}

	dsi = gf_bs_new(NULL, 0, GF_BITSTREAM_WRITE);
	gf_m4a_write_config_bs(dsi, &acfg);
	base_object_type = acfg.base_object_type;

	if (import->flags & GF_IMPORT_PS_EXPLICIT) {
		import->flags &= ~GF_IMPORT_PS_IMPLICIT;
		import->flags |= GF_IMPORT_SBR_EXPLICIT;
		import->flags &= ~GF_IMPORT_SBR_IMPLICIT;
	}

	dts_inc = 1024;

	destroy_esd = GF_FALSE;
	if (!import->esd) {
		import->esd = gf_odf_desc_esd_new(2);
		destroy_esd = GF_TRUE;
	}
	if (!import->esd->decoderConfig) import->esd->decoderConfig = (GF_DecoderConfig *) gf_odf_desc_new(GF_ODF_DCD_TAG);
	if (!import->esd->slConfig) import->esd->slConfig = (GF_SLConfig *) gf_odf_desc_new(GF_ODF_SLC_TAG);
	import->esd->decoderConfig->streamType = GF_STREAM_AUDIO;
	import->esd->decoderConfig->objectTypeIndication = codecid;
	import->esd->decoderConfig->bufferSizeDB = 20;
	import->esd->slConfig->timestampResolution = timescale;
	if (!import->esd->decoderConfig->decoderSpecificInfo) import->esd->decoderConfig->decoderSpecificInfo = (GF_DefaultDescriptor *) gf_odf_desc_new(GF_ODF_DSI_TAG);
	if (import->esd->decoderConfig->decoderSpecificInfo->data) gf_free(import->esd->decoderConfig->decoderSpecificInfo->data);
	gf_bs_get_content(dsi, &import->esd->decoderConfig->decoderSpecificInfo->data, &import->esd->decoderConfig->decoderSpecificInfo->dataLength);
	gf_bs_del(dsi);

	samp = NULL;
	gf_import_message(import, GF_OK, "MPEG-4 AAC in LOAS import - sample rate %d - %d channel%s", sr, acfg.nb_chan, (acfg.nb_chan > 1) ? "s" : "");

	track = gf_isom_new_track(import->dest, import->esd->ESID, GF_ISOM_MEDIA_AUDIO, timescale);
	if (!track) {
		e = gf_isom_last_error(import->dest);
		goto exit;
	}
	gf_isom_set_track_enabled(import->dest, track, 1);
	if (!import->esd->ESID) import->esd->ESID = gf_isom_get_track_id(import->dest, track);
	import->final_trackID = import->esd->ESID;
	gf_isom_new_mpeg4_description(import->dest, track, import->esd, (import->flags & GF_IMPORT_USE_DATAREF) ? import->in_name : NULL, NULL, &di);
	gf_isom_set_audio_info(import->dest, track, di, timescale, acfg.nb_chan, 16);

	/*add first sample*/
	samp = gf_isom_sample_new();
	samp->dataLength = nbbytes;
	samp->data = (char *) aac_buf;
	samp->IsRAP = xHEAAC_isRAP(acfg.base_object_type, samp->data, samp->dataLength);

	e = gf_isom_add_sample(import->dest, track, di, samp);
	if (e) goto exit;
	samp->DTS+=dts_inc;

	duration = import->duration;
	duration *= sr;
	duration /= 1000;

	tot_size = gf_bs_get_size(bs);
	done = 0;
	while (gf_bs_available(bs) ) {
		sync_frame = LOAS_LoadFrame(bs, &acfg, &nbbytes, (u8 *)aac_buf);
		if (!sync_frame) break;

		samp->data = (char*)aac_buf;
		samp->dataLength = nbbytes;
		samp->IsRAP = xHEAAC_isRAP(base_object_type, samp->data, samp->dataLength);

		e = gf_isom_add_sample(import->dest, track, di, samp);
		if (e) break;

		gf_set_progress("Importing AAC", done, tot_size);
		samp->DTS += dts_inc;
		done += samp->dataLength;
		if (duration && (samp->DTS > duration)) break;
	}
	gf_media_update_bitrate_ex(import->dest, track, GF_TRUE);
	gf_isom_set_pl_indication(import->dest, GF_ISOM_PL_AUDIO, acfg.audioPL);
	gf_set_progress("Importing AAC", tot_size, tot_size);

exit:
	if (import->esd && destroy_esd) {
		gf_odf_desc_del((GF_Descriptor *) import->esd);
		import->esd = NULL;
	}
	if (samp) {
		samp->data = NULL;
		gf_isom_sample_del(&samp);
	}
	gf_bs_del(bs);
	gf_fclose(in);
	return e;
}


#endif /*GPAC_DISABLE_AV_PARSERS*/

#endif // FILTER_FIXME

GF_Err gf_import_isomedia(GF_MediaImporter *import)
{
	GF_Err e;
	u64 offset, sampDTS, duration, dts_offset;
	Bool is_nalu_video=GF_FALSE;
	u32 track, di, trackID, track_in, i, num_samples, mtype, w, h, sr, sbr_sr, ch, mstype, cur_extract_mode;
	s32 trans_x, trans_y;
	s16 layer;
	u8 bps;
	char *lang;
	const char *orig_name = gf_url_get_resource_name(gf_isom_get_filename(import->orig));
	Bool sbr, ps;
	GF_ISOSample *samp;
	GF_ESD *origin_esd;
	GF_InitialObjectDescriptor *iod;
	Bool is_cenc;
	sampDTS = 0;
	if (import->flags & GF_IMPORT_PROBE_ONLY) {
		for (i=0; i<gf_isom_get_track_count(import->orig); i++) {
			u32 mtype;
			import->tk_info[i].track_num = gf_isom_get_track_id(import->orig, i+1);
			mtype = gf_isom_get_media_type(import->orig, i+1);
			switch (mtype) {
			case GF_ISOM_MEDIA_VISUAL:
				import->tk_info[i].stream_type = GF_STREAM_VISUAL;
				break;
			case GF_ISOM_MEDIA_AUDIO:
				import->tk_info[i].stream_type = GF_STREAM_AUDIO;
				break;
			case GF_ISOM_MEDIA_TEXT:
				import->tk_info[i].stream_type = GF_STREAM_TEXT;
				break;
			case GF_ISOM_MEDIA_SCENE:
				import->tk_info[i].stream_type = GF_STREAM_SCENE;
				break;
			default:
				import->tk_info[i].stream_type = mtype;
				break;
			}
			import->tk_info[i].flags = GF_IMPORT_USE_DATAREF;
			if (import->tk_info[i].stream_type == GF_STREAM_VISUAL) {
				gf_isom_get_visual_info(import->orig, i+1, 1, &import->tk_info[i].video_info.width, &import->tk_info[i].video_info.height);
			} else if (import->tk_info[i].stream_type == GF_STREAM_AUDIO) {
				gf_isom_get_audio_info(import->orig, i+1, 1, &import->tk_info[i].audio_info.sample_rate, &import->tk_info[i].audio_info.nb_channels, NULL);
			}
			lang = NULL;
			gf_isom_get_media_language(import->orig, i+1, &lang);
			if (lang) {
				import->tk_info[i].lang = GF_4CC(' ', lang[0], lang[1], lang[2]);
				gf_free(lang);
				lang = NULL;
			}
			gf_media_get_rfc_6381_codec_name(import->orig, i+1, import->tk_info[i].szCodecProfile, GF_FALSE, GF_FALSE);

			import->nb_tracks ++;
		}
		return GF_OK;
	}

	trackID = import->trackID;
	if (!trackID) {
		if (gf_isom_get_track_count(import->orig) != 1) return gf_import_message(import, GF_BAD_PARAM, "Several tracks in MP4 - please indicate track to import");
		trackID = gf_isom_get_track_id(import->orig, 1);
	}
	track_in = gf_isom_get_track_by_id(import->orig, trackID);
	if (!track_in) return gf_import_message(import, GF_URL_ERROR, "Cannot find track ID %d in file", trackID);

	origin_esd = gf_isom_get_esd(import->orig, track_in, 1);

	if (import->esd && origin_esd) {
		origin_esd->OCRESID = import->esd->OCRESID;
		/*there may be other things to import...*/
	}
	ps = GF_FALSE;
	sbr = GF_FALSE;
	sbr_sr = 0;
	cur_extract_mode = gf_isom_get_nalu_extract_mode(import->orig, track_in);
	iod = (GF_InitialObjectDescriptor *) gf_isom_get_root_od(import->orig);
	if (iod && (iod->tag != GF_ODF_IOD_TAG)) {
		gf_odf_desc_del((GF_Descriptor *) iod);
		iod = NULL;
	}
	mtype = gf_isom_get_media_type(import->orig, track_in);
	if (mtype==GF_ISOM_MEDIA_VISUAL) {
		u8 PL = iod ? iod->visual_profileAndLevel : 0xFE;
		w = h = 0;
		gf_isom_get_visual_info(import->orig, track_in, 1, &w, &h);
#ifndef GPAC_DISABLE_AV_PARSERS
		/*for MPEG-4 visual, always check size (don't trust input file)*/
		if (origin_esd && (origin_esd->decoderConfig->objectTypeIndication==GF_CODECID_MPEG4_PART2)) {
			GF_M4VDecSpecInfo dsi;
			gf_m4v_get_config(origin_esd->decoderConfig->decoderSpecificInfo->data, origin_esd->decoderConfig->decoderSpecificInfo->dataLength, &dsi);
			w = dsi.width;
			h = dsi.height;
			PL = dsi.VideoPL;
		}
#endif
		gf_isom_set_pl_indication(import->dest, GF_ISOM_PL_VISUAL, PL);
	}
	else if (mtype==GF_ISOM_MEDIA_AUDIO) {
		u8 PL = iod ? iod->audio_profileAndLevel : 0xFE;
		bps = 16;
		sr = ch = sbr_sr = 0;
		sbr = GF_FALSE;
		ps = GF_FALSE;
		gf_isom_get_audio_info(import->orig, track_in, 1, &sr, &ch, &bps);
#ifndef GPAC_DISABLE_AV_PARSERS
		if (origin_esd && (origin_esd->decoderConfig->objectTypeIndication==GF_CODECID_AAC_MPEG4)) {
			if (origin_esd->decoderConfig->decoderSpecificInfo) {
				GF_M4ADecSpecInfo dsi;
				gf_m4a_get_config(origin_esd->decoderConfig->decoderSpecificInfo->data, origin_esd->decoderConfig->decoderSpecificInfo->dataLength, &dsi);
				sr = dsi.base_sr;
				if (dsi.has_sbr) sbr_sr = dsi.sbr_sr;
				ch = dsi.nb_chan;
				PL = dsi.audioPL;
				sbr = dsi.has_sbr ? ((dsi.base_object_type==GF_M4A_AAC_SBR || dsi.base_object_type==GF_M4A_AAC_PS) ? 2 : 1) : GF_FALSE;
				ps = dsi.has_ps;
			} else {
				GF_LOG(GF_LOG_WARNING, GF_LOG_PARSER, ("Missing DecoderSpecificInfo in MPEG-4 AAC stream\n"));
			}
		}
#endif
		gf_isom_set_pl_indication(import->dest, GF_ISOM_PL_AUDIO, PL);
	}
	else if (mtype==GF_ISOM_MEDIA_SUBPIC) {
		w = h = 0;
		trans_x = trans_y = 0;
		layer = 0;
		if (origin_esd && origin_esd->decoderConfig->objectTypeIndication == GF_CODECID_SUBPIC) {
			gf_isom_get_track_layout_info(import->orig, track_in, &w, &h, &trans_x, &trans_y, &layer);
		}
	}

	gf_odf_desc_del((GF_Descriptor *) iod);
	if ( ! gf_isom_get_track_count(import->dest)) {
		u32 timescale = gf_isom_get_timescale(import->orig);
		gf_isom_set_timescale(import->dest, timescale);
	}

	e = gf_isom_clone_track(import->orig, track_in, import->dest, (import->flags & GF_IMPORT_USE_DATAREF) ? GF_TRUE : GF_FALSE, &track);
	if (e) goto exit;

	di = 1;

	if (import->esd && import->esd->ESID) {
		e = gf_isom_set_track_id(import->dest, track, import->esd->ESID);
		if (e) goto exit;
	}

	import->final_trackID = gf_isom_get_track_id(import->dest, track);
	if (import->esd && import->esd->dependsOnESID) {
		gf_isom_set_track_reference(import->dest, track, GF_ISOM_REF_DECODE, import->esd->dependsOnESID);
	}
	if (import->trackID && !(import->flags & GF_IMPORT_KEEP_REFS)) {
		gf_isom_remove_track_references(import->dest, track);
	}

	mstype = gf_isom_get_media_subtype(import->orig, track_in, di);

	switch (mtype) {
	case GF_ISOM_MEDIA_VISUAL:
		gf_import_message(import, GF_OK, "IsoMedia import %s - track ID %d - Video (size %d x %d)", orig_name, trackID, w, h);
		break;
	case GF_ISOM_MEDIA_AUDIO:
	{
		if (ps) {
			gf_import_message(import, GF_OK, "IsoMedia import %s - track ID %d - HE-AACv2 (SR %d - SBR-SR %d - %d channels)", orig_name, trackID, sr, sbr_sr, ch);
		} else if (sbr) {
			gf_import_message(import, GF_OK, "IsoMedia import %s - track ID %d - HE-AAC (SR %d - SBR-SR %d - %d channels)", orig_name, trackID, sr, sbr_sr, ch);
		} else {
			gf_import_message(import, GF_OK, "IsoMedia import %s - track ID %d - Audio (SR %d - %d channels)", orig_name, trackID, sr, ch);
		}
	}
	break;
	case GF_ISOM_MEDIA_SUBPIC:
		gf_import_message(import, GF_OK, "IsoMedia import %s - track ID %d - VobSub (size %d x %d)", orig_name, trackID, w, h);
		break;
	default:
	{
		char szT[5];
		mstype = gf_isom_get_mpeg4_subtype(import->orig, track_in, di);
		if (!mstype) mstype = gf_isom_get_media_subtype(import->orig, track_in, di);
		strcpy(szT, gf_4cc_to_str(mtype));
		gf_import_message(import, GF_OK, "IsoMedia import %s - track ID %d - media type \"%s:%s\"", orig_name, trackID, szT, gf_4cc_to_str(mstype));
	}
	break;
	}

	//this may happen with fragmented files
	dts_offset = 0;
	samp = gf_isom_get_sample_info(import->orig, track_in, 1, &di, &offset);
	if (samp) {
		dts_offset = samp->DTS;
		gf_isom_sample_del(&samp);
	}

	is_cenc = gf_isom_is_cenc_media(import->orig, track_in, 1);

	duration = (u64) (((Double)import->duration * gf_isom_get_media_timescale(import->orig, track_in)) / 1000);
	gf_isom_set_nalu_extract_mode(import->orig, track_in, GF_ISOM_NALU_EXTRACT_INSPECT);

	if (import->flags & GF_IMPORT_FORCE_XPS_INBAND) {
		if (is_cenc ) {
			GF_LOG(GF_LOG_WARNING, GF_LOG_PARSER, ("[ISOM import] CENC media detected - cannot switch parameter set storage mode\n"));
		} else if (import->flags & GF_IMPORT_USE_DATAREF) {
			GF_LOG(GF_LOG_WARNING, GF_LOG_PARSER, ("[ISOM import] Cannot switch parameter set storage mode when using data reference\n"));
		} else {
			switch (mstype) {
			case GF_ISOM_SUBTYPE_AVC_H264:
				gf_isom_set_nalu_extract_mode(import->orig, track_in, GF_ISOM_NALU_EXTRACT_INSPECT | GF_ISOM_NALU_EXTRACT_INBAND_PS_FLAG);
				gf_isom_avc_set_inband_config(import->dest, track, 1);
				break;
			case GF_ISOM_SUBTYPE_HVC1:
				gf_isom_set_nalu_extract_mode(import->orig, track_in, GF_ISOM_NALU_EXTRACT_INSPECT | GF_ISOM_NALU_EXTRACT_INBAND_PS_FLAG);
				gf_isom_hevc_set_inband_config(import->dest, track, 1);
				break;
			}
		}
	}
	switch (mstype) {
	case GF_ISOM_SUBTYPE_AVC_H264:
	case GF_ISOM_SUBTYPE_SVC_H264:
	case GF_ISOM_SUBTYPE_MVC_H264:
	case GF_ISOM_SUBTYPE_AVC2_H264:
	case GF_ISOM_SUBTYPE_AVC3_H264:
	case GF_ISOM_SUBTYPE_AVC4_H264:
	case GF_ISOM_SUBTYPE_HEV1:
	case GF_ISOM_SUBTYPE_HVC1:
	case GF_ISOM_SUBTYPE_LHE1:
	case GF_ISOM_SUBTYPE_LHV1:
	case GF_ISOM_SUBTYPE_HVT1:
		is_nalu_video = GF_TRUE;
		break;
	}
	num_samples = gf_isom_get_sample_count(import->orig, track_in);

	if (is_cenc) {
		u32 container_type;
		e = gf_isom_cenc_get_sample_aux_info(import->orig, track_in, 0, NULL, &container_type);
		if (e)
			goto exit;
		e = gf_isom_cenc_allocate_storage(import->dest, track, container_type, 0, 0, NULL);
		if (e) goto exit;
		e = gf_isom_clone_pssh(import->dest, import->orig, GF_FALSE);
		if (e) goto exit;
	}
	for (i=0; i<num_samples; i++) {
		if (import->flags & GF_IMPORT_USE_DATAREF) {
			samp = gf_isom_get_sample_info(import->orig, track_in, i+1, &di, &offset);
			if (!samp) {
				e = gf_isom_last_error(import->orig);
				goto exit;
			}
			samp->DTS -= dts_offset;
			e = gf_isom_add_sample_reference(import->dest, track, di, samp, offset);
		} else {
			samp = gf_isom_get_sample(import->orig, track_in, i+1, &di);
			if (!samp) {
				/*couldn't get the sample, but still move on*/
				goto exit;
			}
			samp->DTS -= dts_offset;
			/*if not first sample and same DTS as previous sample, force DTS++*/
			if (i && (samp->DTS<=sampDTS)) {
				if (i+1 < num_samples) {
					GF_LOG(GF_LOG_WARNING, GF_LOG_PARSER, ("[ISOM import] 0-duration sample detected at DTS %u - adjusting\n", samp->DTS));
				}
				samp->DTS = sampDTS + 1;
			}
			e = gf_isom_add_sample(import->dest, track, di, samp);
		}
		sampDTS = samp->DTS;
		gf_isom_sample_del(&samp);

		gf_isom_copy_sample_info(import->dest, track, import->orig, track_in, i+1);

		gf_set_progress("Importing ISO File", i+1, num_samples);

		if (duration && (sampDTS > duration) ) break;

		if (e)
			goto exit;
		if (is_cenc) {
			GF_CENCSampleAuxInfo *sai;
			u32 container_type, len, j;
			Bool Is_Encrypted;
			u8 IV_size;
			bin128 KID;
			u8 crypt_byte_block, skip_byte_block;
			u8 constant_IV_size;
			bin128 constant_IV;
			GF_BitStream *bs;
			char *buffer;

			sai = NULL;
			e = gf_isom_cenc_get_sample_aux_info(import->orig, track_in, i+1, &sai, &container_type);
			if (e)
				goto exit;

			e = gf_isom_get_sample_cenc_info(import->orig, track_in, i+1, &Is_Encrypted, &IV_size, &KID, &crypt_byte_block, &skip_byte_block, &constant_IV_size, &constant_IV);
			if (e) goto exit;

			if (Is_Encrypted) {
				bs = gf_bs_new(NULL, 0, GF_BITSTREAM_WRITE);
				gf_bs_write_data(bs, (const char *)sai->IV, IV_size);
				if (sai->subsample_count) {
					gf_bs_write_u16(bs, sai->subsample_count);
					for (j = 0; j < sai->subsample_count; j++) {
						gf_bs_write_u16(bs, sai->subsamples[j].bytes_clear_data);
						gf_bs_write_u32(bs, sai->subsamples[j].bytes_encrypted_data);
					}
				}
				gf_isom_cenc_samp_aux_info_del(sai);
				gf_bs_get_content(bs, &buffer, &len);
				gf_bs_del(bs);
				e = gf_isom_track_cenc_add_sample_info(import->dest, track, container_type, IV_size, buffer, len, is_nalu_video);
				gf_free(buffer);
			} else {
				e = gf_isom_track_cenc_add_sample_info(import->dest, track, container_type, IV_size, NULL, 0, is_nalu_video);
			}
			if (e) goto exit;

			e = gf_isom_set_sample_cenc_group(import->dest, track, i+1, Is_Encrypted, IV_size, KID, crypt_byte_block, skip_byte_block, constant_IV_size, constant_IV);
			if (e) goto exit;
		}
	}

	//adjust last sample duration
	if (i==num_samples) {
		u32 dur = gf_isom_get_sample_duration(import->orig, track_in, num_samples);
		gf_isom_set_last_sample_duration(import->dest, track, dur);
	} else {
		s64 mediaOffset;
		if (gf_isom_get_edit_list_type(import->orig, track_in, &mediaOffset)) {
			GF_LOG(GF_LOG_WARNING, GF_LOG_AUTHOR, ("[ISOBMF Import] Multiple edits found in source media, import may be broken\n"));
		}
		gf_isom_update_edit_list_duration(import->dest, track);
		gf_isom_update_duration(import->dest);
	}

	if (gf_isom_has_time_offset(import->orig, track_in)==2) {
		e = gf_isom_set_composition_offset_mode(import->dest, track, GF_TRUE);
		if (e)
			goto exit;
	}


	if (import->esd) {
		if (!import->esd->slConfig) {
			import->esd->slConfig = origin_esd ? origin_esd->slConfig : NULL;
			if (origin_esd) origin_esd->slConfig = NULL;
		}
		if (!import->esd->decoderConfig) {
			import->esd->decoderConfig = origin_esd ? origin_esd->decoderConfig : NULL;
			if (origin_esd) origin_esd->decoderConfig = NULL;
		}
	}
	gf_media_update_bitrate_ex(import->dest, track, GF_TRUE);
	
exit:
	if (origin_esd) gf_odf_desc_del((GF_Descriptor *) origin_esd);
	gf_isom_set_nalu_extract_mode(import->orig, track_in, cur_extract_mode);
	return e;
}

GF_EXPORT
GF_Err gf_media_nal_rewrite_samples(GF_ISOFile *file, u32 track, u32 new_size)
{
	u32 i, count, di, remain, msize;
	char *buffer;

	msize = 4096;
	buffer = (char*)gf_malloc(sizeof(char)*msize);
	count = gf_isom_get_sample_count(file, track);
	for (i=0; i<count; i++) {
		GF_ISOSample *samp = gf_isom_get_sample(file, track, i+1, &di);
		GF_BitStream *oldbs = gf_bs_new(samp->data, samp->dataLength, GF_BITSTREAM_READ);
		GF_BitStream *newbs = gf_bs_new(NULL, 0, GF_BITSTREAM_WRITE);
		u32 prev_size = 8*gf_isom_get_nalu_length_field(file, track, di);
		if (!prev_size) return GF_NON_COMPLIANT_BITSTREAM;
		
		remain = samp->dataLength;
		while (remain) {
			u32 size = gf_bs_read_int(oldbs, prev_size);
			gf_bs_write_int(newbs, size, new_size);
			remain -= prev_size/8;
			if (size>msize) {
				msize = size;
				buffer = (char*)gf_realloc(buffer, sizeof(char)*msize);
			}
			gf_bs_read_data(oldbs, buffer, size);
			gf_bs_write_data(newbs, buffer, size);
			remain -= size;
		}
		gf_bs_del(oldbs);
		gf_free(samp->data);
		samp->data = NULL;
		samp->dataLength = 0;
		gf_bs_get_content(newbs, &samp->data, &samp->dataLength);
		gf_bs_del(newbs);
		gf_isom_update_sample(file, track, i+1, samp, GF_TRUE);
		gf_isom_sample_del(&samp);
	}
	gf_free(buffer);
	return GF_OK;
}

GF_EXPORT
GF_Err gf_media_import_chapters_file(GF_MediaImporter *import)
{
	s32 read=0;
	GF_Err e;
	u32 state, offset;
	u32 cur_chap;
	u64 ts;
	u32 i, h, m, s, ms, fr, fps;
	char line[1024];
	char szTitle[1024];
	FILE *f = gf_fopen(import->in_name, "rt");
	if (!f) return GF_URL_ERROR;

	read = (s32) fread(line, 1, 4, f);
	if (read < 0) {
		e = GF_IO_ERR;
		goto err_exit;
	}
	if (read < 4) {
		e = GF_URL_ERROR;
		goto err_exit;
	}

	if ((line[0]==(char)(0xFF)) && (line[1]==(char)(0xFE))) {
		if (!line[2] && !line[3]) {
			e = GF_NOT_SUPPORTED;
			goto err_exit;
		}
		offset = 2;
	} else if ((line[0]==(char)(0xFE)) && (line[1]==(char)(0xFF))) {
		if (!line[2] && !line[3]) {
			e = GF_NOT_SUPPORTED;
			goto err_exit;
		}
		offset = 2;
	} else if ((line[0]==(char)(0xEF)) && (line[1]==(char)(0xBB)) && (line[2]==(char)(0xBF))) {
		/*we handle UTF8 as asci*/
		offset = 3;
	} else {
		offset = 0;
	}
	gf_fseek(f, offset, SEEK_SET);

	if (import->flags & GF_IMPORT_PROBE_ONLY) {
		Bool is_chap_or_sub = GF_FALSE;
		import->nb_tracks = 0;
		while (!is_chap_or_sub && (fgets(line, 1024, f) != NULL)) {
			char *sep;
			strlwr(line);

			if (strstr(line, "addchapter(")) is_chap_or_sub = GF_TRUE;
			else if (strstr(line, "-->")) is_chap_or_sub = GF_TRUE;
			else if ((sep = strstr(line, "chapter")) != NULL) {
				sep+=7;
				if (!strncmp(sep+1, "name", 4)) is_chap_or_sub = GF_TRUE;
				else if (!strncmp(sep+2, "name", 4)) is_chap_or_sub = GF_TRUE;
				else if (!strncmp(sep+3, "name", 4)) is_chap_or_sub = GF_TRUE;
				else if (strstr(line, "Zoom") || strstr(line, "zoom")) is_chap_or_sub = GF_TRUE;
			}
		}
		gf_fclose(f);
		if (is_chap_or_sub) {
			import->nb_tracks = 1;
			import->tk_info[0].stream_type = GF_STREAM_TEXT;
			import->tk_info[0].is_chapter = GF_TRUE;
			return GF_OK;
		}
		return GF_NOT_SUPPORTED;
	}

	e = gf_isom_remove_chapter(import->dest, 0, 0);
	if (e) goto err_exit;

	if (!import->video_fps) {
		/*try to figure out the frame rate*/
		for (i=0; i<gf_isom_get_track_count(import->dest); i++) {
			GF_ISOSample *samp;
			u32 ts, inc;
            u32 mtype = gf_isom_get_media_type(import->dest, i+1);
			if (!gf_isom_is_video_subtype(mtype)) continue;
			if (gf_isom_get_sample_count(import->dest, i+1) < 20) continue;
			samp = gf_isom_get_sample_info(import->dest, 1, 2, NULL, NULL);
			inc = (u32) samp->DTS;
			if (!inc) inc=1;
			ts = gf_isom_get_media_timescale(import->dest, i+1);
			import->video_fps = ts;
			import->video_fps /= inc;
			gf_isom_sample_del(&samp);
			GF_LOG(GF_LOG_INFO, GF_LOG_AUTHOR, ("[Chapter import] Guessed video frame rate %g (%u:%u)\n", import->video_fps, ts, inc));
			break;
		}
		if (!import->video_fps)
			import->video_fps = 25;
	}

	cur_chap = 0;
	ts = 0;
	state = 0;
	while (fgets(line, 1024, f) != NULL) {
		char *title = NULL;
		u32 off = 0;
		char *sL;
		while (1) {
			u32 len = (u32) strlen(line);
			if (!len) break;
			switch (line[len-1]) {
			case '\n':
			case '\t':
			case '\r':
			case ' ':
				line[len-1] = 0;
				continue;
			}
			break;
		}

		while (line[off]==' ') off++;
		if (!strlen(line+off)) continue;
		sL = line+off;

		szTitle[0] = 0;
		/*ZoomPlayer chapters*/
		if (!strnicmp(sL, "AddChapter(", 11)) {
			u32 nb_fr;
			sscanf(sL, "AddChapter(%u,%s)", &nb_fr, szTitle);
			ts = nb_fr;
			ts *= 1000;
			ts = (u64) (((s64) ts ) / import->video_fps);
			sL = strchr(sL, ',');
			strcpy(szTitle, sL+1);
			sL = strrchr(szTitle, ')');
			if (sL) sL[0] = 0;
		} else if (!strnicmp(sL, "AddChapterBySecond(", 19)) {
			u32 nb_s;
			sscanf(sL, "AddChapterBySecond(%u,%s)", &nb_s, szTitle);
			ts = nb_s;
			ts *= 1000;
			sL = strchr(sL, ',');
			strcpy(szTitle, sL+1);
			sL = strrchr(szTitle, ')');
			if (sL) sL[0] = 0;
		} else if (!strnicmp(sL, "AddChapterByTime(", 17)) {
			u32 h, m, s;
			sscanf(sL, "AddChapterByTime(%u,%u,%u,%s)", &h, &m, &s, szTitle);
			ts = 3600*h + 60*m + s;
			ts *= 1000;
			sL = strchr(sL, ',');
			if (sL) sL = strchr(sL+1, ',');
			if (sL) sL = strchr(sL+1, ',');
			if (sL) strcpy(szTitle, sL+1);
			sL = strrchr(szTitle, ')');
			if (sL) sL[0] = 0;
		}
		/*regular or SMPTE time codes*/
		else if ((strlen(sL)>=8) && (sL[2]==':') && (sL[5]==':')) {
			title = NULL;
			if (strlen(sL)==8) {
				sscanf(sL, "%02u:%02u:%02u", &h, &m, &s);
				ts = (h*3600 + m*60+s)*1000;
			}
			else {
				char szTS[20], *tok;
				strncpy(szTS, sL, 18);
				tok = strrchr(szTS, ' ');
				if (tok) {
					title = strchr(sL, ' ') + 1;
					while (title[0]==' ') title++;
					if (strlen(title)) strcpy(szTitle, title);
					tok[0] = 0;
				}
				ts = 0;
				h = m = s = ms = 0;

				if (sscanf(szTS, "%u:%u:%u;%u/%u", &h, &m, &s, &fr, &fps)==5) {
					ts = (h*3600 + m*60+s)*1000 + 1000*fr/fps;
				} else if (sscanf(szTS, "%u:%u:%u;%u", &h, &m, &s, &fr)==4) {
					ts = (h*3600 + m*60+s);
					ts = (s64) (((import->video_fps*((s64)ts) + fr) * 1000 ) / import->video_fps);
				} else if (sscanf(szTS, "%u:%u:%u.%u", &h, &m, &s, &ms) == 4) {
					ts = (h*3600 + m*60+s)*1000+ms;
				} else if (sscanf(szTS, "%u:%u:%u.%u", &h, &m, &s, &ms) == 4) {
					ts = (h*3600 + m*60+s)*1000+ms;
				} else if (sscanf(szTS, "%u:%u:%u:%u", &h, &m, &s, &ms) == 4) {
					ts = (h*3600 + m*60+s)*1000+ms;
				} else if (sscanf(szTS, "%u:%u:%u", &h, &m, &s) == 3) {
					ts = (h*3600 + m*60+s) * 1000;
				}
			}
		}
		/*CHAPTERX= and CHAPTERXNAME=*/
		else if (!strnicmp(sL, "CHAPTER", 7)) {
			u32 idx;
			char szTemp[20], *str;
			strncpy(szTemp, sL, 19);
			str = strrchr(szTemp, '=');
			if (!str) continue;
			str[0] = 0;
			strlwr(szTemp);
			idx = cur_chap;
			str = strchr(sL, '=');
			str++;
			if (strstr(szTemp, "name")) {
				sscanf(szTemp, "chapter%uname", &idx);
				strcpy(szTitle, str);
				if (idx!=cur_chap) {
					cur_chap=idx;
					state = 0;
				}
				state++;
			} else {
				sscanf(szTemp, "chapter%u", &idx);
				if (idx!=cur_chap) {
					cur_chap=idx;
					state = 0;
				}
				state++;

				ts = 0;
				h = m = s = ms = 0;
				if (sscanf(str, "%u:%u:%u.%u", &h, &m, &s, &ms) == 4) {
					ts = (h*3600 + m*60+s)*1000+ms;
				} else if (sscanf(str, "%u:%u:%u:%u", &h, &m, &s, &ms) == 4) {
					ts = (h*3600 + m*60+s)*1000+ms;
				} else if (sscanf(str, "%u:%u:%u", &h, &m, &s) == 3) {
					ts = (h*3600 + m*60+s) * 1000;
				}
			}
			if (state==2) {
				e = gf_isom_add_chapter(import->dest, 0, ts, szTitle);
				if (e) goto err_exit;
				state = 0;
			}
			continue;
		}
		else continue;

		if (strlen(szTitle)) {
			e = gf_isom_add_chapter(import->dest, 0, ts, szTitle);
		} else {
			e = gf_isom_add_chapter(import->dest, 0, ts, NULL);
		}
		if (e) goto err_exit;
	}

err_exit:
	gf_fclose(f);
	return e;
}

GF_EXPORT
GF_Err gf_media_import_chapters(GF_ISOFile *file, char *chap_file, Double import_fps)
{
	GF_MediaImporter import;
	memset(&import, 0, sizeof(GF_MediaImporter));
	import.dest = file;
	import.in_name = chap_file;
	import.video_fps = import_fps;
	import.streamFormat = "CHAP";
	return gf_media_import(&import);
}

void on_import_setup_failure(GF_Filter *f, void *on_setup_error_udta, GF_Err e)
{
	GF_MediaImporter *importer = (GF_MediaImporter *)on_setup_error_udta;
	importer->last_error = e;
}

GF_EXPORT
GF_Err gf_media_import(GF_MediaImporter *importer)
{
	GF_Err e;
	u32 i, count;
	GF_FilterSession *fsess;
	GF_Filter *prober, *src_filter;
	char *ext;
	char *fmt = "";
	if (!importer || (!importer->dest && (importer->flags!=GF_IMPORT_PROBE_ONLY)) || (!importer->in_name && !importer->orig) ) return GF_BAD_PARAM;

	if (importer->orig) return gf_import_isomedia(importer);

	if (importer->force_ext) {
		ext = importer->force_ext;
	} else {
		ext = strrchr(importer->in_name, '.');
		if (!ext) ext = "";
	}

	if (importer->streamFormat) fmt = importer->streamFormat;

	/*always try with MP4 - this allows using .m4v extension for both raw CMP and iPod's files*/
	if (gf_isom_probe_file(importer->in_name)) {
		importer->orig = gf_isom_open(importer->in_name, GF_ISOM_OPEN_READ, NULL);
		if (importer->orig) {
			e = gf_import_isomedia(importer);
			gf_isom_delete(importer->orig);
			importer->orig = NULL;
			return e;
		}
	}

	/*SC3DMC*/
	if (!strnicmp(ext, ".s3d", 4) || !stricmp(fmt, "SC3DMC") )
		return gf_import_afx_sc3dmc(importer, GF_TRUE);
	/* chapter */
	else if (!strnicmp(ext, ".txt", 4) || !strnicmp(ext, ".chap", 5) || !stricmp(fmt, "CHAP") )
		return gf_media_import_chapters_file(importer);


#ifdef FILTER_FIXME
	#error "importer TO CHECK: SAF, TS"
#endif

	e = GF_OK;
	fsess = gf_fs_new(0, GF_FS_SCHEDULER_LOCK_FREE, 0, NULL);
	importer->last_error = GF_OK;

	if (importer->flags & GF_IMPORT_PROBE_ONLY) {
		prober = gf_fs_load_filter(fsess, "probe");

		src_filter = gf_fs_load_source(fsess, importer->in_name, "index_dur=0", NULL, &e);
		if (e) {
			gf_fs_del(fsess);
			return gf_import_message(importer, e, "[Importer] Cannot load filter for input file \"%s\"", importer->in_name);
		}
		gf_filter_set_setup_failure_callback(prober, src_filter, on_import_setup_failure, importer);
		gf_fs_run(fsess);

		if (importer->last_error) {
			gf_fs_del(fsess);
			return gf_import_message(importer, importer->last_error, "[Importer] Error probing %s", importer->in_name);
		}

		importer->nb_tracks = 0;
		count = gf_filter_get_ipid_count(prober);
		for (i=0; i<count; i++) {
			const GF_PropertyValue *p;
			struct __track_import_info *tki = &importer->tk_info[importer->nb_tracks];
			GF_FilterPid *pid = gf_filter_get_ipid(prober, i);

			p = gf_filter_pid_get_property(pid, GF_PROP_PID_STREAM_TYPE);
			tki->stream_type = p ? p->value.uint : GF_STREAM_UNKNOWN;
			p = gf_filter_pid_get_property(pid, GF_PROP_PID_CODECID);
			tki->codecid = p ? p->value.uint : GF_CODECID_NONE;
			//todo
			tki->flags=0;
			p = gf_filter_pid_get_property(pid, GF_PROP_PID_LANGUAGE);
			if (p && p->value.string) tki->lang = GF_4CC(p->value.string[0], p->value.string[1], p->value.string[2], ' ');
			p = gf_filter_pid_get_property(pid, GF_PROP_PID_ID);
			tki->track_num = p ? p->value.uint : 1;
			p = gf_filter_pid_get_property(pid, GF_PROP_PID_ESID);
			if (p) tki->mpeg4_es_id = p->value.uint;
			p = gf_filter_pid_get_property(pid, GF_PROP_PID_SERVICE_ID);
			if (p) tki->prog_num = p->value.uint;

			p = gf_filter_pid_get_property(pid, GF_PROP_PID_DURATION);
			if (p) {
				Double d = 1000 * p->value.frac.num;
				if (p->value.frac.den) d /= p->value.frac.den;
				if (d > importer->probe_duration) importer->probe_duration = (u64) d;
			}

			p = gf_filter_pid_get_property(pid, GF_PROP_PID_WIDTH);
			if (p) {
				tki->video_info.width = p->value.uint;
				p = gf_filter_pid_get_property(pid, GF_PROP_PID_HEIGHT);
				if (p) tki->video_info.height = p->value.uint;
				p = gf_filter_pid_get_property(pid, GF_PROP_PID_FPS);
				if (p) {
					tki->video_info.FPS = p->value.frac.num;
					if (p->value.frac.den) tki->video_info.FPS /= p->value.frac.den;
				}
				p = gf_filter_pid_get_property(pid, GF_PROP_PID_SAR);
				if (p) tki->video_info.par = (p->value.frac.num << 16) | p->value.frac.den;
			}
			p = gf_filter_pid_get_property(pid, GF_PROP_PID_SAMPLE_RATE);
			if (p) {
				tki->audio_info.sample_rate = p->value.uint;
				p = gf_filter_pid_get_property(pid, GF_PROP_PID_NUM_CHANNELS);
				if (p) tki->audio_info.nb_channels = p->value.uint;
				p = gf_filter_pid_get_property(pid, GF_PROP_PID_SAMPLES_PER_FRAME);
				if (p) tki->audio_info.samples_per_frame = p->value.uint;
			}
			p = gf_filter_pid_get_property(pid, GF_PROP_PID_CAN_DATAREF);

			if (p && p->value.boolean) tki->flags |= GF_IMPORT_USE_DATAREF;

			p = gf_filter_pid_get_property(pid, GF_PROP_PID_SUBTYPE);
			if (p) tki->media_subtype = p->value.uint;

			importer->nb_tracks++;
		}
	} else {
		u32 l1, l2;
		char *args = NULL;
		char szSubArg[1024];
		GF_Filter *isobmff_mux;

#define DYNSTRCAT(_an_arg) {\
		l1 = args ? (u32) strlen(args) : 0; \
		l2 = (u32) strlen(_an_arg);\
		if (l1) args = gf_realloc(args, sizeof(char)*(l1+l2+2));\
		else args = gf_realloc(args, sizeof(char)*(l2+1));\
		if (!args) { gf_fs_del(fsess); return GF_OUT_OF_MEM; }\
		args[l1]=0;\
		if (l1) strcat(args, ":"); \
		strcat(args, _an_arg); \
		}\

		//mux args
		DYNSTRCAT("mxisom:importer");
		sprintf(szSubArg, "file=%p", importer->dest);
		DYNSTRCAT(szSubArg);
		if (importer->trackID) {
			sprintf(szSubArg, "SID=1#PID=%d", importer->trackID);
			DYNSTRCAT(szSubArg);
		}
		if (importer->filter_dst_opts) DYNSTRCAT(importer->filter_dst_opts);

		if (importer->flags & GF_IMPORT_FORCE_MPEG4) DYNSTRCAT("m4sys");
		if (importer->flags & GF_IMPORT_USE_DATAREF) DYNSTRCAT("dref");
		if (importer->flags & GF_IMPORT_NO_EDIT_LIST) DYNSTRCAT("noedit");
		if (importer->flags & GF_IMPORT_FORCE_PACKED) DYNSTRCAT("pack_nal");
		if (importer->flags & GF_IMPORT_FORCE_XPS_INBAND) DYNSTRCAT("xps_inband=all");
		if (importer->esd && importer->esd->ESID) {
			sprintf(szSubArg, "tkid=%d", importer->esd->ESID);
			DYNSTRCAT(szSubArg);
		}

		if (importer->duration) {
			sprintf(szSubArg, "dur=%d/1000", importer->duration);
			DYNSTRCAT(szSubArg);
		}
		if (importer->frames_per_sample) {
			sprintf(szSubArg, "pack3gp=%d", importer->frames_per_sample);
			DYNSTRCAT(szSubArg);
		}

		isobmff_mux = gf_fs_load_filter(fsess, args);
		gf_free(args);
		args = NULL;
		if (!isobmff_mux) {
			gf_fs_del(fsess);
			return gf_import_message(importer, GF_FILTER_NOT_FOUND, "[Importer] Cannot load ISOBMFF muxer");
		}

		//source args
		DYNSTRCAT("importer:index_dur=0");
		if (importer->trackID) DYNSTRCAT("FID=1");
		if (importer->filter_src_opts) DYNSTRCAT(importer->filter_src_opts);

		if (importer->flags & GF_IMPORT_SBR_IMPLICIT) DYNSTRCAT("sbr=imp")
		else if (importer->flags & GF_IMPORT_SBR_EXPLICIT) DYNSTRCAT("sbr=exp")
		if (importer->flags & GF_IMPORT_PS_IMPLICIT) DYNSTRCAT("ps=imp")
		else if (importer->flags & GF_IMPORT_PS_EXPLICIT) DYNSTRCAT("ps=exp")
		if (importer->flags & GF_IMPORT_OVSBR) DYNSTRCAT("ovsbr");
		//avoids message at end of import
		if (importer->flags & GF_IMPORT_FORCE_PACKED) DYNSTRCAT("nal_length=0");
		if (importer->flags & GF_IMPORT_SET_SUBSAMPLES) DYNSTRCAT("subsamples");
		if (importer->flags & GF_IMPORT_NO_SEI) DYNSTRCAT("nosei");
		if (importer->flags & GF_IMPORT_SVC_NONE) DYNSTRCAT("nosvc");
		if (importer->flags & GF_IMPORT_FORCE_MPEG4) DYNSTRCAT("mpeg4");

		if (importer->streamFormat && !strcmp(importer->streamFormat, "VTT")) DYNSTRCAT("webvtt");

		gf_fs_load_source(fsess, importer->in_name, args, NULL, &e);
		gf_free(args);
		args = NULL;

		if (e) {
			gf_fs_del(fsess);
			return gf_import_message(importer, e, "[Importer] Cannot load filter for input file \"%s\"", importer->in_name);
		}
		gf_fs_run(fsess);
		if (!importer->last_error) importer->last_error = gf_fs_get_last_connect_error(fsess);
		if (!importer->last_error) importer->last_error = gf_fs_get_last_process_error(fsess);

		if (importer->last_error) {
			gf_fs_del(fsess);
			return gf_import_message(importer, importer->last_error, "[Importer] Error probing %s", importer->in_name);
		}

		importer->final_trackID = gf_isom_get_last_created_track_id(importer->dest);

		if (importer->esd && importer->final_trackID) {
			u32 tk_num = gf_isom_get_track_by_id(importer->dest, importer->final_trackID);
			GF_ESD *esd = gf_isom_get_esd(importer->dest, tk_num, 1);
			if (esd && !importer->esd->decoderConfig) {
				importer->esd->decoderConfig = esd->decoderConfig;
				esd->decoderConfig = NULL;
			}
			if (esd && !importer->esd->slConfig) {
				importer->esd->slConfig = esd->slConfig;
				esd->slConfig = NULL;
			}
			if (esd) gf_odf_desc_del((GF_Descriptor *) esd);
		}

		if (importer->flags & GF_IMPORT_FILTER_STATS) {
			gf_fs_print_stats(fsess);
		}
	}
	gf_fs_del(fsess);
	return GF_OK;
}

#endif /*GPAC_DISABLE_MEDIA_IMPORT*/

<|MERGE_RESOLUTION|>--- conflicted
+++ resolved
@@ -59,30 +59,6 @@
 	GF_ISOSample sample;
 	db_size = 0;
 
-<<<<<<< HEAD
-=======
-	switch (gf_isom_get_media_subtype(file, track, 1)) {
-	case GF_ISOM_SUBTYPE_MPEG4:
-		esd = gf_isom_get_esd(file, track, 1);
-		break;
-	case GF_ISOM_SUBTYPE_MPEG4_CRYP:
-		gf_isom_get_original_format_type(file, track, 1, &ofmt);
-		switch (ofmt) {
-		case GF_ISOM_BOX_TYPE_MP4S:
-		case GF_ISOM_BOX_TYPE_MP4A:
-		case GF_ISOM_BOX_TYPE_MP4V:
-			esd = gf_isom_get_esd(file, track, 1);
-			break;
-		}
-	}
-
-
-	if (esd) {
-		db_size = esd->decoderConfig->bufferSizeDB;
-		esd->decoderConfig->avgBitrate = 0;
-		esd->decoderConfig->maxBitrate = 0;
-	}
->>>>>>> e4987545
 	rate = max_rate = avg_rate = time_wnd = 0;
 
 	memset(&sample, 0, sizeof(GF_ISOSample));
