--- conflicted
+++ resolved
@@ -53,34 +53,12 @@
 static void gf_media_update_bitrate_ex(GF_ISOFile *file, u32 track, Bool use_esd)
 {
 #ifndef GPAC_DISABLE_ISOM_WRITE
-	u32 i, count, timescale, db_size, ofmt;
+	u32 i, count, timescale, db_size;
 	u64 time_wnd, rate, max_rate, avg_rate, bitrate;
 	Double br;
-<<<<<<< HEAD
 	GF_ISOSample sample;
-	db_size = 0;
-
-=======
-	GF_ESD *esd = NULL;
-
-	switch (gf_isom_get_media_subtype(file, track, 1)) {
-	case GF_ISOM_SUBTYPE_MPEG4:
-		esd = gf_isom_get_esd(file, track, 1);
-		break;
-	case GF_ISOM_SUBTYPE_MPEG4_CRYP:
-		gf_isom_get_original_format_type(file, track, 1, &ofmt);
-		switch (ofmt) {
-		case GF_ISOM_BOX_TYPE_MP4S:
-		case GF_ISOM_BOX_TYPE_MP4A:
-		case GF_ISOM_BOX_TYPE_MP4V:
-			esd = gf_isom_get_esd(file, track, 1);
-			break;
-		}
-	}
-
-	db_size = 0;
->>>>>>> 06cf4a7e
-	rate = max_rate = avg_rate = time_wnd = 0;
+
+	db_size = rate = max_rate = avg_rate = time_wnd = 0;
 
 	memset(&sample, 0, sizeof(GF_ISOSample));
 	timescale = gf_isom_get_media_timescale(file, track);
