--- conflicted
+++ resolved
@@ -1005,7 +1005,6 @@
 	}
 #endif
 
-<<<<<<< HEAD
     if (routedmx->on_event) {
         GF_ROUTEEventType evt_type;
         GF_ROUTEEventFileInfo finfo;
@@ -1019,15 +1018,6 @@
 
         finfo.start_time = obj->start_time_ms;
         gf_mx_p(obj->blob.mx);
-=======
-	if (routedmx->on_event) {
-		GF_ROUTEEventType evt_type;
-		GF_ROUTEEventFileInfo finfo;
-		memset(&finfo, 0,sizeof(GF_ROUTEEventFileInfo));
-		finfo.filename = filepath;
-		finfo.start_time = obj->start_time_ms;
-		gf_mx_p(obj->blob.mx);
->>>>>>> 5dc12768
 		obj->blob.data = obj->payload;
 		if (final_push) {
 			if (!obj->total_length)
