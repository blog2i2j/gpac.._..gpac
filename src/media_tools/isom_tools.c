/*
 *			GPAC - Multimedia Framework C SDK
 *
 *			Authors: Jean Le Feuvre
 *			Copyright (c) Telecom ParisTech 2000-2019
 *					All rights reserved
 *
 *  This file is part of GPAC / Media Tools sub-project
 *
 *  GPAC is free software; you can redistribute it and/or modify
 *  it under the terms of the GNU Lesser General Public License as published by
 *  the Free Software Foundation; either version 2, or (at your option)
 *  any later version.
 *
 *  GPAC is distributed in the hope that it will be useful,
 *  but WITHOUT ANY WARRANTY; without even the implied warranty of
 *  MERCHANTABILITY or FITNESS FOR A PARTICULAR PURPOSE.  See the
 *  GNU Lesser General Public License for more details.
 *
 *  You should have received a copy of the GNU Lesser General Public
 *  License along with this library; see the file COPYING.  If not, write to
 *  the Free Software Foundation, 675 Mass Ave, Cambridge, MA 02139, USA.
 *
 */



#include <gpac/internal/media_dev.h>
#include <gpac/internal/isomedia_dev.h>
#include <gpac/constants.h>
#include <gpac/config_file.h>

#ifndef GPAC_DISABLE_ISOM_WRITE
GF_EXPORT
GF_Err gf_media_change_par(GF_ISOFile *file, u32 track, s32 ar_num, s32 ar_den, Bool force_par, Bool rewrite_bs)
{
	u32 tk_w, tk_h;
	GF_Err e;
	Bool get_par_info = GF_FALSE;

	e = gf_isom_get_visual_info(file, track, 1, &tk_w, &tk_h);
	if (e) return e;

	if ((ar_num < 0) || (ar_den < 0)) {
		get_par_info = GF_TRUE;
		rewrite_bs = GF_FALSE;
	}
	else if (!ar_num || !ar_den) {
		rewrite_bs = GF_FALSE;
	}

	if (get_par_info || rewrite_bs) {
		u32 stype = gf_isom_get_media_subtype(file, track, 1);
		if ((stype==GF_ISOM_SUBTYPE_AVC_H264)
				|| (stype==GF_ISOM_SUBTYPE_AVC2_H264)
				|| (stype==GF_ISOM_SUBTYPE_AVC3_H264)
				|| (stype==GF_ISOM_SUBTYPE_AVC4_H264)
		   ) {
#ifndef GPAC_DISABLE_AV_PARSERS
			GF_AVCConfig *avcc = gf_isom_avc_config_get(file, track, 1);
			if (rewrite_bs) {
				gf_media_avc_change_par(avcc, ar_num, ar_den);
				e = gf_isom_avc_config_update(file, track, 1, avcc);
			} else {
				GF_AVCConfigSlot *sl = gf_list_get(avcc->sequenceParameterSets, 0);
				gf_avc_get_sps_info(sl->data, sl->size, NULL, NULL, NULL, &ar_num, &ar_den);
			}
			gf_odf_avc_cfg_del(avcc);
			if (e) return e;
#endif
		}
#if !defined(GPAC_DISABLE_HEVC) && !defined(GPAC_DISABLE_AV_PARSERS)
		else if (stype==GF_ISOM_SUBTYPE_HVC1) {
			GF_HEVCConfig *hvcc = gf_isom_hevc_config_get(file, track, 1);
			if (rewrite_bs) {
				gf_media_hevc_change_par(hvcc, ar_num, ar_den);
				e = gf_isom_hevc_config_update(file, track, 1, hvcc);
			} else {
				u32 i=0;
				GF_HEVCParamArray *ar;
				while ( (ar = gf_list_enum(hvcc->param_array, &i))) {
					if (ar->type==GF_HEVC_NALU_SEQ_PARAM) {
						GF_AVCConfigSlot *sl = gf_list_get(ar->nalus, 0);
						gf_hevc_get_sps_info(sl->data, sl->size, NULL, NULL, NULL, &ar_num, &ar_den);
						break;
					}
				}
			}
			gf_odf_hevc_cfg_del(hvcc);
			if (e) return e;
		}
#endif
#if !defined(GPAC_DISABLE_AV1) && !defined(GPAC_DISABLE_AV_PARSERS)
		else if (stype == GF_ISOM_SUBTYPE_AV01) {
			//GF_AV1Config *av1c = gf_isom_av1_config_get(file, track, 1);
			//TODO: e = gf_isom_av1_config_update(file, track, 1, av1c);
			//gf_odf_av1_cfg_del(av1c);
			//if (e) return e;
			return GF_NOT_SUPPORTED;
		}
#endif
		else if (stype==GF_ISOM_SUBTYPE_MPEG4) {
			GF_ESD *esd = gf_isom_get_esd(file, track, 1);
			if (!esd || !esd->decoderConfig || (esd->decoderConfig->streamType!=4) ) {
				if (esd) gf_odf_desc_del((GF_Descriptor *) esd);
				return GF_NOT_SUPPORTED;
			}
#ifndef GPAC_DISABLE_AV_PARSERS
			if (esd->decoderConfig->objectTypeIndication==GF_CODECID_MPEG4_PART2) {
				if (rewrite_bs) {
					e = gf_m4v_rewrite_par(&esd->decoderConfig->decoderSpecificInfo->data, &esd->decoderConfig->decoderSpecificInfo->dataLength, ar_num, ar_den);
					if (!e) e = gf_isom_change_mpeg4_description(file, track, 1, esd);
				} else {
					GF_M4VDecSpecInfo dsi;
					e = gf_m4v_get_config(esd->decoderConfig->decoderSpecificInfo->data, esd->decoderConfig->decoderSpecificInfo->dataLength, &dsi);
					ar_num = dsi.par_num;
					ar_den = dsi.par_den;
				}
				gf_odf_desc_del((GF_Descriptor *) esd);
				if (e) return e;
			}
#endif
		} else {
			u32 mtype = gf_isom_get_media_type(file, track);
			if (gf_isom_is_video_handler_type(mtype)) {
				u32 mstype = gf_isom_get_media_subtype(file, track, 1);
				GF_LOG(GF_LOG_WARNING, GF_LOG_CONTAINER,
					("[ISOBMF] Warning: changing pixel ratio of media subtype \"%s\" is not supported, changing only \"pasp\" signaling\n",
						gf_4cc_to_str(mstype) ));
			} else {
				u32 mtype = gf_isom_get_media_type(file, track);
				if (gf_isom_is_video_handler_type(mtype)) {
					u32 stype = gf_isom_get_media_subtype(file, track, 1);
					GF_LOG(GF_LOG_WARNING, GF_LOG_CONTAINER,
						("[ISOBMF] Warning: changing pixel ratio of media subtype \"%s\" is not supported, changing only \"pasp\" signaling\n",
							gf_4cc_to_str(stype) ));
				} else {
					GF_LOG(GF_LOG_ERROR, GF_LOG_CONTAINER, ("[ISOBMF] Error: changing pixel ratio on non-video track.\n"));
					return GF_BAD_PARAM;
				}
			}
		}
	}
	e = gf_isom_set_pixel_aspect_ratio(file, track, 1, ar_num, ar_den, force_par);
	if (e) return e;

	if ((ar_den>0) && (ar_num>0)) {
		tk_w = tk_w * ar_num / ar_den;
	}
	/*PASP has been removed or forced to 1:1, revert to full frame for track layout*/
	else {
		e = gf_isom_get_visual_info(file, track, 1, &tk_w, &tk_h);
		if (e) return e;
	}
	return gf_isom_set_track_layout_info(file, track, tk_w<<16, tk_h<<16, 0, 0, 0);
}

GF_EXPORT
GF_Err gf_media_remove_non_rap(GF_ISOFile *file, u32 track, Bool non_ref_only)
{
	GF_Err e;
	u32 i, count, di;
	u64 offset, dur, last_dts;
	Bool all_raps = (gf_isom_has_sync_points(file, track)==0) ? 1 : 0;
	if (all_raps) return GF_OK;

	last_dts = 0;
	dur = gf_isom_get_media_duration(file, track);

	gf_isom_set_cts_packing(file, track, GF_TRUE);

	count = gf_isom_get_sample_count(file, track);
	for (i=0; i<count; i++) {
		Bool remove = GF_TRUE;
		GF_ISOSample *samp = gf_isom_get_sample_info(file, track, i+1, &di, &offset);
		if (!samp) return gf_isom_last_error(file);

		if (samp->IsRAP) remove = GF_FALSE;
		else if (non_ref_only) {
			u32 isLeading, dependsOn, dependedOn, redundant;
			gf_isom_get_sample_flags(file, track, i+1, &isLeading, &dependsOn, &dependedOn, &redundant);
			if (dependedOn != 2) {
				remove = GF_FALSE;
			}
		}

		if (!remove) {
			last_dts = samp->DTS;
			gf_isom_sample_del(&samp);
			continue;
		}
		gf_isom_sample_del(&samp);
		e = gf_isom_remove_sample(file, track, i+1);
		if (e) return e;
		i--;
		count--;
	}
	gf_isom_set_cts_packing(file, track, GF_FALSE);
	gf_isom_set_last_sample_duration(file, track, (u32) (dur - last_dts) );
	return GF_OK;
}

#endif /*GPAC_DISABLE_ISOM_WRITE*/

GF_EXPORT
GF_Err gf_media_get_file_hash(const char *file, u8 hash[20])
{
#ifdef GPAC_DISABLE_CORE_TOOLS
	return GF_NOT_SUPPORTED;
#else
	u8 block[4096];
	u32 read;
	u64 size, tot;
	FILE *in;
	GF_SHA1Context *ctx;
	GF_Err e = GF_OK;
#ifndef GPAC_DISABLE_ISOM
	GF_BitStream *bs = NULL;
	Bool is_isom = gf_isom_probe_file(file);
#endif

	in = gf_fopen(file, "rb");
    if (!in) return GF_URL_ERROR;
	gf_fseek(in, 0, SEEK_END);
	size = gf_ftell(in);
	gf_fseek(in, 0, SEEK_SET);

	ctx = gf_sha1_starts();
	tot = 0;
#ifndef GPAC_DISABLE_ISOM
	if (is_isom) bs = gf_bs_from_file(in, GF_BITSTREAM_READ);
#endif

	while (tot<size) {
#ifndef GPAC_DISABLE_ISOM
		if (is_isom) {
			u64 box_size = gf_bs_peek_bits(bs, 32, 0);
			u32 box_type = gf_bs_peek_bits(bs, 32, 4);

			/*64-bit size*/
			if (box_size==1) box_size = gf_bs_peek_bits(bs, 64, 8);
			/*till end of file*/
			if (!box_size) box_size = size - tot;

			/*skip all MutableDRMInformation*/
			if (box_type==GF_ISOM_BOX_TYPE_MDRI) {
				gf_bs_skip_bytes(bs, box_size);
				tot += box_size;
			} else {
				u64 bsize = 0;
				while (bsize<box_size) {
					u32 to_read = (u32) ((box_size-bsize<4096) ? (box_size-bsize) : 4096);
					read = gf_bs_read_data(bs, (char *) block, to_read);
					if (!read || (read != to_read) ) {
						fprintf(stderr, "corrupted isobmf file, box read "LLU" but expected still "LLU" bytes\n", bsize, box_size);
						break;
					}
					gf_sha1_update(ctx, block, to_read);
					bsize += to_read;
				}
				tot += box_size;
			}
		} else
#endif
		{
			read = (u32) fread(block, 1, 4096, in);
			if ((s32) read <= 0) {
				if (ferror(in))
					e = GF_IO_ERR;
				break;
			}
			gf_sha1_update(ctx, block, read);
			tot += read;
		}
	}
	gf_sha1_finish(ctx, hash);
#ifndef GPAC_DISABLE_ISOM
	if (bs) gf_bs_del(bs);
#endif
	gf_fclose(in);
	return e;
#endif
}

#ifndef GPAC_DISABLE_ISOM

#ifndef GPAC_DISABLE_ISOM_WRITE

static const u32 ISMA_VIDEO_OD_ID = 20;
static const u32 ISMA_AUDIO_OD_ID = 10;

static const u32 ISMA_VIDEO_ES_ID = 201;
static const u32 ISMA_AUDIO_ES_ID = 101;

/*ISMA audio*/
static const u8 ISMA_BIFS_AUDIO[] =
{
	0xC0, 0x10, 0x12, 0x81, 0x30, 0x2A, 0x05, 0x7C
};
/*ISMA video*/
static const u8 ISMA_GF_BIFS_VIDEO[] =
{
	0xC0, 0x10, 0x12, 0x60, 0x42, 0x82, 0x28, 0x29,
	0xD0, 0x4F, 0x00
};
/*ISMA audio-video*/
static const u8 ISMA_BIFS_AV[] =
{
	0xC0, 0x10, 0x12, 0x81, 0x30, 0x2A, 0x05, 0x72,
	0x60, 0x42, 0x82, 0x28, 0x29, 0xD0, 0x4F, 0x00
};

/*image only - uses same visual OD ID as video*/
static const u8 ISMA_BIFS_IMAGE[] =
{
	0xC0, 0x11, 0xA4, 0xCD, 0x53, 0x6A, 0x0A, 0x44,
	0x13, 0x00
};

/*ISMA audio-image*/
static const u8 ISMA_BIFS_AI[] =
{
	0xC0, 0x11, 0xA5, 0x02, 0x60, 0x54, 0x0A, 0xE4,
	0xCD, 0x53, 0x6A, 0x0A, 0x44, 0x13, 0x00
};


GF_EXPORT
GF_Err gf_media_make_isma(GF_ISOFile *mp4file, Bool keepESIDs, Bool keepImage, Bool no_ocr)
{
	u32 AudioTrack, VideoTrack, Tracks, i, mType, bifsT, odT, descIndex, VID, AID, bifsID, odID;
	u32 bifs, w, h;
	Bool is_image, image_track;
	GF_ESD *a_esd, *v_esd, *_esd;
	GF_ObjectDescriptor *od;
	GF_ODUpdate *odU;
	GF_ODCodec *codec;
	GF_ISOSample *samp;
	GF_BitStream *bs;
	u8 audioPL, visualPL;

	switch (gf_isom_get_mode(mp4file)) {
	case GF_ISOM_OPEN_EDIT:
	case GF_ISOM_OPEN_WRITE:
	case GF_ISOM_WRITE_EDIT:
		break;
	default:
		return GF_BAD_PARAM;
	}


	Tracks = gf_isom_get_track_count(mp4file);
	AID = VID = 0;
	is_image = 0;

	//search for tracks
	for (i=0; i<Tracks; i++) {
		GF_ESD *esd = gf_isom_get_esd(mp4file, i+1, 1);
		//remove from IOD
		gf_isom_remove_track_from_root_od(mp4file, i+1);

		mType = gf_isom_get_media_type(mp4file, i+1);
		switch (mType) {
		case GF_ISOM_MEDIA_VISUAL:
        case GF_ISOM_MEDIA_AUXV:
        case GF_ISOM_MEDIA_PICT:
			image_track = 0;
			if (esd && ((esd->decoderConfig->objectTypeIndication==GF_CODECID_JPEG) || (esd->decoderConfig->objectTypeIndication==GF_CODECID_PNG)) )
				image_track = 1;

			/*remove image tracks if wanted*/
			if (keepImage || !image_track) {
				/*only ONE video stream possible with ISMA*/
				if (VID) {
					if (esd) gf_odf_desc_del((GF_Descriptor*)esd);
					GF_LOG(GF_LOG_ERROR, GF_LOG_AUTHOR, ("[ISMA convert] More than one video track found, cannot convert file - remove extra track(s)\n"));
					return GF_NOT_SUPPORTED;
				}
				VID = gf_isom_get_track_id(mp4file, i+1);
				is_image = image_track;
			} else {
				GF_LOG(GF_LOG_INFO, GF_LOG_AUTHOR, ("[ISMA convert] Visual track ID %d: only one sample found, assuming image and removing track\n", gf_isom_get_track_id(mp4file, i+1) ) );
				gf_isom_remove_track(mp4file, i+1);
				i -= 1;
				Tracks = gf_isom_get_track_count(mp4file);
			}
			break;
		case GF_ISOM_MEDIA_AUDIO:
			if (AID) {
				if (esd) gf_odf_desc_del((GF_Descriptor*)esd);
				GF_LOG(GF_LOG_ERROR, GF_LOG_AUTHOR, ("[ISMA convert] More than one audio track found, cannot convert file - remove extra track(s)\n") );
				return GF_NOT_SUPPORTED;
			}
			AID = gf_isom_get_track_id(mp4file, i+1);
			break;
		/*clean file*/
		default:
			if (mType==GF_ISOM_MEDIA_HINT) {
				GF_LOG(GF_LOG_INFO, GF_LOG_AUTHOR, ("[ISMA convert] Removing Hint track ID %d\n", gf_isom_get_track_id(mp4file, i+1) ));
			} else {
				GF_LOG(GF_LOG_INFO, GF_LOG_AUTHOR, ("[ISMA convert] Removing track ID %d\n", gf_isom_get_track_id(mp4file, i+1) ));
			}
			gf_isom_remove_track(mp4file, i+1);
			i -= 1;
			Tracks = gf_isom_get_track_count(mp4file);
			break;
		}
		if (esd) gf_odf_desc_del((GF_Descriptor*)esd);
	}
	//no audio no video
	if (!AID && !VID) return GF_OK;

	/*reset all PLs*/
	visualPL = 0xFE;
	audioPL = 0xFE;

	od = (GF_ObjectDescriptor *) gf_isom_get_root_od(mp4file);
	if (od && (od->tag==GF_ODF_IOD_TAG)) {
		audioPL = ((GF_InitialObjectDescriptor*)od)->audio_profileAndLevel;
		visualPL = ((GF_InitialObjectDescriptor*)od)->visual_profileAndLevel;
	}
	if (od) gf_odf_desc_del((GF_Descriptor *)od);


	//create the OD AU
	bifs = 0;
	odU = (GF_ODUpdate *) gf_odf_com_new(GF_ODF_OD_UPDATE_TAG);

	a_esd = v_esd = NULL;

	gf_isom_set_root_od_id(mp4file, 1);

	bifsID = 1;
	odID = 2;
	if (keepESIDs) {
		bifsID = 1;
		while ((bifsID==AID) || (bifsID==VID)) bifsID++;
		odID = 2;
		while ((odID==AID) || (odID==VID) || (odID==bifsID)) odID++;

	}

	VideoTrack = gf_isom_get_track_by_id(mp4file, VID);
	AudioTrack = gf_isom_get_track_by_id(mp4file, AID);

	w = h = 0;
	if (VideoTrack) {
		bifs = 1;
		od = (GF_ObjectDescriptor *) gf_odf_desc_new(GF_ODF_OD_TAG);
		od->objectDescriptorID = ISMA_VIDEO_OD_ID;

		if (!keepESIDs && (VID != ISMA_VIDEO_ES_ID)) {
			gf_isom_set_track_id(mp4file, VideoTrack, ISMA_VIDEO_ES_ID);
		}

		v_esd = gf_isom_get_esd(mp4file, VideoTrack, 1);
		if (v_esd) {
			v_esd->OCRESID = no_ocr ? 0 : bifsID;

			gf_odf_desc_add_desc((GF_Descriptor *)od, (GF_Descriptor *)v_esd);
			gf_list_add(odU->objectDescriptors, od);

			gf_isom_get_track_layout_info(mp4file, VideoTrack, &w, &h, NULL, NULL, NULL);
			if (!w || !h) {
				gf_isom_get_visual_info(mp4file, VideoTrack, 1, &w, &h);
#ifndef GPAC_DISABLE_AV_PARSERS
				if ((v_esd->decoderConfig->objectTypeIndication==GF_CODECID_MPEG4_PART2) && (v_esd->decoderConfig->streamType==GF_STREAM_VISUAL)) {
					GF_M4VDecSpecInfo dsi;
					gf_m4v_get_config(v_esd->decoderConfig->decoderSpecificInfo->data, v_esd->decoderConfig->decoderSpecificInfo->dataLength, &dsi);
					if (!is_image && (!w || !h)) {
						w = dsi.width;
						h = dsi.height;
						gf_isom_set_visual_info(mp4file, VideoTrack, 1, w, h);
						GF_LOG(GF_LOG_INFO, GF_LOG_AUTHOR, ("[ISMA convert] Adjusting visual track size to %d x %d\n", w, h));
					}
					if (dsi.par_num && (dsi.par_den!=dsi.par_num)) {
						w *= dsi.par_num;
						w /= dsi.par_den;
					}
					if (dsi.VideoPL) visualPL = dsi.VideoPL;
				}
#endif
			}
		}
	}

	if (AudioTrack) {
		od = (GF_ObjectDescriptor *) gf_odf_desc_new(GF_ODF_OD_TAG);
		od->objectDescriptorID = ISMA_AUDIO_OD_ID;

		if (!keepESIDs && (AID != ISMA_AUDIO_ES_ID)) {
			gf_isom_set_track_id(mp4file, AudioTrack, ISMA_AUDIO_ES_ID);
		}

		a_esd = gf_isom_get_esd(mp4file, AudioTrack, 1);
		if (a_esd) {
			a_esd->OCRESID = no_ocr ? 0 : bifsID;

			if (!keepESIDs) a_esd->ESID = ISMA_AUDIO_ES_ID;
			gf_odf_desc_add_desc((GF_Descriptor *)od, (GF_Descriptor *)a_esd);
			gf_list_add(odU->objectDescriptors, od);
			if (!bifs) {
				bifs = 3;
			} else {
				bifs = 2;
			}

#ifndef GPAC_DISABLE_AV_PARSERS
			if (a_esd->decoderConfig->objectTypeIndication == GF_CODECID_AAC_MPEG4) {
				GF_M4ADecSpecInfo cfg;
				gf_m4a_get_config(a_esd->decoderConfig->decoderSpecificInfo->data, a_esd->decoderConfig->decoderSpecificInfo->dataLength, &cfg);
				audioPL = cfg.audioPL;
			}
#endif
		}
	}

	/*update video cfg if needed*/
	if (v_esd) gf_isom_change_mpeg4_description(mp4file, VideoTrack, 1, v_esd);
	if (a_esd) gf_isom_change_mpeg4_description(mp4file, AudioTrack, 1, a_esd);

	/*likely 3GP or other files...*/
	if ((!a_esd && AudioTrack) || (!v_esd && VideoTrack)) return GF_OK;

	//get the OD sample
	codec = gf_odf_codec_new();
	samp = gf_isom_sample_new();
	gf_odf_codec_add_com(codec, (GF_ODCom *)odU);
	gf_odf_codec_encode(codec, 1);
	gf_odf_codec_get_au(codec, &samp->data, &samp->dataLength);
	gf_odf_codec_del(codec);
	samp->CTS_Offset = 0;
	samp->DTS = 0;
	samp->IsRAP = RAP;

	/*create the OD track*/
	odT = gf_isom_new_track(mp4file, odID, GF_ISOM_MEDIA_OD, gf_isom_get_timescale(mp4file));
	if (!odT) return gf_isom_last_error(mp4file);

	_esd = gf_odf_desc_esd_new(SLPredef_MP4);
	_esd->decoderConfig->bufferSizeDB = samp->dataLength;
	_esd->decoderConfig->objectTypeIndication = GF_CODECID_OD_V1;
	_esd->decoderConfig->streamType = GF_STREAM_OD;
	_esd->ESID = odID;
	_esd->OCRESID = no_ocr ? 0 : bifsID;
	gf_isom_new_mpeg4_description(mp4file, odT, _esd, NULL, NULL, &descIndex);
	gf_odf_desc_del((GF_Descriptor *)_esd);
	gf_isom_add_sample(mp4file, odT, 1, samp);
	gf_isom_sample_del(&samp);

	gf_isom_set_track_interleaving_group(mp4file, odT, 1);

	/*create the BIFS track*/
	bifsT = gf_isom_new_track(mp4file, bifsID, GF_ISOM_MEDIA_SCENE, gf_isom_get_timescale(mp4file));
	if (!bifsT) return gf_isom_last_error(mp4file);

	_esd = gf_odf_desc_esd_new(SLPredef_MP4);
	_esd->decoderConfig->bufferSizeDB = 20;
	_esd->decoderConfig->objectTypeIndication = GF_CODECID_BIFS_V2;
	_esd->decoderConfig->streamType = GF_STREAM_SCENE;
	_esd->ESID = bifsID;
	_esd->OCRESID = 0;

	/*rewrite ISMA BIFS cfg*/
	bs = gf_bs_new(NULL, 0, GF_BITSTREAM_WRITE);
	/*empty bifs stuff*/
	gf_bs_write_int(bs, 0, 17);
	/*command stream*/
	gf_bs_write_int(bs, 1, 1);
	/*in pixel metrics*/
	gf_bs_write_int(bs, 1, 1);
	/*with size*/
	gf_bs_write_int(bs, 1, 1);
	gf_bs_write_int(bs, w, 16);
	gf_bs_write_int(bs, h, 16);
	gf_bs_align(bs);
	gf_bs_get_content(bs, &_esd->decoderConfig->decoderSpecificInfo->data, &_esd->decoderConfig->decoderSpecificInfo->dataLength);
	gf_isom_new_mpeg4_description(mp4file, bifsT, _esd, NULL, NULL, &descIndex);
	gf_odf_desc_del((GF_Descriptor *)_esd);
	gf_bs_del(bs);
	gf_isom_set_visual_info(mp4file, bifsT, descIndex, w, h);

	samp = gf_isom_sample_new();
	samp->CTS_Offset = 0;
	samp->DTS = 0;
	switch (bifs) {
	case 1:
		if (is_image) {
			samp->data = (char *) ISMA_BIFS_IMAGE;
			samp->dataLength = 10;
		} else {
			samp->data = (char *) ISMA_GF_BIFS_VIDEO;
			samp->dataLength = 11;
		}
		break;
	case 2:
		if (is_image) {
			samp->data = (char *) ISMA_BIFS_AI;
			samp->dataLength = 15;
		} else {
			samp->data = (char *) ISMA_BIFS_AV;
			samp->dataLength = 16;
		}
		break;
	case 3:
		samp->data = (char *) ISMA_BIFS_AUDIO;
		samp->dataLength = 8;
		break;
	}

	samp->IsRAP = RAP;

	gf_isom_add_sample(mp4file, bifsT, 1, samp);
	samp->data = NULL;
	gf_isom_sample_del(&samp);
	gf_isom_set_track_interleaving_group(mp4file, bifsT, 1);

	gf_isom_set_track_enabled(mp4file, bifsT, GF_TRUE);
	gf_isom_set_track_enabled(mp4file, odT, GF_TRUE);
	gf_isom_add_track_to_root_od(mp4file, bifsT);
	gf_isom_add_track_to_root_od(mp4file, odT);

	gf_isom_set_pl_indication(mp4file, GF_ISOM_PL_SCENE, 1);
	gf_isom_set_pl_indication(mp4file, GF_ISOM_PL_GRAPHICS, 1);
	gf_isom_set_pl_indication(mp4file, GF_ISOM_PL_OD, 1);
	gf_isom_set_pl_indication(mp4file, GF_ISOM_PL_AUDIO, audioPL);
	gf_isom_set_pl_indication(mp4file, GF_ISOM_PL_VISUAL, (u8) (is_image ? 0xFE : visualPL));

	gf_isom_set_brand_info(mp4file, GF_ISOM_BRAND_MP42, 1);
	gf_isom_modify_alternate_brand(mp4file, GF_ISOM_BRAND_ISOM, GF_TRUE);
	gf_isom_modify_alternate_brand(mp4file, GF_ISOM_BRAND_3GP5, GF_TRUE);
	return GF_OK;
}


GF_EXPORT
GF_Err gf_media_make_3gpp(GF_ISOFile *mp4file)
{
	u32 Tracks, i, mType, stype, nb_vid, nb_avc, nb_aud, nb_txt, nb_non_mp4, nb_dims;
	Bool is_3g2 = 0;

	switch (gf_isom_get_mode(mp4file)) {
	case GF_ISOM_OPEN_EDIT:
	case GF_ISOM_OPEN_WRITE:
	case GF_ISOM_WRITE_EDIT:
		break;
	default:
		return GF_BAD_PARAM;
	}

	Tracks = gf_isom_get_track_count(mp4file);
	nb_vid = nb_aud = nb_txt = nb_avc = nb_non_mp4 = nb_dims = 0;

	for (i=0; i<Tracks; i++) {
		gf_isom_remove_track_from_root_od(mp4file, i+1);

		mType = gf_isom_get_media_type(mp4file, i+1);
		stype = gf_isom_get_media_subtype(mp4file, i+1, 1);
		switch (mType) {
		case GF_ISOM_MEDIA_VISUAL:
        case GF_ISOM_MEDIA_AUXV:
        case GF_ISOM_MEDIA_PICT:
			/*remove image tracks if wanted*/
			if (gf_isom_get_sample_count(mp4file, i+1)<=1) {
				GF_LOG(GF_LOG_WARNING, GF_LOG_AUTHOR, ("[3GPP convert] Visual track ID %d: only one sample found\n", gf_isom_get_track_id(mp4file, i+1) ));
				//goto remove_track;
			}

			if (stype == GF_ISOM_SUBTYPE_MPEG4_CRYP) gf_isom_get_ismacryp_info(mp4file, i+1, 1, &stype, NULL, NULL, NULL, NULL, NULL, NULL, NULL);

			switch (stype) {
			case GF_ISOM_SUBTYPE_3GP_H263:
				nb_vid++;
				nb_non_mp4 ++;
				break;
			case GF_ISOM_SUBTYPE_AVC_H264:
			case GF_ISOM_SUBTYPE_AVC2_H264:
			case GF_ISOM_SUBTYPE_AVC3_H264:
			case GF_ISOM_SUBTYPE_AVC4_H264:
			case GF_ISOM_SUBTYPE_SVC_H264:
			case GF_ISOM_SUBTYPE_MVC_H264:
				nb_vid++;
				nb_avc++;
				break;
			case GF_ISOM_SUBTYPE_MPEG4:
			{
				GF_ESD *esd = gf_isom_get_esd(mp4file, i+1, 1);
				/*both MPEG4-Video and H264/AVC/SVC are supported*/
				if ((esd->decoderConfig->objectTypeIndication==GF_CODECID_MPEG4_PART2) || (esd->decoderConfig->objectTypeIndication==GF_CODECID_AVC) || (esd->decoderConfig->objectTypeIndication==GF_CODECID_SVC) || (esd->decoderConfig->objectTypeIndication==GF_CODECID_MVC)) {
					nb_vid++;
				} else {
					GF_LOG(GF_LOG_INFO, GF_LOG_AUTHOR, ("[3GPP convert] Video format not supported by 3GP - removing track ID %d\n", gf_isom_get_track_id(mp4file, i+1) ));
					goto remove_track;
				}
				gf_odf_desc_del((GF_Descriptor *)esd);
			}
			break;
			default:
				GF_LOG(GF_LOG_INFO, GF_LOG_AUTHOR, ("[3GPP convert] Video format not supported by 3GP - removing track ID %d\n", gf_isom_get_track_id(mp4file, i+1) ));
				goto remove_track;
			}
			break;
		case GF_ISOM_MEDIA_AUDIO:
			if (stype == GF_ISOM_SUBTYPE_MPEG4_CRYP) gf_isom_get_ismacryp_info(mp4file, i+1, 1, &stype, NULL, NULL, NULL, NULL, NULL, NULL, NULL);
			switch (stype) {
			case GF_ISOM_SUBTYPE_3GP_EVRC:
			case GF_ISOM_SUBTYPE_3GP_QCELP:
			case GF_ISOM_SUBTYPE_3GP_SMV:
				is_3g2 = 1;
				nb_aud++;
				break;
			case GF_ISOM_SUBTYPE_3GP_AMR:
			case GF_ISOM_SUBTYPE_3GP_AMR_WB:
				nb_aud++;
				nb_non_mp4 ++;
				break;
			case GF_ISOM_SUBTYPE_MPEG4:
			{
				GF_ESD *esd = gf_isom_get_esd(mp4file, i+1, 1);
				switch (esd->decoderConfig->objectTypeIndication) {
				case GF_CODECID_QCELP:
				case GF_CODECID_EVRC:
				case GF_CODECID_SMV:
					is_3g2 = 1;
				case GF_CODECID_AAC_MPEG4:
					nb_aud++;
					break;
				default:
					GF_LOG(GF_LOG_INFO, GF_LOG_AUTHOR, ("[3GPP convert] Audio format not supported by 3GP - removing track ID %d\n", gf_isom_get_track_id(mp4file, i+1) ));
					goto remove_track;
				}
				gf_odf_desc_del((GF_Descriptor *)esd);
			}
			break;
			default:
				GF_LOG(GF_LOG_INFO, GF_LOG_AUTHOR, ("[3GPP convert] Audio format not supported by 3GP - removing track ID %d\n", gf_isom_get_track_id(mp4file, i+1) ));
				goto remove_track;
			}
			break;

		case GF_ISOM_MEDIA_SUBT:
			gf_isom_set_media_type(mp4file, i+1, GF_ISOM_MEDIA_TEXT);
		case GF_ISOM_MEDIA_TEXT:
			nb_txt++;
			break;

		case GF_ISOM_MEDIA_SCENE:
			if (stype == GF_ISOM_MEDIA_DIMS) {
				nb_dims++;
				break;
			}
		/*clean file*/
		default:
			if (mType==GF_ISOM_MEDIA_HINT) {
				GF_LOG(GF_LOG_INFO, GF_LOG_AUTHOR, ("[3GPP convert] Removing Hint track ID %d\n", gf_isom_get_track_id(mp4file, i+1) ));
			} else {
				GF_LOG(GF_LOG_INFO, GF_LOG_AUTHOR, ("[3GPP convert] Removing system track ID %d\n", gf_isom_get_track_id(mp4file, i+1) ));
			}

remove_track:
			gf_isom_remove_track(mp4file, i+1);
			i -= 1;
			Tracks = gf_isom_get_track_count(mp4file);
			break;
		}
	}

	/*no more IOD*/
	gf_isom_remove_root_od(mp4file);

	if (is_3g2) {
		gf_isom_set_brand_info(mp4file, GF_ISOM_BRAND_3G2A, 65536);
		gf_isom_modify_alternate_brand(mp4file, GF_ISOM_BRAND_3GP6, GF_FALSE);
		gf_isom_modify_alternate_brand(mp4file, GF_ISOM_BRAND_3GP5, GF_FALSE);
		gf_isom_modify_alternate_brand(mp4file, GF_ISOM_BRAND_3GG6, GF_FALSE);
		GF_LOG(GF_LOG_INFO, GF_LOG_AUTHOR, ("[3GPP convert] Setting major brand to 3GPP2\n"));
	} else {
		/*update FType*/
		if ((nb_vid>1) || (nb_aud>1) || (nb_txt>1)) {
			/*3GPP general purpose*/
			gf_isom_set_brand_info(mp4file, GF_ISOM_BRAND_3GG6, 1024);
			gf_isom_modify_alternate_brand(mp4file, GF_ISOM_BRAND_3GP6, GF_FALSE);
			gf_isom_modify_alternate_brand(mp4file, GF_ISOM_BRAND_3GP5, GF_FALSE);
			gf_isom_modify_alternate_brand(mp4file, GF_ISOM_BRAND_3GP4, GF_FALSE);
			GF_LOG(GF_LOG_INFO, GF_LOG_AUTHOR, ("[3GPP convert] Setting major brand to 3GPP Generic file\n"));
		} else if (nb_txt) {
			gf_isom_set_brand_info(mp4file, GF_ISOM_BRAND_3GP6, 1024);
			gf_isom_modify_alternate_brand(mp4file, GF_ISOM_BRAND_3GP5, GF_TRUE);
			gf_isom_modify_alternate_brand(mp4file, GF_ISOM_BRAND_3GP4, GF_TRUE);
			gf_isom_modify_alternate_brand(mp4file, GF_ISOM_BRAND_3GG6, GF_FALSE);
			GF_LOG(GF_LOG_INFO, GF_LOG_AUTHOR, ("[3GPP convert] Setting major brand to 3GPP V6 file\n"));
		} else if (nb_avc) {
			gf_isom_set_brand_info(mp4file, GF_ISOM_BRAND_3GP6, 0/*1024*/);
			gf_isom_modify_alternate_brand(mp4file, GF_ISOM_BRAND_AVC1, GF_TRUE);
			gf_isom_modify_alternate_brand(mp4file, GF_ISOM_BRAND_3GP5, GF_FALSE);
			gf_isom_modify_alternate_brand(mp4file, GF_ISOM_BRAND_3GP4, GF_FALSE);
			GF_LOG(GF_LOG_INFO, GF_LOG_AUTHOR, ("[3GPP convert] Setting major brand to 3GPP V6 file + AVC compatible\n"));
		} else {
			gf_isom_set_brand_info(mp4file, nb_avc ? GF_ISOM_BRAND_3GP6 : GF_ISOM_BRAND_3GP5, 0/*1024*/);
			gf_isom_modify_alternate_brand(mp4file, nb_avc ? GF_ISOM_BRAND_3GP5 : GF_ISOM_BRAND_3GP6, 0);
			gf_isom_modify_alternate_brand(mp4file, GF_ISOM_BRAND_3GP4, GF_TRUE);
			gf_isom_modify_alternate_brand(mp4file, GF_ISOM_BRAND_3GG6, GF_FALSE);
			GF_LOG(GF_LOG_INFO, GF_LOG_AUTHOR, ("[3GPP convert] Setting major brand to 3GPP V5 file\n"));
		}
	}
	/*add/remove MP4 brands and add isom*/
	gf_isom_modify_alternate_brand(mp4file, GF_ISOM_BRAND_MP41, (u8) ((nb_avc||is_3g2||nb_non_mp4) ? GF_FALSE : GF_TRUE));
	gf_isom_modify_alternate_brand(mp4file, GF_ISOM_BRAND_MP42, (u8) (nb_non_mp4 ? GF_FALSE : GF_TRUE));
	gf_isom_modify_alternate_brand(mp4file, GF_ISOM_BRAND_ISOM, GF_TRUE);
	return GF_OK;
}

GF_EXPORT
GF_Err gf_media_make_psp(GF_ISOFile *mp4)
{
	u32 i, count;
	u32 nb_a, nb_v;
	/*psp track UUID*/
	bin128 psp_track_uuid = {0x55, 0x53, 0x4D, 0x54, 0x21, 0xD2, 0x4F, 0xCE, 0xBB, 0x88, 0x69, 0x5C, 0xFA, 0xC9, 0xC7, 0x40};
	u8 psp_track_sig [] = {0x00, 0x00, 0x00, 0x1C, 0x4D, 0x54, 0x44, 0x54, 0x00, 0x01, 0x00, 0x12, 0x00, 0x00, 0x00, 0x0A, 0x55, 0xC4, 0x00, 0x00, 0x00, 0x00, 0x00, 0x01, 0x00, 0x00, 0x00, 0x00};
	/*psp mov UUID*/
	//bin128 psp_uuid = {0x50, 0x52, 0x4F, 0x46, 0x21, 0xD2, 0x4F, 0xCE, 0xBB, 0x88, 0x69, 0x5C, 0xFA, 0xC9, 0xC7, 0x40};

	nb_a = nb_v = 0;
	count = gf_isom_get_track_count(mp4);
	for (i=0; i<count; i++) {
		switch (gf_isom_get_media_type(mp4, i+1)) {
		case GF_ISOM_MEDIA_VISUAL:
			nb_v++;
			break;
		case GF_ISOM_MEDIA_AUDIO:
			nb_a++;
			break;
		}
	}
	if ((nb_v != 1) && (nb_a!=1)) {
		GF_LOG(GF_LOG_ERROR, GF_LOG_AUTHOR, ("[PSP convert] Movies need one audio track and one video track\n" ));
		return GF_BAD_PARAM;
	}
	for (i=0; i<count; i++) {
		switch (gf_isom_get_media_type(mp4, i+1)) {
		case GF_ISOM_MEDIA_VISUAL:
		case GF_ISOM_MEDIA_AUDIO:
			/*if no edit list, add one*/
			if (!gf_isom_get_edits_count(mp4, i+1)) {
				gf_isom_remove_edits(mp4, i+1);
				gf_isom_append_edit(mp4, i+1, gf_isom_get_track_duration(mp4, i+1), 0, GF_ISOM_EDIT_NORMAL);
			}
			/*add PSP UUID*/
			gf_isom_remove_uuid(mp4, i+1, psp_track_uuid);
			gf_isom_add_uuid(mp4, i+1, psp_track_uuid, (char *) psp_track_sig, 28);
			break;
		default:
			GF_LOG(GF_LOG_INFO, GF_LOG_AUTHOR, ("[PSP convert] Removing track ID %d\n", gf_isom_get_track_id(mp4, i+1) ));
			gf_isom_remove_track(mp4, i+1);
			i -= 1;
			count -= 1;
			break;
		}
	}
	gf_isom_set_brand_info(mp4, GF_ISOM_BRAND_MSNV, 0);
	gf_isom_modify_alternate_brand(mp4, GF_ISOM_BRAND_MSNV, GF_TRUE);
	return GF_OK;
}

GF_EXPORT
GF_Err gf_media_check_qt_prores(GF_ISOFile *mp4)
{
	u32 i, count, timescale, def_dur=0, video_tk=0;
	u32 prores_type = 0;
	GF_Err e;
	u32 colour_type=0;
	u16 colour_primaries=0, transfer_characteristics=0, matrix_coefficients=0;
	Bool full_range_flag=GF_FALSE;
	u32 hspacing=0, vspacing=0;
	u32 nb_video_tracks;
	u32 target_ts = 0, w=0, h=0, chunk_size=0;

	timescale = 0;
	nb_video_tracks = 0;

	count = gf_isom_get_track_count(mp4);
	for (i=0; i<count; i++) {
		u32 mtype = gf_isom_get_media_type(mp4, i+1);
		if (mtype!=GF_ISOM_MEDIA_VISUAL) continue;
		nb_video_tracks++;
		if (!video_tk)
			video_tk = i+1;
	}

	if ((nb_video_tracks==1) && video_tk) {
		u32 video_subtype = gf_isom_get_media_subtype(mp4, video_tk, 1);
		switch (video_subtype) {
<<<<<<< HEAD
		case GF_QT_SUBTYPE_APCH:
		case GF_QT_SUBTYPE_APCO:
		case GF_QT_SUBTYPE_APCN:
		case GF_QT_SUBTYPE_APCS:
		case GF_QT_SUBTYPE_APCF:
		case GF_QT_SUBTYPE_AP4X:
		case GF_QT_SUBTYPE_AP4H:
			is_prores=GF_TRUE;
=======
		case GF_QT_BOX_TYPE_APCH:
		case GF_QT_BOX_TYPE_APCO:
		case GF_QT_BOX_TYPE_APCN:
		case GF_QT_BOX_TYPE_APCS:
		case GF_QT_BOX_TYPE_APCF:
		case GF_QT_BOX_TYPE_AP4X:
		case GF_QT_BOX_TYPE_AP4H:
			prores_type=video_subtype;
>>>>>>> a1bfaf09
			break;
		}
	}

	GF_LOG(GF_LOG_INFO, GF_LOG_AUTHOR, ("[QTFF/ProRes] Adjusting %s compliancy\n", prores_type ? "ProRes" : "QTFF"));

	//adjust audio tracks
	for (i=0; i<count; i++) {
		u32 mtype = gf_isom_get_media_type(mp4, i+1);

		//remove bitrate info (isobmff)
		gf_isom_update_bitrate(mp4, i+1, 1, 0, 0, 0);
		
		if (mtype==GF_ISOM_MEDIA_AUDIO) {
			u32 sr, nb_ch, bps;
			gf_isom_get_audio_info(mp4, i+1, 1, &sr, &nb_ch, &bps);
			gf_isom_set_audio_info(mp4, i+1, 1, sr, nb_ch, bps, GF_IMPORT_AUDIO_SAMPLE_ENTRY_v1_QTFF);
			continue;
		}
		if (mtype!=GF_ISOM_MEDIA_VISUAL) continue;
	}
	//make QT
	gf_isom_remove_root_od(mp4);
	gf_isom_set_brand_info(mp4, GF_ISOM_BRAND_QT, 512);
	gf_isom_reset_alt_brands(mp4);


	if (!video_tk) {
		GF_LOG(GF_LOG_DEBUG, GF_LOG_AUTHOR, ("[QTFF] No visual track\n"));
		return GF_OK;
	}

	if (video_tk && (nb_video_tracks>1)) {
		if (prores_type) {
			GF_LOG(GF_LOG_ERROR, GF_LOG_AUTHOR, ("QTFF] cannot adjust params to prores, %d video tracks present\n", nb_video_tracks));
			return GF_BAD_PARAM;
		}
		GF_LOG(GF_LOG_DEBUG, GF_LOG_AUTHOR, ("[ProRes] no prores codec found but %d video tracks, not adjusting file\n", nb_video_tracks));
		return GF_OK;
	}

	if (prores_type) {
		char *comp_name = NULL;
		switch (prores_type) {
		case GF_QT_BOX_TYPE_APCH: comp_name = "Apple ProRes 422 HQ"; break;
		case GF_QT_BOX_TYPE_APCO: comp_name = "Apple ProRes 422 Proxy"; break;
		case GF_QT_BOX_TYPE_APCN: comp_name = "Apple ProRes 422"; break;
		case GF_QT_BOX_TYPE_APCS: comp_name = "Apple ProRes 422 LT"; break;
		case GF_QT_BOX_TYPE_AP4X: comp_name = "Apple ProRes 4444 XQ"; break;
		case GF_QT_BOX_TYPE_AP4H: comp_name = "Apple ProRes 4444"; break;
		case GF_QT_BOX_TYPE_APCF: break;
		}
		gf_isom_update_video_sample_entry_fields(mp4, video_tk, 1, 0, GF_4CC('a','p','p','l'), 0, 0x3FF, 72<<16, 72<<16, 1, comp_name, -1);
	}

	timescale = gf_isom_get_media_timescale(mp4, video_tk);
	def_dur = gf_isom_get_constant_sample_duration(mp4, video_tk);
	if (!def_dur) {
		def_dur = gf_isom_get_sample_duration(mp4, video_tk, 2);
		if (!def_dur) {
			def_dur = gf_isom_get_sample_duration(mp4, video_tk, 1);
		}
	}
	if (!def_dur) {
		GF_LOG(GF_LOG_ERROR, GF_LOG_AUTHOR, ("[ProRes] cannot estimate default sample duration for video track\n"));
		return GF_NON_COMPLIANT_BITSTREAM;
	}

	gf_isom_get_pixel_aspect_ratio(mp4, video_tk, 1, &hspacing, &vspacing);
	//force 1:1
	if ((hspacing<=1) || (vspacing<=1)) {
		hspacing = vspacing = 1;
		gf_isom_set_pixel_aspect_ratio(mp4, video_tk, 1, 1, 1, GF_TRUE);
	}

	//pacth enof/prof/clef
	if (prores_type) {
		gf_isom_update_aperture_info(mp4, video_tk, GF_FALSE);
	}

	//todo: patch colr
	e = gf_isom_get_color_info(mp4, video_tk, 1, &colour_type, &colour_primaries, &transfer_characteristics, &matrix_coefficients, &full_range_flag);
	if (e==GF_NOT_FOUND) {
		GF_LOG(GF_LOG_WARNING, GF_LOG_AUTHOR, ("[ProRes] No color info present in visual track, defaulting to BT709\n"));
		gf_isom_set_visual_color_info(mp4, video_tk, 1, GF_4CC('n','c','l','c'), 1, 1, 1, GF_FALSE, NULL, 0);
	} else if (e) {
		return e;
	}
	gf_isom_get_visual_info(mp4, video_tk, 1, &w, &h);

	u32 ifps;
	Double FPS = timescale;
	FPS /= def_dur;
	FPS *= 100;
	ifps = (u32) FPS;
	if (ifps>= 2996 && ifps<=2998) target_ts = 30000;	//29.97
	else if (ifps>= 2999 && ifps<=3001) target_ts = 3000; //30
	else if (ifps>= 2495 && ifps<=2505) target_ts = 2500; //25
	else if (ifps >= 2396 && ifps<=2398) target_ts = 24000; //23.97
	else if ((ifps>=2399) && (ifps<=2401)) target_ts = 2400; //24
	else if (ifps>= 4990 && ifps<=5010) target_ts = 5000; //50
	else if (ifps>= 5993 && ifps<=5995) target_ts = 60000; //59.94
	else if (ifps>= 5996 && ifps<=6004) target_ts = 6000; //60

	if (!target_ts) {
		if (prores_type) {
			GF_LOG(GF_LOG_ERROR, GF_LOG_AUTHOR, ("[ProRes] Unrecognized frame rate %g\n", ((Double)timescale)/def_dur ));
			return GF_NON_COMPLIANT_BITSTREAM;
		} else {
			target_ts = timescale;
		}
	}

	if (target_ts != timescale) {
		GF_LOG(GF_LOG_INFO, GF_LOG_AUTHOR, ("[ProRes] Adjusting timescale to %d\n", target_ts));
		gf_isom_set_media_timescale(mp4, video_tk, target_ts, 0, GF_FALSE);
	}
	gf_isom_set_timescale(mp4, target_ts);
	if ((w<=720) && (h<=576)) chunk_size = 2000000;
	else chunk_size = 4000000;

	gf_isom_set_interleave_time(mp4, 500);
	gf_isom_hint_max_chunk_size(mp4, video_tk, chunk_size);

	return GF_OK;
}

#endif /*GPAC_DISABLE_ISOM_WRITE*/

GF_EXPORT
GF_ESD *gf_media_map_esd(GF_ISOFile *mp4, u32 track, u32 stsd_idx)
{
	GF_ESD *esd;
	u32 subtype;

	if (!stsd_idx) stsd_idx = 1;
	subtype = gf_isom_get_media_subtype(mp4, track, stsd_idx);
	/*all types with an official MPEG-4 mapping*/
	switch (subtype) {
	case GF_ISOM_SUBTYPE_MPEG4:
	case GF_ISOM_SUBTYPE_MPEG4_CRYP:
	case GF_ISOM_SUBTYPE_AVC_H264:
	case GF_ISOM_SUBTYPE_AVC2_H264:
	case GF_ISOM_SUBTYPE_AVC3_H264:
	case GF_ISOM_SUBTYPE_AVC4_H264:
	case GF_ISOM_SUBTYPE_SVC_H264:
	case GF_ISOM_SUBTYPE_MVC_H264:
	case GF_ISOM_SUBTYPE_3GP_EVRC:
	case GF_ISOM_SUBTYPE_3GP_QCELP:
	case GF_ISOM_SUBTYPE_3GP_SMV:
	case GF_ISOM_SUBTYPE_HVC1:
	case GF_ISOM_SUBTYPE_HEV1:
	case GF_ISOM_SUBTYPE_HVC2:
	case GF_ISOM_SUBTYPE_HEV2:
	case GF_ISOM_SUBTYPE_LHV1:
	case GF_ISOM_SUBTYPE_LHE1:
	case GF_ISOM_SUBTYPE_AV01:
	case GF_ISOM_SUBTYPE_VP09:
	case GF_ISOM_SUBTYPE_VP08:
		return gf_isom_get_esd(mp4, track, stsd_idx);
	}

	if (subtype == GF_ISOM_SUBTYPE_OPUS) {
		esd = gf_isom_get_esd(mp4, track, 1);
		if (!esd) return NULL;

		esd->decoderConfig->objectTypeIndication = GF_CODECID_OPUS;
		return esd;
	}

	if (subtype == GF_ISOM_SUBTYPE_3GP_DIMS) {
		GF_BitStream *bs;
		GF_DIMSDescription dims;
		esd = gf_odf_desc_esd_new(0);
		esd->slConfig->timestampResolution = gf_isom_get_media_timescale(mp4, track);
		esd->ESID = gf_isom_get_track_id(mp4, track);
		esd->OCRESID = esd->ESID;
		esd->decoderConfig->streamType = GF_STREAM_SCENE;
		/*use private DSI*/
		esd->decoderConfig->objectTypeIndication = GF_CODECID_DIMS;
		gf_isom_get_dims_description(mp4, track, 1, &dims);
		bs = gf_bs_new(NULL, 0, GF_BITSTREAM_WRITE);
		/*format ext*/
		gf_bs_write_u8(bs, dims.profile);
		gf_bs_write_u8(bs, dims.level);
		gf_bs_write_int(bs, dims.pathComponents, 4);
		gf_bs_write_int(bs, dims.fullRequestHost, 1);
		gf_bs_write_int(bs, dims.streamType, 1);
		gf_bs_write_int(bs, dims.containsRedundant, 2);
		gf_bs_write_data(bs, (char*)dims.textEncoding, (u32) strlen(dims.textEncoding)+1);
		gf_bs_write_data(bs, (char*)dims.contentEncoding, (u32) strlen(dims.contentEncoding)+1);
		gf_bs_get_content(bs, &esd->decoderConfig->decoderSpecificInfo->data, &esd->decoderConfig->decoderSpecificInfo->dataLength);
		gf_bs_del(bs);
		return esd;
	}

	return NULL;
}

GF_EXPORT
GF_ESD *gf_media_map_item_esd(GF_ISOFile *mp4, u32 item_id)
{
	u32 item_type;
	u32 prot_idx;
	Bool is_self_ref;
	const char *name;
	const char *mime;
	const char *encoding;
	const char *url;
	const char *urn;
	GF_ESD *esd;
	GF_Err e;

	u32 item_idx = gf_isom_get_meta_item_by_id(mp4, GF_TRUE, 0, item_id);
	if (!item_idx) return NULL;

	e = gf_isom_get_meta_item_info(mp4, GF_TRUE, 0, item_idx, &item_id, &item_type, &prot_idx, &is_self_ref, &name, &mime, &encoding, &url, &urn);
	if (e != GF_OK) return NULL;

	if (item_type == GF_ISOM_SUBTYPE_HVC1) {
		GF_ImageItemProperties props;
		esd = gf_odf_desc_esd_new(0);
		if (item_id > (1 << 16)) {
			GF_LOG(GF_LOG_WARNING, GF_LOG_CORE, ("Item ID greater than 16 bits, does not fit on ES ID\n"));
		}
		esd->ESID = (u16)item_id;
		esd->OCRESID = esd->ESID;
		esd->decoderConfig->streamType = GF_STREAM_VISUAL;
		esd->decoderConfig->objectTypeIndication = GF_CODECID_HEVC;
		e = gf_isom_get_meta_image_props(mp4, GF_TRUE, 0, item_id, &props);
		if (e == GF_OK && props.config) {
			gf_odf_hevc_cfg_write(((GF_HEVCConfigurationBox *)props.config)->config, &esd->decoderConfig->decoderSpecificInfo->data, &esd->decoderConfig->decoderSpecificInfo->dataLength);
		}
		esd->slConfig->hasRandomAccessUnitsOnlyFlag = 1;
		esd->slConfig->useTimestampsFlag = 1;
		esd->slConfig->timestampResolution = 1000;
		return esd;
	} else if (item_type == GF_ISOM_SUBTYPE_AVC_H264) {
		GF_ImageItemProperties props;
		esd = gf_odf_desc_esd_new(0);
		if (item_id > (1 << 16)) {
			GF_LOG(GF_LOG_WARNING, GF_LOG_CORE, ("Item ID greater than 16 bits, does not fit on ES ID\n"));
		}
		esd->ESID = (u16)item_id;
		esd->OCRESID = esd->ESID;
		esd->decoderConfig->streamType = GF_STREAM_VISUAL;
		esd->decoderConfig->objectTypeIndication = GF_CODECID_AVC;
		e = gf_isom_get_meta_image_props(mp4, GF_TRUE, 0, item_id, &props);
		if (e == GF_OK && props.config) {
			gf_odf_avc_cfg_write(((GF_AVCConfigurationBox *)props.config)->config, &esd->decoderConfig->decoderSpecificInfo->data, &esd->decoderConfig->decoderSpecificInfo->dataLength);
		}
		esd->slConfig->hasRandomAccessUnitsOnlyFlag = 1;
		esd->slConfig->useTimestampsFlag = 1;
		esd->slConfig->timestampResolution = 1000;
		return esd;
	} else if ((item_type == GF_ISOM_SUBTYPE_JPEG) || (mime && !strcmp(mime, "image/jpeg")) ){
		GF_ImageItemProperties props;
		esd = gf_odf_desc_esd_new(0);
		if (item_id > (1 << 16)) {
			GF_LOG(GF_LOG_WARNING, GF_LOG_CORE, ("Item ID greater than 16 bits, does not fit on ES ID\n"));
		}
		esd->ESID = (u16)item_id;
		esd->OCRESID = esd->ESID;
		esd->decoderConfig->streamType = GF_STREAM_VISUAL;
		esd->decoderConfig->objectTypeIndication = GF_CODECID_JPEG;
		e = gf_isom_get_meta_image_props(mp4, GF_TRUE, 0, item_id, &props);
		if (e == GF_OK && props.config) {
			GF_LOG(GF_LOG_WARNING, GF_LOG_CORE, ("JPEG image item decoder config not supported, patch welcome\n"));
		}
		esd->slConfig->hasRandomAccessUnitsOnlyFlag = 1;
		esd->slConfig->useTimestampsFlag = 1;
		esd->slConfig->timestampResolution = 1000;
		return esd;
	} else if ((item_type == GF_ISOM_SUBTYPE_PNG) || (mime && !strcmp(mime, "image/png")) ){
		GF_ImageItemProperties props;
		esd = gf_odf_desc_esd_new(0);
		if (item_id > (1 << 16)) {
			GF_LOG(GF_LOG_WARNING, GF_LOG_CORE, ("Item ID greater than 16 bits, does not fit on ES ID\n"));
		}
		esd->ESID = (u16)item_id;
		esd->OCRESID = esd->ESID;
		esd->decoderConfig->streamType = GF_STREAM_VISUAL;
		esd->decoderConfig->objectTypeIndication = GF_CODECID_PNG;
		e = gf_isom_get_meta_image_props(mp4, GF_TRUE, 0, item_id, &props);
		if (e) {
			GF_LOG(GF_LOG_WARNING, GF_LOG_CORE, ("Error fetching item properties %s\n", gf_error_to_string(e) ));
		}
		esd->slConfig->hasRandomAccessUnitsOnlyFlag = 1;
		esd->slConfig->useTimestampsFlag = 1;
		esd->slConfig->timestampResolution = 1000;
		return esd;
	} else {

		return NULL;
	}
}

#endif /*GPAC_DISABLE_ISOM*/

#ifndef GPAC_DISABLE_MEDIA_IMPORT
static s32 gf_get_DQId(GF_ISOFile *file, u32 track)
{
	GF_AVCConfig *svccfg;
	GF_ISOSample *samp;
	u32 di = 0, cur_extract_mode;
	char *buffer;
	GF_BitStream *bs;
	u32 max_size = 4096;
	u32 size, nalu_size_length;
	u8 nal_type;
	s32 DQId=0;

	samp = NULL;
	bs = NULL;
	cur_extract_mode = gf_isom_get_nalu_extract_mode(file, track);
	gf_isom_set_nalu_extract_mode(file, track, GF_ISOM_NALU_EXTRACT_INSPECT);
	buffer = (char*)gf_malloc(sizeof(char) * max_size);
	svccfg = gf_isom_svc_config_get(file, track, 1);
	if (!svccfg)
	{
		DQId = 0;
		goto exit;
	}
	samp = gf_isom_get_sample(file, track, 1, &di);
	if (!samp)
	{
		DQId = -1;
		goto exit;
	}
	bs = gf_bs_new(samp->data, samp->dataLength, GF_BITSTREAM_READ);
	nalu_size_length = 8 * svccfg->nal_unit_size;
	while (gf_bs_available(bs))
	{
		size = gf_bs_read_int(bs, nalu_size_length);
		if (size>max_size) {
			buffer = (char*)gf_realloc(buffer, sizeof(char)*size);
			max_size = size;
		}
		gf_bs_read_data(bs, buffer, size);
		nal_type = buffer[0] & 0x1F;
		if (nal_type == GF_AVC_NALU_SVC_SLICE)
		{
			DQId = buffer[2] & 0x7F;
			goto exit;
		}
	}
exit:
	if (svccfg) gf_odf_avc_cfg_del(svccfg);
	if (samp) gf_isom_sample_del(&samp);
	if (buffer) gf_free(buffer);
	if (bs) gf_bs_del(bs);
	gf_isom_set_nalu_extract_mode(file, track, cur_extract_mode);
	return DQId;
}

#ifndef GPAC_DISABLE_AV_PARSERS
static Bool gf_isom_has_svc_explicit(GF_ISOFile *file, u32 track)
{
	GF_AVCConfig *svccfg;
	GF_AVCConfigSlot *slc;
	u32 i;
	u8 type;
	Bool ret = 0;

	svccfg = gf_isom_svc_config_get(file, track, 1);
	if (!svccfg)
		return 0;

	for (i = 0; i < gf_list_count(svccfg->sequenceParameterSets); i++)
	{
		slc = (GF_AVCConfigSlot *)gf_list_get(svccfg->sequenceParameterSets, i);
		type = slc->data[0] & 0x1F;
		if (type == GF_AVC_NALU_SEQ_PARAM)
		{
			ret = 1;
			break;
		}
	}

	if (svccfg) gf_odf_avc_cfg_del(svccfg);
	return ret;
}


static u32 gf_isom_get_track_id_max(GF_ISOFile *file)
{
	u32 num_track, i, trackID;
	u32 max_id = 0;

	num_track = gf_isom_get_track_count(file);
	for (i = 1; i <= num_track; i++)
	{
		trackID = gf_isom_get_track_id(file, i);
		if (max_id < trackID)
			max_id = trackID;
	}

	return max_id;
}
#endif

/* Split SVC layers */
GF_EXPORT
GF_Err gf_media_split_svc(GF_ISOFile *file, u32 track, Bool splitAll)
{
#ifndef GPAC_DISABLE_AV_PARSERS
	GF_AVCConfig *svccfg, *cfg;
	u32 num_svc_track, num_sample, svc_track, dst_track, ref_trackID, ref_trackNum, max_id, di, width, height, size, nalu_size_length, i, j, t, max_size, num_pps, num_sps, num_subseq, NALUnitHeader, data_offset, data_length, count, timescale, cur_extract_mode;
	GF_Err e;
	GF_AVCConfigSlot *slc, *sl;
	AVCState avc;
	s32 sps_id, pps_id;
	GF_ISOSample *samp, *dst_samp;
	GF_BitStream *bs, *dst_bs;
	GF_BitStream ** sample_bs;
	u8 nal_type, track_ref_index;
	char *buffer;
	s32 *sps_track, *sps, *pps;
	u64 offset;
	Bool is_splitted;
	Bool *first_sample_track, *is_subseq_pps;
	u64 *first_DTS_track;
	s8 sample_offset;

	max_size = 4096;
	e = GF_OK;
	samp = dst_samp = NULL;
	bs = NULL;
	sample_bs = NULL;
	sps_track = sps = pps = NULL;
	first_DTS_track = NULL;
	first_sample_track = is_subseq_pps = NULL;
	buffer = NULL;
	cfg = NULL;
	num_svc_track=0;
	cur_extract_mode = gf_isom_get_nalu_extract_mode(file, track);
	gf_isom_set_nalu_extract_mode(file, track, GF_ISOM_NALU_EXTRACT_INSPECT);
	svccfg = gf_isom_svc_config_get(file, track, 1);
	if (!svccfg)
	{
		e = GF_OK;
		goto exit;
	}
	num_sps = gf_list_count(svccfg->sequenceParameterSets);
	if (!num_sps)
	{
		e = GF_OK;
		goto exit;
	}
	num_pps = gf_list_count(svccfg->pictureParameterSets);
	if ((gf_isom_get_avc_svc_type(file, track, 1) == GF_ISOM_AVCTYPE_SVC_ONLY) && !gf_isom_has_svc_explicit(file, track))
		is_splitted = 1;
	else
		is_splitted = 0;
	num_subseq = gf_isom_has_svc_explicit(file, track) ? num_sps - 1 : num_sps;

	if (is_splitted)
	{
		/*this track has only one SVC ...*/
		if (num_sps == 1)
		{
			/*use 'all' mode -> stop*/
			if (splitAll)
				goto exit;
			/*use 'base' mode -> merge SVC tracks*/
			else
			{
				e = gf_media_merge_svc(file, track, 0);
				goto exit;
			}
		}
		/*this file has been in 'splitbase' mode*/
		else if (!splitAll)
			goto exit;

	}

	timescale = gf_isom_get_media_timescale(file, track);
	num_svc_track = splitAll ? num_subseq : 1;
	max_id = gf_isom_get_track_id_max(file);
	di = 0;

	memset(&avc, 0, sizeof(AVCState));
	avc.sps_active_idx = -1;
	nalu_size_length = 8 * svccfg->nal_unit_size;
	/*read all sps, but we need only the subset sequence parameter sets*/
	sps =  (s32 *) gf_malloc(num_subseq * sizeof(s32));
	sps_track = (s32 *) gf_malloc(num_subseq * sizeof(s32));
	count = 0;
	for (i = 0; i < num_sps; i++)
	{
		slc = (GF_AVCConfigSlot *)gf_list_get(svccfg->sequenceParameterSets, i);
		nal_type = slc->data[0] & 0x1F;
		sps_id = gf_media_avc_read_sps(slc->data, slc->size, &avc, 0, NULL);
		if (sps_id < 0) {
			e = GF_NON_COMPLIANT_BITSTREAM;
			goto exit;
		}
		if (nal_type == GF_AVC_NALU_SVC_SUBSEQ_PARAM)
		{
			sps[count] = sps_id;
			sps_track[count] = i;
			count++;
		}
	}
	/*for testing*/
	assert(count == num_subseq);
	/*read all pps*/
	pps =  (s32 *) gf_malloc(num_pps * sizeof(s32));
	for (j = 0; j < num_pps; j++)
	{
		slc = (GF_AVCConfigSlot *)gf_list_get(svccfg->pictureParameterSets, j);
		pps_id = gf_media_avc_read_pps(slc->data, slc->size, &avc);
		if (pps_id < 0) {
			e = GF_NON_COMPLIANT_BITSTREAM;
			goto exit;
		}
		pps[j] = pps_id;
	}
	if (!is_splitted)
		ref_trackID = gf_isom_get_track_id(file, track);
	else
	{
		gf_isom_get_reference(file, track, GF_ISOM_REF_BASE, 1, &ref_trackNum);
		ref_trackID = gf_isom_get_track_id(file, ref_trackNum);
	}

	buffer = (char*)gf_malloc(sizeof(char) * max_size);
	/*read first sample for determinating the order of SVC tracks*/
	count = 0;
	samp = gf_isom_get_sample(file, track, 1, &di);
	if (!samp)
	{
		e = gf_isom_last_error(file);
		goto exit;
	}
	bs = gf_bs_new(samp->data, samp->dataLength, GF_BITSTREAM_READ);
	offset = 0;
	is_subseq_pps = (Bool *) gf_malloc(num_pps*sizeof(Bool));
	for (i = 0; i < num_pps; i++)
		is_subseq_pps[i] = 0;
	while (gf_bs_available(bs))
	{
		gf_bs_enable_emulation_byte_removal(bs, GF_FALSE);
		size = gf_bs_read_int(bs, nalu_size_length);
		if (size>max_size) {
			buffer = (char*)gf_realloc(buffer, sizeof(char)*size);
			max_size = size;
		}

		gf_media_avc_parse_nalu(bs, &avc);
		nal_type = avc.last_nal_type_parsed;

		e = gf_bs_seek(bs, offset+nalu_size_length/8);
		if (e)
			goto exit;
		gf_bs_read_data(bs, buffer, size);
		offset += size + nalu_size_length/8;
		if (nal_type == GF_AVC_NALU_SVC_SLICE)
		{
			for (i = 0; i < num_pps; i++)
			{
				if (avc.s_info.pps->id == pps[i])
				{
					is_subseq_pps[i] = 1;
					break;
				}
			}
			if ((count > 0) && (avc.s_info.pps->sps_id == sps[count-1]))
				continue;
			/*verify the order of SPS, reorder if necessary*/
			if (avc.s_info.pps->sps_id != sps[count])
			{
				for (i = count+1; i < num_subseq; i++)
				{
					/*swap two SPS*/
					if (avc.s_info.pps->sps_id == sps[i])
					{
						sps[i] = sps[count];
						sps[count] = avc.s_info.pps->sps_id;
						sps_track[count] = i;
						break;
					}
				}
			}
			count++;
		}
	}
	gf_bs_del(bs);
	bs = NULL;

	gf_isom_sample_del(&samp);
	samp = NULL;

	for (t = 0; t < num_svc_track; t++)
	{
		svc_track = gf_isom_new_track(file, t+1+max_id, GF_ISOM_MEDIA_VISUAL, timescale);
		if (!svc_track)
		{
			e = gf_isom_last_error(file);
			goto exit;
		}
		gf_isom_set_track_enabled(file, svc_track, GF_TRUE);
		gf_isom_set_track_reference(file, svc_track, GF_ISOM_REF_BASE, ref_trackID);
		cfg = gf_odf_avc_cfg_new();
		cfg->complete_representation = 1; //SVC
		/*this layer depends on the base layer and the lower layers*/
		gf_isom_set_track_reference(file, svc_track, GF_ISOM_REF_SCAL, ref_trackID);
		for (i = 0; i < t; i++)
			gf_isom_set_track_reference(file, svc_track, GF_ISOM_REF_SCAL, i+1+max_id);

		e = gf_isom_svc_config_new(file, svc_track, cfg, NULL, NULL, &di);
		if (e)
			goto exit;
		if (splitAll)
		{
			sps_id = sps[t];
			width = avc.sps[sps_id].width;
			height = avc.sps[sps_id].height;
			gf_isom_set_visual_info(file, svc_track, di, width, height);
			cfg->configurationVersion = 1;
			cfg->chroma_bit_depth = 8 + avc.sps[sps_id].chroma_bit_depth_m8;
			cfg->chroma_format = avc.sps[sps_id].chroma_format;
			cfg->luma_bit_depth = 8 + avc.sps[sps_id].luma_bit_depth_m8;
			cfg->profile_compatibility = avc.sps[sps_id].prof_compat;
			cfg->AVCLevelIndication = avc.sps[sps_id].level_idc;
			cfg->AVCProfileIndication = avc.sps[sps_id].profile_idc;
			cfg->nal_unit_size = svccfg->nal_unit_size;
			slc = (GF_AVCConfigSlot *)gf_list_get(svccfg->sequenceParameterSets, sps_track[t]);
			sl = (GF_AVCConfigSlot*)gf_malloc(sizeof(GF_AVCConfigSlot));
			sl->id = slc->id;
			sl->size = slc->size;
			sl->data = (char*)gf_malloc(sizeof(char)*sl->size);
			memcpy(sl->data, slc->data, sizeof(char)*sl->size);
			gf_list_add(cfg->sequenceParameterSets, sl);
			for (j = 0; j < num_pps; j++)
			{
				pps_id = pps[j];
				if (is_subseq_pps[j] && (avc.pps[pps_id].sps_id == sps_id))
				{
					slc = (GF_AVCConfigSlot *)gf_list_get(svccfg->pictureParameterSets, j);
					sl = (GF_AVCConfigSlot*)gf_malloc(sizeof(GF_AVCConfigSlot));
					sl->id = slc->id;
					sl->size = slc->size;
					sl->data = (char*)gf_malloc(sizeof(char)*sl->size);
					memcpy(sl->data, slc->data, sizeof(char)*sl->size);
					gf_list_add(cfg->pictureParameterSets, sl);
				}
			}
		}
		else
		{
			for (i = 0; i < num_subseq; i++)
			{
				sps_id = sps[i];
				width = avc.sps[sps_id].width;
				height = avc.sps[sps_id].height;
				gf_isom_set_visual_info(file, svc_track, di, width, height);
				cfg->configurationVersion = 1;
				cfg->chroma_bit_depth = 8 + avc.sps[sps_id].chroma_bit_depth_m8;
				cfg->chroma_format = avc.sps[sps_id].chroma_format;
				cfg->luma_bit_depth = 8 + avc.sps[sps_id].luma_bit_depth_m8;
				cfg->profile_compatibility = avc.sps[sps_id].prof_compat;
				cfg->AVCLevelIndication = avc.sps[sps_id].level_idc;
				cfg->AVCProfileIndication = avc.sps[sps_id].profile_idc;
				cfg->nal_unit_size = svccfg->nal_unit_size;
				slc = (GF_AVCConfigSlot *)gf_list_get(svccfg->sequenceParameterSets, sps_track[i]);
				sl = (GF_AVCConfigSlot*)gf_malloc(sizeof(GF_AVCConfigSlot));
				sl->id = slc->id;
				sl->size = slc->size;
				sl->data = (char*)gf_malloc(sizeof(char)*sl->size);
				memcpy(sl->data, slc->data, sizeof(char)*sl->size);
				gf_list_add(cfg->sequenceParameterSets, sl);
				for (j = 0; j < num_pps; j++)
				{
					pps_id = pps[j];
					if (avc.pps[pps_id].sps_id == sps_id)
					{
						slc = (GF_AVCConfigSlot *)gf_list_get(svccfg->pictureParameterSets, j);
						sl = (GF_AVCConfigSlot*)gf_malloc(sizeof(GF_AVCConfigSlot));
						sl->id = slc->id;
						sl->size = slc->size;
						sl->data = (char*)gf_malloc(sizeof(char)*sl->size);
						memcpy(sl->data, slc->data, sizeof(char)*sl->size);
						gf_list_add(cfg->pictureParameterSets, sl);
					}
				}
			}
		}
		e = gf_isom_svc_config_update(file, svc_track, 1, cfg, 0);
		if (e)
			goto exit;
		gf_odf_avc_cfg_del(cfg);
		cfg = NULL;
	}

	num_sample = gf_isom_get_sample_count(file, track);
	first_sample_track = (Bool *) gf_malloc((num_svc_track+1) * sizeof(Bool));
	for (t = 0; t <= num_svc_track; t++)
		first_sample_track[t] = 1;
	first_DTS_track = (u64 *) gf_malloc((num_svc_track+1) * sizeof(u64));
	for (t = 0; t <= num_svc_track; t++)
		first_DTS_track[t] = 0;
	for (i = 1; i <= num_sample; i++)
	{
		/*reset*/
		memset(buffer, 0, max_size);

		samp = gf_isom_get_sample(file, track, i, &di);
		if (!samp)
		{
			e = GF_IO_ERR;
			goto exit;
		}

		/* Create (num_svc_track) SVC bitstreams + 1 AVC bitstream*/
		sample_bs = (GF_BitStream **) gf_malloc(sizeof(GF_BitStream *) * (num_svc_track+1));
		for (j = 0; j <= num_svc_track; j++)
			sample_bs[j] = (GF_BitStream *) gf_bs_new(NULL, 0, GF_BITSTREAM_WRITE);

		/*write extractor*/
		for (t = 0; t < num_svc_track; t++)
		{
			//reference to base layer
			gf_bs_write_int(sample_bs[t+1], 14, nalu_size_length); // extractor 's size = 14
			NALUnitHeader = 0; //reset
			NALUnitHeader |= 0x1F000000; // NALU type = 31
			gf_bs_write_u32(sample_bs[t+1], NALUnitHeader);
			track_ref_index = (u8) gf_isom_has_track_reference(file, t+1+max_id, GF_ISOM_REF_SCAL, ref_trackID);
			if (!track_ref_index)
			{
				e = GF_CORRUPTED_DATA;
				goto exit;
			}
			gf_bs_write_u8(sample_bs[t+1], track_ref_index);
			sample_offset = 0;
			gf_bs_write_u8(sample_bs[t+1], sample_offset);
			data_offset = 0;
			gf_bs_write_u32(sample_bs[t+1], data_offset);
			data_length = 0;
			gf_bs_write_u32(sample_bs[t+1], data_length);
			//reference to previous layer(s)
			for (j = 0; j < t; j++)
			{
				gf_bs_write_int(sample_bs[t+1], 14, nalu_size_length);
				NALUnitHeader = 0;
				NALUnitHeader |= 0x1F000000;
				gf_bs_write_u32(sample_bs[t+1], NALUnitHeader);
				track_ref_index = (u8) gf_isom_has_track_reference(file, t+1+max_id, GF_ISOM_REF_SCAL, j+1+max_id);
				if (!track_ref_index)
				{
					e = GF_CORRUPTED_DATA;
					goto exit;
				}
				gf_bs_write_u8(sample_bs[t+1], track_ref_index);
				sample_offset = 0;
				gf_bs_write_u8(sample_bs[t+1], sample_offset);
				data_offset = (j+1) * (nalu_size_length/8 + 14); // (nalu_size_length/8) bytes of NALU length field + 14 bytes of extractor per layer
				gf_bs_write_u32(sample_bs[t+1], data_offset);
				data_length = 0;
				gf_bs_write_u32(sample_bs[t+1], data_length);
			}
		}

		bs = gf_bs_new(samp->data, samp->dataLength, GF_BITSTREAM_READ);
		offset = 0;
		while (gf_bs_available(bs))
		{
			gf_bs_enable_emulation_byte_removal(bs, GF_FALSE);
			size = gf_bs_read_int(bs, nalu_size_length);
			if (size>max_size) {
				buffer = (char*)gf_realloc(buffer, sizeof(char)*size);
				max_size = size;
			}

			gf_media_avc_parse_nalu(bs, &avc);
			nal_type = avc.last_nal_type_parsed;
			e = gf_bs_seek(bs, offset+nalu_size_length/8);
			if (e)
				goto exit;
			gf_bs_read_data(bs, buffer, size);
			offset += size + nalu_size_length/8;

			switch (nal_type) {
			case GF_AVC_NALU_PIC_PARAM:
				pps_id = avc.last_ps_idx;
				j = 0;
				dst_track = 0;
				while (j < num_pps)
				{
					if (pps_id == pps[j])
						break;
					j++;
				}
				if ((j < num_pps) && (is_subseq_pps[j]))
				{
					if (splitAll)
					{
						for (t = 0; t < num_svc_track; t++)
						{
							if (sps[t] == avc.pps[pps_id].sps_id)
							{
								dst_track = t + 1;
								break;
							}
						}
					}
					else
						dst_track = 1;
				}
				dst_bs = sample_bs[dst_track];
				break;
			case GF_AVC_NALU_SVC_SUBSEQ_PARAM:
				sps_id = avc.last_ps_idx;
				dst_track = 0;
				if (splitAll)
				{
					for (t = 0; t < num_svc_track; t++)
					{
						if (sps[t] == sps_id)
						{
							dst_track = t + 1;
							break;
						}
					}
				}
				else
					dst_track = 1;
				dst_bs = sample_bs[dst_track];
				break;
			case GF_AVC_NALU_SVC_SLICE:
				dst_track = 0;
				if (splitAll)
				{
					for (t = 0; t < num_svc_track; t++)
					{
						if (sps[t] == (avc.s_info.pps)->sps_id)
						{
							dst_track = t + 1;
							break;
						}
					}
				}
				else
					dst_track = 1;
				dst_bs = sample_bs[dst_track];
				break;
			default:
				dst_bs = sample_bs[0];
			}

			gf_bs_write_int(dst_bs, size, nalu_size_length);
			gf_bs_write_data(dst_bs, buffer, size);
		}

		for (j = 0; j <= num_svc_track; j++)
		{
			if (gf_bs_get_position(sample_bs[j]))
			{
				if (first_sample_track[j])
				{
					first_sample_track[j] = 0;
					first_DTS_track[j] = samp->DTS;
				}
				dst_samp = gf_isom_sample_new();
				dst_samp->CTS_Offset = samp->CTS_Offset;
				dst_samp->DTS = samp->DTS - first_DTS_track[j];
				dst_samp->IsRAP = samp->IsRAP;
				gf_bs_get_content(sample_bs[j], &dst_samp->data, &dst_samp->dataLength);
				if (j) //SVC
					e = gf_isom_add_sample(file, track+j, di, dst_samp);
				else
					e = gf_isom_update_sample(file, track, i, dst_samp, 1);
				if (e)
					goto exit;
				gf_isom_sample_del(&dst_samp);
				dst_samp = NULL;
			}
			gf_bs_del(sample_bs[j]);
			sample_bs[j] = NULL;
		}
		gf_free(sample_bs);
		sample_bs = NULL;
		gf_bs_del(bs);
		bs = NULL;
		gf_isom_sample_del(&samp);
		samp = NULL;
	}

	/*add Editlist entry if DTS of the first sample is not zero*/
	for (t = 0; t <= num_svc_track; t++)
	{
		if (first_DTS_track[t])
		{
			u32 media_ts, moov_ts, ts_offset;
			u64 dur;
			media_ts = gf_isom_get_media_timescale(file, t);
			moov_ts = gf_isom_get_timescale(file);
			ts_offset = (u32)(first_DTS_track[t]) * moov_ts / media_ts;
			dur = gf_isom_get_media_duration(file, t) * moov_ts / media_ts;
			gf_isom_set_edit(file, t, 0, ts_offset, 0, GF_ISOM_EDIT_EMPTY);
			gf_isom_set_edit(file, t, ts_offset, dur, 0, GF_ISOM_EDIT_NORMAL);
		}
	}

	/*if this is a merged file*/
	if (!is_splitted)
	{
		/*a normal stream: delete SVC config*/
		if (!gf_isom_has_svc_explicit(file, track))
		{
			gf_isom_svc_config_del(file, track, 1);
		}
		else
		{
			s32 shift=0;

			for (i = 0; i < gf_list_count(svccfg->sequenceParameterSets); i++)
			{
				slc = (GF_AVCConfigSlot *)gf_list_get(svccfg->sequenceParameterSets, i);
				sps_id = gf_media_avc_read_sps(slc->data, slc->size, &avc, 0, NULL);
				if (sps_id < 0) {
					e = GF_NON_COMPLIANT_BITSTREAM;
					goto exit;
				}
				nal_type = slc->data[0] & 0x1F;
				if (nal_type == GF_AVC_NALU_SVC_SUBSEQ_PARAM)
				{
					gf_list_rem(svccfg->sequenceParameterSets, i);
					gf_free(slc->data);
					gf_free(slc);
					i--;
				}
			}

			for (j = 0; j < gf_list_count(svccfg->pictureParameterSets); j++)
			{
				slc = (GF_AVCConfigSlot *)gf_list_get(svccfg->pictureParameterSets, j);
				pps_id = gf_media_avc_read_pps(slc->data, slc->size, &avc);
				if (pps_id < 0) {
					e = GF_NON_COMPLIANT_BITSTREAM;
					goto exit;
				}
				if (is_subseq_pps[j+shift])
				{
					gf_list_rem(svccfg->pictureParameterSets, j);
					gf_free(slc->data);
					gf_free(slc);
					j--;
				}
			}
			e = gf_isom_svc_config_update(file, track, 1, svccfg, 0);
			if (e)
				goto exit;
		}
	}
	/*if this is as splitted file: delete this track*/
	else
	{
		gf_isom_remove_track(file, track);
	}

exit:
	if (svccfg) gf_odf_avc_cfg_del(svccfg);
	if (cfg) gf_odf_avc_cfg_del(cfg);
	if (samp) gf_isom_sample_del(&samp);
	if (dst_samp) gf_isom_sample_del(&dst_samp);
	if (bs) gf_bs_del(bs);
	if (sample_bs)
	{
		for (i = 0; i <= num_svc_track; i++)
			gf_bs_del(sample_bs[i]);
		gf_free(sample_bs);
	}
	if (sps_track) gf_free(sps_track);
	if (sps) gf_free(sps);
	if (pps) gf_free(pps);
	if (first_sample_track) gf_free(first_sample_track);
	if (first_DTS_track) gf_free(first_DTS_track);
	if (buffer) gf_free(buffer);
	if (is_subseq_pps) gf_free(is_subseq_pps);
	gf_isom_set_nalu_extract_mode(file, track, cur_extract_mode);
	return e;
#else
	return GF_NOT_SUPPORTED;
#endif

}

/* Merge SVC layers*/
GF_EXPORT
GF_Err gf_media_merge_svc(GF_ISOFile *file, u32 track, Bool mergeAll)
{
	GF_AVCConfig *svccfg, *cfg;
	u32 merge_track,  num_track, num_sample, size, i, t, di, max_size, nalu_size_length, ref_trackNum, ref_trackID, count, width, height, nb_EditList, media_ts, moov_ts;
	GF_ISOSample *avc_samp, *samp, *dst_samp;
	GF_BitStream *bs, *dst_bs;
	GF_Err e;
	char *buffer;
	s32 *DQId;
	u32 *list_track_sorted, *cur_sample, *max_sample;
	u64 *DTS_offset;
	u64 EditTime, SegmentDuration, MediaTime;
	GF_ISOEditType EditMode;
	u8 nal_type;
	Bool first_sample;
	u64 first_DTS, offset, dur;
	GF_AVCConfigSlot *slc, *sl;

	e = GF_OK;
	di = 1;
	max_size = 4096;
	width = height = 0;
	avc_samp = samp = dst_samp = NULL;
	svccfg = cfg = NULL;
	buffer = NULL;
	bs = dst_bs = NULL;
	DQId = NULL;
	list_track_sorted = cur_sample = max_sample = NULL;
	DTS_offset = NULL;

	if (gf_isom_get_avc_svc_type(file, track, 1) == GF_ISOM_AVCTYPE_AVC_SVC)
		goto exit;

	num_track = gf_isom_get_track_count(file);
	if (num_track == 1)
		goto exit;
	gf_isom_get_reference(file, track, GF_ISOM_REF_BASE, 1, &ref_trackNum);
	ref_trackID = gf_isom_get_track_id(file, ref_trackNum);
	if (!ref_trackID)
	{
		e = GF_ISOM_INVALID_MEDIA;
		goto exit;
	}

	list_track_sorted = (u32 *) gf_malloc(num_track * sizeof(u32));
	DQId = (s32 *) gf_malloc(num_track * sizeof(s32));
	count = 0;
	for (t = 1; t <= num_track; t++) {
		u32 pos = 0;
		s32 track_DQId = gf_get_DQId(file, t);
		if (track_DQId < 0) {
			e = GF_ISOM_INVALID_MEDIA;
			goto exit;
		}

		if (!gf_isom_has_track_reference(file, t, GF_ISOM_REF_BASE, ref_trackID))
		{
			if (t != ref_trackNum) continue;
			else if (!mergeAll) continue;
		}

		while ((pos < count ) && (DQId[pos] <= track_DQId))
			pos++;
		for (i = count; i > pos; i--)
		{
			list_track_sorted[i] = list_track_sorted[i-1];
			DQId[i] = DQId[i-1];
		}
		list_track_sorted[pos] = t;
		DQId[pos] = track_DQId;
		count++;
	}

	merge_track = list_track_sorted[0];
	gf_isom_set_track_enabled(file, merge_track, GF_TRUE);
	/*rewrite svccfg*/
	svccfg = gf_odf_avc_cfg_new();
	svccfg->complete_representation = 1;
	/*rewrite visual info*/
	if (!mergeAll)
	{
		for (t = 0; t < count; t++)
			gf_isom_get_visual_info(file, list_track_sorted[t], 1, &width, &height);
		gf_isom_set_visual_info(file, merge_track, 1, width, height);
	}

	for (t = 0; t < count; t++)
	{
		cfg = gf_isom_svc_config_get(file, list_track_sorted[t], 1);
		if (!cfg)
			continue;
		svccfg->configurationVersion = 1;
		svccfg->chroma_bit_depth = cfg->chroma_bit_depth;
		svccfg->chroma_format = cfg->chroma_format;
		svccfg->luma_bit_depth = cfg->luma_bit_depth;
		svccfg->profile_compatibility = cfg->profile_compatibility;
		svccfg->AVCLevelIndication = cfg->AVCLevelIndication;
		svccfg->AVCProfileIndication = cfg->AVCProfileIndication;
		svccfg->nal_unit_size = cfg->nal_unit_size;
		for (i = 0; i < gf_list_count(cfg->sequenceParameterSets); i++)
		{
			slc = (GF_AVCConfigSlot *)gf_list_get(cfg->sequenceParameterSets, i);
			sl = (GF_AVCConfigSlot*)gf_malloc(sizeof(GF_AVCConfigSlot));
			sl->id = slc->id;
			sl->size = slc->size;
			sl->data = (char*)gf_malloc(sizeof(char)*sl->size);
			memcpy(sl->data, slc->data, sizeof(char)*sl->size);
			gf_list_add(svccfg->sequenceParameterSets, sl);
		}
		for (i = 0; i < gf_list_count(cfg->pictureParameterSets); i++)
		{
			slc = (GF_AVCConfigSlot *)gf_list_get(cfg->pictureParameterSets, i);
			sl = (GF_AVCConfigSlot*)gf_malloc(sizeof(GF_AVCConfigSlot));
			sl->id = slc->id;
			sl->size = slc->size;
			sl->data = (char*)gf_malloc(sizeof(char)*sl->size);
			memcpy(sl->data, slc->data, sizeof(char)*sl->size);
			gf_list_add(svccfg->pictureParameterSets, sl);
		}
		if (mergeAll)
		{
			gf_isom_svc_config_update(file, merge_track, 1, svccfg, 1);
		}
		else
			gf_isom_svc_config_update(file, merge_track, 1, svccfg, 0);
		gf_odf_avc_cfg_del(cfg);
		cfg = NULL;
	}

	cur_sample = (u32 *) gf_malloc(count * sizeof(u32));
	max_sample = (u32 *) gf_malloc(count * sizeof(u32));
	for (t = 0; t < count; t++)
	{
		cur_sample[t] = 1;
		max_sample[t] = gf_isom_get_sample_count(file, list_track_sorted[t]);
	}

	DTS_offset = (u64 *) gf_malloc(count * sizeof(u64));
	for (t = 0; t < count; t++)
	{
		nb_EditList = gf_isom_get_edits_count(file, list_track_sorted[t]);
		if (!nb_EditList)
			DTS_offset[t] = 0;
		else
		{
			media_ts = gf_isom_get_media_timescale(file, list_track_sorted[t]);
			moov_ts = gf_isom_get_timescale(file);
			for (i = 1; i <= nb_EditList; i++)
			{
				e = gf_isom_get_edit(file, list_track_sorted[t], i, &EditTime, &SegmentDuration, &MediaTime, &EditMode);
				if (e) goto exit;

				if (!EditMode)
				{
					DTS_offset[t] = SegmentDuration * media_ts / moov_ts;
				}
			}
		}
	}

	num_sample = gf_isom_get_sample_count(file, ref_trackNum);
	nalu_size_length = 8 * svccfg->nal_unit_size;
	first_sample = 1;
	first_DTS = 0;
	buffer = (char*)gf_malloc(sizeof(char) * max_size);
	for (t = 1; t <= num_track; t++)
		gf_isom_set_nalu_extract_mode(file, t, GF_ISOM_NALU_EXTRACT_INSPECT);
	for (i = 1; i <= num_sample; i++)
	{
		dst_bs = gf_bs_new(NULL, 0, GF_BITSTREAM_WRITE);
		/*add extractor if nessassary*/
		if (!mergeAll)
		{
			u32 NALUnitHeader = 0;
			u8 track_ref_index;
			s8 sample_offset;
			u32 data_offset;
			u32 data_length;

			gf_bs_write_int(dst_bs, 14, nalu_size_length); // extractor 's size = 14
			NALUnitHeader |= 0x1F000000; // NALU type = 31
			gf_bs_write_u32(dst_bs, NALUnitHeader);
			track_ref_index = (u8) gf_isom_has_track_reference(file, merge_track, GF_ISOM_REF_SCAL, ref_trackID);
			if (!track_ref_index)
			{
				e = GF_CORRUPTED_DATA;
				goto exit;
			}
			gf_bs_write_u8(dst_bs, track_ref_index);
			sample_offset = 0;
			gf_bs_write_u8(dst_bs, sample_offset);
			data_offset = 0;
			gf_bs_write_u32(dst_bs, data_offset);
			data_length = 0;
			gf_bs_write_u32(dst_bs, data_length);
		}

		avc_samp = gf_isom_get_sample(file, ref_trackNum, i, &di);
		if (!avc_samp) {
			e = gf_isom_last_error(file);
			goto exit;
		}

		for (t = 0; t < count; t++)
		{
			if (cur_sample[t] > max_sample[t])
				continue;
			samp = gf_isom_get_sample(file, list_track_sorted[t], cur_sample[t], &di);
			if (!samp) {
				e = gf_isom_last_error(file);
				goto exit;
			}

			if ((samp->DTS + DTS_offset[t]) != avc_samp->DTS) {
				gf_isom_sample_del(&samp);
				samp = NULL;
				continue;
			}
			bs = gf_bs_new(samp->data, samp->dataLength, GF_BITSTREAM_READ);
			/*reset*/
			memset(buffer, 0, sizeof(char) * max_size);
			while (gf_bs_available(bs))
			{
				size = gf_bs_read_int(bs, nalu_size_length);
				if (size>max_size) {
					buffer = (char*)gf_realloc(buffer, sizeof(char)*size);
					max_size = size;
				}
				gf_bs_read_data(bs, buffer, size);
				nal_type = buffer[0] & 0x1F;
				/*skip extractor*/
				if (nal_type == 31)
					continue;
				/*copy to new bitstream*/
				gf_bs_write_int(dst_bs, size, nalu_size_length);
				gf_bs_write_data(dst_bs, buffer, size);
			}
			gf_bs_del(bs);
			bs = NULL;
			gf_isom_sample_del(&samp);
			samp = NULL;
			cur_sample[t]++;
		}

		/*add sapmle to track*/
		if (gf_bs_get_position(dst_bs))
		{
			if (first_sample)
			{
				first_DTS = avc_samp->DTS;
				first_sample = 0;
			}
			dst_samp = gf_isom_sample_new();
			dst_samp->CTS_Offset = avc_samp->CTS_Offset;
			dst_samp->DTS = avc_samp->DTS - first_DTS;
			dst_samp->IsRAP = avc_samp->IsRAP;
			gf_bs_get_content(dst_bs, &dst_samp->data, &dst_samp->dataLength);
			e = gf_isom_update_sample(file, merge_track, i, dst_samp, 1);
			if (e)
				goto exit;
		}
		gf_isom_sample_del(&avc_samp);
		avc_samp = NULL;
		gf_bs_del(dst_bs);
		dst_bs = NULL;
		gf_isom_sample_del(&dst_samp);
		dst_samp = NULL;
	}

	/*Add EditList if nessessary*/
	if (!first_DTS)
	{
		media_ts = gf_isom_get_media_timescale(file, merge_track);
		moov_ts = gf_isom_get_timescale(file);
		offset = (u32)(first_DTS) * moov_ts / media_ts;
		dur = gf_isom_get_media_duration(file, merge_track) * moov_ts / media_ts;
		gf_isom_set_edit(file, merge_track, 0, offset, 0, GF_ISOM_EDIT_EMPTY);
		gf_isom_set_edit(file, merge_track, offset, dur, 0, GF_ISOM_EDIT_NORMAL);
	}

	/*Delete SVC track(s) that references to ref_track*/
	for (t = 1; t <= num_track; t++)
	{
		if (gf_isom_has_track_reference(file, t, GF_ISOM_REF_BASE, ref_trackID) && (t != merge_track))
		{
			gf_isom_remove_track(file, t);
			num_track--; //we removed one track from file
			t--;
		}
	}

exit:
	if (avc_samp) gf_isom_sample_del(&avc_samp);
	if (samp) gf_isom_sample_del(&samp);
	if (dst_samp) gf_isom_sample_del(&dst_samp);
	if (svccfg) gf_odf_avc_cfg_del(svccfg);
	if (cfg) gf_odf_avc_cfg_del(cfg);
	if (bs) gf_bs_del(bs);
	if (dst_bs) gf_bs_del(dst_bs);
	if (buffer) gf_free(buffer);
	if (DQId) gf_free(DQId);
	if (list_track_sorted) gf_free(list_track_sorted);
	if (cur_sample) gf_free(cur_sample);
	if (max_sample) gf_free(max_sample);
	if (DTS_offset) gf_free(DTS_offset);
	for (t = 1; t <= gf_isom_get_track_count(file); t++)
		gf_isom_set_nalu_extract_mode(file, t, GF_ISOM_NALU_EXTRACT_DEFAULT);
	return e;
}

#ifndef GPAC_DISABLE_AV_PARSERS
/* Split LHVC layers */
static GF_HEVCParamArray *alloc_hevc_param_array(GF_HEVCConfig *hevc_cfg, u8 type)
{
	GF_HEVCParamArray *ar;
	u32 i, count = hevc_cfg->param_array ? gf_list_count(hevc_cfg->param_array) : 0;
	for (i=0; i<count; i++) {
		ar = gf_list_get(hevc_cfg->param_array, i);
		if (ar->type==type) return ar;
	}
	GF_SAFEALLOC(ar, GF_HEVCParamArray);
	if (!ar) return NULL;
	ar->nalus = gf_list_new();
	ar->type = type;
	if (ar->type == GF_HEVC_NALU_VID_PARAM)
		gf_list_insert(hevc_cfg->param_array, ar, 0);
	else
		gf_list_add(hevc_cfg->param_array, ar);
	return ar;
}

typedef struct{
	u8 layer_id_plus_one;
	u8 min_temporal_id;
	u8 max_temporal_id;
} LInfo;

typedef struct
{
	u32 track_num;
	u32 layer_id;
	GF_HEVCConfig *lhvccfg;
	GF_BitStream *bs;
	u32 data_offset, data_size;
	u32 temporal_id_sample, max_temporal_id_sample;
	LInfo layers[64];
	u32 width, height;
	Bool has_samples;
	Bool non_tsa_vcl;
} LHVCTrackInfo;


GF_EXPORT
GF_Err gf_media_filter_hevc(GF_ISOFile *file, u32 track, u8 max_temporal_id_plus_one, u8 max_layer_id_plus_one)
{
	GF_HEVCConfig *hevccfg, *lhvccfg;
	u32 i, count, cur_extract_mode;
	char *nal_data=NULL;
	u32 nal_alloc_size, nalu_size;
	GF_Err e = GF_OK;

	if (!max_temporal_id_plus_one && !max_layer_id_plus_one)
		return GF_OK;

	hevccfg = gf_isom_hevc_config_get(file, track, 1);
	lhvccfg = gf_isom_lhvc_config_get(file, track, 1);
	if (!hevccfg && !lhvccfg)
		nalu_size = 4;
	else
		nalu_size = hevccfg ? hevccfg->nal_unit_size : lhvccfg->nal_unit_size;

	cur_extract_mode = gf_isom_get_nalu_extract_mode(file, track);
	gf_isom_set_nalu_extract_mode(file, track, GF_ISOM_NALU_EXTRACT_INSPECT);

	nal_alloc_size = 10000;
	nal_data = gf_malloc(sizeof(char) * nal_alloc_size);

	if (hevccfg) {
		count = gf_list_count(hevccfg->param_array);
		for (i=0; i<count; i++) {
			u32 j, count2;
			GF_HEVCParamArray *ar = (GF_HEVCParamArray *)gf_list_get(hevccfg->param_array, i);
			count2 = gf_list_count(ar->nalus);
			for (j=0; j<count2; j++) {
				GF_AVCConfigSlot *sl = (GF_AVCConfigSlot *)gf_list_get(ar->nalus, j);
				//u8 nal_type = (sl->data[0] & 0x7E) >> 1;
				u8 layer_id = ((sl->data[0] & 0x1) << 5) | (sl->data[1] >> 3);
				u8 temporal_id_plus_one = sl->data[1] & 0x07;

				if ((max_temporal_id_plus_one && (temporal_id_plus_one > max_temporal_id_plus_one)) || (max_layer_id_plus_one && (layer_id+1 > max_layer_id_plus_one))) {
					gf_list_rem(ar->nalus, j);
					j--;
					count2--;
					gf_free(sl->data);
					gf_free(sl);
				}
			}
		}
	}

	if (lhvccfg) {
		count = gf_list_count(lhvccfg->param_array);
		for (i=0; i<count; i++) {
			u32 j, count2;
			GF_HEVCParamArray *ar = (GF_HEVCParamArray *)gf_list_get(lhvccfg->param_array, i);
			count2 = gf_list_count(ar->nalus);
			for (j=0; j<count2; j++) {
				GF_AVCConfigSlot *sl = (GF_AVCConfigSlot *)gf_list_get(ar->nalus, j);
				//u8 nal_type = (sl->data[0] & 0x7E) >> 1;
				u8 layer_id = ((sl->data[0] & 0x1) << 5) | (sl->data[1] >> 3);
				u8 temporal_id_plus_one = sl->data[1] & 0x07;

				if ((max_temporal_id_plus_one && (temporal_id_plus_one > max_temporal_id_plus_one)) || (max_layer_id_plus_one && (layer_id+1 > max_layer_id_plus_one))) {
					gf_list_rem(ar->nalus, j);
					j--;
					count2--;
					gf_free(sl->data);
					gf_free(sl);
				}
			}
		}
	}

	//parse all samples
	count = gf_isom_get_sample_count(file, track);
	for (i=0; i<count; i++) {
		GF_BitStream *bs, *dst_bs;
		u32 di;
		GF_ISOSample *sample;

		sample = gf_isom_get_sample(file, track, i+1, &di);

		bs = gf_bs_new(sample->data, sample->dataLength, GF_BITSTREAM_READ);
		dst_bs = gf_bs_new(NULL, 0, GF_BITSTREAM_WRITE);
		while (gf_bs_available(bs)) {
			u32 size = gf_bs_read_int(bs, nalu_size*8);
			u8 fzero = gf_bs_read_int(bs, 1);
			u8 nal_type = gf_bs_read_int(bs, 6);
			u8 layer_id = gf_bs_read_int(bs, 6);
			u8 temporal_id_plus_one = gf_bs_read_int(bs, 3);
			size -= 2;

			if ((max_temporal_id_plus_one && (temporal_id_plus_one > max_temporal_id_plus_one))
				|| (max_layer_id_plus_one && (layer_id+1 > max_layer_id_plus_one))
			) {
				gf_bs_skip_bytes(bs, size);
				continue;
			}

			if (size>nal_alloc_size) {
				nal_alloc_size = size;
				nal_data = (char *)gf_realloc(nal_data, nal_alloc_size);
			}
			gf_bs_read_data(bs, nal_data, size);

			gf_bs_write_int(dst_bs, size+2, nalu_size*8);
			gf_bs_write_int(dst_bs, fzero, 1);
			gf_bs_write_int(dst_bs, nal_type, 6);
			gf_bs_write_int(dst_bs, layer_id, 6);
			gf_bs_write_int(dst_bs, temporal_id_plus_one, 3);
			gf_bs_write_data(dst_bs, nal_data, size);
		}

		gf_bs_del(bs);
		gf_free(sample->data);
		sample->data = NULL;
		sample->dataLength = 0;

		gf_bs_get_content(dst_bs, &sample->data, &sample->dataLength);
		e = gf_isom_update_sample(file, track, i+1, sample, GF_TRUE);
		gf_bs_del(dst_bs);
		gf_isom_sample_del(&sample);

		if (e)
			goto exit;
	}

exit:
	if (lhvccfg) gf_odf_hevc_cfg_del(lhvccfg);
	if (hevccfg) gf_odf_hevc_cfg_del(hevccfg);
	gf_isom_set_nalu_extract_mode(file, track, cur_extract_mode);
	if (nal_data) gf_free(nal_data);
	return e;
}

GF_EXPORT
GF_Err gf_media_split_lhvc(GF_ISOFile *file, u32 track, Bool for_temporal_sublayers, Bool splitAll, GF_LHVCExtractoreMode extractor_mode)
{
#ifndef GPAC_DISABLE_AV_PARSERS
	LHVCTrackInfo sti[64];
	GF_HEVCConfig *hevccfg, *lhvccfg;
	u32 sample_num, count, cur_extract_mode, j, k, max_layer_id;
	char *nal_data=NULL;
	u32 nal_alloc_size;
	u32 nal_unit_size=0;
	Bool single_layer_per_track=GF_TRUE;
	GF_Err e = GF_OK;
	HEVCState hevc_state;

	memset(&hevc_state, 0, sizeof(HEVCState));

	hevccfg = gf_isom_hevc_config_get(file, track, 1);
	lhvccfg = gf_isom_lhvc_config_get(file, track, 1);
	if (!lhvccfg && !for_temporal_sublayers) {
		if (hevccfg) gf_odf_hevc_cfg_del(hevccfg);
		return GF_OK;
	}
	else if (for_temporal_sublayers) {
		if (lhvccfg) {
			if (hevccfg) gf_odf_hevc_cfg_del(hevccfg);
			gf_odf_hevc_cfg_del(lhvccfg);
			return GF_NOT_SUPPORTED;
		}
		if (!hevccfg) return GF_NOT_SUPPORTED;

		if (hevccfg->numTemporalLayers<=1) {
			gf_odf_hevc_cfg_del(hevccfg);
			return GF_OK;
		}
	}

	cur_extract_mode = gf_isom_get_nalu_extract_mode(file, track);
	gf_isom_set_nalu_extract_mode(file, track, GF_ISOM_NALU_EXTRACT_INSPECT);

	memset(sti, 0, sizeof(sti));
	sti[0].track_num = track;
	sti[0].has_samples=GF_TRUE;
	max_layer_id = 0;

	nal_unit_size = lhvccfg ? lhvccfg->nal_unit_size : hevccfg->nal_unit_size;

	if (!for_temporal_sublayers) {
		u32 i, pass, base_layer_pass = GF_TRUE;
		GF_HEVCConfig *cur_cfg = hevccfg;

reparse:
		//split all SPS/PPS/VPS from lhvccfg
		for (pass=0; pass<3; pass++) {
		count = gf_list_count(cur_cfg->param_array);
		for (i=0; i<count; i++) {
			u32 count2;
			GF_HEVCParamArray *s_ar;
			GF_HEVCParamArray *ar = gf_list_get(cur_cfg->param_array, i);
			if ((pass==0) && (ar->type!=GF_HEVC_NALU_VID_PARAM)) continue;
			else if ((pass==1) && (ar->type!=GF_HEVC_NALU_SEQ_PARAM)) continue;
			else if ((pass==2) && (ar->type!=GF_HEVC_NALU_PIC_PARAM)) continue;

			count2 = gf_list_count(ar->nalus);
			for (j=0; j<count2; j++) {
				GF_AVCConfigSlot *sl = gf_list_get(ar->nalus, j);
//				u8 nal_type = (sl->data[0] & 0x7E) >> 1;
				u8 layer_id = ((sl->data[0] & 0x1) << 5) | (sl->data[1] >> 3);

				if (ar->type==GF_HEVC_NALU_SEQ_PARAM) {
					u32 lw, lh;
					s32 idx = gf_hevc_get_sps_info_with_state(&hevc_state, sl->data, sl->size, NULL, &lw, &lh, NULL, NULL);
					if (idx>=0) {
						if (lw > sti[layer_id].width) sti[layer_id].width = lw;
						if (lh > sti[layer_id].height) sti[layer_id].height = lh;
					}
				} else if (ar->type==GF_HEVC_NALU_PIC_PARAM) {
					gf_media_hevc_read_pps(sl->data, sl->size, &hevc_state);
				} else if (ar->type==GF_HEVC_NALU_VID_PARAM) {
					gf_media_hevc_read_vps(sl->data, sl->size, &hevc_state);
				}

				//don't touch base layer
				if (!layer_id) {
					assert(base_layer_pass);
					continue;
				}

				if (!splitAll) layer_id = 1;

				if (max_layer_id < layer_id)
					max_layer_id = layer_id;

				if (!sti[layer_id].lhvccfg) {
					GF_List *backup_list;
					sti[layer_id].lhvccfg = gf_odf_hevc_cfg_new();
					backup_list = sti[layer_id].lhvccfg->param_array;
					memcpy(sti[layer_id].lhvccfg , lhvccfg ? lhvccfg : hevccfg, sizeof(GF_HEVCConfig));
					sti[layer_id].lhvccfg->param_array = backup_list;

					sti[layer_id].lhvccfg->is_lhvc = 1;
					sti[layer_id].lhvccfg->complete_representation = 1;
				}

				s_ar = alloc_hevc_param_array(sti[layer_id].lhvccfg, ar->type);
				gf_list_add(s_ar->nalus, sl);
				gf_list_rem(ar->nalus, j);
				j--;
				count2--;
			}
			}
		}
		if (base_layer_pass) {
			base_layer_pass = GF_FALSE;
			cur_cfg = lhvccfg;
			goto reparse;
		}
	} else {
		gf_isom_set_cts_packing(file, track, GF_TRUE);
	}

	//CLARIFY wether this is correct: we duplicate all VPS in the enhancement layer ...
	//we do this because if we split the tracks some info for setting up the enhancement layer
	//is in the VPS
	if (extractor_mode != GF_LHVC_EXTRACTORS_ON) {
		u32 i;
		count = gf_list_count(hevccfg->param_array);
		for (i=0; i<count; i++) {
			u32 count2;
			GF_HEVCParamArray *s_ar;
			GF_HEVCParamArray *ar = gf_list_get(hevccfg->param_array, i);
			if (ar->type != GF_HEVC_NALU_VID_PARAM) continue;
			count2 = gf_list_count(ar->nalus);
			for (j=0; j<count2; j++) {
				GF_AVCConfigSlot *sl = gf_list_get(ar->nalus, j);
				u8 layer_id = ((sl->data[0] & 0x1) << 5) | (sl->data[1] >> 3);
				if (layer_id) continue;

				for (k=0; k <= max_layer_id; k++) {
					GF_AVCConfigSlot *sl2;
					if (!sti[k].lhvccfg) continue;

					s_ar = alloc_hevc_param_array(sti[k].lhvccfg, ar->type);
					s_ar->array_completeness = ar->array_completeness;

					GF_SAFEALLOC(sl2, GF_AVCConfigSlot);
					sl2->data = gf_malloc(sl->size);
					memcpy(sl2->data, sl->data, sl->size);
					sl2->id = sl->id;
					sl2->size = sl->size;
					gf_list_add(s_ar->nalus, sl2);
				}
			}
		}
	}

	//update lhvc config
	if (for_temporal_sublayers) {
		e = gf_isom_lhvc_config_update(file, track, 1, NULL, GF_ISOM_LEHVC_WITH_BASE_BACKWARD);
	} else {
		e = gf_isom_lhvc_config_update(file, track, 1, NULL, GF_ISOM_LEHVC_WITH_BASE_BACKWARD);
	}
	if (e) {
		GF_LOG(GF_LOG_ERROR, GF_LOG_AUTHOR, ("[HEVC] Failed to update HEVC/LHVC config\n"));
		goto exit;
	}

	//purge all linf sample groups
	gf_isom_remove_sample_group(file, track, GF_ISOM_SAMPLE_GROUP_LINF);

	nal_alloc_size = 10000;
	nal_data = gf_malloc(sizeof(char) * nal_alloc_size);
	//parse all samples
	count = gf_isom_get_sample_count(file, track);
	for (sample_num=0; sample_num<count; sample_num++) {
		GF_BitStream *bs;
		u32 di;
		GF_ISOSample *sample;
		Bool is_irap, has_roll;
		s32 roll_distance;
		u8 cur_max_layer_id = 0;

		sample = gf_isom_get_sample(file, track, sample_num+1, &di);
		gf_isom_get_sample_rap_roll_info(file, track, sample_num+1, &is_irap, &has_roll, &roll_distance);

		bs = gf_bs_new(sample->data, sample->dataLength, GF_BITSTREAM_READ);
		while (gf_bs_available(bs)) {
			u8 orig_layer_id, nal_size;
			u32 size = gf_bs_read_int(bs, nal_unit_size*8);
			u32 offset = (u32) gf_bs_get_position(bs);
			u8 fzero = gf_bs_read_int(bs, 1);
			u8 nal_type = gf_bs_read_int(bs, 6);
			u8 layer_id = orig_layer_id = gf_bs_read_int(bs, 6);
			u8 temporal_id = gf_bs_read_int(bs, 3);

			if (for_temporal_sublayers) {
				u32 tid = temporal_id-1;
				if (tid && !sti[tid].layer_id) {
					sti[tid].layer_id=tid;
				}
				layer_id = tid;

				if ((nal_type <= GF_HEVC_NALU_SLICE_CRA)
					&& (nal_type != GF_HEVC_NALU_SLICE_TSA_N)
					&& (nal_type != GF_HEVC_NALU_SLICE_TSA_R))
						sti[layer_id].non_tsa_vcl = GF_TRUE;
			} else {
				if (layer_id && !sti[layer_id].layer_id) {
					sti[layer_id].layer_id=layer_id;
				}
			}
			if (!splitAll && layer_id) layer_id = 1;

			if (cur_max_layer_id < layer_id) {
				cur_max_layer_id = layer_id;
			}

			nal_size = size;

			if (!sti[layer_id].bs)
				sti[layer_id].bs = gf_bs_new(NULL, 0, GF_BITSTREAM_WRITE);

			gf_bs_write_int(sti[layer_id].bs, size, nal_unit_size*8);
			gf_bs_write_int(sti[layer_id].bs, fzero, 1);
			gf_bs_write_int(sti[layer_id].bs, nal_type, 6);
			gf_bs_write_int(sti[layer_id].bs, orig_layer_id, 6);
			gf_bs_write_int(sti[layer_id].bs, temporal_id, 3);
			size -= 2;

			sti[layer_id].layers[layer_id].layer_id_plus_one = layer_id+1;
			sti[layer_id].temporal_id_sample = temporal_id;

			if (!sti[layer_id].layers[layer_id].min_temporal_id || (sti[layer_id].layers[layer_id].min_temporal_id > temporal_id)) {
				sti[layer_id].layers[layer_id].min_temporal_id = temporal_id;
			}
			if (!sti[layer_id].layers[layer_id].max_temporal_id || (sti[layer_id].layers[layer_id].max_temporal_id < temporal_id)) {
				sti[layer_id].layers[layer_id].max_temporal_id = temporal_id;
			}

			if (!sti[layer_id].max_temporal_id_sample || (sti[layer_id].max_temporal_id_sample < temporal_id)) {
				sti[layer_id].max_temporal_id_sample = temporal_id;
			}

			if (! for_temporal_sublayers) {

				if (nal_type==GF_HEVC_NALU_SEQ_PARAM) {
					u32 lw, lh;
					s32 idx = gf_hevc_get_sps_info_with_state(&hevc_state, sample->data + offset, nal_size, NULL, &lw, &lh, NULL, NULL);
					if (idx>=0) {
						if (lw > sti[layer_id].width) sti[layer_id].width = lw;
						if (lh > sti[layer_id].height) sti[layer_id].height = lh;
					}
				} else if (nal_type==GF_HEVC_NALU_PIC_PARAM) {
					gf_media_hevc_read_pps(sample->data + offset, nal_size, &hevc_state);
				} else if (nal_type==GF_HEVC_NALU_VID_PARAM) {
					gf_media_hevc_read_vps(sample->data + offset, nal_size, &hevc_state);
				}
			}

			if (size>nal_alloc_size) {
				nal_alloc_size = size;
				nal_data = gf_realloc(nal_data, nal_alloc_size);
			}

			gf_bs_read_data(bs, nal_data, size);
			gf_bs_write_data(sti[layer_id].bs, nal_data, size);
		}
		gf_bs_del(bs);

		if (cur_max_layer_id>max_layer_id) {
			max_layer_id = cur_max_layer_id;
		}
		if (for_temporal_sublayers && hevccfg->numTemporalLayers>max_layer_id+1) {
			max_layer_id = hevccfg->numTemporalLayers-1;
		}

		gf_free(sample->data);
		sample->data = NULL;
		sample->dataLength = 0;
		//reset all samples on all layers found - we may have layers not present in this sample, we still need to process these layers when extractors are used
		for (j=0; j<=max_layer_id; j++) {
			if (!for_temporal_sublayers && ! sti[j].bs) {
				if (!sti[j].track_num || (extractor_mode != GF_LHVC_EXTRACTORS_ON) ) {
					sti[j].data_offset =  sti[j].data_size = 0;
					continue;
				}
			}

			//clone track
			if (! sti[j].track_num) {
				u32 track_id = gf_isom_get_track_id(file, track);
				e = gf_isom_clone_track(file, track, file, 0, &sti[j].track_num);
				if (e) goto exit;

				if (! for_temporal_sublayers) {
					//happens for inband param
					if (!sti[j].lhvccfg) {
						GF_List *backup_list;
						sti[j].lhvccfg = gf_odf_hevc_cfg_new();
						backup_list = sti[j].lhvccfg->param_array;
						memcpy(sti[j].lhvccfg , lhvccfg ? lhvccfg : hevccfg, sizeof(GF_HEVCConfig));
						sti[j].lhvccfg->param_array = backup_list;

						sti[j].lhvccfg->is_lhvc = 1;
						sti[j].lhvccfg->complete_representation = 1;
					}
					e = gf_isom_lhvc_config_update(file, sti[j].track_num, 1, sti[j].lhvccfg, (extractor_mode == GF_LHVC_EXTRACTORS_ON)  ? GF_ISOM_LEHVC_WITH_BASE : GF_ISOM_LEHVC_ONLY);
					if (e) goto exit;

					if (extractor_mode == GF_LHVC_EXTRACTORS_OFF_FORCE_INBAND)
						gf_isom_lhvc_force_inband_config(file, sti[j].track_num, 1);
				} else {
					e = gf_isom_lhvc_config_update(file, sti[j].track_num, 1, NULL, GF_ISOM_LEHVC_WITH_BASE);
					if (e) goto exit;
				}
				if (e) {
					GF_LOG(GF_LOG_ERROR, GF_LOG_AUTHOR, ("[HEVC] Failed to update HEVC/LHVC config\n"));
					goto exit;
				}

				gf_isom_set_track_reference(file, sti[j].track_num, GF_ISOM_REF_BASE, track_id);

				//for an L-HEVC bitstream: only base track carries the 'oinf' sample group, other track have a track reference of type 'oref' to base track
				e = gf_isom_remove_sample_group(file, sti[j].track_num, GF_ISOM_SAMPLE_GROUP_OINF);
				if (e) goto exit;
				//purge all linf sample groups
				gf_isom_remove_sample_group(file, sti[j].track_num, GF_ISOM_SAMPLE_GROUP_LINF);
				gf_isom_set_track_reference(file, sti[j].track_num, GF_ISOM_REF_OREF, track_id);

				gf_isom_set_nalu_extract_mode(file, sti[j].track_num, GF_ISOM_NALU_EXTRACT_INSPECT);

				//get lower layer
				if (extractor_mode == GF_LHVC_EXTRACTORS_ON) {
					for (k=j; k>0; k--) {
						if (sti[k-1].track_num) {
							u32 track_id_r = gf_isom_get_track_id(file, sti[k-1].track_num);
							gf_isom_set_track_reference(file, sti[j].track_num, GF_ISOM_REF_SCAL, track_id_r);
						}
					}
				}

				if (!for_temporal_sublayers)
					gf_isom_set_visual_info(file, sti[j].track_num, 1, sti[j].width, sti[j].height);
			} else {
				if (!for_temporal_sublayers)
					gf_isom_set_visual_info(file, sti[j].track_num, 1, sti[j].width, sti[j].height);
			}

			if (j && (extractor_mode == GF_LHVC_EXTRACTORS_ON)) {
				GF_BitStream *xbs = gf_bs_new(NULL, 0, GF_BITSTREAM_WRITE);
				//get all lower layers
				for (k=0; k<j; k++) {
					u8 trefidx, tid;
					if (!sti[k].data_size)
						continue;
					//extractor size 5
					gf_bs_write_int(xbs, 2*nal_unit_size + 5, 8*nal_unit_size);
					gf_bs_write_int(xbs, 0, 1);
					gf_bs_write_int(xbs, 49, 6); //extractor
					gf_bs_write_int(xbs, k, 6);
					gf_bs_write_int(xbs, sti[k].max_temporal_id_sample, 3);
					gf_bs_write_u8(xbs, 0); //constructor type 0
					//set ref track index
					trefidx = (u8) gf_isom_has_track_reference(file, sti[j].track_num, GF_ISOM_REF_SCAL, gf_isom_get_track_id(file, sti[k].track_num) );
					gf_bs_write_int(xbs, trefidx, 8);
					// no sample offset
					gf_bs_write_int(xbs, 0, 8);
					// data offset: we start from beginning of the sample data, not the extractor
					gf_bs_write_int(xbs, sti[k].data_offset, 8*nal_unit_size);
					gf_bs_write_int(xbs, sti[k].data_size, 8*nal_unit_size);

					tid = sti[k].temporal_id_sample;
					sti[j].layers[k].layer_id_plus_one = sti[k].layer_id+1;
					if (!sti[j].layers[k].min_temporal_id || (sti[j].layers[k].min_temporal_id > tid)) {
						sti[j].layers[k].min_temporal_id = tid;
					}
					if (!sti[j].layers[k].max_temporal_id || (sti[j].layers[k].max_temporal_id < tid)) {
						sti[j].layers[k].max_temporal_id = tid;
					}

				}

				gf_bs_get_content(xbs, &sample->data, &sample->dataLength);
				gf_bs_del(xbs);

				//we wrote all our references, store offset for upper layers
				sti[j].data_offset = sample->dataLength;
				e = gf_isom_add_sample(file, sti[j].track_num, 1, sample);
				if (e) {
					GF_LOG(GF_LOG_ERROR, GF_LOG_AUTHOR, ("[HEVC] Failed to add HEVC/LHVC sample to track %d\n", sti[j].track_num));
					goto exit;
				}
				gf_free(sample->data);
				sample->data = NULL;

				//get real content, remember its size and add it to the new bs
				if (sti[j].bs) {
					gf_bs_get_content(sti[j].bs, &sample->data, &sample->dataLength);
					e = gf_isom_append_sample_data(file, sti[j].track_num, sample->data, sample->dataLength);
					if (e) {
						GF_LOG(GF_LOG_ERROR, GF_LOG_AUTHOR, ("[HEVC] Failed to append HEVC/LHVC data to sample (track %d)\n", sti[j].track_num));
						goto exit;
					}
				}

			}
			//get sample content
			else if (sti[j].bs) {
				//add empty sample at DTS 0
				if ( ! sti[j].has_samples) {
					if (sample->DTS) {
						GF_ISOSample s;
						memset(&s, 0, sizeof(GF_ISOSample));
						gf_isom_add_sample(file, sti[j].track_num, 1, &s);
					}
					sti[j].has_samples=GF_TRUE;
				}
				gf_bs_get_content(sti[j].bs, &sample->data, &sample->dataLength);
				sti[j].data_offset = 0;
				sti[j].data_size = sample->dataLength;

				//add sample
				if (j) {
					GF_ISOSAPType rap = sample->IsRAP;
					if (for_temporal_sublayers && !sti[j].non_tsa_vcl)
						sample->IsRAP = RAP;

					e = gf_isom_add_sample(file, sti[j].track_num, 1, sample);
					sample->IsRAP = rap;
				} else {
					e = gf_isom_update_sample(file, sti[j].track_num, sample_num+1, sample, 1);
				}
				if (e) {
					GF_LOG(GF_LOG_ERROR, GF_LOG_AUTHOR, ("[HEVC] Failed to %s HEVC/LHVC sample (track %d, base sample num %d)\n", j ? "add" : "update", sti[j].track_num, sample_num+1));
					goto exit;
				}
			}
			//no data left in sample, update
			else if (!j) {
				e = gf_isom_remove_sample(file, sti[j].track_num, sample_num+1);
				if (e) {
					GF_LOG(GF_LOG_ERROR, GF_LOG_AUTHOR, ("[HEVC] Failed to remove HEVC/LHVC sample (track %d)\n", sti[j].track_num));
					goto exit;
				}
				sample_num--;
				count--;
			}

			gf_bs_del(sti[j].bs);
			sti[j].bs = NULL;

			if (sample->IsRAP>SAP_TYPE_1) {
				u32 sample_idx = gf_isom_get_sample_count(file, sti[j].track_num);
				if (is_irap) {
					gf_isom_set_sample_rap_group(file, sti[j].track_num, sample_idx, GF_TRUE, 0);
				}
				else if (has_roll) {
					gf_isom_set_sample_roll_group(file, sti[j].track_num, sample_idx, GF_TRUE, (s16) roll_distance);
				}
			}

			if (sample->data) {
				gf_free(sample->data);
				sample->data = NULL;
			}
			sample->dataLength = 0;
		}
		gf_isom_sample_del(&sample);

		//reset all scalable info
		for (j=0; j<=max_layer_id; j++) {
			sti[j].max_temporal_id_sample = 0;
			sti[j].temporal_id_sample = 0;
			sti[j].data_size = 0;
			sti[j].non_tsa_vcl = GF_FALSE;
		}
	}

exit:
	//reset all scalable info
	for (j=0; j<=max_layer_id; j++) {
		GF_BitStream *bs;
		u32 data_size;
		u8 *data=NULL;
		if (sti[j].lhvccfg) gf_odf_hevc_cfg_del(sti[j].lhvccfg);
		//set linf group
		bs = gf_bs_new(NULL, 0, GF_BITSTREAM_WRITE);
		gf_bs_write_int(bs, 0, 2);
		count = 0;
		for (k=0; k<=max_layer_id; k++) {
			if (sti[j].layers[k].layer_id_plus_one) count++;
		}
		gf_bs_write_int(bs, count, 6);
		if (count>1)
			single_layer_per_track = GF_FALSE;

		for (k=0; k<=max_layer_id; k++) {
			if (! sti[j].layers[k].layer_id_plus_one) continue;
			gf_bs_write_int(bs, 0, 4);
			gf_bs_write_int(bs, sti[j].layers[k].layer_id_plus_one - 1, 6);
			gf_bs_write_int(bs, sti[j].layers[k].min_temporal_id, 3);
			gf_bs_write_int(bs, sti[j].layers[k].max_temporal_id, 3);
			gf_bs_write_int(bs, 0, 1);
			//track carries the NALUs
			if (k==j) {
				gf_bs_write_int(bs, 0xFF, 7);
			}
			//otherwise referenced through extractors, not present natively
			else {
				gf_bs_write_int(bs, 0, 7);
			}
		}
		gf_bs_get_content(bs, &data, &data_size);
		gf_bs_del(bs);
		gf_isom_add_sample_group_info(file, sti[j].track_num, GF_ISOM_SAMPLE_GROUP_LINF, data, data_size, GF_TRUE, &count);
		gf_free(data);
	}
	gf_isom_set_nalu_extract_mode(file, track, cur_extract_mode);

	if (extractor_mode == GF_LHVC_EXTRACTORS_ON) {
		gf_isom_modify_alternate_brand(file, GF_ISOM_BRAND_HVCE, GF_TRUE);
		gf_isom_modify_alternate_brand(file, GF_ISOM_BRAND_HVCI, GF_FALSE);
	}
	//add hvci brand only if single layer per track
	else if (single_layer_per_track) {
		gf_isom_modify_alternate_brand(file, GF_ISOM_BRAND_HVCI, GF_TRUE);
		gf_isom_modify_alternate_brand(file, GF_ISOM_BRAND_HVCE, GF_FALSE);
	}
	if (lhvccfg) gf_odf_hevc_cfg_del(lhvccfg);
	if (hevccfg) gf_odf_hevc_cfg_del(hevccfg);
	if (nal_data) gf_free(nal_data);
	return e;
#else
	return GF_NOT_SUPPORTED;
#endif

}
#endif /*GPAC_DISABLE_HEVC*/

GF_EXPORT
GF_Err gf_media_change_pl(GF_ISOFile *file, u32 track, u32 profile, u32 level)
{
	u32 i, count, stype;
	GF_Err e;
	GF_AVCConfig *avcc;

	stype = gf_isom_get_media_subtype(file, track, 1);
	switch (stype) {
	case GF_ISOM_SUBTYPE_AVC_H264:
	case GF_ISOM_SUBTYPE_AVC2_H264:
	case GF_ISOM_SUBTYPE_AVC3_H264:
	case GF_ISOM_SUBTYPE_AVC4_H264:
		break;
	default:
		return GF_OK;
	}

	avcc = gf_isom_avc_config_get(file, track, 1);
	if (level) avcc->AVCLevelIndication = level;
	if (profile) avcc->AVCProfileIndication = profile;
	count = gf_list_count(avcc->sequenceParameterSets);
	for (i=0; i<count; i++) {
		GF_AVCConfigSlot *slc = gf_list_get(avcc->sequenceParameterSets, i);
		if (profile) slc->data[1] = profile;
		if (level) slc->data[3] = level;
	}
	e = gf_isom_avc_config_update(file, track, 1, avcc);

	gf_odf_avc_cfg_del(avcc);
	return e;
}

#if !defined(GPAC_DISABLE_HEVC) && !defined(GPAC_DISABLE_AV_PARSERS)
u32 hevc_get_tile_id(HEVCState *hevc, u32 *tile_x, u32 *tile_y, u32 *tile_width, u32 *tile_height)
{
	HEVCSliceInfo *si = &hevc->s_info;
	u32 i, tbX, tbY, PicWidthInCtbsY, PicHeightInCtbsY, tileX, tileY, oX, oY, val;

	PicWidthInCtbsY = si->sps->width / si->sps->max_CU_width;
	if (PicWidthInCtbsY * si->sps->max_CU_width < si->sps->width) PicWidthInCtbsY++;
	PicHeightInCtbsY = si->sps->height / si->sps->max_CU_width;
	if (PicHeightInCtbsY * si->sps->max_CU_width < si->sps->height) PicHeightInCtbsY++;

	tbX = si->slice_segment_address % PicWidthInCtbsY;
	tbY = si->slice_segment_address / PicWidthInCtbsY;

	tileX = tileY = 0;
	oX = oY = 0;
	for (i=0; i < si->pps->num_tile_columns; i++) {
		if (si->pps->uniform_spacing_flag) {
			val = (i+1)*PicWidthInCtbsY / si->pps->num_tile_columns - (i)*PicWidthInCtbsY / si->pps->num_tile_columns;
		} else {
			if (i<si->pps->num_tile_columns-1) {
				val = si->pps->column_width[i];
			} else {
				val = (PicWidthInCtbsY - si->pps->column_width[i-1]);
			}
		}
		*tile_x = oX;
		*tile_width = val;

		if (oX >= tbX) break;
		oX += val;
		tileX++;
	}
	for (i=0; i<si->pps->num_tile_rows; i++) {
		if (si->pps->uniform_spacing_flag) {
			val = (i+1)*PicHeightInCtbsY / si->pps->num_tile_rows - (i)*PicHeightInCtbsY / si->pps->num_tile_rows;
		} else {
			if (i<si->pps->num_tile_rows-1) {
				val = si->pps->row_height[i];
			} else if (i) {
				val = (PicHeightInCtbsY - si->pps->row_height[i-1]);
			} else {
				val = PicHeightInCtbsY;
			}
		}
		*tile_y = oY;
		*tile_height = val;

		if (oY >= tbY) break;
		oY += val;
		tileY++;
	}
	*tile_x = *tile_x * si->sps->max_CU_width;
	*tile_y = *tile_y * si->sps->max_CU_width;
	*tile_width = *tile_width * si->sps->max_CU_width;
	*tile_height = *tile_height * si->sps->max_CU_width;

	if (*tile_x + *tile_width > si->sps->width)
		*tile_width = si->sps->width - *tile_x;
	if (*tile_y + *tile_height > si->sps->height)
		*tile_height = si->sps->height - *tile_y;

	return tileX + tileY * si->pps->num_tile_columns;
}

typedef struct
{
	u32 track, track_id, sample_count;
	u32 tx, ty, tw, th;
	u32 data_offset;
	GF_BitStream *sample_data;
	u32 nb_nalus_in_sample;
	Bool all_intra;
} HEVCTileImport;

static void hevc_add_trif(GF_ISOFile *file, u32 track, u32 id, Bool full_picture, u32 independent, Bool filtering_disable, u32 tx, u32 ty, u32 tw, u32 th, Bool is_default)
{
	char data[11];
	u32 di, data_size=7;
	GF_BitStream *bs;
	//write TRIF sample group description
	bs = gf_bs_new((const char*)data, 11, GF_BITSTREAM_WRITE);
	gf_bs_write_u16(bs, id);	//groupID
	gf_bs_write_int(bs, 1, 1); //tile Region flag always true for us
	gf_bs_write_int(bs, independent, 2); //independentIDC: set to 1 (motion-constrained tiles but not all tiles RAP)
	gf_bs_write_int(bs, full_picture, 1);//full picture: false since we don't do L-HEVC tiles
	gf_bs_write_int(bs, filtering_disable, 1); //filtering disabled: set to 1 (always true on our bitstreams for now) - Check xPS to be sure ...
	gf_bs_write_int(bs, 0, 1);//has dependency list: false since we don't do L-HEVC tiles
	gf_bs_write_int(bs, 0, 2); //reserved
	if (!full_picture) {
		gf_bs_write_u16(bs, tx);
		gf_bs_write_u16(bs, ty);
		data_size+=4;
	}
	gf_bs_write_u16(bs, tw);
	gf_bs_write_u16(bs, th);
	gf_bs_del(bs);

	gf_isom_add_sample_group_info(file, track, GF_ISOM_SAMPLE_GROUP_TRIF, data, data_size, is_default, &di);
}

GF_EXPORT
GF_Err gf_media_split_hevc_tiles(GF_ISOFile *file, u32 signal_mode)
{
#if defined(GPAC_DISABLE_HEVC) || defined(GPAC_DISABLE_AV_PARSERS)
	return GF_NOT_SUPPORTED;
#else
	u32 i, j, cur_tile, count, stype, track, nb_tiles, di, nalu_size_length, tx, ty, tw, th;
	s32 pps_idx=-1, sps_idx=-1, ret;
	GF_Err e = GF_OK;
	HEVCState hevc;
	HEVCTileImport *tiles;
	GF_HEVCConfig *hvcc;
	Bool filter_disabled=GF_TRUE;

	track = 0;
	for (i=0; i<gf_isom_get_track_count(file); i++) {
		stype = gf_isom_get_media_subtype(file, i+1, 1);
		switch (stype) {
		case GF_ISOM_SUBTYPE_HVC1:
		case GF_ISOM_SUBTYPE_HEV1:
		case GF_ISOM_SUBTYPE_HVC2:
		case GF_ISOM_SUBTYPE_HEV2:

			if (track) return GF_NOT_SUPPORTED;
			track = i+1;
			break;
		default:
			break;
		}
	}
	if (!track) return GF_NOT_SUPPORTED;

	hvcc = gf_isom_hevc_config_get(file, track, 1);
	nalu_size_length = hvcc->nal_unit_size;

	memset(&hevc, 0, sizeof(HEVCState));

	count = gf_list_count(hvcc->param_array);
	for (i=0; i<count; i++) {
		GF_HEVCParamArray *ar = gf_list_get(hvcc->param_array, i);
		for (j=0; j < gf_list_count(ar->nalus); j++) {
			GF_AVCConfigSlot *sl = gf_list_get(ar->nalus, j);
			if (!sl) continue;
			switch (ar->type) {
			case GF_HEVC_NALU_PIC_PARAM:
				pps_idx = gf_media_hevc_read_pps(sl->data, sl->size, &hevc);
				break;
			case GF_HEVC_NALU_SEQ_PARAM:
				sps_idx = gf_media_hevc_read_sps(sl->data, sl->size, &hevc);
				break;
			case GF_HEVC_NALU_VID_PARAM:
				gf_media_hevc_read_vps(sl->data, sl->size, &hevc);
				break;
			}
		}
	}
	gf_isom_hevc_set_tile_config(file, track, 1, hvcc, GF_TRUE);
	gf_odf_hevc_cfg_del(hvcc);

	//if params sets are inband, get first sps/pps
	i=0;
	while ((pps_idx==-1) || (sps_idx==-1)) {
		GF_ISOSample *sample = gf_isom_get_sample(file, track, i+1, &di);
		char *data = sample->data;
		u32 size = sample->dataLength;

		while (size) {
			u8 temporal_id, layer_id;
			u8 nal_type = 0;
			u32 nalu_size = 0;

			for (j=0; j<nalu_size_length; j++) {
				nalu_size = (nalu_size<<8) + data[j];
			}
			gf_media_hevc_parse_nalu(data + nalu_size_length, nalu_size, &hevc, &nal_type, &temporal_id, &layer_id);

			switch (nal_type) {
			case GF_HEVC_NALU_PIC_PARAM:
				pps_idx = gf_media_hevc_read_pps((char *) data+nalu_size_length, nalu_size, &hevc);
				break;
			case GF_HEVC_NALU_SEQ_PARAM:
				sps_idx = gf_media_hevc_read_sps((char *) data+nalu_size_length, nalu_size, &hevc);
				break;
			case GF_HEVC_NALU_VID_PARAM:
				gf_media_hevc_read_vps((char *) data+nalu_size_length, nalu_size, &hevc);
				break;
			}
			data += nalu_size + nalu_size_length;
			size -= nalu_size + nalu_size_length;
		}
		gf_isom_sample_del(&sample);
	}

	if (pps_idx==-1) return GF_BAD_PARAM;
	if (sps_idx==-1) return GF_BAD_PARAM;

	if (hevc.pps[pps_idx].loop_filter_across_tiles_enabled_flag)
		filter_disabled=GF_FALSE;

	if (! hevc.pps[pps_idx].tiles_enabled_flag) {
		hevc_add_trif(file, track, gf_isom_get_track_id(file, track), GF_TRUE, 1, filter_disabled, 0, 0, hevc.sps[pps_idx].width, hevc.sps[pps_idx].height, GF_TRUE);
		GF_LOG(GF_LOG_WARNING, GF_LOG_AUTHOR, ("[HEVC Tiles] Tiles not enabled, signal only single tile full picture\n"));
		return GF_OK;
	}

	nb_tiles = hevc.pps[pps_idx].num_tile_columns * hevc.pps[pps_idx].num_tile_rows;
	tiles = gf_malloc(sizeof(HEVCTileImport) * nb_tiles);
	if (!tiles) return GF_OUT_OF_MEM;
	memset(tiles, 0, sizeof(HEVCTileImport) * nb_tiles);

	for (i=0; i<nb_tiles; i++) {
		if (! signal_mode) {
			//first clone tracks
			e = gf_isom_clone_track(file, track, file, 0, &tiles[i].track );
			if (e) goto err_exit;
			tiles[i].track_id = gf_isom_get_track_id(file, tiles[i].track);
			gf_isom_hevc_set_tile_config(file, tiles[i].track, 1, NULL, GF_FALSE);

			// setup track references from tile track to base
			gf_isom_set_track_reference(file, tiles[i].track, GF_ISOM_REF_TBAS, gf_isom_get_track_id(file, track) );
		} else {
			tiles[i].track_id = gf_isom_get_track_id(file, track) + i+1;
		}
		tiles[i].all_intra = GF_TRUE;
	}

	count = gf_isom_get_sample_count(file, track);
	for (i=0; i<count; i++) {
		u8 *data;
		u32 size, nb_nalus=0, nb_nal_entries=0, last_tile_group=(u32) -1;
		GF_BitStream *bs=NULL;
		GF_ISOSample *sample = gf_isom_get_sample(file, track, i+1, &di);

		data = (u8 *) sample->data;
		size = sample->dataLength;
		if (!signal_mode) {
			bs = gf_bs_new(NULL, 0, GF_BITSTREAM_WRITE);
			sample->data = NULL;
			sample->dataLength = 0;

			for (j=0; j<nb_tiles; j++) {
				tiles[j].data_offset = 0;
				tiles[j].sample_data = gf_bs_new(NULL, 0, GF_BITSTREAM_WRITE);
			}
		} else {
			for (j=0; j<nb_tiles; j++) {
				tiles[j].nb_nalus_in_sample = 0;
			}
			bs = gf_bs_new(NULL, 0, GF_BITSTREAM_WRITE);
			//write start of nalm group
			gf_bs_write_int(bs, 0, 6);//reserved
			gf_bs_write_int(bs, 0, 1);//large_size
			gf_bs_write_int(bs, (signal_mode==2) ? 1 : 0, 1);//rle
			gf_bs_write_u8(bs, 0);//entry_count - will be set at the end
		}


		sample->data = (char *) data;

		while (size) {
			u8 temporal_id, layer_id;
			u8 nal_type = 0;
			u32 nalu_size = 0;
			for (j=0; j<nalu_size_length; j++) {
				nalu_size = (nalu_size<<8) + data[j];
			}
			ret = gf_media_hevc_parse_nalu(data + nalu_size_length, nalu_size, &hevc, &nal_type, &temporal_id, &layer_id);

			//error parsing NAL, set nal to fallback to regular import
			if (ret<0) nal_type = GF_HEVC_NALU_VID_PARAM;

			switch (nal_type) {
			case GF_HEVC_NALU_SLICE_TRAIL_N:
			case GF_HEVC_NALU_SLICE_TRAIL_R:
			case GF_HEVC_NALU_SLICE_TSA_N:
			case GF_HEVC_NALU_SLICE_TSA_R:
			case GF_HEVC_NALU_SLICE_STSA_N:
			case GF_HEVC_NALU_SLICE_STSA_R:
			case GF_HEVC_NALU_SLICE_BLA_W_LP:
			case GF_HEVC_NALU_SLICE_BLA_W_DLP:
			case GF_HEVC_NALU_SLICE_BLA_N_LP:
			case GF_HEVC_NALU_SLICE_IDR_W_DLP:
			case GF_HEVC_NALU_SLICE_IDR_N_LP:
			case GF_HEVC_NALU_SLICE_CRA:
			case GF_HEVC_NALU_SLICE_RADL_R:
			case GF_HEVC_NALU_SLICE_RADL_N:
			case GF_HEVC_NALU_SLICE_RASL_R:
			case GF_HEVC_NALU_SLICE_RASL_N:
				tx = ty = tw = th = 0;
				cur_tile = hevc_get_tile_id(&hevc, &tx, &ty, &tw, &th);
				if (cur_tile>=nb_tiles) {
					GF_LOG(GF_LOG_ERROR, GF_LOG_AUTHOR, ("[HEVC Tiles] Tile index %d is greater than number of tiles %d in PPS\n", cur_tile, nb_tiles));
					e = GF_NON_COMPLIANT_BITSTREAM;
				}
				if (e)
					goto err_exit;

				tiles[cur_tile].tx = tx;
				tiles[cur_tile].ty = ty;
				tiles[cur_tile].tw = tw;
				tiles[cur_tile].th = th;
				if (hevc.s_info.slice_type != GF_HEVC_SLICE_TYPE_I) {
					tiles[cur_tile].all_intra = 0;
				}

				if (signal_mode) {
					nb_nalus++;
					tiles[cur_tile].nb_nalus_in_sample++;
					if (signal_mode==1) {
						gf_bs_write_u16(bs, tiles[cur_tile].track_id);
						nb_nal_entries++;
					} else if (last_tile_group != tiles[cur_tile].track_id) {
						last_tile_group = tiles[cur_tile].track_id;
						gf_bs_write_u8(bs, nb_nalus);
						gf_bs_write_u16(bs, tiles[cur_tile].track_id);
						nb_nal_entries++;
					}
				} else {
					gf_bs_write_data(tiles[cur_tile].sample_data, (char *) data, nalu_size + nalu_size_length);

					if (! gf_isom_has_track_reference(file, track, GF_ISOM_REF_SABT, tiles[cur_tile].track_id)) {
						gf_isom_set_track_reference(file, track, GF_ISOM_REF_SABT, tiles[cur_tile].track_id);
					}
					tiles[cur_tile].data_offset += nalu_size + nalu_size_length;
				}
				break;
			default:
				if (! signal_mode) {
					gf_bs_write_data(bs, (char *) data, nalu_size + nalu_size_length);
				} else {
					nb_nalus++;
					if (signal_mode==1) {
						gf_bs_write_u16(bs, 0);
						nb_nal_entries++;
					} else if (last_tile_group != 0) {
						last_tile_group = 0;
						gf_bs_write_u8(bs, nb_nalus);
						gf_bs_write_u16(bs, 0);
						nb_nal_entries++;
					}
				}
				break;
			}
			data += nalu_size + nalu_size_length;
			size -= nalu_size + nalu_size_length;
		}

		if (! signal_mode) {
			gf_free(sample->data);
			gf_bs_get_content(bs, &sample->data, &sample->dataLength);
			gf_bs_del(bs);

			e = gf_isom_update_sample(file, track, i+1, sample, 1);
			if (e) goto err_exit;

			gf_free(sample->data);
			sample->data = NULL;

			for (j=0; j<nb_tiles; j++) {
				sample->dataLength = 0;
				gf_bs_get_content(tiles[j].sample_data, &sample->data, &sample->dataLength);
				if (!sample->data)
					continue;

				e = gf_isom_add_sample(file, tiles[j].track, 1, sample);
				if (e) goto err_exit;
				tiles[j].sample_count ++;

				gf_bs_del(tiles[j].sample_data);
				tiles[j].sample_data = NULL;
				gf_free(sample->data);
				sample->data = NULL;

				e = gf_isom_copy_sample_info(file, tiles[j].track, file, track, i+1);
				if (e) goto err_exit;
			}
		} else {
			u32 sdesc;
			data=NULL;
			size=0;
			gf_bs_get_content(bs, &data, &size);
			gf_bs_del(bs);
			data[1] = nb_nal_entries;

			e = gf_isom_add_sample_group_info(file, track, GF_ISOM_SAMPLE_GROUP_NALM, data, size, 0, &sdesc);
			if (e) {
				GF_LOG(GF_LOG_ERROR, GF_LOG_CONTAINER, ("[ISOBMF] Error defining NALM group description entry\n" ));
			} else {
				e = gf_isom_add_sample_info(file, track, i+1, GF_ISOM_SAMPLE_GROUP_NALM, sdesc, GF_ISOM_SAMPLE_GROUP_TRIF);
				if (e) {
					GF_LOG(GF_LOG_ERROR, GF_LOG_CONTAINER, ("[ISOBMF] Error associating NALM group description to sample\n" ));
				}
			}
			gf_free(data);
			if (e) goto err_exit;
		}

		gf_isom_sample_del(&sample);

	}


	for (i=0; i<nb_tiles; i++) {
		u32 width, height;
		s32 translation_x, translation_y;
		s16 layer;

		if (! signal_mode) {
			tiles[i].track = gf_isom_get_track_by_id(file, tiles[i].track_id);
			if (!tiles[i].sample_count) {
				gf_isom_remove_track(file, tiles[i].track);
				continue;
			}

			hevc_add_trif(file, tiles[i].track, tiles[i].track_id, GF_FALSE, (tiles[i].all_intra) ? 2 : 1, filter_disabled, tiles[i].tx, tiles[i].ty, tiles[i].tw, tiles[i].th, GF_TRUE);
			gf_isom_set_visual_info(file, tiles[i].track, 1, tiles[i].tw, tiles[i].th);

			gf_isom_get_track_layout_info(file, track, &width, &height, &translation_x, &translation_y, &layer);
			gf_isom_set_track_layout_info(file, tiles[i].track, width<<16, height<<16, translation_x, translation_y, layer);
		} else {
			hevc_add_trif(file, track, tiles[i].track_id, GF_FALSE, (tiles[i].all_intra) ? 2 : 1, filter_disabled, tiles[i].tx, tiles[i].ty, tiles[i].tw, tiles[i].th, GF_FALSE);
		}

	}


err_exit:
	gf_free(tiles);
	if (e) {
		GF_LOG(GF_LOG_ERROR, GF_LOG_CONTAINER, ("[ISOBMF] Could not split HEVC tiles into tracks: %s\n", gf_error_to_string(e) ));
	}
	return e;
#endif
}
#endif /*GPAC_DISABLE_HEVC*/

#endif /*GPAC_DISABLE_MEDIA_IMPORT*/

#ifndef GPAC_DISABLE_ISOM_FRAGMENTS

#include <gpac/filters.h>

typedef struct
{
	u32 filter_idx_plus_one;
	u32 last_prog;
	GF_FilterSession *fsess;
} FragCallback;

static Bool on_frag_event(void *_udta, GF_Event *evt)
{
	u32 i, count;
	GF_FilterStats stats;
	FragCallback *fc = (FragCallback *)_udta;
	if (evt && (evt->type != GF_EVENT_PROGRESS)) return GF_FALSE;

	stats.report_updated = GF_FALSE;
	if (!fc->filter_idx_plus_one) {
		count = gf_fs_get_filters_count(fc->fsess);
		for (i=0; i<count; i++) {
			if (gf_fs_get_filter_stats(fc->fsess, i, &stats) != GF_OK) continue;
			if (strcmp(stats.reg_name, "mp4mx")) continue;
			fc->filter_idx_plus_one = i+1;
			break;
		}
		if (!fc->filter_idx_plus_one) return GF_FALSE;
	} else {
		if (gf_fs_get_filter_stats(fc->fsess, fc->filter_idx_plus_one-1, &stats) != GF_OK)
			return GF_FALSE;
	}
	if (! stats.report_updated) return GF_FALSE;
	if (stats.percent/100 == fc->last_prog) return GF_FALSE;
	fc->last_prog = stats.percent / 100;

	GF_LOG(GF_LOG_INFO, GF_LOG_APP, ("Fragmenting: % 2.2f %%\r", ((Double)stats.percent) / 100));
	return GF_FALSE;
}

GF_EXPORT
GF_Err gf_media_fragment_file(GF_ISOFile *input, const char *output_file, Double max_duration_sec, Bool use_mfra)
{
	char szArgs[1024];
	FragCallback fc;
	GF_Err e = GF_OK;
	GF_Filter *f;
	GF_FilterSession *fsess = gf_fs_new_defaults(0);

	if (!fsess) {
		GF_LOG(GF_LOG_ERROR, GF_LOG_AUTHOR, ("Failed to create filter session\n"));
		return GF_OUT_OF_MEM;
	}


	sprintf(szArgs, "mp4dmx:mov=%p", input);
	f = gf_fs_load_filter(fsess, szArgs, &e);
	if (!f) return e;

	strcpy(szArgs, "reframer:FID=1");
	f = gf_fs_load_filter(fsess, szArgs, &e);
	if (!f) return e;

	sprintf(szArgs, "%s:SID=1:frag:cdur=%g:abs_offset:fdur", output_file, max_duration_sec);
	if (use_mfra)
		strcat(szArgs, ":mfra");

	f = gf_fs_load_destination(fsess, szArgs, NULL, NULL, &e);
	if (!f) return e;

#ifndef GPAC_DISABLE_LOG
	if (!gf_sys_is_test_mode() && (gf_log_get_tool_level(GF_LOG_APP)!=GF_LOG_QUIET) && !gf_sys_is_quiet() ) {
		fc.last_prog=0;
		fc.fsess=fsess;
		fc.filter_idx_plus_one=0;
		gf_fs_enable_reporting(fsess, GF_TRUE);
		gf_fs_set_ui_callback(fsess, on_frag_event, &fc);
	}
#endif

	e = gf_fs_run(fsess);
	gf_fs_del(fsess);
	return (e<GF_OK) ? e : GF_OK;
}

#endif /*GPAC_DISABLE_ISOM_FRAGMENTS*/

#ifndef GPAC_DISABLE_ISOM

GF_EXPORT
GF_Err gf_media_get_rfc_6381_codec_name(GF_ISOFile *movie, u32 track, char *szCodec, Bool force_inband, Bool force_sbr)
{
	GF_ESD *esd;
	GF_AVCConfig *avcc;
#ifndef GPAC_DISABLE_HEVC
	GF_HEVCConfig *hvcc;
#endif
	u32 subtype = gf_isom_get_media_subtype(movie, track, 1);

	if (subtype == GF_ISOM_SUBTYPE_MPEG4_CRYP) {
		GF_Err e;
		u32 originalFormat=0;
		if (gf_isom_is_ismacryp_media(movie, track, 1)) {
			e = gf_isom_get_ismacryp_info(movie, track, 1, &originalFormat, NULL, NULL, NULL, NULL, NULL, NULL, NULL);
		} else if (gf_isom_is_omadrm_media(movie, track, 1)) {
			e = gf_isom_get_omadrm_info(movie, track, 1, &originalFormat, NULL, NULL, NULL, NULL, NULL, NULL, NULL, NULL, NULL, NULL, NULL);
		} else if(gf_isom_is_cenc_media(movie, track, 1)) {
			e = gf_isom_get_cenc_info(movie, track, 1, &originalFormat, NULL, NULL, NULL);
		} else {
			GF_LOG(GF_LOG_WARNING, GF_LOG_AUTHOR, ("[ISOM Tools] Unkown protection scheme type %s\n", gf_4cc_to_str( gf_isom_is_media_encrypted(movie, track, 1)) ));
			e = gf_isom_get_original_format_type(movie, track, 1, &originalFormat);
		}
		if (e) {
			GF_LOG(GF_LOG_ERROR, GF_LOG_AUTHOR, ("[ISOM Tools] Error fecthing protection information\n"));
			return e;
		}

		if (originalFormat) subtype = originalFormat;
	}

	switch (subtype) {
	case GF_ISOM_SUBTYPE_MPEG4:
		esd = gf_isom_get_esd(movie, track, 1);
		if (esd && esd->decoderConfig) {
			switch (esd->decoderConfig->streamType) {
			case GF_STREAM_AUDIO:
				if (esd->decoderConfig->decoderSpecificInfo && esd->decoderConfig->decoderSpecificInfo->data) {
					u8 audio_object_type;
					if (esd->decoderConfig->decoderSpecificInfo->dataLength < 2) {
						GF_LOG(GF_LOG_ERROR, GF_LOG_CONTAINER, ("[RFC6381-AAC] invalid DSI size %u < 2\n", esd->decoderConfig->decoderSpecificInfo->dataLength));
						return GF_NON_COMPLIANT_BITSTREAM;
					}
					/*5 first bits of AAC config*/
					audio_object_type = (esd->decoderConfig->decoderSpecificInfo->data[0] & 0xF8) >> 3;
					if (audio_object_type == 31) { /*escape code*/
						const u8 audio_object_type_ext = ((esd->decoderConfig->decoderSpecificInfo->data[0] & 0x07) << 3) + ((esd->decoderConfig->decoderSpecificInfo->data[1] & 0xE0) >> 5);
						audio_object_type = 32 + audio_object_type_ext;
					}
	#ifndef GPAC_DISABLE_AV_PARSERS
					if (force_sbr && (audio_object_type==2) ) {
						GF_M4ADecSpecInfo a_cfg;
						GF_Err e = gf_m4a_get_config(esd->decoderConfig->decoderSpecificInfo->data, esd->decoderConfig->decoderSpecificInfo->dataLength, &a_cfg);
						if (e==GF_OK) {
							if (a_cfg.sbr_sr)
								audio_object_type = a_cfg.sbr_object_type;
							if (a_cfg.has_ps)
								audio_object_type = 29;
						}
					}
	#endif
					snprintf(szCodec, RFC6381_CODEC_NAME_SIZE_MAX, "mp4a.%02X.%01d", esd->decoderConfig->objectTypeIndication, audio_object_type);
				} else {
					snprintf(szCodec, RFC6381_CODEC_NAME_SIZE_MAX, "mp4a.%02X", esd->decoderConfig->objectTypeIndication);
				}
				break;
			case GF_STREAM_VISUAL:
	#ifndef GPAC_DISABLE_AV_PARSERS
				if (esd->decoderConfig->decoderSpecificInfo) {
					GF_M4VDecSpecInfo dsi;
					gf_m4v_get_config(esd->decoderConfig->decoderSpecificInfo->data, esd->decoderConfig->decoderSpecificInfo->dataLength, &dsi);
					snprintf(szCodec, RFC6381_CODEC_NAME_SIZE_MAX, "mp4v.%02X.%01x", esd->decoderConfig->objectTypeIndication, dsi.VideoPL);
				} else
	#endif
				{
					snprintf(szCodec, RFC6381_CODEC_NAME_SIZE_MAX, "mp4v.%02X", esd->decoderConfig->objectTypeIndication);
				}
				break;
			default:
				snprintf(szCodec, RFC6381_CODEC_NAME_SIZE_MAX, "mp4s.%02X", esd->decoderConfig->objectTypeIndication);
				break;
			}
			gf_odf_desc_del((GF_Descriptor *)esd);
			return GF_OK;
		} else {
			GF_LOG(GF_LOG_ERROR, GF_LOG_CONTAINER, ("[RFC6381] Cannot find ESD. Aborting.\n"));
			return GF_ISOM_INVALID_FILE;
		}
	case GF_ISOM_SUBTYPE_AVC_H264:
	case GF_ISOM_SUBTYPE_AVC2_H264:
	case GF_ISOM_SUBTYPE_AVC3_H264:
	case GF_ISOM_SUBTYPE_AVC4_H264:
		//FIXME: in avc1 with multiple descriptor, we should take the right description index
		avcc = gf_isom_avc_config_get(movie, track, 1);
		if (force_inband) {
			if (subtype==GF_ISOM_SUBTYPE_AVC_H264)
				subtype = GF_ISOM_SUBTYPE_AVC3_H264;
			else if (subtype==GF_ISOM_SUBTYPE_AVC2_H264)
				subtype = GF_ISOM_SUBTYPE_AVC4_H264;
		}
		if (avcc) {
			snprintf(szCodec, RFC6381_CODEC_NAME_SIZE_MAX, "%s.%02X%02X%02X", gf_4cc_to_str(subtype), avcc->AVCProfileIndication, avcc->profile_compatibility, avcc->AVCLevelIndication);
			gf_odf_avc_cfg_del(avcc);
			return GF_OK;
		} else {
			GF_LOG(GF_LOG_ERROR, GF_LOG_CONTAINER, ("Cannot find AVC configuration box"));
			return GF_ISOM_INVALID_FILE;
		}
	case GF_ISOM_SUBTYPE_SVC_H264:
	case GF_ISOM_SUBTYPE_MVC_H264:
		avcc = gf_isom_mvc_config_get(movie, track, 1);
		if (!avcc) avcc = gf_isom_svc_config_get(movie, track, 1);
		if (avcc) {
			snprintf(szCodec, RFC6381_CODEC_NAME_SIZE_MAX, "%s.%02X%02X%02X", gf_4cc_to_str(subtype), avcc->AVCProfileIndication, avcc->profile_compatibility, avcc->AVCLevelIndication);
			gf_odf_avc_cfg_del(avcc);
			return GF_OK;
		}
		else {
			GF_LOG(GF_LOG_ERROR, GF_LOG_CONTAINER, ("Cannot find AVC configuration box"));
			return GF_ISOM_INVALID_FILE;
		}
#ifndef GPAC_DISABLE_HEVC
	case GF_ISOM_SUBTYPE_HVC1:
	case GF_ISOM_SUBTYPE_HEV1:
	case GF_ISOM_SUBTYPE_HVC2:
	case GF_ISOM_SUBTYPE_HEV2:
	case GF_ISOM_SUBTYPE_HVT1:
	case GF_ISOM_SUBTYPE_LHV1:
	case GF_ISOM_SUBTYPE_LHE1:

		if (force_inband) {
			if (subtype==GF_ISOM_SUBTYPE_HVC1) subtype = GF_ISOM_SUBTYPE_HEV1;
			else if (subtype==GF_ISOM_SUBTYPE_HVC2) subtype = GF_ISOM_SUBTYPE_HEV2;
		}
		hvcc = gf_isom_hevc_config_get(movie, track, 1);
		if (!hvcc) {
			hvcc = gf_isom_lhvc_config_get(movie, track, 1);
		}
		if (subtype==GF_ISOM_SUBTYPE_HVT1) {
			u32 refTrack;
			gf_isom_get_reference(movie, track, GF_ISOM_REF_TBAS, 1, &refTrack);
			if (hvcc) gf_odf_hevc_cfg_del(hvcc);
			hvcc = gf_isom_hevc_config_get(movie, refTrack, 1);
		}
		if (hvcc) {
			u8 c;
			char szTemp[RFC6381_CODEC_NAME_SIZE_MAX];
			snprintf(szCodec, RFC6381_CODEC_NAME_SIZE_MAX, "%s.", gf_4cc_to_str(subtype));
			if (hvcc->profile_space==1) strcat(szCodec, "A");
			else if (hvcc->profile_space==2) strcat(szCodec, "B");
			else if (hvcc->profile_space==3) strcat(szCodec, "C");
			//profile idc encoded as a decimal number
			sprintf(szTemp, "%d", hvcc->profile_idc);
			strcat(szCodec, szTemp);
			//general profile compatibility flags: hexa, bit-reversed
			{
				u32 val = hvcc->general_profile_compatibility_flags;
				u32 i, res = 0;
				for (i=0; i<32; i++) {
					res |= val & 1;
					if (i==31) break;
					res <<= 1;
					val >>=1;
				}
				sprintf(szTemp, ".%X", res);
				strcat(szCodec, szTemp);
			}

			if (hvcc->tier_flag) strcat(szCodec, ".H");
			else strcat(szCodec, ".L");
			sprintf(szTemp, "%d", hvcc->level_idc);
			strcat(szCodec, szTemp);

			c = hvcc->progressive_source_flag << 7;
			c |= hvcc->interlaced_source_flag << 6;
			c |= hvcc->non_packed_constraint_flag << 5;
			c |= hvcc->frame_only_constraint_flag << 4;
			c |= (hvcc->constraint_indicator_flags >> 40);
			sprintf(szTemp, ".%X", c);
			strcat(szCodec, szTemp);
			if (hvcc->constraint_indicator_flags & 0xFFFFFFFF) {
				c = (hvcc->constraint_indicator_flags >> 32) & 0xFF;
				sprintf(szTemp, ".%X", c);
				strcat(szCodec, szTemp);
				if (hvcc->constraint_indicator_flags & 0x00FFFFFF) {
					c = (hvcc->constraint_indicator_flags >> 24) & 0xFF;
					sprintf(szTemp, ".%X", c);
					strcat(szCodec, szTemp);
					if (hvcc->constraint_indicator_flags & 0x0000FFFF) {
						c = (hvcc->constraint_indicator_flags >> 16) & 0xFF;
						sprintf(szTemp, ".%X", c);
						strcat(szCodec, szTemp);
						if (hvcc->constraint_indicator_flags & 0x000000FF) {
							c = (hvcc->constraint_indicator_flags >> 8) & 0xFF;
							sprintf(szTemp, ".%X", c);
							strcat(szCodec, szTemp);
							c = (hvcc->constraint_indicator_flags ) & 0xFF;
							sprintf(szTemp, ".%X", c);
							strcat(szCodec, szTemp);
						}
					}
				}
			}
			gf_odf_hevc_cfg_del(hvcc);
		} else {
			snprintf(szCodec, RFC6381_CODEC_NAME_SIZE_MAX, "%s", gf_4cc_to_str(subtype));
		}
		return GF_OK;
#endif

#if !defined(GPAC_DISABLE_AV1) && !defined(GPAC_DISABLE_AV_PARSERS)
	case GF_ISOM_SUBTYPE_AV01: {
		GF_AV1Config *av1c = NULL;
		AV1State av1_state;
		GF_BitStream *bs = NULL;
		GF_Err e = GF_OK;
		u32 i = 0;

		memset(&av1_state, 0, sizeof(AV1State));
		av1c = gf_isom_av1_config_get(movie, track, 1);
		if (!av1c) {
			GF_LOG(GF_LOG_DEBUG, GF_LOG_AUTHOR, ("[ISOM Tools] No config found for AV1 file (\"%s\") when computing RFC6381.\n", gf_4cc_to_str(subtype)));
			return GF_BAD_PARAM;
		}
		av1_state.config = av1c;

		for (i = 0; i < gf_list_count(av1c->obu_array); ++i) {
			GF_AV1_OBUArrayEntry *a = gf_list_get(av1c->obu_array, i);
			bs = gf_bs_new(a->obu, a->obu_length, GF_BITSTREAM_READ);
			if (!av1_is_obu_header(a->obu_type))
				GF_LOG(GF_LOG_WARNING, GF_LOG_AUTHOR, ("[ISOM Tools] AV1: unexpected obu_type %d when computing RFC6381. PArsing anyway.\n", a->obu_type, gf_4cc_to_str(subtype)));

			e = aom_av1_parse_temporal_unit_from_section5(bs, &av1_state);
			gf_bs_del(bs); bs = NULL;
			if (e) {
				gf_odf_av1_cfg_del(av1c);
				av1_reset_state(&av1_state, GF_TRUE);
				return e;
			}
		}

		snprintf(szCodec, RFC6381_CODEC_NAME_SIZE_MAX, "%s.%01u.%u%c.%u.%01u.%01u%01u%01u", gf_4cc_to_str(subtype),
			av1_state.config->seq_profile, av1_state.config->seq_level_idx_0, av1_state.config->seq_tier_0 ? 'H' : 'M',
			av1_state.bit_depth, av1_state.config->monochrome,
			av1_state.config->chroma_subsampling_x, av1_state.config->chroma_subsampling_y,
			av1_state.config->chroma_subsampling_x && av1_state.config->chroma_subsampling_y ? av1_state.config->chroma_sample_position : 0);

		if (av1_state.color_description_present_flag) {
			char tmp[RFC6381_CODEC_NAME_SIZE_MAX];
			snprintf(tmp, RFC6381_CODEC_NAME_SIZE_MAX, "%01u.%01u.%01u.%01u", av1_state.color_primaries, av1_state.transfer_characteristics, av1_state.matrix_coefficients, av1_state.color_range);
			strcat(szCodec, tmp);
		} else {
			if (av1_state.color_primaries == 1 && av1_state.transfer_characteristics == 1 && av1_state.matrix_coefficients == 1 && av1_state.color_range == GF_FALSE) {

			} else {
				GF_LOG(GF_LOG_WARNING, GF_LOG_AUTHOR, ("[AV1] incoherent color characteristics primaries %d transfer %d matrix %d color range %d\n", av1_state.color_primaries, av1_state.transfer_characteristics, av1_state.matrix_coefficients, av1_state.color_range));
//				assert(0);

			}
		}

		gf_odf_av1_cfg_del(av1c);
		av1_reset_state(&av1_state, GF_TRUE);
		return GF_OK;
	}
#endif /*!defined(GPAC_DISABLE_AV1) && !defined(GPAC_DISABLE_AV_PARSERS)*/

	case GF_ISOM_SUBTYPE_VP08:
	case GF_ISOM_SUBTYPE_VP09:
	{
		GF_VPConfig *vpcc = NULL;

		vpcc = gf_isom_vp_config_get(movie, track, 1);
		if (!vpcc) {
			GF_LOG(GF_LOG_DEBUG, GF_LOG_AUTHOR, ("[ISOM Tools] No config found for VP file (\"%s\") when computing RFC6381.\n", gf_4cc_to_str(subtype)));
			return GF_BAD_PARAM;
		}

		snprintf(szCodec, RFC6381_CODEC_NAME_SIZE_MAX, "%s.%02u.%02x.%02u.%02u.%02u.%02u.%02u.%02u", gf_4cc_to_str(subtype),
			vpcc->profile,
			vpcc->level,
			vpcc->bit_depth,
			vpcc->chroma_subsampling,
			vpcc->colour_primaries,
			vpcc->transfer_characteristics,
			vpcc->matrix_coefficients,
			vpcc->video_fullRange_flag);

		gf_odf_vp_cfg_del(vpcc);
		return GF_OK;
	}
	
	default:
		GF_LOG(GF_LOG_DEBUG, GF_LOG_AUTHOR, ("[ISOM Tools] codec parameters not known - setting codecs string to default value \"%s\"\n", gf_4cc_to_str(subtype) ));
		snprintf(szCodec, RFC6381_CODEC_NAME_SIZE_MAX, "%s", gf_4cc_to_str(subtype));
		return GF_OK;
	}
	return GF_OK;
}

#endif //GPAC_DISABLE_ISOM
<|MERGE_RESOLUTION|>--- conflicted
+++ resolved
@@ -891,7 +891,6 @@
 	if ((nb_video_tracks==1) && video_tk) {
 		u32 video_subtype = gf_isom_get_media_subtype(mp4, video_tk, 1);
 		switch (video_subtype) {
-<<<<<<< HEAD
 		case GF_QT_SUBTYPE_APCH:
 		case GF_QT_SUBTYPE_APCO:
 		case GF_QT_SUBTYPE_APCN:
@@ -899,17 +898,7 @@
 		case GF_QT_SUBTYPE_APCF:
 		case GF_QT_SUBTYPE_AP4X:
 		case GF_QT_SUBTYPE_AP4H:
-			is_prores=GF_TRUE;
-=======
-		case GF_QT_BOX_TYPE_APCH:
-		case GF_QT_BOX_TYPE_APCO:
-		case GF_QT_BOX_TYPE_APCN:
-		case GF_QT_BOX_TYPE_APCS:
-		case GF_QT_BOX_TYPE_APCF:
-		case GF_QT_BOX_TYPE_AP4X:
-		case GF_QT_BOX_TYPE_AP4H:
 			prores_type=video_subtype;
->>>>>>> a1bfaf09
 			break;
 		}
 	}
@@ -954,13 +943,13 @@
 	if (prores_type) {
 		char *comp_name = NULL;
 		switch (prores_type) {
-		case GF_QT_BOX_TYPE_APCH: comp_name = "Apple ProRes 422 HQ"; break;
-		case GF_QT_BOX_TYPE_APCO: comp_name = "Apple ProRes 422 Proxy"; break;
-		case GF_QT_BOX_TYPE_APCN: comp_name = "Apple ProRes 422"; break;
-		case GF_QT_BOX_TYPE_APCS: comp_name = "Apple ProRes 422 LT"; break;
-		case GF_QT_BOX_TYPE_AP4X: comp_name = "Apple ProRes 4444 XQ"; break;
-		case GF_QT_BOX_TYPE_AP4H: comp_name = "Apple ProRes 4444"; break;
-		case GF_QT_BOX_TYPE_APCF: break;
+		case GF_QT_SUBTYPE_APCH: comp_name = "Apple ProRes 422 HQ"; break;
+		case GF_QT_SUBTYPE_APCO: comp_name = "Apple ProRes 422 Proxy"; break;
+		case GF_QT_SUBTYPE_APCN: comp_name = "Apple ProRes 422"; break;
+		case GF_QT_SUBTYPE_APCS: comp_name = "Apple ProRes 422 LT"; break;
+		case GF_QT_SUBTYPE_AP4X: comp_name = "Apple ProRes 4444 XQ"; break;
+		case GF_QT_SUBTYPE_AP4H: comp_name = "Apple ProRes 4444"; break;
+		case GF_QT_SUBTYPE_APCF: break;
 		}
 		gf_isom_update_video_sample_entry_fields(mp4, video_tk, 1, 0, GF_4CC('a','p','p','l'), 0, 0x3FF, 72<<16, 72<<16, 1, comp_name, -1);
 	}
