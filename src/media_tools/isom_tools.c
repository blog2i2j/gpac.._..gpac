--- conflicted
+++ resolved
@@ -65,45 +65,12 @@
 		}
 #endif
 #if !defined(GPAC_DISABLE_AV1) && !defined(GPAC_DISABLE_AV_PARSERS)
-<<<<<<< HEAD
-	else if (stype == GF_ISOM_SUBTYPE_AV01) {
-		assert(0);
-		//GF_AV1Config *av1c = gf_isom_av1_config_get(file, track, 1);
-		//gf_media_hevc_change_par(av1c, ar_num, ar_den);
-		//TODO: e = gf_isom_av1_config_update(file, track, 1, av1c);
-		//gf_odf_av1_cfg_del(av1c);
-		if (e) return e;
-	}
-#endif
-	else if (stype==GF_ISOM_SUBTYPE_MPEG4) {
-		GF_ESD *esd = gf_isom_get_esd(file, track, 1);
-		if (!esd || !esd->decoderConfig || (esd->decoderConfig->streamType!=4) ) {
-			if (esd) gf_odf_desc_del((GF_Descriptor *) esd);
-			return GF_NOT_SUPPORTED;
-		}
-#ifndef GPAC_DISABLE_AV_PARSERS
-		if (esd->decoderConfig->objectTypeIndication==GF_CODECID_MPEG4_PART2) {
-			e = gf_m4v_rewrite_par(&esd->decoderConfig->decoderSpecificInfo->data, &esd->decoderConfig->decoderSpecificInfo->dataLength, ar_num, ar_den);
-			if (!e) e = gf_isom_change_mpeg4_description(file, track, 1, esd);
-			gf_odf_desc_del((GF_Descriptor *) esd);
-			if (e) return e;
-		}
-#endif
-	} else {
-        u32 mtype = gf_isom_get_media_type(file, track);
-		if (gf_isom_is_video_handler_type(mtype)) {
-			u32 mstype = gf_isom_get_media_subtype(file, track, 1);
-			GF_LOG(GF_LOG_WARNING, GF_LOG_CONTAINER,
-				("[ISOBMF] Warning: changing pixel ratio of media subtype \"%s\" is not supported, changing only \"pasp\" signaling\n",
-					gf_4cc_to_str(mstype) ));
-=======
 		else if (stype == GF_ISOM_SUBTYPE_AV01) {
-			assert(0);
 			//GF_AV1Config *av1c = gf_isom_av1_config_get(file, track, 1);
-			//gf_media_hevc_change_par(av1c, ar_num, ar_den);
 			//TODO: e = gf_isom_av1_config_update(file, track, 1, av1c);
 			//gf_odf_av1_cfg_del(av1c);
-			if (e) return e;
+			//if (e) return e;
+			return GF_NOT_SUPPORTED;
 		}
 #endif
 		else if (stype==GF_ISOM_SUBTYPE_MPEG4) {
@@ -113,28 +80,34 @@
 				return GF_NOT_SUPPORTED;
 			}
 #ifndef GPAC_DISABLE_AV_PARSERS
-			if (esd->decoderConfig->objectTypeIndication==GPAC_OTI_VIDEO_MPEG4_PART2) {
+			if (esd->decoderConfig->objectTypeIndication==GF_CODECID_MPEG4_PART2) {
 				e = gf_m4v_rewrite_par(&esd->decoderConfig->decoderSpecificInfo->data, &esd->decoderConfig->decoderSpecificInfo->dataLength, ar_num, ar_den);
 				if (!e) e = gf_isom_change_mpeg4_description(file, track, 1, esd);
 				gf_odf_desc_del((GF_Descriptor *) esd);
 				if (e) return e;
 			}
 #endif
->>>>>>> 78825ca3
 		} else {
 			u32 mtype = gf_isom_get_media_type(file, track);
-			if (gf_isom_is_video_subtype(mtype)) {
-				u32 stype = gf_isom_get_media_subtype(file, track, 1);
+			if (gf_isom_is_video_handler_type(mtype)) {
+				u32 mstype = gf_isom_get_media_subtype(file, track, 1);
 				GF_LOG(GF_LOG_WARNING, GF_LOG_CONTAINER,
 					("[ISOBMF] Warning: changing pixel ratio of media subtype \"%s\" is not supported, changing only \"pasp\" signaling\n",
-						gf_4cc_to_str(stype) ));
+						gf_4cc_to_str(mstype) ));
 			} else {
-				GF_LOG(GF_LOG_ERROR, GF_LOG_CONTAINER, ("[ISOBMF] Error: changing pixel ratio on non-video track.\n"));
-				return GF_BAD_PARAM;
-			}
-		}
-	}
-
+				u32 mtype = gf_isom_get_media_type(file, track);
+				if (gf_isom_is_video_handler_type(mtype)) {
+					u32 stype = gf_isom_get_media_subtype(file, track, 1);
+					GF_LOG(GF_LOG_WARNING, GF_LOG_CONTAINER,
+						("[ISOBMF] Warning: changing pixel ratio of media subtype \"%s\" is not supported, changing only \"pasp\" signaling\n",
+							gf_4cc_to_str(stype) ));
+				} else {
+					GF_LOG(GF_LOG_ERROR, GF_LOG_CONTAINER, ("[ISOBMF] Error: changing pixel ratio on non-video track.\n"));
+					return GF_BAD_PARAM;
+				}
+			}
+		}
+	}
 	e = gf_isom_set_pixel_aspect_ratio(file, track, 1, ar_num, ar_den, force_par);
 	if (e) return e;
 
