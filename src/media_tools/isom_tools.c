/*
 *			GPAC - Multimedia Framework C SDK
 *
 *			Authors: Jean Le Feuvre
 *			Copyright (c) Telecom ParisTech 2000-2020
 *					All rights reserved
 *
 *  This file is part of GPAC / Media Tools sub-project
 *
 *  GPAC is free software; you can redistribute it and/or modify
 *  it under the terms of the GNU Lesser General Public License as published by
 *  the Free Software Foundation; either version 2, or (at your option)
 *  any later version.
 *
 *  GPAC is distributed in the hope that it will be useful,
 *  but WITHOUT ANY WARRANTY; without even the implied warranty of
 *  MERCHANTABILITY or FITNESS FOR A PARTICULAR PURPOSE.  See the
 *  GNU Lesser General Public License for more details.
 *
 *  You should have received a copy of the GNU Lesser General Public
 *  License along with this library; see the file COPYING.  If not, write to
 *  the Free Software Foundation, 675 Mass Ave, Cambridge, MA 02139, USA.
 *
 */



#include <gpac/internal/media_dev.h>
#include <gpac/internal/isomedia_dev.h>
#include <gpac/constants.h>
#include <gpac/config_file.h>

#ifndef GPAC_DISABLE_ISOM_WRITE
GF_EXPORT
GF_Err gf_media_change_par(GF_ISOFile *file, u32 track, s32 ar_num, s32 ar_den, Bool force_par, Bool rewrite_bs)
{
	u32 tk_w, tk_h;
	GF_Err e;
	Bool get_par_info = GF_FALSE;

	e = gf_isom_get_visual_info(file, track, 1, &tk_w, &tk_h);
	if (e) return e;

	if ((ar_num < 0) || (ar_den < 0)) {
		get_par_info = GF_TRUE;
		rewrite_bs = GF_FALSE;
	}
	else if (!ar_num || !ar_den) {
		rewrite_bs = GF_FALSE;
	}

	if (get_par_info || rewrite_bs) {
		u32 stype = gf_isom_get_media_subtype(file, track, 1);
		if ((stype==GF_ISOM_SUBTYPE_AVC_H264)
				|| (stype==GF_ISOM_SUBTYPE_AVC2_H264)
				|| (stype==GF_ISOM_SUBTYPE_AVC3_H264)
				|| (stype==GF_ISOM_SUBTYPE_AVC4_H264)
		   ) {
#ifndef GPAC_DISABLE_AV_PARSERS
			GF_AVCConfig *avcc = gf_isom_avc_config_get(file, track, 1);
			if (rewrite_bs) {
				gf_media_avc_change_par(avcc, ar_num, ar_den);
				e = gf_isom_avc_config_update(file, track, 1, avcc);
			} else {
				GF_AVCConfigSlot *sl = gf_list_get(avcc->sequenceParameterSets, 0);
				if (sl) {
					gf_avc_get_sps_info(sl->data, sl->size, NULL, NULL, NULL, &ar_num, &ar_den);
				} else {
					ar_num = ar_den = 0;
				}
			}
			gf_odf_avc_cfg_del(avcc);
			if (e) return e;
#endif
		}
#if !defined(GPAC_DISABLE_HEVC) && !defined(GPAC_DISABLE_AV_PARSERS)
		else if (stype==GF_ISOM_SUBTYPE_HVC1) {
			GF_HEVCConfig *hvcc = gf_isom_hevc_config_get(file, track, 1);
			if (rewrite_bs) {
				gf_media_hevc_change_par(hvcc, ar_num, ar_den);
				e = gf_isom_hevc_config_update(file, track, 1, hvcc);
			} else {
				u32 i=0;
				GF_HEVCParamArray *ar;
				ar_num = ar_den = 0;
				while ( (ar = gf_list_enum(hvcc->param_array, &i))) {
					if (ar->type==GF_HEVC_NALU_SEQ_PARAM) {
						GF_AVCConfigSlot *sl = gf_list_get(ar->nalus, 0);
						if (sl)
							gf_hevc_get_sps_info(sl->data, sl->size, NULL, NULL, NULL, &ar_num, &ar_den);
						break;
					}
				}
			}
			gf_odf_hevc_cfg_del(hvcc);
			if (e) return e;
		}
#endif
#if !defined(GPAC_DISABLE_AV1) && !defined(GPAC_DISABLE_AV_PARSERS)
		else if (stype == GF_ISOM_SUBTYPE_AV01) {
			//GF_AV1Config *av1c = gf_isom_av1_config_get(file, track, 1);
			//TODO: e = gf_isom_av1_config_update(file, track, 1, av1c);
			//gf_odf_av1_cfg_del(av1c);
			//if (e) return e;
			return GF_NOT_SUPPORTED;
		}
#endif
		else if (stype==GF_ISOM_SUBTYPE_MPEG4) {
			GF_ESD *esd = gf_isom_get_esd(file, track, 1);
			if (!esd || !esd->decoderConfig || (esd->decoderConfig->streamType!=4) ) {
				if (esd) gf_odf_desc_del((GF_Descriptor *) esd);
				return GF_NOT_SUPPORTED;
			}
#ifndef GPAC_DISABLE_AV_PARSERS
			if (esd->decoderConfig->objectTypeIndication==GF_CODECID_MPEG4_PART2) {
				if (rewrite_bs) {
					e = gf_m4v_rewrite_par(&esd->decoderConfig->decoderSpecificInfo->data, &esd->decoderConfig->decoderSpecificInfo->dataLength, ar_num, ar_den);
					if (!e) e = gf_isom_change_mpeg4_description(file, track, 1, esd);
				} else {
					GF_M4VDecSpecInfo dsi;
					e = gf_m4v_get_config(esd->decoderConfig->decoderSpecificInfo->data, esd->decoderConfig->decoderSpecificInfo->dataLength, &dsi);
					ar_num = dsi.par_num;
					ar_den = dsi.par_den;
				}
				gf_odf_desc_del((GF_Descriptor *) esd);
				if (e) return e;
			}
#endif
		} else {
			u32 mtype = gf_isom_get_media_type(file, track);
			if (gf_isom_is_video_handler_type(mtype)) {
				if (rewrite_bs) {
					GF_LOG(GF_LOG_WARNING, GF_LOG_CONTAINER,
						("[ISOBMF] Warning: changing pixel ratio of media subtype \"%s\" is not supported, changing only \"pasp\" signaling\n",
							gf_4cc_to_str(gf_isom_get_media_subtype(file, track, 1)) ));
				}
			} else {
				u32 mtype = gf_isom_get_media_type(file, track);
				if (gf_isom_is_video_handler_type(mtype)) {
					GF_LOG(GF_LOG_WARNING, GF_LOG_CONTAINER,
						("[ISOBMF] Warning: changing pixel ratio of media subtype \"%s\" is not supported, changing only \"pasp\" signaling\n",
							gf_4cc_to_str(gf_isom_get_media_subtype(file, track, 1)) ));
				} else {
					GF_LOG(GF_LOG_ERROR, GF_LOG_CONTAINER, ("[ISOBMF] Error: changing pixel ratio on non-video track.\n"));
					return GF_BAD_PARAM;
				}
			}
		}
		//auto mode
		if (get_par_info && ((ar_num<=0) || (ar_num<=0))) {
			GF_LOG(GF_LOG_WARNING, GF_LOG_CONTAINER, ("[ISOBMF] No sample AR info present in sample description, ignoring SAR update\n"));
			if (force_par)
				return gf_isom_set_pixel_aspect_ratio(file, track, 1, 1, 1, force_par);
			return GF_OK;
		}
	}
	e = gf_isom_set_pixel_aspect_ratio(file, track, 1, ar_num, ar_den, force_par);
	if (e) return e;

	if ((ar_den>0) && (ar_num>0)) {
		tk_w = tk_w * ar_num / ar_den;
	}
	/*PASP has been removed or forced to 1:1, revert to full frame for track layout*/
	else {
		e = gf_isom_get_visual_info(file, track, 1, &tk_w, &tk_h);
		if (e) return e;
	}
	return gf_isom_set_track_layout_info(file, track, tk_w<<16, tk_h<<16, 0, 0, 0);
}

GF_EXPORT
GF_Err gf_media_remove_non_rap(GF_ISOFile *file, u32 track, Bool non_ref_only)
{
	GF_Err e;
	u32 i, count, di;
	u64 offset, dur, last_dts;
	Bool all_raps = (gf_isom_has_sync_points(file, track)==0) ? 1 : 0;
	if (all_raps) return GF_OK;

	last_dts = 0;
	dur = gf_isom_get_media_duration(file, track);

	gf_isom_set_cts_packing(file, track, GF_TRUE);

	count = gf_isom_get_sample_count(file, track);
	for (i=0; i<count; i++) {
		Bool remove = GF_TRUE;
		GF_ISOSample *samp = gf_isom_get_sample_info(file, track, i+1, &di, &offset);
		if (!samp) return gf_isom_last_error(file);

		if (samp->IsRAP) remove = GF_FALSE;
		else if (non_ref_only) {
			u32 isLeading, dependsOn, dependedOn, redundant;
			gf_isom_get_sample_flags(file, track, i+1, &isLeading, &dependsOn, &dependedOn, &redundant);
			if (dependedOn != 2) {
				remove = GF_FALSE;
			}
		}

		if (!remove) {
			last_dts = samp->DTS;
			gf_isom_sample_del(&samp);
			continue;
		}
		gf_isom_sample_del(&samp);
		e = gf_isom_remove_sample(file, track, i+1);
		if (e) return e;
		i--;
		count--;
	}
	gf_isom_set_cts_packing(file, track, GF_FALSE);
	gf_isom_set_last_sample_duration(file, track, (u32) (dur - last_dts) );
	return GF_OK;
}

#endif /*GPAC_DISABLE_ISOM_WRITE*/

GF_EXPORT
GF_Err gf_media_get_file_hash(const char *file, u8 hash[20])
{
#ifdef GPAC_DISABLE_CORE_TOOLS
	return GF_NOT_SUPPORTED;
#else
	u8 block[4096];
	u32 read;
	u64 size, tot;
	FILE *in;
	GF_SHA1Context *ctx;
	GF_Err e = GF_OK;
#ifndef GPAC_DISABLE_ISOM
	GF_BitStream *bs = NULL;
	Bool is_isom = gf_isom_probe_file(file);
#endif

	in = gf_fopen(file, "rb");
    if (!in) return GF_URL_ERROR;
	size = gf_fsize(in);

	ctx = gf_sha1_starts();
	tot = 0;
#ifndef GPAC_DISABLE_ISOM
	if (is_isom) bs = gf_bs_from_file(in, GF_BITSTREAM_READ);
#endif

	while (tot<size) {
#ifndef GPAC_DISABLE_ISOM
		if (is_isom) {
			u64 box_size = gf_bs_peek_bits(bs, 32, 0);
			u32 box_type = gf_bs_peek_bits(bs, 32, 4);

			/*64-bit size*/
			if (box_size==1) box_size = gf_bs_peek_bits(bs, 64, 8);
			/*till end of file*/
			if (!box_size) box_size = size - tot;

			/*skip all MutableDRMInformation*/
			if (box_type==GF_ISOM_BOX_TYPE_MDRI) {
				gf_bs_skip_bytes(bs, box_size);
				tot += box_size;
			} else {
				u64 bsize = 0;
				while (bsize<box_size) {
					u32 to_read = (u32) ((box_size-bsize<4096) ? (box_size-bsize) : 4096);
					read = gf_bs_read_data(bs, (char *) block, to_read);
					if (!read || (read != to_read) ) {
						GF_LOG(GF_LOG_ERROR, GF_LOG_MEDIA, ("corrupted isobmf file, box read "LLU" but expected still "LLU" bytes\n", bsize, box_size));
						break;
					}
					gf_sha1_update(ctx, block, to_read);
					bsize += to_read;
				}
				tot += box_size;
			}
		} else
#endif
		{
			read = (u32) gf_fread(block, 4096, in);
			if ((s32) read <= 0) {
				if (ferror(in))
					e = GF_IO_ERR;
				break;
			}
			gf_sha1_update(ctx, block, read);
			tot += read;
		}
	}
	gf_sha1_finish(ctx, hash);
#ifndef GPAC_DISABLE_ISOM
	if (bs) gf_bs_del(bs);
#endif
	gf_fclose(in);
	return e;
#endif
}

#ifndef GPAC_DISABLE_ISOM

#ifndef GPAC_DISABLE_ISOM_WRITE

static const u32 ISMA_VIDEO_OD_ID = 20;
static const u32 ISMA_AUDIO_OD_ID = 10;

static const u32 ISMA_VIDEO_ES_ID = 201;
static const u32 ISMA_AUDIO_ES_ID = 101;

/*ISMA audio*/
static const u8 ISMA_BIFS_AUDIO[] =
{
	0xC0, 0x10, 0x12, 0x81, 0x30, 0x2A, 0x05, 0x7C
};
/*ISMA video*/
static const u8 ISMA_GF_BIFS_VIDEO[] =
{
	0xC0, 0x10, 0x12, 0x60, 0x42, 0x82, 0x28, 0x29,
	0xD0, 0x4F, 0x00
};
/*ISMA audio-video*/
static const u8 ISMA_BIFS_AV[] =
{
	0xC0, 0x10, 0x12, 0x81, 0x30, 0x2A, 0x05, 0x72,
	0x60, 0x42, 0x82, 0x28, 0x29, 0xD0, 0x4F, 0x00
};

/*image only - uses same visual OD ID as video*/
static const u8 ISMA_BIFS_IMAGE[] =
{
	0xC0, 0x11, 0xA4, 0xCD, 0x53, 0x6A, 0x0A, 0x44,
	0x13, 0x00
};

/*ISMA audio-image*/
static const u8 ISMA_BIFS_AI[] =
{
	0xC0, 0x11, 0xA5, 0x02, 0x60, 0x54, 0x0A, 0xE4,
	0xCD, 0x53, 0x6A, 0x0A, 0x44, 0x13, 0x00
};


GF_EXPORT
GF_Err gf_media_make_isma(GF_ISOFile *mp4file, Bool keepESIDs, Bool keepImage, Bool no_ocr)
{
	u32 AudioTrack, VideoTrack, Tracks, i, mType, bifsT, odT, descIndex, VID, AID, bifsID, odID;
	u32 bifs, w, h;
	Bool is_image, image_track;
	GF_ESD *a_esd, *v_esd, *_esd;
	GF_ObjectDescriptor *od;
	GF_ODUpdate *odU;
	GF_ODCodec *codec;
	GF_ISOSample *samp;
	GF_BitStream *bs;
	u8 audioPL, visualPL;

	switch (gf_isom_get_mode(mp4file)) {
	case GF_ISOM_OPEN_EDIT:
	case GF_ISOM_OPEN_WRITE:
	case GF_ISOM_WRITE_EDIT:
		break;
	default:
		return GF_BAD_PARAM;
	}


	Tracks = gf_isom_get_track_count(mp4file);
	AID = VID = 0;
	is_image = 0;

	//search for tracks
	for (i=0; i<Tracks; i++) {
		GF_ESD *esd = gf_isom_get_esd(mp4file, i+1, 1);
		//remove from IOD
		gf_isom_remove_track_from_root_od(mp4file, i+1);

		mType = gf_isom_get_media_type(mp4file, i+1);
		switch (mType) {
		case GF_ISOM_MEDIA_VISUAL:
        case GF_ISOM_MEDIA_AUXV:
        case GF_ISOM_MEDIA_PICT:
			image_track = 0;
			if (esd && ((esd->decoderConfig->objectTypeIndication==GF_CODECID_JPEG) || (esd->decoderConfig->objectTypeIndication==GF_CODECID_PNG)) )
				image_track = 1;

			/*remove image tracks if wanted*/
			if (keepImage || !image_track) {
				/*only ONE video stream possible with ISMA*/
				if (VID) {
					if (esd) gf_odf_desc_del((GF_Descriptor*)esd);
					GF_LOG(GF_LOG_ERROR, GF_LOG_AUTHOR, ("[ISMA convert] More than one video track found, cannot convert file - remove extra track(s)\n"));
					return GF_NOT_SUPPORTED;
				}
				VID = gf_isom_get_track_id(mp4file, i+1);
				is_image = image_track;
			} else {
				GF_LOG(GF_LOG_INFO, GF_LOG_AUTHOR, ("[ISMA convert] Visual track ID %d: only one sample found, assuming image and removing track\n", gf_isom_get_track_id(mp4file, i+1) ) );
				gf_isom_remove_track(mp4file, i+1);
				i -= 1;
				Tracks = gf_isom_get_track_count(mp4file);
			}
			break;
		case GF_ISOM_MEDIA_AUDIO:
			if (AID) {
				if (esd) gf_odf_desc_del((GF_Descriptor*)esd);
				GF_LOG(GF_LOG_ERROR, GF_LOG_AUTHOR, ("[ISMA convert] More than one audio track found, cannot convert file - remove extra track(s)\n") );
				return GF_NOT_SUPPORTED;
			}
			AID = gf_isom_get_track_id(mp4file, i+1);
			break;
		/*clean file*/
		default:
			if (mType==GF_ISOM_MEDIA_HINT) {
				GF_LOG(GF_LOG_INFO, GF_LOG_AUTHOR, ("[ISMA convert] Removing Hint track ID %d\n", gf_isom_get_track_id(mp4file, i+1) ));
			} else {
				GF_LOG(GF_LOG_INFO, GF_LOG_AUTHOR, ("[ISMA convert] Removing track ID %d\n", gf_isom_get_track_id(mp4file, i+1) ));
			}
			gf_isom_remove_track(mp4file, i+1);
			i -= 1;
			Tracks = gf_isom_get_track_count(mp4file);
			break;
		}
		if (esd) gf_odf_desc_del((GF_Descriptor*)esd);
	}
	//no audio no video
	if (!AID && !VID) return GF_OK;

	/*reset all PLs*/
	visualPL = 0xFE;
	audioPL = 0xFE;

	od = (GF_ObjectDescriptor *) gf_isom_get_root_od(mp4file);
	if (od && (od->tag==GF_ODF_IOD_TAG)) {
		audioPL = ((GF_InitialObjectDescriptor*)od)->audio_profileAndLevel;
		visualPL = ((GF_InitialObjectDescriptor*)od)->visual_profileAndLevel;
	}
	if (od) gf_odf_desc_del((GF_Descriptor *)od);


	//create the OD AU
	bifs = 0;
	odU = (GF_ODUpdate *) gf_odf_com_new(GF_ODF_OD_UPDATE_TAG);

	a_esd = v_esd = NULL;

	gf_isom_set_root_od_id(mp4file, 1);

	bifsID = 1;
	odID = 2;
	if (keepESIDs) {
		bifsID = 1;
		while ((bifsID==AID) || (bifsID==VID)) bifsID++;
		odID = 2;
		while ((odID==AID) || (odID==VID) || (odID==bifsID)) odID++;

	}

	VideoTrack = gf_isom_get_track_by_id(mp4file, VID);
	AudioTrack = gf_isom_get_track_by_id(mp4file, AID);

	w = h = 0;
	if (VideoTrack) {
		bifs = 1;
		od = (GF_ObjectDescriptor *) gf_odf_desc_new(GF_ODF_OD_TAG);
		od->objectDescriptorID = ISMA_VIDEO_OD_ID;

		if (!keepESIDs && (VID != ISMA_VIDEO_ES_ID)) {
			gf_isom_set_track_id(mp4file, VideoTrack, ISMA_VIDEO_ES_ID);
		}

		v_esd = gf_isom_get_esd(mp4file, VideoTrack, 1);
		if (v_esd) {
			v_esd->OCRESID = no_ocr ? 0 : bifsID;

			gf_odf_desc_add_desc((GF_Descriptor *)od, (GF_Descriptor *)v_esd);
			gf_list_add(odU->objectDescriptors, od);

			gf_isom_get_track_layout_info(mp4file, VideoTrack, &w, &h, NULL, NULL, NULL);
			if (!w || !h) {
				gf_isom_get_visual_info(mp4file, VideoTrack, 1, &w, &h);
#ifndef GPAC_DISABLE_AV_PARSERS
				if ((v_esd->decoderConfig->objectTypeIndication==GF_CODECID_MPEG4_PART2) && (v_esd->decoderConfig->streamType==GF_STREAM_VISUAL)) {
					GF_M4VDecSpecInfo dsi;
					gf_m4v_get_config(v_esd->decoderConfig->decoderSpecificInfo->data, v_esd->decoderConfig->decoderSpecificInfo->dataLength, &dsi);
					if (!is_image && (!w || !h)) {
						w = dsi.width;
						h = dsi.height;
						gf_isom_set_visual_info(mp4file, VideoTrack, 1, w, h);
						GF_LOG(GF_LOG_INFO, GF_LOG_AUTHOR, ("[ISMA convert] Adjusting visual track size to %d x %d\n", w, h));
					}
					if (dsi.par_num && (dsi.par_den!=dsi.par_num)) {
						w *= dsi.par_num;
						w /= dsi.par_den;
					}
					if (dsi.VideoPL) visualPL = dsi.VideoPL;
				}
#endif
			}
		}
	}

	if (AudioTrack) {
		od = (GF_ObjectDescriptor *) gf_odf_desc_new(GF_ODF_OD_TAG);
		od->objectDescriptorID = ISMA_AUDIO_OD_ID;

		if (!keepESIDs && (AID != ISMA_AUDIO_ES_ID)) {
			gf_isom_set_track_id(mp4file, AudioTrack, ISMA_AUDIO_ES_ID);
		}

		a_esd = gf_isom_get_esd(mp4file, AudioTrack, 1);
		if (a_esd) {
			a_esd->OCRESID = no_ocr ? 0 : bifsID;

			if (!keepESIDs) a_esd->ESID = ISMA_AUDIO_ES_ID;
			gf_odf_desc_add_desc((GF_Descriptor *)od, (GF_Descriptor *)a_esd);
			gf_list_add(odU->objectDescriptors, od);
			if (!bifs) {
				bifs = 3;
			} else {
				bifs = 2;
			}

#ifndef GPAC_DISABLE_AV_PARSERS
			if (a_esd->decoderConfig->objectTypeIndication == GF_CODECID_AAC_MPEG4) {
				GF_M4ADecSpecInfo cfg;
				gf_m4a_get_config(a_esd->decoderConfig->decoderSpecificInfo->data, a_esd->decoderConfig->decoderSpecificInfo->dataLength, &cfg);
				audioPL = cfg.audioPL;
			}
#endif
		}
	}

	/*update video cfg if needed*/
	if (v_esd) gf_isom_change_mpeg4_description(mp4file, VideoTrack, 1, v_esd);
	if (a_esd) gf_isom_change_mpeg4_description(mp4file, AudioTrack, 1, a_esd);

	/*likely 3GP or other files...*/
	if ((!a_esd && AudioTrack) || (!v_esd && VideoTrack)) return GF_OK;

	//get the OD sample
	codec = gf_odf_codec_new();
	samp = gf_isom_sample_new();
	gf_odf_codec_add_com(codec, (GF_ODCom *)odU);
	gf_odf_codec_encode(codec, 1);
	gf_odf_codec_get_au(codec, &samp->data, &samp->dataLength);
	gf_odf_codec_del(codec);
	samp->CTS_Offset = 0;
	samp->DTS = 0;
	samp->IsRAP = RAP;

	/*create the OD track*/
	odT = gf_isom_new_track(mp4file, odID, GF_ISOM_MEDIA_OD, gf_isom_get_timescale(mp4file));
	if (!odT) return gf_isom_last_error(mp4file);

	_esd = gf_odf_desc_esd_new(SLPredef_MP4);
	_esd->decoderConfig->bufferSizeDB = samp->dataLength;
	_esd->decoderConfig->objectTypeIndication = GF_CODECID_OD_V1;
	_esd->decoderConfig->streamType = GF_STREAM_OD;
	_esd->ESID = odID;
	_esd->OCRESID = no_ocr ? 0 : bifsID;
	gf_isom_new_mpeg4_description(mp4file, odT, _esd, NULL, NULL, &descIndex);
	gf_odf_desc_del((GF_Descriptor *)_esd);
	gf_isom_add_sample(mp4file, odT, 1, samp);
	gf_isom_sample_del(&samp);

	gf_isom_set_track_interleaving_group(mp4file, odT, 1);

	/*create the BIFS track*/
	bifsT = gf_isom_new_track(mp4file, bifsID, GF_ISOM_MEDIA_SCENE, gf_isom_get_timescale(mp4file));
	if (!bifsT) return gf_isom_last_error(mp4file);

	_esd = gf_odf_desc_esd_new(SLPredef_MP4);
	_esd->decoderConfig->bufferSizeDB = 20;
	_esd->decoderConfig->objectTypeIndication = GF_CODECID_BIFS_V2;
	_esd->decoderConfig->streamType = GF_STREAM_SCENE;
	_esd->ESID = bifsID;
	_esd->OCRESID = 0;

	/*rewrite ISMA BIFS cfg*/
	bs = gf_bs_new(NULL, 0, GF_BITSTREAM_WRITE);
	/*empty bifs stuff*/
	gf_bs_write_int(bs, 0, 17);
	/*command stream*/
	gf_bs_write_int(bs, 1, 1);
	/*in pixel metrics*/
	gf_bs_write_int(bs, 1, 1);
	/*with size*/
	gf_bs_write_int(bs, 1, 1);
	gf_bs_write_int(bs, w, 16);
	gf_bs_write_int(bs, h, 16);
	gf_bs_align(bs);
	gf_bs_get_content(bs, &_esd->decoderConfig->decoderSpecificInfo->data, &_esd->decoderConfig->decoderSpecificInfo->dataLength);
	gf_isom_new_mpeg4_description(mp4file, bifsT, _esd, NULL, NULL, &descIndex);
	gf_odf_desc_del((GF_Descriptor *)_esd);
	gf_bs_del(bs);
	gf_isom_set_visual_info(mp4file, bifsT, descIndex, w, h);

	samp = gf_isom_sample_new();
	samp->CTS_Offset = 0;
	samp->DTS = 0;
	switch (bifs) {
	case 1:
		if (is_image) {
			samp->data = (char *) ISMA_BIFS_IMAGE;
			samp->dataLength = 10;
		} else {
			samp->data = (char *) ISMA_GF_BIFS_VIDEO;
			samp->dataLength = 11;
		}
		break;
	case 2:
		if (is_image) {
			samp->data = (char *) ISMA_BIFS_AI;
			samp->dataLength = 15;
		} else {
			samp->data = (char *) ISMA_BIFS_AV;
			samp->dataLength = 16;
		}
		break;
	case 3:
		samp->data = (char *) ISMA_BIFS_AUDIO;
		samp->dataLength = 8;
		break;
	}

	samp->IsRAP = RAP;

	gf_isom_add_sample(mp4file, bifsT, 1, samp);
	samp->data = NULL;
	gf_isom_sample_del(&samp);
	gf_isom_set_track_interleaving_group(mp4file, bifsT, 1);

	gf_isom_set_track_enabled(mp4file, bifsT, GF_TRUE);
	gf_isom_set_track_enabled(mp4file, odT, GF_TRUE);
	gf_isom_add_track_to_root_od(mp4file, bifsT);
	gf_isom_add_track_to_root_od(mp4file, odT);

	gf_isom_set_pl_indication(mp4file, GF_ISOM_PL_SCENE, 1);
	gf_isom_set_pl_indication(mp4file, GF_ISOM_PL_GRAPHICS, 1);
	gf_isom_set_pl_indication(mp4file, GF_ISOM_PL_OD, 1);
	gf_isom_set_pl_indication(mp4file, GF_ISOM_PL_AUDIO, audioPL);
	gf_isom_set_pl_indication(mp4file, GF_ISOM_PL_VISUAL, (u8) (is_image ? 0xFE : visualPL));

	gf_isom_set_brand_info(mp4file, GF_ISOM_BRAND_MP42, 1);
	gf_isom_modify_alternate_brand(mp4file, GF_ISOM_BRAND_ISOM, GF_TRUE);
	gf_isom_modify_alternate_brand(mp4file, GF_ISOM_BRAND_3GP5, GF_TRUE);
	return GF_OK;
}


GF_EXPORT
GF_Err gf_media_make_3gpp(GF_ISOFile *mp4file)
{
	u32 Tracks, i, mType, stype, nb_vid, nb_avc, nb_aud, nb_txt, nb_non_mp4, nb_dims;
	Bool is_3g2 = 0;

	switch (gf_isom_get_mode(mp4file)) {
	case GF_ISOM_OPEN_EDIT:
	case GF_ISOM_OPEN_WRITE:
	case GF_ISOM_WRITE_EDIT:
		break;
	default:
		return GF_BAD_PARAM;
	}

	Tracks = gf_isom_get_track_count(mp4file);
	nb_vid = nb_aud = nb_txt = nb_avc = nb_non_mp4 = nb_dims = 0;

	for (i=0; i<Tracks; i++) {
		gf_isom_remove_track_from_root_od(mp4file, i+1);

		mType = gf_isom_get_media_type(mp4file, i+1);
		stype = gf_isom_get_media_subtype(mp4file, i+1, 1);
		switch (mType) {
		case GF_ISOM_MEDIA_VISUAL:
        case GF_ISOM_MEDIA_AUXV:
        case GF_ISOM_MEDIA_PICT:
			/*remove image tracks if wanted*/
			if (gf_isom_get_sample_count(mp4file, i+1)<=1) {
				GF_LOG(GF_LOG_WARNING, GF_LOG_AUTHOR, ("[3GPP convert] Visual track ID %d: only one sample found\n", gf_isom_get_track_id(mp4file, i+1) ));
				//goto remove_track;
			}

			if (stype == GF_ISOM_SUBTYPE_MPEG4_CRYP) gf_isom_get_ismacryp_info(mp4file, i+1, 1, &stype, NULL, NULL, NULL, NULL, NULL, NULL, NULL);

			switch (stype) {
			case GF_ISOM_SUBTYPE_3GP_H263:
				nb_vid++;
				nb_non_mp4 ++;
				break;
			case GF_ISOM_SUBTYPE_AVC_H264:
			case GF_ISOM_SUBTYPE_AVC2_H264:
			case GF_ISOM_SUBTYPE_AVC3_H264:
			case GF_ISOM_SUBTYPE_AVC4_H264:
			case GF_ISOM_SUBTYPE_SVC_H264:
			case GF_ISOM_SUBTYPE_MVC_H264:
				nb_vid++;
				nb_avc++;
				break;
			case GF_ISOM_SUBTYPE_MPEG4:
			{
				GF_ESD *esd = gf_isom_get_esd(mp4file, i+1, 1);
				/*both MPEG4-Video and H264/AVC/SVC are supported*/
				if ((esd->decoderConfig->objectTypeIndication==GF_CODECID_MPEG4_PART2) || (esd->decoderConfig->objectTypeIndication==GF_CODECID_AVC) || (esd->decoderConfig->objectTypeIndication==GF_CODECID_SVC) || (esd->decoderConfig->objectTypeIndication==GF_CODECID_MVC)) {
					nb_vid++;
				} else {
					GF_LOG(GF_LOG_INFO, GF_LOG_AUTHOR, ("[3GPP convert] Video format not supported by 3GP - removing track ID %d\n", gf_isom_get_track_id(mp4file, i+1) ));
					goto remove_track;
				}
				gf_odf_desc_del((GF_Descriptor *)esd);
			}
			break;
			default:
				GF_LOG(GF_LOG_INFO, GF_LOG_AUTHOR, ("[3GPP convert] Video format not supported by 3GP - removing track ID %d\n", gf_isom_get_track_id(mp4file, i+1) ));
				goto remove_track;
			}
			break;
		case GF_ISOM_MEDIA_AUDIO:
			if (stype == GF_ISOM_SUBTYPE_MPEG4_CRYP) gf_isom_get_ismacryp_info(mp4file, i+1, 1, &stype, NULL, NULL, NULL, NULL, NULL, NULL, NULL);
			switch (stype) {
			case GF_ISOM_SUBTYPE_3GP_EVRC:
			case GF_ISOM_SUBTYPE_3GP_QCELP:
			case GF_ISOM_SUBTYPE_3GP_SMV:
				is_3g2 = 1;
				nb_aud++;
				break;
			case GF_ISOM_SUBTYPE_3GP_AMR:
			case GF_ISOM_SUBTYPE_3GP_AMR_WB:
				nb_aud++;
				nb_non_mp4 ++;
				break;
			case GF_ISOM_SUBTYPE_MPEG4:
			{
				GF_ESD *esd = gf_isom_get_esd(mp4file, i+1, 1);
				switch (esd->decoderConfig->objectTypeIndication) {
				case GF_CODECID_QCELP:
				case GF_CODECID_EVRC:
				case GF_CODECID_SMV:
					is_3g2 = 1;
				case GF_CODECID_AAC_MPEG4:
					nb_aud++;
					break;
				default:
					GF_LOG(GF_LOG_INFO, GF_LOG_AUTHOR, ("[3GPP convert] Audio format not supported by 3GP - removing track ID %d\n", gf_isom_get_track_id(mp4file, i+1) ));
					goto remove_track;
				}
				gf_odf_desc_del((GF_Descriptor *)esd);
			}
			break;
			default:
				GF_LOG(GF_LOG_INFO, GF_LOG_AUTHOR, ("[3GPP convert] Audio format not supported by 3GP - removing track ID %d\n", gf_isom_get_track_id(mp4file, i+1) ));
				goto remove_track;
			}
			break;

		case GF_ISOM_MEDIA_SUBT:
			gf_isom_set_media_type(mp4file, i+1, GF_ISOM_MEDIA_TEXT);
		case GF_ISOM_MEDIA_TEXT:
			nb_txt++;
			break;

		case GF_ISOM_MEDIA_SCENE:
			if (stype == GF_ISOM_MEDIA_DIMS) {
				nb_dims++;
				break;
			}
		/*clean file*/
		default:
			if (mType==GF_ISOM_MEDIA_HINT) {
				GF_LOG(GF_LOG_INFO, GF_LOG_AUTHOR, ("[3GPP convert] Removing Hint track ID %d\n", gf_isom_get_track_id(mp4file, i+1) ));
			} else {
				GF_LOG(GF_LOG_INFO, GF_LOG_AUTHOR, ("[3GPP convert] Removing system track ID %d\n", gf_isom_get_track_id(mp4file, i+1) ));
			}

remove_track:
			gf_isom_remove_track(mp4file, i+1);
			i -= 1;
			Tracks = gf_isom_get_track_count(mp4file);
			break;
		}
	}

	/*no more IOD*/
	gf_isom_remove_root_od(mp4file);

	if (is_3g2) {
		gf_isom_set_brand_info(mp4file, GF_ISOM_BRAND_3G2A, 65536);
		gf_isom_modify_alternate_brand(mp4file, GF_ISOM_BRAND_3GP6, GF_FALSE);
		gf_isom_modify_alternate_brand(mp4file, GF_ISOM_BRAND_3GP5, GF_FALSE);
		gf_isom_modify_alternate_brand(mp4file, GF_ISOM_BRAND_3GG6, GF_FALSE);
		GF_LOG(GF_LOG_INFO, GF_LOG_AUTHOR, ("[3GPP convert] Setting major brand to 3GPP2\n"));
	} else {
		/*update FType*/
		if ((nb_vid>1) || (nb_aud>1) || (nb_txt>1)) {
			/*3GPP general purpose*/
			gf_isom_set_brand_info(mp4file, GF_ISOM_BRAND_3GG6, 1024);
			gf_isom_modify_alternate_brand(mp4file, GF_ISOM_BRAND_3GP6, GF_FALSE);
			gf_isom_modify_alternate_brand(mp4file, GF_ISOM_BRAND_3GP5, GF_FALSE);
			gf_isom_modify_alternate_brand(mp4file, GF_ISOM_BRAND_3GP4, GF_FALSE);
			GF_LOG(GF_LOG_INFO, GF_LOG_AUTHOR, ("[3GPP convert] Setting major brand to 3GPP Generic file\n"));
		} else if (nb_txt) {
			gf_isom_set_brand_info(mp4file, GF_ISOM_BRAND_3GP6, 1024);
			gf_isom_modify_alternate_brand(mp4file, GF_ISOM_BRAND_3GP5, GF_TRUE);
			gf_isom_modify_alternate_brand(mp4file, GF_ISOM_BRAND_3GP4, GF_TRUE);
			gf_isom_modify_alternate_brand(mp4file, GF_ISOM_BRAND_3GG6, GF_FALSE);
			GF_LOG(GF_LOG_INFO, GF_LOG_AUTHOR, ("[3GPP convert] Setting major brand to 3GPP V6 file\n"));
		} else if (nb_avc) {
			gf_isom_set_brand_info(mp4file, GF_ISOM_BRAND_3GP6, 0/*1024*/);
			gf_isom_modify_alternate_brand(mp4file, GF_ISOM_BRAND_AVC1, GF_TRUE);
			gf_isom_modify_alternate_brand(mp4file, GF_ISOM_BRAND_3GP5, GF_FALSE);
			gf_isom_modify_alternate_brand(mp4file, GF_ISOM_BRAND_3GP4, GF_FALSE);
			GF_LOG(GF_LOG_INFO, GF_LOG_AUTHOR, ("[3GPP convert] Setting major brand to 3GPP V6 file + AVC compatible\n"));
		} else {
			gf_isom_set_brand_info(mp4file, nb_avc ? GF_ISOM_BRAND_3GP6 : GF_ISOM_BRAND_3GP5, 0/*1024*/);
			gf_isom_modify_alternate_brand(mp4file, nb_avc ? GF_ISOM_BRAND_3GP5 : GF_ISOM_BRAND_3GP6, 0);
			gf_isom_modify_alternate_brand(mp4file, GF_ISOM_BRAND_3GP4, GF_TRUE);
			gf_isom_modify_alternate_brand(mp4file, GF_ISOM_BRAND_3GG6, GF_FALSE);
			GF_LOG(GF_LOG_INFO, GF_LOG_AUTHOR, ("[3GPP convert] Setting major brand to 3GPP V5 file\n"));
		}
	}
	/*add/remove MP4 brands and add isom*/
	gf_isom_modify_alternate_brand(mp4file, GF_ISOM_BRAND_MP41, (u8) ((nb_avc||is_3g2||nb_non_mp4) ? GF_FALSE : GF_TRUE));
	gf_isom_modify_alternate_brand(mp4file, GF_ISOM_BRAND_MP42, (u8) (nb_non_mp4 ? GF_FALSE : GF_TRUE));
	gf_isom_modify_alternate_brand(mp4file, GF_ISOM_BRAND_ISOM, GF_TRUE);
	return GF_OK;
}

GF_EXPORT
GF_Err gf_media_make_psp(GF_ISOFile *mp4)
{
	u32 i, count;
	u32 nb_a, nb_v;
	/*psp track UUID*/
	bin128 psp_track_uuid = {0x55, 0x53, 0x4D, 0x54, 0x21, 0xD2, 0x4F, 0xCE, 0xBB, 0x88, 0x69, 0x5C, 0xFA, 0xC9, 0xC7, 0x40};
	u8 psp_track_sig [] = {0x00, 0x00, 0x00, 0x1C, 0x4D, 0x54, 0x44, 0x54, 0x00, 0x01, 0x00, 0x12, 0x00, 0x00, 0x00, 0x0A, 0x55, 0xC4, 0x00, 0x00, 0x00, 0x00, 0x00, 0x01, 0x00, 0x00, 0x00, 0x00};
	/*psp mov UUID*/
	//bin128 psp_uuid = {0x50, 0x52, 0x4F, 0x46, 0x21, 0xD2, 0x4F, 0xCE, 0xBB, 0x88, 0x69, 0x5C, 0xFA, 0xC9, 0xC7, 0x40};

	nb_a = nb_v = 0;
	count = gf_isom_get_track_count(mp4);
	for (i=0; i<count; i++) {
		switch (gf_isom_get_media_type(mp4, i+1)) {
		case GF_ISOM_MEDIA_VISUAL:
			nb_v++;
			break;
		case GF_ISOM_MEDIA_AUDIO:
			nb_a++;
			break;
		}
	}
	if ((nb_v != 1) && (nb_a!=1)) {
		GF_LOG(GF_LOG_ERROR, GF_LOG_AUTHOR, ("[PSP convert] Movies need one audio track and one video track\n" ));
		return GF_BAD_PARAM;
	}
	for (i=0; i<count; i++) {
		switch (gf_isom_get_media_type(mp4, i+1)) {
		case GF_ISOM_MEDIA_VISUAL:
		case GF_ISOM_MEDIA_AUDIO:
			/*if no edit list, add one*/
			if (!gf_isom_get_edits_count(mp4, i+1)) {
				gf_isom_remove_edits(mp4, i+1);
				gf_isom_append_edit(mp4, i+1, gf_isom_get_track_duration(mp4, i+1), 0, GF_ISOM_EDIT_NORMAL);
			}
			/*add PSP UUID*/
			gf_isom_remove_uuid(mp4, i+1, psp_track_uuid);
			gf_isom_add_uuid(mp4, i+1, psp_track_uuid, (char *) psp_track_sig, 28);
			break;
		default:
			GF_LOG(GF_LOG_INFO, GF_LOG_AUTHOR, ("[PSP convert] Removing track ID %d\n", gf_isom_get_track_id(mp4, i+1) ));
			gf_isom_remove_track(mp4, i+1);
			i -= 1;
			count -= 1;
			break;
		}
	}
	gf_isom_set_brand_info(mp4, GF_ISOM_BRAND_MSNV, 0);
	gf_isom_modify_alternate_brand(mp4, GF_ISOM_BRAND_MSNV, GF_TRUE);
	return GF_OK;
}

GF_EXPORT
GF_Err gf_media_check_qt_prores(GF_ISOFile *mp4)
{
	u32 i, count, timescale, def_dur=0, video_tk=0;
	u32 prores_type = 0;
	GF_Err e;
	u32 colour_type=0;
	u16 colour_primaries=0, transfer_characteristics=0, matrix_coefficients=0;
	Bool full_range_flag=GF_FALSE;
	u32 hspacing=0, vspacing=0;
	u32 nb_video_tracks;
	u32 target_ts = 0, w=0, h=0, chunk_size=0;

	timescale = 0;
	nb_video_tracks = 0;

	count = gf_isom_get_track_count(mp4);
	for (i=0; i<count; i++) {
		u32 mtype = gf_isom_get_media_type(mp4, i+1);
		if (mtype!=GF_ISOM_MEDIA_VISUAL) continue;
		nb_video_tracks++;
		if (!video_tk)
			video_tk = i+1;
	}

	if ((nb_video_tracks==1) && video_tk) {
		u32 video_subtype = gf_isom_get_media_subtype(mp4, video_tk, 1);
		switch (video_subtype) {
		case GF_QT_SUBTYPE_APCH:
		case GF_QT_SUBTYPE_APCO:
		case GF_QT_SUBTYPE_APCN:
		case GF_QT_SUBTYPE_APCS:
		case GF_QT_SUBTYPE_AP4X:
		case GF_QT_SUBTYPE_AP4H:
			prores_type=video_subtype;
			break;
		}
	}

	GF_LOG(GF_LOG_INFO, GF_LOG_AUTHOR, ("[QTFF/ProRes] Adjusting %s compliancy\n", prores_type ? "ProRes" : "QTFF"));

	//adjust audio tracks
	for (i=0; i<count; i++) {
		u32 mtype = gf_isom_get_media_type(mp4, i+1);

		//remove bitrate info (isobmff)
		gf_isom_update_bitrate(mp4, i+1, 1, 0, 0, 0);

		if (mtype==GF_ISOM_MEDIA_AUDIO) {
			u32 sr, nb_ch, bps;
			gf_isom_get_audio_info(mp4, i+1, 1, &sr, &nb_ch, &bps);
			gf_isom_set_audio_info(mp4, i+1, 1, sr, nb_ch, bps, GF_IMPORT_AUDIO_SAMPLE_ENTRY_v1_QTFF);
			continue;
		}
		if (mtype!=GF_ISOM_MEDIA_VISUAL) continue;
	}
	//make QT
	gf_isom_remove_root_od(mp4);
	gf_isom_set_brand_info(mp4, GF_ISOM_BRAND_QT, 512);
	gf_isom_reset_alt_brands(mp4);


	if (!video_tk) {
		GF_LOG(GF_LOG_DEBUG, GF_LOG_AUTHOR, ("[QTFF] No visual track\n"));
		return GF_OK;
	}

	if (video_tk && (nb_video_tracks>1)) {
		if (prores_type) {
			GF_LOG(GF_LOG_ERROR, GF_LOG_AUTHOR, ("QTFF] cannot adjust params to prores, %d video tracks present\n", nb_video_tracks));
			return GF_BAD_PARAM;
		}
		GF_LOG(GF_LOG_DEBUG, GF_LOG_AUTHOR, ("[ProRes] no prores codec found but %d video tracks, not adjusting file\n", nb_video_tracks));
		return GF_OK;
	}

	if (prores_type) {
		char *comp_name = NULL;
		switch (prores_type) {
		case GF_QT_SUBTYPE_APCH: comp_name = "\x0013""Apple ProRes 422 HQ"; break;
		case GF_QT_SUBTYPE_APCO: comp_name = "\x0016""Apple ProRes 422 Proxy"; break;
		case GF_QT_SUBTYPE_APCN: comp_name = "\x0010""Apple ProRes 422"; break;
		case GF_QT_SUBTYPE_APCS: comp_name = "\x0013""Apple ProRes 422 LT"; break;
		case GF_QT_SUBTYPE_AP4X: comp_name = "\x0014""Apple ProRes 4444 XQ"; break;
		case GF_QT_SUBTYPE_AP4H: comp_name = "\x0011""Apple ProRes 4444"; break;
		}
		gf_isom_update_video_sample_entry_fields(mp4, video_tk, 1, 0, GF_4CC('a','p','p','l'), 0, 0x3FF, 72<<16, 72<<16, 1, comp_name, -1);
	}

	timescale = gf_isom_get_media_timescale(mp4, video_tk);
	def_dur = gf_isom_get_constant_sample_duration(mp4, video_tk);
	if (!def_dur) {
		def_dur = gf_isom_get_sample_duration(mp4, video_tk, 2);
		if (!def_dur) {
			def_dur = gf_isom_get_sample_duration(mp4, video_tk, 1);
		}
	}
	if (!def_dur) {
		GF_LOG(GF_LOG_ERROR, GF_LOG_AUTHOR, ("[ProRes] cannot estimate default sample duration for video track\n"));
		return GF_NON_COMPLIANT_BITSTREAM;
	}

	gf_isom_get_pixel_aspect_ratio(mp4, video_tk, 1, &hspacing, &vspacing);
	//force 1:1
	if ((hspacing<=1) || (vspacing<=1)) {
		hspacing = vspacing = 1;
		gf_isom_set_pixel_aspect_ratio(mp4, video_tk, 1, 1, 1, GF_TRUE);
	}

	//patch enof/prof/clef
	if (prores_type) {
		gf_isom_update_aperture_info(mp4, video_tk, GF_FALSE);
	}

	//todo: patch colr
	e = gf_isom_get_color_info(mp4, video_tk, 1, &colour_type, &colour_primaries, &transfer_characteristics, &matrix_coefficients, &full_range_flag);
	if (e==GF_NOT_FOUND) {
		u32 color_primaries = 0;
		u32 transfer_characteristics = 0;
		u32 matrix_coefs = 0;
		if (prores_type) {
			u32 di;
			GF_ISOSample *s = gf_isom_get_sample(mp4, video_tk, 1, &di);
			if (s && s->dataLength>24) {
				GF_BitStream *bs = gf_bs_new(s->data, s->dataLength, GF_BITSTREAM_READ);
				gf_bs_read_u32(bs); //frame size
				gf_bs_read_u32(bs); //frame ID
				gf_bs_read_u32(bs); //frame header size + reserved + bs version
				gf_bs_read_u32(bs); //encoder id
				gf_bs_read_u32(bs); //w and h
				gf_bs_read_u16(bs); //bunch of flags
				color_primaries = gf_bs_read_u8(bs);
				transfer_characteristics = gf_bs_read_u8(bs);
				matrix_coefs = gf_bs_read_u8(bs);
				gf_bs_del(bs);
			}
			gf_isom_sample_del(&s);
		}
		if (!color_primaries) {
			GF_LOG(GF_LOG_WARNING, GF_LOG_AUTHOR, ("[ProRes] No color info present in visual track, defaulting to BT709\n"));
			color_primaries = 1;
			transfer_characteristics = 1;
			matrix_coefs = 1;
		} else {
			GF_LOG(GF_LOG_INFO, GF_LOG_AUTHOR, ("[ProRes] No color info present in visual track, extracting from first ProRes frame\n"));
		}
		gf_isom_set_visual_color_info(mp4, video_tk, 1, GF_4CC('n','c','l','c'), color_primaries, transfer_characteristics, matrix_coefs, GF_FALSE, NULL, 0);
	} else if (e) {
		return e;
	}
	gf_isom_get_visual_info(mp4, video_tk, 1, &w, &h);

	u32 ifps;
	Double FPS = timescale;
	FPS /= def_dur;
	FPS *= 100;
	ifps = (u32) FPS;
	if (ifps>= 2996 && ifps<=2998) target_ts = 30000;	//29.97
	else if (ifps>= 2999 && ifps<=3001) target_ts = 3000; //30
	else if (ifps>= 2495 && ifps<=2505) target_ts = 2500; //25
	else if (ifps >= 2396 && ifps<=2398) target_ts = 24000; //23.97
	else if ((ifps>=2399) && (ifps<=2401)) target_ts = 2400; //24
	else if (ifps>= 4990 && ifps<=5010) target_ts = 5000; //50
	else if (ifps>= 5993 && ifps<=5995) target_ts = 60000; //59.94
	else if (ifps>= 5996 && ifps<=6004) target_ts = 6000; //60

	if (!target_ts) {
		if (prores_type) {
			GF_LOG(GF_LOG_ERROR, GF_LOG_AUTHOR, ("[ProRes] Unrecognized frame rate %g\n", ((Double)timescale)/def_dur ));
			return GF_NON_COMPLIANT_BITSTREAM;
		} else {
			target_ts = timescale;
		}
	}

	if (target_ts != timescale) {
		GF_LOG(GF_LOG_INFO, GF_LOG_AUTHOR, ("[ProRes] Adjusting timescale to %d\n", target_ts));
		gf_isom_set_media_timescale(mp4, video_tk, target_ts, 0, GF_FALSE);
	}
	gf_isom_set_timescale(mp4, target_ts);
	if ((w<=720) && (h<=576)) chunk_size = 2000000;
	else chunk_size = 4000000;

	gf_isom_set_interleave_time(mp4, 500);
	gf_isom_hint_max_chunk_size(mp4, video_tk, chunk_size);

	return GF_OK;
}

#endif /*GPAC_DISABLE_ISOM_WRITE*/

GF_EXPORT
GF_ESD *gf_media_map_esd(GF_ISOFile *mp4, u32 track, u32 stsd_idx)
{
	GF_ESD *esd;
	u32 subtype;

	if (!stsd_idx) stsd_idx = 1;
	subtype = gf_isom_get_media_subtype(mp4, track, stsd_idx);
	/*all types with an official MPEG-4 mapping*/
	switch (subtype) {
	case GF_ISOM_SUBTYPE_MPEG4:
	case GF_ISOM_SUBTYPE_MPEG4_CRYP:
	case GF_ISOM_SUBTYPE_AVC_H264:
	case GF_ISOM_SUBTYPE_AVC2_H264:
	case GF_ISOM_SUBTYPE_AVC3_H264:
	case GF_ISOM_SUBTYPE_AVC4_H264:
	case GF_ISOM_SUBTYPE_SVC_H264:
	case GF_ISOM_SUBTYPE_MVC_H264:
	case GF_ISOM_SUBTYPE_3GP_EVRC:
	case GF_ISOM_SUBTYPE_3GP_QCELP:
	case GF_ISOM_SUBTYPE_3GP_SMV:
	case GF_ISOM_SUBTYPE_HVC1:
	case GF_ISOM_SUBTYPE_HEV1:
	case GF_ISOM_SUBTYPE_HVC2:
	case GF_ISOM_SUBTYPE_HEV2:
	case GF_ISOM_SUBTYPE_LHV1:
	case GF_ISOM_SUBTYPE_LHE1:
	case GF_ISOM_SUBTYPE_AV01:
	case GF_ISOM_SUBTYPE_VP09:
	case GF_ISOM_SUBTYPE_VP08:
		return gf_isom_get_esd(mp4, track, stsd_idx);
	}

	if (subtype == GF_ISOM_SUBTYPE_OPUS) {
		esd = gf_isom_get_esd(mp4, track, 1);
		if (!esd) return NULL;

		esd->decoderConfig->objectTypeIndication = GF_CODECID_OPUS;
		return esd;
	}

	if (subtype == GF_ISOM_SUBTYPE_3GP_DIMS) {
		GF_BitStream *bs;
		GF_DIMSDescription dims;
		esd = gf_odf_desc_esd_new(0);
		esd->slConfig->timestampResolution = gf_isom_get_media_timescale(mp4, track);
		esd->ESID = gf_isom_get_track_id(mp4, track);
		esd->OCRESID = esd->ESID;
		esd->decoderConfig->streamType = GF_STREAM_SCENE;
		/*use private DSI*/
		esd->decoderConfig->objectTypeIndication = GF_CODECID_DIMS;
		gf_isom_get_dims_description(mp4, track, 1, &dims);
		bs = gf_bs_new(NULL, 0, GF_BITSTREAM_WRITE);
		/*format ext*/
		gf_bs_write_u8(bs, dims.profile);
		gf_bs_write_u8(bs, dims.level);
		gf_bs_write_int(bs, dims.pathComponents, 4);
		gf_bs_write_int(bs, dims.fullRequestHost, 1);
		gf_bs_write_int(bs, dims.streamType, 1);
		gf_bs_write_int(bs, dims.containsRedundant, 2);
		gf_bs_write_data(bs, (char*)dims.textEncoding, (u32) strlen(dims.textEncoding)+1);
		gf_bs_write_data(bs, (char*)dims.contentEncoding, (u32) strlen(dims.contentEncoding)+1);
		gf_bs_get_content(bs, &esd->decoderConfig->decoderSpecificInfo->data, &esd->decoderConfig->decoderSpecificInfo->dataLength);
		gf_bs_del(bs);
		return esd;
	}
	if (mp4->convert_streaming_text && ((subtype == GF_ISOM_SUBTYPE_TEXT) || (subtype == GF_ISOM_SUBTYPE_TX3G))
	) {
		return gf_isom_get_esd(mp4, track, stsd_idx);
	}
	return NULL;
}

GF_EXPORT
GF_ESD *gf_media_map_item_esd(GF_ISOFile *mp4, u32 item_id)
{
	u32 item_type;
	u32 prot_idx;
	Bool is_self_ref;
	const char *name;
	const char *mime;
	const char *encoding;
	const char *url;
	const char *urn;
	GF_ESD *esd;
	GF_Err e;

	u32 item_idx = gf_isom_get_meta_item_by_id(mp4, GF_TRUE, 0, item_id);
	if (!item_idx) return NULL;

	e = gf_isom_get_meta_item_info(mp4, GF_TRUE, 0, item_idx, &item_id, &item_type, &prot_idx, &is_self_ref, &name, &mime, &encoding, &url, &urn);
	if (e != GF_OK) return NULL;

	if (item_type == GF_ISOM_SUBTYPE_HVC1) {
		GF_ImageItemProperties props;
		esd = gf_odf_desc_esd_new(0);
		if (item_id > (1 << 16)) {
			GF_LOG(GF_LOG_WARNING, GF_LOG_CORE, ("Item ID greater than 16 bits, does not fit on ES ID\n"));
		}
		esd->ESID = (u16)item_id;
		esd->OCRESID = esd->ESID;
		esd->decoderConfig->streamType = GF_STREAM_VISUAL;
		esd->decoderConfig->objectTypeIndication = GF_CODECID_HEVC;
		e = gf_isom_get_meta_image_props(mp4, GF_TRUE, 0, item_id, &props);
		if (e == GF_OK && props.config) {
			gf_odf_hevc_cfg_write(((GF_HEVCConfigurationBox *)props.config)->config, &esd->decoderConfig->decoderSpecificInfo->data, &esd->decoderConfig->decoderSpecificInfo->dataLength);
		}
		esd->slConfig->hasRandomAccessUnitsOnlyFlag = 1;
		esd->slConfig->useTimestampsFlag = 1;
		esd->slConfig->timestampResolution = 1000;
		return esd;
	} else if (item_type == GF_ISOM_SUBTYPE_AVC_H264) {
		GF_ImageItemProperties props;
		esd = gf_odf_desc_esd_new(0);
		if (item_id > (1 << 16)) {
			GF_LOG(GF_LOG_WARNING, GF_LOG_CORE, ("Item ID greater than 16 bits, does not fit on ES ID\n"));
		}
		esd->ESID = (u16)item_id;
		esd->OCRESID = esd->ESID;
		esd->decoderConfig->streamType = GF_STREAM_VISUAL;
		esd->decoderConfig->objectTypeIndication = GF_CODECID_AVC;
		e = gf_isom_get_meta_image_props(mp4, GF_TRUE, 0, item_id, &props);
		if (e == GF_OK && props.config) {
			gf_odf_avc_cfg_write(((GF_AVCConfigurationBox *)props.config)->config, &esd->decoderConfig->decoderSpecificInfo->data, &esd->decoderConfig->decoderSpecificInfo->dataLength);
		}
		esd->slConfig->hasRandomAccessUnitsOnlyFlag = 1;
		esd->slConfig->useTimestampsFlag = 1;
		esd->slConfig->timestampResolution = 1000;
		return esd;
	} else if ((item_type == GF_ISOM_SUBTYPE_JPEG) || (mime && !strcmp(mime, "image/jpeg")) ){
		GF_ImageItemProperties props;
		esd = gf_odf_desc_esd_new(0);
		if (item_id > (1 << 16)) {
			GF_LOG(GF_LOG_WARNING, GF_LOG_CORE, ("Item ID greater than 16 bits, does not fit on ES ID\n"));
		}
		esd->ESID = (u16)item_id;
		esd->OCRESID = esd->ESID;
		esd->decoderConfig->streamType = GF_STREAM_VISUAL;
		esd->decoderConfig->objectTypeIndication = GF_CODECID_JPEG;
		e = gf_isom_get_meta_image_props(mp4, GF_TRUE, 0, item_id, &props);
		if (e == GF_OK && props.config) {
			GF_LOG(GF_LOG_WARNING, GF_LOG_CORE, ("JPEG image item decoder config not supported, patch welcome\n"));
		}
		esd->slConfig->hasRandomAccessUnitsOnlyFlag = 1;
		esd->slConfig->useTimestampsFlag = 1;
		esd->slConfig->timestampResolution = 1000;
		return esd;
	} else if ((item_type == GF_ISOM_SUBTYPE_PNG) || (mime && !strcmp(mime, "image/png")) ){
		GF_ImageItemProperties props;
		esd = gf_odf_desc_esd_new(0);
		if (item_id > (1 << 16)) {
			GF_LOG(GF_LOG_WARNING, GF_LOG_CORE, ("Item ID greater than 16 bits, does not fit on ES ID\n"));
		}
		esd->ESID = (u16)item_id;
		esd->OCRESID = esd->ESID;
		esd->decoderConfig->streamType = GF_STREAM_VISUAL;
		esd->decoderConfig->objectTypeIndication = GF_CODECID_PNG;
		e = gf_isom_get_meta_image_props(mp4, GF_TRUE, 0, item_id, &props);
		if (e) {
			GF_LOG(GF_LOG_WARNING, GF_LOG_CORE, ("Error fetching item properties %s\n", gf_error_to_string(e) ));
		}
		esd->slConfig->hasRandomAccessUnitsOnlyFlag = 1;
		esd->slConfig->useTimestampsFlag = 1;
		esd->slConfig->timestampResolution = 1000;
		return esd;
	} else {

		return NULL;
	}
}

#endif /*GPAC_DISABLE_ISOM*/

#ifndef GPAC_DISABLE_MEDIA_IMPORT
static s32 gf_get_DQId(GF_ISOFile *file, u32 track)
{
	GF_AVCConfig *svccfg;
	GF_ISOSample *samp;
	u32 di = 0, cur_extract_mode;
	char *buffer;
	GF_BitStream *bs;
	u32 max_size = 4096;
	u32 size, nalu_size_length;
	u8 nal_type;
	s32 DQId=0;

	samp = NULL;
	bs = NULL;
	cur_extract_mode = gf_isom_get_nalu_extract_mode(file, track);
	gf_isom_set_nalu_extract_mode(file, track, GF_ISOM_NALU_EXTRACT_INSPECT);
	buffer = (char*)gf_malloc(sizeof(char) * max_size);
	svccfg = gf_isom_svc_config_get(file, track, 1);
	if (!svccfg)
	{
		DQId = 0;
		goto exit;
	}
	samp = gf_isom_get_sample(file, track, 1, &di);
	if (!samp)
	{
		DQId = -1;
		goto exit;
	}
	bs = gf_bs_new(samp->data, samp->dataLength, GF_BITSTREAM_READ);
	nalu_size_length = 8 * svccfg->nal_unit_size;
	while (gf_bs_available(bs))
	{
		size = gf_bs_read_int(bs, nalu_size_length);
		if (size>max_size) {
			buffer = (char*)gf_realloc(buffer, sizeof(char)*size);
			max_size = size;
		}
		gf_bs_read_data(bs, buffer, size);
		nal_type = buffer[0] & 0x1F;
		if (nal_type == GF_AVC_NALU_SVC_SLICE)
		{
			DQId = buffer[2] & 0x7F;
			goto exit;
		}
	}
exit:
	if (svccfg) gf_odf_avc_cfg_del(svccfg);
	if (samp) gf_isom_sample_del(&samp);
	if (buffer) gf_free(buffer);
	if (bs) gf_bs_del(bs);
	gf_isom_set_nalu_extract_mode(file, track, cur_extract_mode);
	return DQId;
}

#ifndef GPAC_DISABLE_AV_PARSERS
static Bool gf_isom_has_svc_explicit(GF_ISOFile *file, u32 track)
{
	GF_AVCConfig *svccfg;
	GF_AVCConfigSlot *slc;
	u32 i;
	u8 type;
	Bool ret = 0;

	svccfg = gf_isom_svc_config_get(file, track, 1);
	if (!svccfg)
		return 0;

	for (i = 0; i < gf_list_count(svccfg->sequenceParameterSets); i++)
	{
		slc = (GF_AVCConfigSlot *)gf_list_get(svccfg->sequenceParameterSets, i);
		type = slc->data[0] & 0x1F;
		if (type == GF_AVC_NALU_SEQ_PARAM)
		{
			ret = 1;
			break;
		}
	}

	if (svccfg) gf_odf_avc_cfg_del(svccfg);
	return ret;
}


static u32 gf_isom_get_track_id_max(GF_ISOFile *file)
{
	u32 num_track, i, trackID;
	u32 max_id = 0;

	num_track = gf_isom_get_track_count(file);
	for (i = 1; i <= num_track; i++)
	{
		trackID = gf_isom_get_track_id(file, i);
		if (max_id < trackID)
			max_id = trackID;
	}

	return max_id;
}
#endif

/* Split SVC layers */
GF_EXPORT
GF_Err gf_media_split_svc(GF_ISOFile *file, u32 track, Bool splitAll)
{
#ifndef GPAC_DISABLE_AV_PARSERS
	GF_AVCConfig *svccfg, *cfg;
	u32 num_svc_track, num_sample, svc_track, dst_track, ref_trackID, ref_trackNum, max_id, di, width, height, size, nalu_size_length, i, j, t, max_size, num_pps, num_sps, num_subseq, NALUnitHeader, data_offset, data_length, count, timescale, cur_extract_mode;
	GF_Err e;
	GF_AVCConfigSlot *slc, *sl;
	AVCState avc;
	s32 sps_id, pps_id;
	GF_ISOSample *samp, *dst_samp;
	GF_BitStream *bs, *dst_bs;
	GF_BitStream ** sample_bs;
	u8 nal_type, track_ref_index;
	char *buffer;
	s32 *sps_track, *sps, *pps;
	u64 offset;
	Bool is_splitted;
	Bool *first_sample_track, *is_subseq_pps;
	u64 *first_DTS_track;
	s8 sample_offset;

	max_size = 4096;
	e = GF_OK;
	samp = dst_samp = NULL;
	bs = NULL;
	sample_bs = NULL;
	sps_track = sps = pps = NULL;
	first_DTS_track = NULL;
	first_sample_track = is_subseq_pps = NULL;
	buffer = NULL;
	cfg = NULL;
	num_svc_track=0;
	cur_extract_mode = gf_isom_get_nalu_extract_mode(file, track);
	gf_isom_set_nalu_extract_mode(file, track, GF_ISOM_NALU_EXTRACT_INSPECT);
	svccfg = gf_isom_svc_config_get(file, track, 1);
	if (!svccfg)
	{
		e = GF_OK;
		goto exit;
	}
	num_sps = gf_list_count(svccfg->sequenceParameterSets);
	if (!num_sps)
	{
		e = GF_OK;
		goto exit;
	}
	num_pps = gf_list_count(svccfg->pictureParameterSets);
	if ((gf_isom_get_avc_svc_type(file, track, 1) == GF_ISOM_AVCTYPE_SVC_ONLY) && !gf_isom_has_svc_explicit(file, track))
		is_splitted = 1;
	else
		is_splitted = 0;
	num_subseq = gf_isom_has_svc_explicit(file, track) ? num_sps - 1 : num_sps;

	if (is_splitted)
	{
		/*this track has only one SVC ...*/
		if (num_sps == 1)
		{
			/*use 'all' mode -> stop*/
			if (splitAll)
				goto exit;
			/*use 'base' mode -> merge SVC tracks*/
			else
			{
				e = gf_media_merge_svc(file, track, 0);
				goto exit;
			}
		}
		/*this file has been in 'splitbase' mode*/
		else if (!splitAll)
			goto exit;

	}

	timescale = gf_isom_get_media_timescale(file, track);
	num_svc_track = splitAll ? num_subseq : 1;
	max_id = gf_isom_get_track_id_max(file);
	di = 0;

	memset(&avc, 0, sizeof(AVCState));
	avc.sps_active_idx = -1;
	nalu_size_length = 8 * svccfg->nal_unit_size;
	/*read all sps, but we need only the subset sequence parameter sets*/
	sps =  (s32 *) gf_malloc(num_subseq * sizeof(s32));
	sps_track = (s32 *) gf_malloc(num_subseq * sizeof(s32));
	count = 0;
	for (i = 0; i < num_sps; i++)
	{
		slc = (GF_AVCConfigSlot *)gf_list_get(svccfg->sequenceParameterSets, i);
		nal_type = slc->data[0] & 0x1F;
		sps_id = gf_media_avc_read_sps(slc->data, slc->size, &avc, 0, NULL);
		if (sps_id < 0) {
			e = GF_NON_COMPLIANT_BITSTREAM;
			goto exit;
		}
		if (nal_type == GF_AVC_NALU_SVC_SUBSEQ_PARAM)
		{
			sps[count] = sps_id;
			sps_track[count] = i;
			count++;
		}
	}
	/*for testing*/
	assert(count == num_subseq);
	/*read all pps*/
	pps =  (s32 *) gf_malloc(num_pps * sizeof(s32));
	for (j = 0; j < num_pps; j++)
	{
		slc = (GF_AVCConfigSlot *)gf_list_get(svccfg->pictureParameterSets, j);
		pps_id = gf_media_avc_read_pps(slc->data, slc->size, &avc);
		if (pps_id < 0) {
			e = GF_NON_COMPLIANT_BITSTREAM;
			goto exit;
		}
		pps[j] = pps_id;
	}
	if (!is_splitted)
		ref_trackID = gf_isom_get_track_id(file, track);
	else
	{
		gf_isom_get_reference(file, track, GF_ISOM_REF_BASE, 1, &ref_trackNum);
		ref_trackID = gf_isom_get_track_id(file, ref_trackNum);
	}

	buffer = (char*)gf_malloc(sizeof(char) * max_size);
	/*read first sample for determinating the order of SVC tracks*/
	count = 0;
	samp = gf_isom_get_sample(file, track, 1, &di);
	if (!samp)
	{
		e = gf_isom_last_error(file);
		goto exit;
	}
	bs = gf_bs_new(samp->data, samp->dataLength, GF_BITSTREAM_READ);
	offset = 0;
	is_subseq_pps = (Bool *) gf_malloc(num_pps*sizeof(Bool));
	for (i = 0; i < num_pps; i++)
		is_subseq_pps[i] = 0;
	while (gf_bs_available(bs))
	{
		gf_bs_enable_emulation_byte_removal(bs, GF_FALSE);
		size = gf_bs_read_int(bs, nalu_size_length);
		if (size>max_size) {
			buffer = (char*)gf_realloc(buffer, sizeof(char)*size);
			max_size = size;
		}

		gf_media_avc_parse_nalu(bs, &avc);
		nal_type = avc.last_nal_type_parsed;

		e = gf_bs_seek(bs, offset+nalu_size_length/8);
		if (e)
			goto exit;
		gf_bs_read_data(bs, buffer, size);
		offset += size + nalu_size_length/8;
		if (nal_type == GF_AVC_NALU_SVC_SLICE)
		{
			for (i = 0; i < num_pps; i++)
			{
				if (avc.s_info.pps->id == pps[i])
				{
					is_subseq_pps[i] = 1;
					break;
				}
			}
			if ((count > 0) && (avc.s_info.pps->sps_id == sps[count-1]))
				continue;
			/*verify the order of SPS, reorder if necessary*/
			if (avc.s_info.pps->sps_id != sps[count])
			{
				for (i = count+1; i < num_subseq; i++)
				{
					/*swap two SPS*/
					if (avc.s_info.pps->sps_id == sps[i])
					{
						sps[i] = sps[count];
						sps[count] = avc.s_info.pps->sps_id;
						sps_track[count] = i;
						break;
					}
				}
			}
			count++;
		}
	}
	gf_bs_del(bs);
	bs = NULL;

	gf_isom_sample_del(&samp);
	samp = NULL;

	for (t = 0; t < num_svc_track; t++)
	{
		svc_track = gf_isom_new_track(file, t+1+max_id, GF_ISOM_MEDIA_VISUAL, timescale);
		if (!svc_track)
		{
			e = gf_isom_last_error(file);
			goto exit;
		}
		gf_isom_set_track_enabled(file, svc_track, GF_TRUE);
		gf_isom_set_track_reference(file, svc_track, GF_ISOM_REF_BASE, ref_trackID);
		cfg = gf_odf_avc_cfg_new();
		cfg->complete_representation = 1; //SVC
		/*this layer depends on the base layer and the lower layers*/
		gf_isom_set_track_reference(file, svc_track, GF_ISOM_REF_SCAL, ref_trackID);
		for (i = 0; i < t; i++)
			gf_isom_set_track_reference(file, svc_track, GF_ISOM_REF_SCAL, i+1+max_id);

		e = gf_isom_svc_config_new(file, svc_track, cfg, NULL, NULL, &di);
		if (e)
			goto exit;
		if (splitAll)
		{
			sps_id = sps[t];
			width = avc.sps[sps_id].width;
			height = avc.sps[sps_id].height;
			gf_isom_set_visual_info(file, svc_track, di, width, height);
			cfg->configurationVersion = 1;
			cfg->chroma_bit_depth = 8 + avc.sps[sps_id].chroma_bit_depth_m8;
			cfg->chroma_format = avc.sps[sps_id].chroma_format;
			cfg->luma_bit_depth = 8 + avc.sps[sps_id].luma_bit_depth_m8;
			cfg->profile_compatibility = avc.sps[sps_id].prof_compat;
			cfg->AVCLevelIndication = avc.sps[sps_id].level_idc;
			cfg->AVCProfileIndication = avc.sps[sps_id].profile_idc;
			cfg->nal_unit_size = svccfg->nal_unit_size;
			slc = (GF_AVCConfigSlot *)gf_list_get(svccfg->sequenceParameterSets, sps_track[t]);
			sl = (GF_AVCConfigSlot*)gf_malloc(sizeof(GF_AVCConfigSlot));
			sl->id = slc->id;
			sl->size = slc->size;
			sl->data = (char*)gf_malloc(sizeof(char)*sl->size);
			memcpy(sl->data, slc->data, sizeof(char)*sl->size);
			gf_list_add(cfg->sequenceParameterSets, sl);
			for (j = 0; j < num_pps; j++)
			{
				pps_id = pps[j];
				if (is_subseq_pps[j] && (avc.pps[pps_id].sps_id == sps_id))
				{
					slc = (GF_AVCConfigSlot *)gf_list_get(svccfg->pictureParameterSets, j);
					sl = (GF_AVCConfigSlot*)gf_malloc(sizeof(GF_AVCConfigSlot));
					sl->id = slc->id;
					sl->size = slc->size;
					sl->data = (char*)gf_malloc(sizeof(char)*sl->size);
					memcpy(sl->data, slc->data, sizeof(char)*sl->size);
					gf_list_add(cfg->pictureParameterSets, sl);
				}
			}
		}
		else
		{
			for (i = 0; i < num_subseq; i++)
			{
				sps_id = sps[i];
				width = avc.sps[sps_id].width;
				height = avc.sps[sps_id].height;
				gf_isom_set_visual_info(file, svc_track, di, width, height);
				cfg->configurationVersion = 1;
				cfg->chroma_bit_depth = 8 + avc.sps[sps_id].chroma_bit_depth_m8;
				cfg->chroma_format = avc.sps[sps_id].chroma_format;
				cfg->luma_bit_depth = 8 + avc.sps[sps_id].luma_bit_depth_m8;
				cfg->profile_compatibility = avc.sps[sps_id].prof_compat;
				cfg->AVCLevelIndication = avc.sps[sps_id].level_idc;
				cfg->AVCProfileIndication = avc.sps[sps_id].profile_idc;
				cfg->nal_unit_size = svccfg->nal_unit_size;
				slc = (GF_AVCConfigSlot *)gf_list_get(svccfg->sequenceParameterSets, sps_track[i]);
				sl = (GF_AVCConfigSlot*)gf_malloc(sizeof(GF_AVCConfigSlot));
				sl->id = slc->id;
				sl->size = slc->size;
				sl->data = (char*)gf_malloc(sizeof(char)*sl->size);
				memcpy(sl->data, slc->data, sizeof(char)*sl->size);
				gf_list_add(cfg->sequenceParameterSets, sl);
				for (j = 0; j < num_pps; j++)
				{
					pps_id = pps[j];
					if (avc.pps[pps_id].sps_id == sps_id)
					{
						slc = (GF_AVCConfigSlot *)gf_list_get(svccfg->pictureParameterSets, j);
						sl = (GF_AVCConfigSlot*)gf_malloc(sizeof(GF_AVCConfigSlot));
						sl->id = slc->id;
						sl->size = slc->size;
						sl->data = (char*)gf_malloc(sizeof(char)*sl->size);
						memcpy(sl->data, slc->data, sizeof(char)*sl->size);
						gf_list_add(cfg->pictureParameterSets, sl);
					}
				}
			}
		}
		e = gf_isom_svc_config_update(file, svc_track, 1, cfg, 0);
		if (e)
			goto exit;
		gf_odf_avc_cfg_del(cfg);
		cfg = NULL;
	}

	num_sample = gf_isom_get_sample_count(file, track);
	first_sample_track = (Bool *) gf_malloc((num_svc_track+1) * sizeof(Bool));
	for (t = 0; t <= num_svc_track; t++)
		first_sample_track[t] = 1;
	first_DTS_track = (u64 *) gf_malloc((num_svc_track+1) * sizeof(u64));
	for (t = 0; t <= num_svc_track; t++)
		first_DTS_track[t] = 0;
	for (i = 1; i <= num_sample; i++)
	{
		/*reset*/
		memset(buffer, 0, max_size);

		samp = gf_isom_get_sample(file, track, i, &di);
		if (!samp)
		{
			e = GF_IO_ERR;
			goto exit;
		}

		/* Create (num_svc_track) SVC bitstreams + 1 AVC bitstream*/
		sample_bs = (GF_BitStream **) gf_malloc(sizeof(GF_BitStream *) * (num_svc_track+1));
		for (j = 0; j <= num_svc_track; j++)
			sample_bs[j] = (GF_BitStream *) gf_bs_new(NULL, 0, GF_BITSTREAM_WRITE);

		/*write extractor*/
		for (t = 0; t < num_svc_track; t++)
		{
			//reference to base layer
			gf_bs_write_int(sample_bs[t+1], 14, nalu_size_length); // extractor 's size = 14
			NALUnitHeader = 0; //reset
			NALUnitHeader |= 0x1F000000; // NALU type = 31
			gf_bs_write_u32(sample_bs[t+1], NALUnitHeader);
			track_ref_index = (u8) gf_isom_has_track_reference(file, t+1+max_id, GF_ISOM_REF_SCAL, ref_trackID);
			if (!track_ref_index)
			{
				e = GF_CORRUPTED_DATA;
				goto exit;
			}
			gf_bs_write_u8(sample_bs[t+1], track_ref_index);
			sample_offset = 0;
			gf_bs_write_u8(sample_bs[t+1], sample_offset);
			data_offset = 0;
			gf_bs_write_u32(sample_bs[t+1], data_offset);
			data_length = 0;
			gf_bs_write_u32(sample_bs[t+1], data_length);
			//reference to previous layer(s)
			for (j = 0; j < t; j++)
			{
				gf_bs_write_int(sample_bs[t+1], 14, nalu_size_length);
				NALUnitHeader = 0;
				NALUnitHeader |= 0x1F000000;
				gf_bs_write_u32(sample_bs[t+1], NALUnitHeader);
				track_ref_index = (u8) gf_isom_has_track_reference(file, t+1+max_id, GF_ISOM_REF_SCAL, j+1+max_id);
				if (!track_ref_index)
				{
					e = GF_CORRUPTED_DATA;
					goto exit;
				}
				gf_bs_write_u8(sample_bs[t+1], track_ref_index);
				sample_offset = 0;
				gf_bs_write_u8(sample_bs[t+1], sample_offset);
				data_offset = (j+1) * (nalu_size_length/8 + 14); // (nalu_size_length/8) bytes of NALU length field + 14 bytes of extractor per layer
				gf_bs_write_u32(sample_bs[t+1], data_offset);
				data_length = 0;
				gf_bs_write_u32(sample_bs[t+1], data_length);
			}
		}

		bs = gf_bs_new(samp->data, samp->dataLength, GF_BITSTREAM_READ);
		offset = 0;
		while (gf_bs_available(bs))
		{
			gf_bs_enable_emulation_byte_removal(bs, GF_FALSE);
			size = gf_bs_read_int(bs, nalu_size_length);
			if (size>max_size) {
				buffer = (char*)gf_realloc(buffer, sizeof(char)*size);
				max_size = size;
			}

			gf_media_avc_parse_nalu(bs, &avc);
			nal_type = avc.last_nal_type_parsed;
			e = gf_bs_seek(bs, offset+nalu_size_length/8);
			if (e)
				goto exit;
			gf_bs_read_data(bs, buffer, size);
			offset += size + nalu_size_length/8;

			switch (nal_type) {
			case GF_AVC_NALU_PIC_PARAM:
				pps_id = avc.last_ps_idx;
				j = 0;
				dst_track = 0;
				while (j < num_pps)
				{
					if (pps_id == pps[j])
						break;
					j++;
				}
				if ((j < num_pps) && (is_subseq_pps[j]))
				{
					if (splitAll)
					{
						for (t = 0; t < num_svc_track; t++)
						{
							if (sps[t] == avc.pps[pps_id].sps_id)
							{
								dst_track = t + 1;
								break;
							}
						}
					}
					else
						dst_track = 1;
				}
				dst_bs = sample_bs[dst_track];
				break;
			case GF_AVC_NALU_SVC_SUBSEQ_PARAM:
				sps_id = avc.last_ps_idx;
				dst_track = 0;
				if (splitAll)
				{
					for (t = 0; t < num_svc_track; t++)
					{
						if (sps[t] == sps_id)
						{
							dst_track = t + 1;
							break;
						}
					}
				}
				else
					dst_track = 1;
				dst_bs = sample_bs[dst_track];
				break;
			case GF_AVC_NALU_SVC_SLICE:
				dst_track = 0;
				if (splitAll)
				{
					for (t = 0; t < num_svc_track; t++)
					{
						if (sps[t] == (avc.s_info.pps)->sps_id)
						{
							dst_track = t + 1;
							break;
						}
					}
				}
				else
					dst_track = 1;
				dst_bs = sample_bs[dst_track];
				break;
			default:
				dst_bs = sample_bs[0];
			}

			gf_bs_write_int(dst_bs, size, nalu_size_length);
			gf_bs_write_data(dst_bs, buffer, size);
		}

		for (j = 0; j <= num_svc_track; j++)
		{
			if (gf_bs_get_position(sample_bs[j]))
			{
				if (first_sample_track[j])
				{
					first_sample_track[j] = 0;
					first_DTS_track[j] = samp->DTS;
				}
				dst_samp = gf_isom_sample_new();
				dst_samp->CTS_Offset = samp->CTS_Offset;
				dst_samp->DTS = samp->DTS - first_DTS_track[j];
				dst_samp->IsRAP = samp->IsRAP;
				gf_bs_get_content(sample_bs[j], &dst_samp->data, &dst_samp->dataLength);
				if (j) //SVC
					e = gf_isom_add_sample(file, track+j, di, dst_samp);
				else
					e = gf_isom_update_sample(file, track, i, dst_samp, 1);
				if (e)
					goto exit;
				gf_isom_sample_del(&dst_samp);
				dst_samp = NULL;
			}
			gf_bs_del(sample_bs[j]);
			sample_bs[j] = NULL;
		}
		gf_free(sample_bs);
		sample_bs = NULL;
		gf_bs_del(bs);
		bs = NULL;
		gf_isom_sample_del(&samp);
		samp = NULL;
	}

	/*add Editlist entry if DTS of the first sample is not zero*/
	for (t = 0; t <= num_svc_track; t++)
	{
		if (first_DTS_track[t])
		{
			u32 media_ts, moov_ts, ts_offset;
			u64 dur;
			media_ts = gf_isom_get_media_timescale(file, t);
			moov_ts = gf_isom_get_timescale(file);
			ts_offset = (u32)(first_DTS_track[t]) * moov_ts / media_ts;
			dur = gf_isom_get_media_duration(file, t) * moov_ts / media_ts;
			gf_isom_set_edit(file, t, 0, ts_offset, 0, GF_ISOM_EDIT_EMPTY);
			gf_isom_set_edit(file, t, ts_offset, dur, 0, GF_ISOM_EDIT_NORMAL);
		}
	}

	/*if this is a merged file*/
	if (!is_splitted)
	{
		/*a normal stream: delete SVC config*/
		if (!gf_isom_has_svc_explicit(file, track))
		{
			gf_isom_svc_config_del(file, track, 1);
		}
		else
		{
			s32 shift=0;

			for (i = 0; i < gf_list_count(svccfg->sequenceParameterSets); i++)
			{
				slc = (GF_AVCConfigSlot *)gf_list_get(svccfg->sequenceParameterSets, i);
				sps_id = gf_media_avc_read_sps(slc->data, slc->size, &avc, 0, NULL);
				if (sps_id < 0) {
					e = GF_NON_COMPLIANT_BITSTREAM;
					goto exit;
				}
				nal_type = slc->data[0] & 0x1F;
				if (nal_type == GF_AVC_NALU_SVC_SUBSEQ_PARAM)
				{
					gf_list_rem(svccfg->sequenceParameterSets, i);
					gf_free(slc->data);
					gf_free(slc);
					i--;
				}
			}

			for (j = 0; j < gf_list_count(svccfg->pictureParameterSets); j++)
			{
				slc = (GF_AVCConfigSlot *)gf_list_get(svccfg->pictureParameterSets, j);
				pps_id = gf_media_avc_read_pps(slc->data, slc->size, &avc);
				if (pps_id < 0) {
					e = GF_NON_COMPLIANT_BITSTREAM;
					goto exit;
				}
				if (is_subseq_pps[j+shift])
				{
					gf_list_rem(svccfg->pictureParameterSets, j);
					gf_free(slc->data);
					gf_free(slc);
					j--;
				}
			}
			e = gf_isom_svc_config_update(file, track, 1, svccfg, 0);
			if (e)
				goto exit;
		}
	}
	/*if this is as splitted file: delete this track*/
	else
	{
		gf_isom_remove_track(file, track);
	}

exit:
	if (svccfg) gf_odf_avc_cfg_del(svccfg);
	if (cfg) gf_odf_avc_cfg_del(cfg);
	if (samp) gf_isom_sample_del(&samp);
	if (dst_samp) gf_isom_sample_del(&dst_samp);
	if (bs) gf_bs_del(bs);
	if (sample_bs)
	{
		for (i = 0; i <= num_svc_track; i++)
			gf_bs_del(sample_bs[i]);
		gf_free(sample_bs);
	}
	if (sps_track) gf_free(sps_track);
	if (sps) gf_free(sps);
	if (pps) gf_free(pps);
	if (first_sample_track) gf_free(first_sample_track);
	if (first_DTS_track) gf_free(first_DTS_track);
	if (buffer) gf_free(buffer);
	if (is_subseq_pps) gf_free(is_subseq_pps);
	gf_isom_set_nalu_extract_mode(file, track, cur_extract_mode);
	return e;
#else
	return GF_NOT_SUPPORTED;
#endif

}

/* Merge SVC layers*/
GF_EXPORT
GF_Err gf_media_merge_svc(GF_ISOFile *file, u32 track, Bool mergeAll)
{
	GF_AVCConfig *svccfg, *cfg;
	u32 merge_track,  num_track, num_sample, size, i, t, di, max_size, nalu_size_length, ref_trackNum, ref_trackID, count, width, height, nb_EditList, media_ts, moov_ts;
	GF_ISOSample *avc_samp, *samp, *dst_samp;
	GF_BitStream *bs, *dst_bs;
	GF_Err e;
	char *buffer;
	s32 *DQId;
	u32 *list_track_sorted, *cur_sample, *max_sample;
	u64 *DTS_offset;
	u64 EditTime, SegmentDuration, MediaTime;
	GF_ISOEditType EditMode;
	u8 nal_type;
	Bool first_sample;
	u64 first_DTS, offset, dur;
	GF_AVCConfigSlot *slc, *sl;

	e = GF_OK;
	di = 1;
	max_size = 4096;
	width = height = 0;
	avc_samp = samp = dst_samp = NULL;
	svccfg = cfg = NULL;
	buffer = NULL;
	bs = dst_bs = NULL;
	DQId = NULL;
	list_track_sorted = cur_sample = max_sample = NULL;
	DTS_offset = NULL;

	if (gf_isom_get_avc_svc_type(file, track, 1) == GF_ISOM_AVCTYPE_AVC_SVC)
		goto exit;

	num_track = gf_isom_get_track_count(file);
	if (num_track == 1)
		goto exit;
	gf_isom_get_reference(file, track, GF_ISOM_REF_BASE, 1, &ref_trackNum);
	ref_trackID = gf_isom_get_track_id(file, ref_trackNum);
	if (!ref_trackID)
	{
		e = GF_ISOM_INVALID_MEDIA;
		goto exit;
	}

	list_track_sorted = (u32 *) gf_malloc(num_track * sizeof(u32));
	memset(list_track_sorted, 0, num_track * sizeof(u32));
	DQId = (s32 *) gf_malloc(num_track * sizeof(s32));
	memset(DQId, 0, num_track * sizeof(s32));
	count = 0;
	for (t = 1; t <= num_track; t++) {
		u32 pos = 0;
		s32 track_DQId = gf_get_DQId(file, t);
		if (track_DQId < 0) {
			e = GF_ISOM_INVALID_MEDIA;
			goto exit;
		}

		if (!gf_isom_has_track_reference(file, t, GF_ISOM_REF_BASE, ref_trackID))
		{
			if (t != ref_trackNum) continue;
			else if (!mergeAll) continue;
		}

		while ((pos < count ) && (DQId[pos] <= track_DQId))
			pos++;
		for (i = count; i > pos; i--)
		{
			list_track_sorted[i] = list_track_sorted[i-1];
			DQId[i] = DQId[i-1];
		}
		list_track_sorted[pos] = t;
		DQId[pos] = track_DQId;
		count++;
	}

	merge_track = list_track_sorted[0];
	gf_isom_set_track_enabled(file, merge_track, GF_TRUE);
	/*rewrite svccfg*/
	svccfg = gf_odf_avc_cfg_new();
	svccfg->complete_representation = 1;
	/*rewrite visual info*/
	if (!mergeAll)
	{
		for (t = 0; t < count; t++)
			gf_isom_get_visual_info(file, list_track_sorted[t], 1, &width, &height);
		gf_isom_set_visual_info(file, merge_track, 1, width, height);
	}

	for (t = 0; t < count; t++)
	{
		cfg = gf_isom_svc_config_get(file, list_track_sorted[t], 1);
		if (!cfg)
			continue;
		svccfg->configurationVersion = 1;
		svccfg->chroma_bit_depth = cfg->chroma_bit_depth;
		svccfg->chroma_format = cfg->chroma_format;
		svccfg->luma_bit_depth = cfg->luma_bit_depth;
		svccfg->profile_compatibility = cfg->profile_compatibility;
		svccfg->AVCLevelIndication = cfg->AVCLevelIndication;
		svccfg->AVCProfileIndication = cfg->AVCProfileIndication;
		svccfg->nal_unit_size = cfg->nal_unit_size;
		for (i = 0; i < gf_list_count(cfg->sequenceParameterSets); i++)
		{
			slc = (GF_AVCConfigSlot *)gf_list_get(cfg->sequenceParameterSets, i);
			sl = (GF_AVCConfigSlot*)gf_malloc(sizeof(GF_AVCConfigSlot));
			sl->id = slc->id;
			sl->size = slc->size;
			sl->data = (char*)gf_malloc(sizeof(char)*sl->size);
			memcpy(sl->data, slc->data, sizeof(char)*sl->size);
			gf_list_add(svccfg->sequenceParameterSets, sl);
		}
		for (i = 0; i < gf_list_count(cfg->pictureParameterSets); i++)
		{
			slc = (GF_AVCConfigSlot *)gf_list_get(cfg->pictureParameterSets, i);
			sl = (GF_AVCConfigSlot*)gf_malloc(sizeof(GF_AVCConfigSlot));
			sl->id = slc->id;
			sl->size = slc->size;
			sl->data = (char*)gf_malloc(sizeof(char)*sl->size);
			memcpy(sl->data, slc->data, sizeof(char)*sl->size);
			gf_list_add(svccfg->pictureParameterSets, sl);
		}
		if (mergeAll)
		{
			gf_isom_svc_config_update(file, merge_track, 1, svccfg, 1);
		}
		else
			gf_isom_svc_config_update(file, merge_track, 1, svccfg, 0);
		gf_odf_avc_cfg_del(cfg);
		cfg = NULL;
	}

	cur_sample = (u32 *) gf_malloc(count * sizeof(u32));
	max_sample = (u32 *) gf_malloc(count * sizeof(u32));
	for (t = 0; t < count; t++)
	{
		cur_sample[t] = 1;
		max_sample[t] = gf_isom_get_sample_count(file, list_track_sorted[t]);
	}

	DTS_offset = (u64 *) gf_malloc(count * sizeof(u64));
<<<<<<< HEAD
	for (t = 0; t < count; t++)
	{
		nb_EditList = gf_isom_get_edits_count(file, list_track_sorted[t]);
		if (!nb_EditList)
			DTS_offset[t] = 0;
		else
		{
			media_ts = gf_isom_get_media_timescale(file, list_track_sorted[t]);
			moov_ts = gf_isom_get_timescale(file);
			for (i = 1; i <= nb_EditList; i++)
			{
				e = gf_isom_get_edit(file, list_track_sorted[t], i, &EditTime, &SegmentDuration, &MediaTime, &EditMode);
=======
	for (t = 0; t < count; t++) {
		DTS_offset[t] = 0;
		nb_EditList = gf_isom_get_edit_segment_count(file, list_track_sorted[t]);
		if (nb_EditList) {
			media_ts = gf_isom_get_media_timescale(file, list_track_sorted[t]);
			moov_ts = gf_isom_get_timescale(file);
			for (i = 1; i <= nb_EditList; i++) {
				e = gf_isom_get_edit_segment(file, list_track_sorted[t], i, &EditTime, &SegmentDuration, &MediaTime, &EditMode);
>>>>>>> 8752b1bd
				if (e) goto exit;

				if (!EditMode) {
					DTS_offset[t] = SegmentDuration * media_ts / moov_ts;
				}
			}
		}
	}

	num_sample = gf_isom_get_sample_count(file, ref_trackNum);
	nalu_size_length = 8 * svccfg->nal_unit_size;
	first_sample = 1;
	first_DTS = 0;
	buffer = (char*)gf_malloc(sizeof(char) * max_size);
	for (t = 1; t <= num_track; t++)
		gf_isom_set_nalu_extract_mode(file, t, GF_ISOM_NALU_EXTRACT_INSPECT);
	for (i = 1; i <= num_sample; i++)
	{
		dst_bs = gf_bs_new(NULL, 0, GF_BITSTREAM_WRITE);
		/*add extractor if nessassary*/
		if (!mergeAll)
		{
			u32 NALUnitHeader = 0;
			u8 track_ref_index;
			s8 sample_offset;
			u32 data_offset;
			u32 data_length;

			gf_bs_write_int(dst_bs, 14, nalu_size_length); // extractor 's size = 14
			NALUnitHeader |= 0x1F000000; // NALU type = 31
			gf_bs_write_u32(dst_bs, NALUnitHeader);
			track_ref_index = (u8) gf_isom_has_track_reference(file, merge_track, GF_ISOM_REF_SCAL, ref_trackID);
			if (!track_ref_index)
			{
				e = GF_CORRUPTED_DATA;
				goto exit;
			}
			gf_bs_write_u8(dst_bs, track_ref_index);
			sample_offset = 0;
			gf_bs_write_u8(dst_bs, sample_offset);
			data_offset = 0;
			gf_bs_write_u32(dst_bs, data_offset);
			data_length = 0;
			gf_bs_write_u32(dst_bs, data_length);
		}

		avc_samp = gf_isom_get_sample(file, ref_trackNum, i, &di);
		if (!avc_samp) {
			e = gf_isom_last_error(file);
			goto exit;
		}

		for (t = 0; t < count; t++)
		{
			if (cur_sample[t] > max_sample[t])
				continue;
			samp = gf_isom_get_sample(file, list_track_sorted[t], cur_sample[t], &di);
			if (!samp) {
				e = gf_isom_last_error(file);
				goto exit;
			}

			if ((samp->DTS + DTS_offset[t]) != avc_samp->DTS) {
				gf_isom_sample_del(&samp);
				samp = NULL;
				continue;
			}
			bs = gf_bs_new(samp->data, samp->dataLength, GF_BITSTREAM_READ);
			/*reset*/
			memset(buffer, 0, sizeof(char) * max_size);
			while (gf_bs_available(bs))
			{
				size = gf_bs_read_int(bs, nalu_size_length);
				if (size>max_size) {
					buffer = (char*)gf_realloc(buffer, sizeof(char)*size);
					max_size = size;
				}
				gf_bs_read_data(bs, buffer, size);
				nal_type = buffer[0] & 0x1F;
				/*skip extractor*/
				if (nal_type == 31)
					continue;
				/*copy to new bitstream*/
				gf_bs_write_int(dst_bs, size, nalu_size_length);
				gf_bs_write_data(dst_bs, buffer, size);
			}
			gf_bs_del(bs);
			bs = NULL;
			gf_isom_sample_del(&samp);
			samp = NULL;
			cur_sample[t]++;
		}

		/*add sapmle to track*/
		if (gf_bs_get_position(dst_bs))
		{
			if (first_sample)
			{
				first_DTS = avc_samp->DTS;
				first_sample = 0;
			}
			dst_samp = gf_isom_sample_new();
			dst_samp->CTS_Offset = avc_samp->CTS_Offset;
			dst_samp->DTS = avc_samp->DTS - first_DTS;
			dst_samp->IsRAP = avc_samp->IsRAP;
			gf_bs_get_content(dst_bs, &dst_samp->data, &dst_samp->dataLength);
			e = gf_isom_update_sample(file, merge_track, i, dst_samp, 1);
			if (e)
				goto exit;
		}
		gf_isom_sample_del(&avc_samp);
		avc_samp = NULL;
		gf_bs_del(dst_bs);
		dst_bs = NULL;
		gf_isom_sample_del(&dst_samp);
		dst_samp = NULL;
	}

	/*Add EditList if nessessary*/
	if (!first_DTS)
	{
		media_ts = gf_isom_get_media_timescale(file, merge_track);
		moov_ts = gf_isom_get_timescale(file);
		offset = (u32)(first_DTS) * moov_ts / media_ts;
		dur = gf_isom_get_media_duration(file, merge_track) * moov_ts / media_ts;
		gf_isom_set_edit(file, merge_track, 0, offset, 0, GF_ISOM_EDIT_EMPTY);
		gf_isom_set_edit(file, merge_track, offset, dur, 0, GF_ISOM_EDIT_NORMAL);
	}

	/*Delete SVC track(s) that references to ref_track*/
	for (t = 1; t <= num_track; t++)
	{
		if (gf_isom_has_track_reference(file, t, GF_ISOM_REF_BASE, ref_trackID) && (t != merge_track))
		{
			gf_isom_remove_track(file, t);
			num_track--; //we removed one track from file
			t--;
		}
	}

exit:
	if (avc_samp) gf_isom_sample_del(&avc_samp);
	if (samp) gf_isom_sample_del(&samp);
	if (dst_samp) gf_isom_sample_del(&dst_samp);
	if (svccfg) gf_odf_avc_cfg_del(svccfg);
	if (cfg) gf_odf_avc_cfg_del(cfg);
	if (bs) gf_bs_del(bs);
	if (dst_bs) gf_bs_del(dst_bs);
	if (buffer) gf_free(buffer);
	if (DQId) gf_free(DQId);
	if (list_track_sorted) gf_free(list_track_sorted);
	if (cur_sample) gf_free(cur_sample);
	if (max_sample) gf_free(max_sample);
	if (DTS_offset) gf_free(DTS_offset);
	for (t = 1; t <= gf_isom_get_track_count(file); t++)
		gf_isom_set_nalu_extract_mode(file, t, GF_ISOM_NALU_EXTRACT_DEFAULT);
	return e;
}

#ifndef GPAC_DISABLE_AV_PARSERS
/* Split LHVC layers */
static GF_HEVCParamArray *alloc_hevc_param_array(GF_HEVCConfig *hevc_cfg, u8 type)
{
	GF_HEVCParamArray *ar;
	u32 i, count = hevc_cfg->param_array ? gf_list_count(hevc_cfg->param_array) : 0;
	for (i=0; i<count; i++) {
		ar = gf_list_get(hevc_cfg->param_array, i);
		if (ar->type==type) return ar;
	}
	GF_SAFEALLOC(ar, GF_HEVCParamArray);
	if (!ar) return NULL;
	ar->nalus = gf_list_new();
	ar->type = type;
	if (ar->type == GF_HEVC_NALU_VID_PARAM)
		gf_list_insert(hevc_cfg->param_array, ar, 0);
	else
		gf_list_add(hevc_cfg->param_array, ar);
	return ar;
}

typedef struct{
	u8 layer_id_plus_one;
	u8 min_temporal_id;
	u8 max_temporal_id;
} LInfo;

typedef struct
{
	u32 track_num;
	u32 layer_id;
	GF_HEVCConfig *lhvccfg;
	GF_BitStream *bs;
	u32 data_offset, data_size;
	u32 temporal_id_sample, max_temporal_id_sample;
	LInfo layers[64];
	u32 width, height;
	Bool has_samples;
	Bool non_tsa_vcl;
} LHVCTrackInfo;


GF_EXPORT
GF_Err gf_media_filter_hevc(GF_ISOFile *file, u32 track, u8 max_temporal_id_plus_one, u8 max_layer_id_plus_one)
{
	GF_HEVCConfig *hevccfg, *lhvccfg;
	u32 i, count, cur_extract_mode;
	char *nal_data=NULL;
	u32 nal_alloc_size, nalu_size;
	GF_Err e = GF_OK;

	if (!max_temporal_id_plus_one && !max_layer_id_plus_one)
		return GF_OK;

	hevccfg = gf_isom_hevc_config_get(file, track, 1);
	lhvccfg = gf_isom_lhvc_config_get(file, track, 1);
	if (!hevccfg && !lhvccfg)
		nalu_size = 4;
	else
		nalu_size = hevccfg ? hevccfg->nal_unit_size : lhvccfg->nal_unit_size;

	cur_extract_mode = gf_isom_get_nalu_extract_mode(file, track);
	gf_isom_set_nalu_extract_mode(file, track, GF_ISOM_NALU_EXTRACT_INSPECT);

	nal_alloc_size = 10000;
	nal_data = gf_malloc(sizeof(char) * nal_alloc_size);

	if (hevccfg) {
		count = gf_list_count(hevccfg->param_array);
		for (i=0; i<count; i++) {
			u32 j, count2;
			GF_HEVCParamArray *ar = (GF_HEVCParamArray *)gf_list_get(hevccfg->param_array, i);
			count2 = gf_list_count(ar->nalus);
			for (j=0; j<count2; j++) {
				GF_AVCConfigSlot *sl = (GF_AVCConfigSlot *)gf_list_get(ar->nalus, j);
				//u8 nal_type = (sl->data[0] & 0x7E) >> 1;
				u8 layer_id = ((sl->data[0] & 0x1) << 5) | (sl->data[1] >> 3);
				u8 temporal_id_plus_one = sl->data[1] & 0x07;

				if ((max_temporal_id_plus_one && (temporal_id_plus_one > max_temporal_id_plus_one)) || (max_layer_id_plus_one && (layer_id+1 > max_layer_id_plus_one))) {
					gf_list_rem(ar->nalus, j);
					j--;
					count2--;
					gf_free(sl->data);
					gf_free(sl);
				}
			}
		}
	}

	if (lhvccfg) {
		count = gf_list_count(lhvccfg->param_array);
		for (i=0; i<count; i++) {
			u32 j, count2;
			GF_HEVCParamArray *ar = (GF_HEVCParamArray *)gf_list_get(lhvccfg->param_array, i);
			count2 = gf_list_count(ar->nalus);
			for (j=0; j<count2; j++) {
				GF_AVCConfigSlot *sl = (GF_AVCConfigSlot *)gf_list_get(ar->nalus, j);
				//u8 nal_type = (sl->data[0] & 0x7E) >> 1;
				u8 layer_id = ((sl->data[0] & 0x1) << 5) | (sl->data[1] >> 3);
				u8 temporal_id_plus_one = sl->data[1] & 0x07;

				if ((max_temporal_id_plus_one && (temporal_id_plus_one > max_temporal_id_plus_one)) || (max_layer_id_plus_one && (layer_id+1 > max_layer_id_plus_one))) {
					gf_list_rem(ar->nalus, j);
					j--;
					count2--;
					gf_free(sl->data);
					gf_free(sl);
				}
			}
		}
	}

	//parse all samples
	count = gf_isom_get_sample_count(file, track);
	for (i=0; i<count; i++) {
		GF_BitStream *bs, *dst_bs;
		u32 di;
		GF_ISOSample *sample;

		sample = gf_isom_get_sample(file, track, i+1, &di);

		bs = gf_bs_new(sample->data, sample->dataLength, GF_BITSTREAM_READ);
		dst_bs = gf_bs_new(NULL, 0, GF_BITSTREAM_WRITE);
		while (gf_bs_available(bs)) {
			u32 size = gf_bs_read_int(bs, nalu_size*8);
			u8 fzero = gf_bs_read_int(bs, 1);
			u8 nal_type = gf_bs_read_int(bs, 6);
			u8 layer_id = gf_bs_read_int(bs, 6);
			u8 temporal_id_plus_one = gf_bs_read_int(bs, 3);
			size -= 2;

			if ((max_temporal_id_plus_one && (temporal_id_plus_one > max_temporal_id_plus_one))
				|| (max_layer_id_plus_one && (layer_id+1 > max_layer_id_plus_one))
			) {
				gf_bs_skip_bytes(bs, size);
				continue;
			}

			if (size>nal_alloc_size) {
				nal_alloc_size = size;
				nal_data = (char *)gf_realloc(nal_data, nal_alloc_size);
			}
			gf_bs_read_data(bs, nal_data, size);

			gf_bs_write_int(dst_bs, size+2, nalu_size*8);
			gf_bs_write_int(dst_bs, fzero, 1);
			gf_bs_write_int(dst_bs, nal_type, 6);
			gf_bs_write_int(dst_bs, layer_id, 6);
			gf_bs_write_int(dst_bs, temporal_id_plus_one, 3);
			gf_bs_write_data(dst_bs, nal_data, size);
		}

		gf_bs_del(bs);
		gf_free(sample->data);
		sample->data = NULL;
		sample->dataLength = 0;

		gf_bs_get_content(dst_bs, &sample->data, &sample->dataLength);
		e = gf_isom_update_sample(file, track, i+1, sample, GF_TRUE);
		gf_bs_del(dst_bs);
		gf_isom_sample_del(&sample);

		if (e)
			goto exit;
	}

exit:
	if (lhvccfg) gf_odf_hevc_cfg_del(lhvccfg);
	if (hevccfg) gf_odf_hevc_cfg_del(hevccfg);
	gf_isom_set_nalu_extract_mode(file, track, cur_extract_mode);
	if (nal_data) gf_free(nal_data);
	return e;
}

GF_EXPORT
GF_Err gf_media_split_lhvc(GF_ISOFile *file, u32 track, Bool for_temporal_sublayers, Bool splitAll, GF_LHVCExtractoreMode extractor_mode)
{
#ifndef GPAC_DISABLE_AV_PARSERS
	LHVCTrackInfo sti[64];
	GF_HEVCConfig *hevccfg, *lhvccfg;
	u32 sample_num, count, cur_extract_mode, j, k, max_layer_id;
	char *nal_data=NULL;
	u32 nal_alloc_size;
	u32 nal_unit_size=0;
	Bool single_layer_per_track=GF_TRUE;
	GF_Err e = GF_OK;
	HEVCState hevc_state;

	memset(&hevc_state, 0, sizeof(HEVCState));

	hevccfg = gf_isom_hevc_config_get(file, track, 1);
	lhvccfg = gf_isom_lhvc_config_get(file, track, 1);
	if (!lhvccfg && !for_temporal_sublayers) {
		if (hevccfg) gf_odf_hevc_cfg_del(hevccfg);
		return GF_OK;
	}
	else if (for_temporal_sublayers) {
		if (lhvccfg) {
			if (hevccfg) gf_odf_hevc_cfg_del(hevccfg);
			gf_odf_hevc_cfg_del(lhvccfg);
			return GF_NOT_SUPPORTED;
		}
		if (!hevccfg) return GF_NOT_SUPPORTED;

		if (hevccfg->numTemporalLayers<=1) {
			gf_odf_hevc_cfg_del(hevccfg);
			return GF_OK;
		}
	}

	cur_extract_mode = gf_isom_get_nalu_extract_mode(file, track);
	gf_isom_set_nalu_extract_mode(file, track, GF_ISOM_NALU_EXTRACT_INSPECT);

	memset(sti, 0, sizeof(sti));
	sti[0].track_num = track;
	sti[0].has_samples=GF_TRUE;
	max_layer_id = 0;

	nal_unit_size = lhvccfg ? lhvccfg->nal_unit_size : hevccfg->nal_unit_size;

	if (!for_temporal_sublayers) {
		u32 i, pass, base_layer_pass = GF_TRUE;
		GF_HEVCConfig *cur_cfg = hevccfg;

reparse:
		//split all SPS/PPS/VPS from lhvccfg
		for (pass=0; pass<3; pass++) {
		count = gf_list_count(cur_cfg->param_array);
		for (i=0; i<count; i++) {
			u32 count2;
			GF_HEVCParamArray *s_ar;
			GF_HEVCParamArray *ar = gf_list_get(cur_cfg->param_array, i);
			if ((pass==0) && (ar->type!=GF_HEVC_NALU_VID_PARAM)) continue;
			else if ((pass==1) && (ar->type!=GF_HEVC_NALU_SEQ_PARAM)) continue;
			else if ((pass==2) && (ar->type!=GF_HEVC_NALU_PIC_PARAM)) continue;

			count2 = gf_list_count(ar->nalus);
			for (j=0; j<count2; j++) {
				GF_AVCConfigSlot *sl = gf_list_get(ar->nalus, j);
//				u8 nal_type = (sl->data[0] & 0x7E) >> 1;
				u8 layer_id = ((sl->data[0] & 0x1) << 5) | (sl->data[1] >> 3);

				if (ar->type==GF_HEVC_NALU_SEQ_PARAM) {
					u32 lw, lh;
					s32 idx = gf_hevc_get_sps_info_with_state(&hevc_state, sl->data, sl->size, NULL, &lw, &lh, NULL, NULL);
					if (idx>=0) {
						if (lw > sti[layer_id].width) sti[layer_id].width = lw;
						if (lh > sti[layer_id].height) sti[layer_id].height = lh;
					}
				} else if (ar->type==GF_HEVC_NALU_PIC_PARAM) {
					gf_media_hevc_read_pps(sl->data, sl->size, &hevc_state);
				} else if (ar->type==GF_HEVC_NALU_VID_PARAM) {
					gf_media_hevc_read_vps(sl->data, sl->size, &hevc_state);
				}

				//don't touch base layer
				if (!layer_id) {
					assert(base_layer_pass);
					continue;
				}

				if (!splitAll) layer_id = 1;

				if (max_layer_id < layer_id)
					max_layer_id = layer_id;

				if (!sti[layer_id].lhvccfg) {
					GF_List *backup_list;
					sti[layer_id].lhvccfg = gf_odf_hevc_cfg_new();
					backup_list = sti[layer_id].lhvccfg->param_array;
					memcpy(sti[layer_id].lhvccfg , lhvccfg ? lhvccfg : hevccfg, sizeof(GF_HEVCConfig));
					sti[layer_id].lhvccfg->param_array = backup_list;

					sti[layer_id].lhvccfg->is_lhvc = 1;
					sti[layer_id].lhvccfg->complete_representation = 1;
				}

				s_ar = alloc_hevc_param_array(sti[layer_id].lhvccfg, ar->type);
				gf_list_add(s_ar->nalus, sl);
				gf_list_rem(ar->nalus, j);
				j--;
				count2--;
			}
			}
		}
		if (base_layer_pass) {
			base_layer_pass = GF_FALSE;
			cur_cfg = lhvccfg;
			goto reparse;
		}
	} else {
		gf_isom_set_cts_packing(file, track, GF_TRUE);
	}

	//CLARIFY wether this is correct: we duplicate all VPS in the enhancement layer ...
	//we do this because if we split the tracks some info for setting up the enhancement layer
	//is in the VPS
	if (extractor_mode != GF_LHVC_EXTRACTORS_ON) {
		u32 i;
		count = gf_list_count(hevccfg->param_array);
		for (i=0; i<count; i++) {
			u32 count2;
			GF_HEVCParamArray *s_ar;
			GF_HEVCParamArray *ar = gf_list_get(hevccfg->param_array, i);
			if (ar->type != GF_HEVC_NALU_VID_PARAM) continue;
			count2 = gf_list_count(ar->nalus);
			for (j=0; j<count2; j++) {
				GF_AVCConfigSlot *sl = gf_list_get(ar->nalus, j);
				u8 layer_id = ((sl->data[0] & 0x1) << 5) | (sl->data[1] >> 3);
				if (layer_id) continue;

				for (k=0; k <= max_layer_id; k++) {
					GF_AVCConfigSlot *sl2;
					if (!sti[k].lhvccfg) continue;

					s_ar = alloc_hevc_param_array(sti[k].lhvccfg, ar->type);
					s_ar->array_completeness = ar->array_completeness;

					GF_SAFEALLOC(sl2, GF_AVCConfigSlot);
					if (!sl2) break;
					sl2->data = gf_malloc(sl->size);
					if (!sl2->data) {
						gf_free(sl2);
						break;
					}
					memcpy(sl2->data, sl->data, sl->size);
					sl2->id = sl->id;
					sl2->size = sl->size;
					gf_list_add(s_ar->nalus, sl2);
				}
			}
		}
	}

	//update lhvc config
	if (for_temporal_sublayers) {
		e = gf_isom_lhvc_config_update(file, track, 1, NULL, GF_ISOM_LEHVC_WITH_BASE_BACKWARD);
	} else {
		e = gf_isom_lhvc_config_update(file, track, 1, NULL, GF_ISOM_LEHVC_WITH_BASE_BACKWARD);
	}
	if (e) {
		GF_LOG(GF_LOG_ERROR, GF_LOG_AUTHOR, ("[HEVC] Failed to update HEVC/LHVC config\n"));
		goto exit;
	}

	//purge all linf sample groups
	gf_isom_remove_sample_group(file, track, GF_ISOM_SAMPLE_GROUP_LINF);

	nal_alloc_size = 10000;
	nal_data = gf_malloc(sizeof(char) * nal_alloc_size);
	//parse all samples
	count = gf_isom_get_sample_count(file, track);
	for (sample_num=0; sample_num<count; sample_num++) {
		GF_BitStream *bs;
		u32 di;
		GF_ISOSample *sample;
		Bool is_irap, has_roll;
		s32 roll_distance;
		u8 cur_max_layer_id = 0;

		sample = gf_isom_get_sample(file, track, sample_num+1, &di);
		gf_isom_get_sample_rap_roll_info(file, track, sample_num+1, &is_irap, &has_roll, &roll_distance);

		bs = gf_bs_new(sample->data, sample->dataLength, GF_BITSTREAM_READ);
		while (gf_bs_available(bs)) {
			u8 orig_layer_id, nal_size;
			u32 size = gf_bs_read_int(bs, nal_unit_size*8);
			u32 offset = (u32) gf_bs_get_position(bs);
			u8 fzero = gf_bs_read_int(bs, 1);
			u8 nal_type = gf_bs_read_int(bs, 6);
			u8 layer_id = orig_layer_id = gf_bs_read_int(bs, 6);
			u8 temporal_id = gf_bs_read_int(bs, 3);

			if (for_temporal_sublayers) {
				u32 tid = temporal_id-1;
				if (tid && !sti[tid].layer_id) {
					sti[tid].layer_id=tid;
				}
				layer_id = tid;

				if ((nal_type <= GF_HEVC_NALU_SLICE_CRA)
					&& (nal_type != GF_HEVC_NALU_SLICE_TSA_N)
					&& (nal_type != GF_HEVC_NALU_SLICE_TSA_R))
						sti[layer_id].non_tsa_vcl = GF_TRUE;
			} else {
				if (layer_id && !sti[layer_id].layer_id) {
					sti[layer_id].layer_id=layer_id;
				}
			}
			if (!splitAll && layer_id) layer_id = 1;

			if (cur_max_layer_id < layer_id) {
				cur_max_layer_id = layer_id;
			}

			nal_size = size;

			if (!sti[layer_id].bs)
				sti[layer_id].bs = gf_bs_new(NULL, 0, GF_BITSTREAM_WRITE);

			gf_bs_write_int(sti[layer_id].bs, size, nal_unit_size*8);
			gf_bs_write_int(sti[layer_id].bs, fzero, 1);
			gf_bs_write_int(sti[layer_id].bs, nal_type, 6);
			gf_bs_write_int(sti[layer_id].bs, orig_layer_id, 6);
			gf_bs_write_int(sti[layer_id].bs, temporal_id, 3);
			size -= 2;

			sti[layer_id].layers[layer_id].layer_id_plus_one = layer_id+1;
			sti[layer_id].temporal_id_sample = temporal_id;

			if (!sti[layer_id].layers[layer_id].min_temporal_id || (sti[layer_id].layers[layer_id].min_temporal_id > temporal_id)) {
				sti[layer_id].layers[layer_id].min_temporal_id = temporal_id;
			}
			if (!sti[layer_id].layers[layer_id].max_temporal_id || (sti[layer_id].layers[layer_id].max_temporal_id < temporal_id)) {
				sti[layer_id].layers[layer_id].max_temporal_id = temporal_id;
			}

			if (!sti[layer_id].max_temporal_id_sample || (sti[layer_id].max_temporal_id_sample < temporal_id)) {
				sti[layer_id].max_temporal_id_sample = temporal_id;
			}

			if (! for_temporal_sublayers) {

				if (nal_type==GF_HEVC_NALU_SEQ_PARAM) {
					u32 lw, lh;
					s32 idx = gf_hevc_get_sps_info_with_state(&hevc_state, sample->data + offset, nal_size, NULL, &lw, &lh, NULL, NULL);
					if (idx>=0) {
						if (lw > sti[layer_id].width) sti[layer_id].width = lw;
						if (lh > sti[layer_id].height) sti[layer_id].height = lh;
					}
				} else if (nal_type==GF_HEVC_NALU_PIC_PARAM) {
					gf_media_hevc_read_pps(sample->data + offset, nal_size, &hevc_state);
				} else if (nal_type==GF_HEVC_NALU_VID_PARAM) {
					gf_media_hevc_read_vps(sample->data + offset, nal_size, &hevc_state);
				}
			}

			if (size>nal_alloc_size) {
				nal_alloc_size = size;
				nal_data = gf_realloc(nal_data, nal_alloc_size);
			}

			gf_bs_read_data(bs, nal_data, size);
			gf_bs_write_data(sti[layer_id].bs, nal_data, size);
		}
		gf_bs_del(bs);

		if (cur_max_layer_id>max_layer_id) {
			max_layer_id = cur_max_layer_id;
		}
		if (for_temporal_sublayers && hevccfg->numTemporalLayers>max_layer_id+1) {
			max_layer_id = hevccfg->numTemporalLayers-1;
		}

		gf_free(sample->data);
		sample->data = NULL;
		sample->dataLength = 0;
		//reset all samples on all layers found - we may have layers not present in this sample, we still need to process these layers when extractors are used
		for (j=0; j<=max_layer_id; j++) {
			if (!for_temporal_sublayers && ! sti[j].bs) {
				if (!sti[j].track_num || (extractor_mode != GF_LHVC_EXTRACTORS_ON) ) {
					sti[j].data_offset =  sti[j].data_size = 0;
					continue;
				}
			}

			//clone track
			if (! sti[j].track_num) {
				u32 track_id = gf_isom_get_track_id(file, track);
				e = gf_isom_clone_track(file, track, file, 0, &sti[j].track_num);
				if (e) goto exit;

				if (! for_temporal_sublayers) {
					//happens for inband param
					if (!sti[j].lhvccfg) {
						GF_List *backup_list;
						sti[j].lhvccfg = gf_odf_hevc_cfg_new();
						backup_list = sti[j].lhvccfg->param_array;
						memcpy(sti[j].lhvccfg , lhvccfg ? lhvccfg : hevccfg, sizeof(GF_HEVCConfig));
						sti[j].lhvccfg->param_array = backup_list;

						sti[j].lhvccfg->is_lhvc = 1;
						sti[j].lhvccfg->complete_representation = 1;
					}
					e = gf_isom_lhvc_config_update(file, sti[j].track_num, 1, sti[j].lhvccfg, (extractor_mode == GF_LHVC_EXTRACTORS_ON)  ? GF_ISOM_LEHVC_WITH_BASE : GF_ISOM_LEHVC_ONLY);
					if (e) goto exit;

					if (extractor_mode == GF_LHVC_EXTRACTORS_OFF_FORCE_INBAND)
						gf_isom_lhvc_force_inband_config(file, sti[j].track_num, 1);
				} else {
					e = gf_isom_lhvc_config_update(file, sti[j].track_num, 1, NULL, GF_ISOM_LEHVC_WITH_BASE);
					if (e) goto exit;
				}
				if (e) {
					GF_LOG(GF_LOG_ERROR, GF_LOG_AUTHOR, ("[HEVC] Failed to update HEVC/LHVC config\n"));
					goto exit;
				}

				gf_isom_set_track_reference(file, sti[j].track_num, GF_ISOM_REF_BASE, track_id);

				//for an L-HEVC bitstream: only base track carries the 'oinf' sample group, other track have a track reference of type 'oref' to base track
				e = gf_isom_remove_sample_group(file, sti[j].track_num, GF_ISOM_SAMPLE_GROUP_OINF);
				if (e) goto exit;
				//purge all linf sample groups
				gf_isom_remove_sample_group(file, sti[j].track_num, GF_ISOM_SAMPLE_GROUP_LINF);
				gf_isom_set_track_reference(file, sti[j].track_num, GF_ISOM_REF_OREF, track_id);

				gf_isom_set_nalu_extract_mode(file, sti[j].track_num, GF_ISOM_NALU_EXTRACT_INSPECT);

				//get lower layer
				if (extractor_mode == GF_LHVC_EXTRACTORS_ON) {
					for (k=j; k>0; k--) {
						if (sti[k-1].track_num) {
							u32 track_id_r = gf_isom_get_track_id(file, sti[k-1].track_num);
							gf_isom_set_track_reference(file, sti[j].track_num, GF_ISOM_REF_SCAL, track_id_r);
						}
					}
				}

				if (!for_temporal_sublayers)
					gf_isom_set_visual_info(file, sti[j].track_num, 1, sti[j].width, sti[j].height);
			} else {
				if (!for_temporal_sublayers)
					gf_isom_set_visual_info(file, sti[j].track_num, 1, sti[j].width, sti[j].height);
			}

			if (j && (extractor_mode == GF_LHVC_EXTRACTORS_ON)) {
				GF_BitStream *xbs = gf_bs_new(NULL, 0, GF_BITSTREAM_WRITE);
				//get all lower layers
				for (k=0; k<j; k++) {
					u8 trefidx, tid;
					if (!sti[k].data_size)
						continue;
					//extractor size 5
					gf_bs_write_int(xbs, 2*nal_unit_size + 5, 8*nal_unit_size);
					gf_bs_write_int(xbs, 0, 1);
					gf_bs_write_int(xbs, 49, 6); //extractor
					gf_bs_write_int(xbs, k, 6);
					gf_bs_write_int(xbs, sti[k].max_temporal_id_sample, 3);
					gf_bs_write_u8(xbs, 0); //constructor type 0
					//set ref track index
					trefidx = (u8) gf_isom_has_track_reference(file, sti[j].track_num, GF_ISOM_REF_SCAL, gf_isom_get_track_id(file, sti[k].track_num) );
					gf_bs_write_int(xbs, trefidx, 8);
					// no sample offset
					gf_bs_write_int(xbs, 0, 8);
					// data offset: we start from beginning of the sample data, not the extractor
					gf_bs_write_int(xbs, sti[k].data_offset, 8*nal_unit_size);
					gf_bs_write_int(xbs, sti[k].data_size, 8*nal_unit_size);

					tid = sti[k].temporal_id_sample;
					sti[j].layers[k].layer_id_plus_one = sti[k].layer_id+1;
					if (!sti[j].layers[k].min_temporal_id || (sti[j].layers[k].min_temporal_id > tid)) {
						sti[j].layers[k].min_temporal_id = tid;
					}
					if (!sti[j].layers[k].max_temporal_id || (sti[j].layers[k].max_temporal_id < tid)) {
						sti[j].layers[k].max_temporal_id = tid;
					}

				}

				gf_bs_get_content(xbs, &sample->data, &sample->dataLength);
				gf_bs_del(xbs);

				//we wrote all our references, store offset for upper layers
				sti[j].data_offset = sample->dataLength;
				e = gf_isom_add_sample(file, sti[j].track_num, 1, sample);
				if (e) {
					GF_LOG(GF_LOG_ERROR, GF_LOG_AUTHOR, ("[HEVC] Failed to add HEVC/LHVC sample to track %d\n", sti[j].track_num));
					goto exit;
				}
				gf_free(sample->data);
				sample->data = NULL;

				//get real content, remember its size and add it to the new bs
				if (sti[j].bs) {
					gf_bs_get_content(sti[j].bs, &sample->data, &sample->dataLength);
					e = gf_isom_append_sample_data(file, sti[j].track_num, sample->data, sample->dataLength);
					if (e) {
						GF_LOG(GF_LOG_ERROR, GF_LOG_AUTHOR, ("[HEVC] Failed to append HEVC/LHVC data to sample (track %d)\n", sti[j].track_num));
						goto exit;
					}
				}

			}
			//get sample content
			else if (sti[j].bs) {
				//add empty sample at DTS 0
				if ( ! sti[j].has_samples) {
					if (sample->DTS) {
						GF_ISOSample s;
						memset(&s, 0, sizeof(GF_ISOSample));
						gf_isom_add_sample(file, sti[j].track_num, 1, &s);
					}
					sti[j].has_samples=GF_TRUE;
				}
				gf_bs_get_content(sti[j].bs, &sample->data, &sample->dataLength);
				sti[j].data_offset = 0;
				sti[j].data_size = sample->dataLength;

				//add sample
				if (j) {
					GF_ISOSAPType rap = sample->IsRAP;
					if (for_temporal_sublayers && !sti[j].non_tsa_vcl)
						sample->IsRAP = RAP;

					e = gf_isom_add_sample(file, sti[j].track_num, 1, sample);
					sample->IsRAP = rap;
				} else {
					e = gf_isom_update_sample(file, sti[j].track_num, sample_num+1, sample, 1);
				}
				if (e) {
					GF_LOG(GF_LOG_ERROR, GF_LOG_AUTHOR, ("[HEVC] Failed to %s HEVC/LHVC sample (track %d, base sample num %d)\n", j ? "add" : "update", sti[j].track_num, sample_num+1));
					goto exit;
				}
			}
			//no data left in sample, update
			else if (!j) {
				e = gf_isom_remove_sample(file, sti[j].track_num, sample_num+1);
				if (e) {
					GF_LOG(GF_LOG_ERROR, GF_LOG_AUTHOR, ("[HEVC] Failed to remove HEVC/LHVC sample (track %d)\n", sti[j].track_num));
					goto exit;
				}
				sample_num--;
				count--;
			}

			gf_bs_del(sti[j].bs);
			sti[j].bs = NULL;

			if (sample->IsRAP>SAP_TYPE_1) {
				u32 sample_idx = gf_isom_get_sample_count(file, sti[j].track_num);
				if (is_irap) {
					gf_isom_set_sample_rap_group(file, sti[j].track_num, sample_idx, GF_TRUE, 0);
				}
				else if (has_roll) {
					gf_isom_set_sample_roll_group(file, sti[j].track_num, sample_idx, GF_TRUE, (s16) roll_distance);
				}
			}

			if (sample->data) {
				gf_free(sample->data);
				sample->data = NULL;
			}
			sample->dataLength = 0;
		}
		gf_isom_sample_del(&sample);

		//reset all scalable info
		for (j=0; j<=max_layer_id; j++) {
			sti[j].max_temporal_id_sample = 0;
			sti[j].temporal_id_sample = 0;
			sti[j].data_size = 0;
			sti[j].non_tsa_vcl = GF_FALSE;
		}
	}

exit:
	//reset all scalable info
	for (j=0; j<=max_layer_id; j++) {
		GF_BitStream *bs;
		u32 data_size;
		u8 *data=NULL;
		if (sti[j].lhvccfg) gf_odf_hevc_cfg_del(sti[j].lhvccfg);
		//set linf group
		bs = gf_bs_new(NULL, 0, GF_BITSTREAM_WRITE);
		gf_bs_write_int(bs, 0, 2);
		count = 0;
		for (k=0; k<=max_layer_id; k++) {
			if (sti[j].layers[k].layer_id_plus_one) count++;
		}
		gf_bs_write_int(bs, count, 6);
		if (count>1)
			single_layer_per_track = GF_FALSE;

		for (k=0; k<=max_layer_id; k++) {
			if (! sti[j].layers[k].layer_id_plus_one) continue;
			gf_bs_write_int(bs, 0, 4);
			gf_bs_write_int(bs, sti[j].layers[k].layer_id_plus_one - 1, 6);
			gf_bs_write_int(bs, sti[j].layers[k].min_temporal_id, 3);
			gf_bs_write_int(bs, sti[j].layers[k].max_temporal_id, 3);
			gf_bs_write_int(bs, 0, 1);
			//track carries the NALUs
			if (k==j) {
				gf_bs_write_int(bs, 0xFF, 7);
			}
			//otherwise referenced through extractors, not present natively
			else {
				gf_bs_write_int(bs, 0, 7);
			}
		}
		gf_bs_get_content(bs, &data, &data_size);
		gf_bs_del(bs);
		gf_isom_add_sample_group_info(file, sti[j].track_num, GF_ISOM_SAMPLE_GROUP_LINF, data, data_size, GF_TRUE, &count);
		gf_free(data);
	}
	gf_isom_set_nalu_extract_mode(file, track, cur_extract_mode);

	if (extractor_mode == GF_LHVC_EXTRACTORS_ON) {
		gf_isom_modify_alternate_brand(file, GF_ISOM_BRAND_HVCE, GF_TRUE);
		gf_isom_modify_alternate_brand(file, GF_ISOM_BRAND_HVCI, GF_FALSE);
	}
	//add hvci brand only if single layer per track
	else if (single_layer_per_track) {
		gf_isom_modify_alternate_brand(file, GF_ISOM_BRAND_HVCI, GF_TRUE);
		gf_isom_modify_alternate_brand(file, GF_ISOM_BRAND_HVCE, GF_FALSE);
	}
	if (lhvccfg) gf_odf_hevc_cfg_del(lhvccfg);
	if (hevccfg) gf_odf_hevc_cfg_del(hevccfg);
	if (nal_data) gf_free(nal_data);
	return e;
#else
	return GF_NOT_SUPPORTED;
#endif

}
#endif /*GPAC_DISABLE_HEVC*/

GF_EXPORT
GF_Err gf_media_change_pl(GF_ISOFile *file, u32 track, u32 profile, u32 level)
{
	u32 i, count, stype;
	GF_Err e;
	GF_AVCConfig *avcc;

	stype = gf_isom_get_media_subtype(file, track, 1);
	switch (stype) {
	case GF_ISOM_SUBTYPE_AVC_H264:
	case GF_ISOM_SUBTYPE_AVC2_H264:
	case GF_ISOM_SUBTYPE_AVC3_H264:
	case GF_ISOM_SUBTYPE_AVC4_H264:
		break;
	default:
		return GF_OK;
	}

	avcc = gf_isom_avc_config_get(file, track, 1);
	if (level) avcc->AVCLevelIndication = level;
	if (profile) avcc->AVCProfileIndication = profile;
	count = gf_list_count(avcc->sequenceParameterSets);
	for (i=0; i<count; i++) {
		GF_AVCConfigSlot *slc = gf_list_get(avcc->sequenceParameterSets, i);
		if (profile) slc->data[1] = profile;
		if (level) slc->data[3] = level;
	}
	e = gf_isom_avc_config_update(file, track, 1, avcc);

	gf_odf_avc_cfg_del(avcc);
	return e;
}

#if !defined(GPAC_DISABLE_HEVC) && !defined(GPAC_DISABLE_AV_PARSERS)
u32 hevc_get_tile_id(HEVCState *hevc, u32 *tile_x, u32 *tile_y, u32 *tile_width, u32 *tile_height)
{
	HEVCSliceInfo *si = &hevc->s_info;
	u32 i, tbX, tbY, PicWidthInCtbsY, PicHeightInCtbsY, tileX, tileY, oX, oY, val;

	PicWidthInCtbsY = si->sps->width / si->sps->max_CU_width;
	if (PicWidthInCtbsY * si->sps->max_CU_width < si->sps->width) PicWidthInCtbsY++;
	PicHeightInCtbsY = si->sps->height / si->sps->max_CU_width;
	if (PicHeightInCtbsY * si->sps->max_CU_width < si->sps->height) PicHeightInCtbsY++;

	tbX = si->slice_segment_address % PicWidthInCtbsY;
	tbY = si->slice_segment_address / PicWidthInCtbsY;

	tileX = tileY = 0;
	oX = oY = 0;
	for (i=0; i < si->pps->num_tile_columns; i++) {
		if (si->pps->uniform_spacing_flag) {
			val = (i+1)*PicWidthInCtbsY / si->pps->num_tile_columns - (i)*PicWidthInCtbsY / si->pps->num_tile_columns;
		} else {
			if (i<si->pps->num_tile_columns-1) {
				val = si->pps->column_width[i];
			} else {
				val = (PicWidthInCtbsY - si->pps->column_width[i-1]);
			}
		}
		*tile_x = oX;
		*tile_width = val;

		if (oX >= tbX) break;
		oX += val;
		tileX++;
	}
	for (i=0; i<si->pps->num_tile_rows; i++) {
		if (si->pps->uniform_spacing_flag) {
			val = (i+1)*PicHeightInCtbsY / si->pps->num_tile_rows - (i)*PicHeightInCtbsY / si->pps->num_tile_rows;
		} else {
			if (i<si->pps->num_tile_rows-1) {
				val = si->pps->row_height[i];
			} else if (i) {
				val = (PicHeightInCtbsY - si->pps->row_height[i-1]);
			} else {
				val = PicHeightInCtbsY;
			}
		}
		*tile_y = oY;
		*tile_height = val;

		if (oY >= tbY) break;
		oY += val;
		tileY++;
	}
	*tile_x = *tile_x * si->sps->max_CU_width;
	*tile_y = *tile_y * si->sps->max_CU_width;
	*tile_width = *tile_width * si->sps->max_CU_width;
	*tile_height = *tile_height * si->sps->max_CU_width;

	if (*tile_x + *tile_width > si->sps->width)
		*tile_width = si->sps->width - *tile_x;
	if (*tile_y + *tile_height > si->sps->height)
		*tile_height = si->sps->height - *tile_y;

	return tileX + tileY * si->pps->num_tile_columns;
}

typedef struct
{
	u32 track, track_id, sample_count;
	u32 tx, ty, tw, th;
	u32 data_offset;
	GF_BitStream *sample_data;
	u32 nb_nalus_in_sample;
	Bool all_intra;
} HEVCTileImport;

static void hevc_add_trif(GF_ISOFile *file, u32 track, u32 id, Bool full_picture, u32 independent, Bool filtering_disable, u32 tx, u32 ty, u32 tw, u32 th, Bool is_default)
{
	char data[11];
	u32 di, data_size=7;
	GF_BitStream *bs;
	//write TRIF sample group description
	bs = gf_bs_new((const char*)data, 11, GF_BITSTREAM_WRITE);
	gf_bs_write_u16(bs, id);	//groupID
	gf_bs_write_int(bs, 1, 1); //tile Region flag always true for us
	gf_bs_write_int(bs, independent, 2); //independentIDC: set to 1 (motion-constrained tiles but not all tiles RAP)
	gf_bs_write_int(bs, full_picture, 1);//full picture: false since we don't do L-HEVC tiles
	gf_bs_write_int(bs, filtering_disable, 1); //filtering disabled: set to 1 (always true on our bitstreams for now) - Check xPS to be sure ...
	gf_bs_write_int(bs, 0, 1);//has dependency list: false since we don't do L-HEVC tiles
	gf_bs_write_int(bs, 0, 2); //reserved
	if (!full_picture) {
		gf_bs_write_u16(bs, tx);
		gf_bs_write_u16(bs, ty);
		data_size+=4;
	}
	gf_bs_write_u16(bs, tw);
	gf_bs_write_u16(bs, th);
	gf_bs_del(bs);

	gf_isom_add_sample_group_info(file, track, GF_ISOM_SAMPLE_GROUP_TRIF, data, data_size, is_default, &di);
}

GF_EXPORT
GF_Err gf_media_split_hevc_tiles(GF_ISOFile *file, u32 signal_mode)
{
#if defined(GPAC_DISABLE_HEVC) || defined(GPAC_DISABLE_AV_PARSERS)
	return GF_NOT_SUPPORTED;
#else
	u32 i, j, cur_tile, count, stype, track, nb_tiles, di, nalu_size_length, tx, ty, tw, th;
	s32 pps_idx=-1, sps_idx=-1, ret;
	GF_Err e = GF_OK;
	HEVCState hevc;
	HEVCTileImport *tiles;
	GF_HEVCConfig *hvcc;
	Bool filter_disabled=GF_TRUE;

	track = 0;
	for (i=0; i<gf_isom_get_track_count(file); i++) {
		stype = gf_isom_get_media_subtype(file, i+1, 1);
		switch (stype) {
		case GF_ISOM_SUBTYPE_HVC1:
		case GF_ISOM_SUBTYPE_HEV1:
		case GF_ISOM_SUBTYPE_HVC2:
		case GF_ISOM_SUBTYPE_HEV2:

			if (track) return GF_NOT_SUPPORTED;
			track = i+1;
			break;
		default:
			break;
		}
	}
	if (!track) return GF_NOT_SUPPORTED;

	hvcc = gf_isom_hevc_config_get(file, track, 1);
	nalu_size_length = hvcc->nal_unit_size;

	memset(&hevc, 0, sizeof(HEVCState));

	count = gf_list_count(hvcc->param_array);
	for (i=0; i<count; i++) {
		GF_HEVCParamArray *ar = gf_list_get(hvcc->param_array, i);
		for (j=0; j < gf_list_count(ar->nalus); j++) {
			GF_AVCConfigSlot *sl = gf_list_get(ar->nalus, j);
			if (!sl) continue;
			switch (ar->type) {
			case GF_HEVC_NALU_PIC_PARAM:
				pps_idx = gf_media_hevc_read_pps(sl->data, sl->size, &hevc);
				break;
			case GF_HEVC_NALU_SEQ_PARAM:
				sps_idx = gf_media_hevc_read_sps(sl->data, sl->size, &hevc);
				break;
			case GF_HEVC_NALU_VID_PARAM:
				gf_media_hevc_read_vps(sl->data, sl->size, &hevc);
				break;
			}
		}
	}
	gf_isom_hevc_set_tile_config(file, track, 1, hvcc, GF_TRUE);
	gf_odf_hevc_cfg_del(hvcc);

	//if params sets are inband, get first sps/pps
	i=0;
	while ((pps_idx==-1) || (sps_idx==-1)) {
		GF_ISOSample *sample = gf_isom_get_sample(file, track, i+1, &di);
		char *data = sample->data;
		u32 size = sample->dataLength;

		while (size) {
			u8 temporal_id, layer_id;
			u8 nal_type = 0;
			u32 nalu_size = 0;

			for (j=0; j<nalu_size_length; j++) {
				nalu_size = (nalu_size<<8) + data[j];
			}
			gf_media_hevc_parse_nalu(data + nalu_size_length, nalu_size, &hevc, &nal_type, &temporal_id, &layer_id);

			switch (nal_type) {
			case GF_HEVC_NALU_PIC_PARAM:
				pps_idx = gf_media_hevc_read_pps((char *) data+nalu_size_length, nalu_size, &hevc);
				break;
			case GF_HEVC_NALU_SEQ_PARAM:
				sps_idx = gf_media_hevc_read_sps((char *) data+nalu_size_length, nalu_size, &hevc);
				break;
			case GF_HEVC_NALU_VID_PARAM:
				gf_media_hevc_read_vps((char *) data+nalu_size_length, nalu_size, &hevc);
				break;
			}
			data += nalu_size + nalu_size_length;
			size -= nalu_size + nalu_size_length;
		}
		gf_isom_sample_del(&sample);
	}

	if (pps_idx==-1) return GF_BAD_PARAM;
	if (sps_idx==-1) return GF_BAD_PARAM;

	if (hevc.pps[pps_idx].loop_filter_across_tiles_enabled_flag)
		filter_disabled=GF_FALSE;

	if (! hevc.pps[pps_idx].tiles_enabled_flag) {
		hevc_add_trif(file, track, gf_isom_get_track_id(file, track), GF_TRUE, 1, filter_disabled, 0, 0, hevc.sps[pps_idx].width, hevc.sps[pps_idx].height, GF_TRUE);
		GF_LOG(GF_LOG_WARNING, GF_LOG_AUTHOR, ("[HEVC Tiles] Tiles not enabled, signal only single tile full picture\n"));
		return GF_OK;
	}

	nb_tiles = hevc.pps[pps_idx].num_tile_columns * hevc.pps[pps_idx].num_tile_rows;
	tiles = gf_malloc(sizeof(HEVCTileImport) * nb_tiles);
	if (!tiles) return GF_OUT_OF_MEM;
	memset(tiles, 0, sizeof(HEVCTileImport) * nb_tiles);

	for (i=0; i<nb_tiles; i++) {
		if (! signal_mode) {
			//first clone tracks
			e = gf_isom_clone_track(file, track, file, 0, &tiles[i].track );
			if (e) goto err_exit;
			tiles[i].track_id = gf_isom_get_track_id(file, tiles[i].track);
			gf_isom_hevc_set_tile_config(file, tiles[i].track, 1, NULL, GF_FALSE);

			// setup track references from tile track to base
			gf_isom_set_track_reference(file, tiles[i].track, GF_ISOM_REF_TBAS, gf_isom_get_track_id(file, track) );
		} else {
			tiles[i].track_id = gf_isom_get_track_id(file, track) + i+1;
		}
		tiles[i].all_intra = GF_TRUE;
	}

	count = gf_isom_get_sample_count(file, track);
	for (i=0; i<count; i++) {
		u8 *data;
		u32 size, nb_nalus=0, nb_nal_entries=0, last_tile_group=(u32) -1;
		GF_BitStream *bs=NULL;
		GF_ISOSample *sample = gf_isom_get_sample(file, track, i+1, &di);

		data = (u8 *) sample->data;
		size = sample->dataLength;
		if (!signal_mode) {
			bs = gf_bs_new(NULL, 0, GF_BITSTREAM_WRITE);
			sample->data = NULL;
			sample->dataLength = 0;

			for (j=0; j<nb_tiles; j++) {
				tiles[j].data_offset = 0;
				tiles[j].sample_data = gf_bs_new(NULL, 0, GF_BITSTREAM_WRITE);
			}
		} else {
			for (j=0; j<nb_tiles; j++) {
				tiles[j].nb_nalus_in_sample = 0;
			}
			bs = gf_bs_new(NULL, 0, GF_BITSTREAM_WRITE);
			//write start of nalm group
			gf_bs_write_int(bs, 0, 6);//reserved
			gf_bs_write_int(bs, 0, 1);//large_size
			gf_bs_write_int(bs, (signal_mode==2) ? 1 : 0, 1);//rle
			gf_bs_write_u8(bs, 0);//entry_count - will be set at the end
		}


		sample->data = (char *) data;

		while (size) {
			u8 temporal_id, layer_id;
			u8 nal_type = 0;
			u32 nalu_size = 0;
			for (j=0; j<nalu_size_length; j++) {
				nalu_size = (nalu_size<<8) + data[j];
			}
			ret = gf_media_hevc_parse_nalu(data + nalu_size_length, nalu_size, &hevc, &nal_type, &temporal_id, &layer_id);

			//error parsing NAL, set nal to fallback to regular import
			if (ret<0) nal_type = GF_HEVC_NALU_VID_PARAM;

			switch (nal_type) {
			case GF_HEVC_NALU_SLICE_TRAIL_N:
			case GF_HEVC_NALU_SLICE_TRAIL_R:
			case GF_HEVC_NALU_SLICE_TSA_N:
			case GF_HEVC_NALU_SLICE_TSA_R:
			case GF_HEVC_NALU_SLICE_STSA_N:
			case GF_HEVC_NALU_SLICE_STSA_R:
			case GF_HEVC_NALU_SLICE_BLA_W_LP:
			case GF_HEVC_NALU_SLICE_BLA_W_DLP:
			case GF_HEVC_NALU_SLICE_BLA_N_LP:
			case GF_HEVC_NALU_SLICE_IDR_W_DLP:
			case GF_HEVC_NALU_SLICE_IDR_N_LP:
			case GF_HEVC_NALU_SLICE_CRA:
			case GF_HEVC_NALU_SLICE_RADL_R:
			case GF_HEVC_NALU_SLICE_RADL_N:
			case GF_HEVC_NALU_SLICE_RASL_R:
			case GF_HEVC_NALU_SLICE_RASL_N:
				tx = ty = tw = th = 0;
				cur_tile = hevc_get_tile_id(&hevc, &tx, &ty, &tw, &th);
				if (cur_tile>=nb_tiles) {
					GF_LOG(GF_LOG_ERROR, GF_LOG_AUTHOR, ("[HEVC Tiles] Tile index %d is greater than number of tiles %d in PPS\n", cur_tile, nb_tiles));
					e = GF_NON_COMPLIANT_BITSTREAM;
				}
				if (e)
					goto err_exit;

				tiles[cur_tile].tx = tx;
				tiles[cur_tile].ty = ty;
				tiles[cur_tile].tw = tw;
				tiles[cur_tile].th = th;
				if (hevc.s_info.slice_type != GF_HEVC_SLICE_TYPE_I) {
					tiles[cur_tile].all_intra = 0;
				}

				if (signal_mode) {
					nb_nalus++;
					tiles[cur_tile].nb_nalus_in_sample++;
					if (signal_mode==1) {
						gf_bs_write_u16(bs, tiles[cur_tile].track_id);
						nb_nal_entries++;
					} else if (last_tile_group != tiles[cur_tile].track_id) {
						last_tile_group = tiles[cur_tile].track_id;
						gf_bs_write_u8(bs, nb_nalus);
						gf_bs_write_u16(bs, tiles[cur_tile].track_id);
						nb_nal_entries++;
					}
				} else {
					gf_bs_write_data(tiles[cur_tile].sample_data, (char *) data, nalu_size + nalu_size_length);

					if (! gf_isom_has_track_reference(file, track, GF_ISOM_REF_SABT, tiles[cur_tile].track_id)) {
						gf_isom_set_track_reference(file, track, GF_ISOM_REF_SABT, tiles[cur_tile].track_id);
					}
					tiles[cur_tile].data_offset += nalu_size + nalu_size_length;
				}
				break;
			default:
				if (! signal_mode) {
					gf_bs_write_data(bs, (char *) data, nalu_size + nalu_size_length);
				} else {
					nb_nalus++;
					if (signal_mode==1) {
						gf_bs_write_u16(bs, 0);
						nb_nal_entries++;
					} else if (last_tile_group != 0) {
						last_tile_group = 0;
						gf_bs_write_u8(bs, nb_nalus);
						gf_bs_write_u16(bs, 0);
						nb_nal_entries++;
					}
				}
				break;
			}
			data += nalu_size + nalu_size_length;
			size -= nalu_size + nalu_size_length;
		}

		if (! signal_mode) {
			gf_free(sample->data);
			gf_bs_get_content(bs, &sample->data, &sample->dataLength);
			gf_bs_del(bs);

			e = gf_isom_update_sample(file, track, i+1, sample, 1);
			if (e) goto err_exit;

			gf_free(sample->data);
			sample->data = NULL;

			for (j=0; j<nb_tiles; j++) {
				sample->dataLength = 0;
				gf_bs_get_content(tiles[j].sample_data, &sample->data, &sample->dataLength);
				if (!sample->data)
					continue;

				e = gf_isom_add_sample(file, tiles[j].track, 1, sample);
				if (e) goto err_exit;
				tiles[j].sample_count ++;

				gf_bs_del(tiles[j].sample_data);
				tiles[j].sample_data = NULL;
				gf_free(sample->data);
				sample->data = NULL;

				e = gf_isom_copy_sample_info(file, tiles[j].track, file, track, i+1);
				if (e) goto err_exit;
			}
		} else {
			u32 sdesc;
			data=NULL;
			size=0;
			gf_bs_get_content(bs, &data, &size);
			gf_bs_del(bs);
			data[1] = nb_nal_entries;

			e = gf_isom_add_sample_group_info(file, track, GF_ISOM_SAMPLE_GROUP_NALM, data, size, 0, &sdesc);
			if (e) {
				GF_LOG(GF_LOG_ERROR, GF_LOG_CONTAINER, ("[ISOBMF] Error defining NALM group description entry\n" ));
			} else {
				e = gf_isom_add_sample_info(file, track, i+1, GF_ISOM_SAMPLE_GROUP_NALM, sdesc, GF_ISOM_SAMPLE_GROUP_TRIF);
				if (e) {
					GF_LOG(GF_LOG_ERROR, GF_LOG_CONTAINER, ("[ISOBMF] Error associating NALM group description to sample\n" ));
				}
			}
			gf_free(data);
			if (e) goto err_exit;
		}

		gf_isom_sample_del(&sample);

	}


	for (i=0; i<nb_tiles; i++) {
		u32 width, height;
		s32 translation_x, translation_y;
		s16 layer;

		if (! signal_mode) {
			tiles[i].track = gf_isom_get_track_by_id(file, tiles[i].track_id);
			if (!tiles[i].sample_count) {
				gf_isom_remove_track(file, tiles[i].track);
				continue;
			}

			hevc_add_trif(file, tiles[i].track, tiles[i].track_id, GF_FALSE, (tiles[i].all_intra) ? 2 : 1, filter_disabled, tiles[i].tx, tiles[i].ty, tiles[i].tw, tiles[i].th, GF_TRUE);
			gf_isom_set_visual_info(file, tiles[i].track, 1, tiles[i].tw, tiles[i].th);

			gf_isom_get_track_layout_info(file, track, &width, &height, &translation_x, &translation_y, &layer);
			gf_isom_set_track_layout_info(file, tiles[i].track, width<<16, height<<16, translation_x, translation_y, layer);
		} else {
			hevc_add_trif(file, track, tiles[i].track_id, GF_FALSE, (tiles[i].all_intra) ? 2 : 1, filter_disabled, tiles[i].tx, tiles[i].ty, tiles[i].tw, tiles[i].th, GF_FALSE);
		}

	}


err_exit:
	gf_free(tiles);
	if (e) {
		GF_LOG(GF_LOG_ERROR, GF_LOG_CONTAINER, ("[ISOBMF] Could not split HEVC tiles into tracks: %s\n", gf_error_to_string(e) ));
	}
	return e;
#endif
}
#endif /*GPAC_DISABLE_HEVC*/

#endif /*GPAC_DISABLE_MEDIA_IMPORT*/

#ifndef GPAC_DISABLE_ISOM_FRAGMENTS

#include <gpac/filters.h>

typedef struct
{
	u32 filter_idx_plus_one;
	u32 last_prog;
	GF_FilterSession *fsess;
} FragCallback;

static Bool on_frag_event(void *_udta, GF_Event *evt)
{
	u32 i, count;
	GF_FilterStats stats;
	FragCallback *fc = (FragCallback *)_udta;
	if (!_udta)
		return GF_FALSE;
	if (evt && (evt->type != GF_EVENT_PROGRESS))
		return GF_FALSE;

	stats.report_updated = GF_FALSE;
	if (!fc->filter_idx_plus_one) {
		count = gf_fs_get_filters_count(fc->fsess);
		for (i=0; i<count; i++) {
			if (gf_fs_get_filter_stats(fc->fsess, i, &stats) != GF_OK) continue;
			if (strcmp(stats.reg_name, "mp4mx")) continue;
			fc->filter_idx_plus_one = i+1;
			break;
		}
		if (!fc->filter_idx_plus_one) return GF_FALSE;
	} else {
		if (gf_fs_get_filter_stats(fc->fsess, fc->filter_idx_plus_one-1, &stats) != GF_OK)
			return GF_FALSE;
	}
	if (! stats.report_updated) return GF_FALSE;
	if (stats.percent/100 == fc->last_prog) return GF_FALSE;
	fc->last_prog = stats.percent / 100;

#ifndef GPAC_DISABLE_LOG
	GF_LOG(GF_LOG_INFO, GF_LOG_APP, ("Fragmenting: % 2.2f %%\r", ((Double)stats.percent) / 100));
#else
	fprintf(stderr, "Fragmenting: % 2.2f %%\r", ((Double)stats.percent) / 100);
#endif
	return GF_FALSE;
}

GF_EXPORT
GF_Err gf_media_fragment_file(GF_ISOFile *input, const char *output_file, Double max_duration_sec, Bool use_mfra)
{
	char szArgs[1024];
	FragCallback fc;
	GF_Err e = GF_OK;
	GF_Filter *f;
	GF_FilterSession *fsess = gf_fs_new_defaults(0);

	if (!fsess) {
		GF_LOG(GF_LOG_ERROR, GF_LOG_AUTHOR, ("Failed to create filter session\n"));
		return GF_OUT_OF_MEM;
	}


	sprintf(szArgs, "mp4dmx:mov=%p", input);
	f = gf_fs_load_filter(fsess, szArgs, &e);
	if (!f) return e;

	strcpy(szArgs, "reframer:FID=1");
	f = gf_fs_load_filter(fsess, szArgs, &e);
	if (!f) return e;

	sprintf(szArgs, "%s:SID=1:frag:cdur=%g:abs_offset:fragdur", output_file, max_duration_sec);
	if (use_mfra)
		strcat(szArgs, ":mfra");

	f = gf_fs_load_destination(fsess, szArgs, NULL, NULL, &e);
	if (!f) return e;

	if (!gf_sys_is_test_mode()
#ifndef GPAC_DISABLE_LOG
		&& (gf_log_get_tool_level(GF_LOG_APP)!=GF_LOG_QUIET)
#endif
		&& !gf_sys_is_quiet()
	) {
		fc.last_prog=0;
		fc.fsess=fsess;
		fc.filter_idx_plus_one=0;
		gf_fs_enable_reporting(fsess, GF_TRUE);
		gf_fs_set_ui_callback(fsess, on_frag_event, &fc);
	}

#ifdef GPAC_ENABLE_COVERAGE
	if (gf_sys_is_cov_mode())
		on_frag_event(NULL, NULL);
#endif

	e = gf_fs_run(fsess);
	gf_fs_del(fsess);
	return (e<GF_OK) ? e : GF_OK;
}

#endif /*GPAC_DISABLE_ISOM_FRAGMENTS*/

#ifndef GPAC_DISABLE_ISOM

GF_EXPORT
GF_Err gf_media_get_rfc_6381_codec_name(GF_ISOFile *movie, u32 track, char *szCodec, Bool force_inband, Bool force_sbr)
{
	GF_ESD *esd;
	GF_AVCConfig *avcc;
#ifndef GPAC_DISABLE_HEVC
	GF_HEVCConfig *hvcc;
#endif
	u32 subtype = gf_isom_get_media_subtype(movie, track, 1);

	if (subtype == GF_ISOM_SUBTYPE_MPEG4_CRYP) {
		GF_Err e;
		u32 originalFormat=0;
		if (gf_isom_is_ismacryp_media(movie, track, 1)) {
			e = gf_isom_get_ismacryp_info(movie, track, 1, &originalFormat, NULL, NULL, NULL, NULL, NULL, NULL, NULL);
		} else if (gf_isom_is_omadrm_media(movie, track, 1)) {
			e = gf_isom_get_omadrm_info(movie, track, 1, &originalFormat, NULL, NULL, NULL, NULL, NULL, NULL, NULL, NULL, NULL, NULL, NULL);
		} else if(gf_isom_is_cenc_media(movie, track, 1)) {
			e = gf_isom_get_cenc_info(movie, track, 1, &originalFormat, NULL, NULL, NULL);
		} else {
			GF_LOG(GF_LOG_WARNING, GF_LOG_AUTHOR, ("[ISOM Tools] Unkown protection scheme type %s\n", gf_4cc_to_str( gf_isom_is_media_encrypted(movie, track, 1)) ));
			e = gf_isom_get_original_format_type(movie, track, 1, &originalFormat);
		}
		if (e) {
			GF_LOG(GF_LOG_ERROR, GF_LOG_AUTHOR, ("[ISOM Tools] Error fetching protection information\n"));
			return e;
		}

		if (originalFormat) subtype = originalFormat;
	}

	switch (subtype) {
	case GF_ISOM_SUBTYPE_MPEG4:
		esd = gf_isom_get_esd(movie, track, 1);
		if (esd && esd->decoderConfig) {
			switch (esd->decoderConfig->streamType) {
			case GF_STREAM_AUDIO:
				if (esd->decoderConfig->decoderSpecificInfo && esd->decoderConfig->decoderSpecificInfo->data) {
					u8 audio_object_type;
					if (esd->decoderConfig->decoderSpecificInfo->dataLength < 2) {
						GF_LOG(GF_LOG_ERROR, GF_LOG_CONTAINER, ("[RFC6381-AAC] invalid DSI size %u < 2\n", esd->decoderConfig->decoderSpecificInfo->dataLength));
						return GF_NON_COMPLIANT_BITSTREAM;
					}
					/*5 first bits of AAC config*/
					audio_object_type = (esd->decoderConfig->decoderSpecificInfo->data[0] & 0xF8) >> 3;
					if (audio_object_type == 31) { /*escape code*/
						const u8 audio_object_type_ext = ((esd->decoderConfig->decoderSpecificInfo->data[0] & 0x07) << 3) + ((esd->decoderConfig->decoderSpecificInfo->data[1] & 0xE0) >> 5);
						audio_object_type = 32 + audio_object_type_ext;
					}
	#ifndef GPAC_DISABLE_AV_PARSERS
					if (force_sbr && (audio_object_type==2) ) {
						GF_M4ADecSpecInfo a_cfg;
						GF_Err e = gf_m4a_get_config(esd->decoderConfig->decoderSpecificInfo->data, esd->decoderConfig->decoderSpecificInfo->dataLength, &a_cfg);
						if (e==GF_OK) {
							if (a_cfg.sbr_sr)
								audio_object_type = a_cfg.sbr_object_type;
							if (a_cfg.has_ps)
								audio_object_type = 29;
						}
					}
	#endif
					snprintf(szCodec, RFC6381_CODEC_NAME_SIZE_MAX, "mp4a.%02X.%01d", esd->decoderConfig->objectTypeIndication, audio_object_type);
				} else {
					snprintf(szCodec, RFC6381_CODEC_NAME_SIZE_MAX, "mp4a.%02X", esd->decoderConfig->objectTypeIndication);
				}
				break;
			case GF_STREAM_VISUAL:
	#ifndef GPAC_DISABLE_AV_PARSERS
				if (esd->decoderConfig->decoderSpecificInfo) {
					GF_M4VDecSpecInfo dsi;
					gf_m4v_get_config(esd->decoderConfig->decoderSpecificInfo->data, esd->decoderConfig->decoderSpecificInfo->dataLength, &dsi);
					snprintf(szCodec, RFC6381_CODEC_NAME_SIZE_MAX, "mp4v.%02X.%01x", esd->decoderConfig->objectTypeIndication, dsi.VideoPL);
				} else
	#endif
				{
					snprintf(szCodec, RFC6381_CODEC_NAME_SIZE_MAX, "mp4v.%02X", esd->decoderConfig->objectTypeIndication);
				}
				break;
			default:
				snprintf(szCodec, RFC6381_CODEC_NAME_SIZE_MAX, "mp4s.%02X", esd->decoderConfig->objectTypeIndication);
				break;
			}
			gf_odf_desc_del((GF_Descriptor *)esd);
			return GF_OK;
		} else {
			GF_LOG(GF_LOG_ERROR, GF_LOG_CONTAINER, ("[RFC6381] Cannot find ESD. Aborting.\n"));
			if (esd) gf_odf_desc_del((GF_Descriptor *)esd);
			return GF_ISOM_INVALID_FILE;
		}
	case GF_ISOM_SUBTYPE_AVC_H264:
	case GF_ISOM_SUBTYPE_AVC2_H264:
	case GF_ISOM_SUBTYPE_AVC3_H264:
	case GF_ISOM_SUBTYPE_AVC4_H264:
		//FIXME: in avc1 with multiple descriptor, we should take the right description index
		avcc = gf_isom_avc_config_get(movie, track, 1);
		if (force_inband) {
			if (subtype==GF_ISOM_SUBTYPE_AVC_H264)
				subtype = GF_ISOM_SUBTYPE_AVC3_H264;
			else if (subtype==GF_ISOM_SUBTYPE_AVC2_H264)
				subtype = GF_ISOM_SUBTYPE_AVC4_H264;
		}
		if (avcc) {
			snprintf(szCodec, RFC6381_CODEC_NAME_SIZE_MAX, "%s.%02X%02X%02X", gf_4cc_to_str(subtype), avcc->AVCProfileIndication, avcc->profile_compatibility, avcc->AVCLevelIndication);
			gf_odf_avc_cfg_del(avcc);
			return GF_OK;
		} else {
			GF_LOG(GF_LOG_ERROR, GF_LOG_CONTAINER, ("Cannot find AVC configuration box"));
			return GF_ISOM_INVALID_FILE;
		}
	case GF_ISOM_SUBTYPE_SVC_H264:
	case GF_ISOM_SUBTYPE_MVC_H264:
		avcc = gf_isom_mvc_config_get(movie, track, 1);
		if (!avcc) avcc = gf_isom_svc_config_get(movie, track, 1);
		if (avcc) {
			snprintf(szCodec, RFC6381_CODEC_NAME_SIZE_MAX, "%s.%02X%02X%02X", gf_4cc_to_str(subtype), avcc->AVCProfileIndication, avcc->profile_compatibility, avcc->AVCLevelIndication);
			gf_odf_avc_cfg_del(avcc);
			return GF_OK;
		}
		else {
			GF_LOG(GF_LOG_ERROR, GF_LOG_CONTAINER, ("Cannot find AVC configuration box"));
			return GF_ISOM_INVALID_FILE;
		}
#ifndef GPAC_DISABLE_HEVC
	case GF_ISOM_SUBTYPE_HVC1:
	case GF_ISOM_SUBTYPE_HEV1:
	case GF_ISOM_SUBTYPE_HVC2:
	case GF_ISOM_SUBTYPE_HEV2:
	case GF_ISOM_SUBTYPE_HVT1:
	case GF_ISOM_SUBTYPE_LHV1:
	case GF_ISOM_SUBTYPE_LHE1:

		if (force_inband) {
			if (subtype==GF_ISOM_SUBTYPE_HVC1) subtype = GF_ISOM_SUBTYPE_HEV1;
			else if (subtype==GF_ISOM_SUBTYPE_HVC2) subtype = GF_ISOM_SUBTYPE_HEV2;
		}
		hvcc = gf_isom_hevc_config_get(movie, track, 1);
		if (!hvcc) {
			hvcc = gf_isom_lhvc_config_get(movie, track, 1);
		}
		if (subtype==GF_ISOM_SUBTYPE_HVT1) {
			u32 refTrack;
			gf_isom_get_reference(movie, track, GF_ISOM_REF_TBAS, 1, &refTrack);
			if (hvcc) gf_odf_hevc_cfg_del(hvcc);
			hvcc = gf_isom_hevc_config_get(movie, refTrack, 1);
		}
		if (hvcc) {
			u8 c;
			char szTemp[RFC6381_CODEC_NAME_SIZE_MAX];
			snprintf(szCodec, RFC6381_CODEC_NAME_SIZE_MAX, "%s.", gf_4cc_to_str(subtype));
			if (hvcc->profile_space==1) strcat(szCodec, "A");
			else if (hvcc->profile_space==2) strcat(szCodec, "B");
			else if (hvcc->profile_space==3) strcat(szCodec, "C");
			//profile idc encoded as a decimal number
			sprintf(szTemp, "%d", hvcc->profile_idc);
			strcat(szCodec, szTemp);
			//general profile compatibility flags: hexa, bit-reversed
			{
				u32 val = hvcc->general_profile_compatibility_flags;
				u32 i, res = 0;
				for (i=0; i<32; i++) {
					res |= val & 1;
					if (i==31) break;
					res <<= 1;
					val >>=1;
				}
				sprintf(szTemp, ".%X", res);
				strcat(szCodec, szTemp);
			}

			if (hvcc->tier_flag) strcat(szCodec, ".H");
			else strcat(szCodec, ".L");
			sprintf(szTemp, "%d", hvcc->level_idc);
			strcat(szCodec, szTemp);

			c = hvcc->progressive_source_flag << 7;
			c |= hvcc->interlaced_source_flag << 6;
			c |= hvcc->non_packed_constraint_flag << 5;
			c |= hvcc->frame_only_constraint_flag << 4;
			c |= (hvcc->constraint_indicator_flags >> 40);
			sprintf(szTemp, ".%X", c);
			strcat(szCodec, szTemp);
			if (hvcc->constraint_indicator_flags & 0xFFFFFFFF) {
				c = (hvcc->constraint_indicator_flags >> 32) & 0xFF;
				sprintf(szTemp, ".%X", c);
				strcat(szCodec, szTemp);
				if (hvcc->constraint_indicator_flags & 0x00FFFFFF) {
					c = (hvcc->constraint_indicator_flags >> 24) & 0xFF;
					sprintf(szTemp, ".%X", c);
					strcat(szCodec, szTemp);
					if (hvcc->constraint_indicator_flags & 0x0000FFFF) {
						c = (hvcc->constraint_indicator_flags >> 16) & 0xFF;
						sprintf(szTemp, ".%X", c);
						strcat(szCodec, szTemp);
						if (hvcc->constraint_indicator_flags & 0x000000FF) {
							c = (hvcc->constraint_indicator_flags >> 8) & 0xFF;
							sprintf(szTemp, ".%X", c);
							strcat(szCodec, szTemp);
							c = (hvcc->constraint_indicator_flags ) & 0xFF;
							sprintf(szTemp, ".%X", c);
							strcat(szCodec, szTemp);
						}
					}
				}
			}
			gf_odf_hevc_cfg_del(hvcc);
		} else {
			snprintf(szCodec, RFC6381_CODEC_NAME_SIZE_MAX, "%s", gf_4cc_to_str(subtype));
		}
		return GF_OK;
#endif

#if !defined(GPAC_DISABLE_AV1) && !defined(GPAC_DISABLE_AV_PARSERS)
	case GF_ISOM_SUBTYPE_AV01: {
		GF_AV1Config *av1c = NULL;
		AV1State av1_state;
		GF_BitStream *bs = NULL;
		GF_Err e = GF_OK;
		u32 i = 0;

		memset(&av1_state, 0, sizeof(AV1State));
		av1c = gf_isom_av1_config_get(movie, track, 1);
		if (!av1c) {
			GF_LOG(GF_LOG_DEBUG, GF_LOG_AUTHOR, ("[ISOM Tools] No config found for AV1 file (\"%s\") when computing RFC6381.\n", gf_4cc_to_str(subtype)));
			return GF_BAD_PARAM;
		}
		av1_state.config = av1c;

		for (i = 0; i < gf_list_count(av1c->obu_array); ++i) {
			GF_AV1_OBUArrayEntry *a = gf_list_get(av1c->obu_array, i);
			bs = gf_bs_new(a->obu, a->obu_length, GF_BITSTREAM_READ);
			if (!av1_is_obu_header(a->obu_type))
				GF_LOG(GF_LOG_WARNING, GF_LOG_AUTHOR, ("[ISOM Tools] AV1: unexpected obu_type %d when computing RFC6381. PArsing anyway.\n", a->obu_type, gf_4cc_to_str(subtype)));

			e = aom_av1_parse_temporal_unit_from_section5(bs, &av1_state);
			gf_bs_del(bs); bs = NULL;
			if (e) {
				gf_odf_av1_cfg_del(av1c);
				av1_reset_state(&av1_state, GF_TRUE);
				return e;
			}
		}

		snprintf(szCodec, RFC6381_CODEC_NAME_SIZE_MAX, "%s.%01u.%u%c.%u.%01u.%01u%01u%01u", gf_4cc_to_str(subtype),
			av1_state.config->seq_profile, av1_state.config->seq_level_idx_0, av1_state.config->seq_tier_0 ? 'H' : 'M',
			av1_state.bit_depth, av1_state.config->monochrome,
			av1_state.config->chroma_subsampling_x, av1_state.config->chroma_subsampling_y,
			av1_state.config->chroma_subsampling_x && av1_state.config->chroma_subsampling_y ? av1_state.config->chroma_sample_position : 0);

		if (av1_state.color_description_present_flag) {
			char tmp[RFC6381_CODEC_NAME_SIZE_MAX];
			snprintf(tmp, RFC6381_CODEC_NAME_SIZE_MAX, "%01u.%01u.%01u.%01u", av1_state.color_primaries, av1_state.transfer_characteristics, av1_state.matrix_coefficients, av1_state.color_range);
			strcat(szCodec, tmp);
		} else {
			if ((av1_state.color_primaries == 2) && (av1_state.transfer_characteristics == 2) && (av1_state.matrix_coefficients == 2) && av1_state.color_range == GF_FALSE) {

			} else {
				GF_LOG(GF_LOG_WARNING, GF_LOG_AUTHOR, ("[AV1] incoherent color characteristics primaries %d transfer %d matrix %d color range %d\n", av1_state.color_primaries, av1_state.transfer_characteristics, av1_state.matrix_coefficients, av1_state.color_range));
			}
		}

		gf_odf_av1_cfg_del(av1c);
		av1_reset_state(&av1_state, GF_TRUE);
		return GF_OK;
	}
#endif /*!defined(GPAC_DISABLE_AV1) && !defined(GPAC_DISABLE_AV_PARSERS)*/

	case GF_ISOM_SUBTYPE_VP08:
	case GF_ISOM_SUBTYPE_VP09:
	{
		GF_VPConfig *vpcc = NULL;

		vpcc = gf_isom_vp_config_get(movie, track, 1);
		if (!vpcc) {
			GF_LOG(GF_LOG_DEBUG, GF_LOG_AUTHOR, ("[ISOM Tools] No config found for VP file (\"%s\") when computing RFC6381.\n", gf_4cc_to_str(subtype)));
			return GF_BAD_PARAM;
		}

		snprintf(szCodec, RFC6381_CODEC_NAME_SIZE_MAX, "%s.%02u.%02x.%02u.%02u.%02u.%02u.%02u.%02u", gf_4cc_to_str(subtype),
			vpcc->profile,
			vpcc->level,
			vpcc->bit_depth,
			vpcc->chroma_subsampling,
			vpcc->colour_primaries,
			vpcc->transfer_characteristics,
			vpcc->matrix_coefficients,
			vpcc->video_fullRange_flag);

		gf_odf_vp_cfg_del(vpcc);
		return GF_OK;
	}

	case GF_ISOM_SUBTYPE_DVHE:
	{
		GF_DOVIDecoderConfigurationRecord *dovi = gf_isom_dovi_config_get(movie, track, 1);
		if (!dovi) {
			GF_LOG(GF_LOG_DEBUG, GF_LOG_AUTHOR, ("[ISOM Tools] No config found for Dolby Vision file (\"%s\") when computing RFC6381.\n", gf_4cc_to_str(subtype)));
			return GF_BAD_PARAM;
		}

		snprintf(szCodec, RFC6381_CODEC_NAME_SIZE_MAX, "%s.%02u.%02u", gf_4cc_to_str(subtype),
			dovi->dv_profile, dovi->dv_level);

		gf_odf_dovi_cfg_del(dovi);
		return GF_OK;
	}

	default:
		GF_LOG(GF_LOG_DEBUG, GF_LOG_AUTHOR, ("[ISOM Tools] codec parameters not known - setting codecs string to default value \"%s\"\n", gf_4cc_to_str(subtype) ));
		snprintf(szCodec, RFC6381_CODEC_NAME_SIZE_MAX, "%s", gf_4cc_to_str(subtype));
		return GF_OK;
	}
	return GF_OK;
}

#endif //GPAC_DISABLE_ISOM<|MERGE_RESOLUTION|>--- conflicted
+++ resolved
@@ -2070,29 +2070,14 @@
 	}
 
 	DTS_offset = (u64 *) gf_malloc(count * sizeof(u64));
-<<<<<<< HEAD
-	for (t = 0; t < count; t++)
-	{
-		nb_EditList = gf_isom_get_edits_count(file, list_track_sorted[t]);
-		if (!nb_EditList)
-			DTS_offset[t] = 0;
-		else
-		{
-			media_ts = gf_isom_get_media_timescale(file, list_track_sorted[t]);
-			moov_ts = gf_isom_get_timescale(file);
-			for (i = 1; i <= nb_EditList; i++)
-			{
-				e = gf_isom_get_edit(file, list_track_sorted[t], i, &EditTime, &SegmentDuration, &MediaTime, &EditMode);
-=======
 	for (t = 0; t < count; t++) {
 		DTS_offset[t] = 0;
-		nb_EditList = gf_isom_get_edit_segment_count(file, list_track_sorted[t]);
+		nb_EditList = gf_isom_get_edits_count(file, list_track_sorted[t]);
 		if (nb_EditList) {
 			media_ts = gf_isom_get_media_timescale(file, list_track_sorted[t]);
 			moov_ts = gf_isom_get_timescale(file);
 			for (i = 1; i <= nb_EditList; i++) {
-				e = gf_isom_get_edit_segment(file, list_track_sorted[t], i, &EditTime, &SegmentDuration, &MediaTime, &EditMode);
->>>>>>> 8752b1bd
+				e = gf_isom_get_edit(file, list_track_sorted[t], i, &EditTime, &SegmentDuration, &MediaTime, &EditMode);
 				if (e) goto exit;
 
 				if (!EditMode) {
