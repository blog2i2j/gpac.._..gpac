--- conflicted
+++ resolved
@@ -1838,10 +1838,6 @@
 {
 	u32 dw = 0;
 
-<<<<<<< HEAD
-	if (gf_bs_available(bs) < 32) {
-		GF_LOG(GF_LOG_INFO, GF_LOG_CODING, ("[IVF] Not enough bytes available ("LLU").\n", gf_bs_available(bs)));
-=======
 	if (!width || !height || !codec_fourcc || !frame_rate || !time_scale || !num_frames) {
 		assert(0);
 		return GF_BAD_PARAM;
@@ -1849,7 +1845,6 @@
 
 	if (gf_bs_available(bs) < IVF_FILE_HEADER_SIZE) {
 		GF_LOG(GF_LOG_ERROR, GF_LOG_CODING, ("[IVF] Not enough bytes available ("LLU").\n", gf_bs_available(bs)));
->>>>>>> 671f494d
 		return GF_NON_COMPLIANT_BITSTREAM;
 	}
 
@@ -1865,25 +1860,11 @@
 		return GF_NON_COMPLIANT_BITSTREAM;
 	}
 
-<<<<<<< HEAD
-	dw = gf_bs_read_u32(bs); //codec_fourcc
-	if (dw != GF_4CC('A', 'V', '0', '1')) {
-		GF_LOG(GF_LOG_ERROR, GF_LOG_CODING, ("[IVF] Wrong codec FourCC. Only 'AV01' supported, got %s\n", gf_4cc_to_str(dw) ));
-		return GF_NON_COMPLIANT_BITSTREAM;
-	}
-	dw = gf_bs_read_u16_le(bs);
-	state->width = state->width < dw ? dw : state->width;
-	dw = gf_bs_read_u16_le(bs);
-	state->height = state->height < dw ? dw : state->height;
-	state->tb_num = gf_bs_read_u32_le(bs); //time_base.numerator
-	state->tb_den = gf_bs_read_u32_le(bs); //time_base.denominator
-=======
 	dw = gf_bs_read_u16_le(bs); //length of header in bytes
 	if (dw != IVF_FILE_HEADER_SIZE) {
 		GF_LOG(GF_LOG_ERROR, GF_LOG_CODING, ("[IVF] Wrong IVF header length. Expected 32 bytes, got %u\n", dw));
 		return GF_NON_COMPLIANT_BITSTREAM;
 	}
->>>>>>> 671f494d
 
 	*codec_fourcc = gf_bs_read_u32(bs);
 	
@@ -1914,7 +1895,9 @@
 	}
 	state->width = state->width < width ? width : state->width;
 	state->height = state->height < height ? height : state->height;
-	state->FPS = frame_rate / (double)time_scale;
+
+	state->tb_num = frame_rate; //time_base.numerator
+	state->tb_den = time_scale; //time_base.denominator
 
 	return GF_OK;
 }
@@ -2318,33 +2301,24 @@
 
 GF_Err aom_av1_parse_temporal_unit_from_section5(GF_BitStream *bs, AV1State *state)
 {
-<<<<<<< HEAD
+	Bool obu_td_found = GF_FALSE;
 	if (!state) return GF_BAD_PARAM;
 	state->obu_type = -1;
-	while (state->obu_type != OBU_TEMPORAL_DELIMITER && (gf_bs_available(bs)>8))  {
-		u64 pos = gf_bs_get_position(bs), obu_length = 0;
-		GF_Err e;
-
-		e = gf_media_aom_av1_parse_obu(bs, &state->obu_type, &obu_length, NULL, state);
-		if (e) return e;
-
-=======
-	Bool obu_td_found = GF_FALSE;
-	ObuType obu_type = -1;
+
 	while (gf_bs_available(bs)) {
 		u64 pos = gf_bs_get_position(bs), obu_length = 0;
 		GF_Err e;
 
-		e = gf_media_aom_av1_parse_obu(bs, &obu_type, &obu_length, NULL, state);
+		e = gf_media_aom_av1_parse_obu(bs, &state->obu_type, &obu_length, NULL, state);
 		if (e)
 			return e;
->>>>>>> 671f494d
+
 		if (obu_length != gf_bs_get_position(bs) - pos) {
 			GF_LOG(GF_LOG_WARNING, GF_LOG_CONTAINER, ("[AV1] OBU (Section 5) frame size "LLU" different from consumed bytes "LLU".\n", obu_length, gf_bs_get_position(bs) - pos));
 			return GF_NON_COMPLIANT_BITSTREAM;
 		}
 
-		if (obu_type == OBU_TEMPORAL_DELIMITER) {
+		if (state->obu_type == OBU_TEMPORAL_DELIMITER) {
 			if (!obu_td_found) {
 				obu_td_found = GF_TRUE;
 			} else {
@@ -2482,13 +2456,9 @@
 GF_Err aom_av1_parse_temporal_unit_from_ivf(GF_BitStream *bs, AV1State *state)
 {
 	u64 frame_size;
-<<<<<<< HEAD
 	GF_Err e;
 	if (gf_bs_available(bs)<12) return GF_EOS;
-	e = gf_media_aom_parse_ivf_frame_header(bs, &frame_size);
-=======
-	GF_Err e = gf_media_parse_ivf_frame_header(bs, &frame_size);
->>>>>>> 671f494d
+	e = gf_media_parse_ivf_frame_header(bs, &frame_size);
 	if (e) return e;
 	GF_LOG(GF_LOG_DEBUG, GF_LOG_CONTAINER, ("[AV1] IVF frame detected (size "LLU")\n", frame_size));
 
