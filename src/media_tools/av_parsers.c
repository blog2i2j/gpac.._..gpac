--- conflicted
+++ resolved
@@ -1875,14 +1875,9 @@
 	case OBU_REDUNDANT_FRAME_HEADER: return "redundant_frame_header";
 	case OBU_TILE_LIST: return "tile_list";
 	case OBU_PADDING: return "padding";
-<<<<<<< HEAD
 	default:
 		if ((obu_type>OBU_TILE_LIST) && (obu_type<OBU_PADDING)) return "reserved";
 		return "unknown";
-=======
-	case 0: case 9: case 10: case 11: case 12: case 13: case 14: return "reserved";
-	default: return "unknown";
->>>>>>> e46aa7fd
 	}
 }
 
