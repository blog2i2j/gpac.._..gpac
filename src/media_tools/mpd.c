--- conflicted
+++ resolved
@@ -2597,14 +2597,13 @@
 }
 
 static GF_Err gf_mpd_write_m3u8_playlist(GF_MPD_AdaptationSet const * const as, GF_MPD_Representation const * const rs, char *m3u8_name,u64 duration){
-<<<<<<< HEAD
 	FILE *out;
 	if (!strcmp(m3u8_name, "std")) out = stdout;
 	else {
 		out = gf_fopen(m3u8_name, "wb");
 		if (!out) return GF_IO_ERR;
 	}
-	
+
 	fprintf(out,"#EXTM3U\n");
 	fprintf(out,"#EXT-X-TARGETDURATION:%d\n",duration/1000);
 	fprintf(out,"#EXT-X-VERSION:\n");
@@ -2620,45 +2619,15 @@
 			GF_MPD_SegmentURL *url;
 			i = 0;
 			while ( (url = gf_list_enum(s->segment_URLs, &i))) {
-				fprintf(out,"#EXTINF:%f\n",(float)s->duration/(float)s->timescale);
+				fprintf(out,"#EXTINF:%f\n",(float)(url->duration)/1000.0);
 				fprintf(out,"%s\n",url->media);
 			}
 		}
 	}
+
+	gf_fclose(out);
 	
-	gf_fclose(out);
-=======
-       FILE *out;
-       if (!strcmp(m3u8_name, "std")) out = stdout;
-       else {
-               out = gf_fopen(m3u8_name, "wb");
-               if (!out) return GF_IO_ERR;
-       }
-
-       fprintf(out,"#EXTM3U\n");
-       fprintf(out,"#EXT-X-TARGETDURATION:%d\n",duration/1000);
-       fprintf(out,"#EXT-X-VERSION:\n");
-       fprintf(out,"#EXT-X-MEDIA-SEQUENCE:1\n");
-       fprintf(out,"#EXT-X-PLAYLIST-TYPE:VOD\n");
-       fprintf(out,"#EXT-X-INDEPENDENT-SEGMENTS\n");
-       if (rs->segment_list) {
-           GF_MPD_SegmentList *s=rs->segment_list;
-           fprintf(out,"#EXT-X-MAP:URI=\"%s\"\n\n",s->initialization_segment->sourceURL);
-
-           if (s->segment_URLs) {
-               u32 i;
-               GF_MPD_SegmentURL *url;
-               i = 0;
-               while ( (url = gf_list_enum(s->segment_URLs, &i))) {
-                   fprintf(out,"#EXTINF:%f\n",(float)(url->duration)/1000.0);
-                   fprintf(out,"%s\n",url->media);
-               }
-            }
-       }
-
-       gf_fclose(out);
->>>>>>> 49c11706
-
+	return GF_OK;
 }
 
 static GF_Err gf_mpd_write_m3u8_playlists(GF_MPD_Period *period, FILE *out, char* m3u8_name)
