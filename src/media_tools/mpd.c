/**
 *			GPAC - Multimedia Framework C SDK
 *
 *			Authors: Jean Le Feuvre, Cyril COncolato
 *			Copyright (c) Telecom ParisTech 2000-2012
 *					All rights reserved
 *
 *  This file is part of GPAC / 3GPP/MPEG Media Presentation Description input module
 *
 *  GPAC is free software; you can redistribute it and/or modify
 *  it under the terms of the GNU Lesser General Public License as published by
 *  the Free Software Foundation; either version 2, or (at your option)
 *  any later version.
 *
 *  GPAC is distributed in the hope that it will be useful,
 *  but WITHOUT ANY WARRANTY; without even the implied warranty of
 *  MERCHANTABILITY or FITNESS FOR A PARTICULAR PURPOSE.  See the
 *  GNU Lesser General Public License for more details.
 *
 *  You should have received a copy of the GNU Lesser General Public
 *  License along with this library; see the file COPYING.  If not, write to
 *  the Free Software Foundation, 675 Mass Ave, Cambridge, MA 02139, USA.
 *
 */

#include <gpac/internal/mpd.h>
#include <gpac/download.h>
#include <gpac/internal/m3u8.h>
#include <gpac/network.h>
#include <gpac/maths.h>

#ifdef _WIN32_WCE
#include <winbase.h>
#else
/*for mktime*/
#include <time.h>
#endif

#ifndef GPAC_DISABLE_CORE_TOOLS

static Bool gf_mpd_parse_bool(const char * const attr)
{
	if (!strcmp(attr, "true")) return 1;
	if (!strcmp(attr, "1")) return 1;
	return 0;
}

static char *gf_mpd_parse_string(char *attr)
{
	return gf_strdup(attr);
}


static Bool gf_mpd_valid_child(GF_MPD *mpd, GF_XMLNode *child)
{
	if (child->type != GF_XML_NODE_TYPE) return 0;
	if (!mpd->xml_namespace && !child->ns) return 1;
	if (mpd->xml_namespace && child->ns && !strcmp(mpd->xml_namespace, child->ns)) return 1;
	return 0;
}

static Bool gf_mpd_is_known_descriptor(GF_XMLNode *child)
{
	if (!strcmp(child->name, "FramePacking")  ||
	!strcmp(child->name, "AudioChannelConfiguration") ||
	!strcmp(child->name, "ContentProtection") ||
	!strcmp(child->name, "EssentialProperty") ||
	!strcmp(child->name, "SupplementalProperty")){
		return GF_TRUE;
	}
	else{
		return GF_FALSE;
	}
}

static void gf_mpd_parse_other_descriptors(GF_XMLNode *child, GF_List *other_desc)
{
	if(!gf_mpd_is_known_descriptor(child)){
		char *descriptors=gf_xml_dom_serialize(child,GF_FALSE);
		GF_MPD_other_descriptors *Desc;
		GF_SAFEALLOC(Desc,GF_MPD_other_descriptors);
		Desc->xml_desc=descriptors;
		gf_list_add(other_desc, Desc);
	}
}

static char *gf_mpd_parse_text_content(GF_XMLNode *child)
{
	u32 child_index = 0;
	while (1) {
		child = gf_list_get(child->content, child_index);
		if (!child) {
			break;
		} else if (child->type == GF_XML_TEXT_TYPE) {
			return gf_mpd_parse_string(child->name);
		}
		child_index++;
	}
	return NULL;
}

static u32 gf_mpd_parse_int(const char * const attr)
{
	return atoi(attr);
}

static u64 gf_mpd_parse_long_int(const char * const attr)
{
	u64 longint;
	sscanf(attr, LLU, &longint);
	return longint;
}

static Double gf_mpd_parse_double(const char * const attr)
{
	return atof(attr);
}

static GF_MPD_Fractional *gf_mpd_parse_frac(const char * const attr, const char sep)
{
	char str[6];
	GF_MPD_Fractional *res;
	GF_SAFEALLOC(res, GF_MPD_Fractional);
	snprintf(str, sizeof(str), "%%d%c%%d", sep);
	res->den = 1;
	sscanf(attr, str, &res->num, &res->den);
	return res;
}

static u64 gf_mpd_parse_date(const char * const attr)
{
	return gf_net_parse_date(attr);
}

static u64 gf_mpd_parse_duration(const char * const duration)
{
	u32 i;
	char *sep1, *sep2;
	u32 h, m;
	double s;
	const char *startT;
	if (!duration) {
		GF_LOG(GF_LOG_WARNING, GF_LOG_DASH, ("[MPD] Error parsing duration: no value indicated\n"));
		return 0;
	}
	i = 0;
	while (1) {
		if (duration[i] == ' ') i++;
		else if (duration[i] == 0) return 0;
		else {
			break;
		}
	}
	if (duration[i] != 'P') {
		GF_LOG(GF_LOG_WARNING, GF_LOG_DASH, ("[MPD] Error parsing duration: no value indicated\n"));
		return 0;
	}
	startT = strchr(duration+1, 'T');

	if (duration[i+1] == 0) {
		GF_LOG(GF_LOG_WARNING, GF_LOG_DASH, ("[MPD] Error parsing duration: no value indicated\n"));
		return 0;
	}
	if (! startT) {
		GF_LOG(GF_LOG_WARNING, GF_LOG_DASH, ("[MPD] Error parsing duration: no Time section found\n"));
		return 0;
	}

	h = m = 0;
	s = 0;
	if (NULL != (sep1 = strchr(startT+1, 'H'))) {
		*sep1 = 0;
		h = atoi(duration+i+2);
		*sep1 = 'H';
		sep1++;
	} else {
		sep1 = (char *) startT+1;
	}
	if (NULL != (sep2 = strchr(sep1, 'M'))) {
		*sep2 = 0;
		m = atoi(sep1);
		*sep2 = 'M';
		sep2++;
	} else {
		sep2 = sep1;
	}
	if (NULL != (sep1 = strchr(sep2, 'S'))) {
		*sep1 = 0;
		s = atof(sep2);
		*sep1 = 'S';
	}
	return (u64)((h*3600+m*60+s)*(u64)1000);
}

static u32 gf_mpd_parse_duration_u32(const char * const duration)
{
	u64 dur = gf_mpd_parse_duration(duration);
	if (dur <= GF_UINT_MAX) {
		return (u32)dur;
	} else {
		GF_LOG(GF_LOG_WARNING, GF_LOG_DASH, ("[MPD] Parsed duration "LLU" doesn't fit on 32 bits! Setting to the 32 bits max.\n", dur));
		return GF_UINT_MAX;
	}
}

static GF_MPD_ByteRange *gf_mpd_parse_byte_range(const char * const attr)
{
	GF_MPD_ByteRange *br;
	GF_SAFEALLOC(br, GF_MPD_ByteRange);
	sscanf(attr, LLD"-"LLD, &br->start_range, &br->end_range);
	return br;
}

static GF_Err gf_mpd_parse_location(GF_MPD *mpd, GF_XMLNode *child)
{
	char *str = gf_mpd_parse_text_content(child);
	if (str) return gf_list_add(mpd->locations, str);
	return GF_OK;
}

static GF_Err gf_mpd_parse_metrics(GF_MPD *mpd, GF_XMLNode *child)
{
	GF_LOG(GF_LOG_WARNING, GF_LOG_DASH, ("[MPD] Metrics not implemented yet\n"));
	return GF_OK;
}

GF_Err gf_mpd_parse_base_url(GF_List *container, GF_XMLNode *node)
{
	u32 i;
	GF_Err e;
	GF_XMLAttribute *att;
	GF_MPD_BaseURL *url;
	GF_SAFEALLOC(url, GF_MPD_BaseURL);
	if (! url) return GF_OUT_OF_MEM;
	e = gf_list_add(container, url);
	if (e) return GF_OUT_OF_MEM;

	i = 0;
	while ( (att = gf_list_enum(node->attributes, &i))) {
		if (!strcmp(att->name, "serviceLocation")) url->service_location = gf_mpd_parse_string(att->value);
		else if (!strcmp(att->name, "byteRange")) url->byte_range = gf_mpd_parse_byte_range(att->value);
	}
	url->URL = gf_mpd_parse_text_content(node);
	return GF_OK;
}

static GF_Err gf_mpd_parse_program_info(GF_MPD *mpd, GF_XMLNode *root)
{
	GF_MPD_ProgramInfo *info;
	u32 att_index, child_index;
	GF_XMLAttribute *att;
	GF_XMLNode *child;

	GF_SAFEALLOC(info, GF_MPD_ProgramInfo);
	if (!info) return GF_OUT_OF_MEM;

	att_index = 0;
	while (1) {
		att = gf_list_get(root->attributes, att_index);
		if (!att) {
			break;
		} else if (!strcmp(att->name, "moreInformationURL")) {
			info->more_info_url = gf_mpd_parse_string(att->value);
		} else if (!strcmp(att->name, "lang")) {
			info->lang = gf_mpd_parse_string(att->value);
		}
		att_index++;
	}

	child_index = 0;
	while (1) {
		child = gf_list_get(root->content, child_index);
		if (!child) {
			break;
		} else if (child->type == GF_XML_NODE_TYPE) {
			if (!strcmp(child->name, "Title")) {
				GF_XMLNode *data_node = gf_list_get(child->content, 0);
				if (data_node && data_node->type == GF_XML_TEXT_TYPE) {
					info->title = gf_strdup(data_node->name);
				}
			} else if (!strcmp(child->name, "Source")) {
				GF_XMLNode *data_node = gf_list_get(child->content, 0);
				if (data_node && data_node->type == GF_XML_TEXT_TYPE) {
					info->source = gf_strdup(data_node->name);
				}
			} else if (!strcmp(child->name, "Copyright")) {
				GF_XMLNode *data_node = gf_list_get(child->content, 0);
				if (data_node && data_node->type == GF_XML_TEXT_TYPE) {
					info->copyright = gf_strdup(data_node->name);
				}
			}
		}
		child_index++;
	}
	return gf_list_add(mpd->program_infos, info);
}

static GF_MPD_URL *gf_mpd_parse_url(GF_XMLNode *root)
{
	u32 i;
	GF_MPD_URL *url;
	GF_XMLAttribute *att;

	GF_SAFEALLOC(url, GF_MPD_URL);
	if (!url) return NULL;

	i = 0;
	while ( (att = gf_list_enum(root->attributes, &i)) ) {
		if (!strcmp(att->name, "sourceURL")) url->sourceURL = gf_mpd_parse_string(att->value);
		else if (!strcmp(att->name, "range")) url->byte_range = gf_mpd_parse_byte_range(att->value);
	}
	return url;
}

static void gf_mpd_parse_segment_base_generic(GF_MPD *mpd, GF_MPD_SegmentBase *seg, GF_XMLNode *root)
{
	GF_XMLAttribute *att;
	GF_XMLNode *child;
	u32 i = 0;

	/*0 by default*/
	seg->time_shift_buffer_depth = 0;

	while ( (att = gf_list_enum(root->attributes, &i)) ) {
		if (!strcmp(att->name, "timescale")) seg->timescale = gf_mpd_parse_int(att->value);
		else if (!strcmp(att->name, "presentationTimeOffset")) seg->presentation_time_offset = gf_mpd_parse_long_int(att->value);
		else if (!strcmp(att->name, "indexRange")) seg->index_range = gf_mpd_parse_byte_range(att->value);
		else if (!strcmp(att->name, "indexRangeExact")) seg->index_range_exact = gf_mpd_parse_bool(att->value);
		else if (!strcmp(att->name, "availabilityTimeOffset")) seg->availability_time_offset = gf_mpd_parse_double(att->value);
		else if (!strcmp(att->name, "timeShiftBufferDepth")) seg->time_shift_buffer_depth = gf_mpd_parse_duration_u32(att->value);
	}

	i = 0;
	while ( (child = gf_list_enum(root->content, &i))) {
		if (!gf_mpd_valid_child(mpd, child)) continue;
		if (!strcmp(child->name, "Initialization")) seg->initialization_segment = gf_mpd_parse_url(child);
		else if (!strcmp(child->name, "RepresentationIndex")) seg->representation_index = gf_mpd_parse_url(child);
	}
}

static GF_MPD_SegmentTimeline *gf_mpd_parse_segment_timeline(GF_MPD *mpd, GF_XMLNode *root)
{
	u32 i, j;
	GF_XMLAttribute *att;
	GF_XMLNode *child;
	GF_MPD_SegmentTimeline *seg;
	GF_SAFEALLOC(seg, GF_MPD_SegmentTimeline);
	if (!seg) return NULL;
	seg->entries = gf_list_new();

	i = 0;
	while ( (child = gf_list_enum(root->content, &i))) {
		if (!gf_mpd_valid_child(mpd, child)) continue;
		if (!strcmp(child->name, "S")) {
			GF_MPD_SegmentTimelineEntry *seg_tl_ent;
			GF_SAFEALLOC(seg_tl_ent, GF_MPD_SegmentTimelineEntry);
			if (!seg_tl_ent) continue;
			gf_list_add(seg->entries, seg_tl_ent);

			j = 0;
			while ( (att = gf_list_enum(child->attributes, &j)) ) {
				if (!strcmp(att->name, "t"))
					seg_tl_ent->start_time = gf_mpd_parse_long_int(att->value);
				else if (!strcmp(att->name, "d"))
					seg_tl_ent->duration = gf_mpd_parse_int(att->value);
				else if (!strcmp(att->name, "r")) {
					seg_tl_ent->repeat_count = gf_mpd_parse_int(att->value);
					if (seg_tl_ent->repeat_count == (u32)-1)
						seg_tl_ent->repeat_count--;
				}
			}
		}
	}
	return seg;
}

static GF_MPD_SegmentBase *gf_mpd_parse_segment_base(GF_MPD *mpd, GF_XMLNode *root)
{
	GF_MPD_SegmentBase *seg;
	GF_SAFEALLOC(seg, GF_MPD_SegmentBase);
	if (!seg) return NULL;
	gf_mpd_parse_segment_base_generic(mpd, seg, root);
	return seg;
}

void gf_mpd_parse_multiple_segment_base(GF_MPD *mpd, GF_MPD_MultipleSegmentBase *seg, GF_XMLNode *root)
{
	u32 i;
	GF_XMLAttribute *att;
	GF_XMLNode *child;

	gf_mpd_parse_segment_base_generic(mpd, (GF_MPD_SegmentBase*)seg, root);
	seg->start_number = (u32) -1;

	i = 0;
	while ( (att = gf_list_enum(root->attributes, &i)) ) {
		if (!strcmp(att->name, "duration")) seg->duration = gf_mpd_parse_int(att->value);
		else if (!strcmp(att->name, "startNumber")) seg->start_number = gf_mpd_parse_int(att->value);
	}

	i = 0;
	while ( (child = gf_list_enum(root->content, &i))) {
		if (!gf_mpd_valid_child(mpd, child)) continue;
		if (!strcmp(child->name, "SegmentTimeline")) seg->segment_timeline = gf_mpd_parse_segment_timeline(mpd, child);
		else if (!strcmp(child->name, "BitstreamSwitching")) seg->bitstream_switching_url = gf_mpd_parse_url(child);
	}
}

GF_MPD_SegmentURL *gf_mpd_segmenturl_new(const char*media, u64 start_range, u64 end_range, const char *index, u64 idx_start_range, u64 idx_end_range)
{
	GF_MPD_SegmentURL *seg_url;
	GF_SAFEALLOC(seg_url, GF_MPD_SegmentURL);
	GF_SAFEALLOC(seg_url->media_range, GF_MPD_ByteRange);
	seg_url->media_range->start_range = start_range;
	seg_url->media_range->end_range = end_range;
	if (idx_start_range || idx_end_range) {
		GF_SAFEALLOC(seg_url->index_range, GF_MPD_ByteRange);
		seg_url->index_range->start_range = idx_start_range;
		seg_url->index_range->end_range = idx_end_range;
	}
	seg_url->media=gf_strdup(media);
	return seg_url;
}

void gf_mpd_parse_segment_url(GF_List *container, GF_XMLNode *root)
{
	u32 i;
	GF_MPD_SegmentURL *seg;
	GF_XMLAttribute *att;

	GF_SAFEALLOC(seg, GF_MPD_SegmentURL);
	if (!seg) return;
	gf_list_add(container, seg);

	i = 0;
	while ( (att = gf_list_enum(root->attributes, &i)) ) {
		if (!strcmp(att->name, "media")) seg->media = gf_mpd_parse_string(att->value);
		else if (!strcmp(att->name, "index")) seg->index = gf_mpd_parse_string(att->value);
		else if (!strcmp(att->name, "mediaRange")) seg->media_range = gf_mpd_parse_byte_range(att->value);
		else if (!strcmp(att->name, "indexRange")) seg->index_range = gf_mpd_parse_byte_range(att->value);
		//else if (!strcmp(att->name, "hls:keyMethod")) seg->key_url = gf_mpd_parse_string(att->value);
		else if (!strcmp(att->name, "hls:keyURL")) seg->key_url = gf_mpd_parse_string(att->value);
		else if (!strcmp(att->name, "hls:keyIV")) gf_bin128_parse(att->value, seg->key_iv);

	}
}

static GF_MPD_SegmentList *gf_mpd_parse_segment_list(GF_MPD *mpd, GF_XMLNode *root)
{
	u32 i;
	GF_MPD_SegmentList *seg;
	GF_XMLAttribute *att;
	GF_XMLNode *child;

	GF_SAFEALLOC(seg, GF_MPD_SegmentList);
	if (!seg) return NULL;
	seg->segment_URLs = gf_list_new();

	i = 0;
	while ( (att = gf_list_enum(root->attributes, &i)) ) {
		if (strstr(att->name, "href")) seg->xlink_href = gf_mpd_parse_string(att->value);
		else if (strstr(att->name, "actuate")) seg->xlink_actuate_on_load = !strcmp(att->value, "onLoad") ? 1 : 0;
	}
	gf_mpd_parse_multiple_segment_base(mpd, (GF_MPD_MultipleSegmentBase *)seg, root);

	i = 0;
	while ( (child = gf_list_enum(root->content, &i))) {
		if (!gf_mpd_valid_child(mpd, child)) continue;
		if (!strcmp(child->name, "SegmentURL")) gf_mpd_parse_segment_url(seg->segment_URLs, child);
	}
	if (!gf_list_count(seg->segment_URLs)) {
		gf_list_del(seg->segment_URLs);
		seg->segment_URLs = NULL;
	}
	return seg;
}

static GF_MPD_SegmentTemplate *gf_mpd_parse_segment_template(GF_MPD *mpd, GF_XMLNode *root)
{
	u32 i;
	GF_MPD_SegmentTemplate *seg;
	GF_XMLAttribute *att;

	GF_SAFEALLOC(seg, GF_MPD_SegmentTemplate);
	if (!seg) return NULL;

	i = 0;
	while ( (att = gf_list_enum(root->attributes, &i)) ) {
		if (!strcmp(att->name, "media")) seg->media = gf_mpd_parse_string(att->value);
		else if (!strcmp(att->name, "index")) seg->index = gf_mpd_parse_string(att->value);
		else if (!strcmp(att->name, "initialization") ) seg->initialization = gf_mpd_parse_string(att->value);
		else if (!stricmp(att->name, "initialisation") || !stricmp(att->name, "initialization") ) {
			GF_LOG(GF_LOG_WARNING, GF_LOG_DASH, ("[MPD] Wrong spelling: got %s but expected \"initialization\" \n", att->name ));
			seg->initialization = gf_mpd_parse_string(att->value);
		}
		else if (!strcmp(att->name, "bitstreamSwitching")) seg->bitstream_switching = gf_mpd_parse_string(att->value);
	}
	gf_mpd_parse_multiple_segment_base(mpd, (GF_MPD_MultipleSegmentBase *)seg, root);
	return seg;
}

static GF_Err gf_mpd_parse_content_component(GF_List *comps, GF_XMLNode *root)
{
	u32 i;
	GF_XMLAttribute *att;
	GF_MPD_ContentComponent *comp;
	GF_SAFEALLOC(comp, GF_MPD_ContentComponent);
	if (!comp) return GF_OUT_OF_MEM;
	i = 0;
	while ((att = gf_list_enum(root->attributes, &i))) {
		if (!strcmp(att->name, "id")) comp->id = atoi(att->value);
		else if (!strcmp(att->name, "contentType")) comp->type = gf_strdup(att->value);
		else if (!strcmp(att->name, "lang")) comp->lang = gf_strdup(att->value);
	}
	gf_list_add(comps, comp);
	return GF_OK;
}

#define MPD_STORE_EXTENSION_ATTR(_elem)	\
			if (!_elem->attributes) _elem->attributes = gf_list_new();	\
			i--;	\
			gf_list_rem(root->attributes, i);	\
			gf_list_add(_elem->attributes, att);	\

#define MPD_STORE_EXTENSION_NODE(_elem)	\
		if (!_elem->children) _elem->children = gf_list_new();	\
		i--;	\
		gf_list_rem(root->content, i);	\
		gf_list_add(_elem->children, child);	\

static GF_Err gf_mpd_parse_descriptor(GF_List *container, GF_XMLNode *root)
{
	GF_XMLAttribute *att;
	GF_XMLNode *child;
	GF_MPD_Descriptor *mpd_desc;
	u32 i = 0;

	GF_SAFEALLOC(mpd_desc, GF_MPD_Descriptor);
	if (!mpd_desc) return GF_OUT_OF_MEM;

	while ( (att = gf_list_enum(root->attributes, &i)) ) {
		if (!strcmp(att->name, "schemeIdUri")) mpd_desc->scheme_id_uri = gf_mpd_parse_string(att->value);
		else if (!strcmp(att->name, "value")) mpd_desc->value = gf_mpd_parse_string(att->value);
		else if (!strcmp(att->name, "id")) mpd_desc->id = gf_mpd_parse_string(att->value);
		else {
			MPD_STORE_EXTENSION_ATTR(mpd_desc)
		}
	}
	gf_list_add(container, mpd_desc);

	i = 0;
	while ( (child = gf_list_enum(root->content, &i))) {
		if (child->type != GF_XML_NODE_TYPE) continue;

		MPD_STORE_EXTENSION_NODE(mpd_desc)

	}

	return GF_OK;
}

static void gf_mpd_parse_common_representation(GF_MPD *mpd, GF_MPD_CommonAttributes *com, GF_XMLNode *root)
{
	GF_XMLAttribute *att;
	GF_XMLNode *child;
	u32 i = 0;

	com->max_playout_rate = 1.0;

	while ( (att = gf_list_enum(root->attributes, &i)) ) {
		if (!strcmp(att->name, "profiles")) com->profiles = gf_mpd_parse_string(att->value);
		else if (!strcmp(att->name, "width")) com->width = gf_mpd_parse_int(att->value);
		else if (!strcmp(att->name, "height")) com->height = gf_mpd_parse_int(att->value);
<<<<<<< HEAD
		else if (!strcmp(att->name, "sar")) {
			if (com->sar) gf_free(com->sar);
			com->sar = gf_mpd_parse_frac(att->value);
		}
		else if (!strcmp(att->name, "frameRate")) {
			if (com->framerate) gf_free(com->framerate);
			com->framerate = gf_mpd_parse_frac(att->value);
		}
=======
		else if (!strcmp(att->name, "sar")) com->sar = gf_mpd_parse_frac(att->value, ':');
		else if (!strcmp(att->name, "frameRate")) com->framerate = gf_mpd_parse_frac(att->value, '/');
>>>>>>> e64a7d22
		else if (!strcmp(att->name, "audioSamplingRate")) com->samplerate = gf_mpd_parse_int(att->value);
		else if (!strcmp(att->name, "mimeType")) com->mime_type = gf_mpd_parse_string(att->value);
		else if (!strcmp(att->name, "segmentProfiles")) com->segmentProfiles = gf_mpd_parse_string(att->value);
		else if (!strcmp(att->name, "codecs")) com->codecs = gf_mpd_parse_string(att->value);
		else if (!strcmp(att->name, "maximumSAPPeriod")) com->maximum_sap_period = gf_mpd_parse_int(att->value);
		else if (!strcmp(att->name, "startWithSAP")) {
			if (!strcmp(att->value, "false")) com->starts_with_sap = 0;
			else com->starts_with_sap = gf_mpd_parse_int(att->value);
		}
		else if (!strcmp(att->name, "maxPlayoutRate")) com->max_playout_rate = gf_mpd_parse_double(att->value);
		else if (!strcmp(att->name, "codingDependency")) com->coding_dependency = gf_mpd_parse_bool(att->value);
		else if (!strcmp(att->name, "scanType")) {
			if (!strcmp(att->value, "progressive")) com->scan_type = GF_MPD_SCANTYPE_PROGRESSIVE;
			else if (!strcmp(att->value, "interlaced")) com->scan_type = GF_MPD_SCANTYPE_INTERLACED;
		}
	}

	i = 0;
	while ( (child = gf_list_enum(root->content, &i))) {
		if (!gf_mpd_valid_child(mpd, child)) continue;
		if (!strcmp(child->name, "FramePacking")) {
			gf_mpd_parse_descriptor(com->frame_packing, child);
		}
		else if (!strcmp(child->name, "AudioChannelConfiguration")) {
			gf_mpd_parse_descriptor(com->audio_channels, child);
		}
		else if (!strcmp(child->name, "ContentProtection")) {
			gf_mpd_parse_descriptor(com->content_protection, child);
		}
		else if (!strcmp(child->name, "EssentialProperty")) {
			gf_mpd_parse_descriptor(com->essential_properties, child);
		}
		else if (!strcmp(child->name, "SupplementalProperty")) {
			gf_mpd_parse_descriptor(com->supplemental_properties, child);
		}
	}
}

static void gf_mpd_init_common_attributes(GF_MPD_CommonAttributes *com)
{
	com->audio_channels = gf_list_new();
	com->content_protection = gf_list_new();
	com->essential_properties = gf_list_new();
	com->supplemental_properties = gf_list_new();
	com->frame_packing = gf_list_new();
	com->max_playout_rate = 1.0;
}

GF_MPD_Representation *gf_mpd_representation_new()
{
	GF_MPD_Representation *rep;
	GF_SAFEALLOC(rep, GF_MPD_Representation);
	if (!rep) return NULL;
	gf_mpd_init_common_attributes((GF_MPD_CommonAttributes *)rep);
	rep->base_URLs = gf_list_new();
	rep->sub_representations = gf_list_new();
	rep->other_descriptors = gf_list_new();
	return rep;
}

static GF_Err gf_mpd_parse_representation(GF_MPD *mpd, GF_List *container, GF_XMLNode *root)
{
	u32 i;
	GF_MPD_Representation *rep;
	GF_XMLAttribute *att;
	GF_XMLNode *child;
	GF_Err e;

	rep = gf_mpd_representation_new();
	e = gf_list_add(container, rep);
	if (e) return e;

	i = 0;
	while ( (att = gf_list_enum(root->attributes, &i)) ) {
		if (!strcmp(att->name, "id")) rep->id = gf_mpd_parse_string(att->value);
		else if (!strcmp(att->name, "bandwidth")) rep->bandwidth = gf_mpd_parse_int(att->value);
		else if (!strcmp(att->name, "qualityRanking")) rep->quality_ranking = gf_mpd_parse_int(att->value);
		else if (!strcmp(att->name, "dependencyId")) rep->dependency_id = gf_mpd_parse_string(att->value);
		else if (!strcmp(att->name, "mediaStreamStructureId")) rep->media_stream_structure_id = gf_mpd_parse_string(att->value);
	}
	gf_mpd_parse_common_representation(mpd, (GF_MPD_CommonAttributes*)rep, root);

	i = 0;
	while ( (child = gf_list_enum(root->content, &i))) {
		if (!gf_mpd_valid_child(mpd, child)) continue;
		if (!strcmp(child->name, "BaseURL")) {
			e = gf_mpd_parse_base_url(rep->base_URLs, child);
			if (e) return e;
		}
		else if (!strcmp(child->name, "SegmentBase")) {
			rep->segment_base = gf_mpd_parse_segment_base(mpd, child);
		}
		else if (!strcmp(child->name, "SegmentList")) {
			rep->segment_list = gf_mpd_parse_segment_list(mpd, child);
		}
		else if (!strcmp(child->name, "SegmentTemplate")) {
			rep->segment_template = gf_mpd_parse_segment_template(mpd, child);
		}
		else if (!strcmp(child->name, "SubRepresentation")) {
			/*TODO
						e = gf_mpd_parse_subrepresentation(rep->sub_representations, child);
						if (e) return e;
			*/
		}
		else{
			/*We'll be assuming here that any unrecognized element is a representation level
			  *descriptor*/
			gf_mpd_parse_other_descriptors(child,rep->other_descriptors);

		}
	}
	return GF_OK;
}

GF_MPD_AdaptationSet *gf_mpd_adaptation_set_new() {
	GF_MPD_AdaptationSet *set;
	GF_SAFEALLOC(set, GF_MPD_AdaptationSet);
	if (!set) return NULL;
	gf_mpd_init_common_attributes((GF_MPD_CommonAttributes *)set);
	set->accessibility = gf_list_new();
	set->role = gf_list_new();
	set->rating = gf_list_new();
	set->viewpoint = gf_list_new();
	set->content_component = gf_list_new();
	set->base_URLs = gf_list_new();
	set->representations = gf_list_new();
	set->other_descriptors = gf_list_new();
	GF_SAFEALLOC(set->par, GF_MPD_Fractional);
	/*assign default ID and group*/
	set->group = -1;
	return set;
}

static GF_Err gf_mpd_parse_adaptation_set(GF_MPD *mpd, GF_List *container, GF_XMLNode *root)
{
	u32 i;
	GF_MPD_AdaptationSet *set;
	GF_XMLAttribute *att;
	GF_XMLNode *child;
	GF_Err e;

	set = gf_mpd_adaptation_set_new();
	if (!set) return GF_OUT_OF_MEM;

	e = gf_list_add(container, set);
	if (e) return e;

	i = 0;
	while ( (att = gf_list_enum(root->attributes, &i)) ) {
		if (strstr(att->name, "href")) set->xlink_href = gf_mpd_parse_string(att->value);
		else if (strstr(att->name, "actuate")) set->xlink_actuate_on_load = !strcmp(att->value, "onLoad") ? GF_TRUE : GF_FALSE;
		else if (!strcmp(att->name, "id")) set->id = gf_mpd_parse_int(att->value);
		else if (!strcmp(att->name, "group")) set->group = gf_mpd_parse_int(att->value);
		else if (!strcmp(att->name, "lang")) set->lang = gf_mpd_parse_string(att->value);
		else if (!strcmp(att->name, "contentType")) set->content_type = gf_mpd_parse_string(att->value);
<<<<<<< HEAD
		else if (!strcmp(att->name, "par")) {
			if (set->par) gf_free(set->par);
			set->par = gf_mpd_parse_frac(att->value);
		}
=======
		else if (!strcmp(att->name, "par")) set->par = gf_mpd_parse_frac(att->value, ':');
>>>>>>> e64a7d22
		else if (!strcmp(att->name, "minBandwidth")) set->min_bandwidth = gf_mpd_parse_int(att->value);
		else if (!strcmp(att->name, "maxBandwidth")) set->max_bandwidth = gf_mpd_parse_int(att->value);
		else if (!strcmp(att->name, "minWidth")) set->min_width = gf_mpd_parse_int(att->value);
		else if (!strcmp(att->name, "maxWidth")) set->max_width = gf_mpd_parse_int(att->value);
		else if (!strcmp(att->name, "minHeight")) set->min_height = gf_mpd_parse_int(att->value);
		else if (!strcmp(att->name, "maxHeight")) set->max_height = gf_mpd_parse_int(att->value);
		else if (!strcmp(att->name, "minFrameRate")) set->min_framerate = gf_mpd_parse_int(att->value);
		else if (!strcmp(att->name, "maxFrameRate")) set->max_framerate = gf_mpd_parse_int(att->value);
		else if (!strcmp(att->name, "segmentAlignment")) set->segment_alignment = gf_mpd_parse_bool(att->value);
		else if (!strcmp(att->name, "bitstreamSwitching")) set->bitstream_switching = gf_mpd_parse_bool(att->value);
		else if (!strcmp(att->name, "subsegmentAlignment")) set->subsegment_alignment = gf_mpd_parse_bool(att->value);
		else if (!strcmp(att->name, "subsegmentStartsWithSAP")) {
			if (!strcmp(att->value, "false")) set->subsegment_starts_with_sap  = 0;
			else set->subsegment_starts_with_sap = gf_mpd_parse_int(att->value);
		}
	}
	gf_mpd_parse_common_representation(mpd, (GF_MPD_CommonAttributes*)set, root);

	i = 0;
	while ( (child = gf_list_enum(root->content, &i))) {
		if (!gf_mpd_valid_child(mpd, child)) continue;
		if (!strcmp(child->name, "Accessibility")) {
			e = gf_mpd_parse_descriptor(set->accessibility, child);
			if (e) return e;
		}
		else if (!strcmp(child->name, "Role")) {
			e = gf_mpd_parse_descriptor(set->role, child);
			if (e) return e;
		}
		else if (!strcmp(child->name, "Rating")) {
			e = gf_mpd_parse_descriptor(set->rating, child);
			if (e) return e;
		}
		else if (!strcmp(child->name, "Viewpoint")) {
			e = gf_mpd_parse_descriptor(set->viewpoint, child);
			if (e) return e;
		}
		else if (!strcmp(child->name, "BaseURL")) {
			e = gf_mpd_parse_base_url(set->base_URLs, child);
			if (e) return e;
		}
		else if (!strcmp(child->name, "ContentComponent")) {
			e = gf_mpd_parse_content_component(set->content_component, child);
			if (e) return e;
		}
		else if (!strcmp(child->name, "SegmentBase")) {
			set->segment_base = gf_mpd_parse_segment_base(mpd, child);
		}
		else if (!strcmp(child->name, "SegmentList")) {
			set->segment_list = gf_mpd_parse_segment_list(mpd, child);
		}
		else if (!strcmp(child->name, "SegmentTemplate")) {
			set->segment_template = gf_mpd_parse_segment_template(mpd, child);
		}
		else if (!strcmp(child->name, "Representation")) {
			e = gf_mpd_parse_representation(mpd, set->representations, child);
			if (e) return e;
		}
		else{
			/*We'll be assuming here that any unrecognized element is a adaptation level
			  *descriptor*/
			gf_mpd_parse_other_descriptors(child,set->other_descriptors);
		}
	}
	return GF_OK;
}

GF_MPD_Period *gf_mpd_period_new() {
	GF_MPD_Period *period;
	GF_SAFEALLOC(period, GF_MPD_Period);
	if (!period) return NULL;
	period->adaptation_sets = gf_list_new();
	period->base_URLs = gf_list_new();
	period->subsets = gf_list_new();
	period->other_descriptors = gf_list_new();
	return period;
}

GF_Err gf_mpd_parse_period(GF_MPD *mpd, GF_XMLNode *root)
{
	u32 i;
	GF_MPD_Period *period;
	GF_XMLAttribute *att;
	GF_XMLNode *child;
	GF_Err e;

	period = gf_mpd_period_new();
	if (!period) return GF_OUT_OF_MEM;
	e = gf_list_add(mpd->periods, period);
	if (e) return e;

	i = 0;
	while ( (att = gf_list_enum(root->attributes, &i)) ) {
		if (strstr(att->name, "href")) period->xlink_href = gf_mpd_parse_string(att->value);
		else if (strstr(att->name, "actuate")) period->xlink_actuate_on_load = !strcmp(att->value, "onLoad") ? 1 : 0;
		else if (!strcmp(att->name, "id")) period->ID = gf_mpd_parse_string(att->value);
		else if (!strcmp(att->name, "start")) period->start = gf_mpd_parse_duration(att->value);
		else if (!strcmp(att->name, "duration")) period->duration = gf_mpd_parse_duration(att->value);
		else if (!strcmp(att->name, "bitstreamSwitching")) period->bitstream_switching = gf_mpd_parse_bool(att->value);
	}

	i = 0;
	while ( (child = gf_list_enum(root->content, &i))) {
		if (!gf_mpd_valid_child(mpd, child)) continue;
		if (!strcmp(child->name, "BaseURL")) {
			e = gf_mpd_parse_base_url(period->base_URLs, child);
			if (e) return e;
		}
		else if (!strcmp(child->name, "SegmentBase")) {
			period->segment_base = gf_mpd_parse_segment_base(mpd, child);
		}
		else if (!strcmp(child->name, "SegmentList")) {
			period->segment_list = gf_mpd_parse_segment_list(mpd, child);
		}
		else if (!strcmp(child->name, "SegmentTemplate")) {
			period->segment_template = gf_mpd_parse_segment_template(mpd, child);
		}
		else if (!strcmp(child->name, "AdaptationSet")) {
			e = gf_mpd_parse_adaptation_set(mpd, period->adaptation_sets, child);
			if (e) return e;
		}
		else if (!strcmp(child->name, "SubSet")) {
		}
		else{
			/*We'll be assuming here that any unrecognized element is a period level
			  *descriptor*/
			gf_mpd_parse_other_descriptors(child, period->other_descriptors);
		}

	}
	return GF_OK;
}

GF_EXPORT
GF_MPD *gf_mpd_new()
{
	GF_MPD *mpd;
	GF_SAFEALLOC(mpd, GF_MPD);
	return mpd;
}

static void gf_mpd_del_list(GF_List *list, void (*__destructor)(void *), Bool reset_only)
{
	if (!list) return;
	while (gf_list_count(list)) {
		void *item = gf_list_last(list);
		gf_list_rem_last(list);
		if (item && __destructor) __destructor(item);
	}
	if (!reset_only) gf_list_del(list);
}

void gf_mpd_base_url_free(void *_item)
{
	GF_MPD_BaseURL *base_url = (GF_MPD_BaseURL *)_item;
	if (base_url->service_location) gf_free(base_url->service_location);
	if (base_url->URL) gf_free(base_url->URL);
	gf_free(base_url);
}

void gf_mpd_url_free(void *_item)
{
	GF_MPD_URL *ptr = (GF_MPD_URL*)_item;
	if (ptr->sourceURL) gf_free(ptr->sourceURL);
	if (ptr->byte_range) gf_free(ptr->byte_range);
	gf_free(ptr);
}
void gf_mpd_string_free(void *_item) {
	gf_free(_item);
}

void gf_mpd_prog_info_free(void *_item)
{
	GF_MPD_ProgramInfo *ptr = (GF_MPD_ProgramInfo *)_item;
	if (ptr->lang) gf_free(ptr->lang);
	if (ptr->title) gf_free(ptr->title);
	if (ptr->source) gf_free(ptr->source);
	if (ptr->copyright) gf_free(ptr->copyright);
	if (ptr->more_info_url) gf_free(ptr->more_info_url);
	gf_free(ptr);
}
void gf_mpd_segment_url_free(void *_ptr)
{
	GF_MPD_SegmentURL *ptr = (GF_MPD_SegmentURL *)_ptr;
	if (ptr->index) gf_free(ptr->index);
	if (ptr->index_range) gf_free(ptr->index_range);
	if (ptr->media) gf_free(ptr->media);
	if (ptr->media_range) gf_free(ptr->media_range);
	if (ptr->key_url) gf_free(ptr->key_url);
	gf_free(ptr);
}
void gf_mpd_segment_base_free(void *_item)
{
	GF_MPD_SegmentBase *ptr = (GF_MPD_SegmentBase *)_item;
	if (ptr->initialization_segment) gf_mpd_url_free(ptr->initialization_segment);
	if (ptr->representation_index) gf_mpd_url_free(ptr->representation_index);
	if (ptr->index_range) gf_free(ptr->index_range);
	gf_free(ptr);
}

void gf_mpd_segment_entry_free(void *_item)
{
	gf_free(_item);
}
void gf_mpd_segment_timeline_free(void *_item)
{
	GF_MPD_SegmentTimeline *ptr = (GF_MPD_SegmentTimeline *)_item;
	gf_mpd_del_list(ptr->entries, gf_mpd_segment_entry_free, 0);
	gf_free(ptr);
}

void gf_mpd_segment_url_list_free(GF_List *list)
{
	gf_mpd_del_list(list, gf_mpd_segment_url_free, 0);
}

void gf_mpd_segment_list_free(void *_item)
{
	GF_MPD_SegmentList *ptr = (GF_MPD_SegmentList *)_item;
	if (ptr->xlink_href) gf_free(ptr->xlink_href);
	if (ptr->initialization_segment) gf_mpd_url_free(ptr->initialization_segment);
	if (ptr->bitstream_switching_url) gf_mpd_url_free(ptr->bitstream_switching_url);
	if (ptr->representation_index) gf_mpd_url_free(ptr->representation_index);
	if (ptr->segment_timeline) gf_mpd_segment_timeline_free(ptr->segment_timeline);
	gf_mpd_del_list(ptr->segment_URLs, gf_mpd_segment_url_free, 0);
	gf_free(ptr);
}

void gf_mpd_segment_template_free(void *_item)
{
	GF_MPD_SegmentTemplate *ptr = (GF_MPD_SegmentTemplate *)_item;
	if (ptr->initialization_segment) gf_mpd_url_free(ptr->initialization_segment);
	if (ptr->bitstream_switching_url) gf_mpd_url_free(ptr->bitstream_switching_url);
	if (ptr->representation_index) gf_mpd_url_free(ptr->representation_index);
	if (ptr->segment_timeline) gf_mpd_segment_timeline_free(ptr->segment_timeline);
	if (ptr->index) gf_free(ptr->index);
	if (ptr->media) gf_free(ptr->media);
	if (ptr->initialization) gf_free(ptr->initialization);
	if (ptr->bitstream_switching) gf_free(ptr->bitstream_switching);
	gf_free(ptr);
}

void gf_mpd_extensible_free(GF_MPD_ExtensibleVirtual *item)
{
	if (item->attributes) {
		while (gf_list_count(item->attributes)) {
			GF_XMLAttribute *att = gf_list_last(item->attributes);
			gf_list_rem_last(item->attributes);
			if (att->name) gf_free(att->name);
			if (att->value) gf_free(att->value);
			gf_free(att);
		}
		gf_list_del(item->attributes);
	}
	if (item->children) {
		while (gf_list_count(item->children)) {
			GF_XMLNode *child = gf_list_last(item->children);
			gf_list_rem_last(item->children);
			gf_xml_dom_node_del(child);
		}
		gf_list_del(item->children);
	}
}

GF_MPD_Descriptor *gf_mpd_descriptor_new(const char *id, const char *schemeIdUri, const char *value) {
	GF_MPD_Descriptor *mpd_desc;
	GF_SAFEALLOC(mpd_desc, GF_MPD_Descriptor);
	if (!mpd_desc) return NULL;
	if(id!=NULL){
		mpd_desc->id = gf_strdup(id);
	}
	mpd_desc->scheme_id_uri = gf_strdup(schemeIdUri);
	mpd_desc->value = gf_strdup(value);
	return mpd_desc;
}

void gf_mpd_descriptor_free(void *item)
{
	GF_MPD_Descriptor *mpd_desc = (GF_MPD_Descriptor*) item;
	if (mpd_desc->id) gf_free(mpd_desc->id);
	if (mpd_desc->scheme_id_uri) gf_free(mpd_desc->scheme_id_uri);
	if (mpd_desc->value) gf_free(mpd_desc->value);
	gf_mpd_extensible_free((GF_MPD_ExtensibleVirtual *)mpd_desc);

	gf_free(mpd_desc);
}

void gf_mpd_other_descriptor_free(void *_item)
{
	GF_MPD_other_descriptors *ptr = (GF_MPD_other_descriptors *)_item;
	if(ptr->xml_desc)gf_free(ptr->xml_desc);
	gf_free(ptr);
}

void gf_mpd_content_component_free(void *item)
{
	GF_MPD_ContentComponent *component_descriptor=(GF_MPD_ContentComponent*) item;
	if (component_descriptor->type) gf_free(component_descriptor->type);
	if (component_descriptor->lang) gf_free(component_descriptor->lang);
	gf_free(item);
}

void gf_mpd_common_attributes_free(GF_MPD_CommonAttributes *ptr)
{
	if (ptr->profiles) gf_free(ptr->profiles);
	if (ptr->sar) gf_free(ptr->sar);
	if (ptr->framerate) gf_free(ptr->framerate);
	if (ptr->mime_type) gf_free(ptr->mime_type);
	if (ptr->segmentProfiles) gf_free(ptr->segmentProfiles);
	if (ptr->codecs) gf_free(ptr->codecs);
	gf_mpd_del_list(ptr->frame_packing, gf_mpd_descriptor_free, 0);
	gf_mpd_del_list(ptr->audio_channels, gf_mpd_descriptor_free, 0);
	gf_mpd_del_list(ptr->content_protection, gf_mpd_descriptor_free, 0);
	gf_mpd_del_list(ptr->essential_properties, gf_mpd_descriptor_free, 0);
	gf_mpd_del_list(ptr->supplemental_properties, gf_mpd_descriptor_free, 0);
}

void gf_mpd_representation_free(void *_item)
{
	GF_MPD_Representation *ptr = (GF_MPD_Representation *)_item;
	gf_mpd_common_attributes_free((GF_MPD_CommonAttributes *)ptr);
	if (ptr->id) gf_free(ptr->id);
	if (ptr->dependency_id) gf_free(ptr->dependency_id);
	if (ptr->media_stream_structure_id) gf_free(ptr->media_stream_structure_id);

	if (ptr->playback.cached_init_segment_url) {
		if (ptr->playback.owned_gmem && !strnicmp(ptr->playback.cached_init_segment_url, "gmem://", 7)) {
			u32 size;
			char *mem_address;
			if (sscanf(ptr->playback.cached_init_segment_url, "gmem://%d@%p", &size, &mem_address) != 2) {
				assert(0);
			}
			gf_free(mem_address);
		}
		gf_free(ptr->playback.cached_init_segment_url);
	}
	if (ptr->playback.init_segment_data) gf_free(ptr->playback.init_segment_data);
	if (ptr->playback.key_url) gf_free(ptr->playback.key_url);

	gf_mpd_del_list(ptr->base_URLs, gf_mpd_base_url_free, 0);
	gf_mpd_del_list(ptr->sub_representations, NULL/*TODO*/, 0);
	if (ptr->segment_base) gf_mpd_segment_base_free(ptr->segment_base);
	if (ptr->segment_list) gf_mpd_segment_list_free(ptr->segment_list);
	if (ptr->segment_template) gf_mpd_segment_template_free(ptr->segment_template);
	if (ptr->other_descriptors)gf_mpd_del_list(ptr->other_descriptors, gf_mpd_other_descriptor_free, 0);
	gf_free(ptr);
}

void gf_mpd_adaptation_set_free(void *_item)
{
	GF_MPD_AdaptationSet *ptr = (GF_MPD_AdaptationSet *)_item;
	gf_mpd_common_attributes_free((GF_MPD_CommonAttributes *)ptr);
	if (ptr->lang) gf_free(ptr->lang);
	if (ptr->content_type) gf_free(ptr->content_type);
	if (ptr->par) gf_free(ptr->par);
	if (ptr->xlink_href) gf_free(ptr->xlink_href);
	gf_mpd_del_list(ptr->accessibility, gf_mpd_descriptor_free, 0);
	gf_mpd_del_list(ptr->role, gf_mpd_descriptor_free, 0);
	gf_mpd_del_list(ptr->rating, gf_mpd_descriptor_free, 0);
	gf_mpd_del_list(ptr->viewpoint, gf_mpd_descriptor_free, 0);
	gf_mpd_del_list(ptr->content_component, gf_mpd_content_component_free, 0);
	if (ptr->segment_base) gf_mpd_segment_base_free(ptr->segment_base);
	if (ptr->segment_list) gf_mpd_segment_list_free(ptr->segment_list);
	if (ptr->segment_template) gf_mpd_segment_template_free(ptr->segment_template);
	gf_mpd_del_list(ptr->base_URLs, gf_mpd_base_url_free, 0);
	gf_mpd_del_list(ptr->representations, gf_mpd_representation_free, 0);
	gf_mpd_del_list(ptr->other_descriptors, gf_mpd_other_descriptor_free, 0);
	gf_free(ptr);
}

void gf_mpd_period_free(void *_item)
{
	GF_MPD_Period *ptr = (GF_MPD_Period *)_item;
	if (ptr->ID) gf_free(ptr->ID);
	if (ptr->xlink_href) gf_free(ptr->xlink_href);
	if (ptr->segment_base) gf_mpd_segment_base_free(ptr->segment_base);
	if (ptr->segment_list) gf_mpd_segment_list_free(ptr->segment_list);
	if (ptr->segment_template) gf_mpd_segment_template_free(ptr->segment_template);

	gf_mpd_del_list(ptr->base_URLs, gf_mpd_base_url_free, 0);
	gf_mpd_del_list(ptr->adaptation_sets, gf_mpd_adaptation_set_free, 0);
	gf_mpd_del_list(ptr->other_descriptors,gf_mpd_other_descriptor_free,0);
	gf_mpd_del_list(ptr->subsets, NULL/*TODO*/, 0);
	gf_free(ptr);
}

GF_EXPORT
void gf_mpd_del(GF_MPD *mpd)
{
	if (!mpd) return;
	gf_mpd_del_list(mpd->program_infos, gf_mpd_prog_info_free, 0);
	gf_mpd_del_list(mpd->base_URLs, gf_mpd_base_url_free, 0);
	gf_mpd_del_list(mpd->locations, gf_mpd_string_free, 0);
	gf_mpd_del_list(mpd->metrics, NULL/*TODO*/, 0);
	gf_mpd_del_list(mpd->periods, gf_mpd_period_free, 0);
	if (mpd->profiles) gf_free(mpd->profiles);
	if (mpd->ID) gf_free(mpd->ID);
	gf_mpd_extensible_free((GF_MPD_ExtensibleVirtual*) mpd);
	gf_free(mpd);
}

GF_EXPORT
void gf_mpd_reset_periods(GF_MPD *mpd)
{
	if (!mpd) return;
	gf_mpd_del_list(mpd->periods, gf_mpd_period_free, 0);
	mpd->periods = gf_list_new();
}


GF_EXPORT
GF_Err gf_mpd_complete_from_dom(GF_XMLNode *root, GF_MPD *mpd, const char *default_base_url)
{
	GF_Err e;
	u32 i;
	Bool ns_ok = GF_FALSE;
	GF_XMLAttribute *att;
	GF_XMLNode *child;

	if (!root || !mpd) return GF_BAD_PARAM;
	i=0;
	while ((att = gf_list_enum(root->attributes, &i))) {
		if (!strcmp(att->name, "xmlns")) {
			if (!root->ns && (!strcmp(att->value, "urn:mpeg:dash:schema:mpd:2011") || !strcmp(att->value, "urn:mpeg:DASH:schema:MPD:2011")) ) {
				ns_ok = 1;
				break;
			}
		}
		else if (!strncmp(att->name, "xmlns:", 6)) {
			if (root->ns && !strcmp(att->name+6, root->ns) && (!strcmp(att->value, "urn:mpeg:dash:schema:mpd:2011") || !strcmp(att->value, "urn:mpeg:DASH:schema:MPD:2011")) ) {
				ns_ok = 1;
				if (!mpd->xml_namespace) mpd->xml_namespace = root->ns;
				break;
			}
		}
	}

	if (!ns_ok) {
		GF_LOG(GF_LOG_WARNING, GF_LOG_DASH, ("[MPD] Wrong namespace found for DASH MPD - cannot parse\n"));
	}

	if (!strcmp(root->name, "Period")) {
		return gf_mpd_parse_period(mpd, root);
	}

	i = 0;
	while ((att = gf_list_enum(root->attributes, &i))) {
		if (!strcmp(att->name, "id")) {
			mpd->ID = gf_mpd_parse_string(att->value);
		} else if (!strcmp(att->name, "profiles")) {
			mpd->profiles = gf_mpd_parse_string(att->value);
		} else if (!strcmp(att->name, "type")) {
			if (!strcmp(att->value, "static")) mpd->type = GF_MPD_TYPE_STATIC;
			else if (!strcmp(att->value, "dynamic")) mpd->type = GF_MPD_TYPE_DYNAMIC;
		} else if (!strcmp(att->name, "availabilityStartTime")) {
			mpd->availabilityStartTime = gf_mpd_parse_date(att->value);
		} else if (!strcmp(att->name, "availabilityEndTime")) {
			mpd->availabilityEndTime = gf_mpd_parse_date(att->value);
		} else if (!strcmp(att->name, "publishTime")) {
			mpd->publishTime = gf_mpd_parse_date(att->value);
		} else if (!strcmp(att->name, "mediaPresentationDuration")) {
			mpd->media_presentation_duration = gf_mpd_parse_duration(att->value);
		} else if (!strcmp(att->name, "minimumUpdatePeriod")) {
			mpd->minimum_update_period = gf_mpd_parse_duration_u32(att->value);
		} else if (!strcmp(att->name, "minBufferTime")) {
			mpd->min_buffer_time = gf_mpd_parse_duration_u32(att->value);
		} else if (!strcmp(att->name, "timeShiftBufferDepth")) {
			mpd->time_shift_buffer_depth = gf_mpd_parse_duration_u32(att->value);
		} else if (!strcmp(att->name, "suggestedPresentationDelay")) {
			mpd->suggested_presentation_delay = gf_mpd_parse_duration_u32(att->value);
		} else if (!strcmp(att->name, "maxSegmentDuration")) {
			mpd->max_segment_duration = gf_mpd_parse_duration_u32(att->value);
		} else if (!strcmp(att->name, "maxSubsegmentDuration")) {
			mpd->max_subsegment_duration = gf_mpd_parse_duration_u32(att->value);
		} else {
			MPD_STORE_EXTENSION_ATTR(mpd)
		}
	}
	if (mpd->type == GF_MPD_TYPE_STATIC)
		mpd->minimum_update_period = mpd->time_shift_buffer_depth = 0;

	i = 0;
	while ( ( child = gf_list_enum(root->content, &i )) ) {
		if (! gf_mpd_valid_child(mpd, child))
			continue;

		if (!strcmp(child->name, "ProgramInformation")) {
			e = gf_mpd_parse_program_info(mpd, child);
			if (e) return e;
		} else if (!strcmp(child->name, "Location")) {
			e = gf_mpd_parse_location(mpd, child);
			if (e) return e;
		} else if (!strcmp(child->name, "Period")) {
			e = gf_mpd_parse_period(mpd, child);
			if (e) return e;
		} else if (!strcmp(child->name, "Metrics")) {
			e = gf_mpd_parse_metrics(mpd, child);
			if (e) return e;
		} else if (!strcmp(child->name, "BaseURL")) {
			e = gf_mpd_parse_base_url(mpd->base_URLs, child);
			if (e) return e;
		} else {
			MPD_STORE_EXTENSION_NODE(mpd)
		}
	}
	return GF_OK;
}


GF_EXPORT
GF_Err gf_mpd_init_from_dom(GF_XMLNode *root, GF_MPD *mpd, const char *default_base_url)
{
	if (!root || !mpd) return GF_BAD_PARAM;

	assert(!mpd->periods);
	mpd->periods = gf_list_new();
	mpd->program_infos = gf_list_new();
	mpd->base_URLs = gf_list_new();
	mpd->locations = gf_list_new();
	mpd->metrics = gf_list_new();

	/*setup some defaults*/
	mpd->type = GF_MPD_TYPE_STATIC;
	mpd->time_shift_buffer_depth = (u32) -1; /*infinite by default*/
	mpd->xml_namespace = NULL;

	return gf_mpd_complete_from_dom(root, mpd, default_base_url);
}

GF_EXPORT
void gf_mpd_getter_del_session(GF_FileDownload *getter) {
	if (!getter || !getter->del_session)
		return;
	getter->del_session(getter);
}

static GF_Err gf_m3u8_fill_mpd_struct(MasterPlaylist *pl, const char *m3u8_file, const char *src_base_url, const char *mpd_file, char *title, Double update_interval,
                                      char *mimeTypeForM3U8Segments, Bool do_import, Bool use_mpd_templates, Bool is_end, u32 max_dur, GF_MPD *mpd, Bool parse_sub_playlist, Bool test_mode)
{
	char *sep, *template_base=NULL, *template_ext;
	u32 nb_streams, i, j, k, template_width, template_idx_start;
	Stream *stream;
	PlaylistElement *pe, *elt;
	GF_MPD_ProgramInfo *info;
	GF_MPD_Period *period;
	GF_Err e;
	Bool all_template_used = use_mpd_templates;
	char str[1024];

	if (!mpd) return GF_BAD_PARAM;
	assert(!mpd->periods);
	mpd->periods = gf_list_new();
	mpd->program_infos = gf_list_new();
	mpd->base_URLs = gf_list_new();
	mpd->locations = gf_list_new();
	mpd->metrics = gf_list_new();
	mpd->time_shift_buffer_depth = (u32) -1; /*infinite by default*/
	mpd->xml_namespace = "urn:mpeg:dash:schema:mpd:2011";
	mpd->type = is_end ? GF_MPD_TYPE_STATIC : GF_MPD_TYPE_DYNAMIC;


	sep = strrchr(m3u8_file, '/');
	if (!sep)
		sep = strrchr(m3u8_file, '\\');
	if (sep)
		sep = sep + 1;
	else
		sep = (char *)m3u8_file;
	mpd->ID = gf_strdup(sep);

	if (update_interval) {
		mpd->minimum_update_period = (u32) (update_interval*1000);
	}
	if (is_end) {
		mpd->media_presentation_duration = (u64) (max_dur*1000);
	}
	if (mpd->type == GF_MPD_TYPE_STATIC)
		mpd->minimum_update_period = mpd->time_shift_buffer_depth = 0;
	mpd->min_buffer_time = 1500;

	GF_SAFEALLOC(info, GF_MPD_ProgramInfo);
	if (!info) return GF_OUT_OF_MEM;
	info->more_info_url = gf_strdup("http://gpac.io");
	info->title = gf_strdup(title);
	sprintf(str, "Generated from URL %s", src_base_url);
	info->source = gf_strdup(str);
	if (!test_mode)
		sprintf(str, "Generated by GPAC %s", GPAC_FULL_VERSION);
	else
		sprintf(str, "Generated by GPAC");
	info->copyright = gf_strdup(str);
	gf_list_add(mpd->program_infos, info);

	GF_SAFEALLOC(period, GF_MPD_Period);
	if (!period) return GF_OUT_OF_MEM;
	period->adaptation_sets = gf_list_new();
	period->base_URLs = gf_list_new();
	period->subsets = gf_list_new();
	e = gf_list_add(mpd->periods, period);
	if (e) return e;
	if (is_end) {
		period->duration = max_dur*1000;
	}

	nb_streams = gf_list_count(pl->streams);
	/*check if we use templates*/
	template_base = NULL;
	template_ext = NULL;
	template_width = 0;
	template_idx_start = 0;
	elt = NULL;
	pe = NULL;


	nb_streams = gf_list_count(pl->streams);
	for (i=0; i<nb_streams; i++) {
		u32 count_variants;
		u32 width, height, samplerate, num_channels;
		GF_MPD_AdaptationSet *set;
		Bool use_template = use_mpd_templates;
		GF_SAFEALLOC(set, GF_MPD_AdaptationSet);
		if (!set) return GF_OUT_OF_MEM;
		gf_mpd_init_common_attributes((GF_MPD_CommonAttributes *)set);
		set->accessibility = gf_list_new();
		set->role = gf_list_new();
		set->rating = gf_list_new();
		set->viewpoint = gf_list_new();
		set->content_component = gf_list_new();
		set->base_URLs = gf_list_new();
		set->representations = gf_list_new();
		/*assign default ID and group*/
		set->group = -1;
		set->segment_alignment = GF_TRUE;
		e = gf_list_add(period->adaptation_sets, set);
		if (e) return e;

		/*check if we use templates*/
		stream = gf_list_get(pl->streams, i);
		count_variants = gf_list_count(stream->variants);

		if (use_template) {
			for (j=0; j<count_variants; j++) {
				u32 count_elements;
				pe = gf_list_get(stream->variants, j);
				if (pe->element_type != TYPE_PLAYLIST)
					continue;

				count_elements = gf_list_count(pe->element.playlist.elements);
				if (!count_elements)
					continue;

				if (!template_base && use_template) {
					char *sub_url;
					elt = gf_list_get(pe->element.playlist.elements, 0);
					sub_url = strrchr(elt->url, '/');
					if (!sub_url) {
						sub_url = elt->url;
					} else {
						sub_url ++;
					}
					template_base = gf_strdup(sub_url);
					template_ext = strrchr(template_base, '.');
					k=0;
					while (1) {
						if (strchr("0123456789", template_base[k])) {
							if (template_ext) {
								template_ext[0] = 0;
								template_width = (u32) strlen(template_base + k);
								template_idx_start = atoi(template_base + k);
								template_ext[0] = '.';
							}
							template_base[k] = 0;
							break;
						}
						k++;
						if (!template_base[k]) {
							use_template = GF_FALSE;
							break;
						}
					}
				}
				if (!template_ext) template_ext="";

				if (use_template) {
					for (k=0; k<count_elements; k++) {
						char szURL[GF_MAX_PATH], *sub_url;
						elt = gf_list_get(pe->element.playlist.elements, k);

						if (template_width == 2)
							sprintf(szURL, "%s%02d%s", template_base, template_idx_start + k, template_ext);
						else if (template_width == 3)
							sprintf(szURL, "%s%03d%s", template_base, template_idx_start + k, template_ext);
						else if (template_width == 4)
							sprintf(szURL, "%s%04d%s", template_base, template_idx_start + k, template_ext);
						else if (template_width == 5)
							sprintf(szURL, "%s%05d%s", template_base, template_idx_start + k, template_ext);
						else if (template_width == 6)
							sprintf(szURL, "%s%06d%s", template_base, template_idx_start + k, template_ext);
						else
							sprintf(szURL, "%s%d%s", template_base, template_idx_start + k, template_ext);

						sub_url = strrchr(elt->url, '/');
						if (!sub_url) sub_url = elt->url;
						else sub_url ++;
						if (strcmp(szURL, sub_url)) {
							GF_LOG(GF_LOG_INFO, GF_LOG_DASH, ("[MPD] Cannot remap M3U8 to segment template MPD, using segment list\n"));
							use_template = GF_FALSE;
							break;
						}
					}
				}
			}
		}

		/*if we use templates, put the SegmentTemplate element at the adaptationSet level*/
		if (use_template) {
			GF_SAFEALLOC(set->segment_template, GF_MPD_SegmentTemplate);
			if (!set->segment_template)  return GF_OUT_OF_MEM;
			set->segment_template->duration = (u32)pe->duration_info;
			if (template_width > 1) {
				sprintf(str, "%s$%%0%ddNumber$%s", template_base, template_width, template_ext);
			} else {
				sprintf(str, "%s$Number$%s", template_base, template_ext);
			}
			set->segment_template->media = gf_strdup(str);
			set->segment_template->start_number = template_idx_start;
		} else {
			all_template_used = GF_FALSE;
		}
		for (j=0; j<count_variants; j++) {
			char *base_url=NULL;
			u32 count_elements;
			char szName[20];
#ifndef GPAC_DISABLE_MEDIA_IMPORT
			Bool import_file = do_import;
#endif
			char *byte_range_media_file = NULL;
			GF_MPD_Representation *rep;
			pe = gf_list_get(stream->variants, j);

			if (pe->element_type == TYPE_MEDIA) {
				GF_LOG(GF_LOG_WARNING, GF_LOG_DASH, ("[MPD] NOT SUPPORTED: M3U8 Media\n"));
			} else if (pe->load_error) {
				GF_LOG(GF_LOG_WARNING, GF_LOG_DASH, ("[MPD] Error loading playlist element %s\n", pe->url));
			} else if (pe->element_type != TYPE_PLAYLIST) {
				GF_LOG(GF_LOG_WARNING, GF_LOG_DASH, ("[MPD] NOT SUPPORTED: M3U8 unknown type for %s\n", pe->url));
			}

			count_elements = gf_list_count(pe->element.playlist.elements);
			if (parse_sub_playlist && !count_elements)
				continue;

			if (pe->codecs && (pe->codecs[0] == '\"')) {
				u32 len = (u32) strlen(pe->codecs);
//				strncpy(pe->codecs, pe->codecs+1, len-1);
				memmove(pe->codecs, pe->codecs+1, len-1);
				pe->codecs[len-2] = 0;
			}
#ifndef GPAC_DISABLE_MEDIA_IMPORT
			if (pe->bandwidth && pe->codecs && pe->width && pe->height) {
				import_file = GF_FALSE;
			}
#endif
			if (pe->media_type==MEDIA_TYPE_SUBTITLES) {
#ifndef GPAC_DISABLE_MEDIA_IMPORT
				import_file = GF_FALSE;
#endif
				if (!pe->codecs) pe->codecs = gf_strdup("wvtt");
			}
			if (pe->media_type==MEDIA_TYPE_CLOSED_CAPTIONS) {
#ifndef GPAC_DISABLE_MEDIA_IMPORT
				import_file = GF_FALSE;
#endif
				if (!pe->codecs) pe->codecs = gf_strdup("wvtt");
			}

			k = 0;
#ifndef GPAC_DISABLE_MEDIA_IMPORT
try_next_segment:
#endif
			elt = gf_list_get(pe->element.playlist.elements, k);
			if (parse_sub_playlist && !elt)
				break;

			if (elt) {
				base_url = gf_url_get_absolute_path(elt->url, pe->url);
			} else {
				base_url = gf_strdup(pe->url);
			}
			sep = strrchr(base_url, '/');
			if (!sep)
				sep = strrchr(base_url, '\\');
			/*keep final '/' */
			if (sep)
				sep[1] = 0;
			/* if no path separator then base_url is just a filename */
			else {
				free(base_url);
				base_url = gf_strdup("./");
			}


			width = pe->width;
			height = pe->height;
			samplerate = num_channels = 0;
#ifndef GPAC_DISABLE_MEDIA_IMPORT
			if (elt && import_file) {
				GF_Err e;
				GF_MediaImporter import;
				char *elt_url = elt->init_segment_url ? elt->init_segment_url : elt->url;
				u64 br_start, br_end;
				char *tmp_file = NULL;

				br_start = elt->init_segment_url ? elt->init_byte_range_start : elt->byte_range_start;
				br_end = elt->init_segment_url ? elt->init_byte_range_end : elt->byte_range_end;
				elt_url = gf_url_get_absolute_path(elt_url, pe->url);

				memset(&import, 0, sizeof(GF_MediaImporter));
				import.trackID = 0;
				import.flags = GF_IMPORT_PROBE_ONLY;

				if (strstr(elt_url, "://") && !strstr(elt_url, "file://")) {
					tmp_file = strrchr(elt_url, '/');
					if (!tmp_file)
						tmp_file = strrchr(elt_url, '\\');
					if (tmp_file) {
						tmp_file++;
						e = gf_dm_wget(elt_url, tmp_file, br_start, br_end, NULL);
						if (e == GF_OK) {
							import.in_name = tmp_file;
						}
					}
				} else {
					import.in_name = elt_url;
				}
				e = gf_media_import(&import);

				if (e != GF_OK) {
//					GF_LOG(GF_LOG_WARNING, GF_LOG_DASH, ("[MPD] M3U8 missing Media Element %s< (Playlist %s) %s \n", import.in_name, base_url));
					k++;
					goto try_next_segment;
				}

				if (import.in_name && !pe->bandwidth && !elt->init_segment_url && pe->duration_info) {
					u64 pos = 0;

					Double bw;
					FILE *t = gf_fopen(import.in_name, "rb");
					if (t) {
						gf_fseek(t, 0, SEEK_END);
						pos = gf_ftell(t);
						gf_fclose(t);
					}
					bw = (Double) pos;
					bw *= 8;
					bw /= pe->duration_info;
					pe->bandwidth = (u32) bw;
				} else if (!pe->bandwidth) {
					//unknown bandwidth, default to 128k ...
					pe->bandwidth = 128000;
				}

				if (tmp_file)
					gf_delete_file(tmp_file);

				if (!pe->codecs) {
					char szCodecs[1024];
					szCodecs[0] = 0;
					for (k=0; k<import.nb_tracks; k++) {
						if (strlen(import.tk_info[k].szCodecProfile)) {
							if (strlen(szCodecs)) strcat(szCodecs, ",");
							strcat(szCodecs, import.tk_info[k].szCodecProfile);
						}
					}
					pe->codecs = gf_strdup(szCodecs);
				}
				for (k=0; k<import.nb_tracks; k++) {
					switch (import.tk_info[k].type) {
					case GF_ISOM_MEDIA_VISUAL:
						width = import.tk_info[k].video_info.width;
						height = import.tk_info[k].video_info.height;
						break;
					case GF_ISOM_MEDIA_AUDIO:
						samplerate = import.tk_info[k].audio_info.sample_rate;
						num_channels = import.tk_info[k].audio_info.nb_channels;
						break;
					}
				}
			}
#endif
			GF_SAFEALLOC(rep, GF_MPD_Representation);
			if (!rep) return GF_OUT_OF_MEM;
			gf_mpd_init_common_attributes((GF_MPD_CommonAttributes *)rep);
			rep->base_URLs = gf_list_new();
			rep->sub_representations = gf_list_new();

			/*get rid of level 0 aac*/
			if (elt && strstr(elt->url, ".aac"))
				rep->playback.disabled = GF_TRUE;

			e = gf_list_add(set->representations, rep);
			if (e) return e;
			sprintf(szName, "R%d_%d", i+1, j+1);
			rep->id = gf_strdup(szName);
			rep->bandwidth = pe->bandwidth;
			/* TODO : if mime-type is still unknown, don't try to add codec information since it would be wrong */
			if (!strcmp(M3U8_UNKNOWN_MIME_TYPE, mimeTypeForM3U8Segments)) {
				GF_LOG(GF_LOG_WARNING, GF_LOG_DASH, ("[MPD] Unknown mime-type when converting from M3U8 HLS playlist, setting %s\n", mimeTypeForM3U8Segments));
			}
			if (elt && elt->init_segment_url && (strstr(elt->init_segment_url, ".mp4") || strstr(elt->init_segment_url, ".MP4")) ) {
				rep->mime_type = gf_strdup(samplerate ? "audio/mp4" : "video/mp4");
			} else {
				rep->mime_type = gf_strdup(mimeTypeForM3U8Segments);
			}
			if (pe->codecs) {
				rep->codecs = gf_strdup(pe->codecs);
			}
			if (pe->language) {
				//???
			}
			if (width && height) {
				rep->width = width;
				rep->height = height;
			}
			if (samplerate) {
				rep->samplerate = samplerate;
			}
			if (num_channels) {
				char szChan[10];
				GF_MPD_Descriptor *desc;
				GF_SAFEALLOC(desc, GF_MPD_Descriptor);
				desc->scheme_id_uri = gf_strdup("urn:mpeg:dash:23003:3:audio_channel_configuration:2011");
				sprintf(szChan, "%d", num_channels);
				desc->value = gf_strdup(szChan);
				if (!rep->audio_channels) rep->audio_channels = gf_list_new();
				gf_list_add(rep->audio_channels, desc);
			}


			if (use_template) {
				GF_MPD_BaseURL *url;
				GF_SAFEALLOC(url, GF_MPD_BaseURL);
				if (! url) return GF_OUT_OF_MEM;
				e = gf_list_add(rep->base_URLs, url);
				if (e) return GF_OUT_OF_MEM;
				url->URL = gf_strdup(base_url);


				if (elt->init_segment_url) {
					u32 len = (u32) strlen(base_url);
					GF_SAFEALLOC(rep->segment_template, GF_MPD_SegmentTemplate);
					if (!rep->segment_template)  return GF_OUT_OF_MEM;
					rep->segment_template->start_number = (u32) -1;
					if (!strncmp(base_url, elt->init_segment_url, len)) {
						rep->segment_template->initialization = gf_strdup(elt->init_segment_url + len);
					} else {
						rep->segment_template->initialization = gf_strdup(elt->init_segment_url);
					}
				}

				continue;
			}

			byte_range_media_file = NULL;
			elt = gf_list_get(pe->element.playlist.elements, 0);
			if (elt && (elt->byte_range_end || elt->byte_range_start)) {
				GF_MPD_BaseURL *url;
				GF_SAFEALLOC(url, GF_MPD_BaseURL);
				if (! url) return GF_OUT_OF_MEM;
				e = gf_list_add(rep->base_URLs, url);
				if (e) return GF_OUT_OF_MEM;
				byte_range_media_file = elt->url;
				url->URL = gf_strdup(byte_range_media_file);
			} else {
				GF_MPD_BaseURL *url;
				GF_SAFEALLOC(url, GF_MPD_BaseURL);
				if (! url) return GF_OUT_OF_MEM;
				e = gf_list_add(rep->base_URLs, url);
				if (e) return GF_OUT_OF_MEM;
				url->URL = gf_strdup(base_url);
			}

			GF_SAFEALLOC(rep->segment_list, GF_MPD_SegmentList);
			if (!rep->segment_list) return GF_OUT_OF_MEM;
			// doesn't parse sub-playlists, we need to save URL to these sub-playlist in xlink:href so that we can get the segment URL when we need
			// note: for MPD type static, always parse all sub-playlist because we just do it once in a period
			if ((mpd->type == GF_MPD_TYPE_DYNAMIC) && !parse_sub_playlist) {
				rep->segment_list->xlink_href = pe->url;
				pe->url=NULL;
				gf_free(base_url);
				base_url = NULL;
				if (template_base) {
					gf_free(template_base);
					template_base = NULL;
				}
				continue;
			}
			rep->segment_list->segment_URLs = gf_list_new();
			rep->segment_list->duration = (u64) (pe->duration_info * 1000);
			if (elt && elt->init_segment_url) {
				u32 len = (u32) strlen(base_url);
				GF_SAFEALLOC(rep->segment_list->initialization_segment, GF_MPD_URL);

				if (!strncmp(base_url, elt->init_segment_url, len)) {
					rep->segment_list->initialization_segment->sourceURL = gf_strdup(elt->init_segment_url + len);
				} else {
					rep->segment_list->initialization_segment->sourceURL = gf_strdup(elt->init_segment_url);
				}
				if (elt->init_byte_range_end) {
					GF_SAFEALLOC(rep->segment_list->initialization_segment->byte_range, GF_MPD_ByteRange);
					rep->segment_list->initialization_segment->byte_range->start_range = elt->init_byte_range_start;
					rep->segment_list->initialization_segment->byte_range->end_range = elt->init_byte_range_end;
				}
			}

//			update_interval = (count_elements - 1) * pe->duration_info * 1000;
			for (k=0; k<count_elements; k++) {
				GF_MPD_SegmentURL *segment_url;
				elt = gf_list_get(pe->element.playlist.elements, k);

				GF_SAFEALLOC(segment_url, GF_MPD_SegmentURL);
				if (!segment_url) return GF_OUT_OF_MEM;
				gf_list_add(rep->segment_list->segment_URLs, segment_url);
				if (byte_range_media_file) {
					GF_SAFEALLOC(segment_url->media_range, GF_MPD_ByteRange);
					segment_url->media_range->start_range = elt->byte_range_start;
					segment_url->media_range->end_range = elt->byte_range_end;
					if (strcmp(elt->url, byte_range_media_file)) {
						segment_url->media = elt->url;
						elt->url=NULL;
					}
				} else {
					u32 len = (u32) strlen(base_url);
					if (!strncmp(base_url, elt->url, len)) {
						segment_url->media = gf_strdup(elt->url+len);
					} else {
						segment_url->media = elt->url;
						elt->url=NULL;
					}
				}
				if (elt->drm_method != DRM_NONE) {
					//segment_url->key_url = "aes-128";
					if (elt->key_uri) {
						segment_url->key_url = elt->key_uri;
						elt->key_uri=NULL;
						memcpy(segment_url->key_iv, elt->key_iv, sizeof(bin128));
					}
				}
			}
			gf_free(base_url);
		}

		if (template_base) {
			gf_free(template_base);
			template_base = NULL;
		}

	}
	if (all_template_used) {
		mpd->profiles = gf_strdup("urn:mpeg:dash:profile:isoff-live:2011");
	} else {
		mpd->profiles = gf_strdup("urn:mpeg:dash:profile:isoff-main:2011");
	}

	return GF_OK;
}

GF_EXPORT
GF_Err gf_m3u8_to_mpd(const char *m3u8_file, const char *base_url,
                      const char *mpd_file,
                      u32 reload_count, char *mimeTypeForM3U8Segments, Bool do_import, Bool use_mpd_templates, GF_FileDownload *getter,
                      GF_MPD *mpd, Bool parse_sub_playlist, Bool keep_files, Bool test_mode)
{
	GF_Err e;
	char *title;
	u32 i, j, k;
	Double update_interval;
	MasterPlaylist *pl = NULL;
	Stream *stream;
	PlaylistElement *pe, *the_pe;
	Bool is_end;
	u32 max_dur = 0;

	// first, we always need to parse the master playlist
	e = gf_m3u8_parse_master_playlist(m3u8_file, &pl, base_url);
	if (e) {
		GF_LOG(GF_LOG_ERROR, GF_LOG_DASH, ("[M3U8] Failed to parse root playlist '%s', error = %s\n", m3u8_file, gf_error_to_string(e)));
		gf_m3u8_master_playlist_del(&pl);
		return e;
	}
	if (mpd_file == NULL) {
		if (!keep_files) gf_delete_file(m3u8_file);
		mpd_file = m3u8_file;
	}

	the_pe = NULL;
	pe = NULL;
	i = 0;
	assert(pl);
	assert(pl->streams);
	while ((stream = gf_list_enum(pl->streams, &i))) {
		j = 0;
		while (NULL != (pe = gf_list_enum(stream->variants, &j))) {
			Bool found = GF_FALSE;
			char *suburl;
			if (!pe->url)
				continue;

			/* filter out duplicated entries (seen on M6 m3u8) */
			for (k=0; k<j-1; ++k) {
				PlaylistElement *a_pe = gf_list_get(stream->variants, k);
				if (a_pe->url && pe->url && !strcmp(a_pe->url, pe->url)) {
					found = GF_TRUE;
					break;
				}
			}
			if (found)
				continue;

			the_pe = pe;
			suburl = NULL;

			if (!parse_sub_playlist)
				continue;

			if (strcmp(base_url, pe->url))
				suburl = gf_url_concatenate(base_url, pe->url);

			if (!suburl || !strcmp(base_url, suburl)) {
				if (suburl)
					gf_free(suburl);
				GF_LOG(GF_LOG_DEBUG, GF_LOG_DASH, ("[MPD Generator] Not downloading, programs are identical for %s...\n", pe->url));
				continue;
			}

			if (getter && getter->new_session && getter->del_session && getter->get_cache_name) {
				e = getter->new_session(getter, suburl);
				if (e) {
					gf_free(suburl);
					pe->load_error = e;
					continue;
				}
				if (e == GF_OK) {
					pe->load_error = gf_m3u8_parse_sub_playlist(getter->get_cache_name(getter), &pl, suburl, stream, pe);
				}
				//getter->del_session(getter);
			} else { /* for use in MP4Box */
				if (strstr(suburl, "://")) {
					GF_LOG(GF_LOG_DEBUG, GF_LOG_DASH, ("[MPD Generator] Downloading %s...\n", suburl));
					e = gf_dm_wget(suburl, "tmp.m3u8", 0, 0, NULL);
					if (e == GF_OK) {
						e = gf_m3u8_parse_sub_playlist("tmp.m3u8", &pl, suburl, stream, pe);
					} else {
						GF_LOG(GF_LOG_WARNING, GF_LOG_DASH, ("[MPD Generator] Download failed for %s\n", suburl));
						e = GF_OK;
					}
					gf_delete_file("tmp.m3u8");
				} else {
					e = gf_m3u8_parse_sub_playlist(suburl, &pl, suburl, stream, pe);
				}
				if (e) {
					GF_LOG(GF_LOG_WARNING, GF_LOG_DASH, ("[M3U8toMPD] Failed to parse subplaylist %s\n", suburl));
				}

			}
			gf_free(suburl);
		}
		if (max_dur < (u32) stream->computed_duration) {
			max_dur = (u32) stream->computed_duration;
		}
	}

	is_end = !pl->playlist_needs_refresh;
	if (!the_pe) {
		GF_LOG(GF_LOG_WARNING, GF_LOG_DASH, ("[MPD Generator] The M3U8 playlist is not correct.\n"));
		return GF_BAD_PARAM;
	}

	/*update interval is set to the duration of the last media file with rules defined in http live streaming RFC section 6.3.4*/
	switch (reload_count) {
	case 0:
		update_interval = the_pe->duration_info;
		break;
	case 1:
		update_interval = (Double)the_pe->duration_info / 2;
		break;
	case 2:
		update_interval = 3 * ((Double)the_pe->duration_info / 2);
		break;
	default:
		update_interval = 3 * the_pe->duration_info;
		break;
	}
	if (is_end || ((the_pe->element_type == TYPE_PLAYLIST) && the_pe->element.playlist.is_ended)) {
		update_interval = 0;
		GF_LOG(GF_LOG_DEBUG, GF_LOG_DASH, ("[MPD Generator] No need to refresh playlist!\n"));
	} else {
		GF_LOG(GF_LOG_DEBUG, GF_LOG_DASH, ("[MPD Generator] Playlist will be refreshed every %g seconds, len=%d\n", update_interval, the_pe->duration_info));
	}

	title = the_pe->title;
	if (!title || strlen(title) < 2)
		title = the_pe->url;

	assert(mpd_file);
	assert(mpd);

	e = gf_m3u8_fill_mpd_struct(pl, m3u8_file, base_url, mpd_file, title, update_interval, mimeTypeForM3U8Segments, do_import, use_mpd_templates, is_end,  max_dur, mpd, parse_sub_playlist, test_mode);

	gf_m3u8_master_playlist_del(&pl);

	//if local file force static
	if (strstr(base_url, "://")==NULL)
		mpd->type = GF_MPD_TYPE_STATIC;

	return e;
}

GF_EXPORT
GF_Err gf_m3u8_solve_representation_xlink(GF_MPD_Representation *rep, GF_FileDownload *getter, Bool *is_static, u64 *duration)
{
	GF_Err e;
	MasterPlaylist *pl = NULL;
	Stream *stream;
	PlaylistElement *pe;
	u32 k, count_elements;
	u64 start_time=0;

	GF_LOG(GF_LOG_DEBUG, GF_LOG_DASH, ("[DASH] Solving m3u8 variant playlist %s\n", rep->segment_list->xlink_href));

	if (!getter || !getter->new_session || !getter->del_session || !getter->get_cache_name) {
		GF_LOG(GF_LOG_WARNING, GF_LOG_DASH, ("[DASH] FileDownloader not found\n"));
		return GF_BAD_PARAM;
	}

	if (gf_url_is_local(rep->segment_list->xlink_href)) {
		e = gf_m3u8_parse_master_playlist(rep->segment_list->xlink_href, &pl, rep->segment_list->xlink_href);
	} else {
		e = getter->new_session(getter, rep->segment_list->xlink_href);
		if (e) {
			GF_LOG(GF_LOG_ERROR, GF_LOG_DASH, ("[DASH] Download failed for %s\n", rep->segment_list->xlink_href));
			return e;
		}
		e = gf_m3u8_parse_master_playlist(getter->get_cache_name(getter), &pl, rep->segment_list->xlink_href);
	}
	if (e) {
		GF_LOG(GF_LOG_ERROR, GF_LOG_DASH, ("[M3U8] Failed to parse playlist %s\n", rep->segment_list->xlink_href));
		return GF_NON_COMPLIANT_BITSTREAM;
	}

	assert(pl);
	assert(pl->streams);
	assert(gf_list_count(pl->streams) == 1);

	if (is_static) {
		*is_static = pl->playlist_needs_refresh ? GF_FALSE : GF_TRUE;
	}

	stream = (Stream *)gf_list_get(pl->streams, 0);
	assert(gf_list_count(stream->variants) == 1);
	pe = (PlaylistElement *)gf_list_get(stream->variants, 0);

	if (duration) {
		*duration = (u32) (stream->computed_duration * 1000);
	}

	if (pe->init_segment_url) {
		if (!rep->segment_list->initialization_segment) {
			GF_SAFEALLOC(rep->segment_list->initialization_segment, GF_MPD_URL);

			if (strstr(pe->init_segment_url, "mp4") || strstr(pe->init_segment_url, "MP4")) {
				if (rep->mime_type) gf_free(rep->mime_type);
				rep->mime_type = gf_strdup("video/mp4");
			}
			rep->segment_list->initialization_segment->sourceURL = pe->init_segment_url;
			pe->init_segment_url=NULL;

			if (pe->init_byte_range_end) {
				GF_SAFEALLOC(rep->segment_list->initialization_segment->byte_range, GF_MPD_ByteRange);
				 rep->segment_list->initialization_segment->byte_range->start_range = pe->init_byte_range_start;
				 rep->segment_list->initialization_segment->byte_range->end_range = pe->init_byte_range_end;
			}
		}
	}
	rep->starts_with_sap = pl->independent_segments ? 1: 3;

	rep->segment_list->duration = (u64) (pe->duration_info * 1000);
	rep->segment_list->timescale = 1000;
	rep->m3u8_media_seq_min = pe->element.playlist.media_seq_min;
	rep->m3u8_media_seq_max = pe->element.playlist.media_seq_max;
	if (!rep->segment_list->segment_URLs)
		rep->segment_list->segment_URLs = gf_list_new();
	count_elements = gf_list_count(pe->element.playlist.elements);
	for (k=0; k<count_elements; k++) {
		GF_MPD_SegmentURL *segment_url;
		PlaylistElement *elt = gf_list_get(pe->element.playlist.elements, k);
		if (!elt)
			continue;

		//NOTE: for GPAC now, we disable stream AAC to avoid the problem when switching quality. It should be improved later !
		if (elt && strstr(elt->url, ".aac")) {
			rep->playback.disabled = GF_TRUE;
			return GF_OK;
		}

		GF_SAFEALLOC(segment_url, GF_MPD_SegmentURL);
		if (!segment_url) {
			return GF_OUT_OF_MEM;
		}
		gf_list_add(rep->segment_list->segment_URLs, segment_url);
		segment_url->media = gf_url_concatenate(pe->url, elt->url);

		if (! elt->utc_start_time) elt->utc_start_time = start_time;
		segment_url->hls_utc_start_time = elt->utc_start_time;
		start_time = elt->utc_start_time + (u64) (1000*elt->duration_info);

		if (elt->drm_method != DRM_NONE) {
			if (elt->key_uri) {
				segment_url->key_url = elt->key_uri;
				elt->key_uri=NULL;
				memcpy(segment_url->key_iv, elt->key_iv, sizeof(bin128));
			}
		}
		if (elt->byte_range_end) {
			GF_SAFEALLOC(segment_url->media_range, GF_MPD_ByteRange);
			segment_url->media_range->start_range = elt->byte_range_start;
			segment_url->media_range->end_range = elt->byte_range_end;
		}
	}

	if (!gf_list_count(rep->segment_list->segment_URLs)) {
		gf_list_del(rep->segment_list->segment_URLs);
		rep->segment_list->segment_URLs = NULL;
	}

	gf_free(rep->segment_list->xlink_href);
	rep->segment_list->xlink_href = NULL;

	gf_m3u8_master_playlist_del(&pl);

	return GF_OK;
}

GF_EXPORT
GF_MPD_SegmentList *gf_mpd_solve_segment_list_xlink(GF_MPD *mpd, GF_XMLNode *root)
{
	return gf_mpd_parse_segment_list(mpd, root);
}

GF_EXPORT
void gf_mpd_delete_segment_list(GF_MPD_SegmentList *segment_list)
{
	gf_mpd_segment_list_free(segment_list);
}

/*time is given in ms*/
void gf_mpd_print_date(FILE *out, char *name, u64 time)
{
	time_t gtime;
	struct tm *t;
	u32 sec;
	u32 ms;
	gtime = time / 1000;
	gtime -= GF_NTP_SEC_1900_TO_1970;
	sec = (u32)(time / 1000);
	ms = (u32)(time - ((u64)sec) * 1000);

#ifdef _WIN32_WCE
	*(LONGLONG *) &filet = (sec - GF_NTP_SEC_1900_TO_1970) * 10000000 + TIMESPEC_TO_FILETIME_OFFSET;
	FileTimeToSystemTime(&filet, &syst);
	fprintf(out, " %s=\"%d-%02d-%02dT%02d:%02d:%02d.%03dZ\"", syst.wYear, syst.wMonth, syst.wDay, syst.wHour, syst.wMinute, syst.wSecond, (u32) ms);
#else
	t = gmtime(&gtime);
	fprintf(out, " %s=\"%d-%02d-%02dT%02d:%02d:%02d.%03dZ\"", name, 1900 + t->tm_year, t->tm_mon + 1, t->tm_mday, t->tm_hour, t->tm_min, t->tm_sec, ms);
#endif

}

void gf_mpd_print_duration(FILE *out, char *name, u64 duration_in_ms, Bool UseHoursAndMinutes)
{
	u32 h, m;
	Double s;
	h = (u32) (duration_in_ms / 3600000);
	m = (u32) (duration_in_ms/ 60000) - h*60;
	s = ((Double) duration_in_ms/1000.0) - h*3600 - m*60;

	fprintf(out, " %s=\"PT", name);
	if(UseHoursAndMinutes)
		fprintf(out, "%dH%dM", h, m);
	fprintf(out, "%.3fS\"", s);
}

void gf_mpd_print_base_url(FILE *out, GF_MPD_BaseURL *base_URL, char *indent)
{
	fprintf(out, "   %s<BaseURL", indent);
	if (base_URL->service_location)
		fprintf(out, " serviceLocation=\"%s\"", base_URL->service_location);
	if (base_URL->byte_range)
		fprintf(out, " byteRange=\""LLD"-"LLD"\"", base_URL->byte_range->start_range, base_URL->byte_range->end_range);
	fprintf(out, ">%s</BaseURL>\n", base_URL->URL);
}

static void gf_mpd_print_base_urls(FILE *out, GF_List *base_URLs, char *indent)
{
	GF_MPD_BaseURL *url;
	u32 i;
	i=0;

	while ((url = (GF_MPD_BaseURL *)gf_list_enum(base_URLs, &i))) {
		gf_mpd_print_base_url(out, url, indent);
	}
}

static void gf_mpd_print_url(FILE *out, GF_MPD_URL *url, char *name, char *indent)
{
	fprintf(out, "%s<%s", indent, name);
	if (url->byte_range) fprintf(out, " range=\""LLD"-"LLD"\"", url->byte_range->start_range, url->byte_range->end_range);
	if (url->sourceURL) fprintf(out, " sourceURL=\"%s\"", url->sourceURL);
	fprintf(out, "/>\n");
}

static void gf_mpd_print_segment_base_attr(FILE *out, GF_MPD_SegmentBase *s)
{
	if (s->timescale) fprintf(out, " timescale=\"%d\"", s->timescale);
	if (s->presentation_time_offset) fprintf(out, " presentationTimeOffset=\""LLU"\"", s->presentation_time_offset);
	if (s->index_range_exact) fprintf(out, " indexRangeExact=\"true\"");
	if (s->index_range) fprintf(out, " indexRange=\""LLD"-"LLD"\"", s->index_range->start_range, s->index_range->end_range);	
	if (s->availability_time_offset) fprintf(out, " availabilityTimeOffset=\"%g\"", s->availability_time_offset);
	if (s->time_shift_buffer_depth)
		gf_mpd_print_duration(out, "timeShiftBufferDepth", s->time_shift_buffer_depth, GF_TRUE);
}

void gf_mpd_print_segment_base(FILE *out, GF_MPD_SegmentBase *s, char *indent)
{
	fprintf(out, "%s<SegmentBase", indent);
	gf_mpd_print_segment_base_attr(out, s);
	fprintf(out, ">\n");

	char tmp_indent[256];
	sprintf(tmp_indent, "%s ",indent);
	
	if (s->initialization_segment) gf_mpd_print_url(out, s->initialization_segment, "Initialization", tmp_indent);
	if (s->representation_index) gf_mpd_print_url(out, s->representation_index, "RepresentationIndex", indent);

	fprintf(out, "%s</SegmentBase>\n", indent);
}

static void gf_mpd_print_segment_timeline(FILE *out, GF_MPD_SegmentTimeline *tl, char *indent)
{
	u32 i;
	GF_MPD_SegmentTimelineEntry *se;
	fprintf(out, "%s <SegmentTimeline>\n", indent);

	i = 0;
	while ( (se = gf_list_enum(tl->entries, &i))) {
		fprintf(out, "%s <S", indent);
		fprintf(out, " t=\""LLD"\"", se->start_time);
		if (se->duration) fprintf(out, " d=\"%d\"", se->duration);
		if (se->repeat_count) fprintf(out, " r=\"%d\"", se->repeat_count);
		fprintf(out, "/>\n");
	}
	fprintf(out, "%s </SegmentTimeline>\n", indent);
}

GF_MPD_SegmentTimeline *gf_mpd_segmentimeline_new(void)
{
	GF_MPD_SegmentTimeline *seg_tl;
	GF_SAFEALLOC(seg_tl, GF_MPD_SegmentTimeline);
	if(!seg_tl->entries)seg_tl->entries=gf_list_new();
	return seg_tl;
}

static u32 gf_mpd_print_multiple_segment_base(FILE *out, GF_MPD_MultipleSegmentBase *ms, char *indent, Bool close_if_no_child)
{
	gf_mpd_print_segment_base_attr(out, (GF_MPD_SegmentBase *)ms);

	if (ms->duration) fprintf(out, " duration=\""LLD"\"", ms->duration);
	if (ms->start_number != (u32) -1) fprintf(out, " startNumber=\"%d\"", ms->start_number);


	if (!ms->bitstream_switching_url && !ms->segment_timeline && !ms->initialization_segment && !ms->representation_index) {
		if (close_if_no_child) fprintf(out, "/");
		fprintf(out, ">\n");
		return 1;
	}
	fprintf(out, ">\n");

	if (ms->initialization_segment) gf_mpd_print_url(out, ms->initialization_segment, "Initialization", indent);
	if (ms->representation_index) gf_mpd_print_url(out, ms->representation_index, "RepresentationIndex", indent);

	if (ms->segment_timeline) gf_mpd_print_segment_timeline(out, ms->segment_timeline, indent);
	if (ms->bitstream_switching_url) gf_mpd_print_url(out, ms->bitstream_switching_url, "BitstreamSwitching", indent);
	return 0;
}

static void gf_mpd_print_segment_list(FILE *out, GF_MPD_SegmentList *s, char *indent)
{
	fprintf(out, "%s<SegmentList", indent);
	if (s->xlink_href) {
		fprintf(out, " xlink:href=\"%s\"", s->xlink_href);
		if (s->xlink_actuate_on_load)
			fprintf(out, " actuate=\"onLoad\"");
	}
	char tmp_indent[256];
	sprintf(tmp_indent, "%s ",indent);
	gf_mpd_print_multiple_segment_base(out, (GF_MPD_MultipleSegmentBase *)s, tmp_indent, GF_FALSE);
	
	sprintf(tmp_indent, "%s  ",indent);

	if (s->segment_URLs) {
		u32 i;
		GF_MPD_SegmentURL *url;
		i = 0;
		while ( (url = gf_list_enum(s->segment_URLs, &i))) {
			fprintf(out, "%s<SegmentURL", tmp_indent);
			if (url->media) fprintf(out, " media=\"%s\"", url->media);
			if (url->index) fprintf(out, " index=\"%s\"", url->index);
			if (url->media_range && url->media_range->end_range!=0) fprintf(out, " mediaRange=\""LLD"-"LLD"\"", url->media_range->start_range, url->media_range->end_range);
			if (url->index_range && url->index_range->end_range!=0) fprintf(out, " indexRange=\""LLD"-"LLD"\"", url->index_range->start_range, url->index_range->end_range);
			if (url->key_url) {
				u32 idx;
				fprintf(out, " hls:keyMethod=\"aes-128\" hls:KeyURL=%s hls:KeyIV=\"", url->key_url);
				for (idx=0; idx<16; idx++) {
					fprintf(out, "%02x", url->key_iv[idx]);
				}
				fprintf(out, "\"");
			}
			fprintf(out, "/>\n");
		}
	}
	fprintf(out, "%s</SegmentList>\n", indent);
}

static void gf_mpd_print_segment_template(FILE *out, GF_MPD_SegmentTemplate *s, char *indent)
{
	fprintf(out, "%s<SegmentTemplate", indent);

	if (s->media) fprintf(out, " media=\"%s\"", s->media);
	if (s->index) fprintf(out, " index=\"%s\"", s->index);
	if (s->initialization) fprintf(out, " initialization=\"%s\"", s->initialization);
	if (s->bitstream_switching) fprintf(out, " bitstreamSwitching=\"%s\"", s->bitstream_switching);

	if (gf_mpd_print_multiple_segment_base(out, (GF_MPD_MultipleSegmentBase *)s, indent, GF_TRUE))
		return;

	fprintf(out, "%s</SegmentTemplate>\n", indent);
}

static void gf_mpd_extensible_print_attr(FILE *out, GF_MPD_ExtensibleVirtual *item)
{
	if (item->attributes) {
		u32 j=0;
		GF_XMLAttribute *att;
		while ((att = (GF_XMLAttribute *)gf_list_enum(item->attributes, &j))) {
			fprintf(out, " %s=\"%s\"", att->name, att->value);
		}
	}
}

static void gf_mpd_extensible_print_nodes(FILE *out, GF_MPD_ExtensibleVirtual *item)
{
	if (item->children) {
		u32 j=0;
		GF_XMLNode *child;
		fprintf(out, ">\n");
		while ((child = (GF_XMLNode *)gf_list_enum(item->children, &j))) {
			char *txt = gf_xml_dom_serialize(child, 0);
			fprintf(out, "%s", txt);
			gf_free(txt);
		}
	}
}

static void gf_mpd_print_descriptors(FILE *out, GF_List *desc_list, char *desc_name, char *indent)
{
	u32 i=0;
	GF_MPD_Descriptor *desc;
	while ((desc = (GF_MPD_Descriptor *)gf_list_enum(desc_list, &i))) {
		fprintf(out, "%s<%s", indent, desc_name);
		if (desc->id) fprintf(out, " id=\"%s\"", desc->id);
		if (desc->scheme_id_uri) fprintf(out, " schemeIdUri=\"%s\"", desc->scheme_id_uri);
		if (desc->value) fprintf(out, " value=\"%s\"", desc->value);

		if (desc->attributes) gf_mpd_extensible_print_attr(out, (GF_MPD_ExtensibleVirtual*)desc);

		if (desc->children) {
			gf_mpd_extensible_print_nodes(out, (GF_MPD_ExtensibleVirtual*)desc);
			fprintf(out, "%s</%s>\n", indent, desc_name);
		} else {
			fprintf(out, "/>\n");
		}
	}
}

static u32 gf_mpd_print_common_attributes(FILE *out, GF_MPD_CommonAttributes *ca, char *indent, Bool can_close)
{
	if (ca->profiles) fprintf(out, " profiles=\"%s\"", ca->profiles);
	if (ca->mime_type) fprintf(out, " mimeType=\"%s\"", ca->mime_type);
	if (ca->codecs) fprintf(out, " codecs=\"%s\"", ca->codecs);
	if (ca->width) fprintf(out, " width=\"%d\"", ca->width);
	if (ca->height) fprintf(out, " height=\"%d\"", ca->height);
	if (ca->framerate){
		fprintf(out, " frameRate=\"%d",ca->framerate->num);
		if(ca->framerate->den>1)fprintf(out, "/%d",ca->framerate->den);
		fprintf(out, "\"");
	}
	if (ca->sar) fprintf(out, " sar=\"%d:%d\"", ca->sar->num, ca->sar->den);
	if (ca->samplerate) fprintf(out, " audioSamplingRate=\"%d\"", ca->samplerate);
	if (ca->segmentProfiles) fprintf(out, " segmentProfiles=\"%s\"", ca->segmentProfiles);
	if (ca->maximum_sap_period) fprintf(out, " maximumSAPPeriod=\"%d\"", ca->maximum_sap_period);
	if (ca->starts_with_sap) fprintf(out, " startWithSAP=\"%d\"", ca->starts_with_sap);
	if ((ca->max_playout_rate!=1.0)) fprintf(out, " maxPlayoutRate=\"%g\"", ca->max_playout_rate);
	if (ca->coding_dependency) fprintf(out, " codingDependency=\"true\"");
	if (ca->scan_type!=GF_MPD_SCANTYPE_UNKNWON) fprintf(out, " scanType=\"%s\"", ca->scan_type==GF_MPD_SCANTYPE_PROGRESSIVE ? "progressive" : "interlaced");

	if (can_close && !gf_list_count(ca->frame_packing) && !gf_list_count(ca->audio_channels) && !gf_list_count(ca->content_protection) && !gf_list_count(ca->essential_properties) && !gf_list_count(ca->supplemental_properties) && !ca->isobmf_tracks) {
		return 1;
	}

	if (ca->isobmf_tracks) {
		u32 k=0;
		GF_MPD_ISOBMFInfo *info;
		fprintf(out, "%s<ISOBMFInfo>\n", indent);
		while ((info = (GF_MPD_ISOBMFInfo *) gf_list_enum(ca->isobmf_tracks, &k))) {
			fprintf(out, "%s  <ISOBMFTrack", indent);
			if (info->trackID) fprintf(out, " ID=\"%d\"", info->trackID);
			if (info->stsd) fprintf(out, " stsd=\"%s\"", info->stsd);
			if (info->mediaOffset) fprintf(out, " offset=\""LLD"\"", info->mediaOffset);
			fprintf(out, "/>\n");
		}
		fprintf(out, "%s</ISOBMFInfo>\n", indent);
	}

	return 0;
}

static u32 gf_mpd_print_common_children(FILE *out, GF_MPD_CommonAttributes *ca, char *indent)
{
	gf_mpd_print_descriptors(out, ca->frame_packing, "Framepacking", indent);
	gf_mpd_print_descriptors(out, ca->audio_channels, "AudioChannelConfiguration", indent);
	gf_mpd_print_descriptors(out, ca->content_protection, "ContentProtection", indent);
	gf_mpd_print_descriptors(out, ca->essential_properties, "EssentialProperty", indent);
	gf_mpd_print_descriptors(out, ca->supplemental_properties, "SupplementalProperty", indent);

	return 0;
}

static void gf_mpd_print_representation(GF_MPD_Representation const * const rep, FILE *out)
{
	Bool can_close = GF_FALSE;
	u32 i;
	GF_MPD_other_descriptors *rsld;

	fprintf(out, "   <Representation");
	if (rep->id) fprintf(out, " id=\"%s\"", rep->id);

	if (!gf_list_count(rep->base_URLs) && !rep->segment_base && !rep->segment_template && !rep->segment_list && !gf_list_count(rep->sub_representations)) {
		can_close = 1;
	}

	gf_mpd_print_common_attributes(out, (GF_MPD_CommonAttributes*)rep, "    ", can_close);

	if (rep->bandwidth) fprintf(out, " bandwidth=\"%d\"", rep->bandwidth);
	if (rep->quality_ranking) fprintf(out, " qualityRanking=\"%d\"", rep->quality_ranking);
	if (rep->dependency_id) fprintf(out, " dependencyId=\"%s\"", rep->dependency_id);
	if (rep->media_stream_structure_id) fprintf(out, " mediaStreamStructureId=\"%s\"", rep->media_stream_structure_id);


	fprintf(out, ">\n");
	
	if (rep->other_descriptors){
		i=0;
		while ( (rsld = (GF_MPD_other_descriptors*) gf_list_enum(rep->other_descriptors, &i))) {
			fprintf(out, "    %s\n",rsld->xml_desc);
		}
	}

	gf_mpd_print_common_children(out, (GF_MPD_CommonAttributes*)rep, "    ");

	gf_mpd_print_base_urls(out, rep->base_URLs, " ");
	if (rep->segment_base) {
		gf_mpd_print_segment_base(out, rep->segment_base, "    ");
	}
	if (rep->segment_list) {
		gf_mpd_print_segment_list(out, rep->segment_list, "    ");
	}
	if (rep->segment_template) {
		gf_mpd_print_segment_template(out, rep->segment_template, "    ");
	}
	/*TODO
				e = gf_mpd_parse_subrepresentation(rep->sub_representations, child);
				if (e) return e;
	*/


	fprintf(out, "   </Representation>\n");
}

static void gf_mpd_print_adaptation_set(GF_MPD_AdaptationSet const * const as, FILE *out)
{
	u32 i;
	GF_MPD_Representation *rep;
	GF_MPD_other_descriptors *Asld;
	GF_MPD_Descriptor *desc;

	fprintf(out, "  <AdaptationSet");

	if (as->xlink_href) {
		fprintf(out, " xlink:href=\"%s\"", as->xlink_href);
		if (as->xlink_actuate_on_load)
			fprintf(out, " actuate=\"onLoad\"");
	}
	if (as->segment_alignment) fprintf(out, " segmentAlignment=\"true\"");
	if (as->id) fprintf(out, " id=\"%d\"", as->id);
	if (as->group !=  (u32) -1) fprintf(out, " group=\"%d\"", as->group);
	if (as->min_bandwidth) fprintf(out, " minBandwidth=\"%d\"", as->min_bandwidth);
	if (as->max_bandwidth) fprintf(out, " maxBandwidth=\"%d\"", as->max_bandwidth);
	if (as->min_width) fprintf(out, " minWidth=\"%d\"", as->min_width);
	if (as->max_width) fprintf(out, " maxWidth=\"%d\"", as->max_width);
	if (as->min_height) fprintf(out, " minHeight=\"%d\"", as->min_height);
	if (as->max_height) fprintf(out, " maxHeight=\"%d\"", as->max_height);
	if (as->min_framerate) fprintf(out, " minFrameRate=\"%d\"", as->min_framerate);
	if (as->max_framerate) fprintf(out, " maxFrameRate=\"%d\"", as->max_framerate);	
	if (as->par && (as->par->num !=0 ) && (as->par->num != 0))
		fprintf(out, " par=\"%d:%d\"", as->par->num, as->par->den);
	if (as->lang) fprintf(out, " lang=\"%s\"", as->lang);	
	if (as->bitstream_switching) fprintf(out, " bitstreamSwitching=\"true\"");
	if (as->subsegment_alignment) fprintf(out, " subsegmentAlignment=\"true\"");
	if (as->subsegment_starts_with_sap) fprintf(out, " subsegmentStartsWithSAP=\"%d\"", as->subsegment_starts_with_sap);


	gf_mpd_print_common_attributes(out, (GF_MPD_CommonAttributes*)as, "   ", 0);

	fprintf(out, ">\n");
	
	i=0;
	while ( (Asld = (GF_MPD_other_descriptors*) gf_list_enum(as->other_descriptors, &i))) {
		fprintf(out, "  %s\n",Asld->xml_desc);
	}

	gf_mpd_print_common_children(out, (GF_MPD_CommonAttributes*)as, "   ");

	gf_mpd_print_base_urls(out, as->base_URLs, " ");

	gf_mpd_print_descriptors(out, as->accessibility, "Accessibility", "   ");
	gf_mpd_print_descriptors(out, as->role, "Role", "   ");
	gf_mpd_print_descriptors(out, as->rating, "Rating", "   ");
	gf_mpd_print_descriptors(out, as->viewpoint, "Viewpoint", "   ");

//			e = gf_mpd_parse_content_component(set->content_component, child);

	if (as->segment_base) {
		gf_mpd_print_segment_base(out, as->segment_base, "   ");
	}
	if (as->segment_list) {
		gf_mpd_print_segment_list(out, as->segment_list, "   ");
	}
	if (as->segment_template) {
		gf_mpd_print_segment_template(out, as->segment_template, "   ");
	}


	i=0;
	while ((rep = (GF_MPD_Representation *)gf_list_enum(as->representations, &i))) {
		gf_mpd_print_representation(rep, out);
	}
	fprintf(out, "  </AdaptationSet>\n");


}

void gf_mpd_print_period(GF_MPD_Period const * const period, Bool is_dynamic, FILE *out)
{
	GF_MPD_AdaptationSet *as;
	GF_MPD_other_descriptors *pld;
	u32 i;
	fprintf(out, " <Period");
	if (period->xlink_href) {
		fprintf(out, " xlink:href=\"%s\"", period->xlink_href);
		if (period->xlink_actuate_on_load)
			fprintf(out, " actuate=\"onLoad\"");
	}
	if (period->ID)
		fprintf(out, " id=\"%s\"", period->ID);
	if (is_dynamic || period->start)
		gf_mpd_print_duration(out, "start", period->start, GF_TRUE);
	if (period->duration)
		gf_mpd_print_duration(out, "duration", period->duration, GF_TRUE);
	if (period->bitstream_switching)
		fprintf(out, " bitstreamSwitching=\"true\"");

	fprintf(out, ">\n");
	
	i=0;
	while ( (pld = (GF_MPD_other_descriptors*) gf_list_enum(period->other_descriptors, &i))) {
		fprintf(out, "  %s\n",pld->xml_desc);
	}
	

	gf_mpd_print_base_urls(out, period->base_URLs, " ");

	if (period->segment_base) {
		gf_mpd_print_segment_base(out, period->segment_base, " ");
	}
	if (period->segment_list) {
		gf_mpd_print_segment_list(out, period->segment_list, " ");
	}
	if (period->segment_template) {
		gf_mpd_print_segment_template(out, period->segment_template, " ");
	}

	i=0;
	while ( (as = (GF_MPD_AdaptationSet *) gf_list_enum(period->adaptation_sets, &i))) {
		gf_mpd_print_adaptation_set(as, out);
	}
	fprintf(out, " </Period>\n");

}

static GF_Err mpd_write_generation_comment(GF_MPD const * const mpd, FILE *out)
{
	u64 time_ms;
	time_t gtime;
	struct tm *t;
	u32 sec;

	time_ms = mpd->publishTime;
	sec = (u32)(time_ms / 1000);
	time_ms -= ((u64)sec) * 1000;
	assert(time_ms<1000);

	gtime = sec - GF_NTP_SEC_1900_TO_1970;
	t = gmtime(&gtime);
	if(!mpd->force_test_mode){
		fprintf(out, "<!-- MPD file Generated with GPAC version "GPAC_FULL_VERSION" ");
		fprintf(out, " at %d-%02d-%02dT%02d:%02d:%02d.%03dZ", 1900 + t->tm_year, t->tm_mon + 1, t->tm_mday, t->tm_hour, t->tm_min, t->tm_sec, (u32)time_ms);
		fprintf(out, "-->\n");
	}
	GF_LOG(GF_LOG_INFO, GF_LOG_DASH, ("[DASH] Generating MPD at time %d-%02d-%02dT%02d:%02d:%02d.%03dZ\n", 1900 + t->tm_year, t->tm_mon + 1, t->tm_mday, t->tm_hour, t->tm_min, t->tm_sec, (u32)time_ms));	
	return GF_OK;
}

static GF_Err gf_mpd_write(GF_MPD const * const mpd, FILE *out)
{
	u32 i;
	GF_MPD_ProgramInfo *info;
	char *text;
	GF_MPD_Period *period;

	if (!mpd->xml_namespace) {
		GF_LOG(GF_LOG_WARNING, GF_LOG_DASH, ("[MPD] No namespace found while writing. Setting to default.\n"));
	}

	fprintf(out, "<?xml version=\"1.0\"?>\n");
	mpd_write_generation_comment(mpd, out);
	fprintf(out, "<MPD xmlns=\"%s\"", (mpd->xml_namespace ? mpd->xml_namespace : "urn:mpeg:dash:schema:mpd:2011"));

	if (mpd->ID)
		fprintf(out, " id=\"%s\"", mpd->ID);

	if (mpd->profiles)
		fprintf(out, " profiles=\"%s\"", mpd->profiles);
	if (mpd->min_buffer_time)
		gf_mpd_print_duration(out, "minBufferTime", mpd->min_buffer_time, GF_FALSE);

	fprintf(out," type=\"%s\"",(mpd->type == GF_MPD_TYPE_STATIC ? "static" : "dynamic"));

	if (mpd->type == GF_MPD_TYPE_DYNAMIC)
		gf_mpd_print_date(out, "availabilityStartTime", mpd->availabilityStartTime);
	if (mpd->availabilityEndTime)
		gf_mpd_print_date(out, "availabilityEndTime", mpd->availabilityEndTime);
	if (mpd->publishTime && mpd->type != GF_MPD_TYPE_STATIC)
		gf_mpd_print_date(out, "publishTime", mpd->publishTime);
	if (mpd->media_presentation_duration)
		gf_mpd_print_duration(out, "mediaPresentationDuration", mpd->media_presentation_duration, GF_TRUE);
	if (mpd->minimum_update_period)
		gf_mpd_print_duration(out, "minimumUpdatePeriod", mpd->minimum_update_period, GF_TRUE);
	if (mpd->time_shift_buffer_depth)
		gf_mpd_print_duration(out, "timeShiftBufferDepth", mpd->time_shift_buffer_depth, GF_TRUE);
	if (mpd->suggested_presentation_delay)
		gf_mpd_print_duration(out, "suggestedPresentationDelay", mpd->suggested_presentation_delay, GF_TRUE);
	if (mpd->max_segment_duration)
		gf_mpd_print_duration(out, "maxSegmentDuration", mpd->max_segment_duration*1000, GF_TRUE);
	if (mpd->max_subsegment_duration)
		gf_mpd_print_duration(out, "maxSubsegmentDuration", mpd->max_subsegment_duration, GF_TRUE);

	if (mpd->attributes) gf_mpd_extensible_print_attr(out, (GF_MPD_ExtensibleVirtual*)mpd);

	//fprintf(out, ">\n");

	if (mpd->children) {
		gf_mpd_extensible_print_nodes(out, (GF_MPD_ExtensibleVirtual*)mpd);
	}

	i=0;
	while ((info = (GF_MPD_ProgramInfo *)gf_list_enum(mpd->program_infos, &i))) {
		fprintf(out, " <ProgramInformation");
		if (info->lang) {
			fprintf(out, " lang=\"%s\"", info->lang);
		}
		if (info->more_info_url) {
			fprintf(out, " moreInformationURL=\"%s\"", info->more_info_url);
		}
		fprintf(out, ">\n");
		if (info->title) {
			fprintf(out, "  <Title>%s</Title>\n", info->title);
		}
		if (info->source) {
			fprintf(out, "  <Source>%s</Source>\n", info->source);
		}
		if (info->copyright) {
			fprintf(out, "  <Copyright>%s</Copyright>\n", info->copyright);
		}
		fprintf(out, " </ProgramInformation>\n\n");
	}

	gf_mpd_print_base_urls(out, mpd->base_URLs, " ");

	i=0;
	while ((text = (char *)gf_list_enum(mpd->locations, &i))) {
		fprintf(out, " <Location>%s</Location>\n", text);
	}

	/*
		i=0;
		while ((text = (char *)gf_list_enum(mpd->metrics, &i))) {

		}
	*/

	i=0;
	while ((period = (GF_MPD_Period *)gf_list_enum(mpd->periods, &i))) {
		gf_mpd_print_period(period, mpd->type==GF_MPD_TYPE_DYNAMIC, out);
	}

	fprintf(out, "</MPD>");

	return GF_OK;
}

GF_EXPORT
GF_Err gf_mpd_write_file(GF_MPD const * const mpd, const char *file_name)
{
	GF_Err e;
	FILE *out;
	if (!strcmp(file_name, "std")) out = stdout;
	else {
		out = gf_fopen(file_name, "wb");
		if (!out) return GF_IO_ERR;
	}

	e = gf_mpd_write(mpd, out);
	gf_fclose(out);
	return e;
}

GF_EXPORT
u32 gf_mpd_get_base_url_count(GF_MPD *mpd, GF_MPD_Period *period, GF_MPD_AdaptationSet *set, GF_MPD_Representation *rep)
{
	u32 base_url_count, i;
	base_url_count = 1;
	i = gf_list_count(mpd->base_URLs);
	if (i>1) base_url_count *= i;
	i = gf_list_count(period->base_URLs);
	if (i>1) base_url_count *= i;
	i = gf_list_count(set->base_URLs);
	if (i>1) base_url_count *= i;
	i = gf_list_count(rep->base_URLs);
	if (i>1) base_url_count *= i;

	return base_url_count;
}

static char *gf_mpd_get_base_url(GF_List *baseURLs, char *url, u32 *base_url_index)
{
	GF_MPD_BaseURL *url_child;
	u32 idx = 0;
	u32 nb_base = gf_list_count(baseURLs);
	if (nb_base>1) {
		u32 nb_bits = gf_get_bit_size(nb_base-1);
		u32 mask=0;
		u32 i=0;
		while (1) {
			mask |= 1;
			i++;
			if (i>=nb_bits) break;
			mask <<= 1;
		}
		idx = (*base_url_index) & mask;
		(*base_url_index) = (*base_url_index) >> nb_bits;
	} else {
		idx = 0;
	}

	url_child = gf_list_get(baseURLs, idx);
	if (url_child) {
		char *t_url = gf_url_get_absolute_path(url_child->URL, url);
		gf_free(url);
		url = t_url;
	}
	return url;
}

GF_EXPORT
GF_Err gf_mpd_resolve_url(GF_MPD *mpd, GF_MPD_Representation *rep, GF_MPD_AdaptationSet *set, GF_MPD_Period *period, const char *mpd_url, u32 base_url_index, GF_MPD_URLResolveType resolve_type, u32 item_index, u32 nb_segments_removed, char **out_url, u64 *out_range_start, u64 *out_range_end, u64 *segment_duration_in_ms, Bool *is_in_base_url, char **out_key_url, bin128 *out_key_iv)
{
	GF_MPD_SegmentTimeline *timeline = NULL;
	u32 start_number = 1;
	u32 timescale=0;
	u64 duration=0;
	char *url;
	char *url_to_solve, *solved_template, *first_sep, *media_url;
	char *init_template, *index_template;

	if (!out_range_start || !out_range_end || !out_url || !mpd_url || !segment_duration_in_ms)
		return GF_BAD_PARAM;
	*out_range_start = *out_range_end = 0;
	*out_url = NULL;
	if (out_key_url) *out_key_url = NULL;
	/*resolve base URLs from document base (download location) to representation (media)*/
	url = gf_strdup(mpd_url);

	url = gf_mpd_get_base_url(mpd->base_URLs, url, &base_url_index);
	url = gf_mpd_get_base_url(period->base_URLs, url, &base_url_index);
	url = gf_mpd_get_base_url(set->base_URLs, url, &base_url_index);
	url = gf_mpd_get_base_url(rep->base_URLs, url, &base_url_index);
	assert(url);

	/*single URL*/
	if (!rep->segment_list && !set->segment_list && !period->segment_list && !rep->segment_template && !set->segment_template && !period->segment_template) {
		GF_MPD_URL *res_url;
		GF_MPD_SegmentBase *base_seg = NULL;
		if (item_index > 0)
			return GF_EOS;
		switch (resolve_type) {
		case GF_MPD_RESOLVE_URL_MEDIA:
		case GF_MPD_RESOLVE_URL_MEDIA_TEMPLATE:
			if (!url)
				return GF_NON_COMPLIANT_BITSTREAM;
			*out_url = url;
			return GF_OK;
		case GF_MPD_RESOLVE_URL_INIT:
		case GF_MPD_RESOLVE_URL_INDEX:
			res_url = NULL;
			base_seg = rep->segment_base;
			if (!base_seg) base_seg = set->segment_base;
			if (!base_seg) base_seg = period->segment_base;

			if (base_seg) {
				if (resolve_type == GF_MPD_RESOLVE_URL_INDEX) {
					res_url = base_seg->representation_index;
				} else {
					res_url = base_seg->initialization_segment;
				}
			}
			if (is_in_base_url) *is_in_base_url = 0;
			/*no initialization segment / index, use base URL*/
			if (res_url && res_url->sourceURL) {
				if (res_url->is_resolved) {
					*out_url = gf_strdup(res_url->sourceURL);
				} else {
					*out_url = gf_url_concatenate(url, res_url->sourceURL);
				}
				gf_free(url);
			} else {
				*out_url = url;
				if (is_in_base_url) *is_in_base_url = 1;
			}
			if (res_url && res_url->byte_range) {
				*out_range_start = res_url->byte_range->start_range;
				*out_range_end = res_url->byte_range->end_range;
			} else if (base_seg && base_seg->index_range && (resolve_type == GF_MPD_RESOLVE_URL_INDEX)) {
				*out_range_start = base_seg->index_range->start_range;
				*out_range_end = base_seg->index_range->end_range;
			}
			return GF_OK;
		default:
			break;
		}
		gf_free(url);
		return GF_BAD_PARAM;
	}

	/*segmentList*/
	if (rep->segment_list || set->segment_list || period->segment_list) {
		GF_MPD_URL *init_url, *index_url;
		GF_MPD_SegmentURL *segment;
		GF_List *segments = NULL;
		u32 segment_count;

		init_url = index_url = NULL;

		/*apply inheritance of attributes, lowest level having preceedence*/
		if (period->segment_list) {
			if (period->segment_list->initialization_segment) init_url = period->segment_list->initialization_segment;
			if (period->segment_list->segment_URLs) segments = period->segment_list->segment_URLs;
			if (!timescale && period->segment_list->timescale) timescale = period->segment_list->timescale;
		}
		if (set->segment_list) {
			if (set->segment_list->initialization_segment) init_url = set->segment_list->initialization_segment;
			if (set->segment_list->segment_URLs) segments = set->segment_list->segment_URLs;
			if (!timescale && set->segment_list->timescale) timescale = set->segment_list->timescale;
		}
		if (rep->segment_list) {
			if (rep->segment_list->initialization_segment) init_url = rep->segment_list->initialization_segment;
			if (rep->segment_list->segment_URLs) segments = rep->segment_list->segment_URLs;
			if (!timescale && rep->segment_list->timescale) timescale = rep->segment_list->timescale;
		}


		segment_count = gf_list_count(segments);

		switch (resolve_type) {
		case GF_MPD_RESOLVE_URL_INIT:
			if (init_url) {
				if (init_url->sourceURL) {
					if (init_url->is_resolved) {
						*out_url = gf_strdup(init_url->sourceURL);
					} else {
						*out_url = gf_url_concatenate(url, init_url->sourceURL);
					}
					gf_free(url);
				} else {
					*out_url = url;
				}
				if (init_url->byte_range) {
					*out_range_start = init_url->byte_range->start_range;
					*out_range_end = init_url->byte_range->end_range;
				}
			} else {
				gf_free(url);
			}
			return GF_OK;
		case GF_MPD_RESOLVE_URL_MEDIA:
		case GF_MPD_RESOLVE_URL_MEDIA_TEMPLATE:
			if (!url) {
				GF_LOG(GF_LOG_ERROR, GF_LOG_DASH, ("[DASH] Media URL is not set in segment list\n"));
				return GF_SERVICE_ERROR;
			}
			if ((item_index >= segment_count) || ((s32) item_index < 0)) {
				gf_free(url);
				return GF_EOS;
			}
			*out_url = url;
			segment = gf_list_get(segments, item_index);
			if (segment->media) {
				*out_url = gf_url_concatenate(url, segment->media);
				gf_free(url);
			}
			if (segment->media_range) {
				*out_range_start = segment->media_range->start_range;
				*out_range_end = segment->media_range->end_range;
			}
			if (segment->duration) {
				*segment_duration_in_ms = (u32) ((Double) (segment->duration) * 1000.0 / timescale);
			}
			if (segment->key_url && out_key_url) {
				*out_key_url = gf_strdup((const char *) segment->key_url);
				if (out_key_iv)
					memcpy((*out_key_iv), segment->key_iv, sizeof(bin128) );
			}
			return GF_OK;
		case GF_MPD_RESOLVE_URL_INDEX:
			if (item_index >= segment_count) {
				gf_free(url);
				return GF_EOS;
			}
			*out_url = url;
			segment = gf_list_get(segments, item_index);
			if (segment->index) {
				*out_url = gf_url_concatenate(url, segment->index);
				gf_free(url);
			}
			if (segment->index_range) {
				*out_range_start = segment->index_range->start_range;
				*out_range_end = segment->index_range->end_range;
			}
			return GF_OK;
		default:
			break;
		}
		gf_free(url);
		return GF_BAD_PARAM;
	}

	/*segmentTemplate*/
	media_url = init_template = index_template = NULL;

	/*apply inheritance of attributes, lowest level having preceedence*/
	if (period->segment_template) {
		if (period->segment_template->initialization) init_template = period->segment_template->initialization;
		if (period->segment_template->index) index_template = period->segment_template->index;
		if (period->segment_template->media) media_url = period->segment_template->media;
		if (period->segment_template->start_number != (u32) -1) start_number = period->segment_template->start_number;
		if (period->segment_template->segment_timeline) timeline = period->segment_template->segment_timeline;
		if (!timescale && period->segment_template->timescale) timescale = period->segment_template->timescale;
		if (!duration && period->segment_template->duration) duration = period->segment_template->duration;
	}
	if (set->segment_template) {
		if (set->segment_template->initialization) init_template = set->segment_template->initialization;
		if (set->segment_template->index) index_template = set->segment_template->index;
		if (set->segment_template->media) media_url = set->segment_template->media;
		if (set->segment_template->start_number != (u32) -1) start_number = set->segment_template->start_number;
		if (set->segment_template->segment_timeline) timeline = set->segment_template->segment_timeline;
		if (!timescale && set->segment_template->timescale) timescale = set->segment_template->timescale;
		if (!duration && set->segment_template->duration) duration = set->segment_template->duration;
	}
	if (rep->segment_template) {
		if (rep->segment_template->initialization) init_template = rep->segment_template->initialization;
		if (rep->segment_template->index) index_template = rep->segment_template->index;
		if (rep->segment_template->media) media_url = rep->segment_template->media;
		if (rep->segment_template->start_number != (u32) -1) start_number = rep->segment_template->start_number;
		if (rep->segment_template->segment_timeline) timeline = rep->segment_template->segment_timeline;
		if (!timescale && rep->segment_template->timescale) timescale = rep->segment_template->timescale;
		if (!duration&& rep->segment_template->duration) duration = rep->segment_template->duration;
	}

	/*return segment duration in all cases*/
	{
		u64 out_duration;
		u32 out_timescale;
		gf_mpd_resolve_segment_duration(rep, set, period, &out_duration, &out_timescale, NULL, NULL);
		*segment_duration_in_ms = (u64)((out_duration * 1000.0) / out_timescale);
	}

	/*offset the start_number with the number of discarded segments (no longer in our lists)*/
	start_number += nb_segments_removed;

	if (!media_url) {
		GF_MPD_BaseURL *base = gf_list_get(rep->base_URLs, 0);
		if (!base) return GF_BAD_PARAM;
		media_url = base->URL;
	}
	url_to_solve = NULL;
	switch (resolve_type) {
	case GF_MPD_RESOLVE_URL_INIT:
		url_to_solve = init_template;
		break;
	case GF_MPD_RESOLVE_URL_MEDIA:
	case GF_MPD_RESOLVE_URL_MEDIA_TEMPLATE:
		url_to_solve = media_url;
		break;
	case GF_MPD_RESOLVE_URL_INDEX:
		url_to_solve = index_template;
		break;
	default:
		gf_free(url);
		return GF_BAD_PARAM;
	}
	if (!url_to_solve) {
		gf_free(url);
		return GF_OK;
	}
	/*let's solve the template*/
	solved_template = gf_malloc(sizeof(char)*(strlen(url_to_solve) + (rep->id ? strlen(rep->id) : 0)) * 2);
	if (!solved_template) return GF_OUT_OF_MEM;

	solved_template[0] = 0;
	strcpy(solved_template, url_to_solve);
	first_sep = strchr(solved_template, '$');
	if (first_sep) first_sep[0] = 0;

	first_sep = strchr(url_to_solve, '$');
	while (first_sep) {
		char szPrintFormat[50];
		char szFormat[100];
		char *format_tag;
		char *second_sep = strchr(first_sep+1, '$');
		if (!second_sep) {
			gf_free(url);
			gf_free(solved_template);
			return GF_NON_COMPLIANT_BITSTREAM;
		}
		second_sep[0] = 0;
		format_tag = strchr(first_sep+1, '%');

		if (format_tag) {
			strcpy(szPrintFormat, format_tag);
			format_tag[0] = 0;
			if (!strchr(szPrintFormat, 'd') && !strchr(szPrintFormat, 'i')  && !strchr(szPrintFormat, 'u'))
				strcat(szPrintFormat, "d");
		} else {
			strcpy(szPrintFormat, "%d");
		}
		/* identifier is $$ -> replace by $*/
		if (!strlen(first_sep+1)) {
			strcat(solved_template, "$");
		}
		else if (!strcmp(first_sep+1, "RepresentationID")) {
			if (rep->id) {
				strcat(solved_template, rep->id);
			} else {
				GF_LOG(GF_LOG_ERROR, GF_LOG_DASH, ("[DASH] Missing ID on representation - cannot solve template\n\n"));
				gf_free(url);
				gf_free(solved_template);
				second_sep[0] = '$';
				return GF_NON_COMPLIANT_BITSTREAM;
			}
		}
		else if (!strcmp(first_sep+1, "Number")) {
			if (resolve_type==GF_MPD_RESOLVE_URL_MEDIA_TEMPLATE) {
				strcat(solved_template, "$Number$");
			} else {
				sprintf(szFormat, szPrintFormat, start_number + item_index);
				strcat(solved_template, szFormat);
			}

			/*check start time is in period (start time is ~seg_duration * item_index, since startNumber seg has start time = 0 in the period*/
			if (period->duration
				&& (item_index * (*segment_duration_in_ms) > period->duration)) {
				gf_free(url);
				gf_free(solved_template);
				second_sep[0] = '$';
				return GF_EOS;
			}
		}
		else if (!strcmp(first_sep+1, "Index")) {
			GF_LOG(GF_LOG_WARNING, GF_LOG_DASH, ("[DASH] Wrong template identifier Index detected - using Number instead\n\n"));
			sprintf(szFormat, szPrintFormat, start_number + item_index);
			strcat(solved_template, szFormat);
		}
		else if (!strcmp(first_sep+1, "Bandwidth")) {
			sprintf(szFormat, szPrintFormat, rep->bandwidth);
			strcat(solved_template, szFormat);
		}
		else if (!strcmp(first_sep+1, "Time")) {
			if (resolve_type==GF_MPD_RESOLVE_URL_MEDIA_TEMPLATE) {
				strcat(solved_template, "$Time$");
			} else if (timeline) {
				/*uses segment timeline*/
				u32 k, nb_seg, cur_idx, nb_repeat;
				u64 time, start_time;
				nb_seg = gf_list_count(timeline->entries);
				cur_idx = 0;
				start_time=0;
				for (k=0; k<nb_seg; k++) {
					GF_MPD_SegmentTimelineEntry *ent = gf_list_get(timeline->entries, k);
					if (item_index>cur_idx+ent->repeat_count) {
						cur_idx += 1 + ent->repeat_count;
						if (ent->start_time) start_time = ent->start_time;
						if (k<nb_seg-1) {
							start_time += ent->duration * (1 + ent->repeat_count);
							continue;
						} else {
							gf_free(url);
							gf_free(solved_template);
							second_sep[0] = '$';
							return GF_EOS;
						}
					}
					*segment_duration_in_ms = ent->duration;
					*segment_duration_in_ms = (u32) ((Double) (*segment_duration_in_ms) * 1000.0 / timescale);
					nb_repeat = item_index - cur_idx;
					time = ent->start_time ? ent->start_time : start_time;
					time += nb_repeat * ent->duration;

					/*replace final 'd' with LLD (%lld or I64d)*/
					szPrintFormat[strlen(szPrintFormat)-1] = 0;
					strcat(szPrintFormat, &LLD[1]);
					sprintf(szFormat, szPrintFormat, time);
					strcat(solved_template, szFormat);
					break;
				}
			} else if (duration) {
				u64 time = item_index * duration;
				szPrintFormat[strlen(szPrintFormat)-1] = 0;
				strcat(szPrintFormat, &LLD[1]);
				sprintf(szFormat, szPrintFormat, time);
				strcat(solved_template, szFormat);
			}
		}
		else {
			GF_LOG(GF_LOG_ERROR, GF_LOG_DASH, ("[DASH] Unknown template identifier %s - disabling rep\n\n", first_sep+1));
			*out_url = NULL;
			gf_free(url);
			gf_free(solved_template);
			second_sep[0] = '$';
			return GF_NON_COMPLIANT_BITSTREAM;
		}
		if (format_tag) format_tag[0] = '%';
		second_sep[0] = '$';
		/*look for next keyword - copy over remaining text if any*/
		first_sep = strchr(second_sep+1, '$');
		if (first_sep) first_sep[0] = 0;
		if (strlen(second_sep+1))
			strcat(solved_template, second_sep+1);
		if (first_sep) first_sep[0] = '$';
	}
	*out_url = gf_url_concatenate(url, solved_template);
	gf_free(url);
	gf_free(solved_template);
	return GF_OK;
}

GF_EXPORT
Double gf_mpd_get_duration(GF_MPD *mpd)
{
	Double duration;
	duration = (Double)mpd->media_presentation_duration;
	if (!duration) {
		u32 i;
		for (i = 0; i<gf_list_count(mpd->periods); i++) {
			GF_MPD_Period *period = gf_list_get(mpd->periods, i);
			duration += (Double)period->duration;
		}
	}
	return duration / 1000.0;
}

GF_EXPORT
void gf_mpd_resolve_segment_duration(GF_MPD_Representation *rep, GF_MPD_AdaptationSet *set, GF_MPD_Period *period, u64 *out_duration, u32 *out_timescale, u64 *out_pts_offset, GF_MPD_SegmentTimeline **out_segment_timeline)
{
	u32 timescale = 0;
	u64 pts_offset = 0;
	GF_MPD_SegmentTimeline *segment_timeline;
	GF_MPD_MultipleSegmentBase *mbase_rep, *mbase_set, *mbase_period;

	if (out_segment_timeline) *out_segment_timeline = NULL;
	if (out_pts_offset) *out_pts_offset = 0;

	/*single media segment - duration is not known unless indicated in period*/
	if (rep->segment_base || set->segment_base || period->segment_base) {
		if (period && period->duration) {
			*out_duration = period->duration;
			timescale = 1000;
		} else {
			*out_duration = 0;
			timescale = 0;
		}
		if (rep->segment_base && rep->segment_base->presentation_time_offset) pts_offset = rep->segment_base->presentation_time_offset;
		if (rep->segment_base && rep->segment_base->timescale) timescale = rep->segment_base->timescale;
		if (!pts_offset && set->segment_base && set->segment_base->presentation_time_offset) pts_offset = set->segment_base->presentation_time_offset;
		if (!timescale && set->segment_base && set->segment_base->timescale) timescale = set->segment_base->timescale;
		if (period) {
			if (!pts_offset && period->segment_base && period->segment_base->presentation_time_offset) pts_offset = period->segment_base->presentation_time_offset;
			if (!timescale && period->segment_base && period->segment_base->timescale) timescale = period->segment_base->timescale;
		}
		if (out_pts_offset) *out_pts_offset = pts_offset;
		*out_timescale = timescale ? timescale : 1;
		return;
	}
	/*we have a segment template list or template*/
	mbase_rep = rep->segment_list ? (GF_MPD_MultipleSegmentBase *) rep->segment_list : (GF_MPD_MultipleSegmentBase *) rep->segment_template;
	mbase_set = set->segment_list ? (GF_MPD_MultipleSegmentBase *)set->segment_list : (GF_MPD_MultipleSegmentBase *)set->segment_template;
	mbase_period = period->segment_list ? (GF_MPD_MultipleSegmentBase *)period->segment_list : (GF_MPD_MultipleSegmentBase *)period->segment_template;

	segment_timeline = NULL;
	if (mbase_period) segment_timeline =  mbase_period->segment_timeline;
	if (mbase_set && mbase_set->segment_timeline) segment_timeline =  mbase_set->segment_timeline;
	if (mbase_rep && mbase_rep->segment_timeline) segment_timeline =  mbase_rep->segment_timeline;

	timescale = mbase_rep ? mbase_rep->timescale : 0;
	if (!timescale && mbase_set && mbase_set->timescale) timescale = mbase_set->timescale;
	if (!timescale && mbase_period && mbase_period->timescale) timescale  = mbase_period->timescale;
	if (!timescale) timescale = 1;
	*out_timescale = timescale;

	if (out_pts_offset) {
		pts_offset = mbase_rep ? mbase_rep->presentation_time_offset : 0;
		if (!pts_offset && mbase_set && mbase_set->presentation_time_offset) pts_offset = mbase_set->presentation_time_offset;
		if (!pts_offset && mbase_period && mbase_period->presentation_time_offset) pts_offset = mbase_period->presentation_time_offset;
		*out_pts_offset = pts_offset;
	}

	if (mbase_rep && mbase_rep->duration) *out_duration = mbase_rep->duration;
	else if (mbase_set && mbase_set->duration) *out_duration = mbase_set->duration;
	else if (mbase_period && mbase_period->duration) *out_duration = mbase_period->duration;

	if (out_segment_timeline) *out_segment_timeline = segment_timeline;

	/*for SegmentTimeline, just pick the first one as an indication (exact timeline solving is not done here)*/
	if (segment_timeline) {
		GF_MPD_SegmentTimelineEntry *ent = gf_list_get(segment_timeline->entries, 0);
		if (ent) *out_duration = ent->duration;
	}
	else if (rep->segment_list) {
		GF_MPD_SegmentURL *url = gf_list_get(rep->segment_list->segment_URLs, 0);
		if (url && url->duration) *out_duration = url->duration;
	}
}

static u64 gf_mpd_segment_timeline_start(GF_MPD_SegmentTimeline *timeline, u32 segment_index, u64 *segment_duration)
{
	u64 start_time = 0;
	u32 i, idx, k;
	idx = 0;
	for (i = 0; i<gf_list_count(timeline->entries); i++) {
		GF_MPD_SegmentTimelineEntry *ent = gf_list_get(timeline->entries, i);
		if (ent->start_time) start_time = ent->start_time;
		for (k = 0; k<ent->repeat_count + 1; k++) {
			if (idx == segment_index) {
				if (segment_duration)
					*segment_duration = ent->duration;
				return start_time;
			}
			idx++;
			start_time += ent->duration;
		}
	}
	return start_time;
}

GF_EXPORT
GF_Err gf_mpd_get_segment_start_time_with_timescale(s32 in_segment_index,
	GF_MPD_Period const * const period, GF_MPD_AdaptationSet const * const set, GF_MPD_Representation const * const rep,
	u64 *out_segment_start_time, u64 *out_opt_segment_duration, u32 *out_opt_scale)
{
	u64 duration = 0, start_time = 0;
	u32 timescale = 0;
	GF_List *seglist = NULL;
	GF_MPD_SegmentTimeline *timeline = NULL;

	if (!out_segment_start_time || !period || !set || !rep) {
		return GF_BAD_PARAM;
	}

	/*single segment: return nothing*/
	if (rep->segment_base || set->segment_base || period->segment_base) {
		*out_segment_start_time = start_time;
		return GF_OK;
	}
	if (rep->segment_list || set->segment_list || period->segment_list) {
		if (period->segment_list) {
			if (period->segment_list->duration) duration = period->segment_list->duration;
			if (period->segment_list->timescale) timescale = period->segment_list->timescale;
			if (period->segment_list->segment_timeline) timeline = period->segment_list->segment_timeline;
			if (gf_list_count(period->segment_list->segment_URLs)) seglist = period->segment_list->segment_URLs;
		}
		if (set->segment_list) {
			if (set->segment_list->duration) duration = set->segment_list->duration;
			if (set->segment_list->timescale) timescale = set->segment_list->timescale;
			if (set->segment_list->segment_timeline) timeline = set->segment_list->segment_timeline;
			if (gf_list_count(set->segment_list->segment_URLs)) seglist = set->segment_list->segment_URLs;
		}
		if (rep->segment_list) {
			if (rep->segment_list->duration) duration = rep->segment_list->duration;
			if (rep->segment_list->timescale) timescale = rep->segment_list->timescale;
			if (gf_list_count(rep->segment_list->segment_URLs)) seglist = rep->segment_list->segment_URLs;
		}
		if (!timescale) timescale = 1;

		if (timeline) {
			start_time = gf_mpd_segment_timeline_start(timeline, in_segment_index, &duration);
		}
		else if (duration) {
			start_time = in_segment_index * duration;
		}
		else if (seglist && (in_segment_index >= 0)) {
			u32 i;
			start_time = 0;
			for (i = 0; i <= (u32)in_segment_index; i++) {
				GF_MPD_SegmentURL *url = gf_list_get(seglist, i);
				if (!url) break;
				duration = url->duration;
				if (i < (u32)in_segment_index)
					start_time += url->duration;
			}
		}
		if (out_opt_segment_duration) *out_opt_segment_duration = duration;
		if (out_opt_scale) *out_opt_scale = timescale;

		*out_segment_start_time = start_time;
		return GF_OK;
	}

	if (period->segment_template) {
		if (period->segment_template->duration) duration = period->segment_template->duration;
		if (period->segment_template->timescale) timescale = period->segment_template->timescale;
		if (period->segment_template->segment_timeline) timeline = period->segment_template->segment_timeline;

	}
	if (set->segment_template) {
		if (set->segment_template->duration) duration = set->segment_template->duration;
		if (set->segment_template->timescale) timescale = set->segment_template->timescale;
		if (set->segment_template->segment_timeline) timeline = set->segment_template->segment_timeline;
	}
	if (rep->segment_template) {
		if (rep->segment_template->duration) duration = rep->segment_template->duration;
		if (rep->segment_template->timescale) timescale = rep->segment_template->timescale;
		if (rep->segment_template->segment_timeline) timeline = rep->segment_template->segment_timeline;
	}
	if (!timescale) timescale = 1;

	if (timeline) {
		start_time = gf_mpd_segment_timeline_start(timeline, in_segment_index, &duration);
	}
	else {
		start_time = in_segment_index * duration;
	}

	if (out_opt_segment_duration) *out_opt_segment_duration = duration;
	if (out_opt_scale) *out_opt_scale = timescale;
	*out_segment_start_time = start_time;

	return GF_OK;
}

static GF_Err mpd_seek_periods(Double seek_time, GF_MPD const * const in_mpd, GF_MPD_Period **out_period)
{
	Double start_time;
	u32 i;

	start_time = 0;
	for (i=0; i<gf_list_count(in_mpd->periods); i++) {
		GF_MPD_Period *period = gf_list_get(in_mpd->periods, i);
		Double dur;

		if (period->xlink_href) {
			GF_LOG(GF_LOG_WARNING, GF_LOG_DASH, ("[MPD] Period contains XLINKs. Not supported.\n", period->xlink_href));
			return GF_NOT_SUPPORTED;
		}

		dur = (Double)period->duration;
		dur /= 1000;
		if (seek_time >= start_time) {
			if ((seek_time < start_time + dur)
				|| (i+1 == gf_list_count(in_mpd->periods) && dur == 0.0)) {
				*out_period = period;
				break;
			} else {
				return GF_EOS;
			}
		}
		start_time += dur;
	}

	return GF_OK;
}

GF_EXPORT
GF_Err gf_mpd_seek_in_period(Double seek_time, MPDSeekMode seek_mode,
	GF_MPD_Period const * const in_period, GF_MPD_AdaptationSet const * const in_set, GF_MPD_Representation const * const in_rep,
	u32 *out_segment_index, Double *out_opt_seek_time)
{
	Double seg_start = 0.0, segment_duration = 0.0;
	u64 segment_duration_in_scale = 0, seg_start_in_scale = 0;
	u32 timescale = 0, segment_idx = 0;

	if (!out_segment_index) {
		return GF_BAD_PARAM;
	}

	while (1) {
		//TODO this could be further optimized by directly querying the index for this start time ...
		GF_Err e = gf_mpd_get_segment_start_time_with_timescale(segment_idx, in_period, in_set, in_rep, &seg_start_in_scale, &segment_duration_in_scale, &timescale);
		if (e<0)
			return e;
		segment_duration = segment_duration_in_scale / (Double)timescale;

		if (seek_mode == MPD_SEEK_PREV) {
			if ((seek_time >= seg_start) && (seek_time < seg_start + segment_duration)) {
				if (out_opt_seek_time) *out_opt_seek_time = seg_start;
				break;
			}
		} else if (seek_mode == MPD_SEEK_NEAREST) {
			if ((seek_time >= seg_start) && (seek_time < seg_start + segment_duration)) {
				Double dist_to_prev = seek_time - seg_start;
				Double dist_to_next = seg_start + segment_duration - seek_time;
				if (dist_to_next < dist_to_prev) {
					if (out_opt_seek_time) *out_opt_seek_time = seg_start + segment_duration;
					segment_idx++;
				} else {
					if (out_opt_seek_time) *out_opt_seek_time = seg_start;
				}
				break;
			}
		} else {
			assert(0);
			return GF_NOT_SUPPORTED;
		}

		seg_start += segment_duration;
		segment_idx++;
	}

	*out_segment_index = segment_idx;
	return GF_OK;
}

GF_EXPORT
GF_Err gf_mpd_seek_to_time(Double seek_time, MPDSeekMode seek_mode,
	GF_MPD const * const in_mpd, GF_MPD_AdaptationSet const * const in_set, GF_MPD_Representation const * const in_rep,
	GF_MPD_Period **out_period, u32 *out_segment_index, Double *out_opt_seek_time)
{
	GF_Err e = GF_OK;

	if (!out_period || !out_segment_index) {
		return GF_BAD_PARAM;
	}

	e = mpd_seek_periods(seek_time, in_mpd, out_period);
	if (e)
		return e;

	e = gf_mpd_seek_in_period(seek_time, seek_mode, *out_period, in_set, in_rep, out_segment_index, out_opt_seek_time);
	if (e)
		return e;

	return GF_OK;
}


/*
	smooth streaming 2.1 support

	this is still very basic - we miss support for:
	* live streams
	* sparse stream
	* Custom Attributes in Url pattern

	The smooth maifest is transformed into an MPD with
 StreamIndex <=> AdaptationSet
 Url Template <=> SegmentTemplate.media at adaptation set level
 QualityLevel <=> Representation
 Codecs info at quality level <=> SegmentTemplate.initialisation at representation level using internal "isobmff:// ..." scheme
 chunks <=> Segment Timeline at adaptation set level
 */

static GF_Err smooth_parse_chunk(GF_MPD *mpd, GF_List *container, GF_XMLNode *root)
{
    u32 i;
    GF_MPD_SegmentTimelineEntry *chunk;
    GF_XMLAttribute *att;

    GF_SAFEALLOC(chunk, GF_MPD_SegmentTimelineEntry);
    if (!chunk) return GF_OUT_OF_MEM;
    gf_list_add(container, chunk);
    i = 0;
    while ( (att = gf_list_enum(root->attributes, &i)) ) {
        if (!strcmp(att->name, "n")) {}
        else if (!strcmp(att->name, "d")) chunk->duration = atoi(att->value);
        else if (!strcmp(att->name, "t")) chunk->start_time = atoi(att->value);
    }
    return GF_OK;
}

static GF_Err smooth_replace_string(char *src_str, char *str_match, char *str_replace, char **output)
{
    u32 len;
    char c, *res, *sep = strstr(src_str, str_match);
    if (!sep) {
        res = gf_strdup(src_str);
        if (*output) gf_free(*output);
        *output = res;
        return GF_OK;
    }

    c = sep[0];
    sep[0] = 0;
    len = (u32) ( strlen(src_str) + strlen(str_replace) + strlen(sep+strlen(str_match)) + 1 );
    res = gf_malloc(sizeof(char) * len);
    strcpy(res, src_str);
    strcat(res, str_replace);
    strcat(res, sep+strlen(str_match));
    sep[0] = c;

    if (*output) gf_free(*output);
    *output = res;
    return GF_OK;
}

static GF_Err smooth_parse_quality_level(GF_MPD *mpd, GF_List *container, GF_XMLNode *root, u32 timescale)
{
    u32 i;
    Bool is_audio = GF_FALSE;
    GF_MPD_Representation *rep;
    GF_XMLAttribute *att;
    GF_Err e;
    char szISOBMFFInit[2048];

    GF_SAFEALLOC(rep, GF_MPD_Representation);
    if (!rep) return GF_OUT_OF_MEM;
    gf_mpd_init_common_attributes((GF_MPD_CommonAttributes *)rep);
    rep->base_URLs = gf_list_new();
    rep->sub_representations = gf_list_new();
    e = gf_list_add(container, rep);
    if (e) return e;

    strcpy(szISOBMFFInit, "isobmff://");


#define ISBMFFI_ADD_KEYWORD(_name, _value) \
if (_value) {\
strcat(szISOBMFFInit, _name);\
strcat(szISOBMFFInit, "=");\
strcat(szISOBMFFInit, _value);\
strcat(szISOBMFFInit, " ");\
}


    i = 0;
    while ( (att = gf_list_enum(root->attributes, &i)) ) {
        if (!strcmp(att->name, "Index")) rep->id = gf_strdup(att->value);
        else if (!strcmp(att->name, "Bitrate")) rep->bandwidth = atoi(att->value);
        else if (!strcmp(att->name, "MaxWidth")) {
            rep->width = atoi(att->value);
            ISBMFFI_ADD_KEYWORD("w", att->value)
        }
        else if (!strcmp(att->name, "MaxHeight")) {
            rep->height = atoi(att->value);
            ISBMFFI_ADD_KEYWORD("h", att->value)
        }
        else if (!strcmp(att->name, "FourCC")) {
            ISBMFFI_ADD_KEYWORD("4cc", att->value)
        }
        else if (!strcmp(att->name, "CodecPrivateData")) {
            ISBMFFI_ADD_KEYWORD("init", att->value)
        }
        else if (!strcmp(att->name, "NALUnitLengthField")) {
            ISBMFFI_ADD_KEYWORD("nal", att->value)
        }
        else if (!strcmp(att->name, "BitsPerSample")) {
            ISBMFFI_ADD_KEYWORD("bps", att->value)
            is_audio = GF_TRUE;
        }
        else if (!strcmp(att->name, "AudioTag")) {
            ISBMFFI_ADD_KEYWORD("atag", att->value)
            is_audio = GF_TRUE;
        }
        else if (!strcmp(att->name, "Channels")) {
            ISBMFFI_ADD_KEYWORD("ch", att->value)
            is_audio = GF_TRUE;
        }
        else if (!strcmp(att->name, "SamplingRate")) {
            ISBMFFI_ADD_KEYWORD("srate", att->value)
            is_audio = GF_TRUE;
        }
    }
    if (timescale != 10000000) {
        char szTS[20], *v;
        sprintf(szTS, "%d", timescale);
	//prevent gcc warning
	v = (char *)szTS;
        ISBMFFI_ADD_KEYWORD("scale", v)
    }
    ISBMFFI_ADD_KEYWORD("tfdt", "0000000000000000000")
    //create a url for the IS to be reconstructed
    rep->mime_type = gf_strdup(is_audio ? "audio/mp4" : "video/mp4");
    GF_SAFEALLOC(rep->segment_template, GF_MPD_SegmentTemplate);
    rep->segment_template->initialization = gf_strdup(szISOBMFFInit);
    return GF_OK;
}

static GF_Err smooth_parse_stream_index(GF_MPD *mpd, GF_List *container, GF_XMLNode *root, u32 timescale)
{
    u32 i;
    GF_MPD_AdaptationSet *set;
    GF_XMLAttribute *att;
    GF_XMLNode *child;

    GF_SAFEALLOC(set, GF_MPD_AdaptationSet);
    if (!set) return GF_OUT_OF_MEM;
    gf_mpd_init_common_attributes((GF_MPD_CommonAttributes *)set);

    gf_list_add(container, set);

    set->accessibility = gf_list_new();
    set->role = gf_list_new();
    set->rating = gf_list_new();
    set->viewpoint = gf_list_new();
    set->content_component = gf_list_new();
    set->base_URLs = gf_list_new();
    set->representations = gf_list_new();
    set->segment_alignment = GF_TRUE;
    /*assign default ID and group*/
    set->group = -1;

    i=0;
    while ((att = gf_list_enum(root->attributes, &i))) {
        if (!strcmp(att->name, "Type")) {}
        else if (!strcmp(att->name, "Name")) {}
        else if (!strcmp(att->name, "Chunks")) {}
        else if (!strcmp(att->name, "MaxWidth")) set->max_width = atoi(att->value);
        else if (!strcmp(att->name, "MaxHeight")) set->max_height = atoi(att->value);
        else if (!strcmp(att->name, "Url")) {
            char *template_url=NULL;
            smooth_replace_string(att->value, "{bitrate}", "$Bandwidth$", &template_url);
            smooth_replace_string(template_url, "{Bitrate}", "$Bandwidth$", &template_url);
            smooth_replace_string(template_url, "{start time}", "$Time$", &template_url);
            smooth_replace_string(template_url, "{start_time}", "$Time$", &template_url);
            //TODO handle track substitution and custom attrib

            GF_SAFEALLOC(set->segment_template, GF_MPD_SegmentTemplate);
            if (!set->segment_template) return GF_OUT_OF_MEM;
            set->segment_template->media = template_url;
            set->segment_template->timescale = timescale;
            GF_SAFEALLOC(set->segment_template->segment_timeline, GF_MPD_SegmentTimeline);
            set->segment_template->segment_timeline->entries = gf_list_new();
        }
    }

    i = 0;
    while ( ( child = gf_list_enum(root->content, &i )) ) {
        if (!strcmp(child->name, "QualityLevel")) {
            smooth_parse_quality_level(mpd, set->representations, child, timescale);
        }
        if (!strcmp(child->name, "c")) {
            smooth_parse_chunk(mpd, set->segment_template->segment_timeline->entries, child);
        }
    }

    return GF_OK;
}

GF_EXPORT
GF_Err gf_mpd_init_smooth_from_dom(GF_XMLNode *root, GF_MPD *mpd, const char *default_base_url)
{
    GF_Err e;
    u32 i, timescale;
    GF_XMLAttribute *att;
    GF_XMLNode *child;
    GF_MPD_Period *period;

    if (!root || !mpd) return GF_BAD_PARAM;

    assert(!mpd->periods);
    mpd->periods = gf_list_new();
    mpd->program_infos = gf_list_new();
    mpd->base_URLs = gf_list_new();
    mpd->locations = gf_list_new();
    mpd->metrics = gf_list_new();

    /*setup some defaults*/
    mpd->type = GF_MPD_TYPE_STATIC;
    mpd->time_shift_buffer_depth = (u32) -1; /*infinite by default*/
    mpd->xml_namespace = NULL;


    timescale = 10000000;
    i=0;
    while ((att = gf_list_enum(root->attributes, &i))) {
        if (!strcmp(att->name, "TimeScale"))
        timescale = atoi(att->value);
        else if (!strcmp(att->name, "Duration"))
        mpd->media_presentation_duration = atoi(att->value);
        else if (!strcmp(att->name, "IsLive") && stricmp(att->value, "true") )
        mpd->type = GF_MPD_TYPE_DYNAMIC;
        else if (!strcmp(att->name, "LookaheadCount"))
        {}
        else if (!strcmp(att->name, "DVRWindowLength"))
        mpd->time_shift_buffer_depth = atoi(att->value);
    }
    mpd->media_presentation_duration = mpd->media_presentation_duration * 1000 / timescale;
    mpd->time_shift_buffer_depth = mpd->time_shift_buffer_depth * 1000 / timescale;


    GF_SAFEALLOC(period, GF_MPD_Period);
    if (!period) return GF_OUT_OF_MEM;
    gf_list_add(mpd->periods, period);
    period->adaptation_sets = gf_list_new();
    if (!period->adaptation_sets) return GF_OUT_OF_MEM;

    i = 0;
    while ( ( child = gf_list_enum(root->content, &i )) ) {
        if (!strcmp(child->name, "StreamIndex")) {
            e = smooth_parse_stream_index(mpd, period->adaptation_sets, child, timescale);
            if (e) return e;
        }
    }

    return GF_OK;
}


#endif /*GPAC_DISABLE_CORE_TOOLS*/<|MERGE_RESOLUTION|>--- conflicted
+++ resolved
@@ -571,19 +571,14 @@
 		if (!strcmp(att->name, "profiles")) com->profiles = gf_mpd_parse_string(att->value);
 		else if (!strcmp(att->name, "width")) com->width = gf_mpd_parse_int(att->value);
 		else if (!strcmp(att->name, "height")) com->height = gf_mpd_parse_int(att->value);
-<<<<<<< HEAD
 		else if (!strcmp(att->name, "sar")) {
 			if (com->sar) gf_free(com->sar);
-			com->sar = gf_mpd_parse_frac(att->value);
+			com->sar = gf_mpd_parse_frac(att->value, ':');
 		}
 		else if (!strcmp(att->name, "frameRate")) {
 			if (com->framerate) gf_free(com->framerate);
-			com->framerate = gf_mpd_parse_frac(att->value);
-		}
-=======
-		else if (!strcmp(att->name, "sar")) com->sar = gf_mpd_parse_frac(att->value, ':');
-		else if (!strcmp(att->name, "frameRate")) com->framerate = gf_mpd_parse_frac(att->value, '/');
->>>>>>> e64a7d22
+			com->framerate = gf_mpd_parse_frac(att->value, '/');
+		}
 		else if (!strcmp(att->name, "audioSamplingRate")) com->samplerate = gf_mpd_parse_int(att->value);
 		else if (!strcmp(att->name, "mimeType")) com->mime_type = gf_mpd_parse_string(att->value);
 		else if (!strcmp(att->name, "segmentProfiles")) com->segmentProfiles = gf_mpd_parse_string(att->value);
@@ -739,14 +734,10 @@
 		else if (!strcmp(att->name, "group")) set->group = gf_mpd_parse_int(att->value);
 		else if (!strcmp(att->name, "lang")) set->lang = gf_mpd_parse_string(att->value);
 		else if (!strcmp(att->name, "contentType")) set->content_type = gf_mpd_parse_string(att->value);
-<<<<<<< HEAD
 		else if (!strcmp(att->name, "par")) {
 			if (set->par) gf_free(set->par);
-			set->par = gf_mpd_parse_frac(att->value);
-		}
-=======
-		else if (!strcmp(att->name, "par")) set->par = gf_mpd_parse_frac(att->value, ':');
->>>>>>> e64a7d22
+			set->par = gf_mpd_parse_frac(att->value, ':');
+		}
 		else if (!strcmp(att->name, "minBandwidth")) set->min_bandwidth = gf_mpd_parse_int(att->value);
 		else if (!strcmp(att->name, "maxBandwidth")) set->max_bandwidth = gf_mpd_parse_int(att->value);
 		else if (!strcmp(att->name, "minWidth")) set->min_width = gf_mpd_parse_int(att->value);
