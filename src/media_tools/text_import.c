--- conflicted
+++ resolved
@@ -1169,13 +1169,8 @@
 					u32 div_idx = 0, nb_p_found = 0;
 					while ( (div_node = (GF_XMLNode*)gf_list_enum(body_node->content, &div_idx))) {
 						e_opt = gf_xml_get_element_check_namespace(div_node, "p", root->ns);
-<<<<<<< HEAD
-						if (e_opt != GF_OK) {
+						if (e_opt != GF_BAD_PARAM) {
 							GF_LOG(GF_LOG_WARNING, GF_LOG_PARSER, ("[TTML] ignored \"%s\" node, check your namespaces\n", div_node->name));
-=======
-						if (e_opt == GF_BAD_PARAM) {
-							GF_LOG(GF_LOG_WARNING, GF_LOG_PARSER, ("[TTML] ignored \"%s\" node, check your namespaces\n", node->name));
->>>>>>> c1d2bc98
 						} else if (e_opt == GF_OK) {
 							GF_XMLNode *p_node;
 							GF_XMLAttribute *p_att;
