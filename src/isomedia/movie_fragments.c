--- conflicted
+++ resolved
@@ -105,11 +105,7 @@
 	movie->FragmentsFlags = 0;
 
 	if (store_file) {
-<<<<<<< HEAD
 		/* add DASH brand if requested*/
-=======
-		/*"dash" brand: this is a DASH Initialization Segment*/
->>>>>>> dd210f0e
 		if (media_segment_type)
 			gf_isom_modify_alternate_brand(movie, GF_ISOM_BRAND_DASH, 1);
 
