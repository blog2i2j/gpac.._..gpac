--- conflicted
+++ resolved
@@ -874,11 +874,8 @@
 	while ((traf = (GF_TrackFragmentBox*)gf_list_enum(movie->moof->TrackList, &i))) {
 		/*do not write empty senc*/
 		if (traf->sample_encryption && !gf_list_count(traf->sample_encryption->samp_aux_info)) {
-<<<<<<< HEAD
+			u32 j;
 			gf_list_del_item(traf->child_boxes, traf->sample_encryption);
-=======
-			u32 j;
->>>>>>> 00dfc933
 			gf_isom_box_del((GF_Box *) traf->sample_encryption);
 			traf->sample_encryption = NULL;
 			/*remove saiz and saio (todo, check if other saiz/saio types are used*/
@@ -891,6 +888,7 @@
 				case GF_ISOM_CBCS_SCHEME:
 				case 0:
 					gf_list_rem(traf->sai_sizes, j);
+					gf_list_del_item(traf->child_boxes, saiz);
 					gf_isom_box_del((GF_Box *)saiz);
 					j--;
 					break;
@@ -905,6 +903,7 @@
 				case GF_ISOM_CBCS_SCHEME:
 				case 0:
 					gf_list_rem(traf->sai_offsets, j);
+					gf_list_del_item(traf->child_boxes, saio);
 					gf_isom_box_del((GF_Box *)saio);
 					j--;
 					break;
