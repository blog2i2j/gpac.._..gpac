/*
 *			GPAC - Multimedia Framework C SDK
 *
 *			Authors: Jean Le Feuvre
 *			Copyright (c) Telecom ParisTech 2000-2019
 *					All rights reserved
 *
 *  This file is part of GPAC / ISO Media File Format sub-project
 *
 *  GPAC is free software; you can redistribute it and/or modify
 *  it under the terms of the GNU Lesser General Public License as published by
 *  the Free Software Foundation; either version 2, or (at your option)
 *  any later version.
 *
 *  GPAC is distributed in the hope that it will be useful,
 *  but WITHOUT ANY WARRANTY; without even the implied warranty of
 *  MERCHANTABILITY or FITNESS FOR A PARTICULAR PURPOSE.  See the
 *  GNU Lesser General Public License for more details.
 *
 *  You should have received a copy of the GNU Lesser General Public
 *  License along with this library; see the file COPYING.  If not, write to
 *  the Free Software Foundation, 675 Mass Ave, Cambridge, MA 02139, USA.
 *
 */

#include <gpac/internal/isomedia_dev.h>

#ifndef GPAC_DISABLE_ISOM

#ifndef GPAC_DISABLE_ISOM_FRAGMENTS

GF_TrackExtendsBox *GetTrex(GF_MovieBox *moov, GF_ISOTrackID TrackID)
{
	u32 i;
	GF_TrackExtendsBox *trex;
	i=0;
	while ((trex = (GF_TrackExtendsBox *)gf_list_enum(moov->mvex->TrackExList, &i))) {
		if (trex->trackID == TrackID) return trex;
	}
	return NULL;
}

GF_TrackExtensionPropertiesBox *GetTrep(GF_MovieBox *moov, GF_ISOTrackID TrackID)
{
	u32 i;
	GF_TrackExtensionPropertiesBox *trep;
	i=0;
	while ((trep = (GF_TrackExtensionPropertiesBox*) gf_list_enum(moov->mvex->TrackExPropList, &i))) {
		if (trep->trackID == TrackID) return trep;
	}
	return NULL;
}

GF_TrackFragmentBox *gf_isom_get_traf(GF_ISOFile *mov, GF_ISOTrackID TrackID)
{
	u32 i;
	if (!mov->moof) return NULL;

	//reverse browse the TRAFs, as there may be more than one per track ...
	for (i=gf_list_count(mov->moof->TrackList); i>0; i--) {
		GF_TrackFragmentBox *traf = (GF_TrackFragmentBox *)gf_list_get(mov->moof->TrackList, i-1);
		if (traf->tfhd->trackID == TrackID) return traf;
	}
	return NULL;
}


#ifndef GPAC_DISABLE_ISOM_WRITE
GF_Err gf_isom_set_movie_duration(GF_ISOFile *movie, u64 duration)
{
	if (!movie->moov->mvex) return GF_BAD_PARAM;
	if (!movie->moov->mvex->mehd) {
<<<<<<< HEAD
		movie->moov->mvex->mehd = (GF_MovieExtendsHeaderBox *) gf_isom_box_new_parent(&movie->moov->mvex->child_boxes, GF_ISOM_BOX_TYPE_MEHD);
=======
		movie->moov->mvex->mehd = (GF_MovieExtendsHeaderBox *) gf_isom_box_new(GF_ISOM_BOX_TYPE_MEHD);
		if (!movie->moov->mvex->mehd) return GF_OUT_OF_MEM;
>>>>>>> bd96f679
	}
	movie->moov->mvex->mehd->fragment_duration = duration;
	movie->moov->mvhd->duration = 0;
	return GF_OK;
}


GF_EXPORT
GF_Err gf_isom_finalize_for_fragment(GF_ISOFile *movie, u32 media_segment_type, Bool mvex_after_tracks)
{
	GF_Err e;
	u32 i;
	Bool store_file = GF_TRUE;
	GF_TrackExtendsBox *trex;
	if (!movie || !movie->moov) return GF_BAD_PARAM;

#if 0
	if (movie->openMode==GF_ISOM_OPEN_CAT_FRAGMENTS) {
		/*from now on we are in write mode*/
		movie->openMode = GF_ISOM_OPEN_WRITE;
		store_file = GF_FALSE;
		movie->append_segment = GF_TRUE;
	} else
#endif
	{
		movie->NextMoofNumber = 1;
	}
	movie->moov->mvex_after_traks = mvex_after_tracks;
	
	//this is only allowed in write mode
	if (movie->openMode != GF_ISOM_OPEN_WRITE) return GF_ISOM_INVALID_MODE;

	if (movie->FragmentsFlags & GF_ISOM_FRAG_WRITE_READY) return GF_OK;
	movie->FragmentsFlags = 0;

	if (store_file) {
		/* add DASH brand if requested*/
		if (media_segment_type)
			gf_isom_modify_alternate_brand(movie, GF_ISOM_BRAND_DASH, GF_TRUE);

		if (!movie->moov->mvex->mehd || !movie->moov->mvex->mehd->fragment_duration) {
			//update durations
			gf_isom_get_duration(movie);
		}

		i=0;
		while ((trex = (GF_TrackExtendsBox *)gf_list_enum(movie->moov->mvex->TrackExList, &i))) {
			if (trex->type != GF_ISOM_BOX_TYPE_TREX) continue;
			if (trex->track->Media->information->sampleTable->CompositionToDecode) {
				GF_TrackExtensionPropertiesBox *trep;
				trep = GetTrep(movie->moov, trex->trackID);

				if (!trep) {
<<<<<<< HEAD
					trep = (GF_TrackExtensionPropertiesBox*) gf_isom_box_new_parent(&movie->moov->mvex->child_boxes, GF_ISOM_BOX_TYPE_TREP);
=======
					trep = (GF_TrackExtensionPropertiesBox*) gf_isom_box_new(GF_ISOM_BOX_TYPE_TREP);
					if (!trep) return GF_OUT_OF_MEM;
>>>>>>> bd96f679
					trep->trackID = trex->trackID;
					gf_list_add(movie->moov->mvex->TrackExPropList, trep);
				}

				if (!trex->track->Media->information->sampleTable->SampleSize || ! trex->track->Media->information->sampleTable->SampleSize->sampleCount) {
					gf_list_add(trep->child_boxes, trex->track->Media->information->sampleTable->CompositionToDecode);
					trex->track->Media->information->sampleTable->CompositionToDecode = NULL;
				} else {
					GF_CompositionToDecodeBox *cslg;

					//clone it!
					GF_SAFEALLOC(cslg, GF_CompositionToDecodeBox);
					if (!cslg) return GF_OUT_OF_MEM;
					memcpy(cslg, trex->track->Media->information->sampleTable->CompositionToDecode, sizeof(GF_CompositionToDecodeBox) );
					cslg->child_boxes = gf_list_new();
					gf_list_add(trep->child_boxes, trex->track->Media->information->sampleTable->CompositionToDecode);
				}
			}

			if (movie->moov->mvex->mehd && movie->moov->mvex->mehd->fragment_duration) {
				trex->track->Header->duration = 0;
				Media_SetDuration(trex->track);
				if (trex->track->editBox && trex->track->editBox->editList) {
					GF_EdtsEntry *edts = gf_list_last(trex->track->editBox->editList->entryList);
					edts->segmentDuration = 0;
				}
			}
		}

		//write movie
		e = WriteToFile(movie, GF_TRUE);
		if (e) return e;

		if (movie->on_block_out) {
			gf_bs_seek(movie->editFileMap->bs, 0);
			gf_bs_truncate(movie->editFileMap->bs);
		}
	}

	//make sure we do have all we need. If not this is not an error, just consider
	//the file closed
	if (!movie->moov->mvex || !gf_list_count(movie->moov->mvex->TrackExList)) return GF_OK;

	i=0;
	while ((trex = (GF_TrackExtendsBox *)gf_list_enum(movie->moov->mvex->TrackExList, &i))) {
		if (!trex->trackID || !gf_isom_get_track_from_id(movie->moov, trex->trackID)) return GF_IO_ERR;
		//we could also check all our data refs are local but we'll do that at run time
		//in order to allow a mix of both (remote refs in MOOV and local in MVEX)

		//one thing that MUST be done is OD cross-dependencies. The movie fragment spec
		//is broken here, since it cannot allow dynamic insertion of new ESD and their
		//dependancies
	}

	//ok we are fine - note the data map is created at the beginning
	if (i) movie->FragmentsFlags |= GF_ISOM_FRAG_WRITE_READY;

	if (media_segment_type) {
		movie->use_segments = GF_TRUE;
		movie->moof_list = gf_list_new();
	} else if (movie->on_block_out) {
		movie->moof_list = gf_list_new();
	}

	/*set brands for segment*/

	/*"msdh": it's a media segment */
	gf_isom_set_brand_info(movie, GF_ISOM_BRAND_MSDH, 0);
	/*remove all brands	*/
	gf_isom_reset_alt_brands(movie);
	/*
		msdh: it's a media segment
		sims: it's a media segment with an SSIX
		msix: it's a media segment with an index
		lmsg: it's the last media segment
	*/

	return GF_OK;
}

GF_Err gf_isom_change_track_fragment_defaults(GF_ISOFile *movie, GF_ISOTrackID TrackID,
        u32 DefaultSampleDescriptionIndex,
        u32 DefaultSampleDuration,
        u32 DefaultSampleSize,
        u8 DefaultSampleIsSync,
        u8 DefaultSamplePadding,
        u16 DefaultDegradationPriority,
        u8 force_traf_flags)
{
	GF_MovieExtendsBox *mvex;
	GF_TrackExtendsBox *trex;
	GF_TrackBox *trak;

	if (!movie || !movie->moov) return GF_BAD_PARAM;
	//this is only allowed in write mode
	if (movie->openMode != GF_ISOM_OPEN_WRITE) return GF_ISOM_INVALID_MODE;

	trak = gf_isom_get_track_from_id(movie->moov, TrackID);
	if (!trak) return GF_BAD_PARAM;

	mvex = movie->moov->mvex;
	if (!mvex) return GF_BAD_PARAM;

	trex = GetTrex(movie->moov, TrackID);
	if (!trex)  return GF_BAD_PARAM;

	trex->def_sample_desc_index = DefaultSampleDescriptionIndex;
	trex->def_sample_duration = DefaultSampleDuration;
	trex->def_sample_size = DefaultSampleSize;
	trex->def_sample_flags = GF_ISOM_FORMAT_FRAG_FLAGS(DefaultSamplePadding, DefaultSampleIsSync, DefaultDegradationPriority);
	//if sample is sync by default, set sample_depends_on flags to 2 (does not depend on other samples)
	if (DefaultSampleIsSync) {
		trex->def_sample_flags |= (2<<24);
	}
	trex->cannot_use_default = GF_FALSE;

	if (force_traf_flags) {
		trex->cannot_use_default = GF_TRUE;
	} else if (DefaultSampleDescriptionIndex == 0 && DefaultSampleDuration == 0 && DefaultSampleSize == 0
		&& DefaultSampleIsSync == 0 && DefaultSamplePadding == 0 && DefaultDegradationPriority == 0) {
		trex->cannot_use_default = GF_TRUE;
	}
	return GF_OK;
}

GF_EXPORT
GF_Err gf_isom_setup_track_fragment(GF_ISOFile *movie, GF_ISOTrackID TrackID,
                                    u32 DefaultSampleDescriptionIndex,
                                    u32 DefaultSampleDuration,
                                    u32 DefaultSampleSize,
                                    u8 DefaultSampleIsSync,
                                    u8 DefaultSamplePadding,
                                    u16 DefaultDegradationPriority,
                                    Bool force_traf_flags)
{
	GF_MovieExtendsBox *mvex;
	GF_TrackExtendsBox *trex;
	GF_TrackBox *trak;

	if (!movie || !movie->moov) return GF_BAD_PARAM;
	//this is only allowed in write mode
	if (movie->openMode != GF_ISOM_OPEN_WRITE) return GF_ISOM_INVALID_MODE;
	//and only at setup
	if (movie->FragmentsFlags & GF_ISOM_FRAG_WRITE_READY) return GF_BAD_PARAM;


	trak = gf_isom_get_track_from_id(movie->moov, TrackID);
	if (!trak) return GF_BAD_PARAM;

	//create MVEX if needed
	if (!movie->moov->mvex) {
<<<<<<< HEAD
		mvex = (GF_MovieExtendsBox *) gf_isom_box_new_parent(&movie->moov->child_boxes, GF_ISOM_BOX_TYPE_MVEX);
		moov_on_child_box((GF_Box*)movie->moov, (GF_Box *) mvex);
=======
		mvex = (GF_MovieExtendsBox *) gf_isom_box_new(GF_ISOM_BOX_TYPE_MVEX);
		if (!mvex) return GF_OUT_OF_MEM;
		moov_AddBox((GF_Box*)movie->moov, (GF_Box *) mvex);
>>>>>>> bd96f679
	} else {
		mvex = movie->moov->mvex;
	}
	if (!mvex->mehd) {
<<<<<<< HEAD
		mvex->mehd = (GF_MovieExtendsHeaderBox *) gf_isom_box_new_parent(&mvex->child_boxes, GF_ISOM_BOX_TYPE_MEHD);
=======
		mvex->mehd = (GF_MovieExtendsHeaderBox *) gf_isom_box_new(GF_ISOM_BOX_TYPE_MEHD);
		if (!mvex->mehd) return GF_OUT_OF_MEM;
>>>>>>> bd96f679
	}

	trex = GetTrex(movie->moov, TrackID);
	if (!trex) {
<<<<<<< HEAD
		trex = (GF_TrackExtendsBox *) gf_isom_box_new_parent(&mvex->child_boxes, GF_ISOM_BOX_TYPE_TREX);
=======
		trex = (GF_TrackExtendsBox *) gf_isom_box_new(GF_ISOM_BOX_TYPE_TREX);
		if (!trex) return GF_OUT_OF_MEM;
>>>>>>> bd96f679
		trex->trackID = TrackID;
		mvex_on_child_box((GF_Box*)mvex, (GF_Box *) trex);
	}
	trex->track = trak;
	return gf_isom_change_track_fragment_defaults(movie, TrackID, DefaultSampleDescriptionIndex, DefaultSampleDuration, DefaultSampleSize, DefaultSampleIsSync, DefaultSamplePadding, DefaultDegradationPriority, force_traf_flags);
}

GF_EXPORT
GF_Err gf_isom_enable_traf_inherit(GF_ISOFile *movie, GF_ISOTrackID TrackID, GF_ISOTrackID BaseTrackID)
{
	GF_TrackBox *trak;
	GF_TrackExtendsBox *trex;
	GF_Err e=GF_OK;
	u32 track_num;
	if (!movie || !TrackID || !BaseTrackID)
		return GF_BAD_PARAM;
	trak = gf_isom_get_track_from_id(movie->moov, TrackID);
	if (!trak) return GF_BAD_PARAM;
	track_num = 1 + gf_list_find(movie->moov->trackList, trak);

	e = gf_isom_set_track_reference(movie, track_num, GF_ISOM_REF_TRIN, BaseTrackID);
	if (e) return e;

	trex = GetTrex(movie->moov, TrackID);
	if (!trex) return GF_BAD_PARAM;
	trex->inherit_from_traf_id = BaseTrackID;
	return GF_OK;
}

GF_EXPORT
GF_Err gf_isom_setup_track_fragment_template(GF_ISOFile *movie, GF_ISOTrackID TrackID, u8 *boxes, u32 boxes_size, u8 force_traf_flags)
{
	GF_MovieExtendsBox *mvex;
	GF_TrackBox *trak;
	GF_BitStream *bs;
	GF_Err e=GF_OK;
	trak = gf_isom_get_track_from_id(movie->moov, TrackID);
	if (!trak) return GF_BAD_PARAM;

	bs = gf_bs_new(boxes, boxes_size, GF_BITSTREAM_READ);
	while (gf_bs_available(bs)) {
		GF_Box *box=NULL;
		gf_isom_box_parse(&box, bs);
		if (!box) {
			e = GF_BAD_PARAM;
			break;
		}

		if (box->type==GF_ISOM_BOX_TYPE_TREX) {
			GF_TrackExtendsBox *trex_o=NULL;
			GF_TrackExtendsBox *trex = (GF_TrackExtendsBox *) box;

			//create MVEX if needed
			if (!movie->moov->mvex) {
				mvex = (GF_MovieExtendsBox *) gf_isom_box_new_parent(&movie->moov->child_boxes, GF_ISOM_BOX_TYPE_MVEX);
				moov_on_child_box((GF_Box*)movie->moov, (GF_Box *) mvex);
			} else {
				mvex = movie->moov->mvex;
			}
			if (!mvex->mehd) {
				mvex->mehd = (GF_MovieExtendsHeaderBox *) gf_isom_box_new_parent(&mvex->child_boxes, GF_ISOM_BOX_TYPE_MEHD);
			}

			trex_o = GetTrex(movie->moov, TrackID);
			if (trex_o) {
				gf_list_del_item(movie->moov->mvex->TrackExList, trex_o);
				gf_isom_box_del_parent(&movie->moov->mvex->child_boxes, (GF_Box *)trex_o);
			}
			trex->trackID = TrackID;
			trex->track = trak;
			if (force_traf_flags) trex->cannot_use_default = GF_TRUE;
			gf_list_add(mvex->child_boxes, trex);
			mvex_on_child_box((GF_Box*)mvex, (GF_Box *) trex);
		}
	}
	gf_bs_del(bs);
	return e;
}


u32 GetNumUsedValues(GF_TrackFragmentBox *traf, u32 value, u32 index)
{
	u32 i, j, NumValue = 0;
	GF_TrackFragmentRunBox *trun;

	i=0;
	while ((trun = (GF_TrackFragmentRunBox *)gf_list_enum(traf->TrackRuns, &i))) {
		GF_TrunEntry *ent;
		j=0;
		while ((ent = (GF_TrunEntry *)gf_list_enum(trun->entries, &j))) {
			switch (index) {
			case 1:
				if (value == ent->Duration) NumValue ++;
				break;
			case 2:
				if (value == ent->size) NumValue ++;
				break;
			case 3:
				if (value == ent->flags) NumValue ++;
				break;
			}
		}
	}
	return NumValue;
}


void ComputeFragmentDefaults(GF_TrackFragmentBox *traf)
{
	u32 i, j, MaxNum, DefValue, ret;
	GF_TrackFragmentRunBox *trun;
	GF_TrunEntry *ent;

	//Duration default
	MaxNum = DefValue = 0;
	i=0;
	while ((trun = (GF_TrackFragmentRunBox *)gf_list_enum(traf->TrackRuns, &i))) {
		j=0;
		while ((ent = (GF_TrunEntry *)gf_list_enum(trun->entries, &j))) {
			ret = GetNumUsedValues(traf, ent->Duration, 1);
			if (ret>MaxNum) {
				//at least 2 duration, specify for all
				if (MaxNum) {
					DefValue = 0;
					goto escape_duration;
				}
				MaxNum = ret;
				DefValue = ent->Duration;
			}
		}
	}
escape_duration:
	//store if #
	if (DefValue && ((DefValue != traf->trex->def_sample_duration) || traf->trex->cannot_use_default ) ) {
		traf->tfhd->def_sample_duration = DefValue;
	}

	//Size default
	MaxNum = DefValue = 0;
	i=0;
	while ((trun = (GF_TrackFragmentRunBox *)gf_list_enum(traf->TrackRuns, &i))) {
		j=0;
		while ((ent = (GF_TrunEntry*)gf_list_enum(trun->entries, &j))) {
			ret = GetNumUsedValues(traf, ent->size, 2);
			if (ret>MaxNum || (ret==1)) {
				//at least 2 sizes so we must specify all sizes
				if (MaxNum) {
					DefValue = 0;
					goto escape_size;
				}
				MaxNum = ret;
				DefValue = ent->size;
			}
		}
	}

escape_size:
	//store if #
	if (DefValue && (DefValue != traf->trex->def_sample_size)) {
		traf->tfhd->def_sample_size = DefValue;
	}

	//Flags default
	MaxNum = DefValue = 0;
	i=0;
	while ((trun = (GF_TrackFragmentRunBox *)gf_list_enum(traf->TrackRuns, &i))) {
		j=0;
		while ((ent = (GF_TrunEntry*)gf_list_enum(trun->entries, &j))) {
			ret = GetNumUsedValues(traf, ent->flags, 3);
			if (ret>MaxNum) {
				MaxNum = ret;
				DefValue = ent->flags;
			}
		}
	}
	//store if #
	if (traf->trex->cannot_use_default || (DefValue && (DefValue != traf->trex->def_sample_flags))) {
		traf->tfhd->def_sample_flags = DefValue;
	}
}

GF_EXPORT
GF_Err gf_isom_set_fragment_option(GF_ISOFile *movie, GF_ISOTrackID TrackID, GF_ISOTrackFragmentOption Code, u32 Param)
{
	GF_TrackFragmentBox *traf;
	if (!movie || !movie->moov) return GF_BAD_PARAM;
	//this is only allowed in write mode
	if (movie->openMode != GF_ISOM_OPEN_WRITE) return GF_ISOM_INVALID_MODE;

	switch (Code) {
	case GF_ISOM_TRAF_EMPTY:
		traf = gf_isom_get_traf(movie, TrackID);
		if (!traf) return GF_BAD_PARAM;
		traf->tfhd->EmptyDuration = Param;
		break;
	case GF_ISOM_TRAF_RANDOM_ACCESS:
		traf = gf_isom_get_traf(movie, TrackID);
		if (!traf) return GF_BAD_PARAM;
		traf->IFrameSwitching = Param;
		break;
	case GF_ISOM_TRAF_DATA_CACHE:
		traf = gf_isom_get_traf(movie, TrackID);
		if (!traf) return GF_BAD_PARAM;
		//don't cache only one sample ...
		traf->DataCache = Param > 1 ? Param : 0;
		break;
	case GF_ISOM_TFHD_FORCE_MOOF_BASE_OFFSET:
		movie->force_moof_base_offset = Param;
		break;
	case GF_ISOM_TRAF_USE_SAMPLE_DEPS_BOX:
		traf = gf_isom_get_traf(movie, TrackID);
		if (!traf) return GF_BAD_PARAM;
		traf->use_sdtp = (u8) Param;
		break;
	case GF_ISOM_TRUN_FORCE:
		traf = gf_isom_get_traf(movie, TrackID);
		if (!traf) return GF_BAD_PARAM;
		traf->force_new_trun = 1;
		break;
	case GF_ISOM_TRUN_SET_INTERLEAVE_ID:
		traf = gf_isom_get_traf(movie, TrackID);
		if (!traf) return GF_BAD_PARAM;
		traf->DataCache = 1;
		traf->use_sample_interleave = 1;
		if (traf->interleave_id != Param) {
			traf->force_new_trun = 1;
			traf->interleave_id = Param;
		}
		break;
	}
	return GF_OK;
}

//#define USE_BASE_DATA_OFFSET

void update_trun_offsets(GF_ISOFile *movie, s32 offset)
{
#ifndef USE_BASE_DATA_OFFSET
	u32 i, j;
	GF_TrackFragmentBox *traf;
	i=0;
	while ((traf = (GF_TrackFragmentBox*)gf_list_enum(movie->moof->TrackList, &i))) {
		GF_TrackFragmentRunBox *trun;
		/*remove base data*/
		traf->tfhd->base_data_offset = 0;
		j=0;
		while ((trun = (GF_TrackFragmentRunBox*)gf_list_enum(traf->TrackRuns, &j))) {
			if ((j==1) || traf->use_sample_interleave) {
				trun->data_offset += offset;
			} else {
				trun->data_offset = 0;
			}
		}
	}
#endif
}

static
u32 UpdateRuns(GF_ISOFile *movie, GF_TrackFragmentBox *traf)
{
	u32 sampleCount, i, j, RunSize, RunDur, RunFlags, NeedFlags, UseCTS, count;
	/* enum:
	   0 - use values per sample in the trun box
	   1 - use default values from track fragment header
	   2 - use default values from track extends header */
	u32 UseDefaultSize, UseDefaultDur, UseDefaultFlag;
	GF_TrackFragmentRunBox *trun;
	GF_TrunEntry *ent;

	sampleCount = 0;

#ifndef USE_BASE_DATA_OFFSET
	if (movie->use_segments) {
		traf->tfhd->flags = GF_ISOM_MOOF_BASE_OFFSET;
	} else
#endif
	{
		if (movie->force_moof_base_offset) {
			traf->tfhd->flags = GF_ISOM_MOOF_BASE_OFFSET;
		} else {
			traf->tfhd->flags = GF_ISOM_TRAF_BASE_OFFSET;
		}
	}

	//empty runs
	if (traf->tfhd->EmptyDuration) {
		while (gf_list_count(traf->TrackRuns)) {
			trun = (GF_TrackFragmentRunBox *)gf_list_get(traf->TrackRuns, 0);
			gf_list_rem(traf->TrackRuns, 0);
			gf_isom_box_del_parent(&traf->child_boxes, (GF_Box *)trun);
		}
		traf->tfhd->flags |= GF_ISOM_TRAF_DUR_EMPTY;
		if (traf->tfhd->EmptyDuration != traf->trex->def_sample_duration) {
			traf->tfhd->def_sample_duration = traf->tfhd->EmptyDuration;
			traf->tfhd->flags |= GF_ISOM_TRAF_SAMPLE_DUR;
		}
		return 0;
	}


	UseDefaultSize = 0;
	UseDefaultDur = 0;
	UseDefaultFlag = 0;

	i=0;
	while ((trun = (GF_TrackFragmentRunBox *)gf_list_enum(traf->TrackRuns, &i))) {
		GF_TrunEntry *first_ent = NULL;
		RunSize = 0;
		RunDur = 0;
		RunFlags = 0;
		UseCTS = 0;
		NeedFlags = 0;

		//process all samples in run
		count = gf_list_count(trun->entries);
		for (j=0; j<count; j++) {
			ent = (GF_TrunEntry*)gf_list_get(trun->entries, j);
			if (!j) {
				first_ent = ent;
				RunSize = ent->size;
				if (ent->nb_pack) RunSize /= ent->nb_pack;
				RunDur = ent->Duration;
			}
			//we may have one entry only ...
			if (j || (count==1)) {
				u32 ssize = ent->size;
				if (ent->nb_pack) ssize /= ent->nb_pack;

				//flags are only after first entry
				if (j==1 || (count==1) ) RunFlags = ent->flags;

				if (ssize != RunSize) RunSize = 0;
				if (ent->Duration != RunDur) RunDur = 0;
				if (j && (RunFlags != ent->flags)) NeedFlags = 1;
			}
			if (ent->CTS_Offset) UseCTS = 1;
		}
		//empty list
		if (!first_ent) {
			i--;
			gf_list_rem(traf->TrackRuns, i);
			continue;
		}
//		trun->sample_count = gf_list_count(trun->entries);
		trun->flags = 0;

		//size checking
		//constant size, check if this is from current fragment default or global default
		if (RunSize && (traf->trex->def_sample_size == RunSize) && !traf->trex->cannot_use_default) {
			if (!UseDefaultSize) UseDefaultSize = 2;
			else if (UseDefaultSize==1) RunSize = 0;
		} else if (RunSize && (traf->tfhd->def_sample_size == RunSize)) {
			if (!UseDefaultSize) UseDefaultSize = 1;
			else if (UseDefaultSize==2) RunSize = 0;
		}
		//we could check for single entry runs and set the default size in the tfhd but
		//that's no bit saving...
		else {
			RunSize=0;
		}

		if (!RunSize) trun->flags |= GF_ISOM_TRUN_SIZE;

		//duration checking
		if (RunDur && (traf->trex->def_sample_duration == RunDur) && !traf->trex->cannot_use_default) {
			if (!UseDefaultDur) UseDefaultDur = 2;
			else if (UseDefaultDur==1) RunDur = 0;
		} else if (RunDur && (traf->tfhd->def_sample_duration == RunDur)) {
			if (!UseDefaultDur) UseDefaultDur = 1;
			else if (UseDefaultDur==2) RunDur = 0;
		}
		if (!RunDur) trun->flags |= GF_ISOM_TRUN_DURATION;

		//flag checking
		if (!NeedFlags) {
			// all samples flags are the same after the 2nd entry
			if (RunFlags == traf->trex->def_sample_flags && !traf->trex->cannot_use_default) {
				/* this run can use trex flags */
				if (!UseDefaultFlag) {
					/* if all previous runs used explicit flags per sample, we can still use trex flags for this run */
					UseDefaultFlag = 2;
				} else if (UseDefaultFlag==1) {
					/* otherwise if one of the previous runs did use tfhd flags,
					we have no choice but to explicitly use flags per sample for this run */
					NeedFlags = GF_TRUE;
				}
			} else if (RunFlags == traf->tfhd->def_sample_flags) {
				/* this run can use tfhd flags */
				if (!UseDefaultFlag) {
					/* if all previous runs used explicit flags per sample, we can still use tfhd flags for this run */
					UseDefaultFlag = 1;
				} else if(UseDefaultFlag==2) {
					/* otherwise if one of the previous runs did use trex flags,
					we have no choice but to explicitly use flags per sample for this run */
					NeedFlags = GF_TRUE;
				}
			} else {
				/* the flags for the 2nd and following entries are different from trex and tfhd default values
				   (possible case: 2 samples in trun, and first sample was used to set default flags) */
				NeedFlags = GF_TRUE;
			}
		}
		if (NeedFlags) {
			//one flags entry per sample only
			trun->flags |= GF_ISOM_TRUN_FLAGS;
		} else {
			/* this run can use default flags for the 2nd and following entries,
			   we just need to check if the first entry flags need to be singled out*/
			if (first_ent->flags != RunFlags) {
				trun->flags |= GF_ISOM_TRUN_FIRST_FLAG;
			}
		}

		//CTS flag
		if (UseCTS) trun->flags |= GF_ISOM_TRUN_CTS_OFFSET;

		//run data offset if the offset indicated is 0 (first sample in this MDAT) don't
		//indicate it
		if (trun->data_offset)
			trun->flags |= GF_ISOM_TRUN_DATA_OFFSET;

		sampleCount += trun->sample_count;
	}

	//after all runs in the traf are processed, update TRAF flags
	if (UseDefaultSize==1)
		traf->tfhd->flags |= GF_ISOM_TRAF_SAMPLE_SIZE;
	if (UseDefaultDur==1)
		traf->tfhd->flags |= GF_ISOM_TRAF_SAMPLE_DUR;
	if (UseDefaultFlag==1)
		traf->tfhd->flags |= GF_ISOM_TRAF_SAMPLE_FLAGS;
	if (traf->trex->cannot_use_default || (traf->tfhd->sample_desc_index != traf->trex->def_sample_desc_index))
		traf->tfhd->flags |= GF_ISOM_TRAF_SAMPLE_DESC;


	return sampleCount;
}

static u32 moof_get_sap_info(GF_MovieFragmentBox *moof, GF_ISOTrackID refTrackID, u32 *sap_delta, Bool *starts_with_sap)
{
	u32 i, j, count, delta, earliest_cts, sap_type, sap_sample_num, cur_sample;
	Bool first = GF_TRUE;
	GF_TrunEntry *ent;
	GF_TrackFragmentBox *traf=NULL;
	GF_TrackFragmentRunBox *trun;
	sap_type = 0;
	*sap_delta = 0;
	*starts_with_sap = GF_FALSE;
	for (i=0; i<gf_list_count(moof->TrackList); i++) {
		traf = (GF_TrackFragmentBox*)gf_list_get(moof->TrackList, i);
		if (traf->tfhd->trackID==refTrackID) break;
		traf=NULL;
	}
	if (!traf) return sap_type;
	earliest_cts = 0;

	/*first check if we have a roll/rap sample in this traf, and mark its sample count*/
	sap_type = 0;
	sap_sample_num = 0;
	/*check RAP and ROLL*/
	count = traf->sampleGroups ? gf_list_count(traf->sampleGroups) : 0;
	for (i=0; i<count; i++) {
		GF_SampleGroupBox *sg;
		u32 first_sample;
		Bool rap_type = GF_FALSE;
		sg = (GF_SampleGroupBox*)gf_list_get(traf->sampleGroups, i);

		switch (sg->grouping_type) {
		case GF_ISOM_SAMPLE_GROUP_RAP:
		case GF_ISOM_SAMPLE_GROUP_SYNC:
			rap_type = GF_TRUE;
			break;
		case GF_ISOM_SAMPLE_GROUP_ROLL:
			break;
		default:
			continue;
		}
		/*first entry is SAP*/
		first_sample = 1;
		for (j=0; j<sg->entry_count; j++) {
			if (! sg->sample_entries[j].group_description_index) {
				first_sample += sg->sample_entries[j].sample_count;
				continue;
			}
			if (!j) {
				*starts_with_sap = GF_TRUE;
				sap_sample_num = 0;
			}
			if (!sap_sample_num || (sap_sample_num>first_sample)) {
				sap_type = rap_type ? 3 : 4;
				sap_sample_num = first_sample;
			}
			break;
		}
	}

	/*then browse all samples, looking for SYNC flag or sap_sample_num*/
	cur_sample = 1;
	delta = 0;
	i=0;
	while ((trun = (GF_TrackFragmentRunBox*)gf_list_enum(traf->TrackRuns, &i))) {
		if (trun->flags & GF_ISOM_TRUN_FIRST_FLAG) {
			if (GF_ISOM_GET_FRAG_SYNC(trun->flags)) {
				ent = (GF_TrunEntry*)gf_list_get(trun->entries, 0);
//				if (!delta) earliest_cts = ent->CTS_Offset;
				*sap_delta = delta + ent->CTS_Offset - ent->CTS_Offset;
				*starts_with_sap = first;
				sap_type = ent->SAP_type;
				return sap_type;
			}
		}
		j=0;
		while ((ent = (GF_TrunEntry*)gf_list_enum(trun->entries, &j))) {
			if (!delta) earliest_cts = ent->CTS_Offset;

			if (GF_ISOM_GET_FRAG_SYNC(ent->flags)) {
				*sap_delta = delta + ent->CTS_Offset - earliest_cts;
				*starts_with_sap = first;
				sap_type = ent->SAP_type;
				return sap_type;
			}
			/*we found our roll or rap sample*/
			if (cur_sample==sap_sample_num) {
				*sap_delta = delta + ent->CTS_Offset - earliest_cts;
				return sap_type;
			}
			delta += ent->Duration;
			first = GF_FALSE;
			cur_sample++;
		}
	}
	/*not found*/
	return 0;
}

u32 moof_get_duration(GF_MovieFragmentBox *moof, GF_ISOTrackID refTrackID)
{
	u32 i, j, duration;
	GF_TrackFragmentBox *traf = NULL;
	GF_TrackFragmentRunBox *trun;
	for (i=0; i<gf_list_count(moof->TrackList); i++) {
		traf = (GF_TrackFragmentBox*)gf_list_get(moof->TrackList, i);
		if (traf->tfhd->trackID==refTrackID) break;
		traf=NULL;
	}
	if (!traf) return 0;

	duration = 0;
	i=0;
	while ((trun = (GF_TrackFragmentRunBox*)gf_list_enum(traf->TrackRuns, &i))) {
		GF_TrunEntry *ent;
		j=0;
		while ((ent = (GF_TrunEntry*)gf_list_enum(trun->entries, &j))) {
			if (ent->flags & GF_ISOM_TRAF_SAMPLE_DUR)
				duration += ent->Duration;
			else
				duration += traf->trex->def_sample_duration;
		}
	}
	return duration;
}

static u64 moof_get_earliest_cts(GF_MovieFragmentBox *moof, GF_ISOTrackID refTrackID)
{
	u32 i, j;
	u64 cts, duration;
	GF_TrackFragmentBox *traf=NULL;
	GF_TrackFragmentRunBox *trun;
	for (i=0; i<gf_list_count(moof->TrackList); i++) {
		traf = (GF_TrackFragmentBox*)gf_list_get(moof->TrackList, i);
		if (traf->tfhd->trackID==refTrackID) break;
		traf=NULL;
	}
	if (!traf) return 0;

	duration = 0;
	cts = (u64) -1;
	i=0;
	while ((trun = (GF_TrackFragmentRunBox*)gf_list_enum(traf->TrackRuns, &i))) {
		GF_TrunEntry *ent;
		j=0;
		while ((ent = (GF_TrunEntry*)gf_list_enum(trun->entries, &j))) {
			if (duration + ent->CTS_Offset < cts)
				cts = duration + ent->CTS_Offset;
			duration += ent->Duration;
		}
	}
	return cts;
}


GF_Err gf_isom_write_compressed_box(GF_ISOFile *mov, GF_Box *root_box, u32 repl_type, GF_BitStream *bs, u32 *box_csize);

static GF_Err StoreFragment(GF_ISOFile *movie, Bool load_mdat_only, s32 data_offset_diff, u32 *moof_size, Bool reassign_bs)
{
	GF_Err e;
	u64 moof_start, pos;
	u32 size, i, s_count, mdat_size;
	s32 offset;
	u8 *buffer;
	GF_TrackFragmentBox *traf;
	GF_TrackFragmentRunBox *trun;
	GF_BitStream *bs, *bs_orig;
	if (!movie->moof) return GF_OK;

	bs = movie->editFileMap->bs;
	if (!movie->moof_first) load_mdat_only = GF_FALSE;
	mdat_size = 0;
	//1 - flush all caches
	i=0;
	while ((traf = (GF_TrackFragmentBox*)gf_list_enum(movie->moof->TrackList, &i))) {
		u32 j, nb_written, last_gid, cur_sample_idx;
		/*do not write empty senc*/
		if (traf->sample_encryption && !gf_list_count(traf->sample_encryption->samp_aux_info)) {
			gf_list_del_item(traf->child_boxes, traf->sample_encryption);
			gf_isom_box_del((GF_Box *) traf->sample_encryption);
			traf->sample_encryption = NULL;
			/*remove saiz and saio (todo, check if other saiz/saio types are used*/
			for (j=0; j<gf_list_count(traf->sai_sizes); j++) {
				GF_SampleAuxiliaryInfoSizeBox *saiz = gf_list_get(traf->sai_sizes, j);
				switch (saiz->aux_info_type) {
				case GF_ISOM_CENC_SCHEME:
				case GF_ISOM_CBC_SCHEME:
				case GF_ISOM_CENS_SCHEME:
				case GF_ISOM_CBCS_SCHEME:
				case 0:
					gf_list_rem(traf->sai_sizes, j);
					gf_list_del_item(traf->child_boxes, saiz);
					gf_isom_box_del((GF_Box *)saiz);
					j--;
					break;
				}
			}
			for (j=0; j<gf_list_count(traf->sai_offsets); j++) {
				GF_SampleAuxiliaryInfoOffsetBox *saio = gf_list_get(traf->sai_offsets, j);
				switch (saio->aux_info_type) {
				case GF_ISOM_CENC_SCHEME:
				case GF_ISOM_CBC_SCHEME:
				case GF_ISOM_CENS_SCHEME:
				case GF_ISOM_CBCS_SCHEME:
				case 0:
					gf_list_rem(traf->sai_offsets, j);
					gf_list_del_item(traf->child_boxes, saio);
					gf_isom_box_del((GF_Box *)saio);
					j--;
					break;
				}
			}
		}
		if (!traf->DataCache) continue;
		s_count = gf_list_count(traf->TrackRuns);
		if (!s_count) continue;

		//store all cached truns - there may be more than one when using sample interleaving in truns
		nb_written = 0;
		last_gid = 0;
		cur_sample_idx = 0;
		while (nb_written<s_count) {
			u32 min_next_gid = 0xFFFFFFFF;

			for (j=0; j<s_count; j++) {
				trun = (GF_TrackFragmentRunBox *)gf_list_get(traf->TrackRuns, j);
				//done
				if (!trun->cache || !trun->sample_count) continue;

				if (!traf->use_sample_interleave || (last_gid!=trun->interleave_id)) {
					if (trun->interleave_id < min_next_gid)
						min_next_gid = trun->interleave_id;
					continue;
				}

				//update offset
				trun->data_offset = (u32) (gf_bs_get_position(bs) - movie->moof->fragment_offset - 8);
				//write cache
				gf_bs_get_content(trun->cache, &buffer, &size);
				gf_bs_write_data(bs, buffer, size);
				gf_bs_del(trun->cache);
				gf_free(buffer);
				trun->cache = NULL;
				trun->first_sample_idx = cur_sample_idx;
				cur_sample_idx += trun->sample_count;

				nb_written++;
			}
			last_gid = min_next_gid;
		}

		traf->DataCache=0;

		/*merge all truns*/
		if (traf->merge_sample_interleave) {
			u32 k, cur_idx = 0;
			trun = (GF_TrackFragmentRunBox *)gf_list_get(traf->TrackRuns, 0);
			trun->sample_order = gf_malloc(sizeof(u32) * cur_sample_idx);

			for (k=0; k<trun->sample_count; k++) {
				trun->sample_order[cur_idx] = trun->first_sample_idx + k;
				cur_idx ++;
			}

			while (s_count>1) {
				GF_TrackFragmentRunBox *atrun = (GF_TrackFragmentRunBox *)gf_list_get(traf->TrackRuns, 1);
				trun->sample_count += atrun->sample_count;
				gf_list_transfer(trun->entries, atrun->entries);

				for (k=0; k<atrun->sample_count; k++) {
					trun->sample_order[cur_idx] = atrun->first_sample_idx + k;
					cur_idx ++;
				}
				gf_list_rem(traf->TrackRuns, 1);
				gf_list_del_item(traf->child_boxes, atrun);
				gf_isom_box_del((GF_Box*)atrun);
				s_count--;
			}

		}
	}

	if (load_mdat_only) {
		pos = gf_bs_get_position(bs);
		if (movie->moof->fragment_offset > pos)
			return GF_CORRUPTED_DATA;

		//we assume we never write large MDATs in fragment mode which should always be true
		movie->moof->mdat_size = (u32) (pos - movie->moof->fragment_offset);

		if (movie->segment_bs) {
			e = gf_bs_seek(bs, 0);
			if (e) return e;
			/*write mdat size*/
			gf_bs_write_u32(bs, (u32) movie->moof->mdat_size);
			/*and get internal buffer*/
			e = gf_bs_seek(bs, movie->moof->mdat_size);
			if (e) return e;
			gf_bs_get_content(bs, &movie->moof->mdat, &movie->moof->mdat_size);

			gf_bs_del(bs);
			movie->editFileMap->bs = gf_bs_new(NULL, 0, GF_BITSTREAM_WRITE);
		} else {
			u64 frag_offset = movie->segment_start;
			e = gf_bs_seek(bs, frag_offset);
			if (e) return e;
			/*write mdat size*/
			gf_bs_write_u32(bs, (u32) movie->moof->mdat_size);

			movie->moof->mdat = (char*)gf_malloc(sizeof(char) * movie->moof->mdat_size);
			if (!movie->moof->mdat) return GF_OUT_OF_MEM;

			e = gf_bs_seek(bs, frag_offset);
			if (e) return e;
			gf_bs_read_data(bs, movie->moof->mdat, movie->moof->mdat_size);

			e = gf_bs_seek(bs, frag_offset);
			if (e) return e;
			gf_bs_truncate(bs);
		}

		return GF_OK;
	}

	moof_start = gf_bs_get_position(bs);

	if (movie->moof->ntp) {
		moof_start += 8*4;
	}

	//2- update MOOF MDAT header
	if (!movie->moof->mdat) {
		e = gf_bs_seek(bs, movie->moof->fragment_offset);
		if (e) return e;
		//we assume we never write large MDATs in fragment mode which should always be true
		mdat_size = (u32) (moof_start - movie->moof->fragment_offset);
		gf_bs_write_u32(bs, (u32) mdat_size);
		gf_bs_write_u32(bs, GF_ISOM_BOX_TYPE_MDAT);
		e = gf_bs_seek(bs, moof_start);
		if (e) return e;
	}

	/*estimate moof size and shift trun offsets*/
#ifndef USE_BASE_DATA_OFFSET
	offset = 0;
	if (movie->use_segments || movie->force_moof_base_offset) {
		e = gf_isom_box_size((GF_Box *) movie->moof);
		if (e) return e;
		offset = (s32) movie->moof->size;
		/*mdat size & type*/
		offset += 8;
		update_trun_offsets(movie, offset);
	}
#endif

	//3- clean our traf's
	i=0;
	while ((traf = (GF_TrackFragmentBox*) gf_list_enum(movie->moof->TrackList, &i))) {
		//compute default settings for the TRAF
		ComputeFragmentDefaults(traf);
		//updates all trun and set all flags, INCLUDING TRAF FLAGS (durations, ...)
		s_count = UpdateRuns(movie, traf);
		//empty fragment destroy it
		if (!traf->tfhd->EmptyDuration && !s_count) {
			i--;
			gf_list_rem(movie->moof->TrackList, i);
			gf_isom_box_del_parent(&movie->moof->child_boxes, (GF_Box *) traf);
			continue;
		}
	}

	buffer = NULL;
	/*rewind bitstream and load mdat in memory */
	if (movie->moof_first && !movie->moof->mdat) {
		buffer = (char*)gf_malloc(sizeof(char)*mdat_size);
		if (!buffer) return GF_OUT_OF_MEM;
		e = gf_bs_seek(bs, movie->moof->fragment_offset);
		if (e) return e;
		gf_bs_read_data(bs, buffer, mdat_size);
		/*back to mdat start and erase with moov*/
		e = gf_bs_seek(bs, movie->moof->fragment_offset);
		if (e) return e;
		gf_bs_truncate(bs);
	}

	//4- Write moof
	e = gf_isom_box_size((GF_Box *) movie->moof);
	if (e) return e;
	/*moof first, update traf headers - THIS WILL IMPACT THE MOOF SIZE IF WE
	DECIDE NOT TO USE THE DATA-OFFSET FLAG*/
	if (movie->moof_first
#ifndef USE_BASE_DATA_OFFSET
	        && !(movie->use_segments || movie->force_moof_base_offset)
#endif
	   ) {
		i=0;
		while ((traf = (GF_TrackFragmentBox*)gf_list_enum(movie->moof->TrackList, &i))) {
			/*offset increases by moof size*/
			traf->tfhd->base_data_offset += movie->moof->size;
			traf->tfhd->base_data_offset += data_offset_diff;
			if (movie->on_block_out) {
				traf->tfhd->base_data_offset += movie->fragmented_file_pos;
			}
		}
	}
#ifndef USE_BASE_DATA_OFFSET
	else if (movie->use_segments || movie->force_moof_base_offset) {
		if (offset != (movie->moof->size+8)) {
			offset = (s32) (movie->moof->size + 8 - offset);
			update_trun_offsets(movie, offset);
			e = gf_isom_box_size((GF_Box *) movie->moof);
			if (e) return e;
		}
	}
#endif

	bs_orig = bs;
	if (reassign_bs && movie->on_block_out) {
		bs = gf_bs_new_cbk(movie->on_block_out, movie->on_block_out_usr_data, movie->on_block_out_block_size);
	}

	if (movie->moof->ntp) {
		gf_bs_write_u32(bs, 8*4);
		gf_bs_write_u32(bs, GF_ISOM_BOX_TYPE_PRFT );
		gf_bs_write_u8(bs, 1);
		gf_bs_write_u24(bs, 0);
		gf_bs_write_u32(bs, movie->moof->reference_track_ID);
		gf_bs_write_u64(bs, movie->moof->ntp);
		gf_bs_write_u64(bs, movie->moof->timestamp);
	}

	if (moof_size) *moof_size = (u32) movie->moof->size;

	pos = gf_bs_get_position(bs);

	i=0;
	while ((traf = (GF_TrackFragmentBox*)gf_list_enum(movie->moof->TrackList, &i))) {
		traf->moof_start_in_bs = pos;
	}

	/*we don't want to dispatch any block until done writing the moof*/
	if (movie->on_block_out)
		gf_bs_prevent_dispatch(bs, GF_TRUE);

	if (movie->compress_mode>GF_ISO_COMP_MOOV) {
		e = gf_isom_write_compressed_box(movie, (GF_Box *) movie->moof, GF_4CC('!', 'm', 'o', 'f'), bs, moof_size);
	} else {
		e = gf_isom_box_write((GF_Box *) movie->moof, bs);
	}

	if (movie->on_block_out)
		gf_bs_prevent_dispatch(bs, GF_FALSE);

	if (e) return e;

	//rewrite mdat after moof
	if (movie->moof->mdat) {
		gf_bs_write_data(bs, movie->moof->mdat, movie->moof->mdat_size);
		gf_free(movie->moof->mdat);
		movie->moof->mdat = NULL;
	} else if (buffer) {
		gf_bs_write_data(bs, buffer, mdat_size);
		gf_free(buffer);
	}

	if (bs != bs_orig) {
		u64 frag_size = gf_bs_get_position(bs);
		gf_bs_del(bs);
		movie->fragmented_file_pos += frag_size;
		gf_bs_seek(bs_orig, 0);
		gf_bs_truncate(bs_orig);
	}
	else if (movie->on_block_out) {
		u64 frag_size = gf_bs_get_position(bs);
		movie->fragmented_file_pos += frag_size;
	}

	if (!movie->use_segments) {
		gf_isom_box_del((GF_Box *) movie->moof);
		movie->moof = NULL;
	}
	return GF_OK;
}

static GF_Err sidx_rewrite(GF_SegmentIndexBox *sidx, GF_BitStream *bs, u64 start_pos, GF_SubsegmentIndexBox *ssix)
{
	GF_Err e = GF_OK;
	u64 pos = gf_bs_get_position(bs);
	if (ssix) {
		e = gf_isom_box_size((GF_Box *)ssix);
		sidx->first_offset = ssix->size;
	}
	/*write sidx*/
	gf_bs_seek(bs, start_pos);
	if (!e) e = gf_isom_box_write((GF_Box *) sidx, bs);
	if (!e && ssix) {
		e = gf_isom_box_write((GF_Box *) ssix, bs);
	}
	gf_bs_seek(bs, pos);
	return e;
}

GF_Err gf_isom_allocate_sidx(GF_ISOFile *movie, s32 subsegs_per_sidx, Bool daisy_chain_sidx, u32 nb_segs, u32 *frags_per_segment, u32 *start_range, u32 *end_range, Bool use_ssix)
{
	GF_BitStream *bs;
	GF_Err e;
	u32 i;

	//and only at setup
	if (!movie || !(movie->FragmentsFlags & GF_ISOM_FRAG_WRITE_READY) ) return GF_BAD_PARAM;
	if (movie->openMode != GF_ISOM_OPEN_WRITE) return GF_ISOM_INVALID_MODE;
	if (movie->root_sidx) return GF_BAD_PARAM;
	if (movie->root_ssix) return GF_BAD_PARAM;
	if (movie->moof) return GF_BAD_PARAM;
	if (gf_list_count(movie->moof_list)) return GF_BAD_PARAM;

	movie->root_sidx = (GF_SegmentIndexBox *)gf_isom_box_new(GF_ISOM_BOX_TYPE_SIDX);
	if (!movie->root_sidx) return GF_OUT_OF_MEM;
	/*we don't write anything between sidx and following moov*/
	movie->root_sidx->first_offset = 0;

	/*for now we only store one ref per subsegment and don't support daisy-chaining*/
	movie->root_sidx->nb_refs = nb_segs;

	if (use_ssix) {
		movie->root_ssix = (GF_SubsegmentIndexBox *)gf_isom_box_new(GF_ISOM_BOX_TYPE_SSIX);
		movie->root_ssix->subsegment_count = nb_segs;
		movie->root_ssix->subsegment_alloc = movie->root_ssix->subsegment_count;
	}

	//dynamic mode
	if (!nb_segs) {
		movie->dyn_root_sidx = GF_TRUE;
		return GF_OK;
	}

	movie->root_sidx->refs = (GF_SIDXReference*)gf_malloc(sizeof(GF_SIDXReference) * movie->root_sidx->nb_refs);
	if (!movie->root_sidx->refs) return GF_OUT_OF_MEM;
	memset(movie->root_sidx->refs, 0, sizeof(GF_SIDXReference) * movie->root_sidx->nb_refs);

	movie->root_sidx_index = 0;

	if (use_ssix) {
<<<<<<< HEAD
		movie->root_ssix->subsegments = gf_malloc(sizeof(GF_SubsegmentInfo) * nb_segs);
=======
		movie->root_ssix = (GF_SubsegmentIndexBox *)gf_isom_box_new(GF_ISOM_BOX_TYPE_SSIX);
		if (!movie->root_ssix) return GF_OUT_OF_MEM;
		movie->root_ssix->subsegments = gf_malloc(sizeof(GF_SubsegmentInfo) * nb_segs);
		if (!movie->root_ssix->subsegments) return GF_OUT_OF_MEM;
		movie->root_ssix->subsegment_count = nb_segs;
>>>>>>> bd96f679
		for (i=0; i<nb_segs; i++) {
			movie->root_ssix->subsegments[i].range_count = 2;
			movie->root_ssix->subsegments[i].ranges = gf_malloc(sizeof(GF_SubsegmentRangeInfo)*2);
			if (!movie->root_ssix->subsegments[i].ranges) return GF_OUT_OF_MEM;
			movie->root_ssix->subsegments[i].ranges[0].level = 0;
			movie->root_ssix->subsegments[i].ranges[0].range_size = 0;
			movie->root_ssix->subsegments[i].ranges[1].level = 1;
			movie->root_ssix->subsegments[i].ranges[1].range_size = 0;
		}
	}
	
	/*remember start of sidx*/
	movie->root_sidx_offset = gf_bs_get_position(movie->editFileMap->bs);

	bs = movie->editFileMap->bs;

	e = gf_isom_box_size((GF_Box *) movie->root_sidx);
	if (e) return e;
	e = gf_isom_box_write((GF_Box *) movie->root_sidx, bs);
	if (e) return e;

	if (movie->root_ssix) {
		e = gf_isom_box_size((GF_Box *) movie->root_ssix);
		if (e) return e;
		e = gf_isom_box_write((GF_Box *) movie->root_ssix, bs);
		if (e) return e;
	}

	//include ssix in index range - spec is not clear whether this is forbidden
	if (start_range) *start_range = (u32) movie->root_sidx_offset;
	if (end_range) *end_range = (u32) gf_bs_get_position(bs)-1;

	return GF_OK;
}


static GF_Err gf_isom_write_styp(GF_ISOFile *movie, Bool last_segment)
{
	/*write STYP if we write to a different file or if we write the last segment*/
	if (movie->use_segments && !movie->append_segment && !movie->segment_start && !movie->styp_written) {
		GF_Err e;

		/*modify brands STYP*/

		/*"msix" brand: this is a DASH Initialization Segment*/
		gf_isom_modify_alternate_brand(movie, GF_ISOM_BRAND_MSIX, GF_TRUE);
		if (last_segment) {
			/*"lmsg" brand: this is the last DASH Segment*/
			gf_isom_modify_alternate_brand(movie, GF_ISOM_BRAND_LMSG, GF_TRUE);
		}

		movie->brand->type = GF_ISOM_BOX_TYPE_STYP;
		e = gf_isom_box_size((GF_Box *) movie->brand);
		if (e) return e;
		e = gf_isom_box_write((GF_Box *) movie->brand, movie->editFileMap->bs);
		if (e) return e;

		movie->styp_written = GF_TRUE;
	}
	return GF_OK;
}

GF_EXPORT
GF_Err gf_isom_flush_fragments(GF_ISOFile *movie, Bool last_segment)
{
	GF_BitStream *temp_bs = NULL, *orig_bs;
	GF_Err e;

	if (!movie || !(movie->FragmentsFlags & GF_ISOM_FRAG_WRITE_READY) ) return GF_BAD_PARAM;
	if (movie->openMode != GF_ISOM_OPEN_WRITE) return GF_ISOM_INVALID_MODE;

	/*flush our fragment (store in mem)*/
	if (movie->moof) {
		e = StoreFragment(movie, GF_TRUE, 0, NULL, GF_FALSE);
		if (e) return e;
	}

	if (movie->segment_bs) {
		temp_bs = movie->editFileMap->bs;
		movie->editFileMap->bs = movie->segment_bs;
	}

	gf_bs_seek(movie->editFileMap->bs, movie->segment_start);
	gf_bs_truncate(movie->editFileMap->bs);
	orig_bs = movie->editFileMap->bs;
	if (movie->on_block_out) {
		if (!movie->block_buffer) movie->block_buffer_size = movie->on_block_out_block_size;
		movie->editFileMap->bs = gf_bs_new_cbk_buffer(movie->on_block_out, movie->on_block_out_usr_data, movie->block_buffer, movie->block_buffer_size);
	}

	/*write styp to file if needed*/
	e = gf_isom_write_styp(movie, last_segment);
	if (e) goto exit;

	/*write all pending fragments to file*/
	while (gf_list_count(movie->moof_list)) {
		s32 offset_diff;
		u32 moof_size;

		movie->moof = (GF_MovieFragmentBox*)gf_list_get(movie->moof_list, 0);
		gf_list_rem(movie->moof_list, 0);

		offset_diff = (s32) (gf_bs_get_position(movie->editFileMap->bs) - movie->moof->fragment_offset);
		movie->moof->fragment_offset = gf_bs_get_position(movie->editFileMap->bs);

		e = StoreFragment(movie, GF_FALSE, offset_diff, &moof_size, GF_FALSE);
		if (e) goto exit;

		gf_isom_box_del((GF_Box *) movie->moof);
		movie->moof = NULL;
	}

	/*append mode: store fragment at the end of the regular movie bitstream, and delete the temp bitstream*/
	if (movie->append_segment) {
		char bloc[1024];
		u32 seg_size = (u32) gf_bs_get_size(movie->editFileMap->bs);
		gf_bs_seek(movie->editFileMap->bs, 0);
		while (seg_size) {
			u32 size = gf_bs_read_data(movie->editFileMap->bs, bloc, (seg_size>1024) ? 1024 : seg_size);
			gf_bs_write_data(movie->movieFileMap->bs, bloc, size);
			seg_size -= size;
		}
		gf_isom_datamap_flush(movie->movieFileMap);

		gf_isom_datamap_del(movie->editFileMap);
		movie->editFileMap = gf_isom_fdm_new_temp(NULL);
	} else {
		gf_isom_datamap_flush(movie->editFileMap);
	}
	movie->segment_start = gf_bs_get_position(movie->editFileMap->bs);

	if (temp_bs) {
		movie->segment_bs = movie->editFileMap->bs;
		movie->editFileMap->bs = temp_bs;
	}

	if (orig_bs != movie->editFileMap->bs) {
		u32 tmpsize;
		gf_bs_get_content_no_truncate(movie->editFileMap->bs, &movie->block_buffer, &tmpsize, &movie->block_buffer_size);
		gf_bs_del(movie->editFileMap->bs);
		movie->editFileMap->bs = orig_bs;
		//we are dispatching through callbacks, the movie segment start is always 0
		movie->segment_start = 0;
	}
exit:
	return e;
}

typedef struct
{
	GF_SegmentIndexBox *sidx;
	u64 start_offset, end_offset;
} SIDXEntry;

static u64 get_presentation_time(u64 media_time, s32 ts_shift)
{
	if ((ts_shift<0) && (media_time < -ts_shift)) {
		media_time = 0;
	} else {
		media_time += ts_shift;
	}
	return media_time ;
}

GF_EXPORT
const char *gf_isom_get_segment_name(GF_ISOFile *movie)
{
	if (!movie) return NULL;
	if (movie->append_segment) return movie->movieFileMap->szName;
	return movie->editFileMap->szName;
}

static void compute_seg_size(GF_ISOFile *movie, u64 *out_seg_size)
{
	u64 final_size = 0;
	if (out_seg_size) {
		if (movie->append_segment) {
			final_size = gf_bs_get_position(movie->movieFileMap->bs);
			final_size -= movie->segment_start;
		} else if (movie->editFileMap) {
			final_size = gf_bs_get_position(movie->editFileMap->bs);
		}
		*out_seg_size = final_size;
	}
}

static u32 moof_get_first_sap_end(GF_MovieFragmentBox *moof)
{
	u32 i, count = gf_list_count(moof->TrackList);
	for (i=0; i<count; i++) {
		u32 j, nb_trun;
		GF_TrackFragmentBox *traf = gf_list_get(moof->TrackList, i);
		u32 base_offset = (u32) traf->tfhd->base_data_offset;

		nb_trun = gf_list_count(traf->TrackRuns);
		for (j=0; j<nb_trun; j++) {
			u32 k, nb_ent;
			GF_TrackFragmentRunBox *trun = gf_list_get(traf->TrackRuns, j);
			u32 offset = base_offset + trun->data_offset;
			nb_ent = gf_list_count(trun->entries);
			for (k=0; k<nb_ent; k++) {
				GF_TrunEntry *ent = gf_list_get(trun->entries, k);
				if (ent->SAP_type) return offset + ent->size;

				offset += ent->size;
			}
		}
	}
	return 0;
}

static u64 estimate_next_moof_earliest_presentation_time(u64 ref_track_decode_time, s32 ts_shift, u32 refTrackID, GF_ISOFile *movie)
{
	u32 i, j, nb_aus, nb_ctso, nb_moof;
	u64 duration;
	GF_TrunEntry *ent;
	GF_TrackFragmentBox *traf=NULL;
	GF_TrackFragmentRunBox *trun;
	u32 timescale;
	u64 min_next_cts = -1;

	GF_MovieFragmentBox *moof = gf_list_get(movie->moof_list, 0);

	for (i=0; i<gf_list_count(moof->TrackList); i++) {
		traf = (GF_TrackFragmentBox*)gf_list_get(moof->TrackList, i);
		if (traf->tfhd->trackID==refTrackID) break;
		traf = NULL;
	}
	//no ref track, nothing to estimate
	if (!traf) return -1;
	timescale = traf->trex->track->Media->mediaHeader->timeScale;

	nb_aus = 0;
	duration = 0;
	nb_ctso = 0;
	nb_moof = 0;

	while ((moof = (GF_MovieFragmentBox*)gf_list_enum(movie->moof_list, &nb_moof))) {

		for (i=0; i<gf_list_count(moof->TrackList); i++) {
			traf = (GF_TrackFragmentBox*)gf_list_get(moof->TrackList, i);
			if (traf->tfhd->trackID==refTrackID) break;
			traf = NULL;
		}
		if (!traf) continue;

		i=0;
		while ((trun = (GF_TrackFragmentRunBox*)gf_list_enum(traf->TrackRuns, &i))) {
			j=0;
			while ((ent = (GF_TrunEntry*)gf_list_enum(trun->entries, &j))) {
				if (nb_aus + 1 + movie->sidx_pts_store_count > movie->sidx_pts_store_alloc) {
					movie->sidx_pts_store_alloc = movie->sidx_pts_store_count+nb_aus+1;
					movie->sidx_pts_store = gf_realloc(movie->sidx_pts_store, sizeof(u64) * movie->sidx_pts_store_alloc);
					movie->sidx_pts_next_store = gf_realloc(movie->sidx_pts_next_store, sizeof(u64) * movie->sidx_pts_store_alloc);
				}
				//get PTS for this AU, push to regular list
				movie->sidx_pts_store[movie->sidx_pts_store_count + nb_aus] = get_presentation_time( ref_track_decode_time + duration + ent->CTS_Offset, ts_shift);
				//get PTS for this AU shifted by its presentation duration, push to shifted list
				movie->sidx_pts_next_store[movie->sidx_pts_store_count + nb_aus] = get_presentation_time( ref_track_decode_time + duration + ent->CTS_Offset + ent->Duration, ts_shift);
				duration += ent->Duration;
				if (ent->CTS_Offset)
					nb_ctso++;

				nb_aus++;
			}
		}
	}

	movie->sidx_pts_store_count += nb_aus;

	//no AUs, nothing to estimate
	if (!nb_aus) {
		movie->sidx_pts_store_count = 0;
		return -1;
	}
	//no cts offset, assume earliest PTS in next segment is last PTS in this segment + duration
	if (!nb_ctso) {
		min_next_cts = movie->sidx_pts_next_store[movie->sidx_pts_store_count - 1];
		movie->sidx_pts_store_count = 0;
		return min_next_cts;
	}

	//look for all shifted PTS of this segment in the regular list. If found in the shifted list, the AU is in this segment
	//remove from both list
	for (i=0; i<movie->sidx_pts_store_count; i++) {
		for (j=i; j<movie->sidx_pts_store_count; j++) {
			/*

 			if (movie->sidx_pts_next_store[i] == movie->sidx_pts_store[j]) {
 			
			take care of misaligned timescale eg 24fps but 10000 timescale), we may not find exactly
			the same sample - if diff is below one ms consider it a match
			not doing so would accumulate PTSs in the list, slowing down the muxing*/
			s64 diff = movie->sidx_pts_next_store[i];
			diff -= (s64) movie->sidx_pts_store[j];
			if (timescale>1000) {
				if (ABS(diff) * 1000 < 1 * timescale)
					diff = 0;
			}
			if (diff==0) {
				if (movie->sidx_pts_store_count >= i + 1)
					memmove(&movie->sidx_pts_next_store[i], &movie->sidx_pts_next_store[i+1], sizeof(u64) * (movie->sidx_pts_store_count - i - 1) );
				if (movie->sidx_pts_store_count >= j + 1)
					memmove(&movie->sidx_pts_store[j], &movie->sidx_pts_store[j+1], sizeof(u64) * (movie->sidx_pts_store_count - j - 1) );
				movie->sidx_pts_store_count--;
				i--;
				break;
			}
		}
	}
	//the shifted list contain all AUs not yet in this segment, keep the smallest to compute the earliest PTS in next seg
	//note that we assume the durations were correctly set
	for (i=0; i<movie->sidx_pts_store_count; i++) {
		if (min_next_cts > movie->sidx_pts_next_store[i])
			min_next_cts = movie->sidx_pts_next_store[i];
	}
	return min_next_cts;
}


GF_EXPORT
GF_Err gf_isom_close_segment(GF_ISOFile *movie, s32 subsegments_per_sidx, GF_ISOTrackID referenceTrackID, u64 ref_track_decode_time, s32 ts_shift, u64 ref_track_next_cts, Bool daisy_chain_sidx, Bool use_ssix, Bool last_segment, Bool close_segment_handle, u32 segment_marker_4cc, u64 *index_start_range, u64 *index_end_range, u64 *out_seg_size)
{
	GF_SegmentIndexBox *sidx=NULL;
	GF_SegmentIndexBox *root_sidx=NULL;
	GF_SubsegmentIndexBox *ssix=NULL;
	GF_List *daisy_sidx = NULL;
	GF_BitStream *orig_bs;
	u64 sidx_start, sidx_end;
	Bool first_frag_in_subseg;
	Bool no_sidx = GF_FALSE;
	u32 count, cur_idx, cur_dur, sidx_dur, sidx_idx, idx_offset, frag_count;
	u64 last_top_box_pos, root_prev_offset, local_sidx_start, local_sidx_end, prev_earliest_cts, next_earliest_cts;
	GF_TrackBox *trak = NULL;
	GF_Err e;
	/*number of subsegment in this segment (eg nb references in the first SIDX found)*/
	u32 nb_subsegs=0;
	/*number of subsegment per sidx (eg number of references of any sub-SIDX*/
	u32 subseg_per_sidx;
	/*number of fragments per subsegment*/
	u32 frags_per_subseg;
	/*number of fragments per subsidx*/
	u32 frags_per_subsidx;

	sidx_start = sidx_end = 0;

	if (index_start_range) *index_start_range = 0;
	if (index_end_range) *index_end_range = 0;

	//and only at setup
	if (!movie || !(movie->FragmentsFlags & GF_ISOM_FRAG_WRITE_READY) ) return GF_BAD_PARAM;
	if (movie->openMode != GF_ISOM_OPEN_WRITE) return GF_ISOM_INVALID_MODE;

	count = gf_list_count(movie->moov->mvex->TrackExList);
	if (!count) return GF_BAD_PARAM;

	/*store fragment*/
	if (movie->moof) {
		e = StoreFragment(movie, GF_TRUE, 0, NULL, GF_FALSE);
		if (e) return e;
	}
	/*restore final bitstream*/
	if (movie->segment_bs) {
		gf_bs_del(movie->editFileMap->bs);
		movie->editFileMap->bs = movie->segment_bs;
		movie->segment_bs = NULL;
	}

	count = gf_list_count(movie->moof_list);
	if (!count) {
		/*append segment marker box*/
		if (segment_marker_4cc) {
			if (movie->append_segment) {
				gf_bs_write_u32(movie->movieFileMap->bs, 8);	//write size field
				gf_bs_write_u32(movie->movieFileMap->bs, segment_marker_4cc); //write box type field
			} else {
				gf_bs_write_u32(movie->editFileMap->bs, 8);	//write size field
				gf_bs_write_u32(movie->editFileMap->bs, segment_marker_4cc); //write box type field
			}
		}

		compute_seg_size(movie, out_seg_size);

		if (close_segment_handle) {
			gf_isom_datamap_del(movie->editFileMap);
			movie->editFileMap = NULL;
		}

		return GF_OK;
	}

	gf_bs_seek(movie->editFileMap->bs, movie->segment_start);
	gf_bs_truncate(movie->editFileMap->bs);

	idx_offset = 0;

	if (referenceTrackID) {
		trak = gf_isom_get_track_from_id(movie->moov, referenceTrackID);
		if (!trak) return GF_BAD_PARAM;
	}

	if (subsegments_per_sidx < 0) {
		referenceTrackID = 0;
		subsegments_per_sidx = 0;
	}
	if (!subsegments_per_sidx && !referenceTrackID) {
		no_sidx = GF_TRUE;
	}

	orig_bs = movie->editFileMap->bs;
	if (movie->on_block_out) {
		if (!movie->block_buffer) movie->block_buffer_size = movie->on_block_out_block_size;
		movie->editFileMap->bs = gf_bs_new_cbk_buffer(movie->on_block_out, movie->on_block_out_usr_data, movie->block_buffer, movie->block_buffer_size);
		if (referenceTrackID) gf_bs_prevent_dispatch(movie->editFileMap->bs, GF_TRUE);
	}

	e = gf_isom_write_styp(movie, last_segment);
	if (e) goto exit;

	frags_per_subseg = 0;
	subseg_per_sidx = 0;
	frags_per_subsidx = 0;

	prev_earliest_cts = 0;
	next_earliest_cts = 0;

	if (daisy_chain_sidx)
		daisy_sidx = gf_list_new();

	/*prepare SIDX: we write a blank SIDX box with the right number of entries, and will rewrite it later on*/
	if (referenceTrackID) {
		Bool is_root_sidx = GF_FALSE;

		prev_earliest_cts = get_presentation_time( ref_track_decode_time + moof_get_earliest_cts((GF_MovieFragmentBox*)gf_list_get(movie->moof_list, 0), referenceTrackID), ts_shift);

		//we don't trust ref_track_next_cts to be the earliest in the following segment
		next_earliest_cts = estimate_next_moof_earliest_presentation_time(ref_track_decode_time, ts_shift, referenceTrackID, movie);

		if (movie->root_sidx) {
			sidx = movie->root_sidx;
		} else {
			sidx = (GF_SegmentIndexBox *)gf_isom_box_new(GF_ISOM_BOX_TYPE_SIDX);
			if (!sidx) return GF_OUT_OF_MEM;
		}
		sidx->reference_ID = referenceTrackID;
		sidx->timescale = trak->Media->mediaHeader->timeScale;
		/*we don't write anything between sidx and following moov*/
		sidx->first_offset = 0;

		/*we allocated our sidx to have one ref per "segment" (eg per call to close_segment)*/
		if (movie->root_sidx) {
			if (!movie->root_sidx_index) {
				sidx->earliest_presentation_time = prev_earliest_cts;
			}
			nb_subsegs = 1;
			frags_per_subseg = count;
			frags_per_subsidx = count;
			subseg_per_sidx = 1;
			daisy_chain_sidx = GF_FALSE;

			idx_offset = movie->root_sidx_index;
			sidx_end = gf_bs_get_position(movie->editFileMap->bs);
		} else {
			sidx->earliest_presentation_time = prev_earliest_cts;

			/*if more subsegments requested than fragments available, make a single sidx*/
			if ((s32) count <= subsegments_per_sidx)
				subsegments_per_sidx = 0;

			if (daisy_chain_sidx && (subsegments_per_sidx<2))
				subsegments_per_sidx = 2;

			/*single SIDX, each fragment is a subsegment and we reference all subsegments*/
			if (!subsegments_per_sidx) {
				nb_subsegs = count;
				/*we consider that each fragment is a subsegment - this could be controled by another parameter*/
				frags_per_subseg = 1;
				frags_per_subsidx = count;
				subseg_per_sidx = count;

				sidx->nb_refs = nb_subsegs;
				daisy_chain_sidx = GF_FALSE;
			}
			/*daisy-chain SIDX: each SIDX describes a subsegment made of frags_per_subseg fragments plus next */
			else if (daisy_chain_sidx) {
				frags_per_subsidx = count/subsegments_per_sidx;
				if (frags_per_subsidx * subsegments_per_sidx < count) frags_per_subsidx++;

				nb_subsegs = subsegments_per_sidx;

				/*we consider that each fragment is a subsegment - this could be controled by another parameter*/
				frags_per_subseg = 1;
				subseg_per_sidx = frags_per_subsidx / frags_per_subseg;
				if (subseg_per_sidx * frags_per_subseg < frags_per_subsidx) subseg_per_sidx++;

				sidx->nb_refs = subseg_per_sidx + 1;
			}
			/*hierarchical SIDX*/
			else {
				frags_per_subsidx = count/subsegments_per_sidx;
				if (frags_per_subsidx * subsegments_per_sidx < count) frags_per_subsidx++;

				nb_subsegs = subsegments_per_sidx;

				/*we consider that each fragment is a subsegment - this could be controled by another parameter*/
				frags_per_subseg = 1;
				subseg_per_sidx = frags_per_subsidx / frags_per_subseg;
				if (subseg_per_sidx * frags_per_subseg < frags_per_subsidx) subseg_per_sidx++;

				sidx->nb_refs = nb_subsegs;
				is_root_sidx = GF_TRUE;
			}

			sidx->refs = (GF_SIDXReference*)gf_malloc(sizeof(GF_SIDXReference)*sidx->nb_refs);
			if (!sidx->refs) return GF_OUT_OF_MEM;
			memset(sidx->refs, 0, sizeof(GF_SIDXReference)*sidx->nb_refs);

			/*remember start of sidx*/
			sidx_start = gf_bs_get_position(movie->editFileMap->bs);

			e = gf_isom_box_size((GF_Box *) sidx);
			if (e) goto exit;
			e = gf_isom_box_write((GF_Box *) sidx, movie->editFileMap->bs);
			if (e) goto exit;

			if (use_ssix && !ssix && !movie->root_ssix) {
				u32 k;
				ssix = (GF_SubsegmentIndexBox *) gf_isom_box_new(GF_ISOM_BOX_TYPE_SSIX);
				if (!ssix) return GF_OUT_OF_MEM;
				ssix->subsegments = gf_malloc(sizeof(GF_SubsegmentInfo) * sidx->nb_refs);
				if (!ssix->subsegments) return GF_OUT_OF_MEM;
				ssix->subsegment_count = sidx->nb_refs;
				ssix->subsegment_alloc = ssix->subsegment_count;
				for (k=0; k<sidx->nb_refs; k++) {
					GF_SubsegmentInfo *subs = &ssix->subsegments[k];
					subs->range_count = 2;
					subs->ranges = gf_malloc(sizeof(GF_SubsegmentRangeInfo)*2);
					if (!subs->ranges) return GF_OUT_OF_MEM;
					subs->ranges[0].level = 1;
					subs->ranges[1].level = 2;
					subs->ranges[0].range_size = subs->ranges[1].range_size = 0;
				}

				e = gf_isom_box_size((GF_Box *) ssix);
				if (e) return e;
				e = gf_isom_box_write((GF_Box *) ssix, movie->editFileMap->bs);
				if (e) return e;
			}

			sidx_end = gf_bs_get_position(movie->editFileMap->bs);

			if (daisy_sidx) {
				SIDXEntry *entry;
				GF_SAFEALLOC(entry, SIDXEntry);
				if (!entry) {
					e = GF_OUT_OF_MEM;
					goto exit;
				}
				entry->sidx = sidx;
				entry->start_offset = sidx_start;
				gf_list_add(daisy_sidx, entry);
			}
		}

		if (is_root_sidx) {
			root_sidx = sidx;
			sidx = NULL;
		}
		count = cur_idx = 0;
	}


	last_top_box_pos = root_prev_offset = sidx_end;
	sidx_idx = 0;
	sidx_dur = 0;
	local_sidx_start = local_sidx_end = 0;

	/*cumulated segments duration since start of the sidx */
	frag_count = frags_per_subsidx;
	cur_dur = 0;
	cur_idx = 0;
	first_frag_in_subseg = GF_TRUE;
	e = GF_OK;
	while (gf_list_count(movie->moof_list)) {
		s32 offset_diff;
		u32 moof_size;

		movie->moof = (GF_MovieFragmentBox*)gf_list_get(movie->moof_list, 0);
		gf_list_rem(movie->moof_list, 0);

		/*hierarchical or daisy-chain SIDXs*/
		if (!no_sidx && !sidx && (root_sidx || daisy_chain_sidx) ) {
			u32 subsegments_remaining;
			sidx = (GF_SegmentIndexBox *)gf_isom_box_new(GF_ISOM_BOX_TYPE_SIDX);
			if (!sidx) return GF_OUT_OF_MEM;
			sidx->reference_ID = referenceTrackID;
			sidx->timescale = trak ? trak->Media->mediaHeader->timeScale : 1000;
			sidx->earliest_presentation_time = get_presentation_time( ref_track_decode_time + sidx_dur + moof_get_earliest_cts(movie->moof, referenceTrackID), ts_shift);

			frag_count = frags_per_subsidx;

			/*last segment, add only one ref*/
			subsegments_remaining = 1 + gf_list_count(movie->moof_list);
			if (subseg_per_sidx*frags_per_subseg > subsegments_remaining) {
				subseg_per_sidx = subsegments_remaining / frags_per_subseg;
				if (subseg_per_sidx * frags_per_subseg < subsegments_remaining) subseg_per_sidx++;
			}
			/*we don't write anything between sidx and following moov*/
			sidx->first_offset = 0;
			sidx->nb_refs = subseg_per_sidx;
			if (daisy_chain_sidx && (nb_subsegs>1)) {
				sidx->nb_refs += 1;
			}
			sidx->refs = (GF_SIDXReference*)gf_malloc(sizeof(GF_SIDXReference)*sidx->nb_refs);
			if (!sidx->refs) return GF_OUT_OF_MEM;
			memset(sidx->refs, 0, sizeof(GF_SIDXReference)*sidx->nb_refs);

			if (root_sidx)
				root_sidx->refs[sidx_idx].reference_type = GF_TRUE;

			/*remember start of sidx*/
			local_sidx_start = gf_bs_get_position(movie->editFileMap->bs);

			/*write it*/
			e = gf_isom_box_size((GF_Box *) sidx);
			if (e) goto exit;
			e = gf_isom_box_write((GF_Box *) sidx, movie->editFileMap->bs);
			if (e) goto exit;

			local_sidx_end = gf_bs_get_position(movie->editFileMap->bs);

			/*adjust prev offset*/
			last_top_box_pos = local_sidx_end;

			if (daisy_sidx) {
				SIDXEntry *entry;
				GF_SAFEALLOC(entry, SIDXEntry);
				if (!entry) {
					e = GF_OUT_OF_MEM;
					goto exit;
				}
				entry->sidx = sidx;
				entry->start_offset = local_sidx_start;
				gf_list_add(daisy_sidx, entry);
			}
		}

		offset_diff = (s32) (gf_bs_get_position(movie->editFileMap->bs) - movie->moof->fragment_offset);
		movie->moof->fragment_offset = gf_bs_get_position(movie->editFileMap->bs);

		if (!e) {
			Bool generate_ssix = GF_FALSE;
			if (movie->root_ssix) generate_ssix = GF_TRUE;
			else if (use_ssix && ssix) generate_ssix = GF_TRUE;

			e = StoreFragment(movie, GF_FALSE, offset_diff, &moof_size, GF_FALSE);
			if (e) {
				e = GF_OUT_OF_MEM;
				goto exit;
			}

			if (sidx) {
				u32 cur_index = idx_offset + cur_idx;

				/*do not compute earliest CTS if single segment sidx since we only have set the info for one subsegment*/
				if (!movie->root_sidx && first_frag_in_subseg) {
					u64 first_cts = get_presentation_time( ref_track_decode_time + sidx_dur + cur_dur +  moof_get_earliest_cts(movie->moof, referenceTrackID), ts_shift);
					if (cur_index) {
						u32 subseg_dur = (u32) (first_cts - prev_earliest_cts);
						sidx->refs[cur_index-1].subsegment_duration = subseg_dur;
						if (root_sidx) root_sidx->refs[sidx_idx].subsegment_duration += subseg_dur;
					}
					prev_earliest_cts = first_cts;
					first_frag_in_subseg = GF_FALSE;
				}

				if (sidx->nb_refs<=cur_index) {
					sidx->nb_refs = cur_index+1;
					sidx->refs = gf_realloc(sidx->refs, sizeof(GF_SIDXReference)*sidx->nb_refs);
					memset(&sidx->refs[cur_index], 0, sizeof(GF_SIDXReference));
				}

				/*we refer to next moof*/
				sidx->refs[cur_index].reference_type = GF_FALSE;
				if (!sidx->refs[cur_index].SAP_type) {
					sidx->refs[cur_index].SAP_type = moof_get_sap_info(movie->moof, referenceTrackID, & sidx->refs[cur_index].SAP_delta_time, & sidx->refs[cur_index].starts_with_SAP);
					if (sidx->refs[cur_index].SAP_type) {
						if (root_sidx && !root_sidx->refs[sidx_idx].SAP_type) {
							root_sidx->refs[sidx_idx].SAP_type = sidx->refs[cur_index].SAP_type;
							root_sidx->refs[sidx_idx].SAP_delta_time = sidx->refs[cur_index].SAP_delta_time;
							root_sidx->refs[sidx_idx].starts_with_SAP = sidx->refs[cur_index].starts_with_SAP;
						}
					}
				}
				cur_dur += moof_get_duration(movie->moof, referenceTrackID);

				/*reference size is end of the moof we just wrote minus last_box_pos*/
				sidx->refs[cur_index].reference_size += (u32) ( gf_bs_get_position(movie->editFileMap->bs) - last_top_box_pos) ;
				last_top_box_pos = gf_bs_get_position(movie->editFileMap->bs);

				count++;

				if (generate_ssix) {
					u32 last_sseg_range0_size, remain_size;
					if (movie->root_ssix) {
						ssix = movie->root_ssix;
						if (ssix->subsegment_count <= cur_index) {
							assert(ssix->subsegment_count == cur_index);
							ssix->subsegment_count = cur_index+1;
							ssix->subsegment_alloc = ssix->subsegment_count;
							ssix->subsegments = gf_realloc(ssix->subsegments, ssix->subsegment_count * sizeof(GF_SubsegmentInfo));
							ssix->subsegments[cur_index].range_count = 2;
							ssix->subsegments[cur_index].ranges = gf_malloc(sizeof(GF_SubsegmentRangeInfo)*2);
						}
					}
					assert(ssix);
					ssix->subsegments[cur_index].ranges[0].level = 1;
					ssix->subsegments[cur_index].ranges[0].range_size = moof_get_first_sap_end(movie->moof);

					last_sseg_range0_size = (cur_index < ssix->subsegment_count) ? ssix->subsegments[cur_index].ranges[0].range_size : 0;
					ssix->subsegments[cur_index].ranges[1].level = 2;

					remain_size = sidx->refs[cur_index].reference_size - last_sseg_range0_size;
					ssix->subsegments[cur_index].ranges[1].range_size = remain_size;
					if (remain_size>0xFFFFFF) {
						GF_LOG(GF_LOG_WARNING, GF_LOG_CONTAINER, ("[iso fragment] Remaining subsegment size %d larger than max ssix range size 0xFFFFFF, file might be broken\n", remain_size));
					}

					if (movie->root_ssix)
						ssix = NULL;
				}

				/*we are switching subsegment*/
				frag_count--;

				if (count==frags_per_subseg) {
					count = 0;
					first_frag_in_subseg = GF_TRUE;
					cur_idx++;
				}

				/*switching to next SIDX*/
				if ((cur_idx==subseg_per_sidx) || !frag_count) {
					u32 subseg_dur;
					/*update last ref duration*/

					//get next segment earliest cts - if estimation failed, use ref_track_next_cts
					if ((next_earliest_cts==-1) || (next_earliest_cts < prev_earliest_cts))  {
						u64 next_cts;
						if (gf_list_count(movie->moof_list)) {
							next_cts = get_presentation_time( ref_track_decode_time + sidx_dur + cur_dur + moof_get_earliest_cts((GF_MovieFragmentBox*)gf_list_get(movie->moof_list, 0), referenceTrackID), ts_shift);
						} else {
							next_cts = get_presentation_time( ref_track_next_cts, ts_shift);
						}
						subseg_dur = (u32) (next_cts - prev_earliest_cts);
					} else {
						subseg_dur = (u32) (next_earliest_cts - prev_earliest_cts);
					}

					if (movie->root_sidx) {
						sidx->refs[idx_offset].subsegment_duration = subseg_dur;
					}
					/*if daisy chain and not the last sidx, we have an extra entry at the end*/
					else if (daisy_chain_sidx && (nb_subsegs>1)) {
						sidx->refs[sidx->nb_refs - 2].subsegment_duration = subseg_dur;
					} else {
						sidx->refs[sidx->nb_refs-1].subsegment_duration = subseg_dur;
					}

					if (root_sidx) {

						root_sidx->refs[sidx_idx].subsegment_duration += subseg_dur;


						root_sidx->refs[sidx_idx].reference_size = (u32) (gf_bs_get_position(movie->editFileMap->bs) - local_sidx_start);
						if (!sidx_idx) {
							root_sidx->earliest_presentation_time = sidx->earliest_presentation_time;
						}
						sidx_rewrite(sidx, movie->editFileMap->bs, local_sidx_start, ssix);
						gf_isom_box_del((GF_Box*)sidx);
						sidx = NULL;
					} else if (daisy_chain_sidx) {
						SIDXEntry *entry = (SIDXEntry*)gf_list_last(daisy_sidx);
						entry->end_offset = gf_bs_get_position(movie->editFileMap->bs);
						nb_subsegs--;
						sidx = NULL;
					}
					sidx_dur += cur_dur;
					cur_dur = 0;
					count = 0;
					cur_idx=0;
					if (movie->root_sidx)
						movie->root_sidx_index++;
					sidx_idx++;
				}
			}
		}
		gf_isom_box_del((GF_Box *) movie->moof);
		movie->moof = NULL;
	}

	/*append segment marker box*/
	if (segment_marker_4cc) {
		gf_bs_write_u32(movie->editFileMap->bs, 8);	//write size field
		gf_bs_write_u32(movie->editFileMap->bs, segment_marker_4cc); //write box type field
	}

	if (movie->root_sidx) {
		if (last_segment && !movie->dyn_root_sidx) {
			assert(movie->root_sidx_index == movie->root_sidx->nb_refs);

			sidx_rewrite(movie->root_sidx, movie->editFileMap->bs, movie->root_sidx_offset, movie->root_ssix);
			gf_isom_box_del((GF_Box*) movie->root_sidx);
			movie->root_sidx = NULL;

			if (movie->root_ssix) {
				gf_isom_box_del((GF_Box*)movie->root_ssix);
				movie->root_ssix = NULL;
			}
		}
		if (ssix)
			gf_isom_box_del((GF_Box*)ssix);

		compute_seg_size(movie, out_seg_size);
		goto exit;
	}

	if (sidx) {
		assert(!root_sidx);
		sidx_rewrite(sidx, movie->editFileMap->bs, sidx_start, ssix);
		gf_isom_box_del((GF_Box*)sidx);
	}
	if (ssix) {
		gf_isom_box_del((GF_Box*)ssix);
		ssix = NULL;
	}

	if (daisy_sidx) {
		u32 i, j;
		u64 last_entry_end_offset = 0;

		count = gf_list_count(daisy_sidx);
		for (i=count; i>1; i--) {
			SIDXEntry *entry = (SIDXEntry*)gf_list_get(daisy_sidx, i-2);
			SIDXEntry *next_entry = (SIDXEntry*)gf_list_get(daisy_sidx, i-1);

			if (!last_entry_end_offset) {
				last_entry_end_offset = next_entry->end_offset;
				/*rewrite last sidx*/
				sidx_rewrite(next_entry->sidx, movie->editFileMap->bs, next_entry->start_offset, NULL);
			}
			/*copy over SAP info for last item (which points to next item !)*/
			entry->sidx->refs[entry->sidx->nb_refs-1] = next_entry->sidx->refs[0];
			/*and rewrite reference type, size and dur*/
			entry->sidx->refs[entry->sidx->nb_refs-1].reference_type = GF_TRUE;
			entry->sidx->refs[entry->sidx->nb_refs-1].reference_size = (u32) (last_entry_end_offset - next_entry->start_offset);
			entry->sidx->refs[entry->sidx->nb_refs-1].subsegment_duration = 0;
			for (j=0; j<next_entry->sidx->nb_refs; j++) {
				entry->sidx->refs[entry->sidx->nb_refs-1].subsegment_duration += next_entry->sidx->refs[j].subsegment_duration;
			}
			sidx_rewrite(entry->sidx, movie->editFileMap->bs, entry->start_offset, NULL);
		}
		while (gf_list_count(daisy_sidx)) {
			SIDXEntry *entry = (SIDXEntry*)gf_list_last(daisy_sidx);
			gf_isom_box_del((GF_Box*)entry->sidx);
			gf_free(entry);
			gf_list_rem_last(daisy_sidx);
		}
		gf_list_del(daisy_sidx);
	}
	if (root_sidx) {
		sidx_rewrite(root_sidx, movie->editFileMap->bs, sidx_start, NULL);
		gf_isom_box_del((GF_Box*)root_sidx);
	}

	if ((root_sidx || sidx) && !daisy_chain_sidx) {
		if (index_start_range) *index_start_range = sidx_start;
		if (index_end_range) *index_end_range = sidx_end - 1;
	}

	if (movie->append_segment) {
		char bloc[1024];
		u32 seg_size = (u32) gf_bs_get_size(movie->editFileMap->bs);
		gf_bs_seek(movie->editFileMap->bs, 0);
		while (seg_size) {
			u32 size = gf_bs_read_data(movie->editFileMap->bs, bloc, (seg_size>1024) ? 1024 : seg_size);
			gf_bs_write_data(movie->movieFileMap->bs, bloc, size);
			seg_size -= size;
		}
		gf_isom_datamap_del(movie->editFileMap);
		movie->editFileMap = gf_isom_fdm_new_temp(NULL);
	} else if (close_segment_handle == GF_TRUE) {
		gf_isom_datamap_del(movie->editFileMap);
		movie->editFileMap = NULL;
	}
	compute_seg_size(movie, out_seg_size);

exit:
	if (movie->editFileMap && (orig_bs != movie->editFileMap->bs)) {
		u32 tmpsize;
		gf_bs_get_content_no_truncate(movie->editFileMap->bs, &movie->block_buffer, &tmpsize, &movie->block_buffer_size);
		gf_bs_del(movie->editFileMap->bs);
		movie->editFileMap->bs = orig_bs;
	}
	return e;
}

GF_EXPORT
GF_Err gf_isom_flush_sidx(GF_ISOFile *movie, u32 sidx_max_size, Bool exact_range)
{
	GF_BitStream *bs;
	GF_Err e;
	u32 size;
	//and only at setup
	if (!movie || !(movie->FragmentsFlags & GF_ISOM_FRAG_WRITE_READY) ) return GF_BAD_PARAM;
	if (movie->openMode != GF_ISOM_OPEN_WRITE) return GF_ISOM_INVALID_MODE;

	if (! movie->on_block_out) return GF_BAD_PARAM;
	if (! movie->root_sidx) return GF_BAD_PARAM;

	if (!movie->block_buffer_size) movie->block_buffer_size = movie->on_block_out_block_size;
	bs = gf_bs_new_cbk_buffer(movie->on_block_out, movie->on_block_out_usr_data, movie->block_buffer, movie->block_buffer_size);
	gf_bs_prevent_dispatch(bs, GF_TRUE);
	
	assert(movie->root_sidx_index == movie->root_sidx->nb_refs);

	if (exact_range)
		movie->root_sidx->version = 1;
		
	e = gf_isom_box_size((GF_Box*)movie->root_sidx);
	size = (u32) movie->root_sidx->size;
	if (movie->root_ssix) {
		e = gf_isom_box_size((GF_Box*)movie->root_ssix);
		size += (u32) movie->root_ssix->size;
		movie->root_sidx->first_offset = (u32) movie->root_ssix->size;
	}

	if (sidx_max_size && (size > sidx_max_size) ) {
#ifndef GPAC_DISABLE_LOG
		u32 orig_seg_count = movie->root_sidx->nb_refs;
#endif
		//trash 8 bytes to be able to write a free box before
		sidx_max_size -= 8;
		GF_LOG(GF_LOG_WARNING, GF_LOG_CONTAINER, ("[iso fragment] SIDX size %d is larger than allocated SIDX block %d, merging final segments\n", movie->root_sidx->size, sidx_max_size));
		while (movie->root_sidx->nb_refs>2) {
			movie->root_sidx->refs[movie->root_sidx->nb_refs-2].subsegment_duration += movie->root_sidx->refs[movie->root_sidx->nb_refs-1].subsegment_duration;
			movie->root_sidx->refs[movie->root_sidx->nb_refs-2].reference_size += movie->root_sidx->refs[movie->root_sidx->nb_refs-1].reference_size;
			movie->root_sidx->nb_refs--;
			if (movie->root_ssix) {
				movie->root_ssix->subsegments[movie->root_ssix->subsegment_count-2].ranges[1].range_size += movie->root_ssix->subsegments[movie->root_ssix->subsegment_count-1].ranges[0].range_size;
				movie->root_ssix->subsegments[movie->root_ssix->subsegment_count-2].ranges[1].range_size += movie->root_ssix->subsegments[movie->root_ssix->subsegment_count-1].ranges[1].range_size;
				movie->root_ssix->subsegment_count--;
			}

			e = gf_isom_box_size((GF_Box*)movie->root_sidx);
			size = (u32) movie->root_sidx->size;
			if (movie->root_ssix) {
				e = gf_isom_box_size((GF_Box*)movie->root_ssix);
				size += (u32) movie->root_ssix->size;
				movie->root_sidx->first_offset = (u32) movie->root_ssix->size;
			}

			if (size < sidx_max_size) break;
		}
		if (size > sidx_max_size) {
			GF_LOG(GF_LOG_ERROR, GF_LOG_CONTAINER, ("[iso fragment] SIDX size %d is larger than allocated SIDX block and no more segments to merge\n", size, sidx_max_size));
			return GF_IO_ERR;
		} else {
			GF_LOG(GF_LOG_WARNING, GF_LOG_CONTAINER, ("[iso fragment] Merged %d segments in SIDX to fit allocated block, remaining segments %d\n", orig_seg_count - movie->root_sidx->nb_refs, movie->root_sidx->nb_refs));
		}
	}
	if (!e) {
		if (movie->root_ssix) {
			gf_isom_box_size((GF_Box *) movie->root_ssix);

			if (movie->compress_mode>=GF_ISO_COMP_MOOF_SSIX) {
				u32 ssix_comp_size;
				//compute ssix compressed size by using NULL destination bitstream
				//not really optimum since we compress twice the ssix, to optimize ...
				e = gf_isom_write_compressed_box(movie, (GF_Box *) movie->root_ssix, GF_4CC('!', 's', 's', 'x'), NULL, &ssix_comp_size);
				movie->root_sidx->first_offset = ssix_comp_size;
			} else {
				movie->root_sidx->first_offset = (u32) movie->root_ssix->size;
			}
		}
		if (!e) {
			if (movie->compress_mode>=GF_ISO_COMP_MOOF_SIDX) {
				e = gf_isom_write_compressed_box(movie, (GF_Box *) movie->root_sidx, GF_4CC('!', 's', 'i', 'x'), bs, NULL);
			} else {
				e = gf_isom_box_write((GF_Box *) movie->root_sidx, bs);
			}
		}

		if (!e && movie->root_ssix) {
			if (movie->compress_mode>=GF_ISO_COMP_MOOF_SSIX) {
				e = gf_isom_write_compressed_box(movie, (GF_Box *) movie->root_ssix, GF_4CC('!', 's', 's', 'x'), bs, NULL);
			} else {
				e = gf_isom_box_write((GF_Box *) movie->root_ssix, bs);
			}
		}
	}

	gf_isom_box_del((GF_Box*) movie->root_sidx);
	movie->root_sidx = NULL;
	if (movie->root_ssix) {
		gf_isom_box_del((GF_Box*) movie->root_ssix);
		movie->root_ssix = NULL;
	}

	gf_bs_get_content_no_truncate(bs, &movie->block_buffer, &size, &movie->block_buffer_size);
	gf_bs_del(bs);
	return e;
}

GF_EXPORT
GF_Err gf_isom_close_fragments(GF_ISOFile *movie)
{
	if (movie->use_segments) {
		return gf_isom_close_segment(movie, 0, 0, 0, 0, 0, 0, GF_FALSE, GF_FALSE, 1, 0, NULL, NULL, NULL);
	} else {
		return StoreFragment(movie, GF_FALSE, 0, NULL, GF_TRUE);
	}
}

GF_EXPORT
GF_Err gf_isom_start_segment(GF_ISOFile *movie, const char *SegName, Bool memory_mode)
{
	GF_Err e;
	//and only at setup
	if (!movie || !(movie->FragmentsFlags & GF_ISOM_FRAG_WRITE_READY) ) return GF_BAD_PARAM;
	if (movie->openMode != GF_ISOM_OPEN_WRITE) return GF_ISOM_INVALID_MODE;

	if (gf_list_count(movie->moof_list))
		return GF_BAD_PARAM;

	movie->segment_bs = NULL;
	movie->append_segment = GF_FALSE;
	/*update segment file*/
	if (SegName || !gf_isom_get_filename(movie)) {
		if (movie->editFileMap) gf_isom_datamap_del(movie->editFileMap);
		e = gf_isom_datamap_new(SegName, NULL, GF_ISOM_DATA_MAP_WRITE, &movie->editFileMap);
		movie->segment_start = 0;
		movie->styp_written = GF_FALSE;
		if (e) return e;
	} else {
		assert(gf_list_count(movie->moof_list) == 0);
		movie->segment_start = gf_bs_get_position(movie->editFileMap->bs);
		/*if movieFileMap is not null, we are concatenating segments to the original movie, force a copy*/
		if (movie->movieFileMap)
			movie->append_segment = GF_TRUE;
		movie->styp_written = GF_TRUE;
	}

	/*create a memory bitstream for all file IO until final flush*/
	if (memory_mode) {
		movie->segment_bs = movie->editFileMap->bs;
		movie->editFileMap->bs = gf_bs_new(NULL, 0, GF_BITSTREAM_WRITE);
	}
	return GF_OK;
}

GF_EXPORT
GF_Err gf_isom_set_fragment_reference_time(GF_ISOFile *movie, GF_ISOTrackID reference_track_ID, u64 ntp, u64 timestamp)
{
	if (!movie->moof) return GF_BAD_PARAM;
	movie->moof->reference_track_ID = reference_track_ID;
	movie->moof->ntp = ntp;
	movie->moof->timestamp = timestamp;
	return GF_OK;
}

GF_EXPORT
GF_Err gf_isom_set_traf_mss_timeext(GF_ISOFile *movie, GF_ISOTrackID reference_track_ID, u64 ntp_in_track_timescale, u64 traf_duration_in_track_timescale)
{
	u32 i;
	if (!movie || !movie->moof)
		return GF_BAD_PARAM;
	for (i=0; i<gf_list_count(movie->moof->TrackList); i++) {
		GF_TrackFragmentBox *traf = (GF_TrackFragmentBox*)gf_list_get(movie->moof->TrackList, i);
		if (!traf)
			return GF_BAD_PARAM;
		if (traf->tfxd)
<<<<<<< HEAD
			gf_isom_box_del_parent(&traf->child_boxes, (GF_Box*)traf->tfxd);
		traf->tfxd = (GF_MSSTimeExtBox *)gf_isom_box_new_parent(&traf->child_boxes, GF_ISOM_BOX_UUID_TFXD);
=======
			gf_isom_box_del((GF_Box*)traf->tfxd);
		traf->tfxd = (GF_MSSTimeExtBox *)gf_isom_box_new(GF_ISOM_BOX_UUID_TFXD);
		if (!traf->tfxd) return GF_OUT_OF_MEM;
>>>>>>> bd96f679
		traf->tfxd->absolute_time_in_track_timescale = ntp_in_track_timescale;
		traf->tfxd->fragment_duration_in_track_timescale = traf_duration_in_track_timescale;
	}
	return GF_OK;
}

GF_EXPORT
GF_Err gf_isom_start_fragment(GF_ISOFile *movie, GF_ISOStartFragmentFlags flags)
{
	u32 i, count;
	GF_TrackExtendsBox *trex;
	GF_TrackFragmentBox *traf;
	GF_Err e;
	Bool moof_first = (flags & GF_ISOM_FRAG_MOOF_FIRST) ? GF_TRUE : GF_FALSE;
#ifdef GF_ENABLE_CTRN
	Bool use_ctrn = (flags & GF_ISOM_FRAG_USE_COMPACT) ? GF_TRUE : GF_FALSE;
#endif

	//and only at setup
	if (!movie || !(movie->FragmentsFlags & GF_ISOM_FRAG_WRITE_READY) )
		return GF_BAD_PARAM;
	if (movie->openMode != GF_ISOM_OPEN_WRITE) return GF_ISOM_INVALID_MODE;

	count = gf_list_count(movie->moov->mvex->TrackExList);
	if (!count)
		return GF_BAD_PARAM;

	/*always force cached mode when writing movie segments*/
	if (movie->use_segments) moof_first = GF_TRUE;
	movie->moof_first = moof_first;

	//store existing fragment
	if (movie->moof) {
		e = StoreFragment(movie, movie->use_segments ? GF_TRUE : GF_FALSE, 0, NULL, movie->use_segments ? GF_TRUE : GF_FALSE);
		if (e) return e;
	}

	//create new fragment
	movie->moof = (GF_MovieFragmentBox *) gf_isom_box_new(GF_ISOM_BOX_TYPE_MOOF);
<<<<<<< HEAD
	movie->moof->mfhd = (GF_MovieFragmentHeaderBox *) gf_isom_box_new_parent(&movie->moof->child_boxes, GF_ISOM_BOX_TYPE_MFHD);
=======
	if (!movie->moof) return GF_OUT_OF_MEM;
	movie->moof->mfhd = (GF_MovieFragmentHeaderBox *) gf_isom_box_new(GF_ISOM_BOX_TYPE_MFHD);
	if (!movie->moof->mfhd) return GF_OUT_OF_MEM;
>>>>>>> bd96f679
	movie->moof->mfhd->sequence_number = movie->NextMoofNumber;
	movie->NextMoofNumber ++;
	if (movie->use_segments || movie->on_block_out)
		gf_list_add(movie->moof_list, movie->moof);


	/*remember segment offset*/
	movie->moof->fragment_offset = gf_bs_get_position(movie->editFileMap->bs);

	/*prepare MDAT*/
	gf_bs_write_u32(movie->editFileMap->bs, 0);
	gf_bs_write_u32(movie->editFileMap->bs, GF_ISOM_BOX_TYPE_MDAT);

	//we create a TRAF for each setup track, unused ones will be removed at store time
	for (i=0; i<count; i++) {
		trex = (GF_TrackExtendsBox*)gf_list_get(movie->moov->mvex->TrackExList, i);
<<<<<<< HEAD
		traf = (GF_TrackFragmentBox *) gf_isom_box_new_parent(&movie->moof->child_boxes, GF_ISOM_BOX_TYPE_TRAF);
		traf->trex = trex;
		traf->tfhd = (GF_TrackFragmentHeaderBox *) gf_isom_box_new_parent(&traf->child_boxes, GF_ISOM_BOX_TYPE_TFHD);
=======
		traf = (GF_TrackFragmentBox *) gf_isom_box_new(GF_ISOM_BOX_TYPE_TRAF);
		if (!traf) return GF_OUT_OF_MEM;
		traf->trex = trex;
		traf->tfhd = (GF_TrackFragmentHeaderBox *) gf_isom_box_new(GF_ISOM_BOX_TYPE_TFHD);
		if (!traf->tfhd) return GF_OUT_OF_MEM;
>>>>>>> bd96f679
		traf->tfhd->trackID = trex->trackID;
		//add 8 bytes (MDAT size+type) to avoid the data_offset in the first trun
		traf->tfhd->base_data_offset = movie->moof->fragment_offset + 8;
#ifdef GF_ENABLE_CTRN
		traf->use_ctrn = use_ctrn;
		if (trex->inherit_from_traf_id)
			traf->use_inherit = GF_TRUE;
#endif
		gf_list_add(movie->moof->TrackList, traf);

		if (movie->mfra) {
			GF_TrackFragmentRandomAccessBox *tfra;
			GF_RandomAccessEntry *raf;
			if (!traf->trex->tfra) {
<<<<<<< HEAD
				tfra = (GF_TrackFragmentRandomAccessBox *)gf_isom_box_new_parent(&movie->mfra->child_boxes, GF_ISOM_BOX_TYPE_TFRA);
=======
				tfra = (GF_TrackFragmentRandomAccessBox *)gf_isom_box_new(GF_ISOM_BOX_TYPE_TFRA);
				if (!tfra) return GF_OUT_OF_MEM;
>>>>>>> bd96f679
				tfra->track_id = traf->trex->trackID;
				tfra->traf_bits = 8;
				tfra->trun_bits = 8;
				tfra->sample_bits = 8;
				gf_list_add(movie->mfra->tfra_list, tfra);
				traf->trex->tfra = tfra;
			}
			tfra = traf->trex->tfra;
			tfra->entries = (GF_RandomAccessEntry *)gf_realloc(tfra->entries, (tfra->nb_entries+1)*sizeof(GF_RandomAccessEntry));
			tfra->nb_entries++;
			raf = &tfra->entries[tfra->nb_entries-1];
			raf->sample_number = 1;
			raf->time = 0;
			raf->traf_number = i+1;
			//trun number is set once we fond a sync
			raf->trun_number = 0;
			raf->moof_offset = movie->moof->fragment_offset;
		}
	}
	return GF_OK;
}


GF_Err gf_isom_set_fragment_template(GF_ISOFile *movie, u8 *tpl_data, u32 tpl_size, Bool *has_tfdt, GF_SegmentIndexBox **out_sidx)
{
	GF_BitStream *bs;
	GF_Err e=GF_OK;
	if (out_sidx) *out_sidx = NULL;
	if (!movie->moof) return GF_BAD_PARAM;

	bs = gf_bs_new(tpl_data, tpl_size, GF_BITSTREAM_READ);
	while (gf_bs_available(bs)) {
		GF_Box *a;
		e = gf_isom_box_parse(&a, bs);
		if (e) break;
		if (a->type==GF_ISOM_BOX_TYPE_STYP) {
			if (movie->brand) {
				gf_list_del_item(movie->TopBoxes, movie->brand);
				gf_isom_box_del((GF_Box *)movie->brand);
			}
			movie->brand = (GF_FileTypeBox *) a;
			gf_list_add(movie->TopBoxes, movie->brand);
			continue;
		}
		if (a->type==GF_ISOM_BOX_TYPE_MOOF) {
			u32 i, count, j, nb_trex;
			s32 idx;
			Bool single_track=GF_FALSE;
			GF_MovieFragmentBox *moof = (GF_MovieFragmentBox *)a;

			moof->fragment_offset = movie->moof->fragment_offset;
			nb_trex = gf_list_count(movie->moov->mvex->TrackExList);
			count = gf_list_count(moof->TrackList);
			for (i=0; i<count; i++) {
				GF_TrackFragmentBox *traf = gf_list_get(moof->TrackList, i);
				GF_TrackBox *trak = traf->tfhd ? gf_isom_get_track_from_id(movie->moov, traf->tfhd->trackID) : NULL;
				if (traf->tfhd && !trak && !single_track && (gf_list_count(movie->moov->trackList)==1)) {
					trak = gf_list_get(movie->moov->trackList, 0);
					single_track = GF_TRUE;
					traf->tfhd->trackID = trak->Header->trackID;
				}
				for (j=0; j<nb_trex && trak; j++) {
					GF_TrackExtendsBox *trex = gf_list_get(movie->moov->mvex->TrackExList, j);
					if (trex->trackID == traf->tfhd->trackID) {
						traf->trex = trex;
						break;
					}
				}
				if (!trak || !traf->trex) {
					gf_list_rem(moof->TrackList, i);
					i--;
					count--;
					gf_isom_box_del((GF_Box*)traf);
					continue;
				}
				traf->tfhd->base_data_offset = movie->moof->fragment_offset + 8;
				if (traf->tfdt && has_tfdt)
					*has_tfdt = GF_TRUE;
			}
			//remove old moof and switch with this one
			idx = gf_list_find(movie->moof_list, movie->moof);
			if (idx>=0) {
				gf_list_rem(movie->moof_list, idx);
				gf_list_add(movie->moof_list, moof);
			}
			gf_isom_box_del((GF_Box *)movie->moof);
			movie->moof = moof;
			continue;
		}
		if (a->type==GF_ISOM_BOX_TYPE_SIDX) {
			if (out_sidx && !*out_sidx) {
				*out_sidx = (GF_SegmentIndexBox *) a;
				continue;
			}
		}
		gf_isom_box_del(a);
	}
	gf_bs_del(bs);
	return e;
}

static
u32 GetRunSize(GF_TrackFragmentRunBox *trun)
{
	u32 i, size;
	GF_TrunEntry *ent;
	size = 0;
	i=0;
	while ((ent = (GF_TrunEntry*)gf_list_enum(trun->entries, &i))) {
		size += ent->size;
	}
	return size;
}

GF_EXPORT
GF_Err gf_isom_fragment_add_sample(GF_ISOFile *movie, GF_ISOTrackID TrackID, const GF_ISOSample *sample, u32 DescIndex,
                                   u32 Duration, u8 PaddingBits, u16 DegradationPriority, Bool redundant_coding)
{
	u32 count, buffer_size;
	u8 *buffer;
	u64 pos;
	GF_ISOSample *od_sample = NULL;
	GF_TrunEntry *ent, *prev_ent;
	GF_TrackFragmentBox *traf, *traf_2;
	GF_TrackFragmentRunBox *trun;

	if (!movie->moof || !(movie->FragmentsFlags & GF_ISOM_FRAG_WRITE_READY) || !sample)
		return GF_BAD_PARAM;

	traf = gf_isom_get_traf(movie, TrackID);
	if (!traf)
		return GF_BAD_PARAM;

	if (!traf->tfhd->sample_desc_index)
		traf->tfhd->sample_desc_index = DescIndex ? DescIndex : traf->trex->def_sample_desc_index;

	pos = gf_bs_get_position(movie->editFileMap->bs);


	//WARNING: we change stream description, create a new TRAF
	if ( DescIndex && (traf->tfhd->sample_desc_index != DescIndex)) {
		//if we're caching flush the current run
		if (traf->DataCache && !traf->use_sample_interleave) {
			count = gf_list_count(traf->TrackRuns);
			if (count) {
				trun = (GF_TrackFragmentRunBox *)gf_list_get(traf->TrackRuns, count-1);
				trun->data_offset = (u32) (pos - movie->moof->fragment_offset - 8);
				gf_bs_get_content(trun->cache, &buffer, &buffer_size);
				gf_bs_write_data(movie->editFileMap->bs, buffer, buffer_size);
				gf_bs_del(trun->cache);
				trun->cache = NULL;
				gf_free(buffer);
			}
		}
<<<<<<< HEAD
		traf_2 = (GF_TrackFragmentBox *) gf_isom_box_new_parent(&movie->moof->child_boxes, GF_ISOM_BOX_TYPE_TRAF);
		traf_2->trex = traf->trex;
		traf_2->tfhd = (GF_TrackFragmentHeaderBox *) gf_isom_box_new_parent(&traf_2->child_boxes, GF_ISOM_BOX_TYPE_TFHD);
=======
		traf_2 = (GF_TrackFragmentBox *) gf_isom_box_new(GF_ISOM_BOX_TYPE_TRAF);
		if (!traf_2) return GF_OUT_OF_MEM;
		traf_2->trex = traf->trex;
		traf_2->tfhd = (GF_TrackFragmentHeaderBox *) gf_isom_box_new(GF_ISOM_BOX_TYPE_TFHD);
		if (!traf_2->tfhd) return GF_OUT_OF_MEM;
>>>>>>> bd96f679
		traf_2->tfhd->trackID = traf->tfhd->trackID;
		//keep the same offset
		traf_2->tfhd->base_data_offset = movie->moof->fragment_offset + 8;
		gf_list_add(movie->moof->TrackList, traf_2);

		//duplicate infos
		traf_2->IFrameSwitching = traf->IFrameSwitching;
		traf_2->use_sample_interleave = traf->use_sample_interleave;
		traf_2->interleave_id = traf->interleave_id;
		traf_2->DataCache  = traf->DataCache;
		traf_2->tfhd->sample_desc_index  = DescIndex;

		//switch them ...
		traf = traf_2;
	}

	pos = gf_bs_get_position(movie->editFileMap->bs);
	//check if we need a new trun entry
	count = (traf->use_sample_interleave && traf->force_new_trun) ? 0 : gf_list_count(traf->TrackRuns);
	if (count) {
		trun = (GF_TrackFragmentRunBox *)gf_list_get(traf->TrackRuns, count-1);
		//check data offset when no caching as trun entries shall ALWAYS be contiguous samples
		if (!traf->DataCache && (movie->moof->fragment_offset + 8 + trun->data_offset + GetRunSize(trun) != pos) )
			count = 0;

		//check I-frame detection
		if (traf->IFrameSwitching && sample->IsRAP)
			count = 0;

		if (traf->DataCache && (traf->DataCache==trun->sample_count) && !traf->use_sample_interleave)
			count = 0;

		if (traf->force_new_trun)
			count = 0;

		//if data cache is on and we're changing TRUN, store the cache and update data offset
		if (!count && traf->DataCache && !traf->use_sample_interleave) {
			trun->data_offset = (u32) (pos - movie->moof->fragment_offset - 8);
			gf_bs_get_content(trun->cache, &buffer, &buffer_size);
			gf_bs_write_data(movie->editFileMap->bs, buffer, buffer_size);
			gf_bs_del(trun->cache);
			trun->cache = NULL;
			gf_free(buffer);
		}
	}
	traf->force_new_trun = 0;

	//new run
	if (!count) {
<<<<<<< HEAD
		trun = (GF_TrackFragmentRunBox *) gf_isom_box_new_parent(&traf->child_boxes, GF_ISOM_BOX_TYPE_TRUN);
=======
		trun = (GF_TrackFragmentRunBox *) gf_isom_box_new(GF_ISOM_BOX_TYPE_TRUN);
		if (!trun) return GF_OUT_OF_MEM;
>>>>>>> bd96f679
		//store data offset (we have the 8 btyes offset of the MDAT)
		trun->data_offset = (u32) (pos - movie->moof->fragment_offset - 8);
		gf_list_add(traf->TrackRuns, trun);
#ifdef GF_ENABLE_CTRN
		trun->use_ctrn = traf->use_ctrn;
		trun->use_inherit = traf->use_inherit;
		trun->ctso_multiplier = traf->trex->def_sample_duration;
#endif
		trun->interleave_id = traf->interleave_id;

		//if we use data caching, create a bitstream
		if (traf->DataCache)
			trun->cache = gf_bs_new(NULL, 0, GF_BITSTREAM_WRITE);
	}

	GF_SAFEALLOC(ent, GF_TrunEntry);
	if (!ent) return GF_OUT_OF_MEM;
	ent->CTS_Offset = sample->CTS_Offset;
	ent->Duration = Duration;
	ent->dts = sample->DTS;
	ent->size = sample->dataLength;
	ent->nb_pack = sample->nb_pack;
	ent->flags = GF_ISOM_FORMAT_FRAG_FLAGS(PaddingBits, sample->IsRAP, DegradationPriority);
	if (sample->IsRAP) {
		ent->flags |= GF_ISOM_GET_FRAG_DEPEND_FLAGS(0, 2, 0, (redundant_coding ? 1 : 0) );
		ent->SAP_type = sample->IsRAP;
	}
	prev_ent = gf_list_last(trun->entries);
	if (prev_ent && prev_ent->dts && sample->DTS) {
		if (prev_ent->Duration != sample->DTS - prev_ent->dts)
			prev_ent->Duration = (u32) (sample->DTS - prev_ent->dts);
	}
	gf_list_add(trun->entries, ent);

	if (sample->CTS_Offset<0) {
		trun->version = 1;
	}
	trun->sample_count += sample->nb_pack ? sample->nb_pack : 1;

	//rewrite OD frames
	if (traf->trex->track->Media->handler->handlerType == GF_ISOM_MEDIA_OD) {
		//this may fail if dependencies are not well done ...
		Media_ParseODFrame(traf->trex->track->Media, sample, &od_sample);
		sample = od_sample;
	}

	//finally write the data
	if (sample->dataLength) {
		if (!traf->DataCache) {
			if (!gf_bs_write_data(movie->editFileMap->bs, sample->data, sample->dataLength)) {
				GF_LOG(GF_LOG_WARNING, GF_LOG_CONTAINER, ("[iso fragment] Could not add a sample with a size of %u bytes (no DataCache)\n", sample->dataLength));
				return GF_OUT_OF_MEM;
			}
		} else if (trun->cache) {
			if (!gf_bs_write_data(trun->cache, sample->data, sample->dataLength)) {
				GF_LOG(GF_LOG_WARNING, GF_LOG_CONTAINER, ("[iso fragment] Could not add a sample with a size of %u bytes (with cache)\n", sample->dataLength));
				return GF_OUT_OF_MEM;
			}
		} else {
			return GF_BAD_PARAM;
		}
	}
	if (od_sample) gf_isom_sample_del(&od_sample);

	if (traf->trex->tfra) {
		GF_RandomAccessEntry *raf;
		raf = &traf->trex->tfra->entries[traf->trex->tfra->nb_entries-1];
		//if sample is sync, store its time and trun number
		if (!raf->trun_number && sample->IsRAP) {
			raf->time = sample->DTS + sample->CTS_Offset;
			raf->trun_number = gf_list_count(traf->TrackRuns);
			raf->sample_number = trun->sample_count;
		}
	}
	return GF_OK;
}

GF_EXPORT
GF_Err gf_isom_fragment_set_cenc_sai(GF_ISOFile *output, GF_ISOTrackID TrackID, u32 IV_size, u8 *sai_b, u32 sai_b_size, Bool use_subsamples, Bool use_saio_32bit)
{
	GF_CENCSampleAuxInfo *sai;
	GF_TrackFragmentBox  *traf = gf_isom_get_traf(output, TrackID);
	u32 i;
	GF_SampleEncryptionBox *senc;

	if (!traf)  return GF_BAD_PARAM;

	if (!traf->sample_encryption) {
		if (!traf->trex->track->sample_encryption) {
			GF_LOG(GF_LOG_ERROR, GF_LOG_CONTAINER, ("[isofile] trying to add CENC SAI without storage box allocated\n" ));
			return GF_BAD_PARAM;
		}
		if (traf->trex->track->sample_encryption->type == GF_ISOM_BOX_TYPE_SENC) {
			traf->sample_encryption = gf_isom_create_samp_enc_box(0, 0);
		} else {
			GF_SampleEncryptionBox *psec = (GF_SampleEncryptionBox *) traf->trex->track->sample_encryption;
			if (!psec) return GF_ISOM_INVALID_FILE;
			traf->sample_encryption = gf_isom_create_piff_psec_box(1, 0, psec->AlgorithmID, psec->IV_size, psec->KID);
		}
		if (!traf->sample_encryption) return GF_OUT_OF_MEM;
		traf->sample_encryption->traf = traf;

		if (!traf->child_boxes) traf->child_boxes = gf_list_new();
		gf_list_add(traf->child_boxes, traf->sample_encryption);
	}
	senc = (GF_SampleEncryptionBox *) traf->sample_encryption;

	if (!IV_size && !sai_b_size && !sai_b) {
		gf_isom_cenc_set_saiz_saio(senc, NULL, traf, 0, use_saio_32bit);
		return GF_OK;
	}

	GF_SAFEALLOC(sai, GF_CENCSampleAuxInfo);
	if (!sai) return GF_OUT_OF_MEM;
	sai->IV_size = IV_size;
	if (sai_b && sai_b_size) {
		GF_BitStream *bs;
		if (sai_b_size < IV_size) {
			GF_LOG(GF_LOG_ERROR, GF_LOG_CONTAINER, ("[isofile] corrupted SAI info size %d but IV size %d\n", sai_b_size, IV_size ));
			gf_free(sai);
			return GF_NON_COMPLIANT_BITSTREAM;
		}
		bs = gf_bs_new(sai_b, sai_b_size, GF_BITSTREAM_READ);
		gf_bs_read_data(bs, sai->IV, IV_size);
		if (use_subsamples) {
			sai->subsample_count = gf_bs_read_u16(bs);
			if (sai_b_size < IV_size + 2 + sai->subsample_count*6) {
				GF_LOG(GF_LOG_ERROR, GF_LOG_CONTAINER, ("[isofile] corrupted SAI info size %d but IV size %d subsamples %d (6 bytes each)\n", sai_b_size, IV_size, sai->subsample_count));
				gf_bs_del(bs);
				gf_free(sai);
				return GF_NON_COMPLIANT_BITSTREAM;
			}

			sai->subsamples = gf_malloc(sizeof(GF_CENCSubSampleEntry)*sai->subsample_count);
			if (!sai->subsamples) {
				gf_free(sai);
				return GF_OUT_OF_MEM;
			}
			for (i=0; i<sai->subsample_count; i++) {
				sai->subsamples[i].bytes_clear_data = gf_bs_read_u16(bs);
				sai->subsamples[i].bytes_encrypted_data = gf_bs_read_u32(bs);
			}
		}
		gf_bs_del(bs);
	} else if (sai_b_size) {
		u32 olen = sai_b_size;
		if (use_subsamples) {
			sai->subsample_count = 1;
			/*if (sai->subsample_count) */ senc->flags = 0x00000002;
			while (olen>0xFFFF) {
				olen -= 0xFFFF;
				sai->subsample_count ++;
			}
			sai->subsamples = (GF_CENCSubSampleEntry *)gf_malloc(sai->subsample_count*sizeof(GF_CENCSubSampleEntry));
			olen = sai_b_size;
			for (i = 0; i < sai->subsample_count; i++) {
				if (olen<0xFFFF) {
					sai->subsamples[i].bytes_clear_data = olen;
				} else {
					sai->subsamples[i].bytes_clear_data = 0xFFFF;
					olen -= 0xFFFF;
				}
				sai->subsamples[i].bytes_encrypted_data = 0;
			}
		}
	}

	gf_list_add(senc->samp_aux_info, sai);
	if (sai->subsample_count) senc->flags = 0x00000002;

	//no subsample (not NAL-based data), saiz is IV size only
	if (! sai->subsample_count) {
		gf_isom_cenc_set_saiz_saio(senc, NULL, traf, IV_size, use_saio_32bit);
	}
	// subsamples ( NAL-based data), saiz is IV size + nb subsamples (2 bytes) + 6 bytes per subsample
	else {
		gf_isom_cenc_set_saiz_saio(senc, NULL, traf, IV_size + 2+6*sai->subsample_count, use_saio_32bit);
	}
	return GF_OK;
}

GF_EXPORT
GF_Err gf_isom_fragment_append_data(GF_ISOFile *movie, GF_ISOTrackID TrackID, u8 *data, u32 data_size, u8 PaddingBits)
{
	u32 count;
	u8 rap;
	u16 degp;
	GF_TrunEntry *ent;
	GF_TrackFragmentBox *traf;
	GF_TrackFragmentRunBox *trun;
	if (!movie->moof || !(movie->FragmentsFlags & GF_ISOM_FRAG_WRITE_READY) ) return GF_BAD_PARAM;

	traf = gf_isom_get_traf(movie, TrackID);
	if (!traf || !traf->tfhd->sample_desc_index) return GF_BAD_PARAM;

	//add TRUN entry
	count = gf_list_count(traf->TrackRuns);
	if (!count) return GF_BAD_PARAM;

	trun = (GF_TrackFragmentRunBox *)gf_list_get(traf->TrackRuns, count-1);
	count = gf_list_count(trun->entries);
	if (!count) return GF_BAD_PARAM;
	ent = (GF_TrunEntry *)gf_list_get(trun->entries, count-1);
	ent->size += data_size;

	rap = GF_ISOM_GET_FRAG_SYNC(ent->flags);
	degp = GF_ISOM_GET_FRAG_DEG(ent->flags);
	ent->flags = GF_ISOM_FORMAT_FRAG_FLAGS(PaddingBits, rap, degp);

	//finally write the data
	if (!traf->DataCache) {
		gf_bs_write_data(movie->editFileMap->bs, data, data_size);
	} else if (trun->cache) {
		gf_bs_write_data(trun->cache, data, data_size);
	} else {
		return GF_BAD_PARAM;
	}
	return GF_OK;
}

GF_Err gf_isom_fragment_add_subsample(GF_ISOFile *movie, GF_ISOTrackID TrackID, u32 flags, u32 subSampleSize, u8 priority, u32 reserved, Bool discardable)
{
	u32 i, count, last_sample;
	GF_TrackFragmentBox *traf;
	GF_SubSampleInformationBox *subs = NULL;
	if (!movie->moof || !(movie->FragmentsFlags & GF_ISOM_FRAG_WRITE_READY) ) return GF_BAD_PARAM;

	traf = gf_isom_get_traf(movie, TrackID);
	if (!traf || !traf->tfhd->sample_desc_index) return GF_BAD_PARAM;

	/*compute last sample number in traf*/
	last_sample = 0;
	count = gf_list_count(traf->TrackRuns);
	for (i=0; i<count; i++) {
		GF_TrackFragmentRunBox *trun = (GF_TrackFragmentRunBox*)gf_list_get(traf->TrackRuns, i);
		last_sample += trun->sample_count;
	}

	if (!traf->sub_samples) {
		traf->sub_samples = gf_list_new();
	}
	count = gf_list_count(traf->sub_samples);
	for (i=0; i<count;i++) {
		subs = gf_list_get(traf->sub_samples, i);
		if (subs->flags==flags) break;
		subs=NULL;
	}
	if (!subs) {
<<<<<<< HEAD
		subs = (GF_SubSampleInformationBox *) gf_isom_box_new_parent(&traf->child_boxes, GF_ISOM_BOX_TYPE_SUBS);
=======
		subs = (GF_SubSampleInformationBox *) gf_isom_box_new(GF_ISOM_BOX_TYPE_SUBS);
		if (!subs) return GF_OUT_OF_MEM;
>>>>>>> bd96f679
		subs->version = (subSampleSize>0xFFFF) ? 1 : 0;
		subs->flags = flags;
	}
	return gf_isom_add_subsample_info(subs, last_sample, subSampleSize, priority, reserved, discardable);
}

#if 0 //unused
static GF_Err gf_isom_copy_sample_group_entry_to_traf(GF_TrackFragmentBox *traf, GF_SampleTableBox *stbl, u32 grouping_type, u32 grouping_type_parameter, u32 sampleGroupDescriptionIndex, Bool sgpd_in_traf)
{
	if (sgpd_in_traf) {
		void *entry = NULL;
		u32 i, count;
		GF_SampleGroupDescriptionBox *sgdesc = NULL;
		GF_BitStream *bs;

		count = gf_list_count(stbl->sampleGroupsDescription);
		for (i = 0; i < count; i++) {
			sgdesc = (GF_SampleGroupDescriptionBox *)gf_list_get(stbl->sampleGroupsDescription, i);
			if (sgdesc->grouping_type == grouping_type)
				break;
			sgdesc = NULL;
		}
		if (!sgdesc)
			return GF_BAD_PARAM;

		entry = gf_list_get(sgdesc->group_descriptions, sampleGroupDescriptionIndex-1);
		if (!entry)
			return GF_BAD_PARAM;

		switch (grouping_type) {
		case GF_ISOM_SAMPLE_GROUP_RAP:
		{
			char udta[2];
			bs = gf_bs_new(udta, 2*sizeof(char), GF_BITSTREAM_WRITE);
			gf_bs_write_u8(bs, ((GF_VisualRandomAccessEntry *)entry)->num_leading_samples_known);
			gf_bs_write_u8(bs, ((GF_VisualRandomAccessEntry *)entry)->num_leading_samples);
			gf_bs_del(bs);
			return gf_isom_set_sample_group_info_ex(NULL, traf, 0, grouping_type, 0, udta, sg_rap_create_entry, sg_rap_compare_entry);
		}
		case GF_ISOM_SAMPLE_GROUP_SYNC:
		{
			char udta[1];
			bs = gf_bs_new(udta, 1*sizeof(char), GF_BITSTREAM_WRITE);
			gf_bs_write_int(bs, 0, 2);
			gf_bs_write_int(bs, ((GF_SYNCEntry *)entry)->NALU_type, 6);
			gf_bs_del(bs);
			return gf_isom_set_sample_group_info_ex(NULL, traf, 0, grouping_type, 0, udta, sg_rap_create_entry, sg_rap_compare_entry);
		}
		case GF_ISOM_SAMPLE_GROUP_ROLL:
		{
			char udta[2];
			bs = gf_bs_new(udta, 2*sizeof(char), GF_BITSTREAM_WRITE);
			gf_bs_write_u16(bs, ((GF_RollRecoveryEntry *)entry)->roll_distance);
			gf_bs_del(bs);
			return gf_isom_set_sample_group_info_ex(NULL, traf, 0, grouping_type, 0, udta, sg_roll_create_entry, sg_roll_compare_entry);
		}
		case GF_ISOM_SAMPLE_GROUP_SEIG:
		{
			return gf_isom_set_sample_group_info_ex(NULL, traf, 0, grouping_type, 0, entry, sg_encryption_create_entry, sg_encryption_compare_entry);
		}
		default:
			return GF_BAD_PARAM;
		}
	}

	return gf_isom_add_sample_group_entry(traf->sampleGroups, 0, grouping_type, grouping_type_parameter, sampleGroupDescriptionIndex);
}
/*copy over the subsample and sampleToGroup information of the given sample from the source track/file to the last sample added to the current track fragment of the destination file*/
GF_Err gf_isom_fragment_copy_subsample(GF_ISOFile *dest, GF_ISOTrackID TrackID, GF_ISOFile *orig, u32 track, u32 sampleNumber, Bool sgpd_in_traf)
{
	u32 i, count, last_sample, idx, subs_flags;
	GF_SubSampleInfoEntry *sub_sample;
	GF_Err e;
	GF_TrackBox *trak;
	GF_TrackFragmentBox *traf;
	GF_TrunEntry *ent;
	GF_TrackFragmentRunBox *trun;
	if (!dest->moof || !(dest->FragmentsFlags & GF_ISOM_FRAG_WRITE_READY) ) return GF_BAD_PARAM;

	traf = gf_isom_get_traf(dest, TrackID);
	if (!traf || !traf->tfhd->sample_desc_index) return GF_BAD_PARAM;

	trak = gf_isom_get_track_from_file(orig, track);
	if (!trak) return GF_BAD_PARAM;

	/*modify depends flags*/
	if (trak->Media->information->sampleTable->SampleDep) {
		u32 isLeading, dependsOn, dependedOn, redundant;

		isLeading = dependsOn = dependedOn = redundant = 0;
		count = gf_list_count(traf->TrackRuns);
		if (!count) return GF_BAD_PARAM;
		trun = (GF_TrackFragmentRunBox *)gf_list_get(traf->TrackRuns, count-1);
		count = gf_list_count(trun->entries);
		if (!count) return GF_BAD_PARAM;

		ent = (GF_TrunEntry *)gf_list_get(trun->entries, count-1);
		e = stbl_GetSampleDepType(trak->Media->information->sampleTable->SampleDep, sampleNumber, &isLeading, &dependsOn, &dependedOn, &redundant);
		if (e) return e;

		GF_ISOM_RESET_FRAG_DEPEND_FLAGS(ent->flags);

		if (traf->use_sdtp) {
			u8 sflags=0;
			if (!traf->sdtp) {
				traf->sdtp = (GF_SampleDependencyTypeBox *) gf_isom_box_new(GF_ISOM_BOX_TYPE_SDTP);
				if (!traf->sdtp) return GF_OUT_OF_MEM;
			}
			sflags |= isLeading << 6;
			sflags |= dependsOn << 4;
			sflags |= dependedOn << 2;
			sflags |= redundant;

			traf->sdtp->sample_info = gf_realloc(traf->sdtp->sample_info, sizeof(u8)*(traf->sdtp->sampleCount+1));
			traf->sdtp->sample_info[traf->sdtp->sampleCount] = (u8) sflags;
			traf->sdtp->sampleCount++;

			if (traf->use_sdtp==2) {
				ent->flags |= GF_ISOM_GET_FRAG_DEPEND_FLAGS(isLeading, dependsOn, dependedOn, redundant);
			}
		} else {
			ent->flags |= GF_ISOM_GET_FRAG_DEPEND_FLAGS(isLeading, dependsOn, dependedOn, redundant);
		}
	}

	/*copy subsample info if any*/
	idx=1;
	while (gf_isom_get_subsample_types(orig, track, idx, &subs_flags)) {
		GF_SubSampleInformationBox *subs_traf=NULL;
		idx++;
		if (! gf_isom_sample_get_subsample_entry(orig, track, sampleNumber, subs_flags, &sub_sample))
			continue;

		if (!traf || !traf->tfhd->sample_desc_index) return GF_BAD_PARAM;

		/*compute last sample number in traf*/
		last_sample = 0;
		count = gf_list_count(traf->TrackRuns);
		for (i=0; i<count; i++) {
			GF_TrackFragmentRunBox *trun = (GF_TrackFragmentRunBox*)gf_list_get(traf->TrackRuns, i);
			last_sample += trun->sample_count;
		}

		/*create subsample if needed*/
		if (!traf->sub_samples) {
			traf->sub_samples = gf_list_new();
		}
		count = gf_list_count(traf->sub_samples);
		for (i=0; i<count; i++) {
			subs_traf = gf_list_get(traf->sub_samples, i);
			if (subs_traf->flags==subs_flags) break;
			subs_traf = NULL;
		}
		if (!subs_traf) {
<<<<<<< HEAD
			subs_traf = (GF_SubSampleInformationBox *) gf_isom_box_new_parent(&traf->child_boxes, GF_ISOM_BOX_TYPE_SUBS);
=======
			subs_traf = (GF_SubSampleInformationBox *) gf_isom_box_new(GF_ISOM_BOX_TYPE_SUBS);
			if (!subs_traf) return GF_OUT_OF_MEM;
>>>>>>> bd96f679
			subs_traf->version = 0;
			subs_traf->flags = subs_flags;
			gf_list_add(traf->sub_samples, subs_traf);
		}

		count = gf_list_count(sub_sample->SubSamples);
		for (i=0; i<count; i++) {
			GF_SubSampleEntry *entry = (GF_SubSampleEntry*)gf_list_get(sub_sample->SubSamples, i);
			e = gf_isom_add_subsample_info(subs_traf, last_sample, entry->subsample_size, entry->subsample_priority, entry->reserved, entry->discardable);
			if (e) return e;
		}
	}
	/*copy sampleToGroup info if any*/
	if (trak->Media->information->sampleTable->sampleGroups) {
		count = gf_list_count(trak->Media->information->sampleTable->sampleGroups);
		for (i=0; i<count; i++) {
			GF_SampleGroupBox *sg;
			Bool found = GF_FALSE;
			u32 j;
			u32 first_sample_in_entry, last_sample_in_entry;
			first_sample_in_entry = 1;

			sg = (GF_SampleGroupBox*)gf_list_get(trak->Media->information->sampleTable->sampleGroups, i);
			for (j=0; j<sg->entry_count; j++) {
				last_sample_in_entry = first_sample_in_entry + sg->sample_entries[j].sample_count - 1;
				if ((sampleNumber<first_sample_in_entry) || (sampleNumber>last_sample_in_entry)) {
					first_sample_in_entry = last_sample_in_entry+1;
					continue;
				}

				if (!traf->sampleGroups)
					traf->sampleGroups = gf_list_new();

				/*found our sample, add it to trak->sampleGroups*/
				e = gf_isom_copy_sample_group_entry_to_traf(traf, trak->Media->information->sampleTable, sg->grouping_type, sg->grouping_type_parameter,  sg->sample_entries[j].group_description_index, sgpd_in_traf);
				if (e) return e;

				found = GF_TRUE;
				break;
			}
			//unmapped sample
			if (!found) {
				if (!traf->sampleGroups)
					traf->sampleGroups = gf_list_new();

				e = gf_isom_copy_sample_group_entry_to_traf(traf, trak->Media->information->sampleTable, sg->grouping_type, sg->grouping_type_parameter,  0, sgpd_in_traf);
				if (e) return e;
			}
		}
	}
	return GF_OK;
}
#endif


GF_Err gf_isom_fragment_set_sample_flags(GF_ISOFile *movie, GF_ISOTrackID trackID, u32 is_leading, u32 dependsOn, u32 dependedOn, u32 redundant)
{
	u32 count;
	GF_TrackFragmentBox *traf;
	GF_TrunEntry *ent;
	GF_TrackFragmentRunBox *trun;
	if (!movie || !movie->moof || !(movie->FragmentsFlags & GF_ISOM_FRAG_WRITE_READY) ) return GF_BAD_PARAM;

	traf = gf_isom_get_traf(movie, trackID);
	if (!traf->tfhd->sample_desc_index) return GF_BAD_PARAM;

	count = gf_list_count(traf->TrackRuns);
	if (!count) return GF_BAD_PARAM;
	trun = (GF_TrackFragmentRunBox *)gf_list_get(traf->TrackRuns, count-1);
	count = gf_list_count(trun->entries);
	if (!count) return GF_BAD_PARAM;

	ent = (GF_TrunEntry *)gf_list_get(trun->entries, count-1);

	GF_ISOM_RESET_FRAG_DEPEND_FLAGS(ent->flags);

	if (traf->use_sdtp) {
		u8 sflags=0;
		if (!traf->sdtp) {
			traf->sdtp = (GF_SampleDependencyTypeBox *) gf_isom_box_new_parent(&traf->child_boxes, GF_ISOM_BOX_TYPE_SDTP);
			if (!traf->sdtp) return GF_OUT_OF_MEM;
		}
		sflags |= is_leading << 6;
		sflags |= dependsOn << 4;
		sflags |= dependedOn << 2;
		sflags |= redundant;

		traf->sdtp->sample_info = gf_realloc(traf->sdtp->sample_info, sizeof(u8)*(traf->sdtp->sampleCount+1));
		traf->sdtp->sample_info[traf->sdtp->sampleCount] = (u8) sflags;
		traf->sdtp->sampleCount++;
		if (traf->use_sdtp==2) {
			ent->flags |= GF_ISOM_GET_FRAG_DEPEND_FLAGS(is_leading, dependsOn, dependedOn, redundant);
		}
	} else {
		ent->flags |= GF_ISOM_GET_FRAG_DEPEND_FLAGS(is_leading, dependsOn, dependedOn, redundant);
	}
	return GF_OK;
}


#endif	/*GPAC_DISABLE_ISOM_WRITE*/

GF_EXPORT
Bool gf_isom_is_track_fragmented(GF_ISOFile *movie, GF_ISOTrackID TrackID)
{
	if (!movie || !movie->moov || !movie->moov->mvex) return GF_FALSE;
	return (GetTrex(movie->moov, TrackID) != NULL) ? GF_TRUE : GF_FALSE;
}

GF_EXPORT
Bool gf_isom_is_fragmented(GF_ISOFile *movie)
{
	if (!movie || !movie->moov) return GF_FALSE;
	/* By default if the Moov has an mvex, the file is fragmented */
	if (movie->moov->mvex) return GF_TRUE;
	return GF_FALSE;
}

GF_EXPORT
GF_Err gf_isom_set_traf_base_media_decode_time(GF_ISOFile *movie, GF_ISOTrackID TrackID, u64 decode_time)
{
	GF_TrackFragmentBox *traf;
	if (!movie || !movie->moof || !(movie->FragmentsFlags & GF_ISOM_FRAG_WRITE_READY) ) return GF_BAD_PARAM;

	traf = gf_isom_get_traf(movie, TrackID);
	if (!traf) return GF_BAD_PARAM;

	if (!traf->tfdt) {
		traf->tfdt = (GF_TFBaseMediaDecodeTimeBox *) gf_isom_box_new_parent(&traf->child_boxes, GF_ISOM_BOX_TYPE_TFDT);
		if (!traf->tfdt) return GF_OUT_OF_MEM;
	}
	traf->tfdt->baseMediaDecodeTime = decode_time;
	return GF_OK;
}

GF_Err gf_isom_enable_mfra(GF_ISOFile *file)
{
	if (!file) return GF_BAD_PARAM;
	file->mfra = (GF_MovieFragmentRandomAccessBox *)gf_isom_box_new(GF_ISOM_BOX_TYPE_MFRA);
	if (!file->mfra) return GF_OUT_OF_MEM;
	return GF_OK;
}

#else

GF_Err gf_isom_finalize_for_fragment(GF_ISOFile *the_file, u32 media_segment_type, Bool mvex_after_tracks)
{
	return GF_NOT_SUPPORTED;
}

GF_Err gf_isom_setup_track_fragment(GF_ISOFile *the_file, GF_ISOTrackID TrackID,
                                    u32 DefaultSampleDescriptionIndex,
                                    u32 DefaultSampleDuration,
                                    u32 DefaultSampleSize,
                                    u8 DefaultSampleIsSync,
                                    u8 DefaultSamplePadding,
                                    u16 DefaultDegradationPriority,
                                    Bool u8 force_traf_flags)
{
	return GF_NOT_SUPPORTED;
}

GF_Err gf_isom_set_fragment_option(GF_ISOFile *the_file, GF_ISOTrackID TrackID, GF_ISOTrackFragmentOption Code, u32 Param)
{
	return GF_NOT_SUPPORTED;
}

GF_Err gf_isom_start_fragment(GF_ISOFile *the_file, GF_ISOStartFragmentFlags flags)
{
	return GF_NOT_SUPPORTED;
}

GF_Err gf_isom_fragment_add_sample(GF_ISOFile *the_file, GF_ISOTrackID TrackID, const GF_ISOSample *sample, u32 DescIndex,
                                   u32 Duration, u8 PaddingBits, u16 DegradationPriority, Bool redCoded)
{
	return GF_NOT_SUPPORTED;
}


GF_EXPORT
Bool gf_isom_is_track_fragmented(GF_ISOFile *the_file, GF_ISOTrackID TrackID)
{
	return GF_FALSE;
}

GF_EXPORT
Bool gf_isom_is_fragmented(GF_ISOFile *the_file)
{
	return GF_FALSE;
}

GF_Err gf_isom_fragment_add_subsample(GF_ISOFile *movie, GF_ISOTrackID TrackID, u32 flags, u32 subSampleSize, u8 priority, u32 reserved, Bool discardable)
{
	return GF_NOT_SUPPORTED;
}

GF_Err gf_isom_fragment_copy_subsample(GF_ISOFile *dest, GF_ISOTrackID TrackID, GF_ISOFile *orig, u32 track, u32 sampleNumber, Bool sgpd_in_traf)
{
	return GF_NOT_SUPPORTED;
}

GF_Err gf_isom_set_traf_base_media_decode_time(GF_ISOFile *movie, GF_ISOTrackID TrackID, u64 decode_time)
{
	return GF_NOT_SUPPORTED;
}

GF_Err gf_isom_set_traf_mss_timeext(GF_ISOFile *movie, u32 reference_track_ID, u64 ntp_in_10mhz, u64 traf_duration_in_10mhz)
{
	return GF_NOT_SUPPORTED;
}

GF_Err gf_isom_enable_mfra(GF_ISOFile *file)
{
	return GF_NOT_SUPPORTED;
}
GF_Err gf_isom_fragment_set_sample_flags(GF_ISOFile *movie, GF_ISOTrackID trackID, u32 is_leading, u32 dependsOn, u32 dependedOn, u32 redundant)
{
	return GF_NOT_SUPPORTED;
}

GF_Err gf_isom_set_fragment_template(GF_ISOFile *movie, u8 *tpl_data, u32 tpl_size, Bool *has_tfdt)
{
	return GF_NOT_SUPPORTED;
}


#endif /*GPAC_DISABLE_ISOM_FRAGMENTS)*/


GF_EXPORT
void gf_isom_set_next_moof_number(GF_ISOFile *movie, u32 value)
{
#ifndef GPAC_DISABLE_ISOM_FRAGMENTS
	if (movie) movie->NextMoofNumber = value;
#endif
}

GF_EXPORT
u32 gf_isom_get_next_moof_number(GF_ISOFile *movie)
{
#ifndef GPAC_DISABLE_ISOM_FRAGMENTS
	if (movie) return movie->NextMoofNumber;
#endif
	return 0;
}

#endif /*GPAC_DISABLE_ISOM*/<|MERGE_RESOLUTION|>--- conflicted
+++ resolved
@@ -70,12 +70,8 @@
 {
 	if (!movie->moov->mvex) return GF_BAD_PARAM;
 	if (!movie->moov->mvex->mehd) {
-<<<<<<< HEAD
 		movie->moov->mvex->mehd = (GF_MovieExtendsHeaderBox *) gf_isom_box_new_parent(&movie->moov->mvex->child_boxes, GF_ISOM_BOX_TYPE_MEHD);
-=======
-		movie->moov->mvex->mehd = (GF_MovieExtendsHeaderBox *) gf_isom_box_new(GF_ISOM_BOX_TYPE_MEHD);
 		if (!movie->moov->mvex->mehd) return GF_OUT_OF_MEM;
->>>>>>> bd96f679
 	}
 	movie->moov->mvex->mehd->fragment_duration = duration;
 	movie->moov->mvhd->duration = 0;
@@ -129,12 +125,8 @@
 				trep = GetTrep(movie->moov, trex->trackID);
 
 				if (!trep) {
-<<<<<<< HEAD
 					trep = (GF_TrackExtensionPropertiesBox*) gf_isom_box_new_parent(&movie->moov->mvex->child_boxes, GF_ISOM_BOX_TYPE_TREP);
-=======
-					trep = (GF_TrackExtensionPropertiesBox*) gf_isom_box_new(GF_ISOM_BOX_TYPE_TREP);
 					if (!trep) return GF_OUT_OF_MEM;
->>>>>>> bd96f679
 					trep->trackID = trex->trackID;
 					gf_list_add(movie->moov->mvex->TrackExPropList, trep);
 				}
@@ -286,34 +278,21 @@
 
 	//create MVEX if needed
 	if (!movie->moov->mvex) {
-<<<<<<< HEAD
 		mvex = (GF_MovieExtendsBox *) gf_isom_box_new_parent(&movie->moov->child_boxes, GF_ISOM_BOX_TYPE_MVEX);
+		if (!mvex) return GF_OUT_OF_MEM;
 		moov_on_child_box((GF_Box*)movie->moov, (GF_Box *) mvex);
-=======
-		mvex = (GF_MovieExtendsBox *) gf_isom_box_new(GF_ISOM_BOX_TYPE_MVEX);
-		if (!mvex) return GF_OUT_OF_MEM;
-		moov_AddBox((GF_Box*)movie->moov, (GF_Box *) mvex);
->>>>>>> bd96f679
 	} else {
 		mvex = movie->moov->mvex;
 	}
 	if (!mvex->mehd) {
-<<<<<<< HEAD
 		mvex->mehd = (GF_MovieExtendsHeaderBox *) gf_isom_box_new_parent(&mvex->child_boxes, GF_ISOM_BOX_TYPE_MEHD);
-=======
-		mvex->mehd = (GF_MovieExtendsHeaderBox *) gf_isom_box_new(GF_ISOM_BOX_TYPE_MEHD);
 		if (!mvex->mehd) return GF_OUT_OF_MEM;
->>>>>>> bd96f679
 	}
 
 	trex = GetTrex(movie->moov, TrackID);
 	if (!trex) {
-<<<<<<< HEAD
 		trex = (GF_TrackExtendsBox *) gf_isom_box_new_parent(&mvex->child_boxes, GF_ISOM_BOX_TYPE_TREX);
-=======
-		trex = (GF_TrackExtendsBox *) gf_isom_box_new(GF_ISOM_BOX_TYPE_TREX);
 		if (!trex) return GF_OUT_OF_MEM;
->>>>>>> bd96f679
 		trex->trackID = TrackID;
 		mvex_on_child_box((GF_Box*)mvex, (GF_Box *) trex);
 	}
@@ -1293,15 +1272,8 @@
 	movie->root_sidx_index = 0;
 
 	if (use_ssix) {
-<<<<<<< HEAD
-		movie->root_ssix->subsegments = gf_malloc(sizeof(GF_SubsegmentInfo) * nb_segs);
-=======
-		movie->root_ssix = (GF_SubsegmentIndexBox *)gf_isom_box_new(GF_ISOM_BOX_TYPE_SSIX);
-		if (!movie->root_ssix) return GF_OUT_OF_MEM;
 		movie->root_ssix->subsegments = gf_malloc(sizeof(GF_SubsegmentInfo) * nb_segs);
 		if (!movie->root_ssix->subsegments) return GF_OUT_OF_MEM;
-		movie->root_ssix->subsegment_count = nb_segs;
->>>>>>> bd96f679
 		for (i=0; i<nb_segs; i++) {
 			movie->root_ssix->subsegments[i].range_count = 2;
 			movie->root_ssix->subsegments[i].ranges = gf_malloc(sizeof(GF_SubsegmentRangeInfo)*2);
@@ -2384,14 +2356,9 @@
 		if (!traf)
 			return GF_BAD_PARAM;
 		if (traf->tfxd)
-<<<<<<< HEAD
 			gf_isom_box_del_parent(&traf->child_boxes, (GF_Box*)traf->tfxd);
 		traf->tfxd = (GF_MSSTimeExtBox *)gf_isom_box_new_parent(&traf->child_boxes, GF_ISOM_BOX_UUID_TFXD);
-=======
-			gf_isom_box_del((GF_Box*)traf->tfxd);
-		traf->tfxd = (GF_MSSTimeExtBox *)gf_isom_box_new(GF_ISOM_BOX_UUID_TFXD);
 		if (!traf->tfxd) return GF_OUT_OF_MEM;
->>>>>>> bd96f679
 		traf->tfxd->absolute_time_in_track_timescale = ntp_in_track_timescale;
 		traf->tfxd->fragment_duration_in_track_timescale = traf_duration_in_track_timescale;
 	}
@@ -2431,13 +2398,9 @@
 
 	//create new fragment
 	movie->moof = (GF_MovieFragmentBox *) gf_isom_box_new(GF_ISOM_BOX_TYPE_MOOF);
-<<<<<<< HEAD
+	if (!movie->moof) return GF_OUT_OF_MEM;
 	movie->moof->mfhd = (GF_MovieFragmentHeaderBox *) gf_isom_box_new_parent(&movie->moof->child_boxes, GF_ISOM_BOX_TYPE_MFHD);
-=======
-	if (!movie->moof) return GF_OUT_OF_MEM;
-	movie->moof->mfhd = (GF_MovieFragmentHeaderBox *) gf_isom_box_new(GF_ISOM_BOX_TYPE_MFHD);
 	if (!movie->moof->mfhd) return GF_OUT_OF_MEM;
->>>>>>> bd96f679
 	movie->moof->mfhd->sequence_number = movie->NextMoofNumber;
 	movie->NextMoofNumber ++;
 	if (movie->use_segments || movie->on_block_out)
@@ -2454,17 +2417,11 @@
 	//we create a TRAF for each setup track, unused ones will be removed at store time
 	for (i=0; i<count; i++) {
 		trex = (GF_TrackExtendsBox*)gf_list_get(movie->moov->mvex->TrackExList, i);
-<<<<<<< HEAD
 		traf = (GF_TrackFragmentBox *) gf_isom_box_new_parent(&movie->moof->child_boxes, GF_ISOM_BOX_TYPE_TRAF);
+		if (!traf) return GF_OUT_OF_MEM;
 		traf->trex = trex;
 		traf->tfhd = (GF_TrackFragmentHeaderBox *) gf_isom_box_new_parent(&traf->child_boxes, GF_ISOM_BOX_TYPE_TFHD);
-=======
-		traf = (GF_TrackFragmentBox *) gf_isom_box_new(GF_ISOM_BOX_TYPE_TRAF);
-		if (!traf) return GF_OUT_OF_MEM;
-		traf->trex = trex;
-		traf->tfhd = (GF_TrackFragmentHeaderBox *) gf_isom_box_new(GF_ISOM_BOX_TYPE_TFHD);
 		if (!traf->tfhd) return GF_OUT_OF_MEM;
->>>>>>> bd96f679
 		traf->tfhd->trackID = trex->trackID;
 		//add 8 bytes (MDAT size+type) to avoid the data_offset in the first trun
 		traf->tfhd->base_data_offset = movie->moof->fragment_offset + 8;
@@ -2479,12 +2436,8 @@
 			GF_TrackFragmentRandomAccessBox *tfra;
 			GF_RandomAccessEntry *raf;
 			if (!traf->trex->tfra) {
-<<<<<<< HEAD
 				tfra = (GF_TrackFragmentRandomAccessBox *)gf_isom_box_new_parent(&movie->mfra->child_boxes, GF_ISOM_BOX_TYPE_TFRA);
-=======
-				tfra = (GF_TrackFragmentRandomAccessBox *)gf_isom_box_new(GF_ISOM_BOX_TYPE_TFRA);
 				if (!tfra) return GF_OUT_OF_MEM;
->>>>>>> bd96f679
 				tfra->track_id = traf->trex->trackID;
 				tfra->traf_bits = 8;
 				tfra->trun_bits = 8;
@@ -2639,17 +2592,11 @@
 				gf_free(buffer);
 			}
 		}
-<<<<<<< HEAD
 		traf_2 = (GF_TrackFragmentBox *) gf_isom_box_new_parent(&movie->moof->child_boxes, GF_ISOM_BOX_TYPE_TRAF);
+		if (!traf_2) return GF_OUT_OF_MEM;
 		traf_2->trex = traf->trex;
 		traf_2->tfhd = (GF_TrackFragmentHeaderBox *) gf_isom_box_new_parent(&traf_2->child_boxes, GF_ISOM_BOX_TYPE_TFHD);
-=======
-		traf_2 = (GF_TrackFragmentBox *) gf_isom_box_new(GF_ISOM_BOX_TYPE_TRAF);
-		if (!traf_2) return GF_OUT_OF_MEM;
-		traf_2->trex = traf->trex;
-		traf_2->tfhd = (GF_TrackFragmentHeaderBox *) gf_isom_box_new(GF_ISOM_BOX_TYPE_TFHD);
 		if (!traf_2->tfhd) return GF_OUT_OF_MEM;
->>>>>>> bd96f679
 		traf_2->tfhd->trackID = traf->tfhd->trackID;
 		//keep the same offset
 		traf_2->tfhd->base_data_offset = movie->moof->fragment_offset + 8;
@@ -2699,12 +2646,8 @@
 
 	//new run
 	if (!count) {
-<<<<<<< HEAD
 		trun = (GF_TrackFragmentRunBox *) gf_isom_box_new_parent(&traf->child_boxes, GF_ISOM_BOX_TYPE_TRUN);
-=======
-		trun = (GF_TrackFragmentRunBox *) gf_isom_box_new(GF_ISOM_BOX_TYPE_TRUN);
 		if (!trun) return GF_OUT_OF_MEM;
->>>>>>> bd96f679
 		//store data offset (we have the 8 btyes offset of the MDAT)
 		trun->data_offset = (u32) (pos - movie->moof->fragment_offset - 8);
 		gf_list_add(traf->TrackRuns, trun);
@@ -2953,12 +2896,8 @@
 		subs=NULL;
 	}
 	if (!subs) {
-<<<<<<< HEAD
 		subs = (GF_SubSampleInformationBox *) gf_isom_box_new_parent(&traf->child_boxes, GF_ISOM_BOX_TYPE_SUBS);
-=======
-		subs = (GF_SubSampleInformationBox *) gf_isom_box_new(GF_ISOM_BOX_TYPE_SUBS);
 		if (!subs) return GF_OUT_OF_MEM;
->>>>>>> bd96f679
 		subs->version = (subSampleSize>0xFFFF) ? 1 : 0;
 		subs->flags = flags;
 	}
@@ -3113,12 +3052,8 @@
 			subs_traf = NULL;
 		}
 		if (!subs_traf) {
-<<<<<<< HEAD
 			subs_traf = (GF_SubSampleInformationBox *) gf_isom_box_new_parent(&traf->child_boxes, GF_ISOM_BOX_TYPE_SUBS);
-=======
-			subs_traf = (GF_SubSampleInformationBox *) gf_isom_box_new(GF_ISOM_BOX_TYPE_SUBS);
 			if (!subs_traf) return GF_OUT_OF_MEM;
->>>>>>> bd96f679
 			subs_traf->version = 0;
 			subs_traf->flags = subs_flags;
 			gf_list_add(traf->sub_samples, subs_traf);
