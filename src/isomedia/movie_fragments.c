--- conflicted
+++ resolved
@@ -495,10 +495,9 @@
 		movie->force_moof_base_offset = Param;
 		break;
 	case GF_ISOM_TRAF_USE_SAMPLE_DEPS_BOX:
-<<<<<<< HEAD
 		traf = gf_isom_get_traf(movie, TrackID);
 		if (!traf) return GF_BAD_PARAM;
-		traf->use_sdtp = Param;
+		traf->use_sdtp = (u8) Param;
 		break;
 	case GF_ISOM_TRUN_FORCE:
 		traf = gf_isom_get_traf(movie, TrackID);
@@ -519,9 +518,6 @@
 			traf->force_new_trun = 1;
 			traf->interleave_id = Param;
 		}
-=======
-		traf->tfhd->use_sdtp = (u8) Param;
->>>>>>> 3951069d
 		break;
 	}
 	return GF_OK;
@@ -2941,7 +2937,7 @@
 
 		GF_ISOM_RESET_FRAG_DEPEND_FLAGS(ent->flags);
 
-		if (traf->tfhd->use_sdtp) {
+		if (traf->use_sdtp) {
 			u8 sflags=0;
 			if (!traf->sdtp) {
 				traf->sdtp = (GF_SampleDependencyTypeBox *) gf_isom_box_new(GF_ISOM_BOX_TYPE_SDTP);
@@ -2956,7 +2952,7 @@
 			traf->sdtp->sample_info[traf->sdtp->sampleCount] = (u8) sflags;
 			traf->sdtp->sampleCount++;
 
-			if (traf->tfhd->use_sdtp==2) {
+			if (traf->use_sdtp==2) {
 				ent->flags |= GF_ISOM_GET_FRAG_DEPEND_FLAGS(isLeading, dependsOn, dependedOn, redundant);
 			}
 		} else {
@@ -3084,6 +3080,9 @@
 		traf->sdtp->sample_info = gf_realloc(traf->sdtp->sample_info, sizeof(u8)*(traf->sdtp->sampleCount+1));
 		traf->sdtp->sample_info[traf->sdtp->sampleCount] = (u8) sflags;
 		traf->sdtp->sampleCount++;
+		if (traf->use_sdtp==2) {
+			ent->flags |= GF_ISOM_GET_FRAG_DEPEND_FLAGS(is_leading, dependsOn, dependedOn, redundant);
+		}
 	} else {
 		ent->flags |= GF_ISOM_GET_FRAG_DEPEND_FLAGS(is_leading, dependsOn, dependedOn, redundant);
 	}
