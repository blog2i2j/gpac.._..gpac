/*
 *			GPAC - Multimedia Framework C SDK
 *
 *			Authors: Jean Le Feuvre
 *			Copyright (c) Telecom ParisTech 2000-2019
 *					All rights reserved
 *
 *  This file is part of GPAC / ISO Media File Format sub-project
 *
 *  GPAC is free software; you can redistribute it and/or modify
 *  it under the terms of the GNU Lesser General Public License as published by
 *  the Free Software Foundation; either version 2, or (at your option)
 *  any later version.
 *
 *  GPAC is distributed in the hope that it will be useful,
 *  but WITHOUT ANY WARRANTY; without even the implied warranty of
 *  MERCHANTABILITY or FITNESS FOR A PARTICULAR PURPOSE.  See the
 *  GNU Lesser General Public License for more details.
 *
 *  You should have received a copy of the GNU Lesser General Public
 *  License along with this library; see the file COPYING.  If not, write to
 *  the Free Software Foundation, 675 Mass Ave, Cambridge, MA 02139, USA.
 *
 */

#include <gpac/internal/isomedia_dev.h>

#ifndef GPAC_DISABLE_ISOM

#ifndef GPAC_DISABLE_ISOM_FRAGMENTS

GF_TrackExtendsBox *GetTrex(GF_MovieBox *moov, GF_ISOTrackID TrackID)
{
	u32 i;
	GF_TrackExtendsBox *trex;
	i=0;
	while ((trex = (GF_TrackExtendsBox *)gf_list_enum(moov->mvex->TrackExList, &i))) {
		if (trex->trackID == TrackID) return trex;
	}
	return NULL;
}

GF_TrackExtensionPropertiesBox *GetTrep(GF_MovieBox *moov, GF_ISOTrackID TrackID)
{
	u32 i;
	GF_TrackExtensionPropertiesBox *trep;
	i=0;
	while ((trep = (GF_TrackExtensionPropertiesBox*) gf_list_enum(moov->mvex->TrackExPropList, &i))) {
		if (trep->trackID == TrackID) return trep;
	}
	return NULL;
}

GF_TrackFragmentBox *GetTraf(GF_ISOFile *mov, GF_ISOTrackID TrackID)
{
	u32 i;
	if (!mov->moof) return NULL;

	//reverse browse the TRAFs, as there may be more than one per track ...
	for (i=gf_list_count(mov->moof->TrackList); i>0; i--) {
		GF_TrackFragmentBox *traf = (GF_TrackFragmentBox *)gf_list_get(mov->moof->TrackList, i-1);
		if (traf->tfhd->trackID == TrackID) return traf;
	}
	return NULL;
}


#ifndef GPAC_DISABLE_ISOM_WRITE
GF_Err gf_isom_set_movie_duration(GF_ISOFile *movie, u64 duration)
{
	if (!movie->moov->mvex) return GF_BAD_PARAM;
	if (!movie->moov->mvex->mehd) {
		movie->moov->mvex->mehd = (GF_MovieExtendsHeaderBox *) gf_isom_box_new_parent(&movie->moov->mvex->child_boxes, GF_ISOM_BOX_TYPE_MEHD);
	}
	movie->moov->mvex->mehd->fragment_duration = duration;
	movie->moov->mvhd->duration = 0;
	return GF_OK;
}


GF_EXPORT
GF_Err gf_isom_finalize_for_fragment(GF_ISOFile *movie, u32 media_segment_type, Bool mvex_after_tracks)
{
	GF_Err e;
	u32 i;
	Bool store_file = GF_TRUE;
	GF_TrackExtendsBox *trex;
	if (!movie || !movie->moov) return GF_BAD_PARAM;

	if (movie->openMode==GF_ISOM_OPEN_CAT_FRAGMENTS) {
		/*from now on we are in write mode*/
		movie->openMode = GF_ISOM_OPEN_WRITE;
		store_file = GF_FALSE;
		movie->append_segment = GF_TRUE;
	} else {
		movie->NextMoofNumber = 1;
	}
	movie->moov->mvex_after_traks = mvex_after_tracks;
	
	//this is only allowed in write mode
	if (movie->openMode != GF_ISOM_OPEN_WRITE) return GF_ISOM_INVALID_MODE;

	if (movie->FragmentsFlags & GF_ISOM_FRAG_WRITE_READY) return GF_OK;
	movie->FragmentsFlags = 0;

	if (store_file) {
		/* add DASH brand if requested*/
		if (media_segment_type)
			gf_isom_modify_alternate_brand(movie, GF_ISOM_BRAND_DASH, GF_TRUE);

		if (!movie->moov->mvex->mehd || !movie->moov->mvex->mehd->fragment_duration) {
			//update durations
			gf_isom_get_duration(movie);
		}

		i=0;
		while ((trex = (GF_TrackExtendsBox *)gf_list_enum(movie->moov->mvex->TrackExList, &i))) {
			if (trex->type != GF_ISOM_BOX_TYPE_TREX) continue;
			if (trex->track->Media->information->sampleTable->CompositionToDecode) {
				GF_TrackExtensionPropertiesBox *trep;
				trep = GetTrep(movie->moov, trex->trackID);

				if (!trep) {
					trep = (GF_TrackExtensionPropertiesBox*) gf_isom_box_new_parent(&movie->moov->mvex->child_boxes, GF_ISOM_BOX_TYPE_TREP);
					trep->trackID = trex->trackID;
					gf_list_add(movie->moov->mvex->TrackExPropList, trep);
				}

				if (!trex->track->Media->information->sampleTable->SampleSize || ! trex->track->Media->information->sampleTable->SampleSize->sampleCount) {
					gf_list_add(trep->child_boxes, trex->track->Media->information->sampleTable->CompositionToDecode);
					trex->track->Media->information->sampleTable->CompositionToDecode = NULL;
				} else {
					GF_CompositionToDecodeBox *cslg;

					//clone it!
					GF_SAFEALLOC(cslg, GF_CompositionToDecodeBox);
					if (!cslg) return GF_OUT_OF_MEM;
					memcpy(cslg, trex->track->Media->information->sampleTable->CompositionToDecode, sizeof(GF_CompositionToDecodeBox) );
					cslg->child_boxes = gf_list_new();
					gf_list_add(trep->child_boxes, trex->track->Media->information->sampleTable->CompositionToDecode);
				}
			}

			if (movie->moov->mvex->mehd && movie->moov->mvex->mehd->fragment_duration) {
				trex->track->Header->duration = 0;
				Media_SetDuration(trex->track);
				if (trex->track->editBox && trex->track->editBox->editList) {
					GF_EdtsEntry *edts = gf_list_last(trex->track->editBox->editList->entryList);
					edts->segmentDuration = 0;
				}
			}
		}

		//write movie
		e = WriteToFile(movie, GF_TRUE);
		if (e) return e;

		if (movie->on_block_out) {
			gf_bs_seek(movie->editFileMap->bs, 0);
			gf_bs_truncate(movie->editFileMap->bs);
		}
	}

	//make sure we do have all we need. If not this is not an error, just consider
	//the file closed
	if (!movie->moov->mvex || !gf_list_count(movie->moov->mvex->TrackExList)) return GF_OK;

	i=0;
	while ((trex = (GF_TrackExtendsBox *)gf_list_enum(movie->moov->mvex->TrackExList, &i))) {
		if (!trex->trackID || !gf_isom_get_track_from_id(movie->moov, trex->trackID)) return GF_IO_ERR;
		//we could also check all our data refs are local but we'll do that at run time
		//in order to allow a mix of both (remote refs in MOOV and local in MVEX)

		//one thing that MUST be done is OD cross-dependencies. The movie fragment spec
		//is broken here, since it cannot allow dynamic insertion of new ESD and their
		//dependancies
	}

	//ok we are fine - note the data map is created at the beginning
	if (i) movie->FragmentsFlags |= GF_ISOM_FRAG_WRITE_READY;

	if (media_segment_type) {
		movie->use_segments = GF_TRUE;
		movie->moof_list = gf_list_new();
	} else if (movie->on_block_out) {
		movie->moof_list = gf_list_new();
	}

	/*set brands for segment*/

	/*"msdh": it's a media segment */
	gf_isom_set_brand_info(movie, GF_ISOM_BRAND_MSDH, 0);
	/*remove all brands	*/
	gf_isom_reset_alt_brands(movie);
	/*
		msdh: it's a media segment
		sims: it's a media segment with an SSIX
		msix: it's a media segment with an index
		lmsg: it's the last media segment
	*/

	return GF_OK;
}

GF_Err gf_isom_change_track_fragment_defaults(GF_ISOFile *movie, GF_ISOTrackID TrackID,
        u32 DefaultSampleDescriptionIndex,
        u32 DefaultSampleDuration,
        u32 DefaultSampleSize,
        u8 DefaultSampleIsSync,
        u8 DefaultSamplePadding,
        u16 DefaultDegradationPriority,
        u8 force_traf_flags)
{
	GF_MovieExtendsBox *mvex;
	GF_TrackExtendsBox *trex;
	GF_TrackBox *trak;

	if (!movie || !movie->moov) return GF_BAD_PARAM;
	//this is only allowed in write mode
	if (movie->openMode != GF_ISOM_OPEN_WRITE) return GF_ISOM_INVALID_MODE;

	trak = gf_isom_get_track_from_id(movie->moov, TrackID);
	if (!trak) return GF_BAD_PARAM;

	mvex = movie->moov->mvex;
	if (!mvex) return GF_BAD_PARAM;

	trex = GetTrex(movie->moov, TrackID);
	if (!trex)  return GF_BAD_PARAM;

	trex->def_sample_desc_index = DefaultSampleDescriptionIndex;
	trex->def_sample_duration = DefaultSampleDuration;
	trex->def_sample_size = DefaultSampleSize;
	trex->def_sample_flags = GF_ISOM_FORMAT_FRAG_FLAGS(DefaultSamplePadding, DefaultSampleIsSync, DefaultDegradationPriority);
	//if sample is sync by default, set sample_depends_on flags to 2 (does not depend on other samples)
	if (DefaultSampleIsSync) {
		trex->def_sample_flags |= (2<<24);
	}
	trex->cannot_use_default = GF_FALSE;

	if (force_traf_flags) {
		trex->cannot_use_default = GF_TRUE;
	} else if (DefaultSampleDescriptionIndex == 0 && DefaultSampleDuration == 0 && DefaultSampleSize == 0
		&& DefaultSampleIsSync == 0 && DefaultSamplePadding == 0 && DefaultDegradationPriority == 0) {
		trex->cannot_use_default = GF_TRUE;
	}
	return GF_OK;
}

GF_EXPORT
GF_Err gf_isom_setup_track_fragment(GF_ISOFile *movie, GF_ISOTrackID TrackID,
                                    u32 DefaultSampleDescriptionIndex,
                                    u32 DefaultSampleDuration,
                                    u32 DefaultSampleSize,
                                    u8 DefaultSampleIsSync,
                                    u8 DefaultSamplePadding,
                                    u16 DefaultDegradationPriority,
                                    Bool force_traf_flags)
{
	GF_MovieExtendsBox *mvex;
	GF_TrackExtendsBox *trex;
	GF_TrackBox *trak;

	if (!movie || !movie->moov) return GF_BAD_PARAM;
	//this is only allowed in write mode
	if (movie->openMode != GF_ISOM_OPEN_WRITE) return GF_ISOM_INVALID_MODE;
	//and only at setup
	if (movie->FragmentsFlags & GF_ISOM_FRAG_WRITE_READY) return GF_BAD_PARAM;


	trak = gf_isom_get_track_from_id(movie->moov, TrackID);
	if (!trak) return GF_BAD_PARAM;

	//create MVEX if needed
	if (!movie->moov->mvex) {
		mvex = (GF_MovieExtendsBox *) gf_isom_box_new_parent(&movie->moov->child_boxes, GF_ISOM_BOX_TYPE_MVEX);
		moov_on_child_box((GF_Box*)movie->moov, (GF_Box *) mvex);
	} else {
		mvex = movie->moov->mvex;
	}
	if (!mvex->mehd) {
		mvex->mehd = (GF_MovieExtendsHeaderBox *) gf_isom_box_new_parent(&mvex->child_boxes, GF_ISOM_BOX_TYPE_MEHD);
	}

	trex = GetTrex(movie->moov, TrackID);
	if (!trex) {
		trex = (GF_TrackExtendsBox *) gf_isom_box_new_parent(&mvex->child_boxes, GF_ISOM_BOX_TYPE_TREX);
		trex->trackID = TrackID;
		mvex_on_child_box((GF_Box*)mvex, (GF_Box *) trex);
	}
	trex->track = trak;
	return gf_isom_change_track_fragment_defaults(movie, TrackID, DefaultSampleDescriptionIndex, DefaultSampleDuration, DefaultSampleSize, DefaultSampleIsSync, DefaultSamplePadding, DefaultDegradationPriority, force_traf_flags);
}

GF_EXPORT
GF_Err gf_isom_enable_traf_inherit(GF_ISOFile *movie, GF_ISOTrackID TrackID, GF_ISOTrackID BaseTrackID)
{
	GF_TrackBox *trak;
	GF_TrackExtendsBox *trex;
	GF_Err e=GF_OK;
	u32 track_num;
	if (!movie || !TrackID || !BaseTrackID)
		return GF_BAD_PARAM;
	trak = gf_isom_get_track_from_id(movie->moov, TrackID);
	if (!trak) return GF_BAD_PARAM;
	track_num = 1 + gf_list_find(movie->moov->trackList, trak);

	e = gf_isom_set_track_reference(movie, track_num, GF_ISOM_REF_TRIN, BaseTrackID);
	if (e) return e;

	trex = GetTrex(movie->moov, TrackID);
	if (!trex) return GF_BAD_PARAM;
	trex->inherit_from_traf_id = BaseTrackID;
	return GF_OK;
}

GF_EXPORT
GF_Err gf_isom_setup_track_fragment_template(GF_ISOFile *movie, GF_ISOTrackID TrackID, u8 *boxes, u32 boxes_size, u8 force_traf_flags)
{
	GF_MovieExtendsBox *mvex;
	GF_TrackBox *trak;
	GF_BitStream *bs;
	GF_Err e=GF_OK;
	trak = gf_isom_get_track_from_id(movie->moov, TrackID);
	if (!trak) return GF_BAD_PARAM;

	bs = gf_bs_new(boxes, boxes_size, GF_BITSTREAM_READ);
	while (gf_bs_available(bs)) {
		GF_Box *box=NULL;
		gf_isom_box_parse(&box, bs);
		if (!box) {
			e = GF_BAD_PARAM;
			break;
		}

		if (box->type==GF_ISOM_BOX_TYPE_TREX) {
			GF_TrackExtendsBox *trex_o=NULL;
			GF_TrackExtendsBox *trex = (GF_TrackExtendsBox *) box;

			//create MVEX if needed
			if (!movie->moov->mvex) {
				mvex = (GF_MovieExtendsBox *) gf_isom_box_new_parent(&movie->moov->child_boxes, GF_ISOM_BOX_TYPE_MVEX);
				moov_on_child_box((GF_Box*)movie->moov, (GF_Box *) mvex);
			} else {
				mvex = movie->moov->mvex;
			}
			if (!mvex->mehd) {
				mvex->mehd = (GF_MovieExtendsHeaderBox *) gf_isom_box_new_parent(&mvex->child_boxes, GF_ISOM_BOX_TYPE_MEHD);
			}

			trex_o = GetTrex(movie->moov, TrackID);
			if (trex_o) {
				gf_list_del_item(movie->moov->mvex->TrackExList, trex_o);
				gf_isom_box_del_parent(&movie->moov->mvex->child_boxes, (GF_Box *)trex_o);
			}
			trex->trackID = TrackID;
			trex->track = trak;
			if (force_traf_flags) trex->cannot_use_default = GF_TRUE;
			gf_list_add(mvex->child_boxes, trex);
			mvex_on_child_box((GF_Box*)mvex, (GF_Box *) trex);
		}
	}
	gf_bs_del(bs);
	return e;
}


u32 GetNumUsedValues(GF_TrackFragmentBox *traf, u32 value, u32 index)
{
	u32 i, j, NumValue = 0;
	GF_TrackFragmentRunBox *trun;

	i=0;
	while ((trun = (GF_TrackFragmentRunBox *)gf_list_enum(traf->TrackRuns, &i))) {
		GF_TrunEntry *ent;
		j=0;
		while ((ent = (GF_TrunEntry *)gf_list_enum(trun->entries, &j))) {
			switch (index) {
			case 1:
				if (value == ent->Duration) NumValue ++;
				break;
			case 2:
				if (value == ent->size) NumValue ++;
				break;
			case 3:
				if (value == ent->flags) NumValue ++;
				break;
			}
		}
	}
	return NumValue;
}


void ComputeFragmentDefaults(GF_TrackFragmentBox *traf)
{
	u32 i, j, MaxNum, DefValue, ret;
	GF_TrackFragmentRunBox *trun;
	GF_TrunEntry *ent;

	//Duration default
	MaxNum = DefValue = 0;
	i=0;
	while ((trun = (GF_TrackFragmentRunBox *)gf_list_enum(traf->TrackRuns, &i))) {
		j=0;
		while ((ent = (GF_TrunEntry *)gf_list_enum(trun->entries, &j))) {
			ret = GetNumUsedValues(traf, ent->Duration, 1);
			if (ret>MaxNum) {
				//at least 2 duration, specify for all
				if (MaxNum) {
					DefValue = 0;
					goto escape_duration;
				}
				MaxNum = ret;
				DefValue = ent->Duration;
			}
		}
	}
escape_duration:
	//store if #
	if (DefValue && ((DefValue != traf->trex->def_sample_duration) || traf->trex->cannot_use_default ) ) {
		traf->tfhd->def_sample_duration = DefValue;
	}

	//Size default
	MaxNum = DefValue = 0;
	i=0;
	while ((trun = (GF_TrackFragmentRunBox *)gf_list_enum(traf->TrackRuns, &i))) {
		j=0;
		while ((ent = (GF_TrunEntry*)gf_list_enum(trun->entries, &j))) {
			ret = GetNumUsedValues(traf, ent->size, 2);
			if (ret>MaxNum || (ret==1)) {
				//at least 2 sizes so we must specify all sizes
				if (MaxNum) {
					DefValue = 0;
					goto escape_size;
				}
				MaxNum = ret;
				DefValue = ent->size;
			}
		}
	}

escape_size:
	//store if #
	if (DefValue && (DefValue != traf->trex->def_sample_size)) {
		traf->tfhd->def_sample_size = DefValue;
	}

	//Flags default
	MaxNum = DefValue = 0;
	i=0;
	while ((trun = (GF_TrackFragmentRunBox *)gf_list_enum(traf->TrackRuns, &i))) {
		j=0;
		while ((ent = (GF_TrunEntry*)gf_list_enum(trun->entries, &j))) {
			ret = GetNumUsedValues(traf, ent->flags, 3);
			if (ret>MaxNum) {
				MaxNum = ret;
				DefValue = ent->flags;
			}
		}
	}
	//store if #
	if (traf->trex->cannot_use_default || (DefValue && (DefValue != traf->trex->def_sample_flags))) {
		traf->tfhd->def_sample_flags = DefValue;
	}
}

GF_EXPORT
GF_Err gf_isom_set_fragment_option(GF_ISOFile *movie, GF_ISOTrackID TrackID, GF_ISOTrackFragmentOption Code, u32 Param)
{
	GF_TrackFragmentBox *traf;
	if (!movie || !movie->moov) return GF_BAD_PARAM;
	//this is only allowed in write mode
	if (movie->openMode != GF_ISOM_OPEN_WRITE) return GF_ISOM_INVALID_MODE;

	switch (Code) {
	case GF_ISOM_TRAF_EMPTY:
		traf = GetTraf(movie, TrackID);
		if (!traf) return GF_BAD_PARAM;
		traf->tfhd->EmptyDuration = Param;
		break;
	case GF_ISOM_TRAF_RANDOM_ACCESS:
		traf = GetTraf(movie, TrackID);
		if (!traf) return GF_BAD_PARAM;
		traf->IFrameSwitching = Param;
		break;
	case GF_ISOM_TRAF_DATA_CACHE:
		traf = GetTraf(movie, TrackID);
		if (!traf) return GF_BAD_PARAM;
		//don't cache only one sample ...
		traf->DataCache = Param > 1 ? Param : 0;
		break;
	case GF_ISOM_TFHD_FORCE_MOOF_BASE_OFFSET:
		movie->force_moof_base_offset = Param;
		break;
	case GF_ISOM_TRUN_FORCE:
		traf = GetTraf(movie, TrackID);
		if (!traf) return GF_BAD_PARAM;
		traf->force_new_trun = 1;
		break;
	case GF_ISOM_TRUN_MERGE_INTERLEAVE:
		traf = GetTraf(movie, TrackID);
		if (!traf) return GF_BAD_PARAM;
		traf->merge_sample_interleave = 1;
		break;
	case GF_ISOM_TRUN_SET_INTERLEAVE_ID:
		traf = GetTraf(movie, TrackID);
		if (!traf) return GF_BAD_PARAM;
		traf->DataCache = 1;
		traf->use_sample_interleave = 1;
		if (traf->interleave_id != Param) {
			traf->force_new_trun = 1;
			traf->interleave_id = Param;
		}
		break;
	}
	return GF_OK;
}

//#define USE_BASE_DATA_OFFSET

void update_trun_offsets(GF_ISOFile *movie, s32 offset)
{
#ifndef USE_BASE_DATA_OFFSET
	u32 i, j;
	GF_TrackFragmentBox *traf;
	i=0;
	while ((traf = (GF_TrackFragmentBox*)gf_list_enum(movie->moof->TrackList, &i))) {
		GF_TrackFragmentRunBox *trun;
		/*remove base data*/
		traf->tfhd->base_data_offset = 0;
		j=0;
		while ((trun = (GF_TrackFragmentRunBox*)gf_list_enum(traf->TrackRuns, &j))) {
			if ((j==1) || traf->use_sample_interleave) {
				trun->data_offset += offset;
			} else {
				trun->data_offset = 0;
			}
		}
	}
#endif
}

static
u32 UpdateRuns(GF_ISOFile *movie, GF_TrackFragmentBox *traf)
{
	u32 sampleCount, i, j, RunSize, RunDur, RunFlags, NeedFlags, UseCTS, count;
	/* enum:
	   0 - use values per sample in the trun box
	   1 - use default values from track fragment header
	   2 - use default values from track extends header */
	u32 UseDefaultSize, UseDefaultDur, UseDefaultFlag;
	GF_TrackFragmentRunBox *trun;
	GF_TrunEntry *ent;

	sampleCount = 0;

#ifndef USE_BASE_DATA_OFFSET
	if (movie->use_segments) {
		traf->tfhd->flags = GF_ISOM_MOOF_BASE_OFFSET;
	} else
#endif
	{
		if (movie->force_moof_base_offset) {
			traf->tfhd->flags = GF_ISOM_MOOF_BASE_OFFSET;
		} else {
			traf->tfhd->flags = GF_ISOM_TRAF_BASE_OFFSET;
		}
	}

	//empty runs
	if (traf->tfhd->EmptyDuration) {
		while (gf_list_count(traf->TrackRuns)) {
			trun = (GF_TrackFragmentRunBox *)gf_list_get(traf->TrackRuns, 0);
			gf_list_rem(traf->TrackRuns, 0);
			gf_isom_box_del_parent(&traf->child_boxes, (GF_Box *)trun);
		}
		traf->tfhd->flags |= GF_ISOM_TRAF_DUR_EMPTY;
		if (traf->tfhd->EmptyDuration != traf->trex->def_sample_duration) {
			traf->tfhd->def_sample_duration = traf->tfhd->EmptyDuration;
			traf->tfhd->flags |= GF_ISOM_TRAF_SAMPLE_DUR;
		}
		return 0;
	}


	UseDefaultSize = 0;
	UseDefaultDur = 0;
	UseDefaultFlag = 0;

	i=0;
	while ((trun = (GF_TrackFragmentRunBox *)gf_list_enum(traf->TrackRuns, &i))) {
		GF_TrunEntry *first_ent = NULL;
		RunSize = 0;
		RunDur = 0;
		RunFlags = 0;
		UseCTS = 0;
		NeedFlags = 0;

		//process all samples in run
		count = gf_list_count(trun->entries);
		for (j=0; j<count; j++) {
			ent = (GF_TrunEntry*)gf_list_get(trun->entries, j);
			if (!j) {
				first_ent = ent;
				RunSize = ent->size;
				if (ent->nb_pack) RunSize /= ent->nb_pack;
				RunDur = ent->Duration;
			}
			//we may have one entry only ...
			if (j || (count==1)) {
				u32 ssize = ent->size;
				if (ent->nb_pack) ssize /= ent->nb_pack;

				//flags are only after first entry
				if (j==1 || (count==1) ) RunFlags = ent->flags;

				if (ssize != RunSize) RunSize = 0;
				if (ent->Duration != RunDur) RunDur = 0;
				if (j && (RunFlags != ent->flags)) NeedFlags = 1;
			}
			if (ent->CTS_Offset) UseCTS = 1;
		}
		//empty list
		if (!first_ent) {
			i--;
			gf_list_rem(traf->TrackRuns, i);
			continue;
		}
//		trun->sample_count = gf_list_count(trun->entries);
		trun->flags = 0;

		//size checking
		//constant size, check if this is from current fragment default or global default
		if (RunSize && (traf->trex->def_sample_size == RunSize) && !traf->trex->cannot_use_default) {
			if (!UseDefaultSize) UseDefaultSize = 2;
			else if (UseDefaultSize==1) RunSize = 0;
		} else if (RunSize && (traf->tfhd->def_sample_size == RunSize)) {
			if (!UseDefaultSize) UseDefaultSize = 1;
			else if (UseDefaultSize==2) RunSize = 0;
		}
		//we could check for single entry runs and set the default size in the tfhd but
		//that's no bit saving...
		else {
			RunSize=0;
		}

		if (!RunSize) trun->flags |= GF_ISOM_TRUN_SIZE;

		//duration checking
		if (RunDur && (traf->trex->def_sample_duration == RunDur) && !traf->trex->cannot_use_default) {
			if (!UseDefaultDur) UseDefaultDur = 2;
			else if (UseDefaultDur==1) RunDur = 0;
		} else if (RunDur && (traf->tfhd->def_sample_duration == RunDur)) {
			if (!UseDefaultDur) UseDefaultDur = 1;
			else if (UseDefaultDur==2) RunDur = 0;
		}
		if (!RunDur) trun->flags |= GF_ISOM_TRUN_DURATION;

		//flag checking
		if (!NeedFlags) {
			// all samples flags are the same after the 2nd entry
			if (RunFlags == traf->trex->def_sample_flags && !traf->trex->cannot_use_default) {
				/* this run can use trex flags */
				if (!UseDefaultFlag) {
					/* if all previous runs used explicit flags per sample, we can still use trex flags for this run */
					UseDefaultFlag = 2;
				} else if (UseDefaultFlag==1) {
					/* otherwise if one of the previous runs did use tfhd flags,
					we have no choice but to explicitly use flags per sample for this run */
					NeedFlags = GF_TRUE;
				}
			} else if (RunFlags == traf->tfhd->def_sample_flags) {
				/* this run can use tfhd flags */
				if (!UseDefaultFlag) {
					/* if all previous runs used explicit flags per sample, we can still use tfhd flags for this run */
					UseDefaultFlag = 1;
				} else if(UseDefaultFlag==2) {
					/* otherwise if one of the previous runs did use trex flags,
					we have no choice but to explicitly use flags per sample for this run */
					NeedFlags = GF_TRUE;
				}
			} else {
				/* the flags for the 2nd and following entries are different from trex and tfhd default values
				   (possible case: 2 samples in trun, and first sample was used to set default flags) */
				NeedFlags = GF_TRUE;
			}
		}
		if (NeedFlags) {
			//one flags entry per sample only
			trun->flags |= GF_ISOM_TRUN_FLAGS;
		} else {
			/* this run can use default flags for the 2nd and following entries,
			   we just need to check if the first entry flags need to be singled out*/
			if (first_ent->flags != RunFlags) {
				trun->flags |= GF_ISOM_TRUN_FIRST_FLAG;
			}
		}

		//CTS flag
		if (UseCTS) trun->flags |= GF_ISOM_TRUN_CTS_OFFSET;

		//run data offset if the offset indicated is 0 (first sample in this MDAT) don't
		//indicate it
		if (trun->data_offset)
			trun->flags |= GF_ISOM_TRUN_DATA_OFFSET;

		sampleCount += trun->sample_count;
	}

	//after all runs in the traf are processed, update TRAF flags
	if (UseDefaultSize==1)
		traf->tfhd->flags |= GF_ISOM_TRAF_SAMPLE_SIZE;
	if (UseDefaultDur==1)
		traf->tfhd->flags |= GF_ISOM_TRAF_SAMPLE_DUR;
	if (UseDefaultFlag==1)
		traf->tfhd->flags |= GF_ISOM_TRAF_SAMPLE_FLAGS;
	if (traf->trex->cannot_use_default || (traf->tfhd->sample_desc_index != traf->trex->def_sample_desc_index))
		traf->tfhd->flags |= GF_ISOM_TRAF_SAMPLE_DESC;


	return sampleCount;
}

static u32 moof_get_sap_info(GF_MovieFragmentBox *moof, GF_ISOTrackID refTrackID, u32 *sap_delta, Bool *starts_with_sap)
{
	u32 i, j, count, delta, earliest_cts, sap_type, sap_sample_num, cur_sample;
	Bool first = GF_TRUE;
	GF_TrunEntry *ent;
	GF_TrackFragmentBox *traf=NULL;
	GF_TrackFragmentRunBox *trun;
	sap_type = 0;
	*sap_delta = 0;
	*starts_with_sap = GF_FALSE;
	for (i=0; i<gf_list_count(moof->TrackList); i++) {
		traf = (GF_TrackFragmentBox*)gf_list_get(moof->TrackList, i);
		if (traf->tfhd->trackID==refTrackID) break;
		traf=NULL;
	}
	if (!traf) return sap_type;
	earliest_cts = 0;

	/*first check if we have a roll/rap sample in this traf, and mark its sample count*/
	sap_type = 0;
	sap_sample_num = 0;
	/*check RAP and ROLL*/
	count = traf->sampleGroups ? gf_list_count(traf->sampleGroups) : 0;
	for (i=0; i<count; i++) {
		GF_SampleGroupBox *sg;
		u32 first_sample;
		Bool rap_type = GF_FALSE;
		sg = (GF_SampleGroupBox*)gf_list_get(traf->sampleGroups, i);

		switch (sg->grouping_type) {
		case GF_ISOM_SAMPLE_GROUP_RAP:
		case GF_ISOM_SAMPLE_GROUP_SYNC:
			rap_type = GF_TRUE;
			break;
		case GF_ISOM_SAMPLE_GROUP_ROLL:
			break;
		default:
			continue;
		}
		/*first entry is SAP*/
		first_sample = 1;
		for (j=0; j<sg->entry_count; j++) {
			if (! sg->sample_entries[j].group_description_index) {
				first_sample += sg->sample_entries[j].sample_count;
				continue;
			}
			if (!j) {
				*starts_with_sap = GF_TRUE;
				sap_sample_num = 0;
			}
			if (!sap_sample_num || (sap_sample_num>first_sample)) {
				sap_type = rap_type ? 3 : 4;
				sap_sample_num = first_sample;
			}
			break;
		}
	}

	/*then browse all samples, looking for SYNC flag or sap_sample_num*/
	cur_sample = 1;
	delta = 0;
	i=0;
	while ((trun = (GF_TrackFragmentRunBox*)gf_list_enum(traf->TrackRuns, &i))) {
		if (trun->flags & GF_ISOM_TRUN_FIRST_FLAG) {
			if (GF_ISOM_GET_FRAG_SYNC(trun->flags)) {
				ent = (GF_TrunEntry*)gf_list_get(trun->entries, 0);
//				if (!delta) earliest_cts = ent->CTS_Offset;
				*sap_delta = delta + ent->CTS_Offset - ent->CTS_Offset;
				*starts_with_sap = first;
				sap_type = ent->SAP_type;
				return sap_type;
			}
		}
		j=0;
		while ((ent = (GF_TrunEntry*)gf_list_enum(trun->entries, &j))) {
			if (!delta) earliest_cts = ent->CTS_Offset;

			if (GF_ISOM_GET_FRAG_SYNC(ent->flags)) {
				*sap_delta = delta + ent->CTS_Offset - earliest_cts;
				*starts_with_sap = first;
				sap_type = ent->SAP_type;
				return sap_type;
			}
			/*we found our roll or rap sample*/
			if (cur_sample==sap_sample_num) {
				*sap_delta = delta + ent->CTS_Offset - earliest_cts;
				return sap_type;
			}
			delta += ent->Duration;
			first = GF_FALSE;
			cur_sample++;
		}
	}
	/*not found*/
	return 0;
}

u32 moof_get_duration(GF_MovieFragmentBox *moof, GF_ISOTrackID refTrackID)
{
	u32 i, j, duration;
	GF_TrackFragmentBox *traf = NULL;
	GF_TrackFragmentRunBox *trun;
	for (i=0; i<gf_list_count(moof->TrackList); i++) {
		traf = (GF_TrackFragmentBox*)gf_list_get(moof->TrackList, i);
		if (traf->tfhd->trackID==refTrackID) break;
		traf=NULL;
	}
	if (!traf) return 0;

	duration = 0;
	i=0;
	while ((trun = (GF_TrackFragmentRunBox*)gf_list_enum(traf->TrackRuns, &i))) {
		GF_TrunEntry *ent;
		j=0;
		while ((ent = (GF_TrunEntry*)gf_list_enum(trun->entries, &j))) {
			if (ent->flags & GF_ISOM_TRAF_SAMPLE_DUR)
				duration += ent->Duration;
			else
				duration += traf->trex->def_sample_duration;
		}
	}
	return duration;
}

static u64 moof_get_earliest_cts(GF_MovieFragmentBox *moof, GF_ISOTrackID refTrackID)
{
	u32 i, j;
	u64 cts, duration;
	GF_TrackFragmentBox *traf=NULL;
	GF_TrackFragmentRunBox *trun;
	for (i=0; i<gf_list_count(moof->TrackList); i++) {
		traf = (GF_TrackFragmentBox*)gf_list_get(moof->TrackList, i);
		if (traf->tfhd->trackID==refTrackID) break;
		traf=NULL;
	}
	if (!traf) return 0;

	duration = 0;
	cts = (u64) -1;
	i=0;
	while ((trun = (GF_TrackFragmentRunBox*)gf_list_enum(traf->TrackRuns, &i))) {
		GF_TrunEntry *ent;
		j=0;
		while ((ent = (GF_TrunEntry*)gf_list_enum(trun->entries, &j))) {
			if (duration + ent->CTS_Offset < cts)
				cts = duration + ent->CTS_Offset;
			duration += ent->Duration;
		}
	}
	return cts;
}


GF_Err gf_isom_write_compressed_box(GF_ISOFile *mov, GF_Box *root_box, u32 repl_type, GF_BitStream *bs, u32 *box_csize);

static GF_Err StoreFragment(GF_ISOFile *movie, Bool load_mdat_only, s32 data_offset_diff, u32 *moof_size, Bool reassign_bs)
{
	GF_Err e;
	u64 moof_start, pos;
	u32 size, i, s_count, mdat_size;
	s32 offset;
	u8 *buffer;
	GF_TrackFragmentBox *traf;
	GF_TrackFragmentRunBox *trun;
	GF_BitStream *bs, *bs_orig;
	if (!movie->moof) return GF_OK;

	bs = movie->editFileMap->bs;
	if (!movie->moof_first) load_mdat_only = GF_FALSE;
	mdat_size = 0;
	//1 - flush all caches
	i=0;
	while ((traf = (GF_TrackFragmentBox*)gf_list_enum(movie->moof->TrackList, &i))) {
		u32 j, nb_written, last_gid, cur_sample_idx;
		/*do not write empty senc*/
		if (traf->sample_encryption && !gf_list_count(traf->sample_encryption->samp_aux_info)) {
			gf_list_del_item(traf->child_boxes, traf->sample_encryption);
			gf_isom_box_del((GF_Box *) traf->sample_encryption);
			traf->sample_encryption = NULL;
			/*remove saiz and saio (todo, check if other saiz/saio types are used*/
			for (j=0; j<gf_list_count(traf->sai_sizes); j++) {
				GF_SampleAuxiliaryInfoSizeBox *saiz = gf_list_get(traf->sai_sizes, j);
				switch (saiz->aux_info_type) {
				case GF_ISOM_CENC_SCHEME:
				case GF_ISOM_CBC_SCHEME:
				case GF_ISOM_CENS_SCHEME:
				case GF_ISOM_CBCS_SCHEME:
				case 0:
					gf_list_rem(traf->sai_sizes, j);
					gf_list_del_item(traf->child_boxes, saiz);
					gf_isom_box_del((GF_Box *)saiz);
					j--;
					break;
				}
			}
			for (j=0; j<gf_list_count(traf->sai_offsets); j++) {
				GF_SampleAuxiliaryInfoOffsetBox *saio = gf_list_get(traf->sai_offsets, j);
				switch (saio->aux_info_type) {
				case GF_ISOM_CENC_SCHEME:
				case GF_ISOM_CBC_SCHEME:
				case GF_ISOM_CENS_SCHEME:
				case GF_ISOM_CBCS_SCHEME:
				case 0:
					gf_list_rem(traf->sai_offsets, j);
					gf_list_del_item(traf->child_boxes, saio);
					gf_isom_box_del((GF_Box *)saio);
					j--;
					break;
				}
			}
		}
		if (!traf->DataCache) continue;
		s_count = gf_list_count(traf->TrackRuns);
		if (!s_count) continue;

		//store all cached truns - there may be more than one when using sample interleaving in truns
		nb_written = 0;
		last_gid = 0;
		cur_sample_idx = 0;
		while (nb_written<s_count) {
			u32 min_next_gid = 0xFFFFFFFF;

			for (j=0; j<s_count; j++) {
				trun = (GF_TrackFragmentRunBox *)gf_list_get(traf->TrackRuns, j);
				//done
				if (!trun->cache || !trun->sample_count) continue;

				if (!traf->use_sample_interleave || (last_gid!=trun->interleave_id)) {
					if (trun->interleave_id < min_next_gid)
						min_next_gid = trun->interleave_id;
					continue;
				}

				//update offset
				trun->data_offset = (u32) (gf_bs_get_position(bs) - movie->moof->fragment_offset - 8);
				//write cache
				gf_bs_get_content(trun->cache, &buffer, &size);
				gf_bs_write_data(bs, buffer, size);
				gf_bs_del(trun->cache);
				gf_free(buffer);
				trun->cache = NULL;
				trun->first_sample_idx = cur_sample_idx;
				cur_sample_idx += trun->sample_count;

				nb_written++;
			}
			last_gid = min_next_gid;
		}

		traf->DataCache=0;

		/*merge all truns*/
		if (traf->merge_sample_interleave) {
			u32 k, cur_idx = 0;
			trun = (GF_TrackFragmentRunBox *)gf_list_get(traf->TrackRuns, 0);
			trun->sample_order = gf_malloc(sizeof(u32) * cur_sample_idx);

			for (k=0; k<trun->sample_count; k++) {
				trun->sample_order[cur_idx] = trun->first_sample_idx + k;
				cur_idx ++;
			}

			while (s_count>1) {
				GF_TrackFragmentRunBox *atrun = (GF_TrackFragmentRunBox *)gf_list_get(traf->TrackRuns, 1);
				trun->sample_count += atrun->sample_count;
				gf_list_transfer(trun->entries, atrun->entries);

				for (k=0; k<atrun->sample_count; k++) {
					trun->sample_order[cur_idx] = atrun->first_sample_idx + k;
					cur_idx ++;
				}
				gf_list_rem(traf->TrackRuns, 1);
				gf_list_del_item(traf->child_boxes, atrun);
				gf_isom_box_del((GF_Box*)atrun);
				s_count--;
			}

		}
	}

	if (load_mdat_only) {
		pos = gf_bs_get_position(bs);
		if (movie->moof->fragment_offset > pos)
			return GF_CORRUPTED_DATA;

		//we assume we never write large MDATs in fragment mode which should always be true
		movie->moof->mdat_size = (u32) (pos - movie->moof->fragment_offset);

		if (movie->segment_bs) {
			e = gf_bs_seek(bs, 0);
			if (e) return e;
			/*write mdat size*/
			gf_bs_write_u32(bs, (u32) movie->moof->mdat_size);
			/*and get internal buffer*/
			e = gf_bs_seek(bs, movie->moof->mdat_size);
			if (e) return e;
			gf_bs_get_content(bs, &movie->moof->mdat, &movie->moof->mdat_size);

			gf_bs_del(bs);
			movie->editFileMap->bs = gf_bs_new(NULL, 0, GF_BITSTREAM_WRITE);
		} else {
			u64 frag_offset = movie->segment_start;
			e = gf_bs_seek(bs, frag_offset);
			if (e) return e;
			/*write mdat size*/
			gf_bs_write_u32(bs, (u32) movie->moof->mdat_size);

			movie->moof->mdat = (char*)gf_malloc(sizeof(char) * movie->moof->mdat_size);
			if (!movie->moof->mdat) return GF_OUT_OF_MEM;

			e = gf_bs_seek(bs, frag_offset);
			if (e) return e;
			gf_bs_read_data(bs, movie->moof->mdat, movie->moof->mdat_size);

			e = gf_bs_seek(bs, frag_offset);
			if (e) return e;
			gf_bs_truncate(bs);
		}

		return GF_OK;
	}

	moof_start = gf_bs_get_position(bs);

	if (movie->moof->ntp) {
		moof_start += 8*4;
	}

	//2- update MOOF MDAT header
	if (!movie->moof->mdat) {
		e = gf_bs_seek(bs, movie->moof->fragment_offset);
		if (e) return e;
		//we assume we never write large MDATs in fragment mode which should always be true
		mdat_size = (u32) (moof_start - movie->moof->fragment_offset);
		gf_bs_write_u32(bs, (u32) mdat_size);
		gf_bs_write_u32(bs, GF_ISOM_BOX_TYPE_MDAT);
		e = gf_bs_seek(bs, moof_start);
		if (e) return e;
	}

	/*estimate moof size and shift trun offsets*/
#ifndef USE_BASE_DATA_OFFSET
	offset = 0;
	if (movie->use_segments || movie->force_moof_base_offset) {
		e = gf_isom_box_size((GF_Box *) movie->moof);
		if (e) return e;
		offset = (s32) movie->moof->size;
		/*mdat size & type*/
		offset += 8;
		update_trun_offsets(movie, offset);
	}
#endif

	//3- clean our traf's
	i=0;
	while ((traf = (GF_TrackFragmentBox*) gf_list_enum(movie->moof->TrackList, &i))) {
		//compute default settings for the TRAF
		ComputeFragmentDefaults(traf);
		//updates all trun and set all flags, INCLUDING TRAF FLAGS (durations, ...)
		s_count = UpdateRuns(movie, traf);
		//empty fragment destroy it
		if (!traf->tfhd->EmptyDuration && !s_count) {
			i--;
			gf_list_rem(movie->moof->TrackList, i);
			gf_isom_box_del_parent(&movie->moof->child_boxes, (GF_Box *) traf);
			continue;
		}
	}

	buffer = NULL;
	/*rewind bitstream and load mdat in memory */
	if (movie->moof_first && !movie->moof->mdat) {
		buffer = (char*)gf_malloc(sizeof(char)*mdat_size);
		e = gf_bs_seek(bs, movie->moof->fragment_offset);
		if (e) return e;
		gf_bs_read_data(bs, buffer, mdat_size);
		/*back to mdat start and erase with moov*/
		e = gf_bs_seek(bs, movie->moof->fragment_offset);
		if (e) return e;
		gf_bs_truncate(bs);
	}

	//4- Write moof
	e = gf_isom_box_size((GF_Box *) movie->moof);
	if (e) return e;
	/*moof first, update traf headers - THIS WILL IMPACT THE MOOF SIZE IF WE
	DECIDE NOT TO USE THE DATA-OFFSET FLAG*/
	if (movie->moof_first
#ifndef USE_BASE_DATA_OFFSET
	        && !(movie->use_segments || movie->force_moof_base_offset)
#endif
	   ) {
		i=0;
		while ((traf = (GF_TrackFragmentBox*)gf_list_enum(movie->moof->TrackList, &i))) {
			/*offset increases by moof size*/
			traf->tfhd->base_data_offset += movie->moof->size;
			traf->tfhd->base_data_offset += data_offset_diff;
			if (movie->on_block_out) {
				traf->tfhd->base_data_offset += movie->fragmented_file_pos;
			}
		}
	}
#ifndef USE_BASE_DATA_OFFSET
	else if (movie->use_segments || movie->force_moof_base_offset) {
		if (offset != (movie->moof->size+8)) {
			offset = (s32) (movie->moof->size + 8 - offset);
			update_trun_offsets(movie, offset);
			e = gf_isom_box_size((GF_Box *) movie->moof);
			if (e) return e;
		}
	}
#endif

	bs_orig = bs;
	if (reassign_bs && movie->on_block_out) {
		bs = gf_bs_new_cbk(movie->on_block_out, movie->on_block_out_usr_data, movie->on_block_out_block_size);
	}

	if (movie->moof->ntp) {
		gf_bs_write_u32(bs, 8*4);
		gf_bs_write_u32(bs, GF_ISOM_BOX_TYPE_PRFT );
		gf_bs_write_u8(bs, 1);
		gf_bs_write_u24(bs, 0);
		gf_bs_write_u32(bs, movie->moof->reference_track_ID);
		gf_bs_write_u64(bs, movie->moof->ntp);
		gf_bs_write_u64(bs, movie->moof->timestamp);
	}

	if (moof_size) *moof_size = (u32) movie->moof->size;

	pos = gf_bs_get_position(bs);

	i=0;
	while ((traf = (GF_TrackFragmentBox*)gf_list_enum(movie->moof->TrackList, &i))) {
		traf->moof_start_in_bs = pos;
	}

	/*we don't want to dispatch any block until done writing the moof*/
	if (movie->on_block_out)
		gf_bs_prevent_dispatch(bs, GF_TRUE);

	if (movie->compress_mode>GF_ISO_COMP_MOOV) {
		e = gf_isom_write_compressed_box(movie, (GF_Box *) movie->moof, GF_4CC('!', 'm', 'o', 'f'), bs, moof_size);
	} else {
		e = gf_isom_box_write((GF_Box *) movie->moof, bs);
	}

	if (movie->on_block_out)
		gf_bs_prevent_dispatch(bs, GF_FALSE);

	if (e) return e;

	//rewrite mdat after moof
	if (movie->moof->mdat) {
		gf_bs_write_data(bs, movie->moof->mdat, movie->moof->mdat_size);
		gf_free(movie->moof->mdat);
		movie->moof->mdat = NULL;
	} else if (buffer) {
		gf_bs_write_data(bs, buffer, mdat_size);
		gf_free(buffer);
	}

	if (bs != bs_orig) {
		u64 frag_size = gf_bs_get_position(bs);
		gf_bs_del(bs);
		movie->fragmented_file_pos += frag_size;
		gf_bs_seek(bs_orig, 0);
		gf_bs_truncate(bs_orig);
	}
	else if (movie->on_block_out) {
		u64 frag_size = gf_bs_get_position(bs);
		movie->fragmented_file_pos += frag_size;
	}

	if (!movie->use_segments) {
		gf_isom_box_del((GF_Box *) movie->moof);
		movie->moof = NULL;
	}
	return GF_OK;
}

static GF_Err sidx_rewrite(GF_SegmentIndexBox *sidx, GF_BitStream *bs, u64 start_pos, GF_SubsegmentIndexBox *ssix)
{
	GF_Err e = GF_OK;
	u64 pos = gf_bs_get_position(bs);
	if (ssix) {
		e = gf_isom_box_size((GF_Box *)ssix);
		sidx->first_offset = ssix->size;
	}
	/*write sidx*/
	gf_bs_seek(bs, start_pos);
	if (!e) e = gf_isom_box_write((GF_Box *) sidx, bs);
	if (!e && ssix) {
		e = gf_isom_box_write((GF_Box *) ssix, bs);
	}
	gf_bs_seek(bs, pos);
	return e;
}

GF_Err gf_isom_allocate_sidx(GF_ISOFile *movie, s32 subsegs_per_sidx, Bool daisy_chain_sidx, u32 nb_segs, u32 *frags_per_segment, u32 *start_range, u32 *end_range, Bool use_ssix)
{
	GF_BitStream *bs;
	GF_Err e;
	u32 i;

	//and only at setup
	if (!movie || !(movie->FragmentsFlags & GF_ISOM_FRAG_WRITE_READY) ) return GF_BAD_PARAM;
	if (movie->openMode != GF_ISOM_OPEN_WRITE) return GF_ISOM_INVALID_MODE;
	if (movie->root_sidx) return GF_BAD_PARAM;
	if (movie->root_ssix) return GF_BAD_PARAM;
	if (movie->moof) return GF_BAD_PARAM;
	if (gf_list_count(movie->moof_list)) return GF_BAD_PARAM;

	movie->root_sidx = (GF_SegmentIndexBox *)gf_isom_box_new(GF_ISOM_BOX_TYPE_SIDX);
	/*we don't write anything between sidx and following moov*/
	movie->root_sidx->first_offset = 0;

	/*for now we only store one ref per subsegment and don't support daisy-chaining*/
	movie->root_sidx->nb_refs = nb_segs;

	if (use_ssix) {
		movie->root_ssix = (GF_SubsegmentIndexBox *)gf_isom_box_new(GF_ISOM_BOX_TYPE_SSIX);
		movie->root_ssix->subsegment_count = nb_segs;
		movie->root_ssix->subsegment_alloc = movie->root_ssix->subsegment_count;
	}

	//dynamic mode
	if (!nb_segs) {
		movie->dyn_root_sidx = GF_TRUE;
		return GF_OK;
	}

	movie->root_sidx->refs = (GF_SIDXReference*)gf_malloc(sizeof(GF_SIDXReference) * movie->root_sidx->nb_refs);
	memset(movie->root_sidx->refs, 0, sizeof(GF_SIDXReference) * movie->root_sidx->nb_refs);

	movie->root_sidx_index = 0;

	if (use_ssix) {
		movie->root_ssix->subsegments = gf_malloc(sizeof(GF_SubsegmentInfo) * nb_segs);
		for (i=0; i<nb_segs; i++) {
			movie->root_ssix->subsegments[i].range_count = 2;
			movie->root_ssix->subsegments[i].ranges = gf_malloc(sizeof(GF_SubsegmentRangeInfo)*2);
			movie->root_ssix->subsegments[i].ranges[0].level = 0;
			movie->root_ssix->subsegments[i].ranges[0].range_size = 0;
			movie->root_ssix->subsegments[i].ranges[1].level = 0xFF;
			movie->root_ssix->subsegments[i].ranges[1].range_size = 0;
		}
	}
	
	/*remember start of sidx*/
	movie->root_sidx_offset = gf_bs_get_position(movie->editFileMap->bs);

	bs = movie->editFileMap->bs;

	e = gf_isom_box_size((GF_Box *) movie->root_sidx);
	if (e) return e;
	e = gf_isom_box_write((GF_Box *) movie->root_sidx, bs);
	if (e) return e;

	if (movie->root_ssix) {
		e = gf_isom_box_size((GF_Box *) movie->root_ssix);
		if (e) return e;
		e = gf_isom_box_write((GF_Box *) movie->root_ssix, bs);
		if (e) return e;
	}

	//include ssix in index range - spec is not clear whether this is forbidden
	if (start_range) *start_range = (u32) movie->root_sidx_offset;
	if (end_range) *end_range = (u32) gf_bs_get_position(bs)-1;

	return GF_OK;
}


static GF_Err gf_isom_write_styp(GF_ISOFile *movie, Bool last_segment)
{
	GF_Err e = GF_OK;
	/*write STYP if we write to a different file or if we write the last segment*/
	if (movie->use_segments && !movie->append_segment && !movie->segment_start && !movie->styp_written) {

		/*modify brands STYP*/

		/*"msix" brand: this is a DASH Initialization Segment*/
		gf_isom_modify_alternate_brand(movie, GF_ISOM_BRAND_MSIX, GF_TRUE);
		if (last_segment) {
			/*"lmsg" brand: this is the last DASH Segment*/
			gf_isom_modify_alternate_brand(movie, GF_ISOM_BRAND_LMSG, GF_TRUE);
		}

		movie->brand->type = GF_ISOM_BOX_TYPE_STYP;
		e = gf_isom_box_size((GF_Box *) movie->brand);
		if (e) return e;
		e = gf_isom_box_write((GF_Box *) movie->brand, movie->editFileMap->bs);
		if (e) return e;

		movie->styp_written = GF_TRUE;
	}
	return GF_OK;
}

GF_EXPORT
GF_Err gf_isom_flush_fragments(GF_ISOFile *movie, Bool last_segment)
{
	GF_BitStream *temp_bs = NULL, *orig_bs;
	GF_Err e;

	if (!movie || !(movie->FragmentsFlags & GF_ISOM_FRAG_WRITE_READY) ) return GF_BAD_PARAM;
	if (movie->openMode != GF_ISOM_OPEN_WRITE) return GF_ISOM_INVALID_MODE;

	/*flush our fragment (store in mem)*/
	if (movie->moof) {
		e = StoreFragment(movie, GF_TRUE, 0, NULL, GF_FALSE);
		if (e) return e;
	}

	if (movie->segment_bs) {
		temp_bs = movie->editFileMap->bs;
		movie->editFileMap->bs = movie->segment_bs;
	}

	gf_bs_seek(movie->editFileMap->bs, movie->segment_start);
	gf_bs_truncate(movie->editFileMap->bs);
	orig_bs = movie->editFileMap->bs;
	if (movie->on_block_out) {
		if (!movie->block_buffer) movie->block_buffer_size = movie->on_block_out_block_size;
		movie->editFileMap->bs = gf_bs_new_cbk_buffer(movie->on_block_out, movie->on_block_out_usr_data, movie->block_buffer, movie->block_buffer_size);
	}

	/*write styp to file if needed*/
	e = gf_isom_write_styp(movie, last_segment);
	if (e) goto exit;

	/*write all pending fragments to file*/
	while (gf_list_count(movie->moof_list)) {
		s32 offset_diff;
		u32 moof_size;

		movie->moof = (GF_MovieFragmentBox*)gf_list_get(movie->moof_list, 0);
		gf_list_rem(movie->moof_list, 0);

		offset_diff = (s32) (gf_bs_get_position(movie->editFileMap->bs) - movie->moof->fragment_offset);
		movie->moof->fragment_offset = gf_bs_get_position(movie->editFileMap->bs);

		e = StoreFragment(movie, GF_FALSE, offset_diff, &moof_size, GF_FALSE);
		if (e) goto exit;

		gf_isom_box_del((GF_Box *) movie->moof);
		movie->moof = NULL;
	}

	/*append mode: store fragment at the end of the regular movie bitstream, and delete the temp bitstream*/
	if (movie->append_segment) {
		char bloc[1024];
		u32 seg_size = (u32) gf_bs_get_size(movie->editFileMap->bs);
		gf_bs_seek(movie->editFileMap->bs, 0);
		while (seg_size) {
			u32 size = gf_bs_read_data(movie->editFileMap->bs, bloc, (seg_size>1024) ? 1024 : seg_size);
			gf_bs_write_data(movie->movieFileMap->bs, bloc, size);
			seg_size -= size;
		}
		gf_isom_datamap_flush(movie->movieFileMap);

		gf_isom_datamap_del(movie->editFileMap);
		movie->editFileMap = gf_isom_fdm_new_temp(NULL);
	} else {
		gf_isom_datamap_flush(movie->editFileMap);
	}
	movie->segment_start = gf_bs_get_position(movie->editFileMap->bs);

	if (temp_bs) {
		movie->segment_bs = movie->editFileMap->bs;
		movie->editFileMap->bs = temp_bs;
	}

	if (orig_bs != movie->editFileMap->bs) {
		u32 tmpsize;
		gf_bs_get_content_no_truncate(movie->editFileMap->bs, &movie->block_buffer, &tmpsize, &movie->block_buffer_size);
		gf_bs_del(movie->editFileMap->bs);
		movie->editFileMap->bs = orig_bs;
		//we are dispatching through callbacks, the movie segment start is always 0
		movie->segment_start = 0;
	}
exit:
	return e;
}

typedef struct
{
	GF_SegmentIndexBox *sidx;
	u64 start_offset, end_offset;
} SIDXEntry;

static u64 get_presentation_time(u64 media_time, s32 ts_shift)
{
	if ((ts_shift<0) && (media_time < -ts_shift)) {
		media_time = 0;
	} else {
		media_time += ts_shift;
	}
	return media_time ;
}

GF_EXPORT
const char *gf_isom_get_segment_name(GF_ISOFile *movie)
{
	if (!movie) return NULL;
	if (movie->append_segment) return movie->movieFileMap->szName;
	return movie->editFileMap->szName;
}

static void compute_seg_size(GF_ISOFile *movie, u64 *out_seg_size)
{
<<<<<<< HEAD
	u64 final_size=0;
=======
	u64 final_size = 0;
>>>>>>> 8c8136d7
	if (out_seg_size) {
		if (movie->append_segment) {
			final_size = gf_bs_get_position(movie->movieFileMap->bs);
			final_size -= movie->segment_start;
<<<<<<< HEAD
		} else if (movie->editFileMap) {
			final_size = gf_bs_get_position(movie->editFileMap->bs);
=======
		} else {
			if (movie->editFileMap)
				final_size = gf_bs_get_position(movie->editFileMap->bs);
>>>>>>> 8c8136d7
		}
		*out_seg_size = final_size;
	}
}

static u32 moof_get_first_sap_end(GF_MovieFragmentBox *moof)
{
	u32 i, count = gf_list_count(moof->TrackList);
	u32 base_offset = 0;
	for (i=0; i<count; i++) {
		u32 j, nb_trun;
		GF_TrackFragmentBox *traf = gf_list_get(moof->TrackList, i);
		base_offset = (u32) traf->tfhd->base_data_offset;

		nb_trun = gf_list_count(traf->TrackRuns);
		for (j=0; j<nb_trun; j++) {
			u32 k, nb_ent;
			GF_TrackFragmentRunBox *trun = gf_list_get(traf->TrackRuns, j);
			u32 offset = base_offset + trun->data_offset;
			nb_ent = gf_list_count(trun->entries);
			for (k=0; k<nb_ent; k++) {
				GF_TrunEntry *ent = gf_list_get(trun->entries, k);
				if (ent->SAP_type) return offset + ent->size;

				offset += ent->size;
			}
		}
	}
	return 0;
}

static u64 estimate_next_moof_earliest_presentation_time(u64 ref_track_decode_time, s32 ts_shift, u32 refTrackID, GF_ISOFile *movie)
{
	u32 i, j, nb_aus, nb_ctso, nb_moof;
	u64 duration;
	GF_TrunEntry *ent;
	GF_TrackFragmentBox *traf=NULL;
	GF_TrackFragmentRunBox *trun;
	u32 timescale;
	u64 min_next_cts = -1;

	GF_MovieFragmentBox *moof = gf_list_get(movie->moof_list, 0);

	for (i=0; i<gf_list_count(moof->TrackList); i++) {
		traf = (GF_TrackFragmentBox*)gf_list_get(moof->TrackList, i);
		if (traf->tfhd->trackID==refTrackID) break;
		traf = NULL;
	}
	//no ref track, nothing to estimate
	if (!traf) return -1;
	timescale = traf->trex->track->Media->mediaHeader->timeScale;

	nb_aus = 0;
	duration = 0;
	nb_ctso = 0;
	nb_moof = 0;

	while ((moof = (GF_MovieFragmentBox*)gf_list_enum(movie->moof_list, &nb_moof))) {

		for (i=0; i<gf_list_count(moof->TrackList); i++) {
			traf = (GF_TrackFragmentBox*)gf_list_get(moof->TrackList, i);
			if (traf->tfhd->trackID==refTrackID) break;
			traf = NULL;
		}
		if (!traf) continue;

		i=0;
		while ((trun = (GF_TrackFragmentRunBox*)gf_list_enum(traf->TrackRuns, &i))) {
			j=0;
			while ((ent = (GF_TrunEntry*)gf_list_enum(trun->entries, &j))) {
				if (nb_aus + 1 + movie->sidx_pts_store_count > movie->sidx_pts_store_alloc) {
					movie->sidx_pts_store_alloc = movie->sidx_pts_store_count+nb_aus+1;
					movie->sidx_pts_store = gf_realloc(movie->sidx_pts_store, sizeof(u64) * movie->sidx_pts_store_alloc);
					movie->sidx_pts_next_store = gf_realloc(movie->sidx_pts_next_store, sizeof(u64) * movie->sidx_pts_store_alloc);
				}
				//get PTS for this AU, push to regular list
				movie->sidx_pts_store[movie->sidx_pts_store_count + nb_aus] = get_presentation_time( ref_track_decode_time + duration + ent->CTS_Offset, ts_shift);
				//get PTS for this AU shifted by its presentation duration, push to shifted list
				movie->sidx_pts_next_store[movie->sidx_pts_store_count + nb_aus] = get_presentation_time( ref_track_decode_time + duration + ent->CTS_Offset + ent->Duration, ts_shift);
				duration += ent->Duration;
				if (ent->CTS_Offset)
					nb_ctso++;

				nb_aus++;
			}
		}
	}

	movie->sidx_pts_store_count += nb_aus;

	//no AUs, nothing to estimate
	if (!nb_aus) {
		movie->sidx_pts_store_count = 0;
		return -1;
	}
	//no cts offset, assume earliest PTS in next segment is last PTS in this segment + duration
	if (!nb_ctso) {
		min_next_cts = movie->sidx_pts_next_store[movie->sidx_pts_store_count - 1];
		movie->sidx_pts_store_count = 0;
		return min_next_cts;
	}

	//look for all shifted PTS of this segment in the regular list. If found in the shifted list, the AU is in this segment
	//remove from both list
	for (i=0; i<movie->sidx_pts_store_count; i++) {
		for (j=i; j<movie->sidx_pts_store_count; j++) {
			/*

 			if (movie->sidx_pts_next_store[i] == movie->sidx_pts_store[j]) {
 			
			take care of misaligned timescale eg 24fps but 10000 timescale), we may not find exactly
			the same sample - if diff is below one ms consider it a match
			not doing so would accumulate PTSs in the list, slowing down the muxing*/
			s64 diff = movie->sidx_pts_next_store[i];
			diff -= (s64) movie->sidx_pts_store[j];
			if (timescale>1000) {
				if (ABS(diff) * 1000 < 1 * timescale)
					diff = 0;
			}
			if (diff==0) {
				if (movie->sidx_pts_store_count >= i + 1)
					memmove(&movie->sidx_pts_next_store[i], &movie->sidx_pts_next_store[i+1], sizeof(u64) * (movie->sidx_pts_store_count - i - 1) );
				if (movie->sidx_pts_store_count >= j + 1)
					memmove(&movie->sidx_pts_store[j], &movie->sidx_pts_store[j+1], sizeof(u64) * (movie->sidx_pts_store_count - j - 1) );
				movie->sidx_pts_store_count--;
				i--;
				break;
			}
		}
	}
	//the shifted list contain all AUs not yet in this segment, keep the smallest to compute the earliest PTS in next seg
	//note that we assume the durations were correctly set
	for (i=0; i<movie->sidx_pts_store_count; i++) {
		if (min_next_cts > movie->sidx_pts_next_store[i])
			min_next_cts = movie->sidx_pts_next_store[i];
	}
	return min_next_cts;
}


GF_EXPORT
GF_Err gf_isom_close_segment(GF_ISOFile *movie, s32 subsegments_per_sidx, GF_ISOTrackID referenceTrackID, u64 ref_track_decode_time, s32 ts_shift, u64 ref_track_next_cts, Bool daisy_chain_sidx, Bool use_ssix, Bool last_segment, Bool close_segment_handle, u32 segment_marker_4cc, u64 *index_start_range, u64 *index_end_range, u64 *out_seg_size)
{
	GF_SegmentIndexBox *sidx=NULL;
	GF_SegmentIndexBox *root_sidx=NULL;
	GF_SubsegmentIndexBox *ssix=NULL;
	GF_List *daisy_sidx = NULL;
	GF_BitStream *orig_bs;
	u64 sidx_start, sidx_end;
	Bool first_frag_in_subseg;
	Bool no_sidx = GF_FALSE;
	u32 count, cur_idx, cur_dur, sidx_dur, sidx_idx, idx_offset, frag_count;
	u64 last_top_box_pos, root_prev_offset, local_sidx_start, local_sidx_end, prev_earliest_cts, next_earliest_cts;
	GF_TrackBox *trak = NULL;
	GF_Err e;
	/*number of subsegment in this segment (eg nb references in the first SIDX found)*/
	u32 nb_subsegs=0;
	/*number of subsegment per sidx (eg number of references of any sub-SIDX*/
	u32 subseg_per_sidx;
	/*number of fragments per subsegment*/
	u32 frags_per_subseg;
	/*number of fragments per subsidx*/
	u32 frags_per_subsidx;

	sidx_start = sidx_end = 0;

	if (index_start_range) *index_start_range = 0;
	if (index_end_range) *index_end_range = 0;

	//and only at setup
	if (!movie || !(movie->FragmentsFlags & GF_ISOM_FRAG_WRITE_READY) ) return GF_BAD_PARAM;
	if (movie->openMode != GF_ISOM_OPEN_WRITE) return GF_ISOM_INVALID_MODE;

	count = gf_list_count(movie->moov->mvex->TrackExList);
	if (!count) return GF_BAD_PARAM;

	/*store fragment*/
	if (movie->moof) {
		e = StoreFragment(movie, GF_TRUE, 0, NULL, GF_FALSE);
		if (e) return e;
	}
	/*restore final bitstream*/
	if (movie->segment_bs) {
		gf_bs_del(movie->editFileMap->bs);
		movie->editFileMap->bs = movie->segment_bs;
		movie->segment_bs = NULL;
	}

	count = gf_list_count(movie->moof_list);
	if (!count) {
		/*append segment marker box*/
		if (segment_marker_4cc) {
			if (movie->append_segment) {
				gf_bs_write_u32(movie->movieFileMap->bs, 8);	//write size field
				gf_bs_write_u32(movie->movieFileMap->bs, segment_marker_4cc); //write box type field
			} else {
				gf_bs_write_u32(movie->editFileMap->bs, 8);	//write size field
				gf_bs_write_u32(movie->editFileMap->bs, segment_marker_4cc); //write box type field
			}
		}

		compute_seg_size(movie, out_seg_size);

		if (close_segment_handle) {
			gf_isom_datamap_del(movie->editFileMap);
			movie->editFileMap = NULL;
		}

		return GF_OK;
	}

	gf_bs_seek(movie->editFileMap->bs, movie->segment_start);
	gf_bs_truncate(movie->editFileMap->bs);

	idx_offset = 0;

	if (referenceTrackID) {
		trak = gf_isom_get_track_from_id(movie->moov, referenceTrackID);
		if (!trak) return GF_BAD_PARAM;
	}

	if (subsegments_per_sidx < 0) {
		referenceTrackID = 0;
		subsegments_per_sidx = 0;
	}
	if (!subsegments_per_sidx && !referenceTrackID) {
		no_sidx = GF_TRUE;
	}

	orig_bs = movie->editFileMap->bs;
	if (movie->on_block_out) {
		if (!movie->block_buffer) movie->block_buffer_size = movie->on_block_out_block_size;
		movie->editFileMap->bs = gf_bs_new_cbk_buffer(movie->on_block_out, movie->on_block_out_usr_data, movie->block_buffer, movie->block_buffer_size);
		if (referenceTrackID) gf_bs_prevent_dispatch(movie->editFileMap->bs, GF_TRUE);
	}

	e = gf_isom_write_styp(movie, last_segment);
	if (e) goto exit;

	frags_per_subseg = 0;
	subseg_per_sidx = 0;
	frags_per_subsidx = 0;

	prev_earliest_cts = 0;
	next_earliest_cts = 0;

	if (daisy_chain_sidx)
		daisy_sidx = gf_list_new();

	/*prepare SIDX: we write a blank SIDX box with the right number of entries, and will rewrite it later on*/
	if (referenceTrackID) {
		Bool is_root_sidx = GF_FALSE;

		prev_earliest_cts = get_presentation_time( ref_track_decode_time + moof_get_earliest_cts((GF_MovieFragmentBox*)gf_list_get(movie->moof_list, 0), referenceTrackID), ts_shift);

		//we don't trust ref_track_next_cts to be the earliest in the following segment
		next_earliest_cts = estimate_next_moof_earliest_presentation_time(ref_track_decode_time, ts_shift, referenceTrackID, movie);

		if (movie->root_sidx) {
			sidx = movie->root_sidx;
		} else {
			sidx = (GF_SegmentIndexBox *)gf_isom_box_new(GF_ISOM_BOX_TYPE_SIDX);
		}
		sidx->reference_ID = referenceTrackID;
		sidx->timescale = trak->Media->mediaHeader->timeScale;
		/*we don't write anything between sidx and following moov*/
		sidx->first_offset = 0;

		/*we allocated our sidx to have one ref per "segment" (eg per call to close_segment)*/
		if (movie->root_sidx) {
			if (!movie->root_sidx_index) {
				sidx->earliest_presentation_time = prev_earliest_cts;
			}
			nb_subsegs = 1;
			frags_per_subseg = count;
			frags_per_subsidx = count;
			subseg_per_sidx = 1;
			daisy_chain_sidx = GF_FALSE;

			idx_offset = movie->root_sidx_index;
			sidx_end = gf_bs_get_position(movie->editFileMap->bs);
		} else {
			sidx->earliest_presentation_time = prev_earliest_cts;

			/*if more subsegments requested than fragments available, make a single sidx*/
			if ((s32) count <= subsegments_per_sidx)
				subsegments_per_sidx = 0;

			if (daisy_chain_sidx && (subsegments_per_sidx<2))
				subsegments_per_sidx = 2;

			/*single SIDX, each fragment is a subsegment and we reference all subsegments*/
			if (!subsegments_per_sidx) {
				nb_subsegs = count;
				/*we consider that each fragment is a subsegment - this could be controled by another parameter*/
				frags_per_subseg = 1;
				frags_per_subsidx = count;
				subseg_per_sidx = count;

				sidx->nb_refs = nb_subsegs;
				daisy_chain_sidx = GF_FALSE;
			}
			/*daisy-chain SIDX: each SIDX describes a subsegment made of frags_per_subseg fragments plus next */
			else if (daisy_chain_sidx) {
				frags_per_subsidx = count/subsegments_per_sidx;
				if (frags_per_subsidx * subsegments_per_sidx < count) frags_per_subsidx++;

				nb_subsegs = subsegments_per_sidx;

				/*we consider that each fragment is a subsegment - this could be controled by another parameter*/
				frags_per_subseg = 1;
				subseg_per_sidx = frags_per_subsidx / frags_per_subseg;
				if (subseg_per_sidx * frags_per_subseg < frags_per_subsidx) subseg_per_sidx++;

				sidx->nb_refs = subseg_per_sidx + 1;
			}
			/*hierarchical SIDX*/
			else {
				frags_per_subsidx = count/subsegments_per_sidx;
				if (frags_per_subsidx * subsegments_per_sidx < count) frags_per_subsidx++;

				nb_subsegs = subsegments_per_sidx;

				/*we consider that each fragment is a subsegment - this could be controled by another parameter*/
				frags_per_subseg = 1;
				subseg_per_sidx = frags_per_subsidx / frags_per_subseg;
				if (subseg_per_sidx * frags_per_subseg < frags_per_subsidx) subseg_per_sidx++;

				sidx->nb_refs = nb_subsegs;
				is_root_sidx = GF_TRUE;
			}

			sidx->refs = (GF_SIDXReference*)gf_malloc(sizeof(GF_SIDXReference)*sidx->nb_refs);
			memset(sidx->refs, 0, sizeof(GF_SIDXReference)*sidx->nb_refs);

			/*remember start of sidx*/
			sidx_start = gf_bs_get_position(movie->editFileMap->bs);

			e = gf_isom_box_size((GF_Box *) sidx);
			if (e) goto exit;
			e = gf_isom_box_write((GF_Box *) sidx, movie->editFileMap->bs);
			if (e) goto exit;

			if (use_ssix && !ssix && !movie->root_ssix) {
				u32 k;
				ssix = (GF_SubsegmentIndexBox *) gf_isom_box_new(GF_ISOM_BOX_TYPE_SSIX);
				ssix->subsegments = gf_malloc(sizeof(GF_SubsegmentInfo) * sidx->nb_refs);
				ssix->subsegment_count = sidx->nb_refs;
				ssix->subsegment_alloc = ssix->subsegment_count;
				for (k=0; k<sidx->nb_refs; k++) {
					GF_SubsegmentInfo *subs = &ssix->subsegments[k];
					subs->range_count = 2;
					subs->ranges = gf_malloc(sizeof(GF_SubsegmentRangeInfo)*2);
					subs->ranges[0].level = 1;
					subs->ranges[1].level = 0xFF;
					subs->ranges[0].range_size = subs->ranges[1].range_size = 0;
				}

				e = gf_isom_box_size((GF_Box *) ssix);
				if (e) return e;
				e = gf_isom_box_write((GF_Box *) ssix, movie->editFileMap->bs);
				if (e) return e;
			}

			sidx_end = gf_bs_get_position(movie->editFileMap->bs);

			if (daisy_sidx) {
				SIDXEntry *entry;
				GF_SAFEALLOC(entry, SIDXEntry);
				entry->sidx = sidx;
				entry->start_offset = sidx_start;
				gf_list_add(daisy_sidx, entry);
			}
		}

		if (is_root_sidx) {
			root_sidx = sidx;
			sidx = NULL;
		}
		count = cur_idx = 0;
	}


	last_top_box_pos = root_prev_offset = sidx_end;
	sidx_idx = 0;
	sidx_dur = 0;
	local_sidx_start = local_sidx_end = 0;

	/*cumulated segments duration since start of the sidx */
	frag_count = frags_per_subsidx;
	cur_dur = 0;
	cur_idx = 0;
	first_frag_in_subseg = GF_TRUE;
	e = GF_OK;
	while (gf_list_count(movie->moof_list)) {
		s32 offset_diff;
		u32 moof_size;

		movie->moof = (GF_MovieFragmentBox*)gf_list_get(movie->moof_list, 0);
		gf_list_rem(movie->moof_list, 0);

		/*hierarchical or daisy-chain SIDXs*/
		if (!no_sidx && !sidx && (root_sidx || daisy_chain_sidx) ) {
			u32 subsegments_remaining;
			sidx = (GF_SegmentIndexBox *)gf_isom_box_new(GF_ISOM_BOX_TYPE_SIDX);
			sidx->reference_ID = referenceTrackID;
			sidx->timescale = trak ? trak->Media->mediaHeader->timeScale : 1000;
			sidx->earliest_presentation_time = get_presentation_time( ref_track_decode_time + sidx_dur + moof_get_earliest_cts(movie->moof, referenceTrackID), ts_shift);

			frag_count = frags_per_subsidx;

			/*last segment, add only one ref*/
			subsegments_remaining = 1 + gf_list_count(movie->moof_list);
			if (subseg_per_sidx*frags_per_subseg > subsegments_remaining) {
				subseg_per_sidx = subsegments_remaining / frags_per_subseg;
				if (subseg_per_sidx * frags_per_subseg < subsegments_remaining) subseg_per_sidx++;
			}
			/*we don't write anything between sidx and following moov*/
			sidx->first_offset = 0;
			sidx->nb_refs = subseg_per_sidx;
			if (daisy_chain_sidx && (nb_subsegs>1)) {
				sidx->nb_refs += 1;
			}
			sidx->refs = (GF_SIDXReference*)gf_malloc(sizeof(GF_SIDXReference)*sidx->nb_refs);
			memset(sidx->refs, 0, sizeof(GF_SIDXReference)*sidx->nb_refs);

			if (root_sidx)
				root_sidx->refs[sidx_idx].reference_type = GF_TRUE;

			/*remember start of sidx*/
			local_sidx_start = gf_bs_get_position(movie->editFileMap->bs);

			/*write it*/
			e = gf_isom_box_size((GF_Box *) sidx);
			if (e) goto exit;
			e = gf_isom_box_write((GF_Box *) sidx, movie->editFileMap->bs);
			if (e) goto exit;

			local_sidx_end = gf_bs_get_position(movie->editFileMap->bs);

			/*adjust prev offset*/
			last_top_box_pos = local_sidx_end;

			if (daisy_sidx) {
				SIDXEntry *entry;
				GF_SAFEALLOC(entry, SIDXEntry);
				if (!entry) {
					e = GF_OUT_OF_MEM;
					goto exit;
				}
				entry->sidx = sidx;
				entry->start_offset = local_sidx_start;
				gf_list_add(daisy_sidx, entry);
			}
		}

		offset_diff = (s32) (gf_bs_get_position(movie->editFileMap->bs) - movie->moof->fragment_offset);
		movie->moof->fragment_offset = gf_bs_get_position(movie->editFileMap->bs);

		if (!e) {
			Bool generate_ssix = GF_FALSE;
			if (movie->root_ssix) generate_ssix = GF_TRUE;
			else if (use_ssix) generate_ssix = GF_TRUE;

			e = StoreFragment(movie, GF_FALSE, offset_diff, &moof_size, GF_FALSE);
			if (e) {
				e = GF_OUT_OF_MEM;
				goto exit;
			}

			if (sidx) {
				u32 cur_index = idx_offset + cur_idx;

				/*do not compute earliest CTS if single segment sidx since we only have set the info for one subsegment*/
				if (!movie->root_sidx && first_frag_in_subseg) {
					u64 first_cts = get_presentation_time( ref_track_decode_time + sidx_dur + cur_dur +  moof_get_earliest_cts(movie->moof, referenceTrackID), ts_shift);
					if (cur_index) {
						u32 subseg_dur = (u32) (first_cts - prev_earliest_cts);
						sidx->refs[cur_index-1].subsegment_duration = subseg_dur;
						if (root_sidx) root_sidx->refs[sidx_idx].subsegment_duration += subseg_dur;
					}
					prev_earliest_cts = first_cts;
					first_frag_in_subseg = GF_FALSE;
				}

				if (sidx->nb_refs<=cur_index) {
					sidx->nb_refs = cur_index+1;
					sidx->refs = gf_realloc(sidx->refs, sizeof(GF_SIDXReference)*sidx->nb_refs);
					memset(&sidx->refs[cur_index], 0, sizeof(GF_SIDXReference));
				}

				/*we refer to next moof*/
				sidx->refs[cur_index].reference_type = GF_FALSE;
				if (!sidx->refs[cur_index].SAP_type) {
					sidx->refs[cur_index].SAP_type = moof_get_sap_info(movie->moof, referenceTrackID, & sidx->refs[cur_index].SAP_delta_time, & sidx->refs[cur_index].starts_with_SAP);
					if (sidx->refs[cur_index].SAP_type) {
						if (root_sidx && !root_sidx->refs[sidx_idx].SAP_type) {
							root_sidx->refs[sidx_idx].SAP_type = sidx->refs[cur_index].SAP_type;
							root_sidx->refs[sidx_idx].SAP_delta_time = sidx->refs[cur_index].SAP_delta_time;
							root_sidx->refs[sidx_idx].starts_with_SAP = sidx->refs[cur_index].starts_with_SAP;
						}
					}
				}
				cur_dur += moof_get_duration(movie->moof, referenceTrackID);

				/*reference size is end of the moof we just wrote minus last_box_pos*/
				sidx->refs[cur_index].reference_size += (u32) ( gf_bs_get_position(movie->editFileMap->bs) - last_top_box_pos) ;
				last_top_box_pos = gf_bs_get_position(movie->editFileMap->bs);

				count++;

				if (generate_ssix) {
					if (movie->root_ssix) {
						ssix = movie->root_ssix;
						if (ssix->subsegment_count <= cur_index) {
							assert(ssix->subsegment_count == cur_index);
							ssix->subsegment_count = cur_index+1;
							ssix->subsegment_alloc = ssix->subsegment_count;
							ssix->subsegments = gf_realloc(ssix->subsegments, ssix->subsegment_count * sizeof(GF_SubsegmentInfo));
							ssix->subsegments[cur_index].range_count = 2;
							ssix->subsegments[cur_index].ranges = gf_malloc(sizeof(GF_SubsegmentRangeInfo)*2);
						}
					}
					ssix->subsegments[cur_index].ranges[0].level = 1;
					ssix->subsegments[cur_index].ranges[0].range_size = moof_get_first_sap_end(movie->moof);

					{
						u32 last_sseg_range0_size = (count - 1 < ssix->subsegment_count) ? ssix->subsegments[count - 1].ranges[0].range_size : 0;
						ssix->subsegments[cur_index].ranges[1].level = 0xFF;
						ssix->subsegments[cur_index].ranges[1].range_size = sidx->refs[cur_index].reference_size - last_sseg_range0_size;
					}

					if (movie->root_ssix)
						ssix = NULL;
				}

				/*we are switching subsegment*/
				frag_count--;

				if (count==frags_per_subseg) {
					count = 0;
					first_frag_in_subseg = GF_TRUE;
					cur_idx++;
				}

				/*switching to next SIDX*/
				if ((cur_idx==subseg_per_sidx) || !frag_count) {
					u32 subseg_dur;
					/*update last ref duration*/

					//get next segment earliest cts - if estimation failed, use ref_track_next_cts
					if ((next_earliest_cts==-1) || (next_earliest_cts < prev_earliest_cts))  {
						u64 next_cts;
						if (gf_list_count(movie->moof_list)) {
							next_cts = get_presentation_time( ref_track_decode_time + sidx_dur + cur_dur + moof_get_earliest_cts((GF_MovieFragmentBox*)gf_list_get(movie->moof_list, 0), referenceTrackID), ts_shift);
						} else {
							next_cts = get_presentation_time( ref_track_next_cts, ts_shift);
						}
						subseg_dur = (u32) (next_cts - prev_earliest_cts);
					} else {
						subseg_dur = (u32) (next_earliest_cts - prev_earliest_cts);
					}

					if (movie->root_sidx) {
						sidx->refs[idx_offset].subsegment_duration = subseg_dur;
					}
					/*if daisy chain and not the last sidx, we have an extra entry at the end*/
					else if (daisy_chain_sidx && (nb_subsegs>1)) {
						sidx->refs[sidx->nb_refs - 2].subsegment_duration = subseg_dur;
					} else {
						sidx->refs[sidx->nb_refs-1].subsegment_duration = subseg_dur;
					}

					if (root_sidx) {

						root_sidx->refs[sidx_idx].subsegment_duration += subseg_dur;


						root_sidx->refs[sidx_idx].reference_size = (u32) (gf_bs_get_position(movie->editFileMap->bs) - local_sidx_start);
						if (!sidx_idx) {
							root_sidx->earliest_presentation_time = sidx->earliest_presentation_time;
						}
						sidx_rewrite(sidx, movie->editFileMap->bs, local_sidx_start, ssix);
						gf_isom_box_del((GF_Box*)sidx);
						sidx = NULL;
					} else if (daisy_chain_sidx) {
						SIDXEntry *entry = (SIDXEntry*)gf_list_last(daisy_sidx);
						entry->end_offset = gf_bs_get_position(movie->editFileMap->bs);
						nb_subsegs--;
						sidx = NULL;
					}
					sidx_dur += cur_dur;
					cur_dur = 0;
					count = 0;
					cur_idx=0;
					if (movie->root_sidx)
						movie->root_sidx_index++;
					sidx_idx++;
				}
			}
		}
		gf_isom_box_del((GF_Box *) movie->moof);
		movie->moof = NULL;
	}

	/*append segment marker box*/
	if (segment_marker_4cc) {
		gf_bs_write_u32(movie->editFileMap->bs, 8);	//write size field
		gf_bs_write_u32(movie->editFileMap->bs, segment_marker_4cc); //write box type field
	}

	if (movie->root_sidx) {
		if (last_segment && !movie->dyn_root_sidx) {
			assert(movie->root_sidx_index == movie->root_sidx->nb_refs);

			sidx_rewrite(movie->root_sidx, movie->editFileMap->bs, movie->root_sidx_offset, movie->root_ssix);
			gf_isom_box_del((GF_Box*) movie->root_sidx);
			movie->root_sidx = NULL;

			if (movie->root_ssix) {
				gf_isom_box_del((GF_Box*)movie->root_ssix);
				movie->root_ssix = NULL;
			}
		}
		if (ssix)
			gf_isom_box_del((GF_Box*)ssix);

		compute_seg_size(movie, out_seg_size);
		goto exit;
	}

	if (sidx) {
		assert(!root_sidx);
		sidx_rewrite(sidx, movie->editFileMap->bs, sidx_start, ssix);
		gf_isom_box_del((GF_Box*)sidx);
	}
	if (ssix) {
		gf_isom_box_del((GF_Box*)ssix);
		ssix = NULL;
	}

	if (daisy_sidx) {
		u32 i, j;
		u64 last_entry_end_offset = 0;

		count = gf_list_count(daisy_sidx);
		for (i=count; i>1; i--) {
			SIDXEntry *entry = (SIDXEntry*)gf_list_get(daisy_sidx, i-2);
			SIDXEntry *next_entry = (SIDXEntry*)gf_list_get(daisy_sidx, i-1);

			if (!last_entry_end_offset) {
				last_entry_end_offset = next_entry->end_offset;
				/*rewrite last sidx*/
				sidx_rewrite(next_entry->sidx, movie->editFileMap->bs, next_entry->start_offset, NULL);
			}
			/*copy over SAP info for last item (which points to next item !)*/
			entry->sidx->refs[entry->sidx->nb_refs-1] = next_entry->sidx->refs[0];
			/*and rewrite reference type, size and dur*/
			entry->sidx->refs[entry->sidx->nb_refs-1].reference_type = GF_TRUE;
			entry->sidx->refs[entry->sidx->nb_refs-1].reference_size = (u32) (last_entry_end_offset - next_entry->start_offset);
			entry->sidx->refs[entry->sidx->nb_refs-1].subsegment_duration = 0;
			for (j=0; j<next_entry->sidx->nb_refs; j++) {
				entry->sidx->refs[entry->sidx->nb_refs-1].subsegment_duration += next_entry->sidx->refs[j].subsegment_duration;
			}
			sidx_rewrite(entry->sidx, movie->editFileMap->bs, entry->start_offset, NULL);
		}
		while (gf_list_count(daisy_sidx)) {
			SIDXEntry *entry = (SIDXEntry*)gf_list_last(daisy_sidx);
			gf_isom_box_del((GF_Box*)entry->sidx);
			gf_free(entry);
			gf_list_rem_last(daisy_sidx);
		}
		gf_list_del(daisy_sidx);
	}
	if (root_sidx) {
		sidx_rewrite(root_sidx, movie->editFileMap->bs, sidx_start, NULL);
		gf_isom_box_del((GF_Box*)root_sidx);
	}

	if ((root_sidx || sidx) && !daisy_chain_sidx) {
		if (index_start_range) *index_start_range = sidx_start;
		if (index_end_range) *index_end_range = sidx_end - 1;
	}

	if (movie->append_segment) {
		char bloc[1024];
		u32 seg_size = (u32) gf_bs_get_size(movie->editFileMap->bs);
		gf_bs_seek(movie->editFileMap->bs, 0);
		while (seg_size) {
			u32 size = gf_bs_read_data(movie->editFileMap->bs, bloc, (seg_size>1024) ? 1024 : seg_size);
			gf_bs_write_data(movie->movieFileMap->bs, bloc, size);
			seg_size -= size;
		}
		gf_isom_datamap_del(movie->editFileMap);
		movie->editFileMap = gf_isom_fdm_new_temp(NULL);
	} else if (close_segment_handle == GF_TRUE) {
		gf_isom_datamap_del(movie->editFileMap);
		movie->editFileMap = NULL;
	}
	compute_seg_size(movie, out_seg_size);

exit:
	if (orig_bs != movie->editFileMap->bs) {
		u32 tmpsize;
		gf_bs_get_content_no_truncate(movie->editFileMap->bs, &movie->block_buffer, &tmpsize, &movie->block_buffer_size);
		gf_bs_del(movie->editFileMap->bs);
		movie->editFileMap->bs = orig_bs;
	}
	return e;
}

GF_EXPORT
GF_Err gf_isom_flush_sidx(GF_ISOFile *movie, u32 sidx_max_size)
{
	GF_BitStream *bs;
	GF_Err e;
	u32 size;
	//and only at setup
	if (!movie || !(movie->FragmentsFlags & GF_ISOM_FRAG_WRITE_READY) ) return GF_BAD_PARAM;
	if (movie->openMode != GF_ISOM_OPEN_WRITE) return GF_ISOM_INVALID_MODE;

	bs = movie->editFileMap->bs;
	if (! movie->on_block_out) return GF_BAD_PARAM;
	if (! movie->root_sidx) return GF_BAD_PARAM;

	if (!movie->block_buffer_size) movie->block_buffer_size = movie->on_block_out_block_size;
	bs = gf_bs_new_cbk_buffer(movie->on_block_out, movie->on_block_out_usr_data, movie->block_buffer, movie->block_buffer_size);
	gf_bs_prevent_dispatch(bs, GF_TRUE);
	
	assert(movie->root_sidx_index == movie->root_sidx->nb_refs);

	e = gf_isom_box_size((GF_Box*)movie->root_sidx);
	size = (u32) movie->root_sidx->size;
	if (movie->root_ssix) {
		e = gf_isom_box_size((GF_Box*)movie->root_ssix);
		size += (u32) movie->root_ssix->size;
		movie->root_sidx->first_offset = (u32) movie->root_ssix->size;
	}

	if (sidx_max_size && (size > sidx_max_size) ) {
		u32 orig_seg_count = movie->root_sidx->nb_refs;
		GF_LOG(GF_LOG_WARNING, GF_LOG_CONTAINER, ("[iso fragment] SIDX size %d is larger than allocated SIDX block %d, merging final segments\n", movie->root_sidx->size, sidx_max_size));
		while (movie->root_sidx->nb_refs>2) {
			movie->root_sidx->refs[movie->root_sidx->nb_refs-2].subsegment_duration += movie->root_sidx->refs[movie->root_sidx->nb_refs-1].subsegment_duration;
			movie->root_sidx->refs[movie->root_sidx->nb_refs-2].reference_size += movie->root_sidx->refs[movie->root_sidx->nb_refs-1].reference_size;
			movie->root_sidx->nb_refs--;
			if (movie->root_ssix) {
				movie->root_ssix->subsegments[movie->root_ssix->subsegment_count-2].ranges[1].range_size += movie->root_ssix->subsegments[movie->root_ssix->subsegment_count-1].ranges[0].range_size;
				movie->root_ssix->subsegments[movie->root_ssix->subsegment_count-2].ranges[1].range_size += movie->root_ssix->subsegments[movie->root_ssix->subsegment_count-1].ranges[1].range_size;
				movie->root_ssix->subsegment_count--;
			}

			e = gf_isom_box_size((GF_Box*)movie->root_sidx);
			size = (u32) movie->root_sidx->size;
			if (movie->root_ssix) {
				e = gf_isom_box_size((GF_Box*)movie->root_ssix);
				size += (u32) movie->root_ssix->size;
				movie->root_sidx->first_offset = (u32) movie->root_ssix->size;
			}

			if (size < sidx_max_size) break;
		}
		if (size > sidx_max_size) {
			GF_LOG(GF_LOG_ERROR, GF_LOG_CONTAINER, ("[iso fragment] SIDX size %d is larger than allocated SIDX block and no more segments to merge\n", size, sidx_max_size));
			return GF_IO_ERR;
		} else {
			GF_LOG(GF_LOG_WARNING, GF_LOG_CONTAINER, ("[iso fragment] Merged %d segments in SIDX to fit allocated block, remaining segments %d\n", orig_seg_count - movie->root_sidx->nb_refs, movie->root_sidx->nb_refs));
		}
	}
	if (!e) {

		if (movie->root_ssix) {
			gf_isom_box_size((GF_Box *) movie->root_ssix);

			if (movie->compress_mode>=GF_ISO_COMP_MOOF_SSIX) {
				u32 ssix_comp_size;
				//compute ssix compressed size by using NULL destination bitstream
				//not really optimum since we compress twice the ssix, to optimize ...
				e = gf_isom_write_compressed_box(movie, (GF_Box *) movie->root_ssix, GF_4CC('!', 's', 's', 'x'), NULL, &ssix_comp_size);
				movie->root_sidx->first_offset = ssix_comp_size;
			} else {
				movie->root_sidx->first_offset = (u32) movie->root_ssix->size;
			}
		}

		if (movie->compress_mode>=GF_ISO_COMP_MOOF_SIDX) {
			e = gf_isom_write_compressed_box(movie, (GF_Box *) movie->root_sidx, GF_4CC('!', 's', 'i', 'x'), bs, NULL);
		} else {
			e = gf_isom_box_write((GF_Box *) movie->root_sidx, bs);
		}

		if (!e && movie->root_ssix) {
			if (movie->compress_mode>=GF_ISO_COMP_MOOF_SSIX) {
				e = gf_isom_write_compressed_box(movie, (GF_Box *) movie->root_ssix, GF_4CC('!', 's', 's', 'x'), bs, NULL);
			} else {
				e = gf_isom_box_write((GF_Box *) movie->root_ssix, bs);
			}
		}
	}

	gf_isom_box_del((GF_Box*) movie->root_sidx);
	movie->root_sidx = NULL;
	if (movie->root_ssix) {
		gf_isom_box_del((GF_Box*) movie->root_ssix);
		movie->root_ssix = NULL;
	}

	gf_bs_get_content_no_truncate(bs, &movie->block_buffer, &size, &movie->block_buffer_size);
	gf_bs_del(bs);
	return GF_OK;
}

GF_EXPORT
GF_Err gf_isom_close_fragments(GF_ISOFile *movie)
{
	if (movie->use_segments) {
		return gf_isom_close_segment(movie, 0, 0, 0, 0, 0, 0, GF_FALSE, GF_FALSE, 1, 0, NULL, NULL, NULL);
	} else {
		return StoreFragment(movie, GF_FALSE, 0, NULL, GF_TRUE);
	}
}

GF_EXPORT
GF_Err gf_isom_start_segment(GF_ISOFile *movie, const char *SegName, Bool memory_mode)
{
	GF_Err e;
	//and only at setup
	if (!movie || !(movie->FragmentsFlags & GF_ISOM_FRAG_WRITE_READY) ) return GF_BAD_PARAM;
	if (movie->openMode != GF_ISOM_OPEN_WRITE) return GF_ISOM_INVALID_MODE;

	if (gf_list_count(movie->moof_list))
		return GF_BAD_PARAM;

	movie->segment_bs = NULL;
	movie->append_segment = GF_FALSE;
	/*update segment file*/
	if (SegName || !gf_isom_get_filename(movie)) {
		if (movie->editFileMap) gf_isom_datamap_del(movie->editFileMap);
		e = gf_isom_datamap_new(SegName, NULL, GF_ISOM_DATA_MAP_WRITE, &movie->editFileMap);
		movie->segment_start = 0;
		movie->styp_written = GF_FALSE;
		if (e) return e;
	} else {
		assert(gf_list_count(movie->moof_list) == 0);
		movie->segment_start = gf_bs_get_position(movie->editFileMap->bs);
		/*if movieFileMap is not null, we are concatenating segments to the original movie, force a copy*/
		if (movie->movieFileMap)
			movie->append_segment = GF_TRUE;
		movie->styp_written = GF_TRUE;
	}

	/*create a memory bitstream for all file IO until final flush*/
	if (memory_mode) {
		movie->segment_bs = movie->editFileMap->bs;
		movie->editFileMap->bs = gf_bs_new(NULL, 0, GF_BITSTREAM_WRITE);
	}
	return GF_OK;
}

GF_EXPORT
GF_Err gf_isom_set_fragment_reference_time(GF_ISOFile *movie, GF_ISOTrackID reference_track_ID, u64 ntp, u64 timestamp)
{
	if (!movie->moof) return GF_BAD_PARAM;
	movie->moof->reference_track_ID = reference_track_ID;
	movie->moof->ntp = ntp;
	movie->moof->timestamp = timestamp;
	return GF_OK;
}

GF_EXPORT
GF_Err gf_isom_set_traf_mss_timeext(GF_ISOFile *movie, GF_ISOTrackID reference_track_ID, u64 ntp_in_track_timescale, u64 traf_duration_in_track_timescale)
{
	u32 i;
	if (!movie || !movie->moof)
		return GF_BAD_PARAM;
	for (i=0; i<gf_list_count(movie->moof->TrackList); i++) {
		GF_TrackFragmentBox *traf = (GF_TrackFragmentBox*)gf_list_get(movie->moof->TrackList, i);
		if (!traf)
			return GF_BAD_PARAM;
		if (traf->tfxd)
			gf_isom_box_del_parent(&traf->child_boxes, (GF_Box*)traf->tfxd);
		traf->tfxd = (GF_MSSTimeExtBox *)gf_isom_box_new_parent(&traf->child_boxes, GF_ISOM_BOX_UUID_TFXD);
		traf->tfxd->absolute_time_in_track_timescale = ntp_in_track_timescale;
		traf->tfxd->fragment_duration_in_track_timescale = traf_duration_in_track_timescale;
	}
	return GF_OK;
}

GF_EXPORT
GF_Err gf_isom_start_fragment(GF_ISOFile *movie, GF_ISOStartFragmentFlags flags)
{
	u32 i, count;
	GF_TrackExtendsBox *trex;
	GF_TrackFragmentBox *traf;
	GF_Err e;
	Bool moof_first = flags & GF_ISOM_FRAG_MOOF_FIRST ? GF_TRUE : GF_FALSE;
	Bool use_ctrn = flags & GF_ISOM_FRAG_USE_COMPACT ? GF_TRUE : GF_FALSE;

	//and only at setup
	if (!movie || !(movie->FragmentsFlags & GF_ISOM_FRAG_WRITE_READY) )
		return GF_BAD_PARAM;
	if (movie->openMode != GF_ISOM_OPEN_WRITE) return GF_ISOM_INVALID_MODE;

	count = gf_list_count(movie->moov->mvex->TrackExList);
	if (!count)
		return GF_BAD_PARAM;

	/*always force cached mode when writing movie segments*/
	if (movie->use_segments) moof_first = GF_TRUE;
	movie->moof_first = moof_first;

	//store existing fragment
	if (movie->moof) {
		e = StoreFragment(movie, movie->use_segments ? GF_TRUE : GF_FALSE, 0, NULL, movie->use_segments ? GF_TRUE : GF_FALSE);
		if (e) return e;
	}

	//create new fragment
	movie->moof = (GF_MovieFragmentBox *) gf_isom_box_new(GF_ISOM_BOX_TYPE_MOOF);
	movie->moof->mfhd = (GF_MovieFragmentHeaderBox *) gf_isom_box_new_parent(&movie->moof->child_boxes, GF_ISOM_BOX_TYPE_MFHD);
	movie->moof->mfhd->sequence_number = movie->NextMoofNumber;
	movie->NextMoofNumber ++;
	if (movie->use_segments || movie->on_block_out)
		gf_list_add(movie->moof_list, movie->moof);


	/*remember segment offset*/
	movie->moof->fragment_offset = gf_bs_get_position(movie->editFileMap->bs);

	/*prepare MDAT*/
	gf_bs_write_u32(movie->editFileMap->bs, 0);
	gf_bs_write_u32(movie->editFileMap->bs, GF_ISOM_BOX_TYPE_MDAT);

	//we create a TRAF for each setup track, unused ones will be removed at store time
	for (i=0; i<count; i++) {
		trex = (GF_TrackExtendsBox*)gf_list_get(movie->moov->mvex->TrackExList, i);
		traf = (GF_TrackFragmentBox *) gf_isom_box_new_parent(&movie->moof->child_boxes, GF_ISOM_BOX_TYPE_TRAF);
		traf->trex = trex;
		traf->tfhd = (GF_TrackFragmentHeaderBox *) gf_isom_box_new_parent(&traf->child_boxes, GF_ISOM_BOX_TYPE_TFHD);
		traf->tfhd->trackID = trex->trackID;
		//add 8 bytes (MDAT size+type) to avoid the data_offset in the first trun
		traf->tfhd->base_data_offset = movie->moof->fragment_offset + 8;
		traf->use_ctrn = use_ctrn;
		if (trex->inherit_from_traf_id)
			traf->use_inherit = GF_TRUE;
		gf_list_add(movie->moof->TrackList, traf);

		if (movie->mfra) {
			GF_TrackFragmentRandomAccessBox *tfra;
			GF_RandomAccessEntry *raf;
			if (!traf->trex->tfra) {
				tfra = (GF_TrackFragmentRandomAccessBox *)gf_isom_box_new_parent(&movie->mfra->child_boxes, GF_ISOM_BOX_TYPE_TFRA);
				tfra->track_id = traf->trex->trackID;
				tfra->traf_bits = 8;
				tfra->trun_bits = 8;
				tfra->sample_bits = 8;
				gf_list_add(movie->mfra->tfra_list, tfra);
				traf->trex->tfra = tfra;
			}
			tfra = traf->trex->tfra;
			tfra->entries = (GF_RandomAccessEntry *)gf_realloc(tfra->entries, (tfra->nb_entries+1)*sizeof(GF_RandomAccessEntry));
			tfra->nb_entries++;
			raf = &tfra->entries[tfra->nb_entries-1];
			raf->sample_number = 1;
			raf->time = 0;
			raf->traf_number = i+1;
			//trun number is set once we fond a sync
			raf->trun_number = 0;
			raf->moof_offset = movie->moof->fragment_offset;
		}
	}
	return GF_OK;
}


GF_Err gf_isom_set_fragment_template(GF_ISOFile *movie, u8 *tpl_data, u32 tpl_size, Bool *has_tfdt, GF_SegmentIndexBox **out_sidx)
{
	GF_BitStream *bs;
	GF_Err e=GF_OK;
	if (out_sidx) *out_sidx = NULL;
	if (!movie->moof) return GF_BAD_PARAM;

	bs = gf_bs_new(tpl_data, tpl_size, GF_BITSTREAM_READ);
	while (gf_bs_available(bs)) {
		GF_Box *a;
		e = gf_isom_box_parse(&a, bs);
		if (e) break;
		if (a->type==GF_ISOM_BOX_TYPE_STYP) {
			if (movie->brand) {
				gf_list_del_item(movie->TopBoxes, movie->brand);
				gf_isom_box_del((GF_Box *)movie->brand);
			}
			movie->brand = (GF_FileTypeBox *) a;
			gf_list_add(movie->TopBoxes, movie->brand);
			continue;
		}
		if (a->type==GF_ISOM_BOX_TYPE_MOOF) {
			u32 i, count, j, nb_trex;
			s32 idx;
			Bool single_track=GF_FALSE;
			GF_MovieFragmentBox *moof = (GF_MovieFragmentBox *)a;

			moof->fragment_offset = movie->moof->fragment_offset;
			nb_trex = gf_list_count(movie->moov->mvex->TrackExList);
			count = gf_list_count(moof->TrackList);
			for (i=0; i<count; i++) {
				GF_TrackFragmentBox *traf = gf_list_get(moof->TrackList, i);
				GF_TrackBox *trak = traf->tfhd ? gf_isom_get_track_from_id(movie->moov, traf->tfhd->trackID) : NULL;
				if (traf->tfhd && !trak && !single_track && (gf_list_count(movie->moov->trackList)==1)) {
					trak = gf_list_get(movie->moov->trackList, 0);
					single_track = GF_TRUE;
					traf->tfhd->trackID = trak->Header->trackID;
				}
				for (j=0; j<nb_trex && trak; j++) {
					GF_TrackExtendsBox *trex = gf_list_get(movie->moov->mvex->TrackExList, j);
					if (trex->trackID == traf->tfhd->trackID) {
						traf->trex = trex;
						break;
					}
				}
				if (!trak || !traf->trex) {
					gf_list_rem(moof->TrackList, i);
					i--;
					count--;
					gf_isom_box_del((GF_Box*)traf);
					continue;
				}
				traf->tfhd->base_data_offset = movie->moof->fragment_offset + 8;
				if (traf->tfdt && has_tfdt)
					*has_tfdt = GF_TRUE;
			}
			//remove old moof and switch with this one
			idx = gf_list_find(movie->moof_list, movie->moof);
			if (idx>=0) {
				gf_list_rem(movie->moof_list, idx);
				gf_list_add(movie->moof_list, moof);
			}
			gf_isom_box_del((GF_Box *)movie->moof);
			movie->moof = moof;
			continue;
		}
		if (a->type==GF_ISOM_BOX_TYPE_SIDX) {
			if (out_sidx && !*out_sidx) {
				*out_sidx = (GF_SegmentIndexBox *) a;
				continue;
			}
		}
		gf_isom_box_del(a);
	}
	gf_bs_del(bs);
	return e;
}

static
u32 GetRunSize(GF_TrackFragmentRunBox *trun)
{
	u32 i, size;
	GF_TrunEntry *ent;
	size = 0;
	i=0;
	while ((ent = (GF_TrunEntry*)gf_list_enum(trun->entries, &i))) {
		size += ent->size;
	}
	return size;
}

GF_EXPORT
GF_Err gf_isom_fragment_add_sample(GF_ISOFile *movie, GF_ISOTrackID TrackID, const GF_ISOSample *sample, u32 DescIndex,
                                   u32 Duration, u8 PaddingBits, u16 DegradationPriority, Bool redundant_coding)
{
	u32 count, buffer_size;
	u8 *buffer;
	u64 pos;
	GF_ISOSample *od_sample = NULL;
	GF_TrunEntry *ent, *prev_ent;
	GF_TrackFragmentBox *traf, *traf_2;
	GF_TrackFragmentRunBox *trun;

	if (!movie->moof || !(movie->FragmentsFlags & GF_ISOM_FRAG_WRITE_READY) || !sample)
		return GF_BAD_PARAM;

	traf = GetTraf(movie, TrackID);
	if (!traf)
		return GF_BAD_PARAM;

	if (!traf->tfhd->sample_desc_index)
		traf->tfhd->sample_desc_index = DescIndex ? DescIndex : traf->trex->def_sample_desc_index;

	pos = gf_bs_get_position(movie->editFileMap->bs);


	//WARNING: we change stream description, create a new TRAF
	if ( DescIndex && (traf->tfhd->sample_desc_index != DescIndex)) {
		//if we're caching flush the current run
		if (traf->DataCache && !traf->use_sample_interleave) {
			count = gf_list_count(traf->TrackRuns);
			if (count) {
				trun = (GF_TrackFragmentRunBox *)gf_list_get(traf->TrackRuns, count-1);
				trun->data_offset = (u32) (pos - movie->moof->fragment_offset - 8);
				gf_bs_get_content(trun->cache, &buffer, &buffer_size);
				gf_bs_write_data(movie->editFileMap->bs, buffer, buffer_size);
				gf_bs_del(trun->cache);
				trun->cache = NULL;
				gf_free(buffer);
			}
		}
		traf_2 = (GF_TrackFragmentBox *) gf_isom_box_new_parent(&movie->moof->child_boxes, GF_ISOM_BOX_TYPE_TRAF);
		traf_2->trex = traf->trex;
		traf_2->tfhd = (GF_TrackFragmentHeaderBox *) gf_isom_box_new_parent(&traf_2->child_boxes, GF_ISOM_BOX_TYPE_TFHD);
		traf_2->tfhd->trackID = traf->tfhd->trackID;
		//keep the same offset
		traf_2->tfhd->base_data_offset = movie->moof->fragment_offset + 8;
		gf_list_add(movie->moof->TrackList, traf_2);

		//duplicate infos
		traf_2->IFrameSwitching = traf->IFrameSwitching;
		traf_2->use_sample_interleave = traf->use_sample_interleave;
		traf_2->interleave_id = traf->interleave_id;
		traf_2->DataCache  = traf->DataCache;
		traf_2->tfhd->sample_desc_index  = DescIndex;

		//switch them ...
		traf = traf_2;
	}

	pos = gf_bs_get_position(movie->editFileMap->bs);
	//check if we need a new trun entry
	count = (traf->use_sample_interleave && traf->force_new_trun) ? 0 : gf_list_count(traf->TrackRuns);
	if (count) {
		trun = (GF_TrackFragmentRunBox *)gf_list_get(traf->TrackRuns, count-1);
		//check data offset when no caching as trun entries shall ALWAYS be contiguous samples
		if (!traf->DataCache && (movie->moof->fragment_offset + 8 + trun->data_offset + GetRunSize(trun) != pos) )
			count = 0;

		//check I-frame detection
		if (traf->IFrameSwitching && sample->IsRAP)
			count = 0;

		if (traf->DataCache && (traf->DataCache==trun->sample_count) && !traf->use_sample_interleave)
			count = 0;

		if (traf->force_new_trun)
			count = 0;

		//if data cache is on and we're changing TRUN, store the cache and update data offset
		if (!count && traf->DataCache && !traf->use_sample_interleave) {
			trun->data_offset = (u32) (pos - movie->moof->fragment_offset - 8);
			gf_bs_get_content(trun->cache, &buffer, &buffer_size);
			gf_bs_write_data(movie->editFileMap->bs, buffer, buffer_size);
			gf_bs_del(trun->cache);
			trun->cache = NULL;
			gf_free(buffer);
		}
	}
	traf->force_new_trun = 0;

	//new run
	if (!count) {
		trun = (GF_TrackFragmentRunBox *) gf_isom_box_new_parent(&traf->child_boxes, GF_ISOM_BOX_TYPE_TRUN);
		//store data offset (we have the 8 btyes offset of the MDAT)
		trun->data_offset = (u32) (pos - movie->moof->fragment_offset - 8);
		gf_list_add(traf->TrackRuns, trun);
		trun->use_ctrn = traf->use_ctrn;
		trun->use_inherit = traf->use_inherit;
		trun->ctso_multiplier = traf->trex->def_sample_duration;
		trun->interleave_id = traf->interleave_id;

		//if we use data caching, create a bitstream
		if (traf->DataCache)
			trun->cache = gf_bs_new(NULL, 0, GF_BITSTREAM_WRITE);
	}

	GF_SAFEALLOC(ent, GF_TrunEntry);
	if (!ent) return GF_OUT_OF_MEM;
	ent->CTS_Offset = sample->CTS_Offset;
	ent->Duration = Duration;
	ent->dts = sample->DTS;
	ent->size = sample->dataLength;
	ent->nb_pack = sample->nb_pack;
	ent->flags = GF_ISOM_FORMAT_FRAG_FLAGS(PaddingBits, sample->IsRAP, DegradationPriority);
	if (sample->IsRAP) {
		ent->flags |= GF_ISOM_GET_FRAG_DEPEND_FLAGS(0, 2, 0, (redundant_coding ? 1 : 0) );
		ent->SAP_type = sample->IsRAP;
	}
	prev_ent = gf_list_last(trun->entries);
	if (prev_ent && prev_ent->dts && sample->DTS) {
		if (prev_ent->Duration != sample->DTS - prev_ent->dts)
			prev_ent->Duration = (u32) (sample->DTS - prev_ent->dts);
	}
	gf_list_add(trun->entries, ent);

	if (sample->CTS_Offset<0) {
		trun->version = 1;
	}
	trun->sample_count += sample->nb_pack ? sample->nb_pack : 1;

	//rewrite OD frames
	if (traf->trex->track->Media->handler->handlerType == GF_ISOM_MEDIA_OD) {
		//this may fail if dependencies are not well done ...
		Media_ParseODFrame(traf->trex->track->Media, sample, &od_sample);
		sample = od_sample;
	}

	//finally write the data
	if (sample->dataLength) {
		if (!traf->DataCache) {
			if (!gf_bs_write_data(movie->editFileMap->bs, sample->data, sample->dataLength)) {
				GF_LOG(GF_LOG_WARNING, GF_LOG_CONTAINER, ("[iso fragment] Could not add a sample with a size of %u bytes (no DataCache)\n", sample->dataLength));
				return GF_OUT_OF_MEM;
			}
		} else if (trun->cache) {
			if (!gf_bs_write_data(trun->cache, sample->data, sample->dataLength)) {
				GF_LOG(GF_LOG_WARNING, GF_LOG_CONTAINER, ("[iso fragment] Could not add a sample with a size of %u bytes (with cache)\n", sample->dataLength));
				return GF_OUT_OF_MEM;
			}
		} else {
			return GF_BAD_PARAM;
		}
	}
	if (od_sample) gf_isom_sample_del(&od_sample);

	if (traf->trex->tfra) {
		GF_RandomAccessEntry *raf;
		raf = &traf->trex->tfra->entries[traf->trex->tfra->nb_entries-1];
		//if sample is sync, store its time and trun number
		if (!raf->trun_number && sample->IsRAP) {
			raf->time = sample->DTS + sample->CTS_Offset;
			raf->trun_number = gf_list_count(traf->TrackRuns);
			raf->sample_number = trun->sample_count;
		}
	}
	return GF_OK;
}

GF_EXPORT
GF_Err gf_isom_fragment_set_cenc_sai(GF_ISOFile *output, GF_ISOTrackID TrackID, u32 IV_size, u8 *sai_b, u32 sai_b_size, Bool use_subsamples, Bool use_saio_32bit)
{
	GF_CENCSampleAuxInfo *sai;
	GF_TrackFragmentBox  *traf = GetTraf(output, TrackID);
	u32 i;
	GF_SampleEncryptionBox *senc;

	if (!traf)  return GF_BAD_PARAM;

	if (!traf->sample_encryption) {
		if (!traf->trex->track->sample_encryption) {
			GF_LOG(GF_LOG_ERROR, GF_LOG_CONTAINER, ("[isofile] trying to add CENC SAI without storage box allocated\n" ));
			return GF_BAD_PARAM;
		}
		if (traf->trex->track->sample_encryption->type == GF_ISOM_BOX_TYPE_SENC) {
			traf->sample_encryption = gf_isom_create_samp_enc_box(0, 0);
		} else {
			GF_SampleEncryptionBox *psec = (GF_SampleEncryptionBox *) traf->trex->track->sample_encryption;
			if (!psec) return GF_ISOM_INVALID_FILE;
			traf->sample_encryption = gf_isom_create_piff_psec_box(1, 0, psec->AlgorithmID, psec->IV_size, psec->KID);
		}
		if (!traf->sample_encryption) return GF_OUT_OF_MEM;
		traf->sample_encryption->traf = traf;

		if (!traf->child_boxes) traf->child_boxes = gf_list_new();
		gf_list_add(traf->child_boxes, traf->sample_encryption);
	}
	senc = (GF_SampleEncryptionBox *) traf->sample_encryption;

	if (!IV_size && !sai_b_size && !sai_b) {
		gf_isom_cenc_set_saiz_saio(senc, NULL, traf, 0, use_saio_32bit);
		return GF_OK;
	}

	GF_SAFEALLOC(sai, GF_CENCSampleAuxInfo);
	if (!sai) return GF_OUT_OF_MEM;
	sai->IV_size = IV_size;
	if (sai_b && sai_b_size) {
		GF_BitStream *bs = gf_bs_new(sai_b, sai_b_size, GF_BITSTREAM_READ);
		gf_bs_read_data(bs, sai->IV, IV_size);
		sai->subsample_count = gf_bs_read_u16(bs);
		sai->subsamples = gf_malloc(sizeof(GF_CENCSubSampleEntry)*sai->subsample_count);
		for (i=0; i<sai->subsample_count; i++) {
			sai->subsamples[i].bytes_clear_data = gf_bs_read_u16(bs);
			sai->subsamples[i].bytes_encrypted_data = gf_bs_read_u32(bs);
		}
		gf_bs_del(bs);
	} else if (sai_b_size) {
		u32 olen = sai_b_size;
		if (use_subsamples) {
			sai->subsample_count = 1;
			if (sai->subsample_count) senc->flags = 0x00000002;
			while (olen>0xFFFF) {
				olen -= 0xFFFF;
				sai->subsample_count ++;
			}
			sai->subsamples = (GF_CENCSubSampleEntry *)gf_malloc(sai->subsample_count*sizeof(GF_CENCSubSampleEntry));
			olen = sai_b_size;
			for (i = 0; i < sai->subsample_count; i++) {
				if (olen<0xFFFF) {
					sai->subsamples[i].bytes_clear_data = olen;
				} else {
					sai->subsamples[i].bytes_clear_data = 0xFFFF;
					olen -= 0xFFFF;
				}
				sai->subsamples[i].bytes_encrypted_data = 0;
			}
		}
		sai_b_size = IV_size + 2 + 6*sai->subsample_count;
	}

	gf_list_add(senc->samp_aux_info, sai);
	if (sai->subsample_count) senc->flags = 0x00000002;

	//no subsample (not NAL-based data), saiz is IV size only
	if (! sai->subsample_count) {
		gf_isom_cenc_set_saiz_saio(senc, NULL, traf, IV_size, use_saio_32bit);
	}
	// subsamples ( NAL-based data), saiz is IV size + nb subsamples (2 bytes) + 6 bytes per subsample
	else {
		gf_isom_cenc_set_saiz_saio(senc, NULL, traf, IV_size + 2+6*sai->subsample_count, use_saio_32bit);
	}
	return GF_OK;
}

GF_EXPORT
GF_Err gf_isom_fragment_append_data(GF_ISOFile *movie, GF_ISOTrackID TrackID, u8 *data, u32 data_size, u8 PaddingBits)
{
	u32 count;
	u8 rap;
	u16 degp;
	GF_TrunEntry *ent;
	GF_TrackFragmentBox *traf;
	GF_TrackFragmentRunBox *trun;
	if (!movie->moof || !(movie->FragmentsFlags & GF_ISOM_FRAG_WRITE_READY) ) return GF_BAD_PARAM;

	traf = GetTraf(movie, TrackID);
	if (!traf || !traf->tfhd->sample_desc_index) return GF_BAD_PARAM;

	//add TRUN entry
	count = gf_list_count(traf->TrackRuns);
	if (!count) return GF_BAD_PARAM;

	trun = (GF_TrackFragmentRunBox *)gf_list_get(traf->TrackRuns, count-1);
	count = gf_list_count(trun->entries);
	if (!count) return GF_BAD_PARAM;
	ent = (GF_TrunEntry *)gf_list_get(trun->entries, count-1);
	ent->size += data_size;

	rap = GF_ISOM_GET_FRAG_SYNC(ent->flags);
	degp = GF_ISOM_GET_FRAG_DEG(ent->flags);
	ent->flags = GF_ISOM_FORMAT_FRAG_FLAGS(PaddingBits, rap, degp);

	//finally write the data
	if (!traf->DataCache) {
		gf_bs_write_data(movie->editFileMap->bs, data, data_size);
	} else if (trun->cache) {
		gf_bs_write_data(trun->cache, data, data_size);
	} else {
		return GF_BAD_PARAM;
	}
	return GF_OK;
}

GF_Err gf_isom_fragment_add_subsample(GF_ISOFile *movie, GF_ISOTrackID TrackID, u32 flags, u32 subSampleSize, u8 priority, u32 reserved, Bool discardable)
{
	u32 i, count, last_sample;
	GF_TrackFragmentBox *traf;
	GF_SubSampleInformationBox *subs = NULL;
	if (!movie->moof || !(movie->FragmentsFlags & GF_ISOM_FRAG_WRITE_READY) ) return GF_BAD_PARAM;

	traf = GetTraf(movie, TrackID);
	if (!traf || !traf->tfhd->sample_desc_index) return GF_BAD_PARAM;

	/*compute last sample number in traf*/
	last_sample = 0;
	count = gf_list_count(traf->TrackRuns);
	for (i=0; i<count; i++) {
		GF_TrackFragmentRunBox *trun = (GF_TrackFragmentRunBox*)gf_list_get(traf->TrackRuns, i);
		last_sample += trun->sample_count;
	}

	if (!traf->sub_samples) {
		traf->sub_samples = gf_list_new();
	}
	count = gf_list_count(traf->sub_samples);
	for (i=0; i<count;i++) {
		subs = gf_list_get(traf->sub_samples, i);
		if (subs->flags==flags) break;
		subs=NULL;
	}
	if (!subs) {
		subs = (GF_SubSampleInformationBox *) gf_isom_box_new_parent(&traf->child_boxes, GF_ISOM_BOX_TYPE_SUBS);
		subs->version = (subSampleSize>0xFFFF) ? 1 : 0;
		subs->flags = flags;
	}
	return gf_isom_add_subsample_info(subs, last_sample, subSampleSize, priority, reserved, discardable);
}

#if 0 //unused
static GF_Err gf_isom_copy_sample_group_entry_to_traf(GF_TrackFragmentBox *traf, GF_SampleTableBox *stbl, u32 grouping_type, u32 grouping_type_parameter, u32 sampleGroupDescriptionIndex, Bool sgpd_in_traf)
{
	if (sgpd_in_traf) {
		void *entry = NULL;
		u32 i, count;
		GF_SampleGroupDescriptionBox *sgdesc = NULL;
		GF_BitStream *bs;

		count = gf_list_count(stbl->sampleGroupsDescription);
		for (i = 0; i < count; i++) {
			sgdesc = (GF_SampleGroupDescriptionBox *)gf_list_get(stbl->sampleGroupsDescription, i);
			if (sgdesc->grouping_type == grouping_type)
				break;
			sgdesc = NULL;
		}
		if (!sgdesc)
			return GF_BAD_PARAM;

		entry = gf_list_get(sgdesc->group_descriptions, sampleGroupDescriptionIndex-1);
		if (!entry)
			return GF_BAD_PARAM;

		switch (grouping_type) {
		case GF_ISOM_SAMPLE_GROUP_RAP:
		{
			char udta[2];
			bs = gf_bs_new(udta, 2*sizeof(char), GF_BITSTREAM_WRITE);
			gf_bs_write_u8(bs, ((GF_VisualRandomAccessEntry *)entry)->num_leading_samples_known);
			gf_bs_write_u8(bs, ((GF_VisualRandomAccessEntry *)entry)->num_leading_samples);
			gf_bs_del(bs);
			return gf_isom_set_sample_group_info_ex(NULL, traf, 0, grouping_type, 0, udta, sg_rap_create_entry, sg_rap_compare_entry);
		}
		case GF_ISOM_SAMPLE_GROUP_SYNC:
		{
			char udta[1];
			bs = gf_bs_new(udta, 1*sizeof(char), GF_BITSTREAM_WRITE);
			gf_bs_write_int(bs, 0, 2);
			gf_bs_write_int(bs, ((GF_SYNCEntry *)entry)->NALU_type, 6);
			gf_bs_del(bs);
			return gf_isom_set_sample_group_info_ex(NULL, traf, 0, grouping_type, 0, udta, sg_rap_create_entry, sg_rap_compare_entry);
		}
		case GF_ISOM_SAMPLE_GROUP_ROLL:
		{
			char udta[2];
			bs = gf_bs_new(udta, 2*sizeof(char), GF_BITSTREAM_WRITE);
			gf_bs_write_u16(bs, ((GF_RollRecoveryEntry *)entry)->roll_distance);
			gf_bs_del(bs);
			return gf_isom_set_sample_group_info_ex(NULL, traf, 0, grouping_type, 0, udta, sg_roll_create_entry, sg_roll_compare_entry);
		}
		case GF_ISOM_SAMPLE_GROUP_SEIG:
		{
			return gf_isom_set_sample_group_info_ex(NULL, traf, 0, grouping_type, 0, entry, sg_encryption_create_entry, sg_encryption_compare_entry);
		}
		default:
			return GF_BAD_PARAM;
		}
	}

	return gf_isom_add_sample_group_entry(traf->sampleGroups, 0, grouping_type, grouping_type_parameter, sampleGroupDescriptionIndex);
}
/*copy over the subsample and sampleToGroup information of the given sample from the source track/file to the last sample added to the current track fragment of the destination file*/
GF_Err gf_isom_fragment_copy_subsample(GF_ISOFile *dest, GF_ISOTrackID TrackID, GF_ISOFile *orig, u32 track, u32 sampleNumber, Bool sgpd_in_traf)
{
	u32 i, count, last_sample, idx, subs_flags;
	GF_SubSampleInfoEntry *sub_sample;
	GF_Err e;
	GF_TrackBox *trak;
	GF_TrackFragmentBox *traf;
	GF_TrunEntry *ent;
	GF_TrackFragmentRunBox *trun;
	if (!dest->moof || !(dest->FragmentsFlags & GF_ISOM_FRAG_WRITE_READY) ) return GF_BAD_PARAM;

	traf = GetTraf(dest, TrackID);
	if (!traf || !traf->tfhd->sample_desc_index) return GF_BAD_PARAM;

	trak = gf_isom_get_track_from_file(orig, track);
	if (!trak) return GF_BAD_PARAM;

	/*modify depends flags*/
	if (trak->Media->information->sampleTable->SampleDep) {
		u32 isLeading, dependsOn, dependedOn, redundant;

		isLeading = dependsOn = dependedOn = redundant = 0;
		count = gf_list_count(traf->TrackRuns);
		if (!count) return GF_BAD_PARAM;
		trun = (GF_TrackFragmentRunBox *)gf_list_get(traf->TrackRuns, count-1);
		count = gf_list_count(trun->entries);
		if (!count) return GF_BAD_PARAM;

		ent = (GF_TrunEntry *)gf_list_get(trun->entries, count-1);
		e = stbl_GetSampleDepType(trak->Media->information->sampleTable->SampleDep, sampleNumber, &isLeading, &dependsOn, &dependedOn, &redundant);
		if (e) return e;

		GF_ISOM_RESET_FRAG_DEPEND_FLAGS(ent->flags);
		ent->flags |= GF_ISOM_GET_FRAG_DEPEND_FLAGS(0, dependsOn, dependedOn, redundant);
	}

	/*copy subsample info if any*/
	idx=1;
	while (gf_isom_get_subsample_types(orig, track, idx, &subs_flags)) {
		GF_SubSampleInformationBox *subs_traf=NULL;
		idx++;
		if (! gf_isom_sample_get_subsample_entry(orig, track, sampleNumber, subs_flags, &sub_sample))
			continue;

		if (!traf || !traf->tfhd->sample_desc_index) return GF_BAD_PARAM;

		/*compute last sample number in traf*/
		last_sample = 0;
		count = gf_list_count(traf->TrackRuns);
		for (i=0; i<count; i++) {
			GF_TrackFragmentRunBox *trun = (GF_TrackFragmentRunBox*)gf_list_get(traf->TrackRuns, i);
			last_sample += trun->sample_count;
		}

		/*create subsample if needed*/
		if (!traf->sub_samples) {
			traf->sub_samples = gf_list_new();
		}
		count = gf_list_count(traf->sub_samples);
		for (i=0; i<count; i++) {
			subs_traf = gf_list_get(traf->sub_samples, i);
			if (subs_traf->flags==subs_flags) break;
			subs_traf = NULL;
		}
		if (!subs_traf) {
			subs_traf = (GF_SubSampleInformationBox *) gf_isom_box_new_parent(&traf->child_boxes, GF_ISOM_BOX_TYPE_SUBS);
			subs_traf->version = 0;
			subs_traf->flags = subs_flags;
			gf_list_add(traf->sub_samples, subs_traf);
		}

		count = gf_list_count(sub_sample->SubSamples);
		for (i=0; i<count; i++) {
			GF_SubSampleEntry *entry = (GF_SubSampleEntry*)gf_list_get(sub_sample->SubSamples, i);
			e = gf_isom_add_subsample_info(subs_traf, last_sample, entry->subsample_size, entry->subsample_priority, entry->reserved, entry->discardable);
			if (e) return e;
		}
	}
	/*copy sampleToGroup info if any*/
	if (trak->Media->information->sampleTable->sampleGroups) {
		count = gf_list_count(trak->Media->information->sampleTable->sampleGroups);
		for (i=0; i<count; i++) {
			GF_SampleGroupBox *sg;
			Bool found = GF_FALSE;
			u32 j;
			u32 first_sample_in_entry, last_sample_in_entry;
			first_sample_in_entry = 1;

			sg = (GF_SampleGroupBox*)gf_list_get(trak->Media->information->sampleTable->sampleGroups, i);
			for (j=0; j<sg->entry_count; j++) {
				last_sample_in_entry = first_sample_in_entry + sg->sample_entries[j].sample_count - 1;
				if ((sampleNumber<first_sample_in_entry) || (sampleNumber>last_sample_in_entry)) {
					first_sample_in_entry = last_sample_in_entry+1;
					continue;
				}

				if (!traf->sampleGroups)
					traf->sampleGroups = gf_list_new();

				/*found our sample, add it to trak->sampleGroups*/
				e = gf_isom_copy_sample_group_entry_to_traf(traf, trak->Media->information->sampleTable, sg->grouping_type, sg->grouping_type_parameter,  sg->sample_entries[j].group_description_index, sgpd_in_traf);
				if (e) return e;

				found = GF_TRUE;
				break;
			}
			//unmapped sample
			if (!found) {
				if (!traf->sampleGroups)
					traf->sampleGroups = gf_list_new();

				e = gf_isom_copy_sample_group_entry_to_traf(traf, trak->Media->information->sampleTable, sg->grouping_type, sg->grouping_type_parameter,  0, sgpd_in_traf);
				if (e) return e;
			}
		}
	}
	return GF_OK;
}
#endif


GF_Err gf_isom_fragment_set_sample_flags(GF_ISOFile *movie, GF_ISOTrackID trackID, u32 is_leading, u32 dependsOn, u32 dependedOn, u32 redundant)
{
	u32 count;
	GF_TrackFragmentBox *traf;
	GF_TrunEntry *ent;
	GF_TrackFragmentRunBox *trun;
	if (!movie || !movie->moof || !(movie->FragmentsFlags & GF_ISOM_FRAG_WRITE_READY) ) return GF_BAD_PARAM;

	traf = GetTraf(movie, trackID);
	if (!traf->tfhd->sample_desc_index) return GF_BAD_PARAM;

	count = gf_list_count(traf->TrackRuns);
	if (!count) return GF_BAD_PARAM;
	trun = (GF_TrackFragmentRunBox *)gf_list_get(traf->TrackRuns, count-1);
	count = gf_list_count(trun->entries);
	if (!count) return GF_BAD_PARAM;

	ent = (GF_TrunEntry *)gf_list_get(trun->entries, count-1);

	GF_ISOM_RESET_FRAG_DEPEND_FLAGS(ent->flags);
	ent->flags |= GF_ISOM_GET_FRAG_DEPEND_FLAGS(is_leading, dependsOn, dependedOn, redundant);

	return GF_OK;
}


#endif	/*GPAC_DISABLE_ISOM_WRITE*/

GF_EXPORT
Bool gf_isom_is_track_fragmented(GF_ISOFile *movie, GF_ISOTrackID TrackID)
{
	if (!movie || !movie->moov || !movie->moov->mvex) return GF_FALSE;
	return (GetTrex(movie->moov, TrackID) != NULL) ? GF_TRUE : GF_FALSE;
}

GF_EXPORT
Bool gf_isom_is_fragmented(GF_ISOFile *movie)
{
	if (!movie || !movie->moov) return GF_FALSE;
	/* By default if the Moov has an mvex, the file is fragmented */
	if (movie->moov->mvex) return GF_TRUE;
	return GF_FALSE;
}

GF_EXPORT
GF_Err gf_isom_set_traf_base_media_decode_time(GF_ISOFile *movie, GF_ISOTrackID TrackID, u64 decode_time)
{
	GF_TrackFragmentBox *traf;
	if (!movie || !movie->moof || !(movie->FragmentsFlags & GF_ISOM_FRAG_WRITE_READY) ) return GF_BAD_PARAM;

	traf = GetTraf(movie, TrackID);
	if (!traf) return GF_BAD_PARAM;

	if (!traf->tfdt) {
		traf->tfdt = (GF_TFBaseMediaDecodeTimeBox *) gf_isom_box_new_parent(&traf->child_boxes, GF_ISOM_BOX_TYPE_TFDT);
		if (!traf->tfdt) return GF_OUT_OF_MEM;
	}
	traf->tfdt->baseMediaDecodeTime = decode_time;
	return GF_OK;
}

GF_Err gf_isom_enable_mfra(GF_ISOFile *file)
{
	if (!file) return GF_BAD_PARAM;
	file->mfra = (GF_MovieFragmentRandomAccessBox *)gf_isom_box_new(GF_ISOM_BOX_TYPE_MFRA);
	if (!file->mfra) return GF_OUT_OF_MEM;
	return GF_OK;
}

#else

GF_Err gf_isom_finalize_for_fragment(GF_ISOFile *the_file, u32 media_segment_type, Bool mvex_after_tracks)
{
	return GF_NOT_SUPPORTED;
}

GF_Err gf_isom_setup_track_fragment(GF_ISOFile *the_file, GF_ISOTrackID TrackID,
                                    u32 DefaultSampleDescriptionIndex,
                                    u32 DefaultSampleDuration,
                                    u32 DefaultSampleSize,
                                    u8 DefaultSampleIsSync,
                                    u8 DefaultSamplePadding,
                                    u16 DefaultDegradationPriority,
                                    Bool u8 force_traf_flags)
{
	return GF_NOT_SUPPORTED;
}

GF_Err gf_isom_set_fragment_option(GF_ISOFile *the_file, GF_ISOTrackID TrackID, GF_ISOTrackFragmentOption Code, u32 Param)
{
	return GF_NOT_SUPPORTED;
}

GF_Err gf_isom_start_fragment(GF_ISOFile *the_file, GF_ISOStartFragmentFlags flags)
{
	return GF_NOT_SUPPORTED;
}

GF_Err gf_isom_fragment_add_sample(GF_ISOFile *the_file, GF_ISOTrackID TrackID, const GF_ISOSample *sample, u32 DescIndex,
                                   u32 Duration, u8 PaddingBits, u16 DegradationPriority, Bool redCoded)
{
	return GF_NOT_SUPPORTED;
}


GF_EXPORT
Bool gf_isom_is_track_fragmented(GF_ISOFile *the_file, GF_ISOTrackID TrackID)
{
	return GF_FALSE;
}

GF_EXPORT
Bool gf_isom_is_fragmented(GF_ISOFile *the_file)
{
	return GF_FALSE;
}

GF_Err gf_isom_fragment_add_subsample(GF_ISOFile *movie, GF_ISOTrackID TrackID, u32 flags, u32 subSampleSize, u8 priority, u32 reserved, Bool discardable)
{
	return GF_NOT_SUPPORTED;
}

GF_Err gf_isom_fragment_copy_subsample(GF_ISOFile *dest, GF_ISOTrackID TrackID, GF_ISOFile *orig, u32 track, u32 sampleNumber, Bool sgpd_in_traf)
{
	return GF_NOT_SUPPORTED;
}

GF_Err gf_isom_set_traf_base_media_decode_time(GF_ISOFile *movie, GF_ISOTrackID TrackID, u64 decode_time)
{
	return GF_NOT_SUPPORTED;
}

GF_Err gf_isom_set_traf_mss_timeext(GF_ISOFile *movie, u32 reference_track_ID, u64 ntp_in_10mhz, u64 traf_duration_in_10mhz)
{
	return GF_NOT_SUPPORTED;
}

GF_Err gf_isom_enable_mfra(GF_ISOFile *file)
{
	return GF_NOT_SUPPORTED;
}
GF_Err gf_isom_fragment_set_sample_flags(GF_ISOFile *movie, GF_ISOTrackID trackID, u32 is_leading, u32 dependsOn, u32 dependedOn, u32 redundant)
{
	return GF_NOT_SUPPORTED;
}

GF_Err gf_isom_set_fragment_template(GF_ISOFile *movie, u8 *tpl_data, u32 tpl_size, Bool *has_tfdt)
{
	return GF_NOT_SUPPORTED;
}


#endif /*GPAC_DISABLE_ISOM_FRAGMENTS)*/


GF_EXPORT
void gf_isom_set_next_moof_number(GF_ISOFile *movie, u32 value)
{
#ifndef GPAC_DISABLE_ISOM_FRAGMENTS
	if (movie) movie->NextMoofNumber = value;
#endif
}

GF_EXPORT
u32 gf_isom_get_next_moof_number(GF_ISOFile *movie)
{
#ifndef GPAC_DISABLE_ISOM_FRAGMENTS
	if (movie) return movie->NextMoofNumber;
#endif
	return 0;
}

#endif /*GPAC_DISABLE_ISOM*/<|MERGE_RESOLUTION|>--- conflicted
+++ resolved
@@ -1435,23 +1435,13 @@
 
 static void compute_seg_size(GF_ISOFile *movie, u64 *out_seg_size)
 {
-<<<<<<< HEAD
-	u64 final_size=0;
-=======
 	u64 final_size = 0;
->>>>>>> 8c8136d7
 	if (out_seg_size) {
 		if (movie->append_segment) {
 			final_size = gf_bs_get_position(movie->movieFileMap->bs);
 			final_size -= movie->segment_start;
-<<<<<<< HEAD
 		} else if (movie->editFileMap) {
 			final_size = gf_bs_get_position(movie->editFileMap->bs);
-=======
-		} else {
-			if (movie->editFileMap)
-				final_size = gf_bs_get_position(movie->editFileMap->bs);
->>>>>>> 8c8136d7
 		}
 		*out_seg_size = final_size;
 	}
