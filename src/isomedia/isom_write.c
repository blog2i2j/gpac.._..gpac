/*
 *			GPAC - Multimedia Framework C SDK
 *
 *			Authors: Jean Le Feuvre
 *			Copyright (c) Telecom ParisTech 2000-2012
 *					All rights reserved
 *
 *  This file is part of GPAC / ISO Media File Format sub-project
 *
 *  GPAC is free software; you can redistribute it and/or modify
 *  it under the terms of the GNU Lesser General Public License as published by
 *  the Free Software Foundation; either version 2, or (at your option)
 *  any later version.
 *
 *  GPAC is distributed in the hope that it will be useful,
 *  but WITHOUT ANY WARRANTY; without even the implied warranty of
 *  MERCHANTABILITY or FITNESS FOR A PARTICULAR PURPOSE.  See the
 *  GNU Lesser General Public License for more details.
 *
 *  You should have received a copy of the GNU Lesser General Public
 *  License along with this library; see the file COPYING.  If not, write to
 *  the Free Software Foundation, 675 Mass Ave, Cambridge, MA 02139, USA.
 *
 */

#include <gpac/internal/isomedia_dev.h>
#include <gpac/constants.h>
#include <gpac/iso639.h>


#if !defined(GPAC_DISABLE_ISOM) && !defined(GPAC_DISABLE_ISOM_WRITE)

GF_Err CanAccessMovie(GF_ISOFile *movie, u32 Mode)
{
	if (!movie) return GF_BAD_PARAM;
	if (movie->openMode < Mode) return GF_ISOM_INVALID_MODE;

#ifndef	GPAC_DISABLE_ISOM_FRAGMENTS
	if (movie->FragmentsFlags & GF_ISOM_FRAG_WRITE_READY) return GF_ISOM_INVALID_MODE;
#endif
	return GF_OK;
}

static GF_Err unpack_track(GF_TrackBox *trak)
{
	GF_Err e = GF_OK;
	if (!trak->is_unpacked) {
		e = stbl_UnpackOffsets(trak->Media->information->sampleTable);
		if (e) return e;
		e = stbl_unpackCTS(trak->Media->information->sampleTable);
		trak->is_unpacked = GF_TRUE;
	}
	return e;
}


GF_Err FlushCaptureMode(GF_ISOFile *movie)
{
	GF_Err e;
	if (movie->openMode != GF_ISOM_OPEN_WRITE) return GF_OK;
	/*make sure nothing was added*/
	if (gf_bs_get_position(movie->editFileMap->bs)) return GF_OK;

	/*add all first boxes*/
	if (movie->brand) {
		e = gf_isom_box_size((GF_Box *)movie->brand);
		if (e) return e;
		e = gf_isom_box_write((GF_Box *)movie->brand, movie->editFileMap->bs);
		if (e) return e;
	}
	if (movie->pdin) {
		e = gf_isom_box_size((GF_Box *)movie->pdin);
		if (e) return e;
		e = gf_isom_box_write((GF_Box *)movie->pdin, movie->editFileMap->bs);
		if (e) return e;
	}

	/*we have a trick here: the data will be stored on the fly, so the first
	thing in the file is the MDAT. As we don't know if we have a large file (>4 GB) or not
	do as if we had one and write 16 bytes: 4 (type) + 4 (size) + 8 (largeSize)...*/
	gf_bs_write_int(movie->editFileMap->bs, 0, 128);
	return GF_OK;
}

static GF_Err CheckNoData(GF_ISOFile *movie)
{
	if (movie->openMode != GF_ISOM_OPEN_WRITE) return GF_OK;
	if (gf_bs_get_position(movie->editFileMap->bs)) return GF_BAD_PARAM;
	return GF_OK;
}

/**************************************************************
					File Writing / Editing
**************************************************************/
//quick function to add an IOD/OD to the file if not present (iods is optional)
GF_Err AddMovieIOD(GF_MovieBox *moov, u8 isIOD)
{
	GF_Descriptor *od;
	GF_ObjectDescriptorBox *iods;

	//do we have an IOD ?? If not, create one.
	if (moov->iods) return GF_OK;

	if (isIOD) {
		od = gf_odf_desc_new(GF_ODF_ISOM_IOD_TAG);
	} else {
		od = gf_odf_desc_new(GF_ODF_ISOM_OD_TAG);
	}
	if (!od) return GF_OUT_OF_MEM;
	((GF_IsomObjectDescriptor *)od)->objectDescriptorID = 1;

	iods = (GF_ObjectDescriptorBox *) gf_isom_box_new(GF_ISOM_BOX_TYPE_IODS);
	iods->descriptor = od;
	return moov_AddBox((GF_Box*)moov, (GF_Box *)iods);
}

//add a track to the root OD
GF_EXPORT
GF_Err gf_isom_add_track_to_root_od(GF_ISOFile *movie, u32 trackNumber)
{
	GF_Err e;
	GF_ES_ID_Inc *inc;

	e = CanAccessMovie(movie, GF_ISOM_OPEN_WRITE);
	if (e) return e;
	gf_isom_insert_moov(movie);

	if (!movie->moov->iods) AddMovieIOD(movie->moov, 0);

	if (gf_isom_is_track_in_root_od(movie, trackNumber) == 1) return GF_OK;

	inc = (GF_ES_ID_Inc *) gf_odf_desc_new(GF_ODF_ESD_INC_TAG);
	inc->trackID = gf_isom_get_track_id(movie, trackNumber);
	if (!inc->trackID) {
		gf_odf_desc_del((GF_Descriptor *)inc);
		return movie->LastError;
	}
	if ( (movie->LastError = gf_isom_add_desc_to_root_od(movie, (GF_Descriptor *)inc) ) ) {
		return movie->LastError;
	}
	gf_odf_desc_del((GF_Descriptor *)inc);
	return GF_OK;
}

//remove the root OD
GF_EXPORT
GF_Err gf_isom_remove_root_od(GF_ISOFile *movie)
{
	GF_Err e;

	e = CanAccessMovie(movie, GF_ISOM_OPEN_WRITE);
	if (e) return e;
	if (!movie->moov || !movie->moov->iods) return GF_OK;
	gf_isom_box_del((GF_Box *)movie->moov->iods);
	movie->moov->iods = NULL;
	return GF_OK;
}

//remove a track to the root OD
GF_EXPORT
GF_Err gf_isom_remove_track_from_root_od(GF_ISOFile *movie, u32 trackNumber)
{
	GF_List *esds;
	GF_ES_ID_Inc *inc;
	u32 i;
	GF_Err e;

	e = CanAccessMovie(movie, GF_ISOM_OPEN_WRITE);
	if (e) return e;
	if (!movie->moov) return GF_OK;

	if (!gf_isom_is_track_in_root_od(movie, trackNumber)) return GF_OK;

	if (!movie->moov->iods) AddMovieIOD(movie->moov, 0);
	if (!movie->moov->iods) return GF_OUT_OF_MEM;

	switch (movie->moov->iods->descriptor->tag) {
	case GF_ODF_ISOM_IOD_TAG:
		esds = ((GF_IsomInitialObjectDescriptor *)movie->moov->iods->descriptor)->ES_ID_IncDescriptors;
		break;
	case GF_ODF_ISOM_OD_TAG:
		esds = ((GF_IsomObjectDescriptor *)movie->moov->iods->descriptor)->ES_ID_IncDescriptors;
		break;
	default:
		return GF_ISOM_INVALID_FILE;
	}

	//get the desc
	i=0;
	while ((inc = (GF_ES_ID_Inc*)gf_list_enum(esds, &i))) {
		if (inc->trackID == gf_isom_get_track_id(movie, trackNumber)) {
			gf_odf_desc_del((GF_Descriptor *)inc);
			gf_list_rem(esds, i-1);
			break;
		}
	}
	//we don't remove the iod for P&Ls and other potential info
	return GF_OK;
}

GF_EXPORT
GF_Err gf_isom_set_creation_time(GF_ISOFile *movie, u64 time)
{
	if (!movie || !movie->moov) return GF_BAD_PARAM;
	movie->moov->mvhd->creationTime = time;
	movie->moov->mvhd->modificationTime = time;
	return GF_OK;
}

GF_EXPORT
GF_Err gf_isom_set_track_creation_time(GF_ISOFile *movie,u32 trackNumber, u64 time)
{
	GF_TrackBox *trak;
	trak = gf_isom_get_track_from_file(movie, trackNumber);
	if (!trak) return GF_BAD_PARAM;

	trak->Header->creationTime = time;
	trak->Header->modificationTime = time;
	return GF_OK;
}


//sets the enable flag of a track
GF_EXPORT
GF_Err gf_isom_set_track_enabled(GF_ISOFile *movie, u32 trackNumber, u8 enableTrack)
{
	GF_Err e;
	GF_TrackBox *trak;

	e = CanAccessMovie(movie, GF_ISOM_OPEN_WRITE);
	if (e) return e;

	trak = gf_isom_get_track_from_file(movie, trackNumber);
	if (!trak) return GF_BAD_PARAM;

	if (enableTrack) {
		trak->Header->flags |= 1;
	} else {
		trak->Header->flags &= ~1;
	}
	return GF_OK;
}

GF_EXPORT
GF_Err gf_isom_set_media_language(GF_ISOFile *movie, u32 trackNumber, char *code)
{
	GF_Err e;
	GF_TrackBox *trak;

	trak = gf_isom_get_track_from_file(movie, trackNumber);
	if (!trak) return GF_BAD_PARAM;
	e = CanAccessMovie(movie, GF_ISOM_OPEN_WRITE);
	if (e) return e;

	// Old language-storage processing
	// if the new code is on 3 chars, we use it
	// otherwise, we find the associated 3 chars code and use it
	if (strlen(code) == 3) {
		memcpy(trak->Media->mediaHeader->packedLanguage, code, sizeof(char)*3);
	} else {
		s32 lang_idx;
		const char *code_3cc;
		lang_idx = gf_lang_find(code);
		if (lang_idx == -1) {
			GF_LOG(GF_LOG_WARNING, GF_LOG_CONTAINER, ("The given code is not a valid one: %s, using 'und' as 3-letter code\n", code));
			code_3cc = "und";
		} else {
			code_3cc = gf_lang_get_3cc(lang_idx);
		}
		memcpy(trak->Media->mediaHeader->packedLanguage, code_3cc, sizeof(char)*3);
	}

	// New language-storage processing
	// change the code in the extended language box (if any)
	// otherwise add an extended language box only if the given code is not 3 chars
	{
		u32 i, count;
		GF_ExtendedLanguageBox *elng;
		elng = NULL;
		count = gf_list_count(trak->Media->other_boxes);
		for (i = 0; i < count; i++) {
			GF_Box *box = (GF_Box *)gf_list_get(trak->Media->other_boxes, i);
			if (box->type == GF_ISOM_BOX_TYPE_ELNG) {
				elng = (GF_ExtendedLanguageBox *)box;
				break;
			}
		}
		if (!elng && (strlen(code) > 3)) {
			elng = (GF_ExtendedLanguageBox *)gf_isom_box_new(GF_ISOM_BOX_TYPE_ELNG);
			if (!count) {
				trak->Media->other_boxes = gf_list_new();
			}
			gf_list_add(trak->Media->other_boxes, elng);
		}
		if (elng) {
			if (elng->extended_language) {
				gf_free(elng->extended_language);
			}
			elng->extended_language = gf_strdup(code);
		}
	}
	if (!movie->keep_utc)
		trak->Media->mediaHeader->modificationTime = gf_isom_get_mp4time();
	return GF_OK;
}

static void gf_isom_set_root_iod(GF_ISOFile *movie)
{
	GF_IsomInitialObjectDescriptor *iod;
	GF_IsomObjectDescriptor *od;

	gf_isom_insert_moov(movie);
	if (!movie->moov->iods) {
		AddMovieIOD(movie->moov, 1);
		return;
	}
	//if OD, switch to IOD
	if (movie->moov->iods->descriptor->tag == GF_ODF_ISOM_IOD_TAG) return;
	od = (GF_IsomObjectDescriptor *) movie->moov->iods->descriptor;
	iod = (GF_IsomInitialObjectDescriptor*)gf_malloc(sizeof(GF_IsomInitialObjectDescriptor));
	memset(iod, 0, sizeof(GF_IsomInitialObjectDescriptor));

	iod->ES_ID_IncDescriptors = od->ES_ID_IncDescriptors;
	od->ES_ID_IncDescriptors = NULL;
	//not used in root OD
	iod->ES_ID_RefDescriptors = NULL;
	iod->extensionDescriptors = od->extensionDescriptors;
	od->extensionDescriptors = NULL;
	iod->IPMP_Descriptors = od->IPMP_Descriptors;
	od->IPMP_Descriptors = NULL;
	iod->objectDescriptorID = od->objectDescriptorID;
	iod->OCIDescriptors = od->OCIDescriptors;
	od->OCIDescriptors = NULL;
	iod->tag = GF_ODF_ISOM_IOD_TAG;
	iod->URLString = od->URLString;
	od->URLString = NULL;

	gf_odf_desc_del((GF_Descriptor *) od);
	movie->moov->iods->descriptor = (GF_Descriptor *)iod;
}

GF_Err gf_isom_add_desc_to_root_od(GF_ISOFile *movie, GF_Descriptor *theDesc)
{
	GF_Err e;
	GF_Descriptor *desc, *dupDesc;

	e = CanAccessMovie(movie, GF_ISOM_OPEN_WRITE);
	if (e) return e;
	gf_isom_insert_moov(movie);

	if (!movie->moov->iods) AddMovieIOD(movie->moov, 0);
	if (!movie->moov->iods) return GF_OUT_OF_MEM;
	if (theDesc->tag==GF_ODF_IPMP_TL_TAG) gf_isom_set_root_iod(movie);

	desc = movie->moov->iods->descriptor;
	//the type of desc is handled at the OD/IOD level, we'll be notified
	//if the desc is not allowed
	switch (desc->tag) {
	case GF_ODF_ISOM_IOD_TAG:
	case GF_ODF_ISOM_OD_TAG:
		//duplicate the desc
		e = gf_odf_desc_copy(theDesc, &dupDesc);
		if (e) return e;
		//add it (MUST BE  (I)OD level desc)
		movie->LastError = gf_odf_desc_add_desc(desc, dupDesc);
		if (movie->LastError) gf_odf_desc_del((GF_Descriptor *)dupDesc);
		break;
	default:
		movie->LastError = GF_ISOM_INVALID_FILE;
		break;
	}
	return movie->LastError;
}


GF_EXPORT
GF_Err gf_isom_set_timescale(GF_ISOFile *movie, u32 timeScale)
{
	Double ts_scale;
	GF_TrackBox *trak;
	u32 i;
	GF_Err e;
	e = CanAccessMovie(movie, GF_ISOM_OPEN_WRITE);
	if (e) return e;
	gf_isom_insert_moov(movie);

	if (movie->moov->mvhd->timeScale == timeScale) return GF_OK;

	/*rewrite all durations and edit lists*/
	ts_scale = timeScale;
	ts_scale /= movie->moov->mvhd->timeScale;

	movie->moov->mvhd->timeScale = timeScale;
	movie->interleavingTime = timeScale;

	movie->moov->mvhd->duration = (u64) (s64) ((s64) movie->moov->mvhd->duration * ts_scale);

	i=0;
	while ((trak = (GF_TrackBox*)gf_list_enum(movie->moov->trackList, &i))) {
		trak->Header->duration = (u64) (s64) ((s64) trak->Header->duration * ts_scale);
		if (trak->editBox && trak->editBox->editList) {
			u32 j, count = gf_list_count(trak->editBox->editList->entryList);
			for (j=0; j<count; j++) {
				GF_EdtsEntry *ent = (GF_EdtsEntry *)gf_list_get(trak->editBox->editList->entryList, j);
				ent->segmentDuration = (u64) (s64) ((s64) ent->segmentDuration * ts_scale);
			}
		}
	}
	return GF_OK;
}


GF_EXPORT
GF_Err gf_isom_set_pl_indication(GF_ISOFile *movie, u8 PL_Code, u8 ProfileLevel)
{
	GF_IsomInitialObjectDescriptor *iod;
	GF_Err e;

	e = CanAccessMovie(movie, GF_ISOM_OPEN_WRITE);
	if (e) return e;

	gf_isom_set_root_iod(movie);
	iod = (GF_IsomInitialObjectDescriptor *)movie->moov->iods->descriptor;

	switch (PL_Code) {
	case GF_ISOM_PL_AUDIO:
		iod->audio_profileAndLevel = ProfileLevel;
		break;
	case GF_ISOM_PL_GRAPHICS:
		iod->graphics_profileAndLevel = ProfileLevel;
		break;
	case GF_ISOM_PL_OD:
		iod->OD_profileAndLevel = ProfileLevel;
		break;
	case GF_ISOM_PL_SCENE:
		iod->scene_profileAndLevel = ProfileLevel;
		break;
	case GF_ISOM_PL_VISUAL:
		iod->visual_profileAndLevel = ProfileLevel;
		break;
	case GF_ISOM_PL_INLINE:
		iod->inlineProfileFlag = ProfileLevel ? 1 : 0;
		break;
	}
	return GF_OK;
}


GF_Err gf_isom_set_root_od_id(GF_ISOFile *movie, u32 OD_ID)
{
	GF_Err e;
	e = CanAccessMovie(movie, GF_ISOM_OPEN_WRITE);
	if (e) return e;

	gf_isom_insert_moov(movie);
	if (!movie->moov->iods) AddMovieIOD(movie->moov, 0);
	if (!movie->moov->iods) return GF_OUT_OF_MEM;

	switch (movie->moov->iods->descriptor->tag) {
	case GF_ODF_ISOM_OD_TAG:
		((GF_IsomObjectDescriptor *)movie->moov->iods->descriptor)->objectDescriptorID = OD_ID;
		break;
	case GF_ODF_ISOM_IOD_TAG:
		((GF_IsomInitialObjectDescriptor *)movie->moov->iods->descriptor)->objectDescriptorID = OD_ID;
		break;
	default:
		return GF_ISOM_INVALID_FILE;
	}
	return GF_OK;
}

GF_Err gf_isom_set_root_od_url(GF_ISOFile *movie, char *url_string)
{
	GF_Err e;
	e = CanAccessMovie(movie, GF_ISOM_OPEN_WRITE);
	if (e) return e;
	gf_isom_insert_moov(movie);

	if (!movie->moov->iods) AddMovieIOD(movie->moov, 0);
	if (!movie->moov->iods) return GF_OUT_OF_MEM;

	switch (movie->moov->iods->descriptor->tag) {
	case GF_ODF_ISOM_OD_TAG:
		if (((GF_IsomObjectDescriptor *)movie->moov->iods->descriptor)->URLString) gf_free(((GF_IsomObjectDescriptor *)movie->moov->iods->descriptor)->URLString);
		((GF_IsomObjectDescriptor *)movie->moov->iods->descriptor)->URLString = url_string ? gf_strdup(url_string) : NULL;
		break;
	case GF_ODF_ISOM_IOD_TAG:
		if (((GF_IsomInitialObjectDescriptor *)movie->moov->iods->descriptor)->URLString) gf_free(((GF_IsomInitialObjectDescriptor *)movie->moov->iods->descriptor)->URLString);
		((GF_IsomInitialObjectDescriptor *)movie->moov->iods->descriptor)->URLString = url_string ? gf_strdup(url_string) : NULL;
		break;
	default:
		return GF_ISOM_INVALID_FILE;
	}
	return GF_OK;
}

GF_EXPORT
u32 gf_isom_get_last_created_track_id(GF_ISOFile *movie)
{
	return movie ? movie->last_created_track_id : 0;
}


GF_EXPORT
GF_Err gf_isom_load_extra_boxes(GF_ISOFile *movie, char *moov_boxes, u32 moov_boxes_size, Bool udta_only)
{
	GF_BitStream *bs;

	GF_Err e = CanAccessMovie(movie, GF_ISOM_OPEN_WRITE);
	if (e) return e;
	gf_isom_insert_moov(movie);

	bs = gf_bs_new(moov_boxes, moov_boxes_size, GF_BITSTREAM_READ);

	//we may have terminators in some QT files (4 bytes set to 0 ...)
	while (gf_bs_available(bs) >= 8) {
		GF_Box *a_box;
		e = gf_isom_box_parse_ex((GF_Box**)&a_box, bs, GF_ISOM_BOX_TYPE_MOOV, GF_FALSE);
		if (e || !a_box) goto exit;

		if (a_box->type == GF_ISOM_BOX_TYPE_UDTA) {
			if (movie->moov->udta) gf_isom_box_del((GF_Box*)movie->moov->udta);
			movie->moov->udta = (GF_UserDataBox*) a_box;
		} else if (!udta_only && (a_box->type!=GF_ISOM_BOX_TYPE_PSSH) ) {
			if (!movie->moov->other_boxes) movie->moov->other_boxes = gf_list_new();
			gf_list_add(movie->moov->other_boxes, a_box);
		} else {
			gf_isom_box_del(a_box);
		}
	}
exit:
	gf_bs_del(bs);
	return e;
}

//creates a new Track. If trackID = 0, the trackID is chosen by the API
//returns the track number or 0 if error
GF_EXPORT
u32 gf_isom_new_track_from_template(GF_ISOFile *movie, u32 trakID, u32 MediaType, u32 TimeScale, char *tk_box, u32 tk_box_size, Bool udta_only)
{
	GF_Err e;
	u64 now;
	u8 isHint;
	GF_TrackBox *trak;
	GF_TrackHeaderBox *tkhd;
	GF_MediaBox *mdia;
	GF_UserDataBox *udta = NULL;

	e = CanAccessMovie(movie, GF_ISOM_OPEN_WRITE);
	if (e) {
		gf_isom_set_last_error(movie, e);
		return 0;
	}
	gf_isom_insert_moov(movie);


	isHint = 0;
	//we're creating a hint track... it's the same, but mode HAS TO BE EDIT
	if (MediaType == GF_ISOM_MEDIA_HINT) {
//		if (movie->openMode != GF_ISOM_OPEN_EDIT) return 0;
		isHint = 1;
	}

	mdia = NULL;
	tkhd = NULL;
	trak = NULL;
	if (trakID) {
		//check if we are in ES_ID boundaries
		if (!isHint && (trakID > 0xFFFF)) {
			gf_isom_set_last_error(movie, GF_BAD_PARAM);
			return 0;
		}
		//here we should look for available IDs ...
		if (!RequestTrack(movie->moov, trakID)) return 0;
	} else {
		trakID = movie->moov->mvhd->nextTrackID;
		if (!trakID) trakID = 1;
		/*ESIDs are on 16 bits*/
		if (! isHint && (trakID > 0xFFFF)) trakID = 1;

		while (1) {
			if (RequestTrack(movie->moov, trakID)) break;
			trakID += 1;
			if (trakID == 0xFFFFFFFF) break;
		}
		if (trakID == 0xFFFFFFFF) {
			gf_isom_set_last_error(movie, GF_BAD_PARAM);
			return 0;
		}
		if (! isHint && (trakID > 0xFFFF)) {
			gf_isom_set_last_error(movie, GF_BAD_PARAM);
			return 0;
		}
	}

	if (tk_box) {
		GF_BitStream *bs = gf_bs_new(tk_box, tk_box_size, GF_BITSTREAM_READ);
		e = gf_isom_box_parse_ex((GF_Box**)&trak, bs, GF_ISOM_BOX_TYPE_MOOV, GF_FALSE);
		gf_bs_del(bs);
		if (e) trak = NULL;
		else if (udta_only) {
			udta = trak->udta;
			trak->udta = NULL;
			gf_isom_box_del((GF_Box*)trak);
		} else {
			Bool tpl_ok = GF_TRUE;
			if (!trak->Header || !trak->Media || !trak->Media->handler || !trak->Media->mediaHeader || !trak->Media->information) tpl_ok = GF_FALSE;

			else {
				if (!MediaType) MediaType = trak->Media->handler->handlerType;
				e = NewMedia(&trak->Media, MediaType, TimeScale);
				if (e) tpl_ok = GF_FALSE;
			}
			if (!tpl_ok) {
				udta = trak->udta;
				trak->udta = NULL;
				gf_isom_box_del((GF_Box*)trak);
			} else {
				if (trak->References) gf_isom_box_del((GF_Box*)trak->References);
				trak->References = NULL;
			}
		}
	}
	if (!trak) {
		//OK, now create a track...
		trak = (GF_TrackBox *) gf_isom_box_new(GF_ISOM_BOX_TYPE_TRAK);
		if (!trak) {
			gf_isom_set_last_error(movie, GF_OUT_OF_MEM);
			return 0;
		}
		tkhd = (GF_TrackHeaderBox *) gf_isom_box_new(GF_ISOM_BOX_TYPE_TKHD);
		if (!tkhd) {
			gf_isom_set_last_error(movie, GF_OUT_OF_MEM);
			gf_isom_box_del((GF_Box *)trak);
			return 0;
		}

		//OK, set up the media trak
		e = NewMedia(&mdia, MediaType, TimeScale);
		if (e) {
			gf_isom_box_del((GF_Box *)mdia);
			gf_isom_box_del((GF_Box *)trak);
			gf_isom_box_del((GF_Box *)tkhd);
			return 0;
		}
		//OK, add this media to our track
		mdia->mediaTrack = trak;

		e = trak_AddBox((GF_Box*)trak, (GF_Box *) tkhd);
		if (e) goto err_exit;
		e = trak_AddBox((GF_Box*)trak, (GF_Box *) mdia);
		if (e) goto err_exit;
		movie->last_created_track_id = tkhd->trackID = trakID;

		if (movie->drop_date_version_info) {
			tkhd->creationTime = 0;
			mdia->mediaHeader->creationTime = 0;
		} else {
			now = gf_isom_get_mp4time();
			tkhd->creationTime = now;
			mdia->mediaHeader->creationTime = now;
		}

	} else {
		tkhd = trak->Header;
		tkhd->trackID = trakID;
		mdia = trak->Media;
		mdia->mediaTrack = trak;
		mdia->mediaHeader->timeScale = TimeScale;
		if (mdia->handler->handlerType != MediaType) {
			mdia->handler->handlerType = MediaType;
			tkhd->width = 0;
			tkhd->height = 0;
			tkhd->volume = 0;
		} else {
			MediaType = 0;
		}
		trak->Header->duration = 0;
		mdia->mediaHeader->duration = 0;
	}
	if (MediaType) {
		//some default properties for Audio, Visual or private tracks
		switch (MediaType) {
		case GF_ISOM_MEDIA_VISUAL:
		case GF_ISOM_MEDIA_AUXV:
		case GF_ISOM_MEDIA_PICT:
		case GF_ISOM_MEDIA_SCENE:
		case GF_ISOM_MEDIA_TEXT:
		case GF_ISOM_MEDIA_SUBT:
			/*320-240 pix in 16.16*/
			tkhd->width = 0x01400000;
			tkhd->height = 0x00F00000;
			break;
		case GF_ISOM_MEDIA_AUDIO:
			tkhd->volume = 0x0100;
			break;
		}
	}

	if (!movie->keep_utc && !movie->drop_date_version_info) {
		tkhd->modificationTime = now;
	 	mdia->mediaHeader->modificationTime = now;
	}

	//OK, add our trak
	e = moov_AddBox((GF_Box*)movie->moov, (GF_Box *)trak);
	if (e) goto err_exit;
	//set the new ID available
	if (trakID+1> movie->moov->mvhd->nextTrackID)
		movie->moov->mvhd->nextTrackID = trakID+1;

	trak->udta = udta;

	//and return our track number
	return gf_isom_get_track_by_id(movie, trakID);

err_exit:
	if (tkhd) gf_isom_box_del((GF_Box *)tkhd);
	if (trak) gf_isom_box_del((GF_Box *)trak);
	if (mdia) gf_isom_box_del((GF_Box *)mdia);
	return 0;
}

GF_EXPORT
u32 gf_isom_new_track(GF_ISOFile *movie, u32 trakID, u32 MediaType, u32 TimeScale)
{
	return gf_isom_new_track_from_template(movie, trakID, MediaType, TimeScale, NULL, 0, GF_FALSE);
}

GF_EXPORT
GF_Err gf_isom_remove_stream_description(GF_ISOFile *movie, u32 trackNumber, u32 StreamDescriptionIndex)
{
	GF_TrackBox *trak;
	GF_Err e;
	GF_SampleEntryBox *entry;

	e = CanAccessMovie(movie, GF_ISOM_OPEN_WRITE);
	if (e) return e;

	trak = gf_isom_get_track_from_file(movie, trackNumber);
	if (!trak || !trak->Media) return GF_BAD_PARAM;

	if (!movie->keep_utc)
		trak->Media->mediaHeader->modificationTime = gf_isom_get_mp4time();

	entry = (GF_SampleEntryBox*)gf_list_get(trak->Media->information->sampleTable->SampleDescription->other_boxes, StreamDescriptionIndex - 1);
	if (!entry) return GF_BAD_PARAM;
	gf_list_rem(trak->Media->information->sampleTable->SampleDescription->other_boxes, StreamDescriptionIndex - 1);
	gf_isom_box_del((GF_Box *)entry);
	return GF_OK;
}

//Create a new StreamDescription in the file. The URL and URN are used to describe external media
GF_EXPORT
GF_Err gf_isom_new_mpeg4_description(GF_ISOFile *movie,
                                     u32 trackNumber,
                                     GF_ESD *esd,
                                     char *URLname,
                                     char *URNname,
                                     u32 *outDescriptionIndex)
{
	GF_TrackBox *trak;
	GF_Err e;
	u32 dataRefIndex;
	GF_ESD *new_esd;

	e = CanAccessMovie(movie, GF_ISOM_OPEN_WRITE);
	if (e) return e;

	trak = gf_isom_get_track_from_file(movie, trackNumber);
	if (!trak || !trak->Media ||
	        !esd || !esd->decoderConfig ||
	        !esd->slConfig) return GF_BAD_PARAM;

	//get or create the data ref
	e = Media_FindDataRef(trak->Media->information->dataInformation->dref, URLname, URNname, &dataRefIndex);
	if (e) return e;
	if (!dataRefIndex) {
		e = Media_CreateDataRef(movie, trak->Media->information->dataInformation->dref, URLname, URNname, &dataRefIndex);
		if (e) return e;
	}
	//duplicate our desc
	e = gf_odf_desc_copy((GF_Descriptor *)esd, (GF_Descriptor **)&new_esd);
	if (e) return e;
	if (!movie->keep_utc)
		trak->Media->mediaHeader->modificationTime = gf_isom_get_mp4time();
	e = Track_SetStreamDescriptor(trak, 0, dataRefIndex, new_esd, outDescriptionIndex);
	if (e) {
		gf_odf_desc_del((GF_Descriptor *)new_esd);
		return e;
	}
	if (new_esd->URLString) {

	}
	return e;
}

//Add samples to a track. Use streamDescriptionIndex to specify the desired stream (if several)
GF_EXPORT
GF_Err gf_isom_add_sample(GF_ISOFile *movie, u32 trackNumber, u32 StreamDescriptionIndex, const GF_ISOSample *sample)
{
	GF_Err e;
	GF_TrackBox *trak;
	GF_SampleEntryBox *entry;
	u32 dataRefIndex;
	u64 data_offset;
	u32 descIndex;
	GF_DataEntryURLBox *Dentry;

	e = CanAccessMovie(movie, GF_ISOM_OPEN_WRITE);
	if (e) return e;

	trak = gf_isom_get_track_from_file(movie, trackNumber);
	if (!trak) return GF_BAD_PARAM;

	e = FlushCaptureMode(movie);
	if (e) return e;

	e = unpack_track(trak);
	if (e) return e;

	//OK, add the sample
	//1- Get the streamDescriptionIndex and dataRefIndex
	//not specified, get the latest used...
	descIndex = StreamDescriptionIndex;
	if (!StreamDescriptionIndex) {
		descIndex = trak->Media->information->sampleTable->currentEntryIndex;
	}
	e = Media_GetSampleDesc(trak->Media, descIndex, &entry, &dataRefIndex);
	if (e) return e;
	if (!entry || !dataRefIndex) return GF_BAD_PARAM;
	//set the current to this one
	trak->Media->information->sampleTable->currentEntryIndex = descIndex;


	//get this dataRef and return false if not self contained
	Dentry = (GF_DataEntryURLBox*)gf_list_get(trak->Media->information->dataInformation->dref->other_boxes, dataRefIndex - 1);
	if (!Dentry || Dentry->flags != 1) return GF_BAD_PARAM;

	//Open our data map. We are adding stuff, so use EDIT
	e = gf_isom_datamap_open(trak->Media, dataRefIndex, 1);
	if (e) return e;

	//Get the offset...
	data_offset = gf_isom_datamap_get_offset(trak->Media->information->dataHandler);

	/*rewrite OD frame*/
	if (trak->Media->handler->handlerType == GF_ISOM_MEDIA_OD) {
		GF_ISOSample *od_sample = NULL;
		e = Media_ParseODFrame(trak->Media, sample, &od_sample);
		if (e) return e;
		e = Media_AddSample(trak->Media, data_offset, od_sample, descIndex, 0);
		if (e) return e;
		e = gf_isom_datamap_add_data(trak->Media->information->dataHandler, od_sample->data, od_sample->dataLength);
		if (e) return e;
		if (od_sample) gf_isom_sample_del(&od_sample);
	} else {
		e = Media_AddSample(trak->Media, data_offset, sample, descIndex, 0);
		if (e) return e;
		if (sample->dataLength) {
			e = gf_isom_datamap_add_data(trak->Media->information->dataHandler, sample->data, sample->dataLength);
			if (e) return e;
		}
	}

	if (!movie->keep_utc)
		trak->Media->mediaHeader->modificationTime = gf_isom_get_mp4time();
	return SetTrackDuration(trak);
}

GF_Err gf_isom_add_sample_shadow(GF_ISOFile *movie, u32 trackNumber, GF_ISOSample *sample)
{
	GF_Err e;
	GF_TrackBox *trak;
	GF_ISOSample *prev;
	GF_SampleEntryBox *entry;
	u32 dataRefIndex;
	u64 data_offset;
	u32 descIndex;
	u32 sampleNum, prevSampleNum;
	GF_DataEntryURLBox *Dentry;
	Bool offset_times = GF_FALSE;

	e = CanAccessMovie(movie, GF_ISOM_OPEN_WRITE);
	if (e) return e;

	trak = gf_isom_get_track_from_file(movie, trackNumber);
	if (!trak || !sample) return GF_BAD_PARAM;

	e = FlushCaptureMode(movie);
	if (e) return e;

	e = unpack_track(trak);
	if (e) return e;

	e = stbl_findEntryForTime(trak->Media->information->sampleTable, sample->DTS, 0, &sampleNum, &prevSampleNum);
	if (e) return e;
	/*we need the EXACT match*/
	if (!sampleNum) return GF_BAD_PARAM;

	prev = gf_isom_get_sample_info(movie, trackNumber, sampleNum, &descIndex, NULL);
	if (!prev) return gf_isom_last_error(movie);
	/*for conformance*/
	if (sample->DTS==prev->DTS) offset_times = GF_TRUE;
	gf_isom_sample_del(&prev);

	e = Media_GetSampleDesc(trak->Media, descIndex, &entry, &dataRefIndex);
	if (e) return e;
	if (!entry || !dataRefIndex) return GF_BAD_PARAM;
	trak->Media->information->sampleTable->currentEntryIndex = descIndex;

	//get this dataRef and return false if not self contained
	Dentry = (GF_DataEntryURLBox*)gf_list_get(trak->Media->information->dataInformation->dref->other_boxes, dataRefIndex - 1);
	if (!Dentry || Dentry->flags != 1) return GF_BAD_PARAM;

	//Open our data map. We are adding stuff, so use EDIT
	e = gf_isom_datamap_open(trak->Media, dataRefIndex, 1);
	if (e) return e;

	data_offset = gf_isom_datamap_get_offset(trak->Media->information->dataHandler);
	if (offset_times) sample->DTS += 1;

	/*REWRITE ANY OD STUFF*/
	if (trak->Media->handler->handlerType == GF_ISOM_MEDIA_OD) {
		GF_ISOSample *od_sample = NULL;
		e = Media_ParseODFrame(trak->Media, sample, &od_sample);
		if (!e) e = Media_AddSample(trak->Media, data_offset, od_sample, descIndex, sampleNum);
		if (!e) e = gf_isom_datamap_add_data(trak->Media->information->dataHandler, od_sample->data, od_sample->dataLength);
		if (od_sample) gf_isom_sample_del(&od_sample);
	} else {
		e = Media_AddSample(trak->Media, data_offset, sample, descIndex, sampleNum);
		if (!e) e = gf_isom_datamap_add_data(trak->Media->information->dataHandler, sample->data, sample->dataLength);
	}
	if (e) return e;
	if (offset_times) sample->DTS -= 1;

	//OK, update duration
	e = Media_SetDuration(trak);
	if (e) return e;
	if (!movie->keep_utc)
		trak->Media->mediaHeader->modificationTime = gf_isom_get_mp4time();
	return SetTrackDuration(trak);
}

GF_Err gf_isom_set_sample_rap(GF_ISOFile *movie, u32 trackNumber)
{
	GF_SampleTableBox *stbl;
	GF_Err e;
	GF_TrackBox *trak;
	e = CanAccessMovie(movie, GF_ISOM_OPEN_WRITE);
	if (e) return e;

	trak = gf_isom_get_track_from_file(movie, trackNumber);
	if (!trak) return GF_BAD_PARAM;
	stbl = trak->Media->information->sampleTable;
	if (!stbl->SyncSample) stbl->SyncSample = (GF_SyncSampleBox *) gf_isom_box_new(GF_ISOM_BOX_TYPE_STSS);
	return stbl_AddRAP(stbl->SyncSample, stbl->SampleSize->sampleCount);

}

GF_Err gf_isom_append_sample_data(GF_ISOFile *movie, u32 trackNumber, char *data, u32 data_size)
{
	GF_Err e;
	GF_TrackBox *trak;
	GF_SampleEntryBox *entry;
	u32 dataRefIndex;
	u32 descIndex;
	GF_DataEntryURLBox *Dentry;

	if (!data_size) return GF_OK;
	e = CanAccessMovie(movie, GF_ISOM_OPEN_WRITE);
	if (e) return e;

	trak = gf_isom_get_track_from_file(movie, trackNumber);
	if (!trak) return GF_BAD_PARAM;

	if (trak->Media->handler->handlerType == GF_ISOM_MEDIA_OD) return GF_BAD_PARAM;

	//OK, add the sample
	descIndex = trak->Media->information->sampleTable->currentEntryIndex;

	e = Media_GetSampleDesc(trak->Media, descIndex, &entry, &dataRefIndex);
	if (e) return e;
	if (!entry || !dataRefIndex) return GF_BAD_PARAM;

	//get this dataRef and return false if not self contained
	Dentry = (GF_DataEntryURLBox*)gf_list_get(trak->Media->information->dataInformation->dref->other_boxes, dataRefIndex - 1);
	if (!Dentry || Dentry->flags != 1) return GF_BAD_PARAM;

	//Open our data map. We are adding stuff, so use EDIT
	e = gf_isom_datamap_open(trak->Media, dataRefIndex, 1);
	if (e) return e;

	//add the media data
	e = gf_isom_datamap_add_data(trak->Media->information->dataHandler, data, data_size);
	if (e) return e;
	//update data size
	return stbl_SampleSizeAppend(trak->Media->information->sampleTable->SampleSize, data_size);
}


//Add sample reference to a track. The SampleOffset is the offset of the data in the referenced file
//you must have created a StreamDescription with URL or URN specifying your referenced file
//the data offset specifies the beginning of the chunk
//Use streamDescriptionIndex to specify the desired stream (if several)
GF_EXPORT
GF_Err gf_isom_add_sample_reference(GF_ISOFile *movie, u32 trackNumber, u32 StreamDescriptionIndex, GF_ISOSample *sample, u64 dataOffset)
{
	GF_TrackBox *trak;
	GF_SampleEntryBox *entry;
	u32 dataRefIndex;
	u32 descIndex;
	GF_DataEntryURLBox *Dentry;
	GF_Err e;

	e = CanAccessMovie(movie, GF_ISOM_OPEN_WRITE);
	if (e) return e;

	trak = gf_isom_get_track_from_file(movie, trackNumber);
	if (!trak) return GF_BAD_PARAM;

	e = unpack_track(trak);
	if (e) return e;

	//OD is not allowed as a data ref
	if (trak->Media->handler->handlerType == GF_ISOM_MEDIA_OD) {
		return GF_BAD_PARAM;
	}
	//OK, add the sample
	//1- Get the streamDescriptionIndex and dataRefIndex
	//not specified, get the latest used...
	descIndex = StreamDescriptionIndex;
	if (!StreamDescriptionIndex) {
		descIndex = trak->Media->information->sampleTable->currentEntryIndex;
	}
	e = Media_GetSampleDesc(trak->Media, descIndex, &entry, &dataRefIndex);
	if (e) return e;
	if (!entry || !dataRefIndex) return GF_BAD_PARAM;
	//set the current to this one
	trak->Media->information->sampleTable->currentEntryIndex = descIndex;


	//get this dataRef and return false if self contained
	Dentry =(GF_DataEntryURLBox*) gf_list_get(trak->Media->information->dataInformation->dref->other_boxes, dataRefIndex - 1);
	if (Dentry->flags == 1) return GF_BAD_PARAM;

	//add the meta data
	e = Media_AddSample(trak->Media, dataOffset, sample, descIndex, 0);
	if (e) return e;

	if (!movie->keep_utc)
		trak->Media->mediaHeader->modificationTime = gf_isom_get_mp4time();
	//OK, update duration
	e = Media_SetDuration(trak);
	if (e) return e;
	return SetTrackDuration(trak);

}

//set the duration of the last media sample. If not set, the duration of the last sample is the
//duration of the previous one if any, or 1000 (default value).
GF_EXPORT
GF_Err gf_isom_set_last_sample_duration(GF_ISOFile *movie, u32 trackNumber, u32 duration)
{
	GF_TrackBox *trak;
	GF_SttsEntry *ent;
	GF_TimeToSampleBox *stts;
	u64 mdur;
	GF_Err e;

	e = CanAccessMovie(movie, GF_ISOM_OPEN_WRITE);
	if (e) return e;

	trak = gf_isom_get_track_from_file(movie, trackNumber);
	if (!trak) return GF_BAD_PARAM;

	mdur = trak->Media->mediaHeader->duration;
	stts = trak->Media->information->sampleTable->TimeToSample;
	if (!stts->nb_entries) return GF_BAD_PARAM;
	//get the last entry
	ent = (GF_SttsEntry*) &stts->entries[stts->nb_entries-1];

	mdur -= ent->sampleDelta;
	mdur += duration;
	//we only have one sample
	if (ent->sampleCount == 1) {
		ent->sampleDelta = duration;
	} else {
		if (ent->sampleDelta == duration) return GF_OK;
		ent->sampleCount -= 1;

		if (stts->nb_entries==stts->alloc_size) {
			stts->alloc_size++;
			stts->entries = (GF_SttsEntry*)gf_realloc(stts->entries, sizeof(GF_SttsEntry)*stts->alloc_size);
			if (!stts->entries) return GF_OUT_OF_MEM;
		}
		stts->entries[stts->nb_entries].sampleCount = 1;
		stts->entries[stts->nb_entries].sampleDelta = duration;
		stts->nb_entries++;
		//and update the write cache
		stts->w_currentSampleNum = trak->Media->information->sampleTable->SampleSize->sampleCount;
	}
	if (!movie->keep_utc)
		trak->Media->mediaHeader->modificationTime = gf_isom_get_mp4time();
	trak->Media->mediaHeader->duration = mdur;
	return SetTrackDuration(trak);
}

//update a sample data in the media. Note that the sample MUST exists
GF_EXPORT
GF_Err gf_isom_update_sample(GF_ISOFile *movie, u32 trackNumber, u32 sampleNumber, GF_ISOSample *sample, Bool data_only)
{
	GF_Err e;
	GF_TrackBox *trak;

	e = CanAccessMovie(movie, GF_ISOM_OPEN_EDIT);
	if (e) return e;

	trak = gf_isom_get_track_from_file(movie, trackNumber);
	if (!trak) return GF_BAD_PARAM;

	e = unpack_track(trak);
	if (e) return e;

	//block for hint tracks
	if (trak->Media->handler->handlerType == GF_ISOM_MEDIA_HINT) return GF_BAD_PARAM;

	//REWRITE ANY OD STUFF
	if (trak->Media->handler->handlerType == GF_ISOM_MEDIA_OD) {
		GF_ISOSample *od_sample = NULL;
		e = Media_ParseODFrame(trak->Media, sample, &od_sample);
		if (!e) e = Media_UpdateSample(trak->Media, sampleNumber, od_sample, data_only);
		if (od_sample) gf_isom_sample_del(&od_sample);
	} else {
		e = Media_UpdateSample(trak->Media, sampleNumber, sample, data_only);
	}
	if (e) return e;
	if (!movie->keep_utc)
		trak->Media->mediaHeader->modificationTime = gf_isom_get_mp4time();
	return GF_OK;
}

//update a sample data in the media. Note that the sample MUST exists,
//that sample->data MUST be NULL and sample->dataLength must be NON NULL;
GF_EXPORT
GF_Err gf_isom_update_sample_reference(GF_ISOFile *movie, u32 trackNumber, u32 sampleNumber, GF_ISOSample *sample, u64 data_offset)
{
	GF_Err e;
	GF_TrackBox *trak;

	e = CanAccessMovie(movie, GF_ISOM_OPEN_EDIT);
	if (e) return e;

	trak = gf_isom_get_track_from_file(movie, trackNumber);
	if (!trak) return GF_BAD_PARAM;

	//block for hint tracks
	if (trak->Media->handler->handlerType == GF_ISOM_MEDIA_HINT) return GF_BAD_PARAM;

	if (!sampleNumber || !sample) return GF_BAD_PARAM;

	e = unpack_track(trak);
	if (e) return e;

	//OD is not allowed as a data ref
	if (trak->Media->handler->handlerType == GF_ISOM_MEDIA_OD) {
		return GF_BAD_PARAM;
	}
	//OK, update it
	e = Media_UpdateSampleReference(trak->Media, sampleNumber, sample, data_offset);
	if (e) return e;

	if (!movie->keep_utc)
		trak->Media->mediaHeader->modificationTime = gf_isom_get_mp4time();
	return GF_OK;
}


//Remove a given sample
GF_EXPORT
GF_Err gf_isom_remove_sample(GF_ISOFile *movie, u32 trackNumber, u32 sampleNumber)
{
	GF_Err e;
	GF_TrackBox *trak;

	e = CanAccessMovie(movie, GF_ISOM_OPEN_EDIT);
	if (e) return e;

	trak = gf_isom_get_track_from_file(movie, trackNumber);
	if (!trak || !sampleNumber || (sampleNumber > trak->Media->information->sampleTable->SampleSize->sampleCount) )
		return GF_BAD_PARAM;

	//block for hint tracks
	if (trak->Media->handler->handlerType == GF_ISOM_MEDIA_HINT) return GF_BAD_PARAM;

	e = unpack_track(trak);
	if (e) return e;

	//remove DTS
	e = stbl_RemoveDTS(trak->Media->information->sampleTable, sampleNumber, trak->Media->mediaHeader->timeScale);
	if (e) return e;
	//remove CTS if any
	if (trak->Media->information->sampleTable->CompositionOffset) {
		e = stbl_RemoveCTS(trak->Media->information->sampleTable, sampleNumber);
		if (e) return e;
	}
	//remove size
	e = stbl_RemoveSize(trak->Media->information->sampleTable->SampleSize, sampleNumber);
	if (e) return e;
	//remove sampleToChunk and chunk
	e = stbl_RemoveChunk(trak->Media->information->sampleTable, sampleNumber);
	if (e) return e;
	//remove sync
	if (trak->Media->information->sampleTable->SyncSample) {
		e = stbl_RemoveRAP(trak->Media->information->sampleTable, sampleNumber);
		if (e) return e;
	}
	//remove sample dep
	if (trak->Media->information->sampleTable->SampleDep) {
		e = stbl_RemoveRedundant(trak->Media->information->sampleTable, sampleNumber);
		if (e) return e;
	}
	//remove shadow
	if (trak->Media->information->sampleTable->ShadowSync) {
		e = stbl_RemoveShadow(trak->Media->information->sampleTable->ShadowSync, sampleNumber);
		if (e) return e;
	}
	//remove padding
	e = stbl_RemovePaddingBits(trak->Media->information->sampleTable, sampleNumber);
	if (e) return e;

	e = stbl_RemoveSubSample(trak->Media->information->sampleTable, sampleNumber);
	if (e) return e;

	e = stbl_RemoveSampleGroup(trak->Media->information->sampleTable, sampleNumber);
	if (e) return e;

	return SetTrackDuration(trak);
}


GF_EXPORT
GF_Err gf_isom_set_final_name(GF_ISOFile *movie, char *filename)
{
	GF_Err e;
	if (!movie ) return GF_BAD_PARAM;

	//if mode is not OPEN_EDIT file was created under the right name
	e = CanAccessMovie(movie, GF_ISOM_OPEN_EDIT);
	if (e) return e;

	if (filename) {
		//we don't allow file overwriting
		if ( (movie->openMode == GF_ISOM_OPEN_EDIT)
		        && movie->fileName && !strcmp(filename, movie->fileName))
			return GF_BAD_PARAM;
		if (movie->finalName) gf_free(movie->finalName);
		movie->finalName = gf_strdup(filename);
		if (!movie->finalName) return GF_OUT_OF_MEM;
	}
	return GF_OK;
}

//Add a system descriptor to the ESD of a stream(EDIT or WRITE mode only)
GF_Err gf_isom_add_desc_to_description(GF_ISOFile *movie, u32 trackNumber, u32 StreamDescriptionIndex, GF_Descriptor *theDesc)
{
	GF_IPIPtr *ipiD;
	GF_Err e;
	u16 tmpRef;
	GF_TrackBox *trak;
	GF_Descriptor *desc;
	GF_ESD *esd;
	GF_TrackReferenceBox *tref;
	GF_TrackReferenceTypeBox *dpnd;

	e = CanAccessMovie(movie, GF_ISOM_OPEN_WRITE);
	if (e) return e;

	trak = gf_isom_get_track_from_file(movie, trackNumber);
	if (!trak) return GF_BAD_PARAM;

	/*GETS NATIVE DESCRIPTOR ONLY*/
	e = Media_GetESD(trak->Media, StreamDescriptionIndex, &esd, GF_TRUE);
	if (e) return e;

	//duplicate the desc
	e = gf_odf_desc_copy(theDesc, &desc);
	if (e) return e;

	//and add it to the ESD EXCEPT IPI PTR (we need to translate from ES_ID to TrackID!!!
	if (!movie->keep_utc)
		trak->Media->mediaHeader->modificationTime = gf_isom_get_mp4time();
	switch (desc->tag) {
	case GF_ODF_IPI_PTR_TAG:
		goto insertIPI;

	default:
		return gf_odf_desc_add_desc((GF_Descriptor *)esd, desc);
	}


insertIPI:
	if (esd->ipiPtr) {
		gf_odf_desc_del((GF_Descriptor *) esd->ipiPtr);
		esd->ipiPtr = NULL;
	}

	ipiD = (GF_IPIPtr *) desc;
	//find a tref
	if (!trak->References) {
		tref = (GF_TrackReferenceBox *) gf_isom_box_new(GF_ISOM_BOX_TYPE_TREF);
		e = trak_AddBox((GF_Box*)trak, (GF_Box *)tref);
		if (e) return e;
	}
	tref = trak->References;

	e = Track_FindRef(trak, GF_ISOM_REF_IPI, &dpnd);
	if (e) return e;
	if (!dpnd) {
		tmpRef = 0;
		dpnd = (GF_TrackReferenceTypeBox *) gf_isom_box_new(GF_ISOM_BOX_TYPE_REFT);
		dpnd->reference_type = GF_ISOM_BOX_TYPE_IPIR;
		e = tref_AddBox((GF_Box*)tref, (GF_Box *) dpnd);
		if (e) return e;
		e = reftype_AddRefTrack(dpnd, ipiD->IPI_ES_Id, &tmpRef);
		if (e) return e;
		//and replace the tag and value...
		ipiD->IPI_ES_Id = tmpRef;
		ipiD->tag = GF_ODF_ISOM_IPI_PTR_TAG;
	} else {
		//Watch out! ONLY ONE IPI dependency is allowed per stream
		dpnd->trackIDCount = 1;
		dpnd->trackIDs[0] = ipiD->IPI_ES_Id;
		//and replace the tag and value...
		ipiD->IPI_ES_Id = 1;
		ipiD->tag = GF_ODF_ISOM_IPI_PTR_TAG;
	}
	//and add the desc to the esd...
	return gf_odf_desc_add_desc((GF_Descriptor *)esd, desc);
}


//use carefully. Very useful when you made a lot of changes (IPMP, IPI, OCI, ...)
//THIS WILL REPLACE THE WHOLE DESCRIPTOR ...
GF_EXPORT
GF_Err gf_isom_change_mpeg4_description(GF_ISOFile *movie, u32 trackNumber, u32 StreamDescriptionIndex, GF_ESD *newESD)
{
	GF_Err e;
	GF_ESD *esd;
	GF_TrackBox *trak;
	GF_SampleEntryBox *entry;
	GF_SampleDescriptionBox *stsd;

	e = CanAccessMovie(movie, GF_ISOM_OPEN_WRITE);
	if (e) return e;

	trak = gf_isom_get_track_from_file(movie, trackNumber);
	if (!trak) return GF_BAD_PARAM;

	stsd = trak->Media->information->sampleTable->SampleDescription;
	if (!stsd) return movie->LastError = GF_ISOM_INVALID_FILE;

	if (!StreamDescriptionIndex || StreamDescriptionIndex > gf_list_count(stsd->other_boxes)) {
		return movie->LastError = GF_BAD_PARAM;
	}
	entry = (GF_SampleEntryBox *)gf_list_get(stsd->other_boxes, StreamDescriptionIndex - 1);
	//no support for generic sample entries (eg, no MPEG4 descriptor)
	if (entry == NULL) return GF_BAD_PARAM;

	if (!movie->keep_utc)
		trak->Media->mediaHeader->modificationTime = gf_isom_get_mp4time();
	//duplicate our desc
	e = gf_odf_desc_copy((GF_Descriptor *)newESD, (GF_Descriptor **)&esd);
	if (e) return e;
	e = Track_SetStreamDescriptor(trak, StreamDescriptionIndex, entry->dataReferenceIndex, esd, NULL);
	if (e != GF_OK) {
		gf_odf_desc_del((GF_Descriptor *) esd);
	}
	return e;
}

GF_EXPORT
GF_Err gf_isom_set_visual_info(GF_ISOFile *movie, u32 trackNumber, u32 StreamDescriptionIndex, u32 Width, u32 Height)
{
	GF_Err e;
	GF_TrackBox *trak;
	GF_SampleEntryBox *entry;
	GF_SampleDescriptionBox *stsd;
	e = CanAccessMovie(movie, GF_ISOM_OPEN_WRITE);
	if (e) return e;

	trak = gf_isom_get_track_from_file(movie, trackNumber);
	if (!trak) return GF_BAD_PARAM;

	stsd = trak->Media->information->sampleTable->SampleDescription;
	if (!stsd) {
		return movie->LastError = GF_ISOM_INVALID_FILE;
	}
	if (!StreamDescriptionIndex || StreamDescriptionIndex > gf_list_count(stsd->other_boxes)) {
		return movie->LastError = GF_BAD_PARAM;
	}
	entry = (GF_SampleEntryBox *)gf_list_get(stsd->other_boxes, StreamDescriptionIndex - 1);
	//no support for generic sample entries (eg, no MPEG4 descriptor)
	if (entry == NULL) return GF_BAD_PARAM;
	if (!movie->keep_utc)
		trak->Media->mediaHeader->modificationTime = gf_isom_get_mp4time();

	//valid for MPEG visual, JPG and 3GPP H263
	if (entry->internal_type == GF_ISOM_SAMPLE_ENTRY_VIDEO) {
		((GF_VisualSampleEntryBox*)entry)->Width = Width;
		((GF_VisualSampleEntryBox*)entry)->Height = Height;
		trak->Header->width = Width<<16;
		trak->Header->height = Height<<16;
		return GF_OK;
	} else if (trak->Media->handler->handlerType==GF_ISOM_MEDIA_SCENE) {
		trak->Header->width = Width<<16;
		trak->Header->height = Height<<16;
		return GF_OK;
	} else {
		return GF_BAD_PARAM;
	}
}

GF_EXPORT
GF_Err gf_isom_set_pixel_aspect_ratio(GF_ISOFile *movie, u32 trackNumber, u32 StreamDescriptionIndex, u32 hSpacing, u32 vSpacing)
{
	GF_Err e;
	GF_TrackBox *trak;
	GF_SampleEntryBox *entry;
	GF_VisualSampleEntryBox*vent;
	GF_SampleDescriptionBox *stsd;
	e = CanAccessMovie(movie, GF_ISOM_OPEN_WRITE);
	if (e) return e;

	trak = gf_isom_get_track_from_file(movie, trackNumber);
	if (!trak) return GF_BAD_PARAM;

	stsd = trak->Media->information->sampleTable->SampleDescription;
	if (!stsd) return movie->LastError = GF_ISOM_INVALID_FILE;
	if (!StreamDescriptionIndex || StreamDescriptionIndex > gf_list_count(stsd->other_boxes)) {
		return movie->LastError = GF_BAD_PARAM;
	}
	entry = (GF_SampleEntryBox *)gf_list_get(stsd->other_boxes, StreamDescriptionIndex - 1);
	//no support for generic sample entries (eg, no MPEG4 descriptor)
	if (entry == NULL) return GF_BAD_PARAM;
	if (!movie->keep_utc)
		trak->Media->mediaHeader->modificationTime = gf_isom_get_mp4time();

	if (entry->internal_type != GF_ISOM_SAMPLE_ENTRY_VIDEO) return GF_BAD_PARAM;

	vent = (GF_VisualSampleEntryBox*)entry;
	if (!hSpacing || !vSpacing || (hSpacing==vSpacing))  {
		if (vent->pasp) gf_isom_box_del((GF_Box*)vent->pasp);
		vent->pasp = NULL;
		return GF_OK;
	}
	if (!vent->pasp) vent->pasp = (GF_PixelAspectRatioBox*)gf_isom_box_new(GF_ISOM_BOX_TYPE_PASP);
	vent->pasp->hSpacing = hSpacing;
	vent->pasp->vSpacing = vSpacing;
	return GF_OK;
}


GF_EXPORT
GF_Err gf_isom_set_clean_apperture(GF_ISOFile *movie, u32 trackNumber, u32 StreamDescriptionIndex, u32 cleanApertureWidthN, u32 cleanApertureWidthD, u32 cleanApertureHeightN, u32 cleanApertureHeightD, u32 horizOffN, u32 horizOffD, u32 vertOffN, u32 vertOffD)
{
	GF_Err e;
	GF_TrackBox *trak;
	GF_SampleEntryBox *entry;
	GF_VisualSampleEntryBox*vent;
	GF_SampleDescriptionBox *stsd;
	e = CanAccessMovie(movie, GF_ISOM_OPEN_WRITE);
	if (e) return e;

	trak = gf_isom_get_track_from_file(movie, trackNumber);
	if (!trak) return GF_BAD_PARAM;

	stsd = trak->Media->information->sampleTable->SampleDescription;
	if (!stsd) return movie->LastError = GF_ISOM_INVALID_FILE;
	if (!StreamDescriptionIndex || StreamDescriptionIndex > gf_list_count(stsd->other_boxes)) {
		return movie->LastError = GF_BAD_PARAM;
	}
	entry = (GF_SampleEntryBox *)gf_list_get(stsd->other_boxes, StreamDescriptionIndex - 1);
	//no support for generic sample entries (eg, no MPEG4 descriptor)
	if (entry == NULL) return GF_BAD_PARAM;
	if (!movie->keep_utc)
		trak->Media->mediaHeader->modificationTime = gf_isom_get_mp4time();

	if (entry->internal_type != GF_ISOM_SAMPLE_ENTRY_VIDEO) return GF_BAD_PARAM;

	vent = (GF_VisualSampleEntryBox*)entry;
	if (!cleanApertureHeightD || !cleanApertureWidthD || !horizOffD || !vertOffD) {
		if (vent->clap) gf_isom_box_del((GF_Box*)vent->clap);
		vent->clap = NULL;
		return GF_OK;
	}
	if (!vent->clap) vent->clap = (GF_CleanAppertureBox*)gf_isom_box_new(GF_ISOM_BOX_TYPE_CLAP);
	vent->clap->cleanApertureWidthN = cleanApertureWidthN;
	vent->clap->cleanApertureWidthD = cleanApertureWidthD;
	vent->clap->cleanApertureHeightN = cleanApertureHeightN;
	vent->clap->cleanApertureHeightD = cleanApertureHeightD;
	vent->clap->horizOffN = horizOffN;
	vent->clap->horizOffD = horizOffD;
	vent->clap->vertOffN = vertOffN;
	vent->clap->vertOffD = vertOffD;
	return GF_OK;
}

GF_EXPORT
GF_Err gf_isom_set_audio_info(GF_ISOFile *movie, u32 trackNumber, u32 StreamDescriptionIndex, u32 sampleRate, u32 nbChannels, u8 bitsPerSample, GF_AudioSampleEntryImportMode asemode)
{
	GF_Err e;
	GF_TrackBox *trak;
	GF_SampleEntryBox *entry;
	GF_AudioSampleEntryBox*aud_entry;
	GF_SampleDescriptionBox *stsd;
	e = CanAccessMovie(movie, GF_ISOM_OPEN_WRITE);
	if (e) return e;

	trak = gf_isom_get_track_from_file(movie, trackNumber);
	if (!trak) return GF_BAD_PARAM;

	stsd = trak->Media->information->sampleTable->SampleDescription;
	if (!stsd) {
		return movie->LastError = GF_ISOM_INVALID_FILE;
	}
	if (!StreamDescriptionIndex || StreamDescriptionIndex > gf_list_count(stsd->other_boxes)) {
		return movie->LastError = GF_BAD_PARAM;
	}
	entry = (GF_SampleEntryBox *)gf_list_get(stsd->other_boxes, StreamDescriptionIndex - 1);
	//no support for generic sample entries (eg, no MPEG4 descriptor)
	if (entry == NULL) return GF_BAD_PARAM;
	if (!movie->keep_utc)
		trak->Media->mediaHeader->modificationTime = gf_isom_get_mp4time();

	if (entry->internal_type != GF_ISOM_SAMPLE_ENTRY_AUDIO) return GF_BAD_PARAM;
	aud_entry = (GF_AudioSampleEntryBox*) entry;
	aud_entry->samplerate_hi = sampleRate;
	aud_entry->samplerate_lo = 0;
	aud_entry->bitspersample = bitsPerSample;

	switch (asemode) {
	case GF_IMPORT_AUDIO_SAMPLE_ENTRY_v0_2:
		stsd->version = 0;
		aud_entry->version = 0;
		aud_entry->is_qtff = 0;
		aud_entry->channel_count = 2;
		break;
	case GF_IMPORT_AUDIO_SAMPLE_ENTRY_NOT_SET:
	case GF_IMPORT_AUDIO_SAMPLE_ENTRY_v0_BS:
		stsd->version = 0;
		aud_entry->version = 0;
		aud_entry->is_qtff = 0;
		aud_entry->channel_count = nbChannels;
		break;
	case GF_IMPORT_AUDIO_SAMPLE_ENTRY_v1_MPEG:
		stsd->version = 1;
		aud_entry->version = 1;
		aud_entry->is_qtff = 0;
		aud_entry->channel_count = nbChannels;
		break;
	case GF_IMPORT_AUDIO_SAMPLE_ENTRY_v1_QTFF:
		stsd->version = 1;
		aud_entry->version = 1;
		aud_entry->is_qtff = 1;
		aud_entry->channel_count = nbChannels;
		break;
	}
	return GF_OK;
}

//set the storage mode of a file (FLAT, STREAMABLE, INTERLEAVED)
GF_EXPORT
GF_Err gf_isom_set_storage_mode(GF_ISOFile *movie, u8 storageMode)
{
	GF_Err e;
	e = CanAccessMovie(movie, GF_ISOM_OPEN_WRITE);
	if (e) return e;

	switch (storageMode) {
	case GF_ISOM_STORE_FLAT:
	case GF_ISOM_STORE_STREAMABLE:
	case GF_ISOM_STORE_INTERLEAVED:
	case GF_ISOM_STORE_DRIFT_INTERLEAVED:
	case GF_ISOM_STORE_TIGHT:
		movie->storageMode = storageMode;
		return GF_OK;
	default:
		return GF_BAD_PARAM;
	}
}

GF_EXPORT
void gf_isom_force_64bit_chunk_offset(GF_ISOFile *file, Bool set_on)
{
	file->force_co64 = set_on;
}


//update or insert a new edit segment in the track time line. Edits are used to modify
//the media normal timing. EditTime and EditDuration are expressed in Movie TimeScale
//If a segment with EditTime already exists, IT IS ERASED
GF_EXPORT
GF_Err gf_isom_set_edit_segment(GF_ISOFile *movie, u32 trackNumber, u64 EditTime, u64 EditDuration, u64 MediaTime, u8 EditMode)
{
	GF_TrackBox *trak;
	GF_EditBox *edts;
	GF_EditListBox *elst;
	GF_EdtsEntry *ent, *newEnt;
	u32 i;
	GF_Err e;
	u64 startTime;

	e = CanAccessMovie(movie, GF_ISOM_OPEN_WRITE);
	if (e) return e;

	trak = gf_isom_get_track_from_file(movie, trackNumber);
	if (!trak) return GF_BAD_PARAM;

	edts = trak->editBox;
	if (! edts) {
		edts = (GF_EditBox *) gf_isom_box_new(GF_ISOM_BOX_TYPE_EDTS);
		if (!edts) return GF_OUT_OF_MEM;
		trak_AddBox((GF_Box*)trak, (GF_Box *)edts);
	}
	elst = edts->editList;
	if (!elst) {
		elst = (GF_EditListBox *) gf_isom_box_new(GF_ISOM_BOX_TYPE_ELST);
		if (!elst) return GF_OUT_OF_MEM;
		edts_AddBox((GF_Box*)edts, (GF_Box *)elst);
	}

	startTime = 0;
	ent = NULL;
	//get the prev entry to this startTime if any
	i=0;
	while ((ent = (GF_EdtsEntry *)gf_list_enum(elst->entryList, &i))) {
		if ( (startTime <= EditTime) && (startTime + ent->segmentDuration > EditTime) )
			goto found;
		startTime += ent->segmentDuration;
	}

	//not found, add a new entry and adjust the prev one if any
	if (!ent) {
		newEnt = CreateEditEntry(EditDuration, MediaTime, EditMode);
		if (!newEnt) return GF_OUT_OF_MEM;
		gf_list_add(elst->entryList, newEnt);
		return SetTrackDuration(trak);
	}

	startTime -= ent->segmentDuration;

found:

	//if same time, we erase the current one...
	if (startTime == EditTime) {
		ent->segmentDuration = EditDuration;
		switch (EditMode) {
		case GF_ISOM_EDIT_EMPTY:
			ent->mediaRate = 1;
			ent->mediaTime = -1;
			break;
		case GF_ISOM_EDIT_DWELL:
			ent->mediaRate = 0;
			ent->mediaTime = MediaTime;
			break;
		default:
			ent->mediaRate = 1;
			ent->mediaTime = MediaTime;
			break;
		}
		return SetTrackDuration(trak);
	}

	//adjust so that the prev ent leads to EntryTime
	//Note: we don't change the next one as it is unknown to us in
	//a lot of case (the author's changes)
	ent->segmentDuration = EditTime - startTime;
	newEnt = CreateEditEntry(EditDuration, MediaTime, EditMode);
	if (!newEnt) return GF_OUT_OF_MEM;
	//is it the last entry ???
	if (i >= gf_list_count(elst->entryList) - 1) {
		//add the new entry at the end
		gf_list_add(elst->entryList, newEnt);
		return SetTrackDuration(trak);
	} else {
		//insert after the current entry (which is i)
		gf_list_insert(elst->entryList, newEnt, i+1);
		return SetTrackDuration(trak);
	}
}

//remove the edit segments for the whole track
GF_EXPORT
GF_Err gf_isom_remove_edit_segments(GF_ISOFile *movie, u32 trackNumber)
{
	GF_Err e;
	GF_TrackBox *trak;
	GF_EdtsEntry *ent;
	trak = gf_isom_get_track_from_file(movie, trackNumber);
	if (!trak) return GF_BAD_PARAM;

	e = CanAccessMovie(movie, GF_ISOM_OPEN_WRITE);
	if (e) return e;

	if (!trak->editBox || !trak->editBox->editList) return GF_OK;

	while (gf_list_count(trak->editBox->editList->entryList)) {
		ent = (GF_EdtsEntry*)gf_list_get(trak->editBox->editList->entryList, 0);
		gf_free(ent);
		e = gf_list_rem(trak->editBox->editList->entryList, 0);
		if (e) return e;
	}
	//then delete the GF_EditBox...
	gf_isom_box_del((GF_Box *)trak->editBox);
	trak->editBox = NULL;
	return SetTrackDuration(trak);
}


//remove the edit segments for the whole track
GF_Err gf_isom_remove_edit_segment(GF_ISOFile *movie, u32 trackNumber, u32 seg_index)
{
	GF_Err e;
	GF_TrackBox *trak;
	GF_EdtsEntry *ent, *next_ent;
	trak = gf_isom_get_track_from_file(movie, trackNumber);
	if (!trak || !seg_index) return GF_BAD_PARAM;

	e = CanAccessMovie(movie, GF_ISOM_OPEN_WRITE);
	if (e) return e;

	if (!trak->editBox || !trak->editBox->editList) return GF_OK;
	if (gf_list_count(trak->editBox->editList->entryList)<=1) return gf_isom_remove_edit_segments(movie, trackNumber);

	ent = (GF_EdtsEntry*) gf_list_get(trak->editBox->editList->entryList, seg_index-1);
	gf_list_rem(trak->editBox->editList->entryList, seg_index-1);
	next_ent = (GF_EdtsEntry *)gf_list_get(trak->editBox->editList->entryList, seg_index-1);
	if (next_ent) next_ent->segmentDuration += ent->segmentDuration;
	gf_free(ent);
	return SetTrackDuration(trak);
}


GF_EXPORT
GF_Err gf_isom_append_edit_segment(GF_ISOFile *movie, u32 trackNumber, u64 EditDuration, u64 MediaTime, u8 EditMode)
{
	GF_Err e;
	GF_TrackBox *trak;
	GF_EdtsEntry *ent;
	trak = gf_isom_get_track_from_file(movie, trackNumber);
	if (!trak) return GF_BAD_PARAM;
	e = CanAccessMovie(movie, GF_ISOM_OPEN_WRITE);
	if (e) return e;

	if (!trak->editBox) {
		GF_EditBox *edts = (GF_EditBox *) gf_isom_box_new(GF_ISOM_BOX_TYPE_EDTS);
		if (!edts) return GF_OUT_OF_MEM;
		trak_AddBox((GF_Box*)trak, (GF_Box *)edts);
	}
	if (!trak->editBox->editList) {
		GF_EditListBox *elst = (GF_EditListBox *) gf_isom_box_new(GF_ISOM_BOX_TYPE_ELST);
		if (!elst) return GF_OUT_OF_MEM;
		edts_AddBox((GF_Box*)trak->editBox, (GF_Box *)elst);
	}
	ent = (GF_EdtsEntry *)gf_malloc(sizeof(GF_EdtsEntry));
	if (!ent) return GF_OUT_OF_MEM;

	ent->segmentDuration = EditDuration;
	switch (EditMode) {
	case GF_ISOM_EDIT_EMPTY:
		ent->mediaRate = 1;
		ent->mediaTime = -1;
		break;
	case GF_ISOM_EDIT_DWELL:
		ent->mediaRate = 0;
		ent->mediaTime = MediaTime;
		break;
	default:
		ent->mediaRate = 1;
		ent->mediaTime = MediaTime;
		break;
	}
	gf_list_add(trak->editBox->editList->entryList, ent);
	return SetTrackDuration(trak);
}

GF_EXPORT
GF_Err gf_isom_modify_edit_segment(GF_ISOFile *movie, u32 trackNumber, u32 seg_index, u64 EditDuration, u64 MediaTime, u8 EditMode)
{
	GF_Err e;
	GF_TrackBox *trak;
	GF_EdtsEntry *ent;
	trak = gf_isom_get_track_from_file(movie, trackNumber);
	if (!trak || !seg_index) return GF_BAD_PARAM;
	e = CanAccessMovie(movie, GF_ISOM_OPEN_WRITE);
	if (e) return e;

	if (!trak->editBox || !trak->editBox->editList) return GF_OK;
	if (gf_list_count(trak->editBox->editList->entryList)<seg_index) return GF_BAD_PARAM;
	ent = (GF_EdtsEntry*) gf_list_get(trak->editBox->editList->entryList, seg_index-1);

	ent->segmentDuration = EditDuration;
	switch (EditMode) {
	case GF_ISOM_EDIT_EMPTY:
		ent->mediaRate = 1;
		ent->mediaTime = -1;
		break;
	case GF_ISOM_EDIT_DWELL:
		ent->mediaRate = 0;
		ent->mediaTime = MediaTime;
		break;
	default:
		ent->mediaRate = 1;
		ent->mediaTime = MediaTime;
		break;
	}
	return SetTrackDuration(trak);
}

//removes the desired track
GF_EXPORT
GF_Err gf_isom_remove_track(GF_ISOFile *movie, u32 trackNumber)
{
	GF_Err e;
	GF_TrackBox *the_trak, *trak;
	GF_TrackReferenceTypeBox *tref;
	u32 i, j, k, *newRefs, descIndex;
	u8 found;
	GF_ISOSample *samp;
	the_trak = gf_isom_get_track_from_file(movie, trackNumber);
	if (!the_trak) return GF_BAD_PARAM;

	e = CanAccessMovie(movie, GF_ISOM_OPEN_WRITE);
	if (e) return e;

	if (movie->moov->iods && movie->moov->iods->descriptor) {
		GF_Descriptor *desc;
		GF_ES_ID_Inc *inc;
		GF_List *ESDs;
		desc = movie->moov->iods->descriptor;
		if (desc->tag == GF_ODF_ISOM_IOD_TAG) {
			ESDs = ((GF_IsomInitialObjectDescriptor *)desc)->ES_ID_IncDescriptors;
		} else if (desc->tag == GF_ODF_ISOM_OD_TAG) {
			ESDs = ((GF_IsomObjectDescriptor *)desc)->ES_ID_IncDescriptors;
		} else {
			return GF_ISOM_INVALID_FILE;
		}

		//remove the track ref from the root OD if any
		i=0;
		while ((inc = (GF_ES_ID_Inc *)gf_list_enum(ESDs, &i))) {
			if (inc->trackID == the_trak->Header->trackID) {
				gf_odf_desc_del((GF_Descriptor *)inc);
				i--;
				gf_list_rem(ESDs, i);
			}
		}
	}

	//remove the track from the movie
	gf_list_del_item(movie->moov->trackList, the_trak);

	//rewrite any OD tracks
	i=0;
	while ((trak = (GF_TrackBox *)gf_list_enum(movie->moov->trackList, &i))) {
		if (trak->Media->handler->handlerType != GF_ISOM_MEDIA_OD) continue;
		//this is an OD track...
		j = gf_isom_get_sample_count(movie, i);
		for (k=0; k < j; k++) {
			//getting the sample will remove the references to the deleted track in the output OD frame
			samp = gf_isom_get_sample(movie, i, k+1, &descIndex);
			if (!samp) break;
			//so let's update with the new OD frame ! If the sample is empty, remove it
			if (!samp->dataLength) {
				e = gf_isom_remove_sample(movie, i, k+1);
				if (e) return e;
			} else {
				e = gf_isom_update_sample(movie, i, k+1, samp, GF_TRUE);
				if (e) return e;
			}
			//and don't forget to delete the sample
			gf_isom_sample_del(&samp);
		}
	}

	//remove the track ref from any "tref" box in all tracks, except the one to delete
	//note that we don't touch scal references, as we don't want to rewrite AVC/HEVC samples ...
	i=0;
	while ((trak = (GF_TrackBox *)gf_list_enum(movie->moov->trackList, &i))) {
		if (trak == the_trak) continue;
		if (! trak->References || ! gf_list_count(trak->References->other_boxes)) continue;

		j=0;
		while ((tref = (GF_TrackReferenceTypeBox *)gf_list_enum(trak->References->other_boxes, &j))) {
			if (tref->reference_type==GF_ISOM_REF_SCAL)
				continue;

			found = 0;
			for (k=0; k<tref->trackIDCount; k++) {
				if (tref->trackIDs[k] == the_trak->Header->trackID) found++;
			}
			if (!found) continue;
			//no more refs, remove this ref_type
			if (found == tref->trackIDCount) {
				gf_isom_box_del((GF_Box *)tref);
				j--;
				gf_list_rem(trak->References->other_boxes, j);
			} else {
				newRefs = (u32*)gf_malloc(sizeof(u32) * (tref->trackIDCount - found));
				found = 0;
				for (k = 0; k < tref->trackIDCount; k++) {
					if (tref->trackIDs[k] != the_trak->Header->trackID) {
						newRefs[k-found] = tref->trackIDs[k];
					} else {
						found++;
					}
				}
				gf_free(tref->trackIDs);
				tref->trackIDs = newRefs;
				tref->trackIDCount -= found;
			}
		}
		//a little opt: remove the ref box if empty...
		if (! gf_list_count(trak->References->other_boxes)) {
			gf_isom_box_del((GF_Box *)trak->References);
			trak->References = NULL;
		}
	}

	//delete the track
	gf_isom_box_del((GF_Box *)the_trak);

	/*update next track ID*/
	movie->moov->mvhd->nextTrackID = 0;
	i=0;
	while ((trak = (GF_TrackBox *)gf_list_enum(movie->moov->trackList, &i))) {
		if (trak->Header->trackID>movie->moov->mvhd->nextTrackID)
			movie->moov->mvhd->nextTrackID = trak->Header->trackID;
	}

	if (!gf_list_count(movie->moov->trackList)) {
		gf_list_del_item(movie->TopBoxes, movie->moov);
		gf_isom_box_del((GF_Box *)movie->moov);
		movie->moov = NULL;
	}
	return GF_OK;
}


GF_EXPORT
GF_Err gf_isom_set_copyright(GF_ISOFile *movie, const char *threeCharCode, char *notice)
{
	GF_Err e;
	GF_CopyrightBox *ptr;
	GF_UserDataMap *map;
	u32 count, i;

	e = CanAccessMovie(movie, GF_ISOM_OPEN_WRITE);
	if (e) return e;

	if (!notice || !threeCharCode) return GF_BAD_PARAM;

	gf_isom_insert_moov(movie);

	if (!movie->moov->udta) {
		e = moov_AddBox((GF_Box*)movie->moov, gf_isom_box_new(GF_ISOM_BOX_TYPE_UDTA));
		if (e) return e;
	}
	map = udta_getEntry(movie->moov->udta, GF_ISOM_BOX_TYPE_CPRT, NULL);

	if (map) {
		//try to find one in our language...
		count = gf_list_count(map->other_boxes);
		for (i=0; i<count; i++) {
			ptr = (GF_CopyrightBox*)gf_list_get(map->other_boxes, i);
			if (!strcmp(threeCharCode, (const char *) ptr->packedLanguageCode)) {
				gf_free(ptr->notice);
				ptr->notice = (char*)gf_malloc(sizeof(char) * (strlen(notice) + 1));
				strcpy(ptr->notice, notice);
				return GF_OK;
			}
		}
	}
	//nope, create one
	ptr = (GF_CopyrightBox *)gf_isom_box_new(GF_ISOM_BOX_TYPE_CPRT);

	memcpy(ptr->packedLanguageCode, threeCharCode, 4);
	ptr->notice = (char*)gf_malloc(sizeof(char) * (strlen(notice)+1));
	strcpy(ptr->notice, notice);
	return udta_AddBox((GF_Box *)movie->moov->udta, (GF_Box *) ptr);
}

GF_EXPORT
GF_Err gf_isom_add_track_kind(GF_ISOFile *movie, u32 trackNumber, const char *schemeURI, const char *value)
{
	GF_Err e;
	GF_KindBox *ptr;
	GF_UserDataBox *udta;
	GF_UserDataMap *map;
	u32 i, count;

	e = CanAccessMovie(movie, GF_ISOM_OPEN_WRITE);
	if (e) return e;

	gf_isom_insert_moov(movie);

	if (trackNumber) {
		GF_TrackBox *trak = gf_isom_get_track_from_file(movie, trackNumber);
		if (!trak) return GF_BAD_PARAM;
		if (!trak->udta) {
			e = trak_AddBox((GF_Box*)trak, gf_isom_box_new(GF_ISOM_BOX_TYPE_UDTA));
			if (e) return e;
		}
		udta = trak->udta;
	} else {
		return GF_BAD_PARAM;
	}

	map = udta_getEntry(udta, GF_ISOM_BOX_TYPE_KIND, NULL);
	if (map) {
		count = gf_list_count(map->other_boxes);
		for (i=0; i<count; i++) {
			GF_Box *b = (GF_Box *)gf_list_get(map->other_boxes, i);
			if (b->type == GF_ISOM_BOX_TYPE_KIND) {
				GF_KindBox *kb = (GF_KindBox *)b;
				if (!strcmp(kb->schemeURI, schemeURI) &&
				        ((value && kb->value && !strcmp(value, kb->value)) || (!value && !kb->value))) {
					// Already there
					return GF_OK;
				}
			}
		}
	}

	ptr = (GF_KindBox *)gf_isom_box_new(GF_ISOM_BOX_TYPE_KIND);
	if (e) return e;

	ptr->schemeURI = gf_strdup(schemeURI);
	if (value) ptr->value = gf_strdup(value);
	return udta_AddBox((GF_Box *)udta, (GF_Box *) ptr);
}

GF_EXPORT
GF_Err gf_isom_remove_track_kind(GF_ISOFile *movie, u32 trackNumber, const char *schemeURI, const char *value)
{
	GF_Err e;
	GF_UserDataBox *udta;
	GF_UserDataMap *map;
	u32 i;

	e = CanAccessMovie(movie, GF_ISOM_OPEN_WRITE);
	if (e) return e;
	gf_isom_insert_moov(movie);

	if (trackNumber) {
		GF_TrackBox *trak = gf_isom_get_track_from_file(movie, trackNumber);
		if (!trak) return GF_BAD_PARAM;
		if (!trak->udta) {
			e = trak_AddBox((GF_Box*)trak, gf_isom_box_new(GF_ISOM_BOX_TYPE_UDTA));
			if (e) return e;
		}
		udta = trak->udta;
	} else {
		return GF_OK;
	}
	map = udta_getEntry(udta, GF_ISOM_BOX_TYPE_KIND, NULL);
	if (map) {
		for (i=0; i<gf_list_count(map->other_boxes); i++) {
			GF_Box *b = (GF_Box *)gf_list_get(map->other_boxes, i);
			if (b->type == GF_ISOM_BOX_TYPE_KIND) {
				GF_KindBox *kb = (GF_KindBox *)b;
				if (!schemeURI ||
				        (!strcmp(kb->schemeURI, schemeURI) &&
				         ((value && kb->value && !strcmp(value, kb->value)) || (!value && !kb->value)))) {
					gf_isom_box_del(b);
					gf_list_rem(map->other_boxes, i);
					i--;
				}
			}
		}
	}
	return GF_OK;
}

GF_EXPORT
GF_Err gf_isom_add_chapter(GF_ISOFile *movie, u32 trackNumber, u64 timestamp, char *name)
{
	GF_Err e;
	GF_ChapterListBox *ptr;
	u32 i, count;
	GF_ChapterEntry *ce;
	GF_UserDataBox *udta;
	GF_UserDataMap *map;

	e = CanAccessMovie(movie, GF_ISOM_OPEN_WRITE);
	if (e) return e;

	gf_isom_insert_moov(movie);

	if (trackNumber) {
		GF_TrackBox *trak = gf_isom_get_track_from_file(movie, trackNumber);
		if (!trak) return GF_BAD_PARAM;
		if (!trak->udta) {
			e = trak_AddBox((GF_Box*)trak, gf_isom_box_new(GF_ISOM_BOX_TYPE_UDTA));
			if (e) return e;
		}
		udta = trak->udta;
	} else {
		if (!movie->moov->udta) {
			e = moov_AddBox((GF_Box*)movie->moov, gf_isom_box_new(GF_ISOM_BOX_TYPE_UDTA));
			if (e) return e;
		}
		udta = movie->moov->udta;
	}

	ptr = NULL;
	map = udta_getEntry(udta, GF_ISOM_BOX_TYPE_CHPL, NULL);
	if (!map) {
		ptr = (GF_ChapterListBox *)gf_isom_box_new(GF_ISOM_BOX_TYPE_CHPL);
		e = udta_AddBox((GF_Box *)udta, (GF_Box *) ptr);
		if (e) return e;
		map = udta_getEntry(udta, GF_ISOM_BOX_TYPE_CHPL, NULL);
	} else {
		ptr = (GF_ChapterListBox*)gf_list_get(map->other_boxes, 0);
	}
	if (!map) return GF_OUT_OF_MEM;

	/*this may happen if original MP4 is not properly formatted*/
	if (!ptr) {
		ptr = (GF_ChapterListBox *)gf_isom_box_new(GF_ISOM_BOX_TYPE_CHPL);
		if (!ptr) return GF_OUT_OF_MEM;
		gf_list_add(map->other_boxes, ptr);
	}

	GF_SAFEALLOC(ce, GF_ChapterEntry);
	if (!ce) return GF_OUT_OF_MEM;

	ce->start_time = timestamp * 10000L;
	ce->name = name ? gf_strdup(name) : NULL;

	/*insert in order*/
	count = gf_list_count(ptr->list);
	for (i=0; i<count; i++) {
		GF_ChapterEntry *ace = (GF_ChapterEntry *)gf_list_get(ptr->list, i);
		if (ace->start_time == ce->start_time) {
			if (ace->name) gf_free(ace->name);
			ace->name = ce->name;
			gf_free(ce);
			return GF_OK;
		}
		if (ace->start_time >= ce->start_time)
			return gf_list_insert(ptr->list, ce, i);
	}
	return gf_list_add(ptr->list, ce);
}


GF_Err gf_isom_remove_chapter(GF_ISOFile *movie, u32 trackNumber, u32 index)
{
	GF_Err e;
	GF_ChapterListBox *ptr;
	GF_ChapterEntry *ce;
	GF_UserDataBox *udta;
	GF_UserDataMap *map;

	e = CanAccessMovie(movie, GF_ISOM_OPEN_WRITE);
	if (e) return e;
	gf_isom_insert_moov(movie);

	if (trackNumber) {
		GF_TrackBox *trak = gf_isom_get_track_from_file(movie, trackNumber);
		if (!trak) return GF_BAD_PARAM;
		if (!trak->udta) {
			e = trak_AddBox((GF_Box*)trak, gf_isom_box_new(GF_ISOM_BOX_TYPE_UDTA));
			if (e) return e;
		}
		udta = trak->udta;
	} else {
		if (!movie->moov->udta) {
			e = moov_AddBox((GF_Box*)movie->moov, gf_isom_box_new(GF_ISOM_BOX_TYPE_UDTA));
			if (e) return e;
		}
		udta = movie->moov->udta;
	}

	map = udta_getEntry(udta, GF_ISOM_BOX_TYPE_CHPL, NULL);
	if (!map) return GF_OK;
	ptr = (GF_ChapterListBox*)gf_list_get(map->other_boxes, 0);
	if (!ptr) return GF_OK;

	if (index) {
		ce = (GF_ChapterEntry *)gf_list_get(ptr->list, index-1);
		if (!ce) return GF_BAD_PARAM;
		if (ce->name) gf_free(ce->name);
		gf_free(ce);
		gf_list_rem(ptr->list, index-1);
	} else {
		while (gf_list_count(ptr->list)) {
			ce = (GF_ChapterEntry *)gf_list_get(ptr->list, 0);
			if (ce->name) gf_free(ce->name);
			gf_free(ce);
			gf_list_rem(ptr->list, 0);
		}
	}
	if (!gf_list_count(ptr->list)) {
		gf_list_del_item(udta->recordList, map);
		gf_isom_box_array_del(map->other_boxes);
		gf_free(map);
	}
	return GF_OK;
}

GF_Err gf_isom_remove_copyright(GF_ISOFile *movie, u32 index)
{
	GF_Err e;
	GF_CopyrightBox *ptr;
	GF_UserDataMap *map;
	u32 count;

	e = CanAccessMovie(movie, GF_ISOM_OPEN_WRITE);
	if (e) return e;
	gf_isom_insert_moov(movie);

	if (!index) return GF_BAD_PARAM;
	if (!movie->moov->udta) return GF_OK;

	map = udta_getEntry(movie->moov->udta, GF_ISOM_BOX_TYPE_CPRT, NULL);
	if (!map) return GF_OK;

	count = gf_list_count(map->other_boxes);
	if (index>count) return GF_BAD_PARAM;

	ptr = (GF_CopyrightBox*)gf_list_get(map->other_boxes, index-1);
	if (ptr) {
		gf_list_rem(map->other_boxes, index-1);
		if (ptr->notice) gf_free(ptr->notice);
		gf_free(ptr);
	}
	/*last copyright, remove*/
	if (!gf_list_count(map->other_boxes)) {
		gf_list_del_item(movie->moov->udta->recordList, map);
		gf_list_del(map->other_boxes);
		gf_free(map);
	}
	return GF_OK;
}



GF_Err gf_isom_set_watermark(GF_ISOFile *movie, bin128 UUID, u8* data, u32 length)
{
	GF_Err e;
	GF_UnknownUUIDBox *ptr;
	GF_UserDataMap *map;

	e = CanAccessMovie(movie, GF_ISOM_OPEN_WRITE);
	if (e) return e;

	gf_isom_insert_moov(movie);
	if (!movie->moov->udta) {
		e = moov_AddBox((GF_Box*)movie->moov, gf_isom_box_new(GF_ISOM_BOX_TYPE_UDTA));
		if (e) return e;
	}

	map = udta_getEntry(movie->moov->udta, GF_ISOM_BOX_TYPE_UUID, (bin128 *) & UUID);
	if (map) {
		ptr = (GF_UnknownUUIDBox *)gf_list_get(map->other_boxes, 0);
		if (ptr) {
			gf_free(ptr->data);
			ptr->data = (char*)gf_malloc(length);
			memcpy(ptr->data, data, length);
			ptr->dataSize = length;
			return GF_OK;
		}
	}
	//nope, create one
	ptr = (GF_UnknownUUIDBox *)gf_isom_box_new(GF_ISOM_BOX_TYPE_UUID);
	memcpy(ptr->uuid, UUID, 16);
	ptr->data = (char*)gf_malloc(length);
	memcpy(ptr->data, data, length);
	ptr->dataSize = length;
	return udta_AddBox((GF_Box *)movie->moov->udta, (GF_Box *) ptr);
}

//set the interleaving time of media data (INTERLEAVED mode only)
//InterleaveTime is in MovieTimeScale
GF_Err gf_isom_set_interleave_time(GF_ISOFile *movie, u32 InterleaveTime)
{
	GF_Err e;
	e = CanAccessMovie(movie, GF_ISOM_OPEN_WRITE);
	if (e) return e;

	if (!InterleaveTime || !movie->moov) return GF_OK;
	movie->interleavingTime = InterleaveTime;
	return GF_OK;
}

u32 gf_isom_get_interleave_time(GF_ISOFile *movie)
{
	return movie ? movie->interleavingTime : 0;
}

//set the storage mode of a file (FLAT, STREAMABLE, INTERLEAVED)
u8 gf_isom_get_storage_mode(GF_ISOFile *movie)
{
	return movie ? movie->storageMode : 0;
}




//use a compact track version for sample size. This is not usually recommended
//except for speech codecs where the track has a lot of small samples
//compaction is done automatically while writing based on the track's sample sizes
GF_Err gf_isom_use_compact_size(GF_ISOFile *movie, u32 trackNumber, u8 CompactionOn)
{
	GF_TrackBox *trak;
	u32 i, size;
	GF_SampleSizeBox *stsz;
	GF_Err e;

	e = CanAccessMovie(movie, GF_ISOM_OPEN_WRITE);
	if (e) return e;

	trak = gf_isom_get_track_from_file(movie, trackNumber);
	if (!trak) return GF_BAD_PARAM;

	if (!trak->Media || !trak->Media->information
	        || !trak->Media->information->sampleTable || !trak->Media->information->sampleTable->SampleSize)
		return GF_ISOM_INVALID_FILE;

	stsz = trak->Media->information->sampleTable->SampleSize;

	//switch to regular table
	if (!CompactionOn) {
		if (stsz->type == GF_ISOM_BOX_TYPE_STSZ) return GF_OK;
		stsz->type = GF_ISOM_BOX_TYPE_STSZ;
		//invalidate the sampleSize and recompute it
		stsz->sampleSize = 0;
		if (!stsz->sampleCount) return GF_OK;
		//if the table is empty we can only assume the track is empty (no size indication)
		if (!stsz->sizes) return GF_OK;
		size = stsz->sizes[0];
		//check whether the sizes are all the same or not
		for (i=1; i<stsz->sampleCount; i++) {
			if (size != stsz->sizes[i]) {
				size = 0;
				break;
			}
		}
		if (size) {
			gf_free(stsz->sizes);
			stsz->sizes = NULL;
			stsz->sampleSize = size;
		}
		return GF_OK;
	}

	//switch to compact table
	if (stsz->type == GF_ISOM_BOX_TYPE_STZ2) return GF_OK;
	//fill the table. Although it seems weird , this is needed in case of edition
	//after the function is called. NOte however than we force regular table
	//at write time if all samples are of same size
	if (stsz->sampleSize) {
		//this is a weird table indeed ;)
		if (stsz->sizes) gf_free(stsz->sizes);
		stsz->sizes = (u32*) gf_malloc(sizeof(u32)*stsz->sampleCount);
		memset(stsz->sizes, stsz->sampleSize, sizeof(u32));
	}
	//set the SampleSize to 0 while the file is open
	stsz->sampleSize = 0;
	stsz->type = GF_ISOM_BOX_TYPE_STZ2;
	return GF_OK;
}


GF_EXPORT
GF_Err gf_isom_set_brand_info(GF_ISOFile *movie, u32 MajorBrand, u32 MinorVersion)
{
	u32 i, *p;

	if (!MajorBrand) return GF_BAD_PARAM;

#ifndef GPAC_DISABLE_ISOM_FRAGMENTS
	if (! (movie->FragmentsFlags & GF_ISOM_FRAG_WRITE_READY)) {
		GF_Err e = CanAccessMovie(movie, GF_ISOM_OPEN_WRITE);
		if (e) return e;

		e = CheckNoData(movie);
		if (e) return e;
	}
#endif

	if (!movie->brand) {
		movie->brand = (GF_FileTypeBox *) gf_isom_box_new(GF_ISOM_BOX_TYPE_FTYP);
		gf_list_add(movie->TopBoxes, movie->brand);
	}

	movie->brand->majorBrand = MajorBrand;
	movie->brand->minorVersion = MinorVersion;

	if (!movie->brand->altBrand) {
		movie->brand->altBrand = (u32*)gf_malloc(sizeof(u32));
		movie->brand->altBrand[0] = MajorBrand;
		movie->brand->altCount = 1;
		return GF_OK;
	}

	//if brand already present don't change anything
	for (i=0; i<movie->brand->altCount; i++) {
		if (movie->brand->altBrand[i] == MajorBrand) return GF_OK;
	}
	p = (u32*)gf_malloc(sizeof(u32)*(movie->brand->altCount + 1));
	if (!p) return GF_OUT_OF_MEM;
	memcpy(p, movie->brand->altBrand, sizeof(u32)*movie->brand->altCount);
	p[movie->brand->altCount] = MajorBrand;
	movie->brand->altCount += 1;
	gf_free(movie->brand->altBrand);
	movie->brand->altBrand = p;
	return GF_OK;
}


GF_EXPORT
GF_Err gf_isom_modify_alternate_brand(GF_ISOFile *movie, u32 Brand, u8 AddIt)
{
	u32 i, k, *p;

	if (!Brand) return GF_BAD_PARAM;

#ifndef GPAC_DISABLE_ISOM_FRAGMENTS
	if (! (movie->FragmentsFlags & GF_ISOM_FRAG_WRITE_READY)) {
		GF_Err e = CanAccessMovie(movie, GF_ISOM_OPEN_WRITE);
		if (e) return e;

		e = CheckNoData(movie);
		if (e) return e;
	}
#endif

	if (!movie->brand && AddIt) {
		movie->brand = (GF_FileTypeBox *) gf_isom_box_new(GF_ISOM_BOX_TYPE_FTYP);
		if (!movie->brand) return GF_OUT_OF_MEM;
		gf_list_add(movie->TopBoxes, movie->brand);
	}
	if (!AddIt && !movie->brand) return GF_OK;

	//do not mofify major one
	if (!AddIt && movie->brand->majorBrand == Brand) return GF_OK;

	if (!AddIt && movie->brand->altCount == 1) {
		//fixes it in case
		movie->brand->altBrand[0] = movie->brand->majorBrand;
		return GF_OK;
	}
	//check for the brand
	for (i=0; i<movie->brand->altCount; i++) {
		if (movie->brand->altBrand[i] == Brand) goto found;
	}
	//Not found
	if (!AddIt) return GF_OK;
	//add it
	p = (u32*)gf_malloc(sizeof(u32)*(movie->brand->altCount + 1));
	if (!p) return GF_OUT_OF_MEM;
	memcpy(p, movie->brand->altBrand, sizeof(u32)*movie->brand->altCount);
	p[movie->brand->altCount] = Brand;
	movie->brand->altCount += 1;
	gf_free(movie->brand->altBrand);
	movie->brand->altBrand = p;
	return GF_OK;

found:

	//found
	if (AddIt) return GF_OK;
	assert(movie->brand->altCount>1);

	//remove it
	p = (u32*)gf_malloc(sizeof(u32)*(movie->brand->altCount - 1));
	if (!p) return GF_OUT_OF_MEM;
	k = 0;
	for (i=0; i<movie->brand->altCount; i++) {
		if (movie->brand->altBrand[i] == Brand) continue;
		else {
			p[k] = movie->brand->altBrand[i];
			k++;
		}
	}
	movie->brand->altCount -= 1;
	gf_free(movie->brand->altBrand);
	movie->brand->altBrand = p;
	return GF_OK;
}


GF_EXPORT
GF_Err gf_isom_reset_alt_brands(GF_ISOFile *movie)
{
	u32 *p;

#ifndef GPAC_DISABLE_ISOM_FRAGMENTS
	if (! (movie->FragmentsFlags & GF_ISOM_FRAG_WRITE_READY)) {
		GF_Err e = CanAccessMovie(movie, GF_ISOM_OPEN_WRITE);
		if (e) return e;

		e = CheckNoData(movie);
		if (e) return e;
	}
#endif

	if (!movie->brand) {
		movie->brand = (GF_FileTypeBox *) gf_isom_box_new(GF_ISOM_BOX_TYPE_FTYP);
		gf_list_add(movie->TopBoxes, movie->brand);
	}
	p = (u32*)gf_malloc(sizeof(u32));
	if (!p) return GF_OUT_OF_MEM;
	p[0] = movie->brand->majorBrand;
	movie->brand->altCount = 1;
	gf_free(movie->brand->altBrand);
	movie->brand->altBrand = p;
	return GF_OK;
}

GF_EXPORT
GF_Err gf_isom_set_sample_padding_bits(GF_ISOFile *movie, u32 trackNumber, u32 sampleNumber, u8 NbBits)
{
	GF_TrackBox *trak;
	GF_Err e;

	e = CanAccessMovie(movie, GF_ISOM_OPEN_WRITE);
	if (e) return e;

	trak = gf_isom_get_track_from_file(movie, trackNumber);
	if (!trak || NbBits > 7) return GF_BAD_PARAM;

	//set Padding info
	return stbl_SetPaddingBits(trak->Media->information->sampleTable, sampleNumber, NbBits);
}


GF_EXPORT
GF_Err gf_isom_remove_user_data_item(GF_ISOFile *movie, u32 trackNumber, u32 UserDataType, bin128 UUID, u32 UserDataIndex)
{
	GF_UserDataMap *map;
	GF_Box *a;
	u32 i;
	bin128 t;
	GF_Err e;
	GF_TrackBox *trak;
	GF_UserDataBox *udta;

	e = CanAccessMovie(movie, GF_ISOM_OPEN_WRITE);
	if (e) return e;

	if (UserDataType == GF_ISOM_BOX_TYPE_UUID) UserDataType = 0;
	memset(t, 1, 16);

	if (trackNumber) {
		trak = gf_isom_get_track_from_file(movie, trackNumber);
		if (!trak) return GF_BAD_PARAM;
		udta = trak->udta;
	} else {
		udta = movie->moov->udta;
	}
	if (!udta) return GF_BAD_PARAM;
	if (!UserDataIndex) return GF_BAD_PARAM;

	i=0;
	while ((map = (GF_UserDataMap*)gf_list_enum(udta->recordList, &i))) {
		if ((map->boxType == GF_ISOM_BOX_TYPE_UUID)  && !memcmp(map->uuid, UUID, 16)) goto found;
		else if (map->boxType == UserDataType) goto found;
	}
	//not found
	return GF_OK;

found:

	if (UserDataIndex > gf_list_count(map->other_boxes) ) return GF_BAD_PARAM;
	//delete the box
	a = (GF_Box*)gf_list_get(map->other_boxes, UserDataIndex-1);

	gf_list_rem(map->other_boxes, UserDataIndex-1);
	gf_isom_box_del(a);

	//remove the map if empty
	if (!gf_list_count(map->other_boxes)) {
		gf_list_rem(udta->recordList, i-1);
		gf_isom_box_array_del(map->other_boxes);
		gf_free(map);
	}
	//but we keep the UDTA no matter what
	return GF_OK;
}

GF_EXPORT
GF_Err gf_isom_remove_user_data(GF_ISOFile *movie, u32 trackNumber, u32 UserDataType, bin128 UUID)
{
	GF_UserDataMap *map;
	u32 i;
	GF_Err e;
	bin128 t;
	GF_TrackBox *trak;
	GF_UserDataBox *udta;

	e = CanAccessMovie(movie, GF_ISOM_OPEN_WRITE);
	if (e) return e;

	if (UserDataType == GF_ISOM_BOX_TYPE_UUID) UserDataType = 0;
	memset(t, 1, 16);

	if (trackNumber) {
		trak = gf_isom_get_track_from_file(movie, trackNumber);
		if (!trak) return GF_BAD_PARAM;
		udta = trak->udta;
	} else {
		udta = movie->moov->udta;
	}
	if (!udta) return GF_BAD_PARAM;

	i=0;
	while ((map = (GF_UserDataMap*)gf_list_enum(udta->recordList, &i))) {
		if ((map->boxType == GF_ISOM_BOX_TYPE_UUID)  && !memcmp(map->uuid, UUID, 16)) goto found;
		else if (map->boxType == UserDataType) goto found;
	}
	//not found
	return GF_OK;

found:

	gf_list_rem(udta->recordList, i-1);
	gf_isom_box_array_del(map->other_boxes);
	gf_free(map);

	//but we keep the UDTA no matter what
	return GF_OK;
}

GF_EXPORT
GF_Err gf_isom_add_user_data(GF_ISOFile *movie, u32 trackNumber, u32 UserDataType, bin128 UUID, char *data, u32 DataLength)
{
	GF_Err e;
	GF_TrackBox *trak;
	GF_UserDataBox *udta;

	e = CanAccessMovie(movie, GF_ISOM_OPEN_WRITE);
	if (e) return e;

	if (UserDataType == GF_ISOM_BOX_TYPE_UUID) UserDataType = 0;

	if (trackNumber) {
		trak = gf_isom_get_track_from_file(movie, trackNumber);
		if (!trak) return GF_BAD_PARAM;
		if (!trak->udta) trak_AddBox((GF_Box*)trak, gf_isom_box_new(GF_ISOM_BOX_TYPE_UDTA));
		udta = trak->udta;
	} else {
		if (!movie->moov->udta) moov_AddBox((GF_Box*)movie->moov, gf_isom_box_new(GF_ISOM_BOX_TYPE_UDTA));
		udta = movie->moov->udta;
	}
	if (!udta) return GF_OUT_OF_MEM;

	//create a default box
	if (UserDataType) {
		GF_UnknownBox *a = (GF_UnknownBox *) gf_isom_box_new(GF_ISOM_BOX_TYPE_UNKNOWN);
		a->original_4cc = UserDataType;
		if (DataLength) {
			a->data = (char*)gf_malloc(sizeof(char)*DataLength);
			memcpy(a->data, data, DataLength);
			a->dataSize = DataLength;
		}
		return udta_AddBox((GF_Box *)udta, (GF_Box *) a);
	} else {
		GF_UnknownUUIDBox *a = (GF_UnknownUUIDBox *) gf_isom_box_new(GF_ISOM_BOX_TYPE_UUID);
		memcpy(a->uuid, UUID, 16);
		if (DataLength) {
			a->data = (char*)gf_malloc(sizeof(char)*DataLength);
			memcpy(a->data, data, DataLength);
			a->dataSize = DataLength;
		}
		return udta_AddBox((GF_Box *)udta, (GF_Box *) a);
	}
	return GF_OK;
}

GF_EXPORT
GF_Err gf_isom_add_user_data_boxes(GF_ISOFile *movie, u32 trackNumber, char *data, u32 DataLength)
{
	GF_Err e;
	GF_TrackBox *trak;
	GF_UserDataBox *udta;
	GF_BitStream *bs;

	e = CanAccessMovie(movie, GF_ISOM_OPEN_WRITE);
	if (e) return e;

	if (trackNumber) {
		trak = gf_isom_get_track_from_file(movie, trackNumber);
		if (!trak) return GF_BAD_PARAM;
		if (!trak->udta) trak_AddBox((GF_Box*)trak, gf_isom_box_new(GF_ISOM_BOX_TYPE_UDTA));
		udta = trak->udta;
	} else {
		if (!movie->moov) return GF_BAD_PARAM;
		if (!movie->moov->udta) moov_AddBox((GF_Box*)movie->moov, gf_isom_box_new(GF_ISOM_BOX_TYPE_UDTA));
		udta = movie->moov->udta;
	}
	if (!udta) return GF_OUT_OF_MEM;

	bs = gf_bs_new(data, DataLength, GF_BITSTREAM_READ);
	while (gf_bs_available(bs)) {
		GF_Box *a;
		e = gf_isom_box_parse(&a, bs);
		if (e) break;
		e = udta_AddBox((GF_Box *)udta, a);
		if (e) break;
	}
	gf_bs_del(bs);
	return e;
}


GF_Err gf_isom_add_sample_fragment(GF_ISOFile *movie, u32 trackNumber, u32 sampleNumber, u16 FragmentSize)
{
	GF_Err e;
	GF_TrackBox *trak;

	e = CanAccessMovie(movie, GF_ISOM_OPEN_WRITE);
	if (e) return e;

	trak = gf_isom_get_track_from_file(movie, trackNumber);
	if (!trak || !sampleNumber || !FragmentSize) return GF_BAD_PARAM;

	//set Padding info
	return stbl_AddSampleFragment(trak->Media->information->sampleTable, sampleNumber, FragmentSize);
}


GF_EXPORT
GF_Err gf_isom_remove_sample_fragment(GF_ISOFile *movie, u32 trackNumber, u32 sampleNumber)
{
	GF_TrackBox *trak;
	GF_Err e;

	e = CanAccessMovie(movie, GF_ISOM_OPEN_WRITE);
	if (e) return e;

	trak = gf_isom_get_track_from_file(movie, trackNumber);
	if (!trak) return GF_BAD_PARAM;
	return stbl_RemoveSampleFragments(trak->Media->information->sampleTable, sampleNumber);
}

GF_Err gf_isom_remove_sample_fragments(GF_ISOFile *movie, u32 trackNumber)
{
	GF_TrackBox *trak;
	GF_Err e;

	e = CanAccessMovie(movie, GF_ISOM_OPEN_WRITE);
	if (e) return e;

	trak = gf_isom_get_track_from_file(movie, trackNumber);
	if (!trak) return GF_BAD_PARAM;

	if (trak->Media->information->sampleTable->Fragments) {
		gf_isom_box_del((GF_Box *)trak->Media->information->sampleTable->Fragments);
		trak->Media->information->sampleTable->Fragments = NULL;
	}
	return GF_OK;
}

GF_EXPORT
GF_Err gf_isom_clone_pl_indications(GF_ISOFile *orig, GF_ISOFile *dest)
{
	GF_IsomInitialObjectDescriptor *iod_d;
	if (!orig || !dest) return GF_BAD_PARAM;
	if (!orig->moov->iods || !orig->moov->iods->descriptor) return GF_OK;
	if (orig->moov->iods->descriptor->tag != GF_ODF_ISOM_IOD_TAG) return GF_OK;

	AddMovieIOD(dest->moov, 1);
	gf_odf_desc_del((GF_Descriptor *)dest->moov->iods->descriptor);
	gf_odf_desc_copy((GF_Descriptor *)orig->moov->iods->descriptor, (GF_Descriptor **)&dest->moov->iods->descriptor);
	iod_d = (GF_IsomInitialObjectDescriptor *) dest->moov->iods->descriptor;
	while (gf_list_count(iod_d->ES_ID_IncDescriptors)) {
		GF_Descriptor *d = (GF_Descriptor *)gf_list_get(iod_d->ES_ID_IncDescriptors, 0);
		gf_list_rem(iod_d->ES_ID_IncDescriptors, 0);
		gf_odf_desc_del(d);
	}
	while (gf_list_count(iod_d->ES_ID_RefDescriptors)) {
		GF_Descriptor *d = (GF_Descriptor *)gf_list_get(iod_d->ES_ID_RefDescriptors, 0);
		gf_list_rem(iod_d->ES_ID_RefDescriptors, 0);
		gf_odf_desc_del(d);
	}
	return GF_OK;
}

GF_Err gf_isom_clone_box(GF_Box *src, GF_Box **dst)
{
	GF_Err e;
	char *data;
	u32 data_size;
	GF_BitStream *bs;

	if (*dst) {
		gf_isom_box_del(*dst);
		*dst=NULL;
	}
	bs = gf_bs_new(NULL, 0, GF_BITSTREAM_WRITE);
	if (!bs) return GF_OUT_OF_MEM;
	e = gf_isom_box_size( (GF_Box *) src);
	if (!e) e = gf_isom_box_write((GF_Box *) src, bs);
	gf_bs_get_content(bs, &data, &data_size);
	gf_bs_del(bs);
	if (e) return e;
	bs = gf_bs_new(data, data_size, GF_BITSTREAM_READ);
	if (!bs) return GF_OUT_OF_MEM;
	e = gf_isom_box_parse(dst, bs);
	gf_bs_del(bs);
	gf_free(data);
	return e;
}

GF_Err gf_isom_clone_movie(GF_ISOFile *orig_file, GF_ISOFile *dest_file, Bool clone_tracks, Bool keep_hint_tracks, Bool keep_pssh)
{
	GF_Err e;
	u32 i;
	GF_Box *box;

	e = CanAccessMovie(dest_file, GF_ISOM_OPEN_WRITE);
	if (e) return e;

	if (orig_file->brand) {
		gf_list_del_item(dest_file->TopBoxes, dest_file->brand);
		gf_isom_box_del((GF_Box *)dest_file->brand);
		dest_file->brand = NULL;
		gf_isom_clone_box((GF_Box *)orig_file->brand, (GF_Box **)&dest_file->brand);
		if (dest_file->brand) gf_list_add(dest_file->TopBoxes, dest_file->brand);
	}

	if (orig_file->meta) {
		gf_list_del_item(dest_file->TopBoxes, dest_file->meta);
		gf_isom_box_del((GF_Box *)dest_file->meta);
		dest_file->meta = NULL;
		/*fixme - check imports*/
		gf_isom_clone_box((GF_Box *)orig_file->meta, (GF_Box **)&dest_file->meta);
		if (dest_file->meta) gf_list_add(dest_file->TopBoxes, dest_file->meta);
	}
	if (orig_file->moov) {
		u32 i, dstTrack;
		GF_Box *iods;
		GF_List *tracks = gf_list_new();
		GF_List *old_tracks = orig_file->moov->trackList;
		orig_file->moov->trackList = tracks;
		iods = (GF_Box*)orig_file->moov->iods;
		orig_file->moov->iods = NULL;
		e = gf_isom_clone_box((GF_Box *)orig_file->moov, (GF_Box **)&dest_file->moov);
		if (e) {
			gf_list_del(tracks);
			orig_file->moov->trackList = old_tracks;
			return e;
		}
		orig_file->moov->trackList = old_tracks;
		gf_list_del(tracks);
		orig_file->moov->iods = (GF_ObjectDescriptorBox*)iods;
		gf_list_add(dest_file->TopBoxes, dest_file->moov);

#ifndef GPAC_DISABLE_ISOM_FRAGMENTS
		if (dest_file->moov->mvex) {
			gf_isom_box_del((GF_Box *)dest_file->moov->mvex);
			dest_file->moov->mvex = NULL;
		}
#endif

		if (clone_tracks) {
			for (i=0; i<gf_list_count(orig_file->moov->trackList); i++) {
				GF_TrackBox *trak = (GF_TrackBox*)gf_list_get( orig_file->moov->trackList, i);
				if (!trak) continue;
				if (keep_hint_tracks || (trak->Media->handler->handlerType != GF_ISOM_MEDIA_HINT)) {
					e = gf_isom_clone_track(orig_file, i+1, dest_file, GF_FALSE, &dstTrack);
					if (e) return e;
				}
			}
			if (iods)
				gf_isom_clone_box((GF_Box *)orig_file->moov->iods, (GF_Box **)dest_file->moov->iods);
		} else {
			dest_file->moov->mvhd->nextTrackID = 1;
			gf_isom_clone_pl_indications(orig_file, dest_file);
		}
		dest_file->moov->mov = dest_file;
	}

	if (!keep_pssh) {
		i=0;
		while ((box = (GF_Box*)gf_list_get(dest_file->moov->other_boxes, i++))) {
			if (box->type == GF_ISOM_BOX_TYPE_PSSH) {
				i--;
				gf_list_rem(dest_file->moov->other_boxes, i);
				gf_isom_box_del(box);
			}
		}
	}

	//duplicate other boxes
	i=0;
	while ((box = (GF_Box*)gf_list_get(orig_file->TopBoxes, i++))) {
		switch(box->type) {
		case GF_ISOM_BOX_TYPE_MOOV:
		case GF_ISOM_BOX_TYPE_META:
		case GF_ISOM_BOX_TYPE_MDAT:
		case GF_ISOM_BOX_TYPE_FTYP:
		case GF_ISOM_BOX_TYPE_PDIN:
#ifndef	GPAC_DISABLE_ISOM_FRAGMENTS
		case GF_ISOM_BOX_TYPE_STYP:
		case GF_ISOM_BOX_TYPE_SIDX:
		case GF_ISOM_BOX_TYPE_SSIX:
		case GF_ISOM_BOX_TYPE_MOOF:
#endif
		case GF_ISOM_BOX_TYPE_JP:
			break;

		case GF_ISOM_BOX_TYPE_PSSH:
			if (!keep_pssh)
				break;

		default:
		{
			GF_Box *box2 = NULL;
			gf_isom_clone_box(box, &box2);
			gf_list_add(dest_file->TopBoxes, box2);
		}
		break;
		}
	}

	return GF_OK;
}

GF_EXPORT
GF_Err gf_isom_get_raw_user_data(GF_ISOFile *file, char **output, u32 *output_size)
{
	GF_BitStream *bs;
	GF_Err e;
	GF_Box *b;
	u32 i;

	*output = NULL;
	*output_size = 0;
	if (!file || !file->moov || (!file->moov->udta && !file->moov->other_boxes)) return GF_OK;
	bs = gf_bs_new(NULL, 0, GF_BITSTREAM_WRITE);

	if (file->moov->udta) {
		e = gf_isom_box_size( (GF_Box *) file->moov->udta);
		if (e) goto exit;
		e = gf_isom_box_write((GF_Box *) file->moov->udta, bs);
		if (e) goto exit;
	}
	i=0;
	while ((b = gf_list_enum(file->moov->other_boxes, &i))) {
		e = gf_isom_box_size( (GF_Box *) b);
		if (e) goto exit;
		e = gf_isom_box_write((GF_Box *) b, bs);
		if (e) goto exit;
	}

	gf_bs_get_content(bs, output, output_size);

exit:
	gf_bs_del(bs);
	return e;
}

GF_EXPORT
GF_Err gf_isom_get_track_template(GF_ISOFile *file, u32 track, char **output, u32 *output_size)
{
	GF_TrackBox *trak;
	GF_BitStream *bs;
	GF_DataReferenceBox *dref;
	GF_SampleTableBox *stbl, *stbl_temp;
	GF_SampleEncryptionBox *senc;

	*output = NULL;
	*output_size = 0;
	/*get orig sample desc and clone it*/
	trak = gf_isom_get_track_from_file(file, track);
	if (!trak || !trak->Media) return GF_BAD_PARAM;

	//don't serialize dref
	dref = trak->Media->information->dataInformation->dref;
	trak->Media->information->dataInformation->dref = NULL;

	//don't serialize stbl
	stbl = trak->Media->information->sampleTable;
	stbl_temp = (GF_SampleTableBox *) gf_isom_box_new(GF_ISOM_BOX_TYPE_STBL);
	/*do not clone sampleDescription table but create an emty one*/
	stbl_temp->SampleDescription = (GF_SampleDescriptionBox *) gf_isom_box_new(GF_ISOM_BOX_TYPE_STSD);

	/*clone sampleGroups description tables if any*/
	stbl_temp->sampleGroupsDescription = stbl->sampleGroupsDescription;
	trak->Media->information->sampleTable = stbl_temp;
	/*clone CompositionToDecode table, we may remove it later*/
	stbl_temp->CompositionToDecode = stbl->CompositionToDecode;

	//don't serialize senc
	senc = trak->sample_encryption;
	if (senc) {
		assert(trak->other_boxes);
		gf_list_del_item(trak->other_boxes, senc);
		trak->sample_encryption = NULL;
	}

	bs = gf_bs_new(NULL, 0, GF_BITSTREAM_WRITE);

	gf_isom_box_size( (GF_Box *) trak);
	gf_isom_box_write((GF_Box *) trak, bs);
	gf_bs_get_content(bs, output, output_size);
	gf_bs_del(bs);

	//restore our pointers
	trak->Media->information->dataInformation->dref = dref;
	trak->Media->information->sampleTable = stbl;
	if (senc) {
		trak->sample_encryption = senc;
		gf_list_add(trak->other_boxes, senc);
	}
	stbl_temp->sampleGroupsDescription = NULL;
	stbl_temp->CompositionToDecode = NULL;
	gf_isom_box_del((GF_Box *)stbl_temp);
	return GF_OK;

}

GF_EXPORT
GF_Err gf_isom_clone_track(GF_ISOFile *orig_file, u32 orig_track, GF_ISOFile *dest_file, Bool keep_data_ref, u32 *dest_track)
{
	GF_TrackBox *trak, *new_tk;
	GF_BitStream *bs;
	char *data;
	const char *buffer;
	u32 data_size;
	Double ts_scale;
	GF_Err e;
	GF_SampleEntryBox *entry;
	GF_SampleTableBox *stbl, *stbl_temp;
	GF_SampleEncryptionBox *senc;

	e = CanAccessMovie(dest_file, GF_ISOM_OPEN_WRITE);
	if (e) return e;
	gf_isom_insert_moov(dest_file);

	/*get orig sample desc and clone it*/
	trak = gf_isom_get_track_from_file(orig_file, orig_track);
	if (!trak || !trak->Media) return GF_BAD_PARAM;

	stbl = trak->Media->information->sampleTable;
	stbl_temp = (GF_SampleTableBox *) gf_isom_box_new(GF_ISOM_BOX_TYPE_STBL);
	/*clone sampleDescription table*/
	stbl_temp->SampleDescription = stbl->SampleDescription;
	/*also clone sampleGroups description tables if any*/
	stbl_temp->sampleGroupsDescription = stbl->sampleGroupsDescription;
	trak->Media->information->sampleTable = stbl_temp;
	/*clone CompositionToDecode table, we may remove it later*/
	stbl_temp->CompositionToDecode = stbl->CompositionToDecode;

	senc = trak->sample_encryption;
	if (senc) {
		assert(trak->other_boxes);
		gf_list_del_item(trak->other_boxes, senc);
		trak->sample_encryption = NULL;
	}

	bs = gf_bs_new(NULL, 0, GF_BITSTREAM_WRITE);

	gf_isom_box_size( (GF_Box *) trak);
	gf_isom_box_write((GF_Box *) trak, bs);
	gf_bs_get_content(bs, &data, &data_size);
	gf_bs_del(bs);
	bs = gf_bs_new(data, data_size, GF_BITSTREAM_READ);
	e = gf_isom_box_parse((GF_Box **) &new_tk, bs);
	gf_bs_del(bs);
	gf_free(data);
	trak->Media->information->sampleTable = stbl;
	if (senc) {
		trak->sample_encryption = senc;
		gf_list_add(trak->other_boxes, senc);
	}
	stbl_temp->SampleDescription = NULL;
	stbl_temp->sampleGroupsDescription = NULL;
	stbl_temp->CompositionToDecode = NULL;
	gf_isom_box_del((GF_Box *)stbl_temp);

	if (e) return e;


	/*create default boxes*/
	stbl = new_tk->Media->information->sampleTable;
	stbl->ChunkOffset = gf_isom_box_new(GF_ISOM_BOX_TYPE_STCO);
	stbl->SampleSize = (GF_SampleSizeBox *) gf_isom_box_new(GF_ISOM_BOX_TYPE_STSZ);
	stbl->SampleToChunk = (GF_SampleToChunkBox *) gf_isom_box_new(GF_ISOM_BOX_TYPE_STSC);
	stbl->TimeToSample = (GF_TimeToSampleBox *) gf_isom_box_new(GF_ISOM_BOX_TYPE_STTS);

	/*check trackID validity before adding track*/
	if (gf_isom_get_track_by_id(dest_file, new_tk->Header->trackID)) {
		u32 ID = 1;
		while (1) {
			if (RequestTrack(dest_file->moov, ID)) break;
			ID += 1;
			if (ID == 0xFFFFFFFF) break;
		}
		new_tk->Header->trackID = ID;
	}

	moov_AddBox((GF_Box*)dest_file->moov, (GF_Box *)new_tk);

	/*set originalID*/
	new_tk->originalID = trak->Header->trackID;
	/*set originalFile*/
	buffer = gf_isom_get_filename(orig_file);
	new_tk->originalFile = gf_crc_32(buffer, sizeof(buffer));

	/*rewrite edit list segmentDuration to new movie timescale*/
	ts_scale = dest_file->moov->mvhd->timeScale;
	ts_scale /= orig_file->moov->mvhd->timeScale;
	new_tk->Header->duration = (u64) (s64) ((s64) new_tk->Header->duration * ts_scale);
	if (new_tk->editBox && new_tk->editBox->editList) {
		u32 i, count = gf_list_count(new_tk->editBox->editList->entryList);
		for (i=0; i<count; i++) {
			GF_EdtsEntry *ent = (GF_EdtsEntry *)gf_list_get(new_tk->editBox->editList->entryList, i);
			ent->segmentDuration = (u64) (s64) ((s64) ent->segmentDuration * ts_scale);
		}
	}

	/*reset data ref*/
	if (!keep_data_ref) {
		gf_isom_box_array_del(new_tk->Media->information->dataInformation->dref->other_boxes);
		new_tk->Media->information->dataInformation->dref->other_boxes = gf_list_new();
		/*update data ref*/
		entry = (GF_SampleEntryBox*)gf_list_get(new_tk->Media->information->sampleTable->SampleDescription->other_boxes, 0);
		if (entry) {
			u32 dref;
			Media_CreateDataRef(dest_file, new_tk->Media->information->dataInformation->dref, NULL, NULL, &dref);
			entry->dataReferenceIndex = dref;
		}
	} else {
		u32 i;
		for (i=0; i<gf_list_count(new_tk->Media->information->dataInformation->dref->other_boxes); i++) {
			GF_DataEntryBox *dref_entry = (GF_DataEntryBox *)gf_list_get(new_tk->Media->information->dataInformation->dref->other_boxes, i);
			if (dref_entry->flags & 1) {
				dref_entry->flags &= ~1;
				e = Media_SetDrefURL((GF_DataEntryURLBox *)dref_entry, orig_file->fileName, dest_file->finalName);
				if (e) return e;
			}
		}
	}

	*dest_track = gf_list_count(dest_file->moov->trackList);

	if (dest_file->moov->mvhd->nextTrackID<= new_tk->Header->trackID)
		dest_file->moov->mvhd->nextTrackID = new_tk->Header->trackID+1;

	return GF_OK;
}

GF_Err gf_isom_clone_sample_descriptions(GF_ISOFile *the_file, u32 trackNumber, GF_ISOFile *orig_file, u32 orig_track, Bool reset_existing)
{
	u32 i;
	GF_TrackBox *dst_trak, *src_trak;
	GF_Err e = CanAccessMovie(the_file, GF_ISOM_OPEN_WRITE);
	if (e) return e;

	dst_trak = gf_isom_get_track_from_file(the_file, trackNumber);
	if (!dst_trak || !dst_trak->Media) return GF_BAD_PARAM;
	src_trak = gf_isom_get_track_from_file(orig_file, orig_track);
	if (!src_trak || !src_trak->Media) return GF_BAD_PARAM;

	if (reset_existing) {
		gf_isom_box_array_del(dst_trak->Media->information->sampleTable->SampleDescription->other_boxes);
		dst_trak->Media->information->sampleTable->SampleDescription->other_boxes = gf_list_new();
	}

	for (i=0; i<gf_list_count(src_trak->Media->information->sampleTable->SampleDescription->other_boxes); i++) {
		u32 outDesc;
		e = gf_isom_clone_sample_description(the_file, trackNumber, orig_file, orig_track, i+1, NULL, NULL, &outDesc);
		if (e) break;
	}
	return e;
}


GF_EXPORT
GF_Err gf_isom_clone_sample_description(GF_ISOFile *the_file, u32 trackNumber, GF_ISOFile *orig_file, u32 orig_track, u32 orig_desc_index, char *URLname, char *URNname, u32 *outDescriptionIndex)
{
	GF_TrackBox *trak;
	GF_BitStream *bs;
	char *data;
	u32 data_size;
	GF_Box *entry;
	GF_Err e;
	u32 dataRefIndex;
    u32 mtype;

	e = CanAccessMovie(the_file, GF_ISOM_OPEN_WRITE);
	if (e) return e;

	/*get orig sample desc and clone it*/
	trak = gf_isom_get_track_from_file(orig_file, orig_track);
	if (!trak || !trak->Media) return GF_BAD_PARAM;

	entry = (GF_Box*)gf_list_get(trak->Media->information->sampleTable->SampleDescription->other_boxes, orig_desc_index-1);
	if (!entry) return GF_BAD_PARAM;

	bs = gf_bs_new(NULL, 0, GF_BITSTREAM_WRITE);

	gf_isom_box_size(entry);
	gf_isom_box_write(entry, bs);
	gf_bs_get_content(bs, &data, &data_size);
	gf_bs_del(bs);
	bs = gf_bs_new(data, data_size, GF_BITSTREAM_READ);
	e = gf_isom_box_parse(&entry, bs);
	gf_bs_del(bs);
	gf_free(data);
	if (e) return e;

	/*get new track and insert clone*/
	trak = gf_isom_get_track_from_file(the_file, trackNumber);
	if (!trak || !trak->Media) goto exit;

	/*get or create the data ref*/
	e = Media_FindDataRef(trak->Media->information->dataInformation->dref, URLname, URNname, &dataRefIndex);
	if (e) goto exit;
	if (!dataRefIndex) {
		e = Media_CreateDataRef(the_file, trak->Media->information->dataInformation->dref, URLname, URNname, &dataRefIndex);
		if (e) goto exit;
	}
	if (!the_file->keep_utc)
		trak->Media->mediaHeader->modificationTime = gf_isom_get_mp4time();
	/*overwrite dref*/
	((GF_SampleEntryBox *)entry)->dataReferenceIndex = dataRefIndex;
	e = gf_list_add(trak->Media->information->sampleTable->SampleDescription->other_boxes, entry);
	*outDescriptionIndex = gf_list_count(trak->Media->information->sampleTable->SampleDescription->other_boxes);

	/*also clone track w/h info*/
    mtype = gf_isom_get_media_type(the_file, trackNumber);
	if (gf_isom_is_video_subtype(mtype) ) {
		gf_isom_set_visual_info(the_file, trackNumber, (*outDescriptionIndex), ((GF_VisualSampleEntryBox*)entry)->Width, ((GF_VisualSampleEntryBox*)entry)->Height);
	}
	return e;

exit:
	gf_isom_box_del(entry);
	return e;
}


GF_Err gf_isom_new_generic_sample_description(GF_ISOFile *movie, u32 trackNumber, char *URLname, char *URNname, GF_GenericSampleDescription *udesc, u32 *outDescriptionIndex)
{
	GF_TrackBox *trak;
	GF_Err e;
	u32 dataRefIndex;

	e = CanAccessMovie(movie, GF_ISOM_OPEN_WRITE);
	if (e) return e;

	trak = gf_isom_get_track_from_file(movie, trackNumber);
	if (!trak || !trak->Media || !udesc) return GF_BAD_PARAM;

	//get or create the data ref
	e = Media_FindDataRef(trak->Media->information->dataInformation->dref, URLname, URNname, &dataRefIndex);
	if (e) return e;
	if (!dataRefIndex) {
		e = Media_CreateDataRef(movie, trak->Media->information->dataInformation->dref, URLname, URNname, &dataRefIndex);
		if (e) return e;
	}
	if (!movie->keep_utc)
		trak->Media->mediaHeader->modificationTime = gf_isom_get_mp4time();

	if (gf_isom_is_video_subtype(trak->Media->handler->handlerType)) {
		GF_GenericVisualSampleEntryBox *entry;
		//create a new entry
		entry = (GF_GenericVisualSampleEntryBox*) gf_isom_box_new(GF_ISOM_BOX_TYPE_GNRV);
		if (!entry) return GF_OUT_OF_MEM;

		if (!udesc->codec_tag) {
			entry->EntryType = GF_ISOM_BOX_TYPE_UUID;
			memcpy(entry->uuid, udesc->UUID, sizeof(bin128));
		} else {
			entry->EntryType = udesc->codec_tag;
		}
		entry->dataReferenceIndex = dataRefIndex;
		entry->vendor = udesc->vendor_code;
		entry->version = udesc->version;
		entry->revision = udesc->revision;
		entry->temporal_quality = udesc->temporal_quality;
		entry->spatial_quality = udesc->spatial_quality;
		entry->Width = udesc->width;
		entry->Height = udesc->height;
		strcpy(entry->compressor_name, udesc->compressor_name);
		entry->color_table_index = -1;
		entry->frames_per_sample = 1;
		entry->horiz_res = udesc->h_res ? udesc->h_res : 0x00480000;
		entry->vert_res = udesc->v_res ? udesc->v_res : 0x00480000;
		entry->bit_depth = udesc->depth ? udesc->depth : 0x18;
		if (udesc->extension_buf && udesc->extension_buf_size) {
			entry->data = (char*)gf_malloc(sizeof(char) * udesc->extension_buf_size);
			if (!entry->data) {
				gf_isom_box_del((GF_Box *) entry);
				return GF_OUT_OF_MEM;
			}
			memcpy(entry->data, udesc->extension_buf, udesc->extension_buf_size);
			entry->data_size = udesc->extension_buf_size;
		}
		e = gf_list_add(trak->Media->information->sampleTable->SampleDescription->other_boxes, entry);
	}
	else if (trak->Media->handler->handlerType==GF_ISOM_MEDIA_AUDIO) {
		GF_GenericAudioSampleEntryBox *gena;
		//create a new entry
		gena = (GF_GenericAudioSampleEntryBox*) gf_isom_box_new(GF_ISOM_BOX_TYPE_GNRA);
		if (!gena) return GF_OUT_OF_MEM;

		if (!udesc->codec_tag) {
			gena->EntryType = GF_ISOM_BOX_TYPE_UUID;
			memcpy(gena->uuid, udesc->UUID, sizeof(bin128));
		} else {
			gena->EntryType = udesc->codec_tag;
		}
		gena->dataReferenceIndex = dataRefIndex;
		gena->vendor = udesc->vendor_code;
		gena->version = udesc->version;
		gena->revision = udesc->revision;
		gena->bitspersample = udesc->bits_per_sample ? udesc->bits_per_sample : 16;
		gena->channel_count = udesc->nb_channels ? udesc->nb_channels : 2;
		gena->samplerate_hi = udesc->samplerate;
		gena->samplerate_lo = 0;

		if (udesc->extension_buf && udesc->extension_buf_size) {
			gena->data = (char*)gf_malloc(sizeof(char) * udesc->extension_buf_size);
			if (!gena->data) {
				gf_isom_box_del((GF_Box *) gena);
				return GF_OUT_OF_MEM;
			}
			memcpy(gena->data, udesc->extension_buf, udesc->extension_buf_size);
			gena->data_size = udesc->extension_buf_size;
		}
		e = gf_list_add(trak->Media->information->sampleTable->SampleDescription->other_boxes, gena);
	}
	else {
		GF_GenericSampleEntryBox *genm;
		//create a new entry
		genm = (GF_GenericSampleEntryBox*) gf_isom_box_new(GF_ISOM_BOX_TYPE_GNRM);
		if (!genm) return GF_OUT_OF_MEM;

		if (!udesc->codec_tag) {
			genm->EntryType = GF_ISOM_BOX_TYPE_UUID;
			memcpy(genm->uuid, udesc->UUID, sizeof(bin128));
		} else {
			genm->EntryType = udesc->codec_tag;
		}
		genm->dataReferenceIndex = dataRefIndex;
		if (udesc->extension_buf && udesc->extension_buf_size) {
			genm->data = (char*)gf_malloc(sizeof(char) * udesc->extension_buf_size);
			if (!genm->data) {
				gf_isom_box_del((GF_Box *) genm);
				return GF_OUT_OF_MEM;
			}
			memcpy(genm->data, udesc->extension_buf, udesc->extension_buf_size);
			genm->data_size = udesc->extension_buf_size;
		}
		e = gf_list_add(trak->Media->information->sampleTable->SampleDescription->other_boxes, genm);
	}
	*outDescriptionIndex = gf_list_count(trak->Media->information->sampleTable->SampleDescription->other_boxes);
	return e;
}

//use carefully. Very useful when you made a lot of changes (IPMP, IPI, OCI, ...)
//THIS WILL REPLACE THE WHOLE DESCRIPTOR ...
GF_Err gf_isom_change_generic_sample_description(GF_ISOFile *movie, u32 trackNumber, u32 StreamDescriptionIndex, GF_GenericSampleDescription *udesc)
{
	GF_TrackBox *trak;
	GF_Err e;
	GF_GenericVisualSampleEntryBox *entry;

	e = CanAccessMovie(movie, GF_ISOM_OPEN_WRITE);
	if (e) return e;

	trak = gf_isom_get_track_from_file(movie, trackNumber);
	if (!trak || !trak->Media || !StreamDescriptionIndex) return GF_BAD_PARAM;

	entry = (GF_GenericVisualSampleEntryBox *)gf_list_get(trak->Media->information->sampleTable->SampleDescription->other_boxes, StreamDescriptionIndex-1);
	if (!entry) return GF_BAD_PARAM;
	if (entry->type == GF_ISOM_BOX_TYPE_GNRV) {
		entry->vendor = udesc->vendor_code;
		entry->version = udesc->version;
		entry->revision = udesc->revision;
		entry->temporal_quality = udesc->temporal_quality;
		entry->spatial_quality = udesc->spatial_quality;
		entry->Width = udesc->width;
		entry->Height = udesc->height;
		strcpy(entry->compressor_name, udesc->compressor_name);
		entry->color_table_index = -1;
		entry->frames_per_sample = 1;
		entry->horiz_res = udesc->h_res ? udesc->h_res : 0x00480000;
		entry->vert_res = udesc->v_res ? udesc->v_res : 0x00480000;
		entry->bit_depth = udesc->depth ? udesc->depth : 0x18;
		if (entry->data) gf_free(entry->data);
		entry->data = NULL;
		entry->data_size = 0;
		if (udesc->extension_buf && udesc->extension_buf_size) {
			entry->data = (char*)gf_malloc(sizeof(char) * udesc->extension_buf_size);
			if (!entry->data) {
				gf_isom_box_del((GF_Box *) entry);
				return GF_OUT_OF_MEM;
			}
			memcpy(entry->data, udesc->extension_buf, udesc->extension_buf_size);
			entry->data_size = udesc->extension_buf_size;
		}
		return GF_OK;
	} else if (entry->type == GF_ISOM_BOX_TYPE_GNRA) {
		GF_GenericAudioSampleEntryBox *gena = (GF_GenericAudioSampleEntryBox *)entry;
		gena->vendor = udesc->vendor_code;
		gena->version = udesc->version;
		gena->revision = udesc->revision;
		gena->bitspersample = udesc->bits_per_sample ? udesc->bits_per_sample : 16;
		gena->channel_count = udesc->nb_channels ? udesc->nb_channels : 2;
		gena->samplerate_hi = udesc->samplerate;
		gena->samplerate_lo = 0;
		if (gena->data) gf_free(gena->data);
		gena->data = NULL;
		gena->data_size = 0;

		if (udesc->extension_buf && udesc->extension_buf_size) {
			gena->data = (char*)gf_malloc(sizeof(char) * udesc->extension_buf_size);
			if (!gena->data) {
				gf_isom_box_del((GF_Box *) gena);
				return GF_OUT_OF_MEM;
			}
			memcpy(gena->data, udesc->extension_buf, udesc->extension_buf_size);
			gena->data_size = udesc->extension_buf_size;
		}
		return GF_OK;
	} else if (entry->type == GF_ISOM_BOX_TYPE_GNRM) {
		GF_GenericSampleEntryBox *genm = (GF_GenericSampleEntryBox *)entry;
		if (genm->data) gf_free(genm->data);
		genm->data = NULL;
		genm->data_size = 0;

		if (udesc->extension_buf && udesc->extension_buf_size) {
			genm->data = (char*)gf_malloc(sizeof(char) * udesc->extension_buf_size);
			if (!genm->data) {
				gf_isom_box_del((GF_Box *) genm);
				return GF_OUT_OF_MEM;
			}
			memcpy(genm->data, udesc->extension_buf, udesc->extension_buf_size);
			genm->data_size = udesc->extension_buf_size;
		}
		return GF_OK;
	}
	return GF_BAD_PARAM;
}

/*removes given stream description*/
GF_Err gf_isom_remove_sample_description(GF_ISOFile *movie, u32 trackNumber, u32 streamDescIndex)
{
	GF_TrackBox *trak;
	GF_Err e;
	GF_Box *entry;

	e = CanAccessMovie(movie, GF_ISOM_OPEN_WRITE);
	if (e) return e;
	trak = gf_isom_get_track_from_file(movie, trackNumber);
	if (!trak || !trak->Media || !streamDescIndex) return GF_BAD_PARAM;
	entry = (GF_Box*)gf_list_get(trak->Media->information->sampleTable->SampleDescription->other_boxes, streamDescIndex-1);
	if (!entry) return GF_BAD_PARAM;
	gf_list_rem(trak->Media->information->sampleTable->SampleDescription->other_boxes, streamDescIndex-1);
	gf_isom_box_del(entry);
	return GF_OK;
}

//sets a track reference
GF_EXPORT
GF_Err gf_isom_set_track_reference(GF_ISOFile *the_file, u32 trackNumber, u32 referenceType, u32 ReferencedTrackID)
{
	GF_Err e;
	GF_TrackBox *trak;
	GF_TrackReferenceBox *tref;
	GF_TrackReferenceTypeBox *dpnd;

	trak = gf_isom_get_track_from_file(the_file, trackNumber);
	if (!trak) return GF_BAD_PARAM;

	//no tref, create one
	tref = trak->References;
	if (!tref) {
		tref = (GF_TrackReferenceBox *) gf_isom_box_new(GF_ISOM_BOX_TYPE_TREF);
		e = trak_AddBox((GF_Box*)trak, (GF_Box *) tref);
		if (e) return e;
	}
	//find a ref of the given type
	e = Track_FindRef(trak, referenceType, &dpnd);
	if (e) return e;

	if (!dpnd) {
		dpnd = (GF_TrackReferenceTypeBox *) gf_isom_box_new(GF_ISOM_BOX_TYPE_REFT);
		dpnd->reference_type = referenceType;
		e = tref_AddBox((GF_Box*)tref, (GF_Box *)dpnd);
		if (e) return e;
	}
	//add the ref
	return reftype_AddRefTrack(dpnd, ReferencedTrackID, NULL);
}

//removes a track reference
GF_EXPORT
GF_Err gf_isom_remove_track_reference(GF_ISOFile *the_file, u32 trackNumber, u32 referenceType, u32 ReferenceIndex)
{
	GF_Err e;
	GF_TrackBox *trak;
	GF_TrackReferenceBox *tref;
	GF_TrackReferenceTypeBox *dpnd, *tmp;
	u32 i, k, *newIDs;
	trak = gf_isom_get_track_from_file(the_file, trackNumber);
	if (!trak || !ReferenceIndex) return GF_BAD_PARAM;

	//no tref, nothing to remove
	tref = trak->References;
	if (!tref) return GF_OK;
	//find a ref of the given type otherwise return
	e = Track_FindRef(trak, referenceType, &dpnd);
	if (e || !dpnd) return GF_OK;
	//remove the ref
	if (ReferenceIndex > dpnd->trackIDCount) return GF_BAD_PARAM;
	//last one
	if (dpnd->trackIDCount==1) {
		i=0;
		while ((tmp = (GF_TrackReferenceTypeBox *)gf_list_enum(tref->other_boxes, &i))) {
			if (tmp==dpnd) {
				gf_list_rem(tref->other_boxes, i-1);
				gf_isom_box_del((GF_Box *) dpnd);
				return GF_OK;
			}
		}
	}
	k = 0;
	newIDs = (u32*)gf_malloc(sizeof(u32)*(dpnd->trackIDCount-1));
	for (i=0; i<dpnd->trackIDCount; i++) {
		if (i+1 != ReferenceIndex) {
			newIDs[k] = dpnd->trackIDs[i];
			k++;
		}
	}
	gf_free(dpnd->trackIDs);
	dpnd->trackIDCount -= 1;
	dpnd->trackIDs = newIDs;
	return GF_OK;
}


//sets a track reference
GF_EXPORT
GF_Err gf_isom_remove_track_references(GF_ISOFile *the_file, u32 trackNumber)
{
	GF_TrackBox *trak;

	trak = gf_isom_get_track_from_file(the_file, trackNumber);
	if (!trak) return GF_BAD_PARAM;

	if (trak->References) {
		gf_isom_box_del((GF_Box *)trak->References);
		trak->References = NULL;
	}
	return GF_OK;
}



//changes track ID
GF_EXPORT
GF_Err gf_isom_set_track_id(GF_ISOFile *movie, u32 trackNumber, u32 trackID)
{
	GF_TrackReferenceTypeBox *ref;
	GF_TrackBox *trak, *a_trak;
	u32 i, j, k;

	trak = gf_isom_get_track_from_file(movie, trackNumber);
	if (trak && (trak->Header->trackID==trackID)) return GF_OK;
	a_trak = gf_isom_get_track_from_id(movie->moov, trackID);
	if (!movie || !trak || a_trak) return GF_BAD_PARAM;

	if (movie->moov->mvhd->nextTrackID<=trackID)
		movie->moov->mvhd->nextTrackID = trackID;

	/*rewrite all dependencies*/
	i=0;
	while ((a_trak = (GF_TrackBox*)gf_list_enum(movie->moov->trackList, &i))) {
		if (!a_trak->References) continue;
		j=0;
		while ((ref = (GF_TrackReferenceTypeBox *)gf_list_enum(a_trak->References->other_boxes, &j))) {
			for (k=0; k<ref->trackIDCount; k++) {
				if (ref->trackIDs[k]==trak->Header->trackID) {
					ref->trackIDs[k] = trackID;
					break;
				}
			}
		}
	}

	/*and update IOD if any*/
	if (movie->moov->iods && movie->moov->iods->descriptor) {
		GF_ES_ID_Inc *inc;
		GF_IsomObjectDescriptor *od = (GF_IsomObjectDescriptor *)movie->moov->iods->descriptor;
		u32 i = 0;
		while ((inc = (GF_ES_ID_Inc*)gf_list_enum(od->ES_ID_IncDescriptors, &i))) {
			if (inc->trackID==trak->Header->trackID) inc->trackID = trackID;
		}
	}
	trak->Header->trackID = trackID;
	return GF_OK;
}

/*force to rewrite all dependencies when the trackID of referenced track changes*/
GF_EXPORT
GF_Err gf_isom_rewrite_track_dependencies(GF_ISOFile *movie, u32 trackNumber)
{
	GF_TrackReferenceTypeBox *ref;
	GF_TrackBox *trak, *a_trak;
	u32 i, k;

	trak = gf_isom_get_track_from_file(movie, trackNumber);
	if (!trak)
		return GF_BAD_PARAM;
	if (!trak->References)
		return GF_OK;

	i=0;
	while ((ref = (GF_TrackReferenceTypeBox *)gf_list_enum(trak->References->other_boxes, &i))) {
		for (k=0; k < ref->trackIDCount; k++) {
			a_trak = gf_isom_get_track_from_original_id(movie->moov, ref->trackIDs[k], trak->originalFile);
			if (a_trak) {
				ref->trackIDs[k] = a_trak->Header->trackID;
			} else {
				a_trak = gf_isom_get_track_from_id(movie->moov, ref->trackIDs[k]);
				/*we should have a track with no original ID (not imported) - should we rewrite the dependency ?*/
				if (! a_trak || a_trak->originalID) return GF_BAD_PARAM;
			}
		}
	}

	return GF_OK;
}

GF_EXPORT
GF_Err gf_isom_modify_cts_offset(GF_ISOFile *the_file, u32 trackNumber, u32 sample_number, u32 offset)
{
	GF_TrackBox *trak = gf_isom_get_track_from_file(the_file, trackNumber);
	if (!trak) return GF_BAD_PARAM;
	if (!trak->Media->information->sampleTable->CompositionOffset) return GF_BAD_PARAM;
	if (!trak->Media->information->sampleTable->CompositionOffset->unpack_mode) return GF_BAD_PARAM;
	/*we're in unpack mode: one entry per sample*/
	trak->Media->information->sampleTable->CompositionOffset->entries[sample_number - 1].decodingOffset = offset;
	return GF_OK;
}

GF_EXPORT
GF_Err gf_isom_shift_cts_offset(GF_ISOFile *the_file, u32 trackNumber, s32 offset_shift)
{
	u32 i;
	GF_TrackBox *trak = gf_isom_get_track_from_file(the_file, trackNumber);
	if (!trak) return GF_BAD_PARAM;
	if (!trak->Media->information->sampleTable->CompositionOffset) return GF_BAD_PARAM;
	if (!trak->Media->information->sampleTable->CompositionOffset->unpack_mode) return GF_BAD_PARAM;

	for (i=0; i<trak->Media->information->sampleTable->CompositionOffset->nb_entries; i++) {
		/*we're in unpack mode: one entry per sample*/
		trak->Media->information->sampleTable->CompositionOffset->entries[i].decodingOffset -= offset_shift;
	}
	return GF_OK;
}

GF_Err gf_isom_remove_cts_info(GF_ISOFile *the_file, u32 trackNumber)
{
	GF_TrackBox *trak = gf_isom_get_track_from_file(the_file, trackNumber);
	if (!trak) return GF_BAD_PARAM;
	if (!trak->Media->information->sampleTable->CompositionOffset) return GF_OK;

	gf_isom_box_del((GF_Box *)trak->Media->information->sampleTable->CompositionOffset);
	trak->Media->information->sampleTable->CompositionOffset = NULL;
	return GF_OK;
}

GF_EXPORT
GF_Err gf_isom_set_cts_packing(GF_ISOFile *the_file, u32 trackNumber, Bool unpack)
{
	GF_Err e;
	GF_Err stbl_repackCTS(GF_CompositionOffsetBox *ctts);
	GF_Err stbl_unpackCTS(GF_SampleTableBox *stbl);

	GF_TrackBox *trak = gf_isom_get_track_from_file(the_file, trackNumber);
	if (!trak) return GF_BAD_PARAM;
	if (unpack) {
		if (!trak->Media->information->sampleTable->CompositionOffset) trak->Media->information->sampleTable->CompositionOffset = (GF_CompositionOffsetBox *) gf_isom_box_new(GF_ISOM_BOX_TYPE_CTTS);
		e = stbl_unpackCTS(trak->Media->information->sampleTable);
	} else {
		if (!trak->Media->information->sampleTable->CompositionOffset) return GF_OK;
		e = stbl_repackCTS(trak->Media->information->sampleTable->CompositionOffset);
	}
	if (e) return e;
	return SetTrackDuration(trak);
}

GF_EXPORT
GF_Err gf_isom_set_track_matrix(GF_ISOFile *the_file, u32 trackNumber, u32 matrix[9])
{
	GF_TrackBox *trak = gf_isom_get_track_from_file(the_file, trackNumber);
	if (!trak || !trak->Header) return GF_BAD_PARAM;
	memcpy(trak->Header->matrix, matrix, sizeof(trak->Header->matrix));
	return GF_OK;
}

GF_EXPORT
GF_Err gf_isom_set_track_layout_info(GF_ISOFile *the_file, u32 trackNumber, u32 width, u32 height, s32 translation_x, s32 translation_y, s16 layer)
{
	GF_TrackBox *trak = gf_isom_get_track_from_file(the_file, trackNumber);
	if (!trak || !trak->Header) return GF_BAD_PARAM;
	trak->Header->width = width;
	trak->Header->height = height;
	trak->Header->matrix[6] = translation_x;
	trak->Header->matrix[7] = translation_y;
	trak->Header->layer = layer;
	return GF_OK;
}

GF_Err gf_isom_set_track_name(GF_ISOFile *the_file, u32 trackNumber, char *name)
{
	GF_TrackBox *trak = gf_isom_get_track_from_file(the_file, trackNumber);
	if (!trak) return GF_BAD_PARAM;
	if (trak->name) gf_free(trak->name);
	trak->name = NULL;
	if (name) trak->name = gf_strdup(name);
	return GF_OK;
}
const char *gf_isom_get_track_name(GF_ISOFile *the_file, u32 trackNumber)
{
	GF_TrackBox *trak = gf_isom_get_track_from_file(the_file, trackNumber);
	if (!trak) return NULL;
	return trak->name;
}


GF_Err gf_isom_store_movie_config(GF_ISOFile *movie, Bool remove_all)
{
	u32 i, count, len;
	char *data;
	GF_BitStream *bs;
	bin128 binID;
	if (movie == NULL) return GF_BAD_PARAM;

	gf_isom_remove_user_data(movie, 0, GF_VENDOR_GPAC, binID);
	count = gf_isom_get_track_count(movie);
	for (i=0; i<count; i++) gf_isom_remove_user_data(movie, i+1, GF_VENDOR_GPAC, binID);

	if (remove_all) return GF_OK;

	bs = gf_bs_new(NULL, 0, GF_BITSTREAM_WRITE);
	/*update movie: storage mode and interleaving type*/
	gf_bs_write_u8(bs, 0xFE); /*marker*/
	gf_bs_write_u8(bs, movie->storageMode);
	gf_bs_write_u32(bs, movie->interleavingTime);
	gf_bs_get_content(bs, &data, &len);
	gf_bs_del(bs);
	gf_isom_add_user_data(movie, 0, GF_VENDOR_GPAC, binID, data, len);
	gf_free(data);
	/*update tracks: interleaving group/priority and track edit name*/
	for (i=0; i<count; i++) {
		u32 j;
		GF_TrackBox *trak = gf_isom_get_track_from_file(movie, i+1);
		bs = gf_bs_new(NULL, 0, GF_BITSTREAM_WRITE);
		gf_bs_write_u8(bs, 0xFE);	/*marker*/
		gf_bs_write_u32(bs, trak->Media->information->sampleTable->groupID);
		gf_bs_write_u32(bs, trak->Media->information->sampleTable->trackPriority);
		len = trak->name ? (u32) strlen(trak->name) : 0;
		gf_bs_write_u32(bs, len);
		for (j=0; j<len; j++) gf_bs_write_u8(bs, trak->name[j]);
		gf_bs_get_content(bs, &data, &len);
		gf_bs_del(bs);
		gf_isom_add_user_data(movie, i+1, GF_VENDOR_GPAC, binID, data, len);
		gf_free(data);
	}
	return GF_OK;
}


GF_Err gf_isom_load_movie_config(GF_ISOFile *movie)
{
	u32 i, count, len;
	char *data;
	GF_BitStream *bs;
	Bool found_cfg;
	bin128 binID;
	if (movie == NULL) return GF_BAD_PARAM;

	found_cfg = GF_FALSE;
	/*restore movie*/
	count = gf_isom_get_user_data_count(movie, 0, GF_VENDOR_GPAC, binID);
	for (i=0; i<count; i++) {
		data = NULL;
		gf_isom_get_user_data(movie, 0, GF_VENDOR_GPAC, binID, i+1, &data, &len);
		if (!data) continue;
		/*check marker*/
		if ((unsigned char) data[0] != 0xFE) {
			gf_free(data);
			continue;
		}
		bs = gf_bs_new(data, len, GF_BITSTREAM_READ);
		gf_bs_read_u8(bs);	/*marker*/
		movie->storageMode = gf_bs_read_u8(bs);
		movie->interleavingTime = gf_bs_read_u32(bs);
		gf_bs_del(bs);
		gf_free(data);
		found_cfg = GF_TRUE;
		break;
	}

	for (i=0; i<gf_isom_get_track_count(movie); i++) {
		u32 j;
		GF_TrackBox *trak = gf_isom_get_track_from_file(movie, i+1);
		count = gf_isom_get_user_data_count(movie, i+1, GF_VENDOR_GPAC, binID);
		for (j=0; j<count; j++) {
			data = NULL;
			gf_isom_get_user_data(movie, i+1, GF_VENDOR_GPAC, binID, j+1, &data, &len);
			if (!data) continue;
			/*check marker*/
			if ((unsigned char) data[0] != 0xFE) {
				gf_free(data);
				continue;
			}
			bs = gf_bs_new(data, len, GF_BITSTREAM_READ);
			gf_bs_read_u8(bs);	/*marker*/
			trak->Media->information->sampleTable->groupID = gf_bs_read_u32(bs);
			trak->Media->information->sampleTable->trackPriority = gf_bs_read_u32(bs);
			len = gf_bs_read_u32(bs);
			if (len) {
				u32 k;
				trak->name = (char*)gf_malloc(sizeof(char)*(len+1));
				for (k=0; k<len; k++) trak->name[k] = gf_bs_read_u8(bs);
				trak->name[k] = 0;
			}
			gf_bs_del(bs);
			gf_free(data);
			found_cfg = GF_TRUE;
			break;
		}
	}
	return found_cfg ? GF_OK : GF_NOT_SUPPORTED;
}

GF_EXPORT
GF_Err gf_isom_set_media_timescale(GF_ISOFile *the_file, u32 trackNumber, u32 newTS, Bool force_rescale)
{
	Double scale;
	GF_TrackBox *trak;
	trak = gf_isom_get_track_from_file(the_file, trackNumber);
	if (!trak || !trak->Media | !trak->Media->mediaHeader) return GF_BAD_PARAM;
	if (trak->Media->mediaHeader->timeScale==newTS) return GF_OK;

	scale = newTS;
	scale /= trak->Media->mediaHeader->timeScale;
	trak->Media->mediaHeader->timeScale = newTS;
	if (!force_rescale) {
		u32 i, k, idx;
		GF_SampleTableBox *stbl = trak->Media->information->sampleTable;
		u64 cur_dts;
		u64*DTSs = NULL;
		s64*CTSs = NULL;

		if (trak->editBox) {
			GF_EdtsEntry *ent;
			u32 i=0;
			while ((ent = (GF_EdtsEntry*)gf_list_enum(trak->editBox->editList->entryList, &i))) {
				ent->mediaTime = (u32) (scale*ent->mediaTime);
			}
		}
		if (! stbl || !stbl->TimeToSample) {
			return SetTrackDuration(trak);
		}

		idx = 0;
		cur_dts = 0;
		//unpack the DTSs
		DTSs = (u64*)gf_malloc(sizeof(u64) * (stbl->SampleSize->sampleCount) );
		CTSs = NULL;

		if (!DTSs) return GF_OUT_OF_MEM;
		if (stbl->CompositionOffset) {
			CTSs = (s64*)gf_malloc(sizeof(u64) * (stbl->SampleSize->sampleCount) );
		}

		for (i=0; i<stbl->TimeToSample->nb_entries; i++) {
			for (k=0; k<stbl->TimeToSample->entries[i].sampleCount; k++) {
				cur_dts += stbl->TimeToSample->entries[i].sampleDelta;
				DTSs[idx] = (u64) (cur_dts * scale);

				if (stbl->CompositionOffset) {
					s32 cts_o;
					stbl_GetSampleCTS(stbl->CompositionOffset, idx+1, &cts_o);
					CTSs[idx] = (s64) ( ((s64) cur_dts + cts_o) * scale);
				}
				idx++;
			}
		}
		//repack DTS
		if (stbl->SampleSize->sampleCount) {
			stbl->TimeToSample->entries = gf_realloc(stbl->TimeToSample->entries, sizeof(GF_SttsEntry)*stbl->SampleSize->sampleCount);
			memset(stbl->TimeToSample->entries, 0, sizeof(GF_SttsEntry)*stbl->SampleSize->sampleCount);
			stbl->TimeToSample->nb_entries = 1;
			stbl->TimeToSample->entries[0].sampleDelta = (u32) DTSs[0];
			stbl->TimeToSample->entries[0].sampleCount = 1;
			idx=0;
			for (i=1; i< stbl->SampleSize->sampleCount - 1; i++) {
				if (DTSs[i+1] - DTSs[i] == stbl->TimeToSample->entries[idx].sampleDelta) {
					stbl->TimeToSample->entries[idx].sampleCount++;
				} else {
					idx++;
					stbl->TimeToSample->entries[idx].sampleDelta = (u32) ( DTSs[i+1] - DTSs[i] );
					stbl->TimeToSample->entries[idx].sampleCount=1;
				}
			}
			stbl->TimeToSample->nb_entries = idx+1;
			stbl->TimeToSample->entries = gf_realloc(stbl->TimeToSample->entries, sizeof(GF_SttsEntry)*stbl->TimeToSample->nb_entries);
		}

		if (CTSs && stbl->SampleSize->sampleCount>0) {
			//repack CTS
			stbl->CompositionOffset->entries = gf_realloc(stbl->CompositionOffset->entries, sizeof(GF_DttsEntry)*stbl->SampleSize->sampleCount);
			memset(stbl->CompositionOffset->entries, 0, sizeof(GF_DttsEntry)*stbl->SampleSize->sampleCount);
			stbl->CompositionOffset->nb_entries = 1;
			stbl->CompositionOffset->entries[0].decodingOffset = (s32) (CTSs[0] - DTSs[0]);
			stbl->CompositionOffset->entries[0].sampleCount = 1;
			idx=0;
			for (i=1; i< stbl->SampleSize->sampleCount; i++) {
				s32 cts_o = (s32) (CTSs[i] - DTSs[i]);
				if (cts_o == stbl->CompositionOffset->entries[idx].decodingOffset) {
					stbl->CompositionOffset->entries[idx].sampleCount++;
				} else {
					idx++;
					stbl->CompositionOffset->entries[idx].decodingOffset = cts_o;
					stbl->CompositionOffset->entries[idx].sampleCount=1;
				}
			}
			stbl->CompositionOffset->nb_entries = idx+1;
			stbl->CompositionOffset->entries = gf_realloc(stbl->CompositionOffset->entries, sizeof(GF_DttsEntry)*stbl->CompositionOffset->nb_entries);

			gf_free(CTSs);
		}
		gf_free(DTSs);

		if (stbl->CompositionToDecode) {
			stbl->CompositionToDecode->compositionEndTime = (s32) (stbl->CompositionToDecode->compositionEndTime * scale);
			stbl->CompositionToDecode->compositionStartTime = (s32)(stbl->CompositionToDecode->compositionStartTime * scale);
			stbl->CompositionToDecode->compositionToDTSShift = (s32)(stbl->CompositionToDecode->compositionToDTSShift * scale);
			stbl->CompositionToDecode->greatestDecodeToDisplayDelta = (s32)(stbl->CompositionToDecode->greatestDecodeToDisplayDelta * scale);
			stbl->CompositionToDecode->leastDecodeToDisplayDelta = (s32)(stbl->CompositionToDecode->leastDecodeToDisplayDelta * scale);
		}
	}
	return SetTrackDuration(trak);
}

GF_EXPORT
Bool gf_isom_box_equal(GF_Box *a, GF_Box *b)
{
	Bool ret;
	char *data1, *data2;
	u32 data1_size, data2_size;
	GF_BitStream *bs;

	if (a == b) return GF_TRUE;
	if (!a || !b) return GF_FALSE;

	data1 = data2 = NULL;

	bs = gf_bs_new(NULL, 0, GF_BITSTREAM_WRITE);
	gf_isom_box_size(a);
	gf_isom_box_write(a, bs);
	gf_bs_get_content(bs, &data1, &data1_size);
	gf_bs_del(bs);

	bs = gf_bs_new(NULL, 0, GF_BITSTREAM_WRITE);
	gf_isom_box_size(b);
	gf_isom_box_write(b, bs);
	gf_bs_get_content(bs, &data2, &data2_size);
	gf_bs_del(bs);

	ret = GF_FALSE;
	if (data1_size == data2_size) {
		ret = (memcmp(data1, data2, sizeof(char)*data1_size) == 0) ? GF_TRUE : GF_FALSE;
	}
	gf_free(data1);
	gf_free(data2);
	return ret;
}

GF_EXPORT
Bool gf_isom_is_same_sample_description(GF_ISOFile *f1, u32 tk1, u32 sdesc_index1, GF_ISOFile *f2, u32 tk2, u32 sdesc_index2)
{
	u32 i, count;
	GF_TrackBox *trak1, *trak2;
	GF_ESD *esd1, *esd2;
	Bool need_memcmp, ret;
	GF_Box *a, *b;

	/*get orig sample desc and clone it*/
	trak1 = gf_isom_get_track_from_file(f1, tk1);
	if (!trak1 || !trak1->Media) return GF_FALSE;
	trak2 = gf_isom_get_track_from_file(f2, tk2);
	if (!trak2 || !trak2->Media) return GF_FALSE;

	if (trak1->Media->handler->handlerType != trak2->Media->handler->handlerType) return GF_FALSE;
	count = gf_list_count(trak1->Media->information->sampleTable->SampleDescription->other_boxes);
	if (count != gf_list_count(trak2->Media->information->sampleTable->SampleDescription->other_boxes)) {
		if (!sdesc_index1 && !sdesc_index2) return GF_FALSE;
	}

	need_memcmp = GF_TRUE;
	for (i=0; i<count; i++) {
		GF_Box *ent1 = (GF_Box *)gf_list_get(trak1->Media->information->sampleTable->SampleDescription->other_boxes, i);
		GF_Box *ent2 = (GF_Box *)gf_list_get(trak2->Media->information->sampleTable->SampleDescription->other_boxes, i);

		if (sdesc_index1) ent1 = (GF_Box *)gf_list_get(trak1->Media->information->sampleTable->SampleDescription->other_boxes, sdesc_index1 - 1);
		if (sdesc_index2) ent2 = (GF_Box *)gf_list_get(trak2->Media->information->sampleTable->SampleDescription->other_boxes, sdesc_index2 - 1);

		if (!ent1 || !ent2) return GF_FALSE;
		if (ent1->type != ent2->type) return GF_FALSE;

		switch (ent1->type) {
		/*for MPEG-4 streams, only compare decSpecInfo (bitrate may not be the same but that's not an issue)*/
		case GF_ISOM_BOX_TYPE_MP4S:
		case GF_ISOM_BOX_TYPE_MP4A:
		case GF_ISOM_BOX_TYPE_MP4V:
		case GF_ISOM_BOX_TYPE_ENCA:
		case GF_ISOM_BOX_TYPE_ENCV:
		case GF_ISOM_BOX_TYPE_RESV:
		case GF_ISOM_BOX_TYPE_ENCS:
			Media_GetESD(trak1->Media, sdesc_index1 ? sdesc_index1 : i+1, &esd1, GF_TRUE);
			Media_GetESD(trak2->Media, sdesc_index2 ? sdesc_index2 : i+1, &esd2, GF_TRUE);
			if (!esd1 || !esd2) continue;
			need_memcmp = GF_FALSE;
			if (esd1->decoderConfig->streamType != esd2->decoderConfig->streamType) return GF_FALSE;
			if (esd1->decoderConfig->objectTypeIndication != esd2->decoderConfig->objectTypeIndication) return GF_FALSE;
			if (!esd1->decoderConfig->decoderSpecificInfo && esd2->decoderConfig->decoderSpecificInfo) return GF_FALSE;
			if (esd1->decoderConfig->decoderSpecificInfo && !esd2->decoderConfig->decoderSpecificInfo) return GF_FALSE;
			if (!esd1->decoderConfig->decoderSpecificInfo || !esd2->decoderConfig->decoderSpecificInfo) continue;
			if (memcmp(esd1->decoderConfig->decoderSpecificInfo->data, esd2->decoderConfig->decoderSpecificInfo->data, sizeof(char)*esd1->decoderConfig->decoderSpecificInfo->dataLength)!=0) return GF_FALSE;
			break;
		case GF_ISOM_BOX_TYPE_HVT1:
			return GF_TRUE;
		case GF_ISOM_BOX_TYPE_AVC1:
		case GF_ISOM_BOX_TYPE_AVC2:
		case GF_ISOM_BOX_TYPE_AVC3:
		case GF_ISOM_BOX_TYPE_AVC4:
		case GF_ISOM_BOX_TYPE_SVC1:
		case GF_ISOM_BOX_TYPE_MVC1:
		case GF_ISOM_BOX_TYPE_HVC1:
		case GF_ISOM_BOX_TYPE_HEV1:
		case GF_ISOM_BOX_TYPE_HVC2:
		case GF_ISOM_BOX_TYPE_HEV2:
		case GF_ISOM_BOX_TYPE_LHE1:
		case GF_ISOM_BOX_TYPE_LHV1:
		case GF_ISOM_BOX_TYPE_AV01:
		{
			GF_MPEGVisualSampleEntryBox *avc1 = (GF_MPEGVisualSampleEntryBox *)ent1;
			GF_MPEGVisualSampleEntryBox *avc2 = (GF_MPEGVisualSampleEntryBox *)ent2;

			if (avc1->hevc_config)
				a = (GF_Box *) avc1->hevc_config;
			else if (avc1->lhvc_config)
				a = (GF_Box *) avc1->lhvc_config;
			else if (avc1->svc_config)
				a = (GF_Box *) avc1->svc_config;
			else if (avc1->mvc_config)
				a = (GF_Box *) avc1->mvc_config;
			else if (avc1->av1_config)
				a = (GF_Box *)avc1->av1_config;
			else
				a = (GF_Box *) avc1->avc_config;

			if (avc2->hevc_config)
				b = (GF_Box *) avc2->hevc_config;
			else if (avc2->lhvc_config)
				b = (GF_Box *) avc2->lhvc_config;
			else if (avc2->svc_config)
				b = (GF_Box *) avc2->svc_config;
			else if (avc2->mvc_config)
				b = (GF_Box *) avc2->mvc_config;
			else if (avc2->av1_config)
				b = (GF_Box *)avc2->av1_config;
			else
				b = (GF_Box *) avc2->avc_config;

			return gf_isom_box_equal(a,b);
		}
		break;
		case GF_ISOM_BOX_TYPE_LSR1:
		{
			GF_LASeRSampleEntryBox *lsr1 = (GF_LASeRSampleEntryBox *)ent1;
			GF_LASeRSampleEntryBox *lsr2 = (GF_LASeRSampleEntryBox *)ent2;
			if (lsr1->lsr_config && lsr2->lsr_config
			        && lsr1->lsr_config->hdr && lsr2->lsr_config->hdr
			        && (lsr1->lsr_config->hdr_size==lsr2->lsr_config->hdr_size)
			        && !memcmp(lsr1->lsr_config->hdr, lsr2->lsr_config->hdr, lsr2->lsr_config->hdr_size)
			   ) {
				return GF_TRUE;
			}
			return GF_FALSE;
		}
		break;
#ifndef GPAC_DISABLE_VTT
		case GF_ISOM_BOX_TYPE_WVTT:
		{
			GF_WebVTTSampleEntryBox *wvtt1 = (GF_WebVTTSampleEntryBox *)ent1;
			GF_WebVTTSampleEntryBox *wvtt2 = (GF_WebVTTSampleEntryBox *)ent2;
			if (wvtt1->config && wvtt2->config &&
			        (wvtt1->config->string && wvtt1->config->string && !strcmp(wvtt1->config->string, wvtt2->config->string))) {
				return GF_TRUE;
			}
			return GF_FALSE;
		}
		break;
#endif
		case GF_ISOM_BOX_TYPE_STPP:
		{
			GF_MetaDataSampleEntryBox *stpp1 = (GF_MetaDataSampleEntryBox *)ent1;
			GF_MetaDataSampleEntryBox *stpp2 = (GF_MetaDataSampleEntryBox *)ent2;
			if (stpp1->xml_namespace && stpp2->xml_namespace && !strcmp(stpp1->xml_namespace, stpp2->xml_namespace)) {
				return GF_TRUE;
			}
			return GF_FALSE;
		}
		break;
		case GF_ISOM_BOX_TYPE_SBTT:
		{
			return GF_FALSE;
		}
		break;
		case GF_ISOM_BOX_TYPE_STXT:
		{
			GF_MetaDataSampleEntryBox *stxt1 = (GF_MetaDataSampleEntryBox *)ent1;
			GF_MetaDataSampleEntryBox *stxt2 = (GF_MetaDataSampleEntryBox *)ent2;
			if (stxt1->mime_type && stxt2->mime_type &&
			        ( (!stxt1->config && !stxt2->config) ||
			          (stxt1->config && stxt2->config && stxt1->config->config && stxt2->config->config &&
			           !strcmp(stxt1->config->config, stxt2->config->config)))) {
				return GF_TRUE;
			}
			return GF_FALSE;
		}
		case GF_ISOM_BOX_TYPE_MP3:
			return GF_TRUE;
		break;
		}

		if (sdesc_index1 && sdesc_index2) break;
	}
	if (!need_memcmp) return GF_TRUE;
	a = (GF_Box *)trak1->Media->information->sampleTable->SampleDescription;
	b = (GF_Box *)trak2->Media->information->sampleTable->SampleDescription;
	//we ignore all bitrate boxes when comparing the box, disable their writing
	gf_isom_registry_disable(GF_ISOM_BOX_TYPE_BTRT, GF_TRUE);
	ret = gf_isom_box_equal(a,b);
	//re-enable btrt writing
	gf_isom_registry_disable(GF_ISOM_BOX_TYPE_BTRT, GF_FALSE);

	return ret;
}

GF_EXPORT
u64 gf_isom_estimate_size(GF_ISOFile *movie)
{
	GF_Err e;
	GF_Box *a;
	u32 i, count;
	u64 mdat_size;
	if (!movie || !movie->moov) return 0;

	mdat_size = 0;
	count = gf_list_count(movie->moov->trackList);
	for (i=0; i<count; i++) {
		mdat_size += gf_isom_get_media_data_size(movie, i+1);
	}
	if (mdat_size) {
		mdat_size += 8;
		if (mdat_size > 0xFFFFFFFF) mdat_size += 8;
	}

	i=0;
	while ((a = (GF_Box*)gf_list_enum(movie->TopBoxes, &i))) {
		e = gf_isom_box_size(a);
		if (e == GF_OK)
			mdat_size += a->size;
	}
	return mdat_size;
}


//set shadowing on/off
GF_Err gf_isom_remove_sync_shadows(GF_ISOFile *movie, u32 trackNumber)
{
	GF_TrackBox *trak;
	GF_SampleTableBox *stbl;

	if (movie->openMode == GF_ISOM_OPEN_READ) return GF_ISOM_INVALID_MODE;
	trak = gf_isom_get_track_from_file(movie, trackNumber);
	if (!trak) return GF_BAD_PARAM;

	stbl = trak->Media->information->sampleTable;
	if (stbl->ShadowSync) {
		gf_isom_box_del((GF_Box *) stbl->ShadowSync);
		stbl->ShadowSync = NULL;
	}
	return GF_OK;
}

//fill the sync shadow table
GF_Err gf_isom_set_sync_shadow(GF_ISOFile *movie, u32 trackNumber, u32 sampleNumber, u32 syncSample)
{
	GF_TrackBox *trak;
	GF_SampleTableBox *stbl;
	SAPType isRAP;
	GF_Err e;

	if (movie->openMode == GF_ISOM_OPEN_READ) return GF_ISOM_INVALID_MODE;
	trak = gf_isom_get_track_from_file(movie, trackNumber);
	if (!trak || !sampleNumber || !syncSample) return GF_BAD_PARAM;

	stbl = trak->Media->information->sampleTable;
	if (!stbl->ShadowSync) stbl->ShadowSync = (GF_ShadowSyncBox *) gf_isom_box_new(GF_ISOM_BOX_TYPE_STSH);

	//if no sync, skip
	if (!stbl->SyncSample) return GF_OK;
	//else set the sync shadow.
	//if the sample is sync, ignore
	e = stbl_GetSampleRAP(stbl->SyncSample, sampleNumber, &isRAP, NULL, NULL);
	if (e) return e;
	if (isRAP) return GF_OK;
	//if the shadowing sample is not sync, error
	e = stbl_GetSampleRAP(stbl->SyncSample, syncSample, &isRAP, NULL, NULL);
	if (e) return e;
	if (!isRAP) return GF_BAD_PARAM;

	return stbl_SetSyncShadow(stbl->ShadowSync, sampleNumber, syncSample);
}

//set the GroupID of a track (only used for interleaving)
GF_Err gf_isom_set_track_interleaving_group(GF_ISOFile *movie, u32 trackNumber, u32 GroupID)
{
	GF_TrackBox *trak;

	if (movie->openMode != GF_ISOM_OPEN_EDIT) return GF_ISOM_INVALID_MODE;
	trak = gf_isom_get_track_from_file(movie, trackNumber);
	if (!trak || !GroupID) return GF_BAD_PARAM;

	trak->Media->information->sampleTable->groupID = GroupID;
	return GF_OK;
}


//set the Priority of a track within a Group (only used for tight interleaving)
//Priority ranges from 1 to 9
GF_Err gf_isom_set_track_priority_in_group(GF_ISOFile *movie, u32 trackNumber, u32 Priority)
{
	GF_TrackBox *trak;

	if (movie->openMode != GF_ISOM_OPEN_EDIT) return GF_ISOM_INVALID_MODE;
	trak = gf_isom_get_track_from_file(movie, trackNumber);
	if (!trak || !Priority) return GF_BAD_PARAM;

	trak->Media->information->sampleTable->trackPriority = Priority > 255 ? 255 : Priority;
	return GF_OK;
}

//set the max SamplesPerChunk (for file optimization)
GF_Err gf_isom_set_max_samples_per_chunk(GF_ISOFile *movie, u32 trackNumber, u32 maxSamplesPerChunk)
{
	GF_TrackBox *trak;

	if (movie->openMode == GF_ISOM_OPEN_READ) return GF_ISOM_INVALID_MODE;
	trak = gf_isom_get_track_from_file(movie, trackNumber);
	if (!trak || !maxSamplesPerChunk) return GF_BAD_PARAM;

	trak->Media->information->sampleTable->MaxSamplePerChunk = maxSamplesPerChunk;
	return GF_OK;
}


GF_EXPORT
GF_Err gf_isom_set_extraction_slc(GF_ISOFile *the_file, u32 trackNumber, u32 StreamDescriptionIndex, GF_SLConfig *slConfig)
{
	GF_TrackBox *trak;
	GF_SampleEntryBox *entry;
	GF_Err e;
	GF_SLConfig **slc;

	trak = gf_isom_get_track_from_file(the_file, trackNumber);
	if (!trak) return GF_BAD_PARAM;

	e = Media_GetSampleDesc(trak->Media, StreamDescriptionIndex, &entry, NULL);
	if (e) return e;

	//we must be sure we are not using a remote ESD
	switch (entry->type) {
	case GF_ISOM_BOX_TYPE_MP4S:
		if (((GF_MPEGSampleEntryBox *)entry)->esd->desc->slConfig->predefined != SLPredef_MP4) return GF_BAD_PARAM;
		slc = & ((GF_MPEGSampleEntryBox *)entry)->slc;
		break;
	case GF_ISOM_BOX_TYPE_MP4A:
		if (((GF_MPEGAudioSampleEntryBox *)entry)->esd->desc->slConfig->predefined != SLPredef_MP4) return GF_BAD_PARAM;
		slc = & ((GF_MPEGAudioSampleEntryBox *)entry)->slc;
		break;
	case GF_ISOM_BOX_TYPE_MP4V:
		if (((GF_MPEGVisualSampleEntryBox *)entry)->esd->desc->slConfig->predefined != SLPredef_MP4) return GF_BAD_PARAM;
		slc = & ((GF_MPEGVisualSampleEntryBox *)entry)->slc;
		break;
	default:
		return GF_BAD_PARAM;
	}

	if (*slc) {
		gf_odf_desc_del((GF_Descriptor *)*slc);
		*slc = NULL;
	}
	if (!slConfig) return GF_OK;
	//finally duplicate the SL
	return gf_odf_desc_copy((GF_Descriptor *) slConfig, (GF_Descriptor **) slc);
}


GF_Err gf_isom_get_extraction_slc(GF_ISOFile *the_file, u32 trackNumber, u32 StreamDescriptionIndex, GF_SLConfig **slConfig)
{
	GF_TrackBox *trak;
	GF_SampleEntryBox *entry;
	GF_Err e;
	GF_SLConfig *slc;

	trak = gf_isom_get_track_from_file(the_file, trackNumber);
	if (!trak) return GF_BAD_PARAM;

	e = Media_GetSampleDesc(trak->Media, StreamDescriptionIndex, &entry, NULL);
	if (e) return e;

	//we must be sure we are not using a remote ESD
	slc = NULL;
	*slConfig = NULL;
	switch (entry->type) {
	case GF_ISOM_BOX_TYPE_MP4S:
		if (((GF_MPEGSampleEntryBox *)entry)->esd->desc->slConfig->predefined != SLPredef_MP4) return GF_BAD_PARAM;
		slc = ((GF_MPEGSampleEntryBox *)entry)->slc;
		break;
	case GF_ISOM_BOX_TYPE_MP4A:
		if (((GF_MPEGAudioSampleEntryBox *)entry)->esd->desc->slConfig->predefined != SLPredef_MP4) return GF_BAD_PARAM;
		slc = ((GF_MPEGAudioSampleEntryBox *)entry)->slc;
		break;
	case GF_ISOM_BOX_TYPE_MP4V:
		if (((GF_MPEGVisualSampleEntryBox *)entry)->esd->desc->slConfig->predefined != SLPredef_MP4) return GF_BAD_PARAM;
		slc = ((GF_MPEGVisualSampleEntryBox *)entry)->slc;
		break;
	default:
		return GF_BAD_PARAM;
	}

	if (!slc) return GF_OK;
	//finally duplicate the SL
	return gf_odf_desc_copy((GF_Descriptor *) slc, (GF_Descriptor **) slConfig);
}


u32 gf_isom_get_track_group(GF_ISOFile *the_file, u32 trackNumber)
{
	GF_TrackBox *trak;
	trak = gf_isom_get_track_from_file(the_file, trackNumber);
	if (!trak) return 0;
	return trak->Media->information->sampleTable->groupID;
}


u32 gf_isom_get_track_priority_in_group(GF_ISOFile *the_file, u32 trackNumber)
{
	GF_TrackBox *trak;
	trak = gf_isom_get_track_from_file(the_file, trackNumber);
	if (!trak) return 0;
	return trak->Media->information->sampleTable->trackPriority;
}


GF_EXPORT
GF_Err gf_isom_make_interleave(GF_ISOFile *file, Double TimeInSec)
{
	GF_Err e;
	if (gf_isom_get_mode(file) < GF_ISOM_OPEN_EDIT) return GF_BAD_PARAM;
	e = gf_isom_set_storage_mode(file, GF_ISOM_STORE_DRIFT_INTERLEAVED);
	if (e) return e;
	return gf_isom_set_interleave_time(file, (u32) (TimeInSec * gf_isom_get_timescale(file)));
}


GF_EXPORT
GF_Err gf_isom_set_handler_name(GF_ISOFile *the_file, u32 trackNumber, const char *nameUTF8)
{
	GF_TrackBox *trak;
	trak = gf_isom_get_track_from_file(the_file, trackNumber);
	if (!trak) return GF_BAD_PARAM;
	if (trak->Media->handler->nameUTF8) gf_free(trak->Media->handler->nameUTF8);
	trak->Media->handler->nameUTF8 = NULL;

	if (!nameUTF8) return GF_OK;

	if (!strnicmp(nameUTF8, "file://", 7)) {
		u8 BOM[4];
		FILE *f = gf_fopen(nameUTF8+7, "rb");
		u64 size;
		if (!f) return GF_URL_ERROR;
		gf_fseek(f, 0, SEEK_END);
		size = gf_ftell(f);
		gf_fseek(f, 0, SEEK_SET);
		if (3!=fread(BOM, sizeof(char), 3, f)) {
			gf_fclose(f);
			return GF_CORRUPTED_DATA;
		}
		/*skip BOM if any*/
		if ((BOM[0]==0xEF) && (BOM[1]==0xBB) && (BOM[2]==0xBF)) size -= 3;
		else if ((BOM[0]==0xEF) || (BOM[0]==0xFF)) {
			gf_fclose(f);
			return GF_BAD_PARAM;
		}
		else gf_fseek(f, 0, SEEK_SET);
		trak->Media->handler->nameUTF8 = (char*)gf_malloc(sizeof(char)*(size_t)(size+1));
		size = fread(trak->Media->handler->nameUTF8, sizeof(char), (size_t)size, f);
		trak->Media->handler->nameUTF8[size] = 0;
		gf_fclose(f);
	} else {
		u32 i, j, len;
		char szOrig[1024], szLine[1024];
		strcpy(szOrig, nameUTF8);
		j=0;
		len = (u32) strlen(szOrig);
		for (i=0; i<len; i++) {
			if (szOrig[i] & 0x80) {
				/*non UTF8 (likely some win-CP)*/
				if ( (szOrig[i+1] & 0xc0) != 0x80) {
					szLine[j] = 0xc0 | ( (szOrig[i] >> 6) & 0x3 );
					j++;
					szOrig[i] &= 0xbf;
				}
				/*UTF8 2 bytes char */
				else if ( (szOrig[i] & 0xe0) == 0xc0) {
					szLine[j] = szOrig[i];
					i++;
					j++;
				}
				/*UTF8 3 bytes char */
				else if ( (szOrig[i] & 0xf0) == 0xe0) {
					szLine[j] = szOrig[i];
					i++;
					j++;
					szLine[j] = szOrig[i];
					i++;
					j++;
				}
				/*UTF8 4 bytes char */
				else if ( (szOrig[i] & 0xf8) == 0xf0) {
					szLine[j] = szOrig[i];
					i++;
					j++;
					szLine[j] = szOrig[i];
					i++;
					j++;
					szLine[j] = szOrig[i];
					i++;
					j++;
				}
			}
			szLine[j] = szOrig[i];
			j++;
		}
		szLine[j] = 0;
		trak->Media->handler->nameUTF8 = gf_strdup(szLine);
	}
	return GF_OK;
}

GF_Err gf_isom_clone_root_od(GF_ISOFile *input, GF_ISOFile *output)
{
	GF_List *esds;
	GF_Err e;
	u32 i;
	GF_Descriptor *desc;

	e = gf_isom_remove_root_od(output);
	if (e) return e;
	if (!input->moov || !input->moov->iods || !input->moov->iods->descriptor) return GF_OK;
	gf_isom_insert_moov(output);
	e = AddMovieIOD(output->moov, 0);
	if (e) return e;
	if (output->moov->iods->descriptor) gf_odf_desc_del(output->moov->iods->descriptor);
	output->moov->iods->descriptor = NULL;
	gf_odf_desc_copy(input->moov->iods->descriptor, &output->moov->iods->descriptor);

	switch (output->moov->iods->descriptor->tag) {
	case GF_ODF_ISOM_IOD_TAG:
		esds = ((GF_IsomInitialObjectDescriptor *)output->moov->iods->descriptor)->ES_ID_IncDescriptors;
		break;
	case GF_ODF_ISOM_OD_TAG:
		esds = ((GF_IsomObjectDescriptor *)output->moov->iods->descriptor)->ES_ID_IncDescriptors;
		break;
	default:
		return GF_ISOM_INVALID_FILE;
	}

	//get the desc
	i=0;
	while ((desc = (GF_Descriptor*)gf_list_enum(esds, &i))) {
		gf_odf_desc_del(desc);
		gf_list_rem(esds, i-1);
	}
	return GF_OK;
}

GF_EXPORT
GF_Err gf_isom_set_media_type(GF_ISOFile *movie, u32 trackNumber, u32 new_type)
{
	GF_TrackBox *trak = gf_isom_get_track_from_file(movie, trackNumber);
	if (!trak || !new_type) return GF_BAD_PARAM;
	trak->Media->handler->handlerType = new_type;
	return GF_OK;
}

GF_EXPORT
GF_Err gf_isom_set_media_subtype(GF_ISOFile *movie, u32 trackNumber, u32 sampleDescriptionIndex, u32 new_type)
{
	GF_SampleEntryBox*entry;
	GF_TrackBox *trak = gf_isom_get_track_from_file(movie, trackNumber);
	if (!trak || !sampleDescriptionIndex || !new_type) return GF_BAD_PARAM;

	entry = (GF_SampleEntryBox*)gf_list_get(trak->Media->information->sampleTable->SampleDescription->other_boxes, sampleDescriptionIndex - 1);
	if (!entry) return GF_BAD_PARAM;
	entry->type = new_type;
	return GF_OK;
}


GF_EXPORT
GF_Err gf_isom_set_JPEG2000(GF_ISOFile *mov, Bool set_on)
{
	if (!mov) return GF_BAD_PARAM;
	mov->is_jp2 = set_on;
	return GF_OK;
}

GF_Err gf_isom_remove_uuid(GF_ISOFile *movie, u32 trackNumber, bin128 UUID)
{
	u32 i, count;
	GF_List *list;

	if (trackNumber==(u32) -1) {
		if (!movie) return GF_BAD_PARAM;
		list = movie->TopBoxes;
	} else if (trackNumber) {
		GF_TrackBox *trak = gf_isom_get_track_from_file(movie, trackNumber);
		if (!trak) return GF_BAD_PARAM;
		list = trak->other_boxes;
	} else {
		if (!movie) return GF_BAD_PARAM;
		list = movie->moov->other_boxes;
	}

	count = list ? gf_list_count(list) : 0;
	for (i=0; i<count; i++) {
		GF_UnknownUUIDBox *uuid = (GF_UnknownUUIDBox *)gf_list_get(list, i);
		if (uuid->type != GF_ISOM_BOX_TYPE_UUID) continue;
		if (memcmp(UUID, uuid->uuid, sizeof(bin128))) continue;
		gf_list_rem(list, i);
		i--;
		count--;
		gf_isom_box_del((GF_Box*)uuid);
	}
	return GF_OK;
}

GF_EXPORT
GF_Err gf_isom_add_uuid(GF_ISOFile *movie, u32 trackNumber, bin128 UUID, const char *data, u32 data_size)
{
	GF_List *list;
	GF_Box *box;
	GF_UnknownUUIDBox *uuid;

	if (!data_size || !data) return GF_OK;

	if (trackNumber==(u32) -1) {
		if (!movie) return GF_BAD_PARAM;
		list = movie->TopBoxes;
	} else if (trackNumber) {
		GF_TrackBox *trak = gf_isom_get_track_from_file(movie, trackNumber);
		if (!trak) return GF_BAD_PARAM;
		if (!trak->other_boxes) trak->other_boxes = gf_list_new();
		list = trak->other_boxes;
	} else {
		if (!movie) return GF_BAD_PARAM;
		if (!movie->moov->other_boxes) movie->moov->other_boxes = gf_list_new();
		list = movie->moov->other_boxes;
	}

	box = gf_isom_box_new(gf_isom_solve_uuid_box((char *) UUID));
	uuid = (GF_UnknownUUIDBox*)box;
	uuid->internal_4cc = gf_isom_solve_uuid_box((char *) UUID);
	memcpy(uuid->uuid, UUID, sizeof(bin128));
	uuid->dataSize = data_size;
	uuid->data = (char*)gf_malloc(sizeof(char)*data_size);
	memcpy(uuid->data, data, sizeof(char)*data_size);
	gf_list_add(list, uuid);
	return GF_OK;
}

/*Apple extensions*/

GF_EXPORT
GF_Err gf_isom_apple_set_tag(GF_ISOFile *mov, u32 tag, const char *data, u32 data_len)
{
	GF_BitStream *bs;
	GF_Err e;
	GF_ItemListBox *ilst;
	GF_MetaBox *meta;
	GF_ListItemBox *info;
	u32 btype, i;


	e = CanAccessMovie(mov, GF_ISOM_OPEN_WRITE);
	if (e) return e;

	meta = gf_isom_apple_create_meta_extensions(mov);
	if (!meta) return GF_BAD_PARAM;

	ilst = gf_ismo_locate_box(meta->other_boxes, GF_ISOM_BOX_TYPE_ILST, NULL);
	if (!ilst) {
		ilst = (GF_ItemListBox *) gf_isom_box_new(GF_ISOM_BOX_TYPE_ILST);
		if (!meta->other_boxes) meta->other_boxes = gf_list_new();
		gf_list_add(meta->other_boxes, ilst);
	}

	if (tag==GF_ISOM_ITUNE_GENRE) {
		btype = data ? GF_ISOM_BOX_TYPE_0xA9GEN : GF_ISOM_BOX_TYPE_GNRE;
	} else {
		btype = tag;
	}
	/*remove tag*/
	i = 0;
	while ((info = (GF_ListItemBox*)gf_list_enum(ilst->other_boxes, &i))) {
		if (info->type==btype) {
			gf_list_rem(ilst->other_boxes, i-1);
			gf_isom_box_del((GF_Box *) info);
			info = NULL;
			break;
		}
	}

	if (data != NULL) {
		info = (GF_ListItemBox *)gf_isom_box_new(btype);
		if (info == NULL) return GF_OUT_OF_MEM;
		switch (btype) {
		case GF_ISOM_BOX_TYPE_TRKN:
		case GF_ISOM_BOX_TYPE_DISK:
		case GF_ISOM_BOX_TYPE_GNRE:
			info->data->flags = 0x0;
			break;
		case GF_ISOM_BOX_TYPE_PGAP:
		case GF_ISOM_BOX_TYPE_CPIL:
			info->data->flags = 0x15;
			break;
		default:
			info->data->flags = 0x1;
			break;
		}
		if (tag==GF_ISOM_ITUNE_COVER_ART) {
			if (data_len & 0x80000000) {
				data_len = (data_len & 0x7FFFFFFF);
				info->data->flags = 14;
			} else {
				info->data->flags = 13;
			}
		}
		info->data->dataSize = data_len;
		info->data->data = (char*)gf_malloc(sizeof(char)*data_len);
		memcpy(info->data->data , data, sizeof(char)*data_len);
	}
	else if (data_len && (tag==GF_ISOM_ITUNE_GENRE)) {
		info = (GF_ListItemBox *)gf_isom_box_new(btype);
		if (info == NULL) return GF_OUT_OF_MEM;
		bs = gf_bs_new(NULL, 0, GF_BITSTREAM_WRITE);
		gf_bs_write_u16(bs, data_len);
		gf_bs_get_content(bs, & info->data->data, &info->data->dataSize);
		info->data->flags = 0x0;
		gf_bs_del(bs);
	} else if (data_len && (tag==GF_ISOM_ITUNE_COMPILATION)) {
		info = (GF_ListItemBox *)gf_isom_box_new(btype);
		if (info == NULL) return GF_OUT_OF_MEM;
		info->data->data = (char*)gf_malloc(sizeof(char));
		info->data->data[0] = 1;
		info->data->dataSize = 1;
		info->data->flags = 21;
	} else if (data_len && (tag==GF_ISOM_ITUNE_TEMPO)) {
		info = (GF_ListItemBox *)gf_isom_box_new(btype);
		if (info == NULL) return GF_OUT_OF_MEM;
		bs = gf_bs_new(NULL, 0, GF_BITSTREAM_WRITE);
		gf_bs_write_u16(bs, data_len);
		gf_bs_get_content(bs, &info->data->data, &info->data->dataSize);
		info->data->flags = 0x15;
		gf_bs_del(bs);
	}

	if (!info || (tag==GF_ISOM_ITUNE_ALL) ) {
		if (!gf_list_count(ilst->other_boxes) || (tag==GF_ISOM_ITUNE_ALL) ) {
			gf_list_del_item(meta->other_boxes, ilst);
			gf_isom_box_del((GF_Box *) ilst);
		}
		return GF_OK;
	}

	return gf_list_add(ilst->other_boxes, info);
}

GF_EXPORT
GF_Err gf_isom_set_alternate_group_id(GF_ISOFile *movie, u32 trackNumber, u32 groupId)
{
	GF_TrackBox *trak = gf_isom_get_track_from_file(movie, trackNumber);
	if (!trak) return GF_BAD_PARAM;
	trak->Header->alternate_group = groupId;
	return GF_OK;
}


GF_EXPORT
GF_Err gf_isom_set_track_switch_parameter(GF_ISOFile *movie, u32 trackNumber, u32 trackRefGroup, Bool is_switch_group, u32 *switchGroupID, u32 *criteriaList, u32 criteriaListCount)
{
	GF_TrackSelectionBox *tsel;
	GF_TrackBox *trak;
	GF_UserDataMap *map;
	GF_Err e;
	u32 alternateGroupID = 0;
	u32 next_switch_group_id = 0;

	trak = gf_isom_get_track_from_file(movie, trackNumber);
	if (!trak || !switchGroupID) return GF_BAD_PARAM;


	if (trackRefGroup) {
		GF_TrackBox *trak_ref = gf_isom_get_track_from_file(movie, trackRefGroup);
		if (trak_ref != trak) {
			if (!trak_ref || !trak_ref->Header->alternate_group) {
				GF_LOG(GF_LOG_WARNING, GF_LOG_CONTAINER, ("Track %d has not an alternate group - skipping\n", trak_ref->Header->trackID));
				return GF_BAD_PARAM;
			}
			alternateGroupID = trak_ref->Header->alternate_group;
		} else {
			alternateGroupID = trak->Header->alternate_group;
		}
	}
	if (!alternateGroupID) {
		/*there is a function for this ....*/
		if (trak->Header->alternate_group) {
			GF_LOG(GF_LOG_WARNING, GF_LOG_CONTAINER, ("Track %d has already an alternate group - skipping\n", trak->Header->trackID));
			return GF_BAD_PARAM;
		}
		alternateGroupID = gf_isom_get_next_alternate_group_id(movie);
	}

	if (is_switch_group) {
		u32 i=0;
		while (i< gf_isom_get_track_count(movie) ) {
			//locate first available ID
			GF_TrackBox *a_trak = gf_isom_get_track_from_file(movie, i+1);

			if (a_trak->udta) {
				u32 j, count;
				map = udta_getEntry(a_trak->udta, GF_ISOM_BOX_TYPE_TSEL, NULL);
				if (map) {
					count = gf_list_count(map->other_boxes);
					for (j=0; j<count; j++) {
						tsel = (GF_TrackSelectionBox*)gf_list_get(map->other_boxes, j);

						if (*switchGroupID) {
							if (tsel->switchGroup==next_switch_group_id) {
								if (a_trak->Header->alternate_group != alternateGroupID) return GF_BAD_PARAM;
							}
						} else {
							if (tsel->switchGroup && (tsel->switchGroup>=next_switch_group_id) )
								next_switch_group_id = tsel->switchGroup;
						}
					}
				}

			}
			i++;
		}
		if (! *switchGroupID) *switchGroupID = next_switch_group_id+1;
	}


	trak->Header->alternate_group = alternateGroupID;

	tsel = NULL;
	if (*switchGroupID) {
		if (!trak->udta) {
			e = trak_AddBox((GF_Box*)trak, gf_isom_box_new(GF_ISOM_BOX_TYPE_UDTA));
			if (e) return e;
		}

		map = udta_getEntry(trak->udta, GF_ISOM_BOX_TYPE_TSEL, NULL);

		/*locate tsel box with no switch group*/
		if (map)  {
			u32 j, count = gf_list_count(map->other_boxes);
			for (j=0; j<count; j++) {
				tsel = (GF_TrackSelectionBox*)gf_list_get(map->other_boxes, j);
				if (tsel->switchGroup == *switchGroupID) break;
				tsel = NULL;
			}
		}
		if (!tsel) {
			tsel = (GF_TrackSelectionBox *)gf_isom_box_new(GF_ISOM_BOX_TYPE_TSEL);
			e = udta_AddBox((GF_Box *)trak->udta, (GF_Box *) tsel);
			if (e) return e;
		}

		tsel->switchGroup = *switchGroupID;
		tsel->attributeListCount = criteriaListCount;
		if (tsel->attributeList) gf_free(tsel->attributeList);
		tsel->attributeList = (u32*)gf_malloc(sizeof(u32)*criteriaListCount);
		memcpy(tsel->attributeList, criteriaList, sizeof(u32)*criteriaListCount);
	}
	return GF_OK;
}

void reset_tsel_box(GF_TrackBox *trak)
{
	GF_UserDataMap *map;
	trak->Header->alternate_group = 0;
	map = udta_getEntry(trak->udta, GF_ISOM_BOX_TYPE_TSEL, NULL);
	if (map) {
		gf_list_del_item(trak->udta->recordList, map);
		gf_isom_box_array_del(map->other_boxes);
		gf_free(map);
	}

}

GF_EXPORT
GF_Err gf_isom_reset_track_switch_parameter(GF_ISOFile *movie, u32 trackNumber, Bool reset_all_group)
{
	GF_TrackBox *trak;
	u32 alternateGroupID = 0;

	trak = gf_isom_get_track_from_file(movie, trackNumber);
	if (!trak) return GF_BAD_PARAM;
	if (!trak->Header->alternate_group) return GF_OK;

	alternateGroupID = trak->Header->alternate_group;
	if (reset_all_group) {
		u32 i=0;
		while (i< gf_isom_get_track_count(movie) ) {
			//locate first available ID
			GF_TrackBox *a_trak = gf_isom_get_track_from_file(movie, i+1);
			if (a_trak->Header->alternate_group == alternateGroupID) reset_tsel_box(a_trak);
			i++;
		}
	} else {
		reset_tsel_box(trak);
	}
	return GF_OK;
}


GF_EXPORT
GF_Err gf_isom_reset_switch_parameters(GF_ISOFile *movie)
{
	u32 i=0;
	while (i< gf_isom_get_track_count(movie) ) {
		//locate first available ID
		GF_TrackBox *a_trak = gf_isom_get_track_from_file(movie, i+1);
		reset_tsel_box(a_trak);
		i++;
	}
	return GF_OK;
}


GF_Err gf_isom_add_subsample(GF_ISOFile *movie, u32 track, u32 sampleNumber, u32 flags, u32 subSampleSize, u8 priority, u32 reserved, Bool discardable)
{
	u32 i, count;
	GF_SubSampleInformationBox *sub_samples;
	GF_TrackBox *trak;
	GF_Err e;

	e = CanAccessMovie(movie, GF_ISOM_OPEN_WRITE);
	if (e) return e;

	trak = gf_isom_get_track_from_file(movie, track);
	if (!trak || !trak->Media || !trak->Media->information->sampleTable)
		return GF_BAD_PARAM;

	if (!trak->Media->information->sampleTable->sub_samples) {
		trak->Media->information->sampleTable->sub_samples=gf_list_new();
	}

	sub_samples = NULL;
	count = gf_list_count(trak->Media->information->sampleTable->sub_samples);
	for (i=0; i<count; i++) {
		sub_samples = gf_list_get(trak->Media->information->sampleTable->sub_samples, i);
		if (sub_samples->flags==flags) break;
		sub_samples = NULL;
	}
	if (!sub_samples) {
		sub_samples = (GF_SubSampleInformationBox *) gf_isom_box_new(GF_ISOM_BOX_TYPE_SUBS);
		gf_list_add(trak->Media->information->sampleTable->sub_samples, sub_samples);
		sub_samples->version = (subSampleSize>0xFFFF) ? 1 : 0;
		sub_samples->flags = flags;
	}
	return gf_isom_add_subsample_info(sub_samples, sampleNumber, subSampleSize, priority, reserved, discardable);
}


GF_EXPORT
GF_Err gf_isom_set_rvc_config(GF_ISOFile *movie, u32 track, u32 sampleDescriptionIndex, u16 rvc_predefined, char *mime, char *data, u32 size)
{
	GF_MPEGVisualSampleEntryBox *entry;
	GF_Err e;
	GF_TrackBox *trak;

	e = CanAccessMovie(movie, GF_ISOM_OPEN_WRITE);
	if (e) return e;

	trak = gf_isom_get_track_from_file(movie, track);
	if (!trak) return GF_BAD_PARAM;


	entry = (GF_MPEGVisualSampleEntryBox *) gf_list_get(trak->Media->information->sampleTable->SampleDescription->other_boxes, sampleDescriptionIndex-1);
	if (!entry ) return GF_BAD_PARAM;
	if (entry->internal_type != GF_ISOM_SAMPLE_ENTRY_VIDEO) return GF_BAD_PARAM;

	if (entry->rvcc && entry->rvcc->rvc_meta_idx) {
		gf_isom_remove_meta_item(movie, GF_FALSE, track, entry->rvcc->rvc_meta_idx);
		entry->rvcc->rvc_meta_idx = 0;
	}

	if (!entry->rvcc) {
		entry->rvcc = (GF_RVCConfigurationBox *) gf_isom_box_new(GF_ISOM_BOX_TYPE_RVCC);
	}
	entry->rvcc->predefined_rvc_config = rvc_predefined;
	if (!rvc_predefined) {
		e = gf_isom_set_meta_type(movie, GF_FALSE, track, GF_META_TYPE_RVCI);
		if (e) return e;
		gf_isom_modify_alternate_brand(movie, GF_ISOM_BRAND_ISO2, 1);
		e = gf_isom_add_meta_item_memory(movie, GF_FALSE, track, "rvcconfig.xml", 0, GF_META_ITEM_TYPE_MIME, mime, NULL, NULL, data, size, NULL);
		if (e) return e;
		entry->rvcc->rvc_meta_idx = gf_isom_get_meta_item_count(movie, GF_FALSE, track);
	}
	return GF_OK;
}

/*for now not exported*/
/*expands sampleGroup table for the given grouping type and sample_number. If sample_number is 0, just appends an entry at the end of the table*/
static GF_Err gf_isom_add_sample_group_entry(GF_List *sampleGroups, u32 sample_number, u32 grouping_type, u32 grouping_type_parameter, u32 sampleGroupDescriptionIndex)
{
	GF_SampleGroupBox *sgroup = NULL;
	u32 i, count, last_sample_in_entry;

	assert(sampleGroups);
	count = gf_list_count(sampleGroups);
	for (i=0; i<count; i++) {
		sgroup = (GF_SampleGroupBox*)gf_list_get(sampleGroups, i);
		if (sgroup->grouping_type==grouping_type) break;
		sgroup = NULL;
	}
	if (!sgroup) {
		sgroup = (GF_SampleGroupBox *) gf_isom_box_new(GF_ISOM_BOX_TYPE_SBGP);
		sgroup->grouping_type = grouping_type;
		sgroup->grouping_type_parameter = grouping_type_parameter;
//		gf_list_add(sampleGroups, sgroup);
		//crude patch to align old arch and filters
		gf_list_insert(sampleGroups, sgroup, 0);
	}
	/*used in fragments, means we are adding the last sample*/
	if (!sample_number) {
		sample_number = 1;
		if (sgroup->entry_count) {
			for (i=0; i<sgroup->entry_count; i++) {
				sample_number += sgroup->sample_entries[i].sample_count;
			}
		}
	}

	if (!sgroup->entry_count) {
		u32 idx = 0;
		sgroup->entry_count = (sample_number>1) ? 2 : 1;
		sgroup->sample_entries = (GF_SampleGroupEntry*)gf_malloc(sizeof(GF_SampleGroupEntry) * sgroup->entry_count );
		if (sample_number>1) {
			sgroup->sample_entries[0].sample_count = sample_number-1;
			sgroup->sample_entries[0].group_description_index = sampleGroupDescriptionIndex ? 0 : 1;
			idx = 1;
		}
		sgroup->sample_entries[idx].sample_count = 1;
		sgroup->sample_entries[idx].group_description_index = sampleGroupDescriptionIndex;
		return GF_OK;
	}
	last_sample_in_entry = 0;
	for (i=0; i<sgroup->entry_count; i++) {
		/*TODO*/
		if (last_sample_in_entry + sgroup->sample_entries[i].sample_count > sample_number) return GF_NOT_SUPPORTED;
		last_sample_in_entry += sgroup->sample_entries[i].sample_count;
	}

	if (last_sample_in_entry == sample_number) {
		if (sgroup->sample_entries[sgroup->entry_count-1].group_description_index==sampleGroupDescriptionIndex)
			return GF_OK;
		else
			return GF_NOT_SUPPORTED;
	}

	if ((sgroup->sample_entries[sgroup->entry_count-1].group_description_index==sampleGroupDescriptionIndex) && (last_sample_in_entry+1==sample_number)) {
		sgroup->sample_entries[sgroup->entry_count-1].sample_count++;
		return GF_OK;
	}
	/*last entry was an empty desc (no group associated), just add the number of samples missing until new one, then add new one*/
	if (! sgroup->sample_entries[sgroup->entry_count-1].group_description_index) {
		sgroup->sample_entries[sgroup->entry_count-1].sample_count += sample_number - 1 - last_sample_in_entry;
		sgroup->sample_entries = (GF_SampleGroupEntry*)gf_realloc(sgroup->sample_entries, sizeof(GF_SampleGroupEntry) * (sgroup->entry_count + 1) );
		sgroup->sample_entries[sgroup->entry_count].sample_count = 1;
		sgroup->sample_entries[sgroup->entry_count].group_description_index = sampleGroupDescriptionIndex;
		sgroup->entry_count++;
		return GF_OK;
	}
	/*we are adding a sample with no desc, add entry at the end*/
	if (!sampleGroupDescriptionIndex || (sample_number - 1 - last_sample_in_entry==0) ) {
		sgroup->sample_entries = (GF_SampleGroupEntry*)gf_realloc(sgroup->sample_entries, sizeof(GF_SampleGroupEntry) * (sgroup->entry_count + 1) );
		sgroup->sample_entries[sgroup->entry_count].sample_count = 1;
		sgroup->sample_entries[sgroup->entry_count].group_description_index = sampleGroupDescriptionIndex;
		sgroup->entry_count++;
		return GF_OK;
	}
	/*need to insert two entries ...*/
	sgroup->sample_entries = (GF_SampleGroupEntry*)gf_realloc(sgroup->sample_entries, sizeof(GF_SampleGroupEntry) * (sgroup->entry_count + 2) );

	sgroup->sample_entries[sgroup->entry_count].sample_count = sample_number - 1 - last_sample_in_entry;
	sgroup->sample_entries[sgroup->entry_count].group_description_index = 0;

	sgroup->sample_entries[sgroup->entry_count+1].sample_count = 1;
	sgroup->sample_entries[sgroup->entry_count+1].group_description_index = sampleGroupDescriptionIndex;
	sgroup->entry_count+=2;
	return GF_OK;
}

#ifndef GPAC_DISABLE_ISOM_FRAGMENTS
static GF_SampleGroupDescriptionBox *get_sgdp(GF_SampleTableBox *stbl, GF_TrackFragmentBox *traf, u32 grouping_type, Bool *is_traf_sgdp)
#else
static GF_SampleGroupDescriptionBox *get_sgdp(GF_SampleTableBox *stbl, void *traf, u32 grouping_type, Bool *is_traf_sgdp)
#endif /* GPAC_DISABLE_ISOM_FRAGMENTS */
{
	GF_List *groupList;
	GF_SampleGroupDescriptionBox *sgdesc=NULL;
	u32 count, i;

#ifndef GPAC_DISABLE_ISOM_FRAGMENTS
	if (!stbl && traf && traf->trex->track->Media->information->sampleTable)
		stbl = traf->trex->track->Media->information->sampleTable;
#endif
	if (stbl) {
		if (!stbl->sampleGroupsDescription && !traf)
			stbl->sampleGroupsDescription = gf_list_new();

		groupList = stbl->sampleGroupsDescription;
		if (is_traf_sgdp) *is_traf_sgdp = GF_FALSE;

		count = gf_list_count(groupList);
		for (i=0; i<count; i++) {
			sgdesc = (GF_SampleGroupDescriptionBox*)gf_list_get(groupList, i);
			if (sgdesc->grouping_type==grouping_type) break;
			sgdesc = NULL;
		}
	}
	
#ifndef GPAC_DISABLE_ISOM_FRAGMENTS
	/*look in stbl or traf for sample sampleGroupsDescription*/
	if (!sgdesc && traf) {
		if (!traf->sampleGroupsDescription)
			traf->sampleGroupsDescription = gf_list_new();
		groupList = traf->sampleGroupsDescription;
		if (is_traf_sgdp) *is_traf_sgdp = GF_TRUE;

		count = gf_list_count(groupList);
		for (i=0; i<count; i++) {
			sgdesc = (GF_SampleGroupDescriptionBox*)gf_list_get(groupList, i);
			if (sgdesc->grouping_type==grouping_type) break;
			sgdesc = NULL;
		}
	}
#endif

	if (!sgdesc) {
		sgdesc = (GF_SampleGroupDescriptionBox *) gf_isom_box_new(GF_ISOM_BOX_TYPE_SGPD);
		sgdesc->grouping_type = grouping_type;
		gf_list_add(groupList, sgdesc);
	}
	return sgdesc;
}

#ifndef GPAC_DISABLE_ISOM_FRAGMENTS
static GF_Err gf_isom_set_sample_group_info_ex(GF_SampleTableBox *stbl, GF_TrackFragmentBox *traf, u32 sample_number, u32 grouping_type, u32 grouping_type_parameter, void *udta, void *(*sg_create_entry)(void *udta), Bool (*sg_compare_entry)(void *udta, void *entry))
#else
static GF_Err gf_isom_set_sample_group_info_ex(GF_SampleTableBox *stbl, void *traf, u32 sample_number, u32 grouping_type, u32 grouping_type_parameter, void *udta, void *(*sg_create_entry)(void *udta), Bool (*sg_compare_entry)(void *udta, void *entry))
#endif /* GPAC_DISABLE_ISOM_FRAGMENTS */
{
	GF_List *groupList;
	void *entry;
	Bool is_traf_sgpd;
	GF_SampleGroupDescriptionBox *sgdesc = NULL;
	u32 i, entry_idx;

	if (!stbl && !traf) return GF_BAD_PARAM;

	sgdesc = get_sgdp(stbl, traf, grouping_type, &is_traf_sgpd);
	if (!sgdesc) return GF_OUT_OF_MEM;

	entry = NULL;
	if (sg_compare_entry) {
		for (i=0; i<gf_list_count(sgdesc->group_descriptions); i++) {
			entry = gf_list_get(sgdesc->group_descriptions, i);
			if (sg_compare_entry(udta, entry)) break;
			entry = NULL;
		}
	}
	if (!entry && sg_create_entry) {
		entry = sg_create_entry(udta);
		if (!entry) return GF_IO_ERR;
		if (traf && !is_traf_sgpd) {
			sgdesc = get_sgdp(NULL, traf, grouping_type, &is_traf_sgpd);
		}
		gf_list_add(sgdesc->group_descriptions, entry);
	}
	if (!entry)
		entry_idx = 0;
	else
		entry_idx = 1 + gf_list_find(sgdesc->group_descriptions, entry);

	/*look in stbl or traf for sample sampleGroups*/
#ifndef GPAC_DISABLE_ISOM_FRAGMENTS
	if (traf) {
		if (!traf->sampleGroups)
			traf->sampleGroups = gf_list_new();
		groupList = traf->sampleGroups;
		if (entry_idx && is_traf_sgpd)
			entry_idx |= 0x10000;
	} else
#endif
	{
		if (!stbl->sampleGroups)
			stbl->sampleGroups = gf_list_new();
		groupList = stbl->sampleGroups;
	}

	return gf_isom_add_sample_group_entry(groupList, sample_number, grouping_type, grouping_type_parameter, entry_idx);
}

/*for now not exported*/
static GF_Err gf_isom_set_sample_group_info(GF_ISOFile *movie, u32 track, u32 trafID, u32 sample_number, u32 grouping_type, u32 grouping_type_parameter, void *udta, void *(*sg_create_entry)(void *udta), Bool (*sg_compare_entry)(void *udta, void *entry))
{
	GF_Err e;
	GF_TrackBox *trak=NULL;
#ifndef GPAC_DISABLE_ISOM_FRAGMENTS
	GF_TrackFragmentBox *traf=NULL;
#endif
	if (!trafID && (movie->FragmentsFlags & GF_ISOM_FRAG_WRITE_READY)) {
		trak = gf_isom_get_track_from_file(movie, track);
		if (!trak) return GF_BAD_PARAM;
		trafID = trak->Header->trackID;
	}

	if (trafID) {
#ifndef GPAC_DISABLE_ISOM_FRAGMENTS
		GF_TrackFragmentBox *GetTraf(GF_ISOFile *mov, u32 TrackID);
		if (!movie->moof || !(movie->FragmentsFlags & GF_ISOM_FRAG_WRITE_READY) )
			return GF_BAD_PARAM;

		traf = GetTraf(movie, trafID);
#else
		return GF_NOT_SUPPORTED;
#endif

	} else if (track) {
		e = CanAccessMovie(movie, GF_ISOM_OPEN_WRITE);
		if (e) return e;

		trak = gf_isom_get_track_from_file(movie, track);
		if (!trak) return GF_BAD_PARAM;
	}

#ifndef GPAC_DISABLE_ISOM_FRAGMENTS
	return gf_isom_set_sample_group_info_ex(trak ? trak->Media->information->sampleTable : NULL, traf, sample_number, grouping_type, grouping_type_parameter, udta, sg_create_entry, sg_compare_entry);
#else
	return gf_isom_set_sample_group_info_ex(trak->Media->information->sampleTable, sample_number, grouping_type, grouping_type_parameter, udta, sg_create_entry, sg_compare_entry);
#endif

}


GF_EXPORT
GF_Err gf_isom_add_sample_group_info(GF_ISOFile *movie, u32 track, u32 grouping_type, void *data, u32 data_size, Bool is_default, u32 *sampleGroupDescriptionIndex)
{
	GF_Err e;
	GF_TrackBox *trak;
	GF_DefaultSampleGroupDescriptionEntry *entry=NULL;
	GF_SampleGroupDescriptionBox *sgdesc = NULL;

	if (sampleGroupDescriptionIndex) *sampleGroupDescriptionIndex = 0;
	e = CanAccessMovie(movie, GF_ISOM_OPEN_WRITE);
	if (e) return e;

	trak = gf_isom_get_track_from_file(movie, track);
	if (!trak) return GF_BAD_PARAM;


	sgdesc = get_sgdp(trak->Media->information->sampleTable, NULL, grouping_type, NULL);
	if (!sgdesc) return GF_OUT_OF_MEM;

	if (grouping_type==GF_ISOM_SAMPLE_GROUP_OINF) {
		GF_OperatingPointsInformation *ptr = gf_isom_oinf_new_entry();
		GF_BitStream *bs=gf_bs_new(data, data_size, GF_BITSTREAM_READ);
		e = gf_isom_oinf_read_entry(ptr, bs);
		gf_bs_del(bs);
		if (e) {
			gf_isom_oinf_del_entry(ptr);
			return e;
		}
		e = gf_list_add(sgdesc->group_descriptions, ptr);
		if (e) return e;
		entry = (GF_DefaultSampleGroupDescriptionEntry *) ptr;
	} else if (grouping_type==GF_ISOM_SAMPLE_GROUP_LINF) {
		GF_LHVCLayerInformation *ptr = gf_isom_linf_new_entry();
		GF_BitStream *bs=gf_bs_new(data, data_size, GF_BITSTREAM_READ);
		e = gf_isom_linf_read_entry(ptr, bs);
		gf_bs_del(bs);
		if (e) {
			gf_isom_linf_del_entry(ptr);
			return e;
		}
		e = gf_list_add(sgdesc->group_descriptions, ptr);
		if (e) return e;
		entry = (GF_DefaultSampleGroupDescriptionEntry *) ptr;
	} else {
		u32 i, count=gf_list_count(sgdesc->group_descriptions);
		for (i=0; i<count; i++) {
			GF_DefaultSampleGroupDescriptionEntry *ent = gf_list_get(sgdesc->group_descriptions, i);
			if ((ent->length == data_size) && !memcmp(ent->data, data, data_size)) {
				entry = ent;
				break;
			}
			entry=NULL;
		}
		if (!entry) {
			GF_SAFEALLOC(entry, GF_DefaultSampleGroupDescriptionEntry);
			if (!entry) return GF_OUT_OF_MEM;
			entry->data = (u8*)gf_malloc(sizeof(char) * data_size);
			if (!entry->data) {
				gf_free(entry);
				return GF_OUT_OF_MEM;
			}
			entry->length = data_size;
			memcpy(entry->data, data, sizeof(char) * data_size);
			e = gf_list_add(sgdesc->group_descriptions, entry);
			if (e) {
				gf_free(entry->data);
				gf_free(entry);
				return e;
			}
		}
	}


	if (is_default) {
		sgdesc->default_description_index = 1 + gf_list_find(sgdesc->group_descriptions, entry);
		sgdesc->version = 2;
	}
	if (sampleGroupDescriptionIndex) *sampleGroupDescriptionIndex = 1 + gf_list_find(sgdesc->group_descriptions, entry);

	return GF_OK;
}

GF_EXPORT
GF_Err gf_isom_remove_sample_group(GF_ISOFile *movie, u32 track, u32 grouping_type)
{
	GF_Err e;
	GF_TrackBox *trak;
	GF_SampleGroupDescriptionBox *sgdesc = NULL;
	u32 count, i;

	e = CanAccessMovie(movie, GF_ISOM_OPEN_WRITE);
	if (e) return e;

	trak = gf_isom_get_track_from_file(movie, track);
	if (!trak) return GF_BAD_PARAM;

	if (!trak->Media->information->sampleTable->sampleGroupsDescription)
		return GF_OK;

	count = gf_list_count(trak->Media->information->sampleTable->sampleGroupsDescription);
	for (i=0; i<count; i++) {
		sgdesc = (GF_SampleGroupDescriptionBox*)gf_list_get(trak->Media->information->sampleTable->sampleGroupsDescription, i);
		if (sgdesc->grouping_type==grouping_type) {
			gf_isom_box_del((GF_Box*)sgdesc);
			gf_list_rem(trak->Media->information->sampleTable->sampleGroupsDescription, i);
			i--;
			count--;
		}
		sgdesc = NULL;
	}

	return GF_OK;
}

GF_Err gf_isom_add_sample_info(GF_ISOFile *movie, u32 track, u32 sample_number, u32 grouping_type, u32 sampleGroupDescriptionIndex, u32 grouping_type_parameter)
{
	GF_Err e;
	GF_TrackBox *trak;
	GF_List *groupList;
	e = CanAccessMovie(movie, GF_ISOM_OPEN_WRITE);
	if (e) return e;

	trak = gf_isom_get_track_from_file(movie, track);
	if (!trak) return GF_BAD_PARAM;

	if (!trak->Media->information->sampleTable->sampleGroups)
		trak->Media->information->sampleTable->sampleGroups = gf_list_new();

	groupList = trak->Media->information->sampleTable->sampleGroups;
	return gf_isom_add_sample_group_entry(groupList, sample_number, grouping_type, grouping_type_parameter, sampleGroupDescriptionIndex);
}

void *sg_rap_create_entry(void *udta)
{
	GF_VisualRandomAccessEntry *entry;
	u32 *num_leading_samples = (u32 *) udta;
	assert(udta);
	GF_SAFEALLOC(entry, GF_VisualRandomAccessEntry);
	if (!entry) return NULL;
	entry->num_leading_samples = *num_leading_samples;
	entry->num_leading_samples_known = entry->num_leading_samples ? 1 : 0;
	return entry;
}

Bool sg_rap_compare_entry(void *udta, void *entry)
{
	u32 *num_leading_samples = (u32 *) udta;
	if (*num_leading_samples == ((GF_VisualRandomAccessEntry *)entry)->num_leading_samples) return GF_TRUE;
	return GF_FALSE;
}

GF_Err gf_isom_set_sample_rap_group(GF_ISOFile *movie, u32 track, u32 sample_number, Bool is_rap, u32 num_leading_samples)
{
	return gf_isom_set_sample_group_info(movie, track, 0, sample_number, GF_ISOM_SAMPLE_GROUP_RAP, 0, &num_leading_samples, is_rap ? sg_rap_create_entry : NULL, is_rap ? sg_rap_compare_entry : NULL);
}

GF_Err gf_isom_fragment_set_sample_rap_group(GF_ISOFile *movie, u32 trackID, u32 sample_number_in_frag, Bool is_rap, u32 num_leading_samples)
{
	return gf_isom_set_sample_group_info(movie, 0, trackID, sample_number_in_frag, GF_ISOM_SAMPLE_GROUP_RAP, 0, &num_leading_samples, is_rap ? sg_rap_create_entry : NULL, is_rap ? sg_rap_compare_entry : NULL);
}



void *sg_roll_create_entry(void *udta)
{
	GF_RollRecoveryEntry *entry;
	s16 *roll_distance = (s16 *) udta;
	GF_SAFEALLOC(entry, GF_RollRecoveryEntry);
	if (!entry) return NULL;
	entry->roll_distance = *roll_distance;
	return entry;
}

Bool sg_roll_compare_entry(void *udta, void *entry)
{
	s16 *roll_distance = (s16 *) udta;
	if (*roll_distance == ((GF_RollRecoveryEntry *)entry)->roll_distance) return GF_TRUE;
	return GF_FALSE;
}

GF_Err gf_isom_set_sample_roll_group(GF_ISOFile *movie, u32 track, u32 sample_number, Bool is_roll, s16 roll_distance)
<<<<<<< HEAD
{
	return gf_isom_set_sample_group_info(movie, track, 0, sample_number, GF_ISOM_SAMPLE_GROUP_ROLL, 0, &roll_distance, is_roll ? sg_roll_create_entry : NULL, is_roll ? sg_roll_compare_entry : NULL);
}

GF_Err gf_isom_fragment_set_sample_roll_group(GF_ISOFile *movie, u32 trackID, u32 sample_number_in_frag, Bool is_roll, s16 roll_distance)
{
=======
{
	return gf_isom_set_sample_group_info(movie, track, 0, sample_number, GF_ISOM_SAMPLE_GROUP_ROLL, 0, &roll_distance, is_roll ? sg_roll_create_entry : NULL, is_roll ? sg_roll_compare_entry : NULL);
}

GF_Err gf_isom_fragment_set_sample_roll_group(GF_ISOFile *movie, u32 trackID, u32 sample_number_in_frag, Bool is_roll, s16 roll_distance)
{
>>>>>>> c0c50bfd
	return gf_isom_set_sample_group_info(movie, 0, trackID, sample_number_in_frag, GF_ISOM_SAMPLE_GROUP_ROLL, 0, &roll_distance, is_roll ? sg_roll_create_entry : NULL, is_roll ? sg_roll_compare_entry : NULL);
}

void *sg_encryption_create_entry(void *udta)
{
	GF_CENCSampleEncryptionGroupEntry *entry, *from_entry;
	GF_SAFEALLOC(entry, GF_CENCSampleEncryptionGroupEntry);
	if (!entry) return NULL;
	from_entry = (GF_CENCSampleEncryptionGroupEntry *)udta;
	memcpy(entry, from_entry, sizeof(GF_CENCSampleEncryptionGroupEntry) );
	return entry;
}

Bool sg_encryption_compare_entry(void *udta, void *_entry)
{
	GF_CENCSampleEncryptionGroupEntry *entry = (GF_CENCSampleEncryptionGroupEntry *)_entry;
	GF_CENCSampleEncryptionGroupEntry *with_entry = (GF_CENCSampleEncryptionGroupEntry *)udta;
	if (!memcmp(entry, with_entry, sizeof(GF_CENCSampleEncryptionGroupEntry)))
		return GF_TRUE;

	return GF_FALSE;
}

#ifndef GPAC_DISABLE_ISOM_FRAGMENTS
GF_Err gf_isom_copy_sample_group_entry_to_traf(GF_TrackFragmentBox *traf, GF_SampleTableBox *stbl, u32 grouping_type, u32 grouping_type_parameter, u32 sampleGroupDescriptionIndex, Bool sgpd_in_traf)
{
	if (sgpd_in_traf) {
		void *entry = NULL;
		u32 i, count;
		GF_SampleGroupDescriptionBox *sgdesc = NULL;
		GF_BitStream *bs;

		count = gf_list_count(stbl->sampleGroupsDescription);
		for (i = 0; i < count; i++) {
			sgdesc = (GF_SampleGroupDescriptionBox *)gf_list_get(stbl->sampleGroupsDescription, i);
			if (sgdesc->grouping_type == grouping_type)
				break;
			sgdesc = NULL;
		}
		if (!sgdesc)
			return GF_BAD_PARAM;

		entry = gf_list_get(sgdesc->group_descriptions, sampleGroupDescriptionIndex-1);
		if (!entry)
			return GF_BAD_PARAM;

		switch (grouping_type) {
		case GF_ISOM_SAMPLE_GROUP_RAP:
		{
			char udta[2];
			bs = gf_bs_new(udta, 2*sizeof(char), GF_BITSTREAM_WRITE);
			gf_bs_write_u8(bs, ((GF_VisualRandomAccessEntry *)entry)->num_leading_samples_known);
			gf_bs_write_u8(bs, ((GF_VisualRandomAccessEntry *)entry)->num_leading_samples);
			gf_bs_del(bs);
			return gf_isom_set_sample_group_info_ex(NULL, traf, 0, grouping_type, 0, udta, sg_rap_create_entry, sg_rap_compare_entry);
		}
		case GF_ISOM_SAMPLE_GROUP_SYNC:
		{
			char udta[1];
			bs = gf_bs_new(udta, 1*sizeof(char), GF_BITSTREAM_WRITE);
			gf_bs_write_int(bs, 0, 2);
			gf_bs_write_int(bs, ((GF_SYNCEntry *)entry)->NALU_type, 6);
			gf_bs_del(bs);
			return gf_isom_set_sample_group_info_ex(NULL, traf, 0, grouping_type, 0, udta, sg_rap_create_entry, sg_rap_compare_entry);
		}
		case GF_ISOM_SAMPLE_GROUP_ROLL:
		{
			char udta[2];
			bs = gf_bs_new(udta, 2*sizeof(char), GF_BITSTREAM_WRITE);
			gf_bs_write_u16(bs, ((GF_RollRecoveryEntry *)entry)->roll_distance);
			gf_bs_del(bs);
			return gf_isom_set_sample_group_info_ex(NULL, traf, 0, grouping_type, 0, udta, sg_roll_create_entry, sg_roll_compare_entry);
		}
		case GF_ISOM_SAMPLE_GROUP_SEIG:
		{
			return gf_isom_set_sample_group_info_ex(NULL, traf, 0, grouping_type, 0, entry, sg_encryption_create_entry, sg_encryption_compare_entry);
		}
		default:
			return GF_BAD_PARAM;
		}
	}

	return gf_isom_add_sample_group_entry(traf->sampleGroups, 0, grouping_type, grouping_type_parameter, sampleGroupDescriptionIndex);
}
#endif /* GPAC_DISABLE_ISOM_FRAGMENTS */

/*sample encryption information group can be in stbl or traf*/
GF_EXPORT
GF_Err gf_isom_set_sample_cenc_group(GF_ISOFile *movie, u32 track, u32 sample_number, u8 isEncrypted, u8 IV_size, bin128 KeyID, u8 crypt_byte_block, u8 skip_byte_block, u8 constant_IV_size, bin128 constant_IV)
{
	GF_CENCSampleEncryptionGroupEntry entry;
	if ((IV_size!=0) && (IV_size!=8) && (IV_size!=16)) return GF_BAD_PARAM;

	memset(&entry, 0, sizeof(GF_CENCSampleEncryptionGroupEntry));
	entry.crypt_byte_block = crypt_byte_block;
	entry.skip_byte_block = skip_byte_block;
	entry.IsProtected = isEncrypted;
	entry.Per_Sample_IV_size = IV_size;
	if (!IV_size && isEncrypted) {
		entry.constant_IV_size = constant_IV_size;
		memcpy(entry.constant_IV, constant_IV, constant_IV_size);
	}
	memcpy(entry.KID, KeyID, 16);
	return gf_isom_set_sample_group_info(movie, track, 0, sample_number, GF_ISOM_SAMPLE_GROUP_SEIG, 0, &entry, sg_encryption_create_entry, sg_encryption_compare_entry);
}

GF_EXPORT
GF_Err gf_isom_set_sample_cenc_default_group(GF_ISOFile *movie, u32 track, u32 sample_number)
{
	return gf_isom_set_sample_group_info(movie, track, 0, sample_number, GF_ISOM_SAMPLE_GROUP_SEIG, 0, NULL, NULL, NULL);
}

GF_Err gf_isom_set_ctts_v1(GF_ISOFile *file, u32 track, u32 ctts_shift)
{
	u32 i, shift;
	u64 duration;
	GF_CompositionOffsetBox *ctts;
	GF_CompositionToDecodeBox *cslg;
	s32 leastCTTS, greatestCTTS;
	GF_TrackBox *trak;
	GF_Err e = CanAccessMovie(file, GF_ISOM_OPEN_WRITE);
	if (e) return e;

 	trak = gf_isom_get_track_from_file(file, track);
	if (!trak) return GF_BAD_PARAM;

	ctts = trak->Media->information->sampleTable->CompositionOffset;
	shift = ctts->version ? ctts_shift : ctts->entries[0].decodingOffset;
	leastCTTS = GF_INT_MAX;
	greatestCTTS = 0;
	for (i=0; i<ctts->nb_entries; i++) {
		if (!ctts->version)
			ctts->entries[i].decodingOffset -= shift;

		if ((s32)ctts->entries[i].decodingOffset < leastCTTS)
			leastCTTS = ctts->entries[i].decodingOffset;
		if ((s32)ctts->entries[i].decodingOffset > greatestCTTS)
			greatestCTTS = ctts->entries[i].decodingOffset;
	}
	if (!ctts->version) {
		ctts->version = 1;
		gf_isom_remove_edit_segments(file, track);
	}

	if (!trak->Media->information->sampleTable->CompositionToDecode)
		trak->Media->information->sampleTable->CompositionToDecode = (GF_CompositionToDecodeBox *) gf_isom_box_new(GF_ISOM_BOX_TYPE_CSLG);

	cslg = trak->Media->information->sampleTable->CompositionToDecode;

	cslg->compositionToDTSShift = shift;
	cslg->leastDecodeToDisplayDelta = leastCTTS;
	cslg->greatestDecodeToDisplayDelta = greatestCTTS;
	cslg->compositionStartTime = 0;
	/*for our use case (first CTS set to 0), the composition end time is the media duration if it fits on 32 bits*/
	duration = gf_isom_get_media_duration(file, track);
	cslg->compositionEndTime = (duration<0x7FFFFFFF) ? (s32) duration : 0;

	gf_isom_modify_alternate_brand(file, GF_ISOM_BRAND_ISO4, GF_TRUE);
	return GF_OK;
}

static GF_Err gf_isom_set_ctts_v0(GF_ISOFile *file, GF_TrackBox *trak)
{
	u32 i;
	s32 shift;
	GF_CompositionOffsetBox *ctts;
	GF_CompositionToDecodeBox *cslg;

	ctts = trak->Media->information->sampleTable->CompositionOffset;

	if (!trak->Media->information->sampleTable->CompositionToDecode)
	{
		shift = 0;
		for (i=0; i<ctts->nb_entries; i++) {
			if (-ctts->entries[i].decodingOffset > shift)
				shift = -ctts->entries[i].decodingOffset;
		}
		if (shift > 0)
		{
			for (i=0; i<ctts->nb_entries; i++) {
				ctts->entries[i].decodingOffset += shift;
			}
		}
	}
	else
	{
		cslg = trak->Media->information->sampleTable->CompositionToDecode;
		shift = cslg->compositionToDTSShift;
		for (i=0; i<ctts->nb_entries; i++) {
			ctts->entries[i].decodingOffset += shift;
		}
		gf_isom_box_del((GF_Box *)cslg);
		trak->Media->information->sampleTable->CompositionToDecode = NULL;
	}
	if (! trak->editBox && shift>0) {
		u64 dur = trak->Media->mediaHeader->duration;
		dur *= file->moov->mvhd->timeScale;
		dur /= trak->Media->mediaHeader->timeScale;
		gf_isom_set_edit_segment(file, gf_list_find(file->moov->trackList, trak)+1, 0, dur, shift, GF_ISOM_EDIT_NORMAL);
	}
	ctts->version = 0;
	gf_isom_modify_alternate_brand(file, GF_ISOM_BRAND_ISO4, GF_FALSE);
	return GF_OK;
}

GF_EXPORT
GF_Err gf_isom_set_composition_offset_mode(GF_ISOFile *file, u32 track, Bool use_negative_offsets)
{
	GF_Err e;
	GF_TrackBox *trak;
	GF_CompositionOffsetBox *ctts;

	e = CanAccessMovie(file, GF_ISOM_OPEN_WRITE);
	if (e) return e;

	trak = gf_isom_get_track_from_file(file, track);
	if (!trak) return GF_BAD_PARAM;

	ctts = trak->Media->information->sampleTable->CompositionOffset;
	if (!ctts) {
		if (!use_negative_offsets && trak->Media->information->sampleTable->CompositionToDecode) {
			gf_isom_box_del((GF_Box *)trak->Media->information->sampleTable->CompositionToDecode);
			trak->Media->information->sampleTable->CompositionToDecode = NULL;
		}
		return GF_OK;
	}

	if (use_negative_offsets) {
		return gf_isom_set_ctts_v1(file, track, 0);
	} else {
		if (ctts->version==0) return GF_OK;
		return gf_isom_set_ctts_v0(file, trak);
	}
}

GF_EXPORT
GF_Err gf_isom_set_sync_table(GF_ISOFile *file, u32 track)
{
	GF_Err e;
	GF_TrackBox *trak;

	e = CanAccessMovie(file, GF_ISOM_OPEN_WRITE);
	if (e) return e;

	trak = gf_isom_get_track_from_file(file, track);
	if (!trak) return GF_BAD_PARAM;

	if (!trak->Media->information->sampleTable->SyncSample)
		trak->Media->information->sampleTable->SyncSample = (GF_SyncSampleBox *) gf_isom_box_new(GF_ISOM_BOX_TYPE_STSS);

	return GF_OK;
}

Bool gf_isom_is_identical_sgpd(void *ptr1, void *ptr2, u32 grouping_type)
{
	Bool res = GF_FALSE;
#ifndef GPAC_DISABLE_ISOM_WRITE
	GF_BitStream *bs1, *bs2;
	char *buf1, *buf2;
	u32 len1, len2;

	if (!ptr1 || !ptr2)
		return GF_FALSE;

	bs1 = gf_bs_new(NULL, 0, GF_BITSTREAM_WRITE);
	if (grouping_type) {
		sgpd_write_entry(grouping_type, ptr1, bs1);
	} else {
		gf_isom_box_write((GF_Box *)ptr1, bs1);
	}
	gf_bs_get_content(bs1, &buf1, &len1);
	gf_bs_del(bs1);

	bs2 = gf_bs_new(NULL, 0, GF_BITSTREAM_WRITE);
	if (grouping_type) {
		sgpd_write_entry(grouping_type, ptr2, bs2);
	} else {
		gf_isom_box_write((GF_Box *)ptr2, bs2);
	}
	gf_bs_get_content(bs2, &buf2, &len2);
	gf_bs_del(bs2);


	if ((len1==len2) && !memcmp(buf1, buf2, len1))
		res = GF_TRUE;

	gf_free(buf1);
	gf_free(buf2);
#endif
	return res;
}


GF_Err gf_isom_set_sample_flags(GF_ISOFile *file, u32 track, u32 sampleNumber, u32 isLeading, u32 dependsOn, u32 dependedOn, u32 redundant)
{
	GF_Err e;
	GF_TrackBox *trak;

	e = CanAccessMovie(file, GF_ISOM_OPEN_WRITE);
	if (e) return e;

	trak = gf_isom_get_track_from_file(file, track);
	if (!trak) return GF_BAD_PARAM;
	return stbl_SetDependencyType(trak->Media->information->sampleTable, sampleNumber, isLeading, dependsOn, dependedOn, redundant);
}

GF_EXPORT
GF_Err gf_isom_copy_sample_info(GF_ISOFile *dst, u32 dst_track, GF_ISOFile *src, u32 src_track, u32 sampleNumber)
{
	u32 i, count, idx, dst_sample_num, subs_flags;
	GF_SubSampleInfoEntry *sub_sample;
	GF_Err e;
	GF_TrackBox *src_trak, *dst_trak;

	src_trak = gf_isom_get_track_from_file(src, src_track);
	if (!src_trak) return GF_BAD_PARAM;

	dst_trak = gf_isom_get_track_from_file(dst, dst_track);
	if (!dst_trak) return GF_BAD_PARAM;

	dst_sample_num = dst_trak->Media->information->sampleTable->SampleSize->sampleCount;

	/*modify depends flags*/
	if (src_trak->Media->information->sampleTable->SampleDep) {
		u32 isLeading, dependsOn, dependedOn, redundant;

		isLeading = dependsOn = dependedOn = redundant = 0;

		e = stbl_GetSampleDepType(src_trak->Media->information->sampleTable->SampleDep, sampleNumber, &isLeading, &dependsOn, &dependedOn, &redundant);
		if (e) return e;

		e = stbl_AppendDependencyType(dst_trak->Media->information->sampleTable, isLeading, dependsOn, dependedOn, redundant);
		if (e) return e;
	}

	/*copy subsample info if any*/
	idx=1;
	while (gf_isom_get_subsample_types(src, src_track, idx, &subs_flags)) {
		GF_SubSampleInformationBox *dst_subs=NULL;
		idx++;

		if ( ! gf_isom_sample_get_subsample_entry(src, src_track, sampleNumber, subs_flags, &sub_sample))
			continue;

		/*create subsample if needed*/
		if (!dst_trak->Media->information->sampleTable->sub_samples) {
			dst_trak->Media->information->sampleTable->sub_samples = gf_list_new();
		}
		count = gf_list_count(dst_trak->Media->information->sampleTable->sub_samples);
		for (i=0; i<count; i++) {
			dst_subs = gf_list_get(dst_trak->Media->information->sampleTable->sub_samples, i);
			if (dst_subs->flags==subs_flags) break;
			dst_subs=NULL;
		}
		if (!dst_subs) {
			dst_subs = (GF_SubSampleInformationBox *) gf_isom_box_new(GF_ISOM_BOX_TYPE_SUBS);
			dst_subs->version=0;
			dst_subs->flags = subs_flags;
			gf_list_add(dst_trak->Media->information->sampleTable->sub_samples, dst_subs);
		}

		count = gf_list_count(sub_sample->SubSamples);
		for (i=0; i<count; i++) {
			GF_SubSampleEntry *entry = (GF_SubSampleEntry*)gf_list_get(sub_sample->SubSamples, i);
			e = gf_isom_add_subsample_info(dst_subs, dst_sample_num, entry->subsample_size, entry->subsample_priority, entry->reserved, entry->discardable);
			if (e) return e;
		}
	}

	/*copy sampleToGroup info if any*/
	if (src_trak->Media->information->sampleTable->sampleGroups) {
		count = gf_list_count(src_trak->Media->information->sampleTable->sampleGroups);
		for (i=0; i<count; i++) {
			GF_SampleGroupBox *sg;
			u32 j, k, default_index;
			u32 first_sample_in_entry, last_sample_in_entry, group_desc_index_src, group_desc_index_dst;
			first_sample_in_entry = 1;

			sg = (GF_SampleGroupBox*)gf_list_get(src_trak->Media->information->sampleTable->sampleGroups, i);
			for (j=0; j<sg->entry_count; j++) {
				last_sample_in_entry = first_sample_in_entry + sg->sample_entries[j].sample_count - 1;
				if ((sampleNumber<first_sample_in_entry) || (sampleNumber>last_sample_in_entry)) {
					first_sample_in_entry = last_sample_in_entry+1;
					continue;
				}

				if (!dst_trak->Media->information->sampleTable->sampleGroups)
					dst_trak->Media->information->sampleTable->sampleGroups = gf_list_new();

				group_desc_index_src = group_desc_index_dst = sg->sample_entries[j].group_description_index;

				if (group_desc_index_src) {
					GF_SampleGroupDescriptionBox *sgd_src, *sgd_dst;
					GF_DefaultSampleGroupDescriptionEntry *sgde_src, *sgde_dst;

					group_desc_index_dst = 0;
					//check that the sample group description exists !!
					sgde_src = gf_isom_get_sample_group_info_entry(src, src_trak, sg->grouping_type, sg->sample_entries[j].group_description_index, &default_index, &sgd_src);

					if (!sgde_src) break;

					if (!dst_trak->Media->information->sampleTable->sampleGroupsDescription)
						dst_trak->Media->information->sampleTable->sampleGroupsDescription = gf_list_new();

					sgd_dst = NULL;
					for (k=0; k< gf_list_count(dst_trak->Media->information->sampleTable->sampleGroupsDescription); k++) {
						sgd_dst = gf_list_get(dst_trak->Media->information->sampleTable->sampleGroupsDescription, k);
						if (sgd_dst->grouping_type==sgd_src->grouping_type) break;
						sgd_dst = NULL;
					}
					if (!sgd_dst) {
						gf_isom_clone_box( (GF_Box *) sgd_src, (GF_Box **) &sgd_dst);
						if (!sgd_dst) return GF_OUT_OF_MEM;
						gf_list_add(dst_trak->Media->information->sampleTable->sampleGroupsDescription, sgd_dst);
					}

					//find the same entry
					for (k=0; k<gf_list_count(sgd_dst->group_descriptions); k++) {
						sgde_dst = gf_list_get(sgd_dst->group_descriptions, i);
						if (gf_isom_is_identical_sgpd(sgde_src, sgde_dst, sgd_src->grouping_type)) {
							group_desc_index_dst = k+1;
							break;
						}
					}
					if (!group_desc_index_dst) {
						GF_SampleGroupDescriptionBox *cloned=NULL;
						gf_isom_clone_box( (GF_Box *) sgd_src, (GF_Box **)  &cloned);
						if (!cloned) return GF_OUT_OF_MEM;
						sgde_dst = gf_list_get(cloned->group_descriptions, group_desc_index_dst);
						gf_list_rem(cloned->group_descriptions, group_desc_index_dst);
						gf_isom_box_del( (GF_Box *) cloned);
						gf_list_add(sgd_dst->group_descriptions, sgde_dst);
						group_desc_index_dst = gf_list_count(sgd_dst->group_descriptions);
					}
				}


				/*found our sample, add it to trak->sampleGroups*/
				e = gf_isom_add_sample_group_entry(dst_trak->Media->information->sampleTable->sampleGroups, dst_sample_num, sg->grouping_type, sg->grouping_type_parameter, group_desc_index_dst);
				if (e) return e;
				break;
			}
		}
	}
	return GF_OK;
}

GF_EXPORT
GF_Err gf_isom_text_set_display_flags(GF_ISOFile *file, u32 track, u32 desc_index, u32 flags, GF_TextFlagsMode op_type)
{
	u32 i;
	GF_Err e;
	GF_TrackBox *trak;

	e = CanAccessMovie(file, GF_ISOM_OPEN_WRITE);
	if (e) return e;

	trak = gf_isom_get_track_from_file(file, track);
	if (!trak) return GF_BAD_PARAM;

	for (i=0; i < gf_list_count(trak->Media->information->sampleTable->SampleDescription->other_boxes); i++) {
		GF_Tx3gSampleEntryBox *txt;
		if (desc_index && (i+1 != desc_index)) continue;

		txt = (GF_Tx3gSampleEntryBox*)gf_list_get(trak->Media->information->sampleTable->SampleDescription->other_boxes, i);
		if (txt->type != GF_ISOM_BOX_TYPE_TX3G) continue;

		switch (op_type) {
		case GF_ISOM_TEXT_FLAGS_TOGGLE:
			txt->displayFlags |= flags;
			break;
		case GF_ISOM_TEXT_FLAGS_UNTOGGLE:
			txt->displayFlags &= ~flags;
			break;
		default:
			txt->displayFlags = flags;
			break;
		}
	}
	return GF_OK;

}


GF_EXPORT
GF_Err gf_isom_update_duration(GF_ISOFile *movie)
{
	u32 i;
	u64 maxDur;
	GF_TrackBox *trak;

	if (!movie || !movie->moov) return GF_BAD_PARAM;

	//if file was open in Write or Edit mode, recompute the duration
	//the duration of a movie is the MaxDuration of all the tracks...

	maxDur = 0;
	i=0;
	while ((trak = (GF_TrackBox *)gf_list_enum(movie->moov->trackList, &i))) {
		if( (movie->LastError = SetTrackDuration(trak))	) return movie->LastError;
		if (trak->Header->duration > maxDur)
			maxDur = trak->Header->duration;
	}
	movie->moov->mvhd->duration = maxDur;

	return GF_OK;
}

GF_EXPORT
GF_Err gf_isom_update_edit_list_duration(GF_ISOFile *file, u32 track)
{
	u32 i;
	u64 trackDuration;
	GF_EdtsEntry *ent;
	GF_EditListBox *elst;
	GF_Err e;
	GF_TrackBox *trak;

	e = CanAccessMovie(file, GF_ISOM_OPEN_WRITE);
	if (e) return e;

	trak = gf_isom_get_track_from_file(file, track);
	if (!trak) return GF_BAD_PARAM;


	//the total duration is the media duration: adjust it in case...
	e = Media_SetDuration(trak);
	if (e) return e;

	//assert the timeScales are non-NULL
	if (!trak->moov->mvhd->timeScale || !trak->Media->mediaHeader->timeScale) return GF_ISOM_INVALID_FILE;
	trackDuration = (trak->Media->mediaHeader->duration * trak->moov->mvhd->timeScale) / trak->Media->mediaHeader->timeScale;

	//if we have an edit list, the duration is the sum of all the editList
	//entries' duration (always expressed in MovieTimeScale)
	if (trak->editBox && trak->editBox->editList) {
		u64 editListDuration = 0;
		elst = trak->editBox->editList;
		i=0;
		while ((ent = (GF_EdtsEntry*)gf_list_enum(elst->entryList, &i))) {
			if (ent->segmentDuration > trackDuration)
				ent->segmentDuration = trackDuration;
			if ((ent->mediaTime>=0) && ((u64) ent->mediaTime>=trak->Media->mediaHeader->duration)) {
				ent->mediaTime = trak->Media->mediaHeader->duration;
			}
			editListDuration += ent->segmentDuration;
		}
		trackDuration = editListDuration;
	}
	if (!trackDuration) {
		trackDuration = (trak->Media->mediaHeader->duration * trak->moov->mvhd->timeScale) / trak->Media->mediaHeader->timeScale;
	}
	trak->Header->duration = trackDuration;

	return GF_OK;

}


GF_EXPORT
GF_Err gf_isom_clone_pssh(GF_ISOFile *output, GF_ISOFile *input, Bool in_moof) {
	GF_Box *a;
	u32 i;
	i = 0;

	while ((a = (GF_Box *)gf_list_enum(input->moov->other_boxes, &i))) {
		if (a->type == GF_ISOM_BOX_TYPE_PSSH) {
			GF_ProtectionSystemHeaderBox *pssh = (GF_ProtectionSystemHeaderBox *)gf_isom_box_new(GF_ISOM_BOX_TYPE_PSSH);
			memmove(pssh->SystemID, ((GF_ProtectionSystemHeaderBox *)a)->SystemID, 16);
			pssh->KID_count = ((GF_ProtectionSystemHeaderBox *)a)->KID_count;
			pssh->KIDs = (bin128 *)gf_malloc(pssh->KID_count*sizeof(bin128));
			memmove(pssh->KIDs, ((GF_ProtectionSystemHeaderBox *)a)->KIDs, pssh->KID_count*sizeof(bin128));
			pssh->private_data_size = ((GF_ProtectionSystemHeaderBox *)a)->private_data_size;
			pssh->private_data = (u8 *)gf_malloc(pssh->private_data_size*sizeof(char));
			memmove(pssh->private_data, ((GF_ProtectionSystemHeaderBox *)a)->private_data, pssh->private_data_size);

#ifndef GPAC_DISABLE_ISOM_FRAGMENTS
			gf_isom_box_add_default(in_moof ? (GF_Box*)output->moof : (GF_Box*)output->moov, (GF_Box*)pssh);
#else
			gf_isom_box_add_default((GF_Box*)output->moov, (GF_Box*)pssh);
#endif
		}
	}
	return GF_OK;
}

GF_EXPORT
GF_Err gf_isom_set_track_group(GF_ISOFile *file, u32 track_number, u32 track_group_id, u32 group_type, Bool do_add)
{
	u32 i, j;
	GF_TrackGroupTypeBox *trgt;
	GF_Err e;
	GF_TrackBox *trak;

	e = CanAccessMovie(file, GF_ISOM_OPEN_WRITE);
	if (e) return e;

	trak = gf_isom_get_track_from_file(file, track_number);
	if (!trak) return GF_BAD_PARAM;
	if (!trak->groups) trak->groups = (GF_TrackGroupBox*) gf_isom_box_new(GF_ISOM_BOX_TYPE_TRGR);

	for (j=0; j<gf_list_count(file->moov->trackList); j++) {
		GF_TrackBox *a_trak = gf_list_get(file->moov->trackList, j);
		if (!a_trak->groups) continue;

		for (i=0; i<gf_list_count(a_trak->groups->groups); i++) {
			trgt = gf_list_get(a_trak->groups->groups, i);

			if (trgt->track_group_id==track_group_id) {
				if (trgt->group_type != group_type) {
					GF_LOG(GF_LOG_ERROR, GF_LOG_CONTAINER, ("A track with same group ID is already defined for different group type %s\n", gf_4cc_to_str(trgt->group_type) ));
					return GF_BAD_PARAM;
				}
				if (a_trak==trak) {
					if (!do_add) {
						gf_list_rem(trak->groups->groups, i);
						gf_isom_box_del((GF_Box *)trgt);
					}
					return GF_OK;
				}
			}
		}
	}
	//not found, add new group
	trgt = (GF_TrackGroupTypeBox*) gf_isom_box_new(GF_ISOM_BOX_TYPE_TRGT);
	trgt->track_group_id = track_group_id;
	trgt->group_type = group_type;
	return gf_list_add(trak->groups->groups, trgt);
}

GF_EXPORT
GF_Err gf_isom_set_nalu_length_field(GF_ISOFile *file, u32 track, u32 StreamDescriptionIndex, u32 nalu_size_length)
{
	GF_Err e;
	GF_TrackBox *trak;
	GF_SampleEntryBox *entry;
	GF_MPEGVisualSampleEntryBox *ve;
	GF_SampleDescriptionBox *stsd;

	e = CanAccessMovie(file, GF_ISOM_OPEN_WRITE);
	if (e) return e;

	trak = gf_isom_get_track_from_file(file, track);
	if (!trak) return GF_BAD_PARAM;

	stsd = trak->Media->information->sampleTable->SampleDescription;
	if (!stsd || !StreamDescriptionIndex || StreamDescriptionIndex > gf_list_count(stsd->other_boxes)) {
		return GF_BAD_PARAM;
	}

	entry = (GF_SampleEntryBox *)gf_list_get(stsd->other_boxes, StreamDescriptionIndex - 1);
	//no support for generic sample entries (eg, no MPEG4 descriptor)
	if (!entry || ! gf_isom_is_nalu_based_entry(trak->Media, entry)) {
		return GF_BAD_PARAM;
	}

	ve = (GF_MPEGVisualSampleEntryBox*)entry;
	if (ve->avc_config) ve->avc_config->config->nal_unit_size = nalu_size_length;
	if (ve->svc_config) ve->svc_config->config->nal_unit_size = nalu_size_length;
	if (ve->hevc_config) ve->hevc_config->config->nal_unit_size = nalu_size_length;
	if (ve->lhvc_config) ve->lhvc_config->config->nal_unit_size = nalu_size_length;
	return GF_OK;
}

GF_Err gf_isom_set_sample_group_in_traf(GF_ISOFile *file)
{
	GF_Err e;
	e = CanAccessMovie(file, GF_ISOM_OPEN_WRITE);
	if (e) return e;

	file->sample_groups_in_traf = GF_TRUE;
	return GF_OK;
}


#endif	/*!defined(GPAC_DISABLE_ISOM) && !defined(GPAC_DISABLE_ISOM_WRITE)*/

<|MERGE_RESOLUTION|>--- conflicted
+++ resolved
@@ -5383,21 +5383,12 @@
 }
 
 GF_Err gf_isom_set_sample_roll_group(GF_ISOFile *movie, u32 track, u32 sample_number, Bool is_roll, s16 roll_distance)
-<<<<<<< HEAD
 {
 	return gf_isom_set_sample_group_info(movie, track, 0, sample_number, GF_ISOM_SAMPLE_GROUP_ROLL, 0, &roll_distance, is_roll ? sg_roll_create_entry : NULL, is_roll ? sg_roll_compare_entry : NULL);
 }
 
 GF_Err gf_isom_fragment_set_sample_roll_group(GF_ISOFile *movie, u32 trackID, u32 sample_number_in_frag, Bool is_roll, s16 roll_distance)
 {
-=======
-{
-	return gf_isom_set_sample_group_info(movie, track, 0, sample_number, GF_ISOM_SAMPLE_GROUP_ROLL, 0, &roll_distance, is_roll ? sg_roll_create_entry : NULL, is_roll ? sg_roll_compare_entry : NULL);
-}
-
-GF_Err gf_isom_fragment_set_sample_roll_group(GF_ISOFile *movie, u32 trackID, u32 sample_number_in_frag, Bool is_roll, s16 roll_distance)
-{
->>>>>>> c0c50bfd
 	return gf_isom_set_sample_group_info(movie, 0, trackID, sample_number_in_frag, GF_ISOM_SAMPLE_GROUP_ROLL, 0, &roll_distance, is_roll ? sg_roll_create_entry : NULL, is_roll ? sg_roll_compare_entry : NULL);
 }
 
