/*
 *			GPAC - Multimedia Framework C SDK
 *
 *			Authors: Jean Le Feuvre
 *			Copyright (c) Telecom ParisTech 2000-2012
 *					All rights reserved
 *
 *  This file is part of GPAC / ISO Media File Format sub-project
 *
 *  GPAC is free software; you can redistribute it and/or modify
 *  it under the terms of the GNU Lesser General Public License as published by
 *  the Free Software Foundation; either version 2, or (at your option)
 *  any later version.
 *
 *  GPAC is distributed in the hope that it will be useful,
 *  but WITHOUT ANY WARRANTY; without even the implied warranty of
 *  MERCHANTABILITY or FITNESS FOR A PARTICULAR PURPOSE.  See the
 *  GNU Lesser General Public License for more details.
 *
 *  You should have received a copy of the GNU Lesser General Public
 *  License along with this library; see the file COPYING.  If not, write to
 *  the Free Software Foundation, 675 Mass Ave, Cambridge, MA 02139, USA.
 *
 */

#include <gpac/internal/isomedia_dev.h>
#include <gpac/constants.h>
#include <gpac/iso639.h>


#if !defined(GPAC_DISABLE_ISOM) && !defined(GPAC_DISABLE_ISOM_WRITE)

GF_Err CanAccessMovie(GF_ISOFile *movie, u32 Mode)
{
	if (!movie) return GF_BAD_PARAM;
	if (movie->openMode < Mode) return GF_ISOM_INVALID_MODE;

#ifndef	GPAC_DISABLE_ISOM_FRAGMENTS
	if (movie->FragmentsFlags & GF_ISOM_FRAG_WRITE_READY) return GF_ISOM_INVALID_MODE;
#endif
	return GF_OK;
}

static GF_Err unpack_track(GF_TrackBox *trak)
{
	GF_Err e = GF_OK;
	if (!trak->is_unpacked) {
		e = stbl_UnpackOffsets(trak->Media->information->sampleTable);
		if (e) return e;
		e = stbl_unpackCTS(trak->Media->information->sampleTable);
		trak->is_unpacked = GF_TRUE;
	}
	return e;
}


GF_Err FlushCaptureMode(GF_ISOFile *movie)
{
	GF_Err e;
	if (movie->openMode != GF_ISOM_OPEN_WRITE) return GF_OK;
	/*make sure nothing was added*/
	if (gf_bs_get_position(movie->editFileMap->bs)) return GF_OK;

	/*add all first boxes*/
	if (movie->brand) {
		e = gf_isom_box_size((GF_Box *)movie->brand);
		if (e) return e;
		e = gf_isom_box_write((GF_Box *)movie->brand, movie->editFileMap->bs);
		if (e) return e;
	}
	if (movie->pdin) {
		e = gf_isom_box_size((GF_Box *)movie->pdin);
		if (e) return e;
		e = gf_isom_box_write((GF_Box *)movie->pdin, movie->editFileMap->bs);
		if (e) return e;
	}

	/*we have a trick here: the data will be stored on the fly, so the first
	thing in the file is the MDAT. As we don't know if we have a large file (>4 GB) or not
	do as if we had one and write 16 bytes: 4 (type) + 4 (size) + 8 (largeSize)...*/
	gf_bs_write_int(movie->editFileMap->bs, 0, 128);
	return GF_OK;
}

static GF_Err CheckNoData(GF_ISOFile *movie)
{
	if (movie->openMode != GF_ISOM_OPEN_WRITE) return GF_OK;
	if (gf_bs_get_position(movie->editFileMap->bs)) return GF_BAD_PARAM;
	return GF_OK;
}

/**************************************************************
					File Writing / Editing
**************************************************************/
//quick function to add an IOD/OD to the file if not present (iods is optional)
GF_Err AddMovieIOD(GF_MovieBox *moov, u8 isIOD)
{
	GF_Descriptor *od;
	GF_ObjectDescriptorBox *iods;

	//do we have an IOD ?? If not, create one.
	if (moov->iods) return GF_OK;

	if (isIOD) {
		od = gf_odf_desc_new(GF_ODF_ISOM_IOD_TAG);
	} else {
		od = gf_odf_desc_new(GF_ODF_ISOM_OD_TAG);
	}
	if (!od) return GF_OUT_OF_MEM;
	((GF_IsomObjectDescriptor *)od)->objectDescriptorID = 1;

	iods = (GF_ObjectDescriptorBox *) gf_isom_box_new(GF_ISOM_BOX_TYPE_IODS);
	iods->descriptor = od;
	return moov_AddBox((GF_Box*)moov, (GF_Box *)iods);
}

//add a track to the root OD
GF_EXPORT
GF_Err gf_isom_add_track_to_root_od(GF_ISOFile *movie, u32 trackNumber)
{
	GF_Err e;
	GF_ES_ID_Inc *inc;

	e = CanAccessMovie(movie, GF_ISOM_OPEN_WRITE);
	if (e) return e;
	gf_isom_insert_moov(movie);

	if (!movie->moov->iods) AddMovieIOD(movie->moov, 0);

	if (gf_isom_is_track_in_root_od(movie, trackNumber) == 1) return GF_OK;

	inc = (GF_ES_ID_Inc *) gf_odf_desc_new(GF_ODF_ESD_INC_TAG);
	inc->trackID = gf_isom_get_track_id(movie, trackNumber);
	if (!inc->trackID) {
		gf_odf_desc_del((GF_Descriptor *)inc);
		return movie->LastError;
	}
	if ( (movie->LastError = gf_isom_add_desc_to_root_od(movie, (GF_Descriptor *)inc) ) ) {
		return movie->LastError;
	}
	gf_odf_desc_del((GF_Descriptor *)inc);
	return GF_OK;
}

//remove the root OD
GF_EXPORT
GF_Err gf_isom_remove_root_od(GF_ISOFile *movie)
{
	GF_Err e;

	e = CanAccessMovie(movie, GF_ISOM_OPEN_WRITE);
	if (e) return e;
	if (!movie->moov || !movie->moov->iods) return GF_OK;
	gf_isom_box_del((GF_Box *)movie->moov->iods);
	movie->moov->iods = NULL;
	return GF_OK;
}

//remove a track to the root OD
GF_EXPORT
GF_Err gf_isom_remove_track_from_root_od(GF_ISOFile *movie, u32 trackNumber)
{
	GF_List *esds;
	GF_ES_ID_Inc *inc;
	u32 i;
	GF_Err e;

	e = CanAccessMovie(movie, GF_ISOM_OPEN_WRITE);
	if (e) return e;
	if (!movie->moov) return GF_OK;

	if (!gf_isom_is_track_in_root_od(movie, trackNumber)) return GF_OK;

	if (!movie->moov->iods) AddMovieIOD(movie->moov, 0);
	if (!movie->moov->iods) return GF_OUT_OF_MEM;

	switch (movie->moov->iods->descriptor->tag) {
	case GF_ODF_ISOM_IOD_TAG:
		esds = ((GF_IsomInitialObjectDescriptor *)movie->moov->iods->descriptor)->ES_ID_IncDescriptors;
		break;
	case GF_ODF_ISOM_OD_TAG:
		esds = ((GF_IsomObjectDescriptor *)movie->moov->iods->descriptor)->ES_ID_IncDescriptors;
		break;
	default:
		return GF_ISOM_INVALID_FILE;
	}

	//get the desc
	i=0;
	while ((inc = (GF_ES_ID_Inc*)gf_list_enum(esds, &i))) {
		if (inc->trackID == gf_isom_get_track_id(movie, trackNumber)) {
			gf_odf_desc_del((GF_Descriptor *)inc);
			gf_list_rem(esds, i-1);
			break;
		}
	}
	//we don't remove the iod for P&Ls and other potential info
	return GF_OK;
}

GF_EXPORT
GF_Err gf_isom_set_creation_time(GF_ISOFile *movie, u64 time)
{
	if (!movie || !movie->moov) return GF_BAD_PARAM;
	movie->moov->mvhd->creationTime = time;
	movie->moov->mvhd->modificationTime = time;
	return GF_OK;
}

GF_EXPORT
GF_Err gf_isom_set_track_creation_time(GF_ISOFile *movie,u32 trackNumber, u64 time)
{
	GF_TrackBox *trak;
	trak = gf_isom_get_track_from_file(movie, trackNumber);
	if (!trak) return GF_BAD_PARAM;

	trak->Header->creationTime = time;
	trak->Header->modificationTime = time;
	return GF_OK;
}


//sets the enable flag of a track
GF_EXPORT
GF_Err gf_isom_set_track_enabled(GF_ISOFile *movie, u32 trackNumber, u8 enableTrack)
{
	GF_Err e;
	GF_TrackBox *trak;

	e = CanAccessMovie(movie, GF_ISOM_OPEN_WRITE);
	if (e) return e;

	trak = gf_isom_get_track_from_file(movie, trackNumber);
	if (!trak) return GF_BAD_PARAM;

	if (enableTrack) {
		trak->Header->flags |= 1;
	} else {
		trak->Header->flags &= ~1;
	}
	return GF_OK;
}

GF_EXPORT
GF_Err gf_isom_set_media_language(GF_ISOFile *movie, u32 trackNumber, char *code)
{
	GF_Err e;
	GF_TrackBox *trak;

	trak = gf_isom_get_track_from_file(movie, trackNumber);
	if (!trak) return GF_BAD_PARAM;
	e = CanAccessMovie(movie, GF_ISOM_OPEN_WRITE);
	if (e) return e;

	// Old language-storage processing
	// if the new code is on 3 chars, we use it
	// otherwise, we find the associated 3 chars code and use it
	if (strlen(code) == 3) {
		memcpy(trak->Media->mediaHeader->packedLanguage, code, sizeof(char)*3);
	} else {
		s32 lang_idx;
		const char *code_3cc;
		lang_idx = gf_lang_find(code);
		if (lang_idx == -1) {
			GF_LOG(GF_LOG_WARNING, GF_LOG_CONTAINER, ("The given code is not a valid one: %s, using 'und' as 3-letter code\n", code));
			code_3cc = "und";
		} else {
			code_3cc = gf_lang_get_3cc(lang_idx);
		}
		memcpy(trak->Media->mediaHeader->packedLanguage, code_3cc, sizeof(char)*3);
	}

	// New language-storage processing
	// change the code in the extended language box (if any)
	// otherwise add an extended language box only if the given code is not 3 chars
	{
		u32 i, count;
		GF_ExtendedLanguageBox *elng;
		elng = NULL;
		count = gf_list_count(trak->Media->other_boxes);
		for (i = 0; i < count; i++) {
			GF_Box *box = (GF_Box *)gf_list_get(trak->Media->other_boxes, i);
			if (box->type == GF_ISOM_BOX_TYPE_ELNG) {
				elng = (GF_ExtendedLanguageBox *)box;
				break;
			}
		}
		if (!elng && (strlen(code) != 3)) {
			elng = (GF_ExtendedLanguageBox *)gf_isom_box_new(GF_ISOM_BOX_TYPE_ELNG);
			if (!count) {
				trak->Media->other_boxes = gf_list_new();
			}
			gf_list_add(trak->Media->other_boxes, elng);
		}
		if (elng) {
			if (elng->extended_language) {
				gf_free(elng->extended_language);
			}
			elng->extended_language = gf_strdup(code);
		}
	}
	if (!movie->keep_utc)
		trak->Media->mediaHeader->modificationTime = gf_isom_get_mp4time();
	return GF_OK;
}

static void gf_isom_set_root_iod(GF_ISOFile *movie)
{
	GF_IsomInitialObjectDescriptor *iod;
	GF_IsomObjectDescriptor *od;

	gf_isom_insert_moov(movie);
	if (!movie->moov->iods) {
		AddMovieIOD(movie->moov, 1);
		return;
	}
	//if OD, switch to IOD
	if (movie->moov->iods->descriptor->tag == GF_ODF_ISOM_IOD_TAG) return;
	od = (GF_IsomObjectDescriptor *) movie->moov->iods->descriptor;
	iod = (GF_IsomInitialObjectDescriptor*)gf_malloc(sizeof(GF_IsomInitialObjectDescriptor));
	memset(iod, 0, sizeof(GF_IsomInitialObjectDescriptor));

	iod->ES_ID_IncDescriptors = od->ES_ID_IncDescriptors;
	od->ES_ID_IncDescriptors = NULL;
	//not used in root OD
	iod->ES_ID_RefDescriptors = NULL;
	iod->extensionDescriptors = od->extensionDescriptors;
	od->extensionDescriptors = NULL;
	iod->IPMP_Descriptors = od->IPMP_Descriptors;
	od->IPMP_Descriptors = NULL;
	iod->objectDescriptorID = od->objectDescriptorID;
	iod->OCIDescriptors = od->OCIDescriptors;
	od->OCIDescriptors = NULL;
	iod->tag = GF_ODF_ISOM_IOD_TAG;
	iod->URLString = od->URLString;
	od->URLString = NULL;

	gf_odf_desc_del((GF_Descriptor *) od);
	movie->moov->iods->descriptor = (GF_Descriptor *)iod;
}

GF_Err gf_isom_add_desc_to_root_od(GF_ISOFile *movie, GF_Descriptor *theDesc)
{
	GF_Err e;
	GF_Descriptor *desc, *dupDesc;

	e = CanAccessMovie(movie, GF_ISOM_OPEN_WRITE);
	if (e) return e;
	gf_isom_insert_moov(movie);

	if (!movie->moov->iods) AddMovieIOD(movie->moov, 0);
	if (!movie->moov->iods) return GF_OUT_OF_MEM;
	if (theDesc->tag==GF_ODF_IPMP_TL_TAG) gf_isom_set_root_iod(movie);

	desc = movie->moov->iods->descriptor;
	//the type of desc is handled at the OD/IOD level, we'll be notified
	//if the desc is not allowed
	switch (desc->tag) {
	case GF_ODF_ISOM_IOD_TAG:
	case GF_ODF_ISOM_OD_TAG:
		//duplicate the desc
		e = gf_odf_desc_copy(theDesc, &dupDesc);
		if (e) return e;
		//add it (MUST BE  (I)OD level desc)
		movie->LastError = gf_odf_desc_add_desc(desc, dupDesc);
		if (movie->LastError) gf_odf_desc_del((GF_Descriptor *)dupDesc);
		break;
	default:
		movie->LastError = GF_ISOM_INVALID_FILE;
		break;
	}
	return movie->LastError;
}


GF_EXPORT
GF_Err gf_isom_set_timescale(GF_ISOFile *movie, u32 timeScale)
{
	Double ts_scale;
	GF_TrackBox *trak;
	u32 i;
	GF_Err e;
	e = CanAccessMovie(movie, GF_ISOM_OPEN_WRITE);
	if (e) return e;
	gf_isom_insert_moov(movie);

	if (movie->moov->mvhd->timeScale == timeScale) return GF_OK;

	/*rewrite all durations and edit lists*/
	ts_scale = timeScale;
	ts_scale /= movie->moov->mvhd->timeScale;

	movie->moov->mvhd->timeScale = timeScale;
	movie->interleavingTime = timeScale;

	movie->moov->mvhd->duration = (u64) (s64) ((s64) movie->moov->mvhd->duration * ts_scale);

	i=0;
	while ((trak = (GF_TrackBox*)gf_list_enum(movie->moov->trackList, &i))) {
		trak->Header->duration = (u64) (s64) ((s64) trak->Header->duration * ts_scale);
		if (trak->editBox && trak->editBox->editList) {
			u32 j, count = gf_list_count(trak->editBox->editList->entryList);
			for (j=0; j<count; j++) {
				GF_EdtsEntry *ent = (GF_EdtsEntry *)gf_list_get(trak->editBox->editList->entryList, j);
				ent->segmentDuration = (u64) (s64) ((s64) ent->segmentDuration * ts_scale);
			}
		}
	}
	return GF_OK;
}


GF_EXPORT
GF_Err gf_isom_set_pl_indication(GF_ISOFile *movie, u8 PL_Code, u8 ProfileLevel)
{
	GF_IsomInitialObjectDescriptor *iod;
	GF_Err e;

	e = CanAccessMovie(movie, GF_ISOM_OPEN_WRITE);
	if (e) return e;

	gf_isom_set_root_iod(movie);
	iod = (GF_IsomInitialObjectDescriptor *)movie->moov->iods->descriptor;

	switch (PL_Code) {
	case GF_ISOM_PL_AUDIO:
		iod->audio_profileAndLevel = ProfileLevel;
		break;
	case GF_ISOM_PL_GRAPHICS:
		iod->graphics_profileAndLevel = ProfileLevel;
		break;
	case GF_ISOM_PL_OD:
		iod->OD_profileAndLevel = ProfileLevel;
		break;
	case GF_ISOM_PL_SCENE:
		iod->scene_profileAndLevel = ProfileLevel;
		break;
	case GF_ISOM_PL_VISUAL:
		iod->visual_profileAndLevel = ProfileLevel;
		break;
	case GF_ISOM_PL_INLINE:
		iod->inlineProfileFlag = ProfileLevel ? 1 : 0;
		break;
	}
	return GF_OK;
}


GF_Err gf_isom_set_root_od_id(GF_ISOFile *movie, u32 OD_ID)
{
	GF_Err e;
	e = CanAccessMovie(movie, GF_ISOM_OPEN_WRITE);
	if (e) return e;

	gf_isom_insert_moov(movie);
	if (!movie->moov->iods) AddMovieIOD(movie->moov, 0);
	if (!movie->moov->iods) return GF_OUT_OF_MEM;

	switch (movie->moov->iods->descriptor->tag) {
	case GF_ODF_ISOM_OD_TAG:
		((GF_IsomObjectDescriptor *)movie->moov->iods->descriptor)->objectDescriptorID = OD_ID;
		break;
	case GF_ODF_ISOM_IOD_TAG:
		((GF_IsomInitialObjectDescriptor *)movie->moov->iods->descriptor)->objectDescriptorID = OD_ID;
		break;
	default:
		return GF_ISOM_INVALID_FILE;
	}
	return GF_OK;
}

GF_Err gf_isom_set_root_od_url(GF_ISOFile *movie, char *url_string)
{
	GF_Err e;
	e = CanAccessMovie(movie, GF_ISOM_OPEN_WRITE);
	if (e) return e;
	gf_isom_insert_moov(movie);

	if (!movie->moov->iods) AddMovieIOD(movie->moov, 0);
	if (!movie->moov->iods) return GF_OUT_OF_MEM;

	switch (movie->moov->iods->descriptor->tag) {
	case GF_ODF_ISOM_OD_TAG:
		if (((GF_IsomObjectDescriptor *)movie->moov->iods->descriptor)->URLString) gf_free(((GF_IsomObjectDescriptor *)movie->moov->iods->descriptor)->URLString);
		((GF_IsomObjectDescriptor *)movie->moov->iods->descriptor)->URLString = url_string ? gf_strdup(url_string) : NULL;
		break;
	case GF_ODF_ISOM_IOD_TAG:
		if (((GF_IsomInitialObjectDescriptor *)movie->moov->iods->descriptor)->URLString) gf_free(((GF_IsomInitialObjectDescriptor *)movie->moov->iods->descriptor)->URLString);
		((GF_IsomInitialObjectDescriptor *)movie->moov->iods->descriptor)->URLString = url_string ? gf_strdup(url_string) : NULL;
		break;
	default:
		return GF_ISOM_INVALID_FILE;
	}
	return GF_OK;
}

GF_EXPORT
u32 gf_isom_get_last_created_track_id(GF_ISOFile *movie)
{
	return movie ? movie->last_created_track_id : 0;
}


GF_EXPORT
GF_Err gf_isom_load_extra_boxes(GF_ISOFile *movie, char *moov_boxes, u32 moov_boxes_size, Bool udta_only)
{
	GF_BitStream *bs;

	GF_Err e = CanAccessMovie(movie, GF_ISOM_OPEN_WRITE);
	if (e) return e;
	gf_isom_insert_moov(movie);

	bs = gf_bs_new(moov_boxes, moov_boxes_size, GF_BITSTREAM_READ);

	//we may have terminators in some QT files (4 bytes set to 0 ...)
	while (gf_bs_available(bs) >= 8) {
		GF_Box *a_box;
		e = gf_isom_box_parse_ex((GF_Box**)&a_box, bs, GF_ISOM_BOX_TYPE_MOOV, GF_FALSE);
		if (e || !a_box) goto exit;

		if (a_box->type == GF_ISOM_BOX_TYPE_UDTA) {
			if (movie->moov->udta) gf_isom_box_del((GF_Box*)movie->moov->udta);
			movie->moov->udta = (GF_UserDataBox*) a_box;
		} else if (!udta_only && (a_box->type!=GF_ISOM_BOX_TYPE_PSSH) ) {
			if (!movie->moov->other_boxes) movie->moov->other_boxes = gf_list_new();
			gf_list_add(movie->moov->other_boxes, a_box);
		} else {
			gf_isom_box_del(a_box);
		}
	}
exit:
	gf_bs_del(bs);
	return e;
}

//creates a new Track. If trackID = 0, the trackID is chosen by the API
//returns the track number or 0 if error
GF_EXPORT
u32 gf_isom_new_track_from_template(GF_ISOFile *movie, u32 trakID, u32 MediaType, u32 TimeScale, char *tk_box, u32 tk_box_size, Bool udta_only)
{
	GF_Err e;
	u64 now;
	u8 isHint;
	GF_TrackBox *trak;
	GF_TrackHeaderBox *tkhd;
	GF_MediaBox *mdia;
	GF_UserDataBox *udta = NULL;

	e = CanAccessMovie(movie, GF_ISOM_OPEN_WRITE);
	if (e) {
		gf_isom_set_last_error(movie, e);
		return 0;
	}
	gf_isom_insert_moov(movie);


	isHint = 0;
	//we're creating a hint track... it's the same, but mode HAS TO BE EDIT
	if (MediaType == GF_ISOM_MEDIA_HINT) {
//		if (movie->openMode != GF_ISOM_OPEN_EDIT) return 0;
		isHint = 1;
	}

	mdia = NULL;
	tkhd = NULL;
	trak = NULL;
	if (trakID) {
		//check if we are in ES_ID boundaries
		if (!isHint && (trakID > 0xFFFF)) {
			gf_isom_set_last_error(movie, GF_BAD_PARAM);
			return 0;
		}
		//here we should look for available IDs ...
		if (!RequestTrack(movie->moov, trakID)) return 0;
	} else {
		trakID = movie->moov->mvhd->nextTrackID;
		if (!trakID) trakID = 1;
		/*ESIDs are on 16 bits*/
		if (! isHint && (trakID > 0xFFFF)) trakID = 1;

		while (1) {
			if (RequestTrack(movie->moov, trakID)) break;
			trakID += 1;
			if (trakID == 0xFFFFFFFF) break;
		}
		if (trakID == 0xFFFFFFFF) {
			gf_isom_set_last_error(movie, GF_BAD_PARAM);
			return 0;
		}
		if (! isHint && (trakID > 0xFFFF)) {
			gf_isom_set_last_error(movie, GF_BAD_PARAM);
			return 0;
		}
	}
	now = gf_isom_get_mp4time();

	if (tk_box) {
		GF_BitStream *bs = gf_bs_new(tk_box, tk_box_size, GF_BITSTREAM_READ);
		e = gf_isom_box_parse_ex((GF_Box**)&trak, bs, GF_ISOM_BOX_TYPE_MOOV, GF_FALSE);
		gf_bs_del(bs);
		if (e) trak = NULL;
		else if (udta_only) {
			udta = trak->udta;
			trak->udta = NULL;
			gf_isom_box_del((GF_Box*)trak);
		} else {
			Bool tpl_ok = GF_TRUE;
			if (!trak->Header || !trak->Media || !trak->Media->handler || !trak->Media->mediaHeader || !trak->Media->information) tpl_ok = GF_FALSE;

			else {
				if (!MediaType) MediaType = trak->Media->handler->handlerType;
				e = NewMedia(&trak->Media, MediaType, TimeScale);
				if (e) tpl_ok = GF_FALSE;
			}
			if (!tpl_ok) {
				udta = trak->udta;
				trak->udta = NULL;
				gf_isom_box_del((GF_Box*)trak);
			} else {
				if (trak->References) gf_isom_box_del((GF_Box*)trak->References);
				trak->References = NULL;
			}
		}
	}
	if (!trak) {
		//OK, now create a track...
		trak = (GF_TrackBox *) gf_isom_box_new(GF_ISOM_BOX_TYPE_TRAK);
		if (!trak) {
			gf_isom_set_last_error(movie, GF_OUT_OF_MEM);
			return 0;
		}
		tkhd = (GF_TrackHeaderBox *) gf_isom_box_new(GF_ISOM_BOX_TYPE_TKHD);
		if (!tkhd) {
			gf_isom_set_last_error(movie, GF_OUT_OF_MEM);
			gf_isom_box_del((GF_Box *)trak);
			return 0;
		}

		//OK, set up the media trak
		e = NewMedia(&mdia, MediaType, TimeScale);
		if (e) {
			gf_isom_box_del((GF_Box *)mdia);
			gf_isom_box_del((GF_Box *)trak);
			gf_isom_box_del((GF_Box *)tkhd);
			return 0;
		}
		//OK, add this media to our track
		mdia->mediaTrack = trak;

		e = trak_AddBox((GF_Box*)trak, (GF_Box *) tkhd);
		if (e) goto err_exit;
		e = trak_AddBox((GF_Box*)trak, (GF_Box *) mdia);
		if (e) goto err_exit;
		movie->last_created_track_id = tkhd->trackID = trakID;

		tkhd->creationTime = now;
		mdia->mediaHeader->creationTime = now;

	} else {
		tkhd = trak->Header;
		tkhd->trackID = trakID;
		mdia = trak->Media;
		mdia->mediaTrack = trak;
		mdia->mediaHeader->timeScale = TimeScale;
		if (mdia->handler->handlerType != MediaType) {
			mdia->handler->handlerType = MediaType;
			tkhd->width = 0;
			tkhd->height = 0;
			tkhd->volume = 0;
		} else {
			MediaType = 0;
		}
		trak->Header->duration = 0;
		mdia->mediaHeader->duration = 0;
	}
	if (MediaType) {
		//some default properties for Audio, Visual or private tracks
		switch (MediaType) {
		case GF_ISOM_MEDIA_VISUAL:
		case GF_ISOM_MEDIA_AUXV:
		case GF_ISOM_MEDIA_PICT:
		case GF_ISOM_MEDIA_SCENE:
		case GF_ISOM_MEDIA_TEXT:
		case GF_ISOM_MEDIA_SUBT:
			/*320-240 pix in 16.16*/
			tkhd->width = 0x01400000;
			tkhd->height = 0x00F00000;
			break;
		case GF_ISOM_MEDIA_AUDIO:
			tkhd->volume = 0x0100;
			break;
		}
	}

	if (!movie->keep_utc) {
		tkhd->modificationTime = now;
	 	mdia->mediaHeader->modificationTime = now;
	}

	//OK, add our trak
	e = moov_AddBox((GF_Box*)movie->moov, (GF_Box *)trak);
	if (e) goto err_exit;
	//set the new ID available
	if (trakID+1> movie->moov->mvhd->nextTrackID)
		movie->moov->mvhd->nextTrackID = trakID+1;

	trak->udta = udta;

	//and return our track number
	return gf_isom_get_track_by_id(movie, trakID);

err_exit:
	if (tkhd) gf_isom_box_del((GF_Box *)tkhd);
	if (trak) gf_isom_box_del((GF_Box *)trak);
	if (mdia) gf_isom_box_del((GF_Box *)mdia);
	return 0;
}

GF_EXPORT
u32 gf_isom_new_track(GF_ISOFile *movie, u32 trakID, u32 MediaType, u32 TimeScale)
{
	return gf_isom_new_track_from_template(movie, trakID, MediaType, TimeScale, NULL, 0, GF_FALSE);
}

GF_EXPORT
GF_Err gf_isom_remove_stream_description(GF_ISOFile *movie, u32 trackNumber, u32 StreamDescriptionIndex)
{
	GF_TrackBox *trak;
	GF_Err e;
	GF_SampleEntryBox *entry;

	e = CanAccessMovie(movie, GF_ISOM_OPEN_WRITE);
	if (e) return e;

	trak = gf_isom_get_track_from_file(movie, trackNumber);
	if (!trak || !trak->Media) return GF_BAD_PARAM;

	if (!movie->keep_utc)
		trak->Media->mediaHeader->modificationTime = gf_isom_get_mp4time();

	entry = (GF_SampleEntryBox*)gf_list_get(trak->Media->information->sampleTable->SampleDescription->other_boxes, StreamDescriptionIndex - 1);
	if (!entry) return GF_BAD_PARAM;
	gf_list_rem(trak->Media->information->sampleTable->SampleDescription->other_boxes, StreamDescriptionIndex - 1);
	gf_isom_box_del((GF_Box *)entry);
	return GF_OK;
}

//Create a new StreamDescription in the file. The URL and URN are used to describe external media
GF_EXPORT
GF_Err gf_isom_new_mpeg4_description(GF_ISOFile *movie,
                                     u32 trackNumber,
                                     GF_ESD *esd,
                                     char *URLname,
                                     char *URNname,
                                     u32 *outDescriptionIndex)
{
	GF_TrackBox *trak;
	GF_Err e;
	u32 dataRefIndex;
	GF_ESD *new_esd;

	e = CanAccessMovie(movie, GF_ISOM_OPEN_WRITE);
	if (e) return e;

	trak = gf_isom_get_track_from_file(movie, trackNumber);
	if (!trak || !trak->Media ||
	        !esd || !esd->decoderConfig ||
	        !esd->slConfig) return GF_BAD_PARAM;

	//get or create the data ref
	e = Media_FindDataRef(trak->Media->information->dataInformation->dref, URLname, URNname, &dataRefIndex);
	if (e) return e;
	if (!dataRefIndex) {
		e = Media_CreateDataRef(trak->Media->information->dataInformation->dref, URLname, URNname, &dataRefIndex);
		if (e) return e;
	}
	//duplicate our desc
	e = gf_odf_desc_copy((GF_Descriptor *)esd, (GF_Descriptor **)&new_esd);
	if (e) return e;
	if (!movie->keep_utc)
		trak->Media->mediaHeader->modificationTime = gf_isom_get_mp4time();
	e = Track_SetStreamDescriptor(trak, 0, dataRefIndex, new_esd, outDescriptionIndex);
	if (e) {
		gf_odf_desc_del((GF_Descriptor *)new_esd);
		return e;
	}
	if (new_esd->URLString) {

	}
	return e;
}

//Add samples to a track. Use streamDescriptionIndex to specify the desired stream (if several)
GF_EXPORT
GF_Err gf_isom_add_sample(GF_ISOFile *movie, u32 trackNumber, u32 StreamDescriptionIndex, const GF_ISOSample *sample)
{
	GF_Err e;
	GF_TrackBox *trak;
	GF_SampleEntryBox *entry;
	u32 dataRefIndex;
	u64 data_offset;
	u32 descIndex;
	GF_DataEntryURLBox *Dentry;

	e = CanAccessMovie(movie, GF_ISOM_OPEN_WRITE);
	if (e) return e;

	trak = gf_isom_get_track_from_file(movie, trackNumber);
	if (!trak) return GF_BAD_PARAM;

	e = FlushCaptureMode(movie);
	if (e) return e;

	e = unpack_track(trak);
	if (e) return e;

	//OK, add the sample
	//1- Get the streamDescriptionIndex and dataRefIndex
	//not specified, get the latest used...
	descIndex = StreamDescriptionIndex;
	if (!StreamDescriptionIndex) {
		descIndex = trak->Media->information->sampleTable->currentEntryIndex;
	}
	e = Media_GetSampleDesc(trak->Media, descIndex, &entry, &dataRefIndex);
	if (e) return e;
	if (!entry || !dataRefIndex) return GF_BAD_PARAM;
	//set the current to this one
	trak->Media->information->sampleTable->currentEntryIndex = descIndex;


	//get this dataRef and return false if not self contained
	Dentry = (GF_DataEntryURLBox*)gf_list_get(trak->Media->information->dataInformation->dref->other_boxes, dataRefIndex - 1);
	if (!Dentry || Dentry->flags != 1) return GF_BAD_PARAM;

	//Open our data map. We are adding stuff, so use EDIT
	e = gf_isom_datamap_open(trak->Media, dataRefIndex, 1);
	if (e) return e;

	//Get the offset...
	data_offset = gf_isom_datamap_get_offset(trak->Media->information->dataHandler);

	/*rewrite OD frame*/
	if (trak->Media->handler->handlerType == GF_ISOM_MEDIA_OD) {
		GF_ISOSample *od_sample = NULL;
		e = Media_ParseODFrame(trak->Media, sample, &od_sample);
		if (e) return e;
		e = Media_AddSample(trak->Media, data_offset, od_sample, descIndex, 0);
		if (e) return e;
		e = gf_isom_datamap_add_data(trak->Media->information->dataHandler, od_sample->data, od_sample->dataLength);
		if (e) return e;
		if (od_sample) gf_isom_sample_del(&od_sample);
	} else {
		e = Media_AddSample(trak->Media, data_offset, sample, descIndex, 0);
		if (e) return e;
		if (sample->dataLength) {
			e = gf_isom_datamap_add_data(trak->Media->information->dataHandler, sample->data, sample->dataLength);
			if (e) return e;
		}
	}

	if (!movie->keep_utc)
		trak->Media->mediaHeader->modificationTime = gf_isom_get_mp4time();
	return SetTrackDuration(trak);
}

GF_Err gf_isom_add_sample_shadow(GF_ISOFile *movie, u32 trackNumber, GF_ISOSample *sample)
{
	GF_Err e;
	GF_TrackBox *trak;
	GF_ISOSample *prev;
	GF_SampleEntryBox *entry;
	u32 dataRefIndex;
	u64 data_offset;
	u32 descIndex;
	u32 sampleNum, prevSampleNum;
	GF_DataEntryURLBox *Dentry;
	Bool offset_times = GF_FALSE;

	e = CanAccessMovie(movie, GF_ISOM_OPEN_WRITE);
	if (e) return e;

	trak = gf_isom_get_track_from_file(movie, trackNumber);
	if (!trak || !sample) return GF_BAD_PARAM;

	e = FlushCaptureMode(movie);
	if (e) return e;

	e = unpack_track(trak);
	if (e) return e;

	e = stbl_findEntryForTime(trak->Media->information->sampleTable, sample->DTS, 0, &sampleNum, &prevSampleNum);
	if (e) return e;
	/*we need the EXACT match*/
	if (!sampleNum) return GF_BAD_PARAM;

	prev = gf_isom_get_sample_info(movie, trackNumber, sampleNum, &descIndex, NULL);
	if (!prev) return gf_isom_last_error(movie);
	/*for conformance*/
	if (sample->DTS==prev->DTS) offset_times = GF_TRUE;
	gf_isom_sample_del(&prev);

	e = Media_GetSampleDesc(trak->Media, descIndex, &entry, &dataRefIndex);
	if (e) return e;
	if (!entry || !dataRefIndex) return GF_BAD_PARAM;
	trak->Media->information->sampleTable->currentEntryIndex = descIndex;

	//get this dataRef and return false if not self contained
	Dentry = (GF_DataEntryURLBox*)gf_list_get(trak->Media->information->dataInformation->dref->other_boxes, dataRefIndex - 1);
	if (!Dentry || Dentry->flags != 1) return GF_BAD_PARAM;

	//Open our data map. We are adding stuff, so use EDIT
	e = gf_isom_datamap_open(trak->Media, dataRefIndex, 1);
	if (e) return e;

	data_offset = gf_isom_datamap_get_offset(trak->Media->information->dataHandler);
	if (offset_times) sample->DTS += 1;

	/*REWRITE ANY OD STUFF*/
	if (trak->Media->handler->handlerType == GF_ISOM_MEDIA_OD) {
		GF_ISOSample *od_sample = NULL;
		e = Media_ParseODFrame(trak->Media, sample, &od_sample);
		if (!e) e = Media_AddSample(trak->Media, data_offset, od_sample, descIndex, sampleNum);
		if (!e) e = gf_isom_datamap_add_data(trak->Media->information->dataHandler, od_sample->data, od_sample->dataLength);
		if (od_sample) gf_isom_sample_del(&od_sample);
	} else {
		e = Media_AddSample(trak->Media, data_offset, sample, descIndex, sampleNum);
		if (!e) e = gf_isom_datamap_add_data(trak->Media->information->dataHandler, sample->data, sample->dataLength);
	}
	if (e) return e;
	if (offset_times) sample->DTS -= 1;

	//OK, update duration
	e = Media_SetDuration(trak);
	if (e) return e;
	if (!movie->keep_utc)
		trak->Media->mediaHeader->modificationTime = gf_isom_get_mp4time();
	return SetTrackDuration(trak);
}

GF_Err gf_isom_set_sample_rap(GF_ISOFile *movie, u32 trackNumber)
{
	GF_SampleTableBox *stbl;
	GF_Err e;
	GF_TrackBox *trak;
	e = CanAccessMovie(movie, GF_ISOM_OPEN_WRITE);
	if (e) return e;

	trak = gf_isom_get_track_from_file(movie, trackNumber);
	if (!trak) return GF_BAD_PARAM;
	stbl = trak->Media->information->sampleTable;
	if (!stbl->SyncSample) stbl->SyncSample = (GF_SyncSampleBox *) gf_isom_box_new(GF_ISOM_BOX_TYPE_STSS);
	return stbl_AddRAP(stbl->SyncSample, stbl->SampleSize->sampleCount);

}

GF_Err gf_isom_append_sample_data(GF_ISOFile *movie, u32 trackNumber, char *data, u32 data_size)
{
	GF_Err e;
	GF_TrackBox *trak;
	GF_SampleEntryBox *entry;
	u32 dataRefIndex;
	u32 descIndex;
	GF_DataEntryURLBox *Dentry;

	if (!data_size) return GF_OK;
	e = CanAccessMovie(movie, GF_ISOM_OPEN_WRITE);
	if (e) return e;

	trak = gf_isom_get_track_from_file(movie, trackNumber);
	if (!trak) return GF_BAD_PARAM;

	if (trak->Media->handler->handlerType == GF_ISOM_MEDIA_OD) return GF_BAD_PARAM;

	//OK, add the sample
	descIndex = trak->Media->information->sampleTable->currentEntryIndex;

	e = Media_GetSampleDesc(trak->Media, descIndex, &entry, &dataRefIndex);
	if (e) return e;
	if (!entry || !dataRefIndex) return GF_BAD_PARAM;

	//get this dataRef and return false if not self contained
	Dentry = (GF_DataEntryURLBox*)gf_list_get(trak->Media->information->dataInformation->dref->other_boxes, dataRefIndex - 1);
	if (!Dentry || Dentry->flags != 1) return GF_BAD_PARAM;

	//Open our data map. We are adding stuff, so use EDIT
	e = gf_isom_datamap_open(trak->Media, dataRefIndex, 1);
	if (e) return e;

	//add the media data
	e = gf_isom_datamap_add_data(trak->Media->information->dataHandler, data, data_size);
	if (e) return e;
	//update data size
	return stbl_SampleSizeAppend(trak->Media->information->sampleTable->SampleSize, data_size);
}


//Add sample reference to a track. The SampleOffset is the offset of the data in the referenced file
//you must have created a StreamDescription with URL or URN specifying your referenced file
//the data offset specifies the beginning of the chunk
//Use streamDescriptionIndex to specify the desired stream (if several)
GF_EXPORT
GF_Err gf_isom_add_sample_reference(GF_ISOFile *movie, u32 trackNumber, u32 StreamDescriptionIndex, GF_ISOSample *sample, u64 dataOffset)
{
	GF_TrackBox *trak;
	GF_SampleEntryBox *entry;
	u32 dataRefIndex;
	u32 descIndex;
	GF_DataEntryURLBox *Dentry;
	GF_Err e;

	e = CanAccessMovie(movie, GF_ISOM_OPEN_WRITE);
	if (e) return e;

	trak = gf_isom_get_track_from_file(movie, trackNumber);
	if (!trak) return GF_BAD_PARAM;

	e = unpack_track(trak);
	if (e) return e;

	//OD is not allowed as a data ref
	if (trak->Media->handler->handlerType == GF_ISOM_MEDIA_OD) {
		return GF_BAD_PARAM;
	}
	//OK, add the sample
	//1- Get the streamDescriptionIndex and dataRefIndex
	//not specified, get the latest used...
	descIndex = StreamDescriptionIndex;
	if (!StreamDescriptionIndex) {
		descIndex = trak->Media->information->sampleTable->currentEntryIndex;
	}
	e = Media_GetSampleDesc(trak->Media, descIndex, &entry, &dataRefIndex);
	if (e) return e;
	if (!entry || !dataRefIndex) return GF_BAD_PARAM;
	//set the current to this one
	trak->Media->information->sampleTable->currentEntryIndex = descIndex;


	//get this dataRef and return false if self contained
	Dentry =(GF_DataEntryURLBox*) gf_list_get(trak->Media->information->dataInformation->dref->other_boxes, dataRefIndex - 1);
	if (Dentry->flags == 1) return GF_BAD_PARAM;

	//add the meta data
	e = Media_AddSample(trak->Media, dataOffset, sample, descIndex, 0);
	if (e) return e;

	if (!movie->keep_utc)
		trak->Media->mediaHeader->modificationTime = gf_isom_get_mp4time();
	//OK, update duration
	e = Media_SetDuration(trak);
	if (e) return e;
	return SetTrackDuration(trak);

}

//set the duration of the last media sample. If not set, the duration of the last sample is the
//duration of the previous one if any, or 1000 (default value).
GF_EXPORT
GF_Err gf_isom_set_last_sample_duration(GF_ISOFile *movie, u32 trackNumber, u32 duration)
{
	GF_TrackBox *trak;
	GF_SttsEntry *ent;
	GF_TimeToSampleBox *stts;
	u64 mdur;
	GF_Err e;

	e = CanAccessMovie(movie, GF_ISOM_OPEN_WRITE);
	if (e) return e;

	trak = gf_isom_get_track_from_file(movie, trackNumber);
	if (!trak) return GF_BAD_PARAM;

	mdur = trak->Media->mediaHeader->duration;
	stts = trak->Media->information->sampleTable->TimeToSample;
	if (!stts->nb_entries) return GF_BAD_PARAM;
	//get the last entry
	ent = (GF_SttsEntry*) &stts->entries[stts->nb_entries-1];

	mdur -= ent->sampleDelta;
	mdur += duration;
	//we only have one sample
	if (ent->sampleCount == 1) {
		ent->sampleDelta = duration;
	} else {
		if (ent->sampleDelta == duration) return GF_OK;
		ent->sampleCount -= 1;

		if (stts->nb_entries==stts->alloc_size) {
			stts->alloc_size++;
			stts->entries = (GF_SttsEntry*)gf_realloc(stts->entries, sizeof(GF_SttsEntry)*stts->alloc_size);
			if (!stts->entries) return GF_OUT_OF_MEM;
		}
		stts->entries[stts->nb_entries].sampleCount = 1;
		stts->entries[stts->nb_entries].sampleDelta = duration;
		stts->nb_entries++;
		//and update the write cache
		stts->w_currentSampleNum = trak->Media->information->sampleTable->SampleSize->sampleCount;
	}
	if (!movie->keep_utc)
		trak->Media->mediaHeader->modificationTime = gf_isom_get_mp4time();
	trak->Media->mediaHeader->duration = mdur;
	return SetTrackDuration(trak);
}

//update a sample data in the media. Note that the sample MUST exists
GF_EXPORT
GF_Err gf_isom_update_sample(GF_ISOFile *movie, u32 trackNumber, u32 sampleNumber, GF_ISOSample *sample, Bool data_only)
{
	GF_Err e;
	GF_TrackBox *trak;

	e = CanAccessMovie(movie, GF_ISOM_OPEN_EDIT);
	if (e) return e;

	trak = gf_isom_get_track_from_file(movie, trackNumber);
	if (!trak) return GF_BAD_PARAM;

	e = unpack_track(trak);
	if (e) return e;

	//block for hint tracks
	if (trak->Media->handler->handlerType == GF_ISOM_MEDIA_HINT) return GF_BAD_PARAM;

	//REWRITE ANY OD STUFF
	if (trak->Media->handler->handlerType == GF_ISOM_MEDIA_OD) {
		GF_ISOSample *od_sample = NULL;
		e = Media_ParseODFrame(trak->Media, sample, &od_sample);
		if (!e) e = Media_UpdateSample(trak->Media, sampleNumber, od_sample, data_only);
		if (od_sample) gf_isom_sample_del(&od_sample);
	} else {
		e = Media_UpdateSample(trak->Media, sampleNumber, sample, data_only);
	}
	if (e) return e;
	if (!movie->keep_utc)
		trak->Media->mediaHeader->modificationTime = gf_isom_get_mp4time();
	return GF_OK;
}

//update a sample data in the media. Note that the sample MUST exists,
//that sample->data MUST be NULL and sample->dataLength must be NON NULL;
GF_EXPORT
GF_Err gf_isom_update_sample_reference(GF_ISOFile *movie, u32 trackNumber, u32 sampleNumber, GF_ISOSample *sample, u64 data_offset)
{
	GF_Err e;
	GF_TrackBox *trak;

	e = CanAccessMovie(movie, GF_ISOM_OPEN_EDIT);
	if (e) return e;

	trak = gf_isom_get_track_from_file(movie, trackNumber);
	if (!trak) return GF_BAD_PARAM;

	//block for hint tracks
	if (trak->Media->handler->handlerType == GF_ISOM_MEDIA_HINT) return GF_BAD_PARAM;

	if (!sampleNumber || !sample) return GF_BAD_PARAM;

	e = unpack_track(trak);
	if (e) return e;

	//OD is not allowed as a data ref
	if (trak->Media->handler->handlerType == GF_ISOM_MEDIA_OD) {
		return GF_BAD_PARAM;
	}
	//OK, update it
	e = Media_UpdateSampleReference(trak->Media, sampleNumber, sample, data_offset);
	if (e) return e;

	if (!movie->keep_utc)
		trak->Media->mediaHeader->modificationTime = gf_isom_get_mp4time();
	return GF_OK;
}


//Remove a given sample
GF_EXPORT
GF_Err gf_isom_remove_sample(GF_ISOFile *movie, u32 trackNumber, u32 sampleNumber)
{
	GF_Err e;
	GF_TrackBox *trak;

	e = CanAccessMovie(movie, GF_ISOM_OPEN_EDIT);
	if (e) return e;

	trak = gf_isom_get_track_from_file(movie, trackNumber);
	if (!trak || !sampleNumber || (sampleNumber > trak->Media->information->sampleTable->SampleSize->sampleCount) )
		return GF_BAD_PARAM;

	//block for hint tracks
	if (trak->Media->handler->handlerType == GF_ISOM_MEDIA_HINT) return GF_BAD_PARAM;

	e = unpack_track(trak);
	if (e) return e;

	//remove DTS
	e = stbl_RemoveDTS(trak->Media->information->sampleTable, sampleNumber, trak->Media->mediaHeader->timeScale);
	if (e) return e;
	//remove CTS if any
	if (trak->Media->information->sampleTable->CompositionOffset) {
		e = stbl_RemoveCTS(trak->Media->information->sampleTable, sampleNumber);
		if (e) return e;
	}
	//remove size
	e = stbl_RemoveSize(trak->Media->information->sampleTable->SampleSize, sampleNumber);
	if (e) return e;
	//remove sampleToChunk and chunk
	e = stbl_RemoveChunk(trak->Media->information->sampleTable, sampleNumber);
	if (e) return e;
	//remove sync
	if (trak->Media->information->sampleTable->SyncSample) {
		e = stbl_RemoveRAP(trak->Media->information->sampleTable, sampleNumber);
		if (e) return e;
	}
	//remove sample dep
	if (trak->Media->information->sampleTable->SampleDep) {
		e = stbl_RemoveRedundant(trak->Media->information->sampleTable, sampleNumber);
		if (e) return e;
	}
	//remove shadow
	if (trak->Media->information->sampleTable->ShadowSync) {
		e = stbl_RemoveShadow(trak->Media->information->sampleTable->ShadowSync, sampleNumber);
		if (e) return e;
	}
	//remove padding
	e = stbl_RemovePaddingBits(trak->Media->information->sampleTable, sampleNumber);
	if (e) return e;

	e = stbl_RemoveSubSample(trak->Media->information->sampleTable, sampleNumber);
	if (e) return e;

	e = stbl_RemoveSampleGroup(trak->Media->information->sampleTable, sampleNumber);
	if (e) return e;

	return SetTrackDuration(trak);
}


GF_EXPORT
GF_Err gf_isom_set_final_name(GF_ISOFile *movie, char *filename)
{
	GF_Err e;
	if (!movie ) return GF_BAD_PARAM;

	//if mode is not OPEN_EDIT file was created under the right name
	e = CanAccessMovie(movie, GF_ISOM_OPEN_EDIT);
	if (e) return e;

	if (filename) {
		//we don't allow file overwriting
		if ( (movie->openMode == GF_ISOM_OPEN_EDIT)
		        && movie->fileName && !strcmp(filename, movie->fileName))
			return GF_BAD_PARAM;
		if (movie->finalName) gf_free(movie->finalName);
		movie->finalName = gf_strdup(filename);
		if (!movie->finalName) return GF_OUT_OF_MEM;
	}
	return GF_OK;
}

//Add a system descriptor to the ESD of a stream(EDIT or WRITE mode only)
GF_Err gf_isom_add_desc_to_description(GF_ISOFile *movie, u32 trackNumber, u32 StreamDescriptionIndex, GF_Descriptor *theDesc)
{
	GF_IPIPtr *ipiD;
	GF_Err e;
	u16 tmpRef;
	GF_TrackBox *trak;
	GF_Descriptor *desc;
	GF_ESD *esd;
	GF_TrackReferenceBox *tref;
	GF_TrackReferenceTypeBox *dpnd;

	e = CanAccessMovie(movie, GF_ISOM_OPEN_WRITE);
	if (e) return e;

	trak = gf_isom_get_track_from_file(movie, trackNumber);
	if (!trak) return GF_BAD_PARAM;

	/*GETS NATIVE DESCRIPTOR ONLY*/
	e = Media_GetESD(trak->Media, StreamDescriptionIndex, &esd, GF_TRUE);
	if (e) return e;

	//duplicate the desc
	e = gf_odf_desc_copy(theDesc, &desc);
	if (e) return e;

	//and add it to the ESD EXCEPT IPI PTR (we need to translate from ES_ID to TrackID!!!
	if (!movie->keep_utc)
		trak->Media->mediaHeader->modificationTime = gf_isom_get_mp4time();
	switch (desc->tag) {
	case GF_ODF_IPI_PTR_TAG:
		goto insertIPI;

	default:
		return gf_odf_desc_add_desc((GF_Descriptor *)esd, desc);
	}


insertIPI:
	if (esd->ipiPtr) {
		gf_odf_desc_del((GF_Descriptor *) esd->ipiPtr);
		esd->ipiPtr = NULL;
	}

	ipiD = (GF_IPIPtr *) desc;
	//find a tref
	if (!trak->References) {
		tref = (GF_TrackReferenceBox *) gf_isom_box_new(GF_ISOM_BOX_TYPE_TREF);
		e = trak_AddBox((GF_Box*)trak, (GF_Box *)tref);
		if (e) return e;
	}
	tref = trak->References;

	e = Track_FindRef(trak, GF_ISOM_REF_IPI, &dpnd);
	if (e) return e;
	if (!dpnd) {
		tmpRef = 0;
		dpnd = (GF_TrackReferenceTypeBox *) gf_isom_box_new(GF_ISOM_BOX_TYPE_REFT);
		dpnd->reference_type = GF_ISOM_BOX_TYPE_IPIR;
		e = tref_AddBox((GF_Box*)tref, (GF_Box *) dpnd);
		if (e) return e;
		e = reftype_AddRefTrack(dpnd, ipiD->IPI_ES_Id, &tmpRef);
		if (e) return e;
		//and replace the tag and value...
		ipiD->IPI_ES_Id = tmpRef;
		ipiD->tag = GF_ODF_ISOM_IPI_PTR_TAG;
	} else {
		//Watch out! ONLY ONE IPI dependancy is allowed per stream
		dpnd->trackIDCount = 1;
		dpnd->trackIDs[0] = ipiD->IPI_ES_Id;
		//and replace the tag and value...
		ipiD->IPI_ES_Id = 1;
		ipiD->tag = GF_ODF_ISOM_IPI_PTR_TAG;
	}
	//and add the desc to the esd...
	return gf_odf_desc_add_desc((GF_Descriptor *)esd, desc);
}


//use carefully. Very useful when you made a lot of changes (IPMP, IPI, OCI, ...)
//THIS WILL REPLACE THE WHOLE DESCRIPTOR ...
GF_EXPORT
GF_Err gf_isom_change_mpeg4_description(GF_ISOFile *movie, u32 trackNumber, u32 StreamDescriptionIndex, GF_ESD *newESD)
{
	GF_Err e;
	GF_ESD *esd;
	GF_TrackBox *trak;
	GF_SampleEntryBox *entry;
	GF_SampleDescriptionBox *stsd;

	e = CanAccessMovie(movie, GF_ISOM_OPEN_WRITE);
	if (e) return e;

	trak = gf_isom_get_track_from_file(movie, trackNumber);
	if (!trak) return GF_BAD_PARAM;

	stsd = trak->Media->information->sampleTable->SampleDescription;
	if (!stsd) return movie->LastError = GF_ISOM_INVALID_FILE;

	if (!StreamDescriptionIndex || StreamDescriptionIndex > gf_list_count(stsd->other_boxes)) {
		return movie->LastError = GF_BAD_PARAM;
	}
	entry = (GF_SampleEntryBox *)gf_list_get(stsd->other_boxes, StreamDescriptionIndex - 1);
	//no support for generic sample entries (eg, no MPEG4 descriptor)
	if (entry == NULL) return GF_BAD_PARAM;

	if (!movie->keep_utc)
		trak->Media->mediaHeader->modificationTime = gf_isom_get_mp4time();
	//duplicate our desc
	e = gf_odf_desc_copy((GF_Descriptor *)newESD, (GF_Descriptor **)&esd);
	if (e) return e;
	e = Track_SetStreamDescriptor(trak, StreamDescriptionIndex, entry->dataReferenceIndex, esd, NULL);
	if (e != GF_OK) {
		gf_odf_desc_del((GF_Descriptor *) esd);
	}
	return e;
}

GF_EXPORT
GF_Err gf_isom_set_visual_info(GF_ISOFile *movie, u32 trackNumber, u32 StreamDescriptionIndex, u32 Width, u32 Height)
{
	GF_Err e;
	GF_TrackBox *trak;
	GF_SampleEntryBox *entry;
	GF_SampleDescriptionBox *stsd;
	e = CanAccessMovie(movie, GF_ISOM_OPEN_WRITE);
	if (e) return e;

	trak = gf_isom_get_track_from_file(movie, trackNumber);
	if (!trak) return GF_BAD_PARAM;

	stsd = trak->Media->information->sampleTable->SampleDescription;
	if (!stsd) {
		return movie->LastError = GF_ISOM_INVALID_FILE;
	}
	if (!StreamDescriptionIndex || StreamDescriptionIndex > gf_list_count(stsd->other_boxes)) {
		return movie->LastError = GF_BAD_PARAM;
	}
	entry = (GF_SampleEntryBox *)gf_list_get(stsd->other_boxes, StreamDescriptionIndex - 1);
	//no support for generic sample entries (eg, no MPEG4 descriptor)
	if (entry == NULL) return GF_BAD_PARAM;
	if (!movie->keep_utc)
		trak->Media->mediaHeader->modificationTime = gf_isom_get_mp4time();

	//valid for MPEG visual, JPG and 3GPP H263
	if (entry->internal_type == GF_ISOM_SAMPLE_ENTRY_VIDEO) {
		((GF_VisualSampleEntryBox*)entry)->Width = Width;
		((GF_VisualSampleEntryBox*)entry)->Height = Height;
		trak->Header->width = Width<<16;
		trak->Header->height = Height<<16;
		return GF_OK;
	} else if (trak->Media->handler->handlerType==GF_ISOM_MEDIA_SCENE) {
		trak->Header->width = Width<<16;
		trak->Header->height = Height<<16;
		return GF_OK;
	} else {
		return GF_BAD_PARAM;
	}
}

GF_EXPORT
GF_Err gf_isom_set_pixel_aspect_ratio(GF_ISOFile *movie, u32 trackNumber, u32 StreamDescriptionIndex, u32 hSpacing, u32 vSpacing)
{
	GF_Err e;
	GF_TrackBox *trak;
	GF_SampleEntryBox *entry;
	GF_VisualSampleEntryBox*vent;
	GF_SampleDescriptionBox *stsd;
	e = CanAccessMovie(movie, GF_ISOM_OPEN_WRITE);
	if (e) return e;

	trak = gf_isom_get_track_from_file(movie, trackNumber);
	if (!trak) return GF_BAD_PARAM;

	stsd = trak->Media->information->sampleTable->SampleDescription;
	if (!stsd) return movie->LastError = GF_ISOM_INVALID_FILE;
	if (!StreamDescriptionIndex || StreamDescriptionIndex > gf_list_count(stsd->other_boxes)) {
		return movie->LastError = GF_BAD_PARAM;
	}
	entry = (GF_SampleEntryBox *)gf_list_get(stsd->other_boxes, StreamDescriptionIndex - 1);
	//no support for generic sample entries (eg, no MPEG4 descriptor)
	if (entry == NULL) return GF_BAD_PARAM;
	if (!movie->keep_utc)
		trak->Media->mediaHeader->modificationTime = gf_isom_get_mp4time();

	if (entry->internal_type != GF_ISOM_SAMPLE_ENTRY_VIDEO) return GF_BAD_PARAM;

	vent = (GF_VisualSampleEntryBox*)entry;
	if (!hSpacing || !vSpacing) {
		if (vent->pasp) gf_isom_box_del((GF_Box*)vent->pasp);
		vent->pasp = NULL;
		return GF_OK;
	}
	if (!vent->pasp) vent->pasp = (GF_PixelAspectRatioBox*)gf_isom_box_new(GF_ISOM_BOX_TYPE_PASP);
	vent->pasp->hSpacing = hSpacing;
	vent->pasp->vSpacing = vSpacing;
	return GF_OK;
}


GF_EXPORT
GF_Err gf_isom_set_clean_apperture(GF_ISOFile *movie, u32 trackNumber, u32 StreamDescriptionIndex, u32 cleanApertureWidthN, u32 cleanApertureWidthD, u32 cleanApertureHeightN, u32 cleanApertureHeightD, u32 horizOffN, u32 horizOffD, u32 vertOffN, u32 vertOffD)
{
	GF_Err e;
	GF_TrackBox *trak;
	GF_SampleEntryBox *entry;
	GF_VisualSampleEntryBox*vent;
	GF_SampleDescriptionBox *stsd;
	e = CanAccessMovie(movie, GF_ISOM_OPEN_WRITE);
	if (e) return e;

	trak = gf_isom_get_track_from_file(movie, trackNumber);
	if (!trak) return GF_BAD_PARAM;

	stsd = trak->Media->information->sampleTable->SampleDescription;
	if (!stsd) return movie->LastError = GF_ISOM_INVALID_FILE;
	if (!StreamDescriptionIndex || StreamDescriptionIndex > gf_list_count(stsd->other_boxes)) {
		return movie->LastError = GF_BAD_PARAM;
	}
	entry = (GF_SampleEntryBox *)gf_list_get(stsd->other_boxes, StreamDescriptionIndex - 1);
	//no support for generic sample entries (eg, no MPEG4 descriptor)
	if (entry == NULL) return GF_BAD_PARAM;
	if (!movie->keep_utc)
		trak->Media->mediaHeader->modificationTime = gf_isom_get_mp4time();

	if (entry->internal_type != GF_ISOM_SAMPLE_ENTRY_VIDEO) return GF_BAD_PARAM;

	vent = (GF_VisualSampleEntryBox*)entry;
	if (!cleanApertureHeightD || !cleanApertureWidthD || !horizOffD || !vertOffD) {
		if (vent->clap) gf_isom_box_del((GF_Box*)vent->clap);
		vent->clap = NULL;
		return GF_OK;
	}
	if (!vent->clap) vent->clap = (GF_CleanAppertureBox*)gf_isom_box_new(GF_ISOM_BOX_TYPE_CLAP);
	vent->clap->cleanApertureWidthN = cleanApertureWidthN;
	vent->clap->cleanApertureWidthD = cleanApertureWidthD;
	vent->clap->cleanApertureHeightN = cleanApertureHeightN;
	vent->clap->cleanApertureHeightD = cleanApertureHeightD;
	vent->clap->horizOffN = horizOffN;
	vent->clap->horizOffD = horizOffD;
	vent->clap->vertOffN = vertOffN;
	vent->clap->vertOffD = vertOffD;
	return GF_OK;
}

GF_EXPORT
GF_Err gf_isom_set_audio_info(GF_ISOFile *movie, u32 trackNumber, u32 StreamDescriptionIndex, u32 sampleRate, u32 nbChannels, u8 bitsPerSample)
{
	GF_Err e;
	GF_TrackBox *trak;
	GF_SampleEntryBox *entry;
	GF_SampleDescriptionBox *stsd;
	e = CanAccessMovie(movie, GF_ISOM_OPEN_WRITE);
	if (e) return e;

	trak = gf_isom_get_track_from_file(movie, trackNumber);
	if (!trak) return GF_BAD_PARAM;

	stsd = trak->Media->information->sampleTable->SampleDescription;
	if (!stsd) {
		return movie->LastError = GF_ISOM_INVALID_FILE;
	}
	if (!StreamDescriptionIndex || StreamDescriptionIndex > gf_list_count(stsd->other_boxes)) {
		return movie->LastError = GF_BAD_PARAM;
	}
	entry = (GF_SampleEntryBox *)gf_list_get(stsd->other_boxes, StreamDescriptionIndex - 1);
	//no support for generic sample entries (eg, no MPEG4 descriptor)
	if (entry == NULL) return GF_BAD_PARAM;
	if (!movie->keep_utc)
		trak->Media->mediaHeader->modificationTime = gf_isom_get_mp4time();

	if (entry->internal_type != GF_ISOM_SAMPLE_ENTRY_AUDIO) return GF_BAD_PARAM;

	((GF_AudioSampleEntryBox*)entry)->samplerate_hi = sampleRate;
	((GF_AudioSampleEntryBox*)entry)->samplerate_lo = 0;
	((GF_AudioSampleEntryBox*)entry)->channel_count = nbChannels;
	((GF_AudioSampleEntryBox*)entry)->bitspersample = bitsPerSample;
	return GF_OK;
}

//set the storage mode of a file (FLAT, STREAMABLE, INTERLEAVED)
GF_EXPORT
GF_Err gf_isom_set_storage_mode(GF_ISOFile *movie, u8 storageMode)
{
	GF_Err e;
	e = CanAccessMovie(movie, GF_ISOM_OPEN_WRITE);
	if (e) return e;

	switch (storageMode) {
	case GF_ISOM_STORE_FLAT:
	case GF_ISOM_STORE_STREAMABLE:
	case GF_ISOM_STORE_INTERLEAVED:
	case GF_ISOM_STORE_DRIFT_INTERLEAVED:
	case GF_ISOM_STORE_TIGHT:
		movie->storageMode = storageMode;
		return GF_OK;
	default:
		return GF_BAD_PARAM;
	}
}

GF_EXPORT
void gf_isom_force_64bit_chunk_offset(GF_ISOFile *file, Bool set_on)
{
	file->force_co64 = set_on;
}


//update or insert a new edit segment in the track time line. Edits are used to modify
//the media normal timing. EditTime and EditDuration are expressed in Movie TimeScale
//If a segment with EditTime already exists, IT IS ERASED
GF_EXPORT
GF_Err gf_isom_set_edit_segment(GF_ISOFile *movie, u32 trackNumber, u64 EditTime, u64 EditDuration, u64 MediaTime, u8 EditMode)
{
	GF_TrackBox *trak;
	GF_EditBox *edts;
	GF_EditListBox *elst;
	GF_EdtsEntry *ent, *newEnt;
	u32 i;
	GF_Err e;
	u64 startTime;

	e = CanAccessMovie(movie, GF_ISOM_OPEN_WRITE);
	if (e) return e;

	trak = gf_isom_get_track_from_file(movie, trackNumber);
	if (!trak) return GF_BAD_PARAM;

	edts = trak->editBox;
	if (! edts) {
		edts = (GF_EditBox *) gf_isom_box_new(GF_ISOM_BOX_TYPE_EDTS);
		if (!edts) return GF_OUT_OF_MEM;
		trak_AddBox((GF_Box*)trak, (GF_Box *)edts);
	}
	elst = edts->editList;
	if (!elst) {
		elst = (GF_EditListBox *) gf_isom_box_new(GF_ISOM_BOX_TYPE_ELST);
		if (!elst) return GF_OUT_OF_MEM;
		edts_AddBox((GF_Box*)edts, (GF_Box *)elst);
	}

	startTime = 0;
	ent = NULL;
	//get the prev entry to this startTime if any
	i=0;
	while ((ent = (GF_EdtsEntry *)gf_list_enum(elst->entryList, &i))) {
		if ( (startTime <= EditTime) && (startTime + ent->segmentDuration > EditTime) )
			goto found;
		startTime += ent->segmentDuration;
	}

	//not found, add a new entry and adjust the prev one if any
	if (!ent) {
		newEnt = CreateEditEntry(EditDuration, MediaTime, EditMode);
		if (!newEnt) return GF_OUT_OF_MEM;
		gf_list_add(elst->entryList, newEnt);
		return SetTrackDuration(trak);
	}

	startTime -= ent->segmentDuration;

found:

	//if same time, we erase the current one...
	if (startTime == EditTime) {
		ent->segmentDuration = EditDuration;
		switch (EditMode) {
		case GF_ISOM_EDIT_EMPTY:
			ent->mediaRate = 1;
			ent->mediaTime = -1;
			break;
		case GF_ISOM_EDIT_DWELL:
			ent->mediaRate = 0;
			ent->mediaTime = MediaTime;
			break;
		default:
			ent->mediaRate = 1;
			ent->mediaTime = MediaTime;
			break;
		}
		return SetTrackDuration(trak);
	}

	//adjust so that the prev ent leads to EntryTime
	//Note: we don't change the next one as it is unknown to us in
	//a lot of case (the author's changes)
	ent->segmentDuration = EditTime - startTime;
	newEnt = CreateEditEntry(EditDuration, MediaTime, EditMode);
	if (!newEnt) return GF_OUT_OF_MEM;
	//is it the last entry ???
	if (i >= gf_list_count(elst->entryList) - 1) {
		//add the new entry at the end
		gf_list_add(elst->entryList, newEnt);
		return SetTrackDuration(trak);
	} else {
		//insert after the current entry (which is i)
		gf_list_insert(elst->entryList, newEnt, i+1);
		return SetTrackDuration(trak);
	}
}

//remove the edit segments for the whole track
GF_EXPORT
GF_Err gf_isom_remove_edit_segments(GF_ISOFile *movie, u32 trackNumber)
{
	GF_Err e;
	GF_TrackBox *trak;
	GF_EdtsEntry *ent;
	trak = gf_isom_get_track_from_file(movie, trackNumber);
	if (!trak) return GF_BAD_PARAM;

	e = CanAccessMovie(movie, GF_ISOM_OPEN_WRITE);
	if (e) return e;

	if (!trak->editBox || !trak->editBox->editList) return GF_OK;

	while (gf_list_count(trak->editBox->editList->entryList)) {
		ent = (GF_EdtsEntry*)gf_list_get(trak->editBox->editList->entryList, 0);
		gf_free(ent);
		e = gf_list_rem(trak->editBox->editList->entryList, 0);
		if (e) return e;
	}
	//then delete the GF_EditBox...
	gf_isom_box_del((GF_Box *)trak->editBox);
	trak->editBox = NULL;
	return SetTrackDuration(trak);
}


//remove the edit segments for the whole track
GF_Err gf_isom_remove_edit_segment(GF_ISOFile *movie, u32 trackNumber, u32 seg_index)
{
	GF_Err e;
	GF_TrackBox *trak;
	GF_EdtsEntry *ent, *next_ent;
	trak = gf_isom_get_track_from_file(movie, trackNumber);
	if (!trak || !seg_index) return GF_BAD_PARAM;

	e = CanAccessMovie(movie, GF_ISOM_OPEN_WRITE);
	if (e) return e;

	if (!trak->editBox || !trak->editBox->editList) return GF_OK;
	if (gf_list_count(trak->editBox->editList->entryList)<=1) return gf_isom_remove_edit_segments(movie, trackNumber);

	ent = (GF_EdtsEntry*) gf_list_get(trak->editBox->editList->entryList, seg_index-1);
	gf_list_rem(trak->editBox->editList->entryList, seg_index-1);
	next_ent = (GF_EdtsEntry *)gf_list_get(trak->editBox->editList->entryList, seg_index-1);
	if (next_ent) next_ent->segmentDuration += ent->segmentDuration;
	gf_free(ent);
	return SetTrackDuration(trak);
}


GF_EXPORT
GF_Err gf_isom_append_edit_segment(GF_ISOFile *movie, u32 trackNumber, u64 EditDuration, u64 MediaTime, u8 EditMode)
{
	GF_Err e;
	GF_TrackBox *trak;
	GF_EdtsEntry *ent;
	trak = gf_isom_get_track_from_file(movie, trackNumber);
	if (!trak) return GF_BAD_PARAM;
	e = CanAccessMovie(movie, GF_ISOM_OPEN_WRITE);
	if (e) return e;

	if (!trak->editBox) {
		GF_EditBox *edts = (GF_EditBox *) gf_isom_box_new(GF_ISOM_BOX_TYPE_EDTS);
		if (!edts) return GF_OUT_OF_MEM;
		trak_AddBox((GF_Box*)trak, (GF_Box *)edts);
	}
	if (!trak->editBox->editList) {
		GF_EditListBox *elst = (GF_EditListBox *) gf_isom_box_new(GF_ISOM_BOX_TYPE_ELST);
		if (!elst) return GF_OUT_OF_MEM;
		edts_AddBox((GF_Box*)trak->editBox, (GF_Box *)elst);
	}
	ent = (GF_EdtsEntry *)gf_malloc(sizeof(GF_EdtsEntry));
	if (!ent) return GF_OUT_OF_MEM;

	ent->segmentDuration = EditDuration;
	switch (EditMode) {
	case GF_ISOM_EDIT_EMPTY:
		ent->mediaRate = 1;
		ent->mediaTime = -1;
		break;
	case GF_ISOM_EDIT_DWELL:
		ent->mediaRate = 0;
		ent->mediaTime = MediaTime;
		break;
	default:
		ent->mediaRate = 1;
		ent->mediaTime = MediaTime;
		break;
	}
	gf_list_add(trak->editBox->editList->entryList, ent);
	return SetTrackDuration(trak);
}

GF_EXPORT
GF_Err gf_isom_modify_edit_segment(GF_ISOFile *movie, u32 trackNumber, u32 seg_index, u64 EditDuration, u64 MediaTime, u8 EditMode)
{
	GF_Err e;
	GF_TrackBox *trak;
	GF_EdtsEntry *ent;
	trak = gf_isom_get_track_from_file(movie, trackNumber);
	if (!trak || !seg_index) return GF_BAD_PARAM;
	e = CanAccessMovie(movie, GF_ISOM_OPEN_WRITE);
	if (e) return e;

	if (!trak->editBox || !trak->editBox->editList) return GF_OK;
	if (gf_list_count(trak->editBox->editList->entryList)<seg_index) return GF_BAD_PARAM;
	ent = (GF_EdtsEntry*) gf_list_get(trak->editBox->editList->entryList, seg_index-1);

	ent->segmentDuration = EditDuration;
	switch (EditMode) {
	case GF_ISOM_EDIT_EMPTY:
		ent->mediaRate = 1;
		ent->mediaTime = -1;
		break;
	case GF_ISOM_EDIT_DWELL:
		ent->mediaRate = 0;
		ent->mediaTime = MediaTime;
		break;
	default:
		ent->mediaRate = 1;
		ent->mediaTime = MediaTime;
		break;
	}
	return SetTrackDuration(trak);
}

//removes the desired track
GF_EXPORT
GF_Err gf_isom_remove_track(GF_ISOFile *movie, u32 trackNumber)
{
	GF_Err e;
	GF_TrackBox *the_trak, *trak;
	GF_TrackReferenceTypeBox *tref;
	u32 i, j, k, *newRefs, descIndex;
	u8 found;
	GF_ISOSample *samp;
	the_trak = gf_isom_get_track_from_file(movie, trackNumber);
	if (!the_trak) return GF_BAD_PARAM;

	e = CanAccessMovie(movie, GF_ISOM_OPEN_WRITE);
	if (e) return e;

	if (movie->moov->iods && movie->moov->iods->descriptor) {
		GF_Descriptor *desc;
		GF_ES_ID_Inc *inc;
		GF_List *ESDs;
		desc = movie->moov->iods->descriptor;
		if (desc->tag == GF_ODF_ISOM_IOD_TAG) {
			ESDs = ((GF_IsomInitialObjectDescriptor *)desc)->ES_ID_IncDescriptors;
		} else if (desc->tag == GF_ODF_ISOM_OD_TAG) {
			ESDs = ((GF_IsomObjectDescriptor *)desc)->ES_ID_IncDescriptors;
		} else {
			return GF_ISOM_INVALID_FILE;
		}

		//remove the track ref from the root OD if any
		i=0;
		while ((inc = (GF_ES_ID_Inc *)gf_list_enum(ESDs, &i))) {
			if (inc->trackID == the_trak->Header->trackID) {
				gf_odf_desc_del((GF_Descriptor *)inc);
				i--;
				gf_list_rem(ESDs, i);
			}
		}
	}

	//remove the track from the movie
	gf_list_del_item(movie->moov->trackList, the_trak);

	//rewrite any OD tracks
	i=0;
	while ((trak = (GF_TrackBox *)gf_list_enum(movie->moov->trackList, &i))) {
		if (trak->Media->handler->handlerType != GF_ISOM_MEDIA_OD) continue;
		//this is an OD track...
		j = gf_isom_get_sample_count(movie, i);
		for (k=0; k < j; k++) {
			//getting the sample will remove the references to the deleted track in the output OD frame
			samp = gf_isom_get_sample(movie, i, k+1, &descIndex);
			if (!samp) break;
			//so let's update with the new OD frame ! If the sample is empty, remove it
			if (!samp->dataLength) {
				e = gf_isom_remove_sample(movie, i, k+1);
				if (e) return e;
			} else {
				e = gf_isom_update_sample(movie, i, k+1, samp, GF_TRUE);
				if (e) return e;
			}
			//and don't forget to delete the sample
			gf_isom_sample_del(&samp);
		}
	}

	//remove the track ref from any "tref" box in all tracks, except the one to delete
	//note that we don't touch scal references, as we don't want to rewrite AVC/HEVC samples ...
	i=0;
	while ((trak = (GF_TrackBox *)gf_list_enum(movie->moov->trackList, &i))) {
		if (trak == the_trak) continue;
		if (! trak->References || ! gf_list_count(trak->References->other_boxes)) continue;

		j=0;
		while ((tref = (GF_TrackReferenceTypeBox *)gf_list_enum(trak->References->other_boxes, &j))) {
			if (tref->reference_type==GF_ISOM_REF_SCAL)
				continue;

			found = 0;
			for (k=0; k<tref->trackIDCount; k++) {
				if (tref->trackIDs[k] == the_trak->Header->trackID) found++;
			}
			if (!found) continue;
			//no more refs, remove this ref_type
			if (found == tref->trackIDCount) {
				gf_isom_box_del((GF_Box *)tref);
				j--;
				gf_list_rem(trak->References->other_boxes, j);
			} else {
				newRefs = (u32*)gf_malloc(sizeof(u32) * (tref->trackIDCount - found));
				found = 0;
				for (k = 0; k < tref->trackIDCount; k++) {
					if (tref->trackIDs[k] != the_trak->Header->trackID) {
						newRefs[k-found] = tref->trackIDs[k];
					} else {
						found++;
					}
				}
				gf_free(tref->trackIDs);
				tref->trackIDs = newRefs;
				tref->trackIDCount -= found;
			}
		}
		//a little opt: remove the ref box if empty...
		if (! gf_list_count(trak->References->other_boxes)) {
			gf_isom_box_del((GF_Box *)trak->References);
			trak->References = NULL;
		}
	}

	//delete the track
	gf_isom_box_del((GF_Box *)the_trak);

	/*update next track ID*/
	movie->moov->mvhd->nextTrackID = 0;
	i=0;
	while ((trak = (GF_TrackBox *)gf_list_enum(movie->moov->trackList, &i))) {
		if (trak->Header->trackID>movie->moov->mvhd->nextTrackID)
			movie->moov->mvhd->nextTrackID = trak->Header->trackID;
	}

	if (!gf_list_count(movie->moov->trackList)) {
		gf_list_del_item(movie->TopBoxes, movie->moov);
		gf_isom_box_del((GF_Box *)movie->moov);
		movie->moov = NULL;
	}
	return GF_OK;
}


GF_EXPORT
GF_Err gf_isom_set_copyright(GF_ISOFile *movie, const char *threeCharCode, char *notice)
{
	GF_Err e;
	GF_CopyrightBox *ptr;
	GF_UserDataMap *map;
	u32 count, i;

	e = CanAccessMovie(movie, GF_ISOM_OPEN_WRITE);
	if (e) return e;

	if (!notice || !threeCharCode) return GF_BAD_PARAM;

	gf_isom_insert_moov(movie);

	if (!movie->moov->udta) {
		e = moov_AddBox((GF_Box*)movie->moov, gf_isom_box_new(GF_ISOM_BOX_TYPE_UDTA));
		if (e) return e;
	}
	map = udta_getEntry(movie->moov->udta, GF_ISOM_BOX_TYPE_CPRT, NULL);

	if (map) {
		//try to find one in our language...
		count = gf_list_count(map->other_boxes);
		for (i=0; i<count; i++) {
			ptr = (GF_CopyrightBox*)gf_list_get(map->other_boxes, i);
			if (!strcmp(threeCharCode, (const char *) ptr->packedLanguageCode)) {
				gf_free(ptr->notice);
				ptr->notice = (char*)gf_malloc(sizeof(char) * (strlen(notice) + 1));
				strcpy(ptr->notice, notice);
				return GF_OK;
			}
		}
	}
	//nope, create one
	ptr = (GF_CopyrightBox *)gf_isom_box_new(GF_ISOM_BOX_TYPE_CPRT);

	memcpy(ptr->packedLanguageCode, threeCharCode, 4);
	ptr->notice = (char*)gf_malloc(sizeof(char) * (strlen(notice)+1));
	strcpy(ptr->notice, notice);
	return udta_AddBox((GF_Box *)movie->moov->udta, (GF_Box *) ptr);
}

GF_EXPORT
GF_Err gf_isom_add_track_kind(GF_ISOFile *movie, u32 trackNumber, const char *schemeURI, const char *value)
{
	GF_Err e;
	GF_KindBox *ptr;
	GF_UserDataBox *udta;
	GF_UserDataMap *map;
	u32 i, count;

	e = CanAccessMovie(movie, GF_ISOM_OPEN_WRITE);
	if (e) return e;

	gf_isom_insert_moov(movie);

	if (trackNumber) {
		GF_TrackBox *trak = gf_isom_get_track_from_file(movie, trackNumber);
		if (!trak) return GF_BAD_PARAM;
		if (!trak->udta) {
			e = trak_AddBox((GF_Box*)trak, gf_isom_box_new(GF_ISOM_BOX_TYPE_UDTA));
			if (e) return e;
		}
		udta = trak->udta;
	} else {
		return GF_BAD_PARAM;
	}

	map = udta_getEntry(udta, GF_ISOM_BOX_TYPE_KIND, NULL);
	if (map) {
		count = gf_list_count(map->other_boxes);
		for (i=0; i<count; i++) {
			GF_Box *b = (GF_Box *)gf_list_get(map->other_boxes, i);
			if (b->type == GF_ISOM_BOX_TYPE_KIND) {
				GF_KindBox *kb = (GF_KindBox *)b;
				if (!strcmp(kb->schemeURI, schemeURI) &&
				        ((value && kb->value && !strcmp(value, kb->value)) || (!value && !kb->value))) {
					// Already there
					return GF_OK;
				}
			}
		}
	}

	ptr = (GF_KindBox *)gf_isom_box_new(GF_ISOM_BOX_TYPE_KIND);
	if (e) return e;

	ptr->schemeURI = gf_strdup(schemeURI);
	if (value) ptr->value = gf_strdup(value);
	return udta_AddBox((GF_Box *)udta, (GF_Box *) ptr);
}

GF_EXPORT
GF_Err gf_isom_remove_track_kind(GF_ISOFile *movie, u32 trackNumber, const char *schemeURI, const char *value)
{
	GF_Err e;
	GF_UserDataBox *udta;
	GF_UserDataMap *map;
	u32 i;

	e = CanAccessMovie(movie, GF_ISOM_OPEN_WRITE);
	if (e) return e;
	gf_isom_insert_moov(movie);

	if (trackNumber) {
		GF_TrackBox *trak = gf_isom_get_track_from_file(movie, trackNumber);
		if (!trak) return GF_BAD_PARAM;
		if (!trak->udta) {
			e = trak_AddBox((GF_Box*)trak, gf_isom_box_new(GF_ISOM_BOX_TYPE_UDTA));
			if (e) return e;
		}
		udta = trak->udta;
	} else {
		return GF_OK;
	}
	map = udta_getEntry(udta, GF_ISOM_BOX_TYPE_KIND, NULL);
	if (map) {
		for (i=0; i<gf_list_count(map->other_boxes); i++) {
			GF_Box *b = (GF_Box *)gf_list_get(map->other_boxes, i);
			if (b->type == GF_ISOM_BOX_TYPE_KIND) {
				GF_KindBox *kb = (GF_KindBox *)b;
				if (!schemeURI ||
				        (!strcmp(kb->schemeURI, schemeURI) &&
				         ((value && kb->value && !strcmp(value, kb->value)) || (!value && !kb->value)))) {
					gf_isom_box_del(b);
					gf_list_rem(map->other_boxes, i);
					i--;
				}
			}
		}
	}
	return GF_OK;
}

GF_EXPORT
GF_Err gf_isom_add_chapter(GF_ISOFile *movie, u32 trackNumber, u64 timestamp, char *name)
{
	GF_Err e;
	GF_ChapterListBox *ptr;
	u32 i, count;
	GF_ChapterEntry *ce;
	GF_UserDataBox *udta;
	GF_UserDataMap *map;

	e = CanAccessMovie(movie, GF_ISOM_OPEN_WRITE);
	if (e) return e;

	gf_isom_insert_moov(movie);

	if (trackNumber) {
		GF_TrackBox *trak = gf_isom_get_track_from_file(movie, trackNumber);
		if (!trak) return GF_BAD_PARAM;
		if (!trak->udta) {
			e = trak_AddBox((GF_Box*)trak, gf_isom_box_new(GF_ISOM_BOX_TYPE_UDTA));
			if (e) return e;
		}
		udta = trak->udta;
	} else {
		if (!movie->moov->udta) {
			e = moov_AddBox((GF_Box*)movie->moov, gf_isom_box_new(GF_ISOM_BOX_TYPE_UDTA));
			if (e) return e;
		}
		udta = movie->moov->udta;
	}

	ptr = NULL;
	map = udta_getEntry(udta, GF_ISOM_BOX_TYPE_CHPL, NULL);
	if (!map) {
		ptr = (GF_ChapterListBox *)gf_isom_box_new(GF_ISOM_BOX_TYPE_CHPL);
		e = udta_AddBox((GF_Box *)udta, (GF_Box *) ptr);
		if (e) return e;
		map = udta_getEntry(udta, GF_ISOM_BOX_TYPE_CHPL, NULL);
	} else {
		ptr = (GF_ChapterListBox*)gf_list_get(map->other_boxes, 0);
	}
	if (!map) return GF_OUT_OF_MEM;

	/*this may happen if original MP4 is not properly formatted*/
	if (!ptr) {
		ptr = (GF_ChapterListBox *)gf_isom_box_new(GF_ISOM_BOX_TYPE_CHPL);
		if (!ptr) return GF_OUT_OF_MEM;
		gf_list_add(map->other_boxes, ptr);
	}

	GF_SAFEALLOC(ce, GF_ChapterEntry);
	if (!ce) return GF_OUT_OF_MEM;

	ce->start_time = timestamp * 10000L;
	ce->name = name ? gf_strdup(name) : NULL;

	/*insert in order*/
	count = gf_list_count(ptr->list);
	for (i=0; i<count; i++) {
		GF_ChapterEntry *ace = (GF_ChapterEntry *)gf_list_get(ptr->list, i);
		if (ace->start_time == ce->start_time) {
			if (ace->name) gf_free(ace->name);
			ace->name = ce->name;
			gf_free(ce);
			return GF_OK;
		}
		if (ace->start_time >= ce->start_time)
			return gf_list_insert(ptr->list, ce, i);
	}
	return gf_list_add(ptr->list, ce);
}


GF_Err gf_isom_remove_chapter(GF_ISOFile *movie, u32 trackNumber, u32 index)
{
	GF_Err e;
	GF_ChapterListBox *ptr;
	GF_ChapterEntry *ce;
	GF_UserDataBox *udta;
	GF_UserDataMap *map;

	e = CanAccessMovie(movie, GF_ISOM_OPEN_WRITE);
	if (e) return e;
	gf_isom_insert_moov(movie);

	if (trackNumber) {
		GF_TrackBox *trak = gf_isom_get_track_from_file(movie, trackNumber);
		if (!trak) return GF_BAD_PARAM;
		if (!trak->udta) {
			e = trak_AddBox((GF_Box*)trak, gf_isom_box_new(GF_ISOM_BOX_TYPE_UDTA));
			if (e) return e;
		}
		udta = trak->udta;
	} else {
		if (!movie->moov->udta) {
			e = moov_AddBox((GF_Box*)movie->moov, gf_isom_box_new(GF_ISOM_BOX_TYPE_UDTA));
			if (e) return e;
		}
		udta = movie->moov->udta;
	}

	map = udta_getEntry(udta, GF_ISOM_BOX_TYPE_CHPL, NULL);
	if (!map) return GF_OK;
	ptr = (GF_ChapterListBox*)gf_list_get(map->other_boxes, 0);
	if (!ptr) return GF_OK;

	if (index) {
		ce = (GF_ChapterEntry *)gf_list_get(ptr->list, index-1);
		if (!ce) return GF_BAD_PARAM;
		if (ce->name) gf_free(ce->name);
		gf_free(ce);
		gf_list_rem(ptr->list, index-1);
	} else {
		while (gf_list_count(ptr->list)) {
			ce = (GF_ChapterEntry *)gf_list_get(ptr->list, 0);
			if (ce->name) gf_free(ce->name);
			gf_free(ce);
			gf_list_rem(ptr->list, 0);
		}
	}
	if (!gf_list_count(ptr->list)) {
		gf_list_del_item(udta->recordList, map);
		gf_isom_box_array_del(map->other_boxes);
		gf_free(map);
	}
	return GF_OK;
}

GF_Err gf_isom_remove_copyright(GF_ISOFile *movie, u32 index)
{
	GF_Err e;
	GF_CopyrightBox *ptr;
	GF_UserDataMap *map;
	u32 count;

	e = CanAccessMovie(movie, GF_ISOM_OPEN_WRITE);
	if (e) return e;
	gf_isom_insert_moov(movie);

	if (!index) return GF_BAD_PARAM;
	if (!movie->moov->udta) return GF_OK;

	map = udta_getEntry(movie->moov->udta, GF_ISOM_BOX_TYPE_CPRT, NULL);
	if (!map) return GF_OK;

	count = gf_list_count(map->other_boxes);
	if (index>count) return GF_BAD_PARAM;

	ptr = (GF_CopyrightBox*)gf_list_get(map->other_boxes, index-1);
	if (ptr) {
		gf_list_rem(map->other_boxes, index-1);
		if (ptr->notice) gf_free(ptr->notice);
		gf_free(ptr);
	}
	/*last copyright, remove*/
	if (!gf_list_count(map->other_boxes)) {
		gf_list_del_item(movie->moov->udta->recordList, map);
		gf_list_del(map->other_boxes);
		gf_free(map);
	}
	return GF_OK;
}



GF_Err gf_isom_set_watermark(GF_ISOFile *movie, bin128 UUID, u8* data, u32 length)
{
	GF_Err e;
	GF_UnknownUUIDBox *ptr;
	GF_UserDataMap *map;

	e = CanAccessMovie(movie, GF_ISOM_OPEN_WRITE);
	if (e) return e;

	gf_isom_insert_moov(movie);
	if (!movie->moov->udta) {
		e = moov_AddBox((GF_Box*)movie->moov, gf_isom_box_new(GF_ISOM_BOX_TYPE_UDTA));
		if (e) return e;
	}

	map = udta_getEntry(movie->moov->udta, GF_ISOM_BOX_TYPE_UUID, (bin128 *) & UUID);
	if (map) {
		ptr = (GF_UnknownUUIDBox *)gf_list_get(map->other_boxes, 0);
		if (ptr) {
			gf_free(ptr->data);
			ptr->data = (char*)gf_malloc(length);
			memcpy(ptr->data, data, length);
			ptr->dataSize = length;
			return GF_OK;
		}
	}
	//nope, create one
	ptr = (GF_UnknownUUIDBox *)gf_isom_box_new(GF_ISOM_BOX_TYPE_UUID);
	memcpy(ptr->uuid, UUID, 16);
	ptr->data = (char*)gf_malloc(length);
	memcpy(ptr->data, data, length);
	ptr->dataSize = length;
	return udta_AddBox((GF_Box *)movie->moov->udta, (GF_Box *) ptr);
}

//set the interleaving time of media data (INTERLEAVED mode only)
//InterleaveTime is in MovieTimeScale
GF_Err gf_isom_set_interleave_time(GF_ISOFile *movie, u32 InterleaveTime)
{
	GF_Err e;
	e = CanAccessMovie(movie, GF_ISOM_OPEN_WRITE);
	if (e) return e;

	if (!InterleaveTime || !movie->moov) return GF_OK;
	movie->interleavingTime = InterleaveTime;
	return GF_OK;
}

u32 gf_isom_get_interleave_time(GF_ISOFile *movie)
{
	return movie ? movie->interleavingTime : 0;
}

//set the storage mode of a file (FLAT, STREAMABLE, INTERLEAVED)
u8 gf_isom_get_storage_mode(GF_ISOFile *movie)
{
	return movie ? movie->storageMode : 0;
}




//use a compact track version for sample size. This is not usually recommended
//except for speech codecs where the track has a lot of small samples
//compaction is done automatically while writing based on the track's sample sizes
GF_Err gf_isom_use_compact_size(GF_ISOFile *movie, u32 trackNumber, u8 CompactionOn)
{
	GF_TrackBox *trak;
	u32 i, size;
	GF_SampleSizeBox *stsz;
	GF_Err e;

	e = CanAccessMovie(movie, GF_ISOM_OPEN_WRITE);
	if (e) return e;

	trak = gf_isom_get_track_from_file(movie, trackNumber);
	if (!trak) return GF_BAD_PARAM;

	if (!trak->Media || !trak->Media->information
	        || !trak->Media->information->sampleTable || !trak->Media->information->sampleTable->SampleSize)
		return GF_ISOM_INVALID_FILE;

	stsz = trak->Media->information->sampleTable->SampleSize;

	//switch to regular table
	if (!CompactionOn) {
		if (stsz->type == GF_ISOM_BOX_TYPE_STSZ) return GF_OK;
		stsz->type = GF_ISOM_BOX_TYPE_STSZ;
		//invalidate the sampleSize and recompute it
		stsz->sampleSize = 0;
		if (!stsz->sampleCount) return GF_OK;
		//if the table is empty we can only assume the track is empty (no size indication)
		if (!stsz->sizes) return GF_OK;
		size = stsz->sizes[0];
		//check whether the sizes are all the same or not
		for (i=1; i<stsz->sampleCount; i++) {
			if (size != stsz->sizes[i]) {
				size = 0;
				break;
			}
		}
		if (size) {
			gf_free(stsz->sizes);
			stsz->sizes = NULL;
			stsz->sampleSize = size;
		}
		return GF_OK;
	}

	//switch to compact table
	if (stsz->type == GF_ISOM_BOX_TYPE_STZ2) return GF_OK;
	//fill the table. Although it seems weird , this is needed in case of edition
	//after the function is called. NOte however than we force regular table
	//at write time if all samples are of same size
	if (stsz->sampleSize) {
		//this is a weird table indeed ;)
		if (stsz->sizes) gf_free(stsz->sizes);
		stsz->sizes = (u32*) gf_malloc(sizeof(u32)*stsz->sampleCount);
		memset(stsz->sizes, stsz->sampleSize, sizeof(u32));
	}
	//set the SampleSize to 0 while the file is open
	stsz->sampleSize = 0;
	stsz->type = GF_ISOM_BOX_TYPE_STZ2;
	return GF_OK;
}


GF_EXPORT
GF_Err gf_isom_set_brand_info(GF_ISOFile *movie, u32 MajorBrand, u32 MinorVersion)
{
	u32 i, *p;

	if (!MajorBrand) return GF_BAD_PARAM;

#ifndef GPAC_DISABLE_ISOM_FRAGMENTS
	if (! (movie->FragmentsFlags & GF_ISOM_FRAG_WRITE_READY)) {
		GF_Err e = CanAccessMovie(movie, GF_ISOM_OPEN_WRITE);
		if (e) return e;

		e = CheckNoData(movie);
		if (e) return e;
	}
#endif

	if (!movie->brand) {
		movie->brand = (GF_FileTypeBox *) gf_isom_box_new(GF_ISOM_BOX_TYPE_FTYP);
		gf_list_add(movie->TopBoxes, movie->brand);
	}

	movie->brand->majorBrand = MajorBrand;
	movie->brand->minorVersion = MinorVersion;

	if (!movie->brand->altBrand) {
		movie->brand->altBrand = (u32*)gf_malloc(sizeof(u32));
		movie->brand->altBrand[0] = MajorBrand;
		movie->brand->altCount = 1;
		return GF_OK;
	}

	//if brand already present don't change anything
	for (i=0; i<movie->brand->altCount; i++) {
		if (movie->brand->altBrand[i] == MajorBrand) return GF_OK;
	}
	p = (u32*)gf_malloc(sizeof(u32)*(movie->brand->altCount + 1));
	if (!p) return GF_OUT_OF_MEM;
	memcpy(p, movie->brand->altBrand, sizeof(u32)*movie->brand->altCount);
	p[movie->brand->altCount] = MajorBrand;
	movie->brand->altCount += 1;
	gf_free(movie->brand->altBrand);
	movie->brand->altBrand = p;
	return GF_OK;
}


GF_EXPORT
GF_Err gf_isom_modify_alternate_brand(GF_ISOFile *movie, u32 Brand, u8 AddIt)
{
	u32 i, k, *p;

	if (!Brand) return GF_BAD_PARAM;

#ifndef GPAC_DISABLE_ISOM_FRAGMENTS
	if (! (movie->FragmentsFlags & GF_ISOM_FRAG_WRITE_READY)) {
		GF_Err e = CanAccessMovie(movie, GF_ISOM_OPEN_WRITE);
		if (e) return e;

		e = CheckNoData(movie);
		if (e) return e;
	}
#endif

	if (!movie->brand && AddIt) {
		movie->brand = (GF_FileTypeBox *) gf_isom_box_new(GF_ISOM_BOX_TYPE_FTYP);
		if (!movie->brand) return GF_OUT_OF_MEM;
		gf_list_add(movie->TopBoxes, movie->brand);
	}
	if (!AddIt && !movie->brand) return GF_OK;

	//do not mofify major one
	if (!AddIt && movie->brand->majorBrand == Brand) return GF_OK;

	if (!AddIt && movie->brand->altCount == 1) {
		//fixes it in case
		movie->brand->altBrand[0] = movie->brand->majorBrand;
		return GF_OK;
	}
	//check for the brand
	for (i=0; i<movie->brand->altCount; i++) {
		if (movie->brand->altBrand[i] == Brand) goto found;
	}
	//Not found
	if (!AddIt) return GF_OK;
	//add it
	p = (u32*)gf_malloc(sizeof(u32)*(movie->brand->altCount + 1));
	if (!p) return GF_OUT_OF_MEM;
	memcpy(p, movie->brand->altBrand, sizeof(u32)*movie->brand->altCount);
	p[movie->brand->altCount] = Brand;
	movie->brand->altCount += 1;
	gf_free(movie->brand->altBrand);
	movie->brand->altBrand = p;
	return GF_OK;

found:

	//found
	if (AddIt) return GF_OK;
	assert(movie->brand->altCount>1);

	//remove it
	p = (u32*)gf_malloc(sizeof(u32)*(movie->brand->altCount - 1));
	if (!p) return GF_OUT_OF_MEM;
	k = 0;
	for (i=0; i<movie->brand->altCount; i++) {
		if (movie->brand->altBrand[i] == Brand) continue;
		else {
			p[k] = movie->brand->altBrand[i];
			k++;
		}
	}
	movie->brand->altCount -= 1;
	gf_free(movie->brand->altBrand);
	movie->brand->altBrand = p;
	return GF_OK;
}


GF_EXPORT
GF_Err gf_isom_reset_alt_brands(GF_ISOFile *movie)
{
	u32 *p;

#ifndef GPAC_DISABLE_ISOM_FRAGMENTS
	if (! (movie->FragmentsFlags & GF_ISOM_FRAG_WRITE_READY)) {
		GF_Err e = CanAccessMovie(movie, GF_ISOM_OPEN_WRITE);
		if (e) return e;

		e = CheckNoData(movie);
		if (e) return e;
	}
#endif

	if (!movie->brand) {
		movie->brand = (GF_FileTypeBox *) gf_isom_box_new(GF_ISOM_BOX_TYPE_FTYP);
		gf_list_add(movie->TopBoxes, movie->brand);
	}
	p = (u32*)gf_malloc(sizeof(u32));
	if (!p) return GF_OUT_OF_MEM;
	p[0] = movie->brand->majorBrand;
	movie->brand->altCount = 1;
	gf_free(movie->brand->altBrand);
	movie->brand->altBrand = p;
	return GF_OK;
}

GF_EXPORT
GF_Err gf_isom_set_sample_padding_bits(GF_ISOFile *movie, u32 trackNumber, u32 sampleNumber, u8 NbBits)
{
	GF_TrackBox *trak;
	GF_Err e;

	e = CanAccessMovie(movie, GF_ISOM_OPEN_WRITE);
	if (e) return e;

	trak = gf_isom_get_track_from_file(movie, trackNumber);
	if (!trak || NbBits > 7) return GF_BAD_PARAM;

	//set Padding info
	return stbl_SetPaddingBits(trak->Media->information->sampleTable, sampleNumber, NbBits);
}


GF_EXPORT
GF_Err gf_isom_remove_user_data_item(GF_ISOFile *movie, u32 trackNumber, u32 UserDataType, bin128 UUID, u32 UserDataIndex)
{
	GF_UserDataMap *map;
	GF_Box *a;
	u32 i;
	bin128 t;
	GF_Err e;
	GF_TrackBox *trak;
	GF_UserDataBox *udta;

	e = CanAccessMovie(movie, GF_ISOM_OPEN_WRITE);
	if (e) return e;

	if (UserDataType == GF_ISOM_BOX_TYPE_UUID) UserDataType = 0;
	memset(t, 1, 16);

	if (trackNumber) {
		trak = gf_isom_get_track_from_file(movie, trackNumber);
		if (!trak) return GF_BAD_PARAM;
		udta = trak->udta;
	} else {
		udta = movie->moov->udta;
	}
	if (!udta) return GF_BAD_PARAM;
	if (!UserDataIndex) return GF_BAD_PARAM;

	i=0;
	while ((map = (GF_UserDataMap*)gf_list_enum(udta->recordList, &i))) {
		if ((map->boxType == GF_ISOM_BOX_TYPE_UUID)  && !memcmp(map->uuid, UUID, 16)) goto found;
		else if (map->boxType == UserDataType) goto found;
	}
	//not found
	return GF_OK;

found:

	if (UserDataIndex > gf_list_count(map->other_boxes) ) return GF_BAD_PARAM;
	//delete the box
	a = (GF_Box*)gf_list_get(map->other_boxes, UserDataIndex-1);

	gf_list_rem(map->other_boxes, UserDataIndex-1);
	gf_isom_box_del(a);

	//remove the map if empty
	if (!gf_list_count(map->other_boxes)) {
		gf_list_rem(udta->recordList, i-1);
		gf_isom_box_array_del(map->other_boxes);
		gf_free(map);
	}
	//but we keep the UDTA no matter what
	return GF_OK;
}

GF_EXPORT
GF_Err gf_isom_remove_user_data(GF_ISOFile *movie, u32 trackNumber, u32 UserDataType, bin128 UUID)
{
	GF_UserDataMap *map;
	u32 i;
	GF_Err e;
	bin128 t;
	GF_TrackBox *trak;
	GF_UserDataBox *udta;

	e = CanAccessMovie(movie, GF_ISOM_OPEN_WRITE);
	if (e) return e;

	if (UserDataType == GF_ISOM_BOX_TYPE_UUID) UserDataType = 0;
	memset(t, 1, 16);

	if (trackNumber) {
		trak = gf_isom_get_track_from_file(movie, trackNumber);
		if (!trak) return GF_BAD_PARAM;
		udta = trak->udta;
	} else {
		udta = movie->moov->udta;
	}
	if (!udta) return GF_BAD_PARAM;

	i=0;
	while ((map = (GF_UserDataMap*)gf_list_enum(udta->recordList, &i))) {
		if ((map->boxType == GF_ISOM_BOX_TYPE_UUID)  && !memcmp(map->uuid, UUID, 16)) goto found;
		else if (map->boxType == UserDataType) goto found;
	}
	//not found
	return GF_OK;

found:

	gf_list_rem(udta->recordList, i-1);
	gf_isom_box_array_del(map->other_boxes);
	gf_free(map);

	//but we keep the UDTA no matter what
	return GF_OK;
}

GF_EXPORT
GF_Err gf_isom_add_user_data(GF_ISOFile *movie, u32 trackNumber, u32 UserDataType, bin128 UUID, char *data, u32 DataLength)
{
	GF_Err e;
	GF_TrackBox *trak;
	GF_UserDataBox *udta;

	e = CanAccessMovie(movie, GF_ISOM_OPEN_WRITE);
	if (e) return e;

	if (UserDataType == GF_ISOM_BOX_TYPE_UUID) UserDataType = 0;

	if (trackNumber) {
		trak = gf_isom_get_track_from_file(movie, trackNumber);
		if (!trak) return GF_BAD_PARAM;
		if (!trak->udta) trak_AddBox((GF_Box*)trak, gf_isom_box_new(GF_ISOM_BOX_TYPE_UDTA));
		udta = trak->udta;
	} else {
		if (!movie->moov->udta) moov_AddBox((GF_Box*)movie->moov, gf_isom_box_new(GF_ISOM_BOX_TYPE_UDTA));
		udta = movie->moov->udta;
	}
	if (!udta) return GF_OUT_OF_MEM;

	//create a default box
	if (UserDataType) {
		GF_UnknownBox *a = (GF_UnknownBox *) gf_isom_box_new(GF_ISOM_BOX_TYPE_UNKNOWN);
		a->original_4cc = UserDataType;
		if (DataLength) {
			a->data = (char*)gf_malloc(sizeof(char)*DataLength);
			memcpy(a->data, data, DataLength);
			a->dataSize = DataLength;
		}
		return udta_AddBox((GF_Box *)udta, (GF_Box *) a);
	} else {
		GF_UnknownUUIDBox *a = (GF_UnknownUUIDBox *) gf_isom_box_new(GF_ISOM_BOX_TYPE_UUID);
		memcpy(a->uuid, UUID, 16);
		if (DataLength) {
			a->data = (char*)gf_malloc(sizeof(char)*DataLength);
			memcpy(a->data, data, DataLength);
			a->dataSize = DataLength;
		}
		return udta_AddBox((GF_Box *)udta, (GF_Box *) a);
	}
	return GF_OK;
}

GF_EXPORT
GF_Err gf_isom_add_user_data_boxes(GF_ISOFile *movie, u32 trackNumber, char *data, u32 DataLength)
{
	GF_Err e;
	GF_TrackBox *trak;
	GF_UserDataBox *udta;
	GF_BitStream *bs;

	e = CanAccessMovie(movie, GF_ISOM_OPEN_WRITE);
	if (e) return e;

	if (trackNumber) {
		trak = gf_isom_get_track_from_file(movie, trackNumber);
		if (!trak) return GF_BAD_PARAM;
		if (!trak->udta) trak_AddBox((GF_Box*)trak, gf_isom_box_new(GF_ISOM_BOX_TYPE_UDTA));
		udta = trak->udta;
	} else {
		if (!movie->moov) return GF_BAD_PARAM;
		if (!movie->moov->udta) moov_AddBox((GF_Box*)movie->moov, gf_isom_box_new(GF_ISOM_BOX_TYPE_UDTA));
		udta = movie->moov->udta;
	}
	if (!udta) return GF_OUT_OF_MEM;

	bs = gf_bs_new(data, DataLength, GF_BITSTREAM_READ);
	while (gf_bs_available(bs)) {
		GF_Box *a;
		e = gf_isom_box_parse(&a, bs);
		if (e) break;
		e = udta_AddBox((GF_Box *)udta, a);
		if (e) break;
	}
	gf_bs_del(bs);
	return e;
}


GF_Err gf_isom_add_sample_fragment(GF_ISOFile *movie, u32 trackNumber, u32 sampleNumber, u16 FragmentSize)
{
	GF_Err e;
	GF_TrackBox *trak;

	e = CanAccessMovie(movie, GF_ISOM_OPEN_WRITE);
	if (e) return e;

	trak = gf_isom_get_track_from_file(movie, trackNumber);
	if (!trak || !sampleNumber || !FragmentSize) return GF_BAD_PARAM;

	//set Padding info
	return stbl_AddSampleFragment(trak->Media->information->sampleTable, sampleNumber, FragmentSize);
}


GF_EXPORT
GF_Err gf_isom_remove_sample_fragment(GF_ISOFile *movie, u32 trackNumber, u32 sampleNumber)
{
	GF_TrackBox *trak;
	GF_Err e;

	e = CanAccessMovie(movie, GF_ISOM_OPEN_WRITE);
	if (e) return e;

	trak = gf_isom_get_track_from_file(movie, trackNumber);
	if (!trak) return GF_BAD_PARAM;
	return stbl_RemoveSampleFragments(trak->Media->information->sampleTable, sampleNumber);
}

GF_Err gf_isom_remove_sample_fragments(GF_ISOFile *movie, u32 trackNumber)
{
	GF_TrackBox *trak;
	GF_Err e;

	e = CanAccessMovie(movie, GF_ISOM_OPEN_WRITE);
	if (e) return e;

	trak = gf_isom_get_track_from_file(movie, trackNumber);
	if (!trak) return GF_BAD_PARAM;

	if (trak->Media->information->sampleTable->Fragments) {
		gf_isom_box_del((GF_Box *)trak->Media->information->sampleTable->Fragments);
		trak->Media->information->sampleTable->Fragments = NULL;
	}
	return GF_OK;
}

GF_EXPORT
GF_Err gf_isom_clone_pl_indications(GF_ISOFile *orig, GF_ISOFile *dest)
{
	GF_IsomInitialObjectDescriptor *iod_d;
	if (!orig || !dest) return GF_BAD_PARAM;
	if (!orig->moov->iods || !orig->moov->iods->descriptor) return GF_OK;
	if (orig->moov->iods->descriptor->tag != GF_ODF_ISOM_IOD_TAG) return GF_OK;

	AddMovieIOD(dest->moov, 1);
	gf_odf_desc_del((GF_Descriptor *)dest->moov->iods->descriptor);
	gf_odf_desc_copy((GF_Descriptor *)orig->moov->iods->descriptor, (GF_Descriptor **)&dest->moov->iods->descriptor);
	iod_d = (GF_IsomInitialObjectDescriptor *) dest->moov->iods->descriptor;
	while (gf_list_count(iod_d->ES_ID_IncDescriptors)) {
		GF_Descriptor *d = (GF_Descriptor *)gf_list_get(iod_d->ES_ID_IncDescriptors, 0);
		gf_list_rem(iod_d->ES_ID_IncDescriptors, 0);
		gf_odf_desc_del(d);
	}
	while (gf_list_count(iod_d->ES_ID_RefDescriptors)) {
		GF_Descriptor *d = (GF_Descriptor *)gf_list_get(iod_d->ES_ID_RefDescriptors, 0);
		gf_list_rem(iod_d->ES_ID_RefDescriptors, 0);
		gf_odf_desc_del(d);
	}
	return GF_OK;
}

GF_Err gf_isom_clone_box(GF_Box *src, GF_Box **dst)
{
	GF_Err e;
	char *data;
	u32 data_size;
	GF_BitStream *bs;

	if (*dst) {
		gf_isom_box_del(*dst);
		*dst=NULL;
	}
	bs = gf_bs_new(NULL, 0, GF_BITSTREAM_WRITE);
	if (!bs) return GF_OUT_OF_MEM;
	e = gf_isom_box_size( (GF_Box *) src);
	if (!e) e = gf_isom_box_write((GF_Box *) src, bs);
	gf_bs_get_content(bs, &data, &data_size);
	gf_bs_del(bs);
	if (e) return e;
	bs = gf_bs_new(data, data_size, GF_BITSTREAM_READ);
	if (!bs) return GF_OUT_OF_MEM;
	e = gf_isom_box_parse(dst, bs);
	gf_bs_del(bs);
	gf_free(data);
	return e;
}

GF_Err gf_isom_clone_movie(GF_ISOFile *orig_file, GF_ISOFile *dest_file, Bool clone_tracks, Bool keep_hint_tracks, Bool keep_pssh, Bool mvex_after_traks)
{
	GF_Err e;
	u32 i;
	GF_Box *box;

	e = CanAccessMovie(dest_file, GF_ISOM_OPEN_WRITE);
	if (e) return e;

	if (orig_file->brand) {
		gf_list_del_item(dest_file->TopBoxes, dest_file->brand);
		gf_isom_box_del((GF_Box *)dest_file->brand);
		dest_file->brand = NULL;
		gf_isom_clone_box((GF_Box *)orig_file->brand, (GF_Box **)&dest_file->brand);
		if (dest_file->brand) gf_list_add(dest_file->TopBoxes, dest_file->brand);
	}

	if (orig_file->meta) {
		gf_list_del_item(dest_file->TopBoxes, dest_file->meta);
		gf_isom_box_del((GF_Box *)dest_file->meta);
		dest_file->meta = NULL;
		/*fixme - check imports*/
		gf_isom_clone_box((GF_Box *)orig_file->meta, (GF_Box **)&dest_file->meta);
		if (dest_file->meta) gf_list_add(dest_file->TopBoxes, dest_file->meta);
	}
	if (orig_file->moov) {
		u32 i, dstTrack;
		GF_Box *iods;
		GF_List *tracks = gf_list_new();
		GF_List *old_tracks = orig_file->moov->trackList;
		orig_file->moov->trackList = tracks;
		iods = (GF_Box*)orig_file->moov->iods;
		orig_file->moov->iods = NULL;
		e = gf_isom_clone_box((GF_Box *)orig_file->moov, (GF_Box **)&dest_file->moov);
		if (e) {
			gf_list_del(tracks);
			orig_file->moov->trackList = old_tracks;
			return e;
		}
		orig_file->moov->trackList = old_tracks;
		gf_list_del(tracks);
		orig_file->moov->iods = (GF_ObjectDescriptorBox*)iods;
		gf_list_add(dest_file->TopBoxes, dest_file->moov);

#ifndef GPAC_DISABLE_ISOM_FRAGMENTS
		if (dest_file->moov->mvex) {
			gf_isom_box_del((GF_Box *)dest_file->moov->mvex);
			dest_file->moov->mvex = NULL;
		}
#endif
		dest_file->moov->mvex_after_traks = mvex_after_traks;

		if (clone_tracks) {
			for (i=0; i<gf_list_count(orig_file->moov->trackList); i++) {
				GF_TrackBox *trak = (GF_TrackBox*)gf_list_get( orig_file->moov->trackList, i);
				if (!trak) continue;
				if (keep_hint_tracks || (trak->Media->handler->handlerType != GF_ISOM_MEDIA_HINT)) {
					e = gf_isom_clone_track(orig_file, i+1, dest_file, GF_FALSE, &dstTrack);
					if (e) return e;
				}
			}
			if (iods)
				gf_isom_clone_box((GF_Box *)orig_file->moov->iods, (GF_Box **)dest_file->moov->iods);
		} else {
			dest_file->moov->mvhd->nextTrackID = 1;
			gf_isom_clone_pl_indications(orig_file, dest_file);
		}
		dest_file->moov->mov = dest_file;
	}

	if (!keep_pssh) {
		i=0;
		while ((box = (GF_Box*)gf_list_get(dest_file->moov->other_boxes, i++))) {
			if (box->type == GF_ISOM_BOX_TYPE_PSSH) {
				i--;
				gf_list_rem(dest_file->moov->other_boxes, i);
				gf_isom_box_del(box);
			}
		}
	}

	//duplicate other boxes
	i=0;
	while ((box = (GF_Box*)gf_list_get(orig_file->TopBoxes, i++))) {
		switch(box->type) {
		case GF_ISOM_BOX_TYPE_MOOV:
		case GF_ISOM_BOX_TYPE_META:
		case GF_ISOM_BOX_TYPE_MDAT:
		case GF_ISOM_BOX_TYPE_FTYP:
		case GF_ISOM_BOX_TYPE_PDIN:
#ifndef	GPAC_DISABLE_ISOM_FRAGMENTS
		case GF_ISOM_BOX_TYPE_STYP:
		case GF_ISOM_BOX_TYPE_SIDX:
		case GF_ISOM_BOX_TYPE_SSIX:
		case GF_ISOM_BOX_TYPE_MOOF:
#endif
		case GF_ISOM_BOX_TYPE_JP:
			break;

		case GF_ISOM_BOX_TYPE_PSSH:
			if (!keep_pssh)
				break;

		default:
		{
			GF_Box *box2 = NULL;
			gf_isom_clone_box(box, &box2);
			gf_list_add(dest_file->TopBoxes, box2);
		}
		break;
		}
	}

	return GF_OK;
}

<<<<<<< HEAD
GF_EXPORT
GF_Err gf_isom_get_raw_user_data(GF_ISOFile *file, char **output, u32 *output_size)
{
	GF_BitStream *bs;
	GF_Err e;
	GF_Box *b;
	u32 i;

	*output = NULL;
	*output_size = 0;
	if (!file || !file->moov || (!file->moov->udta && !file->moov->other_boxes)) return GF_OK;
	bs = gf_bs_new(NULL, 0, GF_BITSTREAM_WRITE);

	if (file->moov->udta) {
		e = gf_isom_box_size( (GF_Box *) file->moov->udta);
		if (e) goto exit;
		e = gf_isom_box_write((GF_Box *) file->moov->udta, bs);
		if (e) goto exit;
	}
	i=0;
	while ((b = gf_list_enum(file->moov->other_boxes, &i))) {
		e = gf_isom_box_size( (GF_Box *) b);
		if (e) goto exit;
		e = gf_isom_box_write((GF_Box *) b, bs);
		if (e) goto exit;
	}

	gf_bs_get_content(bs, output, output_size);

exit:
	gf_bs_del(bs);
	return e;
}

GF_EXPORT
GF_Err gf_isom_get_track_template(GF_ISOFile *file, u32 track, char **output, u32 *output_size)
{
	GF_TrackBox *trak;
	GF_BitStream *bs;
	GF_DataReferenceBox *dref;
	GF_SampleTableBox *stbl, *stbl_temp;
	GF_SampleEncryptionBox *senc;

	*output = NULL;
	*output_size = 0;
	/*get orig sample desc and clone it*/
	trak = gf_isom_get_track_from_file(file, track);
	if (!trak || !trak->Media) return GF_BAD_PARAM;

	//don't serialize dref
	dref = trak->Media->information->dataInformation->dref;
	trak->Media->information->dataInformation->dref = NULL;

	//don't serialize stbl
	stbl = trak->Media->information->sampleTable;
	stbl_temp = (GF_SampleTableBox *) gf_isom_box_new(GF_ISOM_BOX_TYPE_STBL);
	/*do not clone sampleDescription table but create an emty one*/
	stbl_temp->SampleDescription = (GF_SampleDescriptionBox *) gf_isom_box_new(GF_ISOM_BOX_TYPE_STSD);

	/*clone sampleGroups description tables if any*/
	stbl_temp->sampleGroupsDescription = stbl->sampleGroupsDescription;
	trak->Media->information->sampleTable = stbl_temp;
	/*clone CompositionToDecode table, we may remove it later*/
	stbl_temp->CompositionToDecode = stbl->CompositionToDecode;

	//don't serialize senc
	senc = trak->sample_encryption;
	if (senc) {
		assert(trak->other_boxes);
		gf_list_del_item(trak->other_boxes, senc);
		trak->sample_encryption = NULL;
	}

	bs = gf_bs_new(NULL, 0, GF_BITSTREAM_WRITE);

	gf_isom_box_size( (GF_Box *) trak);
	gf_isom_box_write((GF_Box *) trak, bs);
	gf_bs_get_content(bs, output, output_size);
	gf_bs_del(bs);

	//restore our pointers
	trak->Media->information->dataInformation->dref = dref;
	trak->Media->information->sampleTable = stbl;
	if (senc) {
		trak->sample_encryption = senc;
		gf_list_add(trak->other_boxes, senc);
	}
	stbl_temp->sampleGroupsDescription = NULL;
	stbl_temp->CompositionToDecode = NULL;
	gf_isom_box_del((GF_Box *)stbl_temp);
	return GF_OK;

}


=======
>>>>>>> e148a8dd
GF_EXPORT
GF_Err gf_isom_clone_track(GF_ISOFile *orig_file, u32 orig_track, GF_ISOFile *dest_file, Bool keep_data_ref, u32 *dest_track)
{
	GF_TrackBox *trak, *new_tk;
	GF_BitStream *bs;
	char *data;
	const char *buffer;
	u32 data_size;
	Double ts_scale;
	GF_Err e;
	GF_SampleEntryBox *entry;
	GF_SampleTableBox *stbl, *stbl_temp;
	GF_SampleEncryptionBox *senc;

	e = CanAccessMovie(dest_file, GF_ISOM_OPEN_WRITE);
	if (e) return e;
	gf_isom_insert_moov(dest_file);

	/*get orig sample desc and clone it*/
	trak = gf_isom_get_track_from_file(orig_file, orig_track);
	if (!trak || !trak->Media) return GF_BAD_PARAM;

	stbl = trak->Media->information->sampleTable;
	stbl_temp = (GF_SampleTableBox *) gf_isom_box_new(GF_ISOM_BOX_TYPE_STBL);
	/*clone sampleDescription table*/
	stbl_temp->SampleDescription = stbl->SampleDescription;
	/*also clone sampleGroups description tables if any*/
	stbl_temp->sampleGroupsDescription = stbl->sampleGroupsDescription;
	trak->Media->information->sampleTable = stbl_temp;
	/*clone CompositionToDecode table, we may remove it later*/
	stbl_temp->CompositionToDecode = stbl->CompositionToDecode;

	senc = trak->sample_encryption;
	if (senc) {
		assert(trak->other_boxes);
		gf_list_del_item(trak->other_boxes, senc);
		trak->sample_encryption = NULL;
	}

	bs = gf_bs_new(NULL, 0, GF_BITSTREAM_WRITE);

	gf_isom_box_size( (GF_Box *) trak);
	gf_isom_box_write((GF_Box *) trak, bs);
	gf_bs_get_content(bs, &data, &data_size);
	gf_bs_del(bs);
	bs = gf_bs_new(data, data_size, GF_BITSTREAM_READ);
	e = gf_isom_box_parse((GF_Box **) &new_tk, bs);
	gf_bs_del(bs);
	gf_free(data);
	trak->Media->information->sampleTable = stbl;
	if (senc) {
		trak->sample_encryption = senc;
		gf_list_add(trak->other_boxes, senc);
	}
	stbl_temp->SampleDescription = NULL;
	stbl_temp->sampleGroupsDescription = NULL;
	stbl_temp->CompositionToDecode = NULL;
	gf_isom_box_del((GF_Box *)stbl_temp);
	if (e) return e;

	/*create default boxes*/
	stbl = new_tk->Media->information->sampleTable;
	stbl->ChunkOffset = gf_isom_box_new(GF_ISOM_BOX_TYPE_STCO);
	stbl->SampleSize = (GF_SampleSizeBox *) gf_isom_box_new(GF_ISOM_BOX_TYPE_STSZ);
	stbl->SampleToChunk = (GF_SampleToChunkBox *) gf_isom_box_new(GF_ISOM_BOX_TYPE_STSC);
	stbl->TimeToSample = (GF_TimeToSampleBox *) gf_isom_box_new(GF_ISOM_BOX_TYPE_STTS);

	/*check trackID validity before adding track*/
	if (gf_isom_get_track_by_id(dest_file, new_tk->Header->trackID)) {
		u32 ID = 1;
		while (1) {
			if (RequestTrack(dest_file->moov, ID)) break;
			ID += 1;
			if (ID == 0xFFFFFFFF) break;
		}
		new_tk->Header->trackID = ID;
	}

	moov_AddBox((GF_Box*)dest_file->moov, (GF_Box *)new_tk);

	/*set originalID*/
	new_tk->originalID = trak->Header->trackID;
	/*set originalFile*/
	buffer = gf_isom_get_filename(orig_file);
	new_tk->originalFile = gf_crc_32(buffer, sizeof(buffer));

	/*rewrite edit list segmentDuration to new movie timescale*/
	ts_scale = dest_file->moov->mvhd->timeScale;
	ts_scale /= orig_file->moov->mvhd->timeScale;
	new_tk->Header->duration = (u64) (s64) ((s64) new_tk->Header->duration * ts_scale);
	if (new_tk->editBox && new_tk->editBox->editList) {
		u32 i, count = gf_list_count(new_tk->editBox->editList->entryList);
		for (i=0; i<count; i++) {
			GF_EdtsEntry *ent = (GF_EdtsEntry *)gf_list_get(new_tk->editBox->editList->entryList, i);
			ent->segmentDuration = (u64) (s64) ((s64) ent->segmentDuration * ts_scale);
		}
	}

	/*reset data ref*/
	if (!keep_data_ref) {
		gf_isom_box_array_del(new_tk->Media->information->dataInformation->dref->other_boxes);
		new_tk->Media->information->dataInformation->dref->other_boxes = gf_list_new();
		/*update data ref*/
		entry = (GF_SampleEntryBox*)gf_list_get(new_tk->Media->information->sampleTable->SampleDescription->other_boxes, 0);
		if (entry) {
			u32 dref;
			Media_CreateDataRef(new_tk->Media->information->dataInformation->dref, NULL, NULL, &dref);
			entry->dataReferenceIndex = dref;
		}
	} else {
		u32 i;
		for (i=0; i<gf_list_count(new_tk->Media->information->dataInformation->dref->other_boxes); i++) {
			GF_DataEntryBox *dref_entry = (GF_DataEntryBox *)gf_list_get(new_tk->Media->information->dataInformation->dref->other_boxes, i);
			if (dref_entry->flags & 1) {
				dref_entry->flags &= ~1;
				dref_entry->location = gf_strdup(orig_file->fileName);
			}
		}
	}

	*dest_track = gf_list_count(dest_file->moov->trackList);

	if (dest_file->moov->mvhd->nextTrackID<= new_tk->Header->trackID)
		dest_file->moov->mvhd->nextTrackID = new_tk->Header->trackID+1;

	return GF_OK;
}

GF_Err gf_isom_clone_sample_descriptions(GF_ISOFile *the_file, u32 trackNumber, GF_ISOFile *orig_file, u32 orig_track, Bool reset_existing)
{
	u32 i;
	GF_TrackBox *dst_trak, *src_trak;
	GF_Err e = CanAccessMovie(the_file, GF_ISOM_OPEN_WRITE);
	if (e) return e;

	dst_trak = gf_isom_get_track_from_file(the_file, trackNumber);
	if (!dst_trak || !dst_trak->Media) return GF_BAD_PARAM;
	src_trak = gf_isom_get_track_from_file(orig_file, orig_track);
	if (!src_trak || !src_trak->Media) return GF_BAD_PARAM;

	if (reset_existing) {
		gf_isom_box_array_del(dst_trak->Media->information->sampleTable->SampleDescription->other_boxes);
		dst_trak->Media->information->sampleTable->SampleDescription->other_boxes = gf_list_new();
	}

	for (i=0; i<gf_list_count(src_trak->Media->information->sampleTable->SampleDescription->other_boxes); i++) {
		u32 outDesc;
		e = gf_isom_clone_sample_description(the_file, trackNumber, orig_file, orig_track, i+1, NULL, NULL, &outDesc);
		if (e) break;
	}
	return e;
}


GF_EXPORT
GF_Err gf_isom_clone_sample_description(GF_ISOFile *the_file, u32 trackNumber, GF_ISOFile *orig_file, u32 orig_track, u32 orig_desc_index, char *URLname, char *URNname, u32 *outDescriptionIndex)
{
	GF_TrackBox *trak;
	GF_BitStream *bs;
	char *data;
	u32 data_size;
	GF_Box *entry;
	GF_Err e;
	u32 dataRefIndex;
    u32 mtype;

	e = CanAccessMovie(the_file, GF_ISOM_OPEN_WRITE);
	if (e) return e;

	/*get orig sample desc and clone it*/
	trak = gf_isom_get_track_from_file(orig_file, orig_track);
	if (!trak || !trak->Media) return GF_BAD_PARAM;

	entry = (GF_Box*)gf_list_get(trak->Media->information->sampleTable->SampleDescription->other_boxes, orig_desc_index-1);
	if (!entry) return GF_BAD_PARAM;

	bs = gf_bs_new(NULL, 0, GF_BITSTREAM_WRITE);

	gf_isom_box_size(entry);
	gf_isom_box_write(entry, bs);
	gf_bs_get_content(bs, &data, &data_size);
	gf_bs_del(bs);
	bs = gf_bs_new(data, data_size, GF_BITSTREAM_READ);
	e = gf_isom_box_parse(&entry, bs);
	gf_bs_del(bs);
	gf_free(data);
	if (e) return e;

	/*get new track and insert clone*/
	trak = gf_isom_get_track_from_file(the_file, trackNumber);
	if (!trak || !trak->Media) goto exit;

	/*get or create the data ref*/
	e = Media_FindDataRef(trak->Media->information->dataInformation->dref, URLname, URNname, &dataRefIndex);
	if (e) goto exit;
	if (!dataRefIndex) {
		e = Media_CreateDataRef(trak->Media->information->dataInformation->dref, URLname, URNname, &dataRefIndex);
		if (e) goto exit;
	}
	if (!the_file->keep_utc)
		trak->Media->mediaHeader->modificationTime = gf_isom_get_mp4time();
	/*overwrite dref*/
	((GF_SampleEntryBox *)entry)->dataReferenceIndex = dataRefIndex;
	e = gf_list_add(trak->Media->information->sampleTable->SampleDescription->other_boxes, entry);
	*outDescriptionIndex = gf_list_count(trak->Media->information->sampleTable->SampleDescription->other_boxes);

	/*also clone track w/h info*/
    mtype = gf_isom_get_media_type(the_file, trackNumber);
	if (gf_isom_is_video_subtype(mtype) ) {
		gf_isom_set_visual_info(the_file, trackNumber, (*outDescriptionIndex), ((GF_VisualSampleEntryBox*)entry)->Width, ((GF_VisualSampleEntryBox*)entry)->Height);
	}
	return e;

exit:
	gf_isom_box_del(entry);
	return e;
}


GF_Err gf_isom_new_generic_sample_description(GF_ISOFile *movie, u32 trackNumber, char *URLname, char *URNname, GF_GenericSampleDescription *udesc, u32 *outDescriptionIndex)
{
	GF_TrackBox *trak;
	GF_Err e;
	u32 dataRefIndex;

	e = CanAccessMovie(movie, GF_ISOM_OPEN_WRITE);
	if (e) return e;

	trak = gf_isom_get_track_from_file(movie, trackNumber);
	if (!trak || !trak->Media || !udesc) return GF_BAD_PARAM;

	//get or create the data ref
	e = Media_FindDataRef(trak->Media->information->dataInformation->dref, URLname, URNname, &dataRefIndex);
	if (e) return e;
	if (!dataRefIndex) {
		e = Media_CreateDataRef(trak->Media->information->dataInformation->dref, URLname, URNname, &dataRefIndex);
		if (e) return e;
	}
	if (!movie->keep_utc)
		trak->Media->mediaHeader->modificationTime = gf_isom_get_mp4time();

	if (gf_isom_is_video_subtype(trak->Media->handler->handlerType)) {
		GF_GenericVisualSampleEntryBox *entry;
		//create a new entry
		entry = (GF_GenericVisualSampleEntryBox*) gf_isom_box_new(GF_ISOM_BOX_TYPE_GNRV);
		if (!entry) return GF_OUT_OF_MEM;

		if (!udesc->codec_tag) {
			entry->EntryType = GF_ISOM_BOX_TYPE_UUID;
			memcpy(entry->uuid, udesc->UUID, sizeof(bin128));
		} else {
			entry->EntryType = udesc->codec_tag;
		}
		entry->dataReferenceIndex = dataRefIndex;
		entry->vendor = udesc->vendor_code;
		entry->version = udesc->version;
		entry->revision = udesc->revision;
		entry->temporal_quality = udesc->temporal_quality;
		entry->spatial_quality = udesc->spatial_quality;
		entry->Width = udesc->width;
		entry->Height = udesc->height;
		strcpy(entry->compressor_name, udesc->compressor_name);
		entry->color_table_index = -1;
		entry->frames_per_sample = 1;
		entry->horiz_res = udesc->h_res ? udesc->h_res : 0x00480000;
		entry->vert_res = udesc->v_res ? udesc->v_res : 0x00480000;
		entry->bit_depth = udesc->depth ? udesc->depth : 0x18;
		if (udesc->extension_buf && udesc->extension_buf_size) {
			entry->data = (char*)gf_malloc(sizeof(char) * udesc->extension_buf_size);
			if (!entry->data) {
				gf_isom_box_del((GF_Box *) entry);
				return GF_OUT_OF_MEM;
			}
			memcpy(entry->data, udesc->extension_buf, udesc->extension_buf_size);
			entry->data_size = udesc->extension_buf_size;
		}
		e = gf_list_add(trak->Media->information->sampleTable->SampleDescription->other_boxes, entry);
	}
	else if (trak->Media->handler->handlerType==GF_ISOM_MEDIA_AUDIO) {
		GF_GenericAudioSampleEntryBox *gena;
		//create a new entry
		gena = (GF_GenericAudioSampleEntryBox*) gf_isom_box_new(GF_ISOM_BOX_TYPE_GNRA);
		if (!gena) return GF_OUT_OF_MEM;

		if (!udesc->codec_tag) {
			gena->EntryType = GF_ISOM_BOX_TYPE_UUID;
			memcpy(gena->uuid, udesc->UUID, sizeof(bin128));
		} else {
			gena->EntryType = udesc->codec_tag;
		}
		gena->dataReferenceIndex = dataRefIndex;
		gena->vendor = udesc->vendor_code;
		gena->version = udesc->version;
		gena->revision = udesc->revision;
		gena->bitspersample = udesc->bits_per_sample ? udesc->bits_per_sample : 16;
		gena->channel_count = udesc->nb_channels ? udesc->nb_channels : 2;
		gena->samplerate_hi = udesc->samplerate;
		gena->samplerate_lo = 0;

		if (udesc->extension_buf && udesc->extension_buf_size) {
			gena->data = (char*)gf_malloc(sizeof(char) * udesc->extension_buf_size);
			if (!gena->data) {
				gf_isom_box_del((GF_Box *) gena);
				return GF_OUT_OF_MEM;
			}
			memcpy(gena->data, udesc->extension_buf, udesc->extension_buf_size);
			gena->data_size = udesc->extension_buf_size;
		}
		e = gf_list_add(trak->Media->information->sampleTable->SampleDescription->other_boxes, gena);
	}
	else {
		GF_GenericSampleEntryBox *genm;
		//create a new entry
		genm = (GF_GenericSampleEntryBox*) gf_isom_box_new(GF_ISOM_BOX_TYPE_GNRM);
		if (!genm) return GF_OUT_OF_MEM;

		if (!udesc->codec_tag) {
			genm->EntryType = GF_ISOM_BOX_TYPE_UUID;
			memcpy(genm->uuid, udesc->UUID, sizeof(bin128));
		} else {
			genm->EntryType = udesc->codec_tag;
		}
		genm->dataReferenceIndex = dataRefIndex;
		if (udesc->extension_buf && udesc->extension_buf_size) {
			genm->data = (char*)gf_malloc(sizeof(char) * udesc->extension_buf_size);
			if (!genm->data) {
				gf_isom_box_del((GF_Box *) genm);
				return GF_OUT_OF_MEM;
			}
			memcpy(genm->data, udesc->extension_buf, udesc->extension_buf_size);
			genm->data_size = udesc->extension_buf_size;
		}
		e = gf_list_add(trak->Media->information->sampleTable->SampleDescription->other_boxes, genm);
	}
	*outDescriptionIndex = gf_list_count(trak->Media->information->sampleTable->SampleDescription->other_boxes);
	return e;
}

//use carefully. Very useful when you made a lot of changes (IPMP, IPI, OCI, ...)
//THIS WILL REPLACE THE WHOLE DESCRIPTOR ...
GF_Err gf_isom_change_generic_sample_description(GF_ISOFile *movie, u32 trackNumber, u32 StreamDescriptionIndex, GF_GenericSampleDescription *udesc)
{
	GF_TrackBox *trak;
	GF_Err e;
	GF_GenericVisualSampleEntryBox *entry;

	e = CanAccessMovie(movie, GF_ISOM_OPEN_WRITE);
	if (e) return e;

	trak = gf_isom_get_track_from_file(movie, trackNumber);
	if (!trak || !trak->Media || !StreamDescriptionIndex) return GF_BAD_PARAM;

	entry = (GF_GenericVisualSampleEntryBox *)gf_list_get(trak->Media->information->sampleTable->SampleDescription->other_boxes, StreamDescriptionIndex-1);
	if (!entry) return GF_BAD_PARAM;
	if (entry->type == GF_ISOM_BOX_TYPE_GNRV) {
		entry->vendor = udesc->vendor_code;
		entry->version = udesc->version;
		entry->revision = udesc->revision;
		entry->temporal_quality = udesc->temporal_quality;
		entry->spatial_quality = udesc->spatial_quality;
		entry->Width = udesc->width;
		entry->Height = udesc->height;
		strcpy(entry->compressor_name, udesc->compressor_name);
		entry->color_table_index = -1;
		entry->frames_per_sample = 1;
		entry->horiz_res = udesc->h_res ? udesc->h_res : 0x00480000;
		entry->vert_res = udesc->v_res ? udesc->v_res : 0x00480000;
		entry->bit_depth = udesc->depth ? udesc->depth : 0x18;
		if (entry->data) gf_free(entry->data);
		entry->data = NULL;
		entry->data_size = 0;
		if (udesc->extension_buf && udesc->extension_buf_size) {
			entry->data = (char*)gf_malloc(sizeof(char) * udesc->extension_buf_size);
			if (!entry->data) {
				gf_isom_box_del((GF_Box *) entry);
				return GF_OUT_OF_MEM;
			}
			memcpy(entry->data, udesc->extension_buf, udesc->extension_buf_size);
			entry->data_size = udesc->extension_buf_size;
		}
		return GF_OK;
	} else if (entry->type == GF_ISOM_BOX_TYPE_GNRA) {
		GF_GenericAudioSampleEntryBox *gena = (GF_GenericAudioSampleEntryBox *)entry;
		gena->vendor = udesc->vendor_code;
		gena->version = udesc->version;
		gena->revision = udesc->revision;
		gena->bitspersample = udesc->bits_per_sample ? udesc->bits_per_sample : 16;
		gena->channel_count = udesc->nb_channels ? udesc->nb_channels : 2;
		gena->samplerate_hi = udesc->samplerate;
		gena->samplerate_lo = 0;
		if (gena->data) gf_free(gena->data);
		gena->data = NULL;
		gena->data_size = 0;

		if (udesc->extension_buf && udesc->extension_buf_size) {
			gena->data = (char*)gf_malloc(sizeof(char) * udesc->extension_buf_size);
			if (!gena->data) {
				gf_isom_box_del((GF_Box *) gena);
				return GF_OUT_OF_MEM;
			}
			memcpy(gena->data, udesc->extension_buf, udesc->extension_buf_size);
			gena->data_size = udesc->extension_buf_size;
		}
		return GF_OK;
	} else if (entry->type == GF_ISOM_BOX_TYPE_GNRM) {
		GF_GenericSampleEntryBox *genm = (GF_GenericSampleEntryBox *)entry;
		if (genm->data) gf_free(genm->data);
		genm->data = NULL;
		genm->data_size = 0;

		if (udesc->extension_buf && udesc->extension_buf_size) {
			genm->data = (char*)gf_malloc(sizeof(char) * udesc->extension_buf_size);
			if (!genm->data) {
				gf_isom_box_del((GF_Box *) genm);
				return GF_OUT_OF_MEM;
			}
			memcpy(genm->data, udesc->extension_buf, udesc->extension_buf_size);
			genm->data_size = udesc->extension_buf_size;
		}
		return GF_OK;
	}
	return GF_BAD_PARAM;
}

/*removes given stream description*/
GF_Err gf_isom_remove_sample_description(GF_ISOFile *movie, u32 trackNumber, u32 streamDescIndex)
{
	GF_TrackBox *trak;
	GF_Err e;
	GF_Box *entry;

	e = CanAccessMovie(movie, GF_ISOM_OPEN_WRITE);
	if (e) return e;
	trak = gf_isom_get_track_from_file(movie, trackNumber);
	if (!trak || !trak->Media || !streamDescIndex) return GF_BAD_PARAM;
	entry = (GF_Box*)gf_list_get(trak->Media->information->sampleTable->SampleDescription->other_boxes, streamDescIndex-1);
	if (!entry) return GF_BAD_PARAM;
	gf_list_rem(trak->Media->information->sampleTable->SampleDescription->other_boxes, streamDescIndex-1);
	gf_isom_box_del(entry);
	return GF_OK;
}

//sets a track reference
GF_EXPORT
GF_Err gf_isom_set_track_reference(GF_ISOFile *the_file, u32 trackNumber, u32 referenceType, u32 ReferencedTrackID)
{
	GF_Err e;
	GF_TrackBox *trak;
	GF_TrackReferenceBox *tref;
	GF_TrackReferenceTypeBox *dpnd;

	trak = gf_isom_get_track_from_file(the_file, trackNumber);
	if (!trak) return GF_BAD_PARAM;

	//no tref, create one
	tref = trak->References;
	if (!tref) {
		tref = (GF_TrackReferenceBox *) gf_isom_box_new(GF_ISOM_BOX_TYPE_TREF);
		e = trak_AddBox((GF_Box*)trak, (GF_Box *) tref);
		if (e) return e;
	}
	//find a ref of the given type
	e = Track_FindRef(trak, referenceType, &dpnd);
	if (e) return e;

	if (!dpnd) {
		dpnd = (GF_TrackReferenceTypeBox *) gf_isom_box_new(GF_ISOM_BOX_TYPE_REFT);
		dpnd->reference_type = referenceType;
		e = tref_AddBox((GF_Box*)tref, (GF_Box *)dpnd);
		if (e) return e;
	}
	//add the ref
	return reftype_AddRefTrack(dpnd, ReferencedTrackID, NULL);
}

//removes a track reference
GF_EXPORT
GF_Err gf_isom_remove_track_reference(GF_ISOFile *the_file, u32 trackNumber, u32 referenceType, u32 ReferenceIndex)
{
	GF_Err e;
	GF_TrackBox *trak;
	GF_TrackReferenceBox *tref;
	GF_TrackReferenceTypeBox *dpnd, *tmp;
	u32 i, k, *newIDs;
	trak = gf_isom_get_track_from_file(the_file, trackNumber);
	if (!trak || !ReferenceIndex) return GF_BAD_PARAM;

	//no tref, nothing to remove
	tref = trak->References;
	if (!tref) return GF_OK;
	//find a ref of the given type otherwise return
	e = Track_FindRef(trak, referenceType, &dpnd);
	if (e || !dpnd) return GF_OK;
	//remove the ref
	if (ReferenceIndex > dpnd->trackIDCount) return GF_BAD_PARAM;
	//last one
	if (dpnd->trackIDCount==1) {
		i=0;
		while ((tmp = (GF_TrackReferenceTypeBox *)gf_list_enum(tref->other_boxes, &i))) {
			if (tmp==dpnd) {
				gf_list_rem(tref->other_boxes, i-1);
				gf_isom_box_del((GF_Box *) dpnd);
				return GF_OK;
			}
		}
	}
	k = 0;
	newIDs = (u32*)gf_malloc(sizeof(u32)*(dpnd->trackIDCount-1));
	for (i=0; i<dpnd->trackIDCount; i++) {
		if (i+1 != ReferenceIndex) {
			newIDs[k] = dpnd->trackIDs[i];
			k++;
		}
	}
	gf_free(dpnd->trackIDs);
	dpnd->trackIDCount -= 1;
	dpnd->trackIDs = newIDs;
	return GF_OK;
}


//sets a track reference
GF_EXPORT
GF_Err gf_isom_remove_track_references(GF_ISOFile *the_file, u32 trackNumber)
{
	GF_TrackBox *trak;

	trak = gf_isom_get_track_from_file(the_file, trackNumber);
	if (!trak) return GF_BAD_PARAM;

	if (trak->References) {
		gf_isom_box_del((GF_Box *)trak->References);
		trak->References = NULL;
	}
	return GF_OK;
}



//changes track ID
GF_EXPORT
GF_Err gf_isom_set_track_id(GF_ISOFile *movie, u32 trackNumber, u32 trackID)
{
	GF_TrackReferenceTypeBox *ref;
	GF_TrackBox *trak, *a_trak;
	u32 i, j, k;

	trak = gf_isom_get_track_from_file(movie, trackNumber);
	if (trak && (trak->Header->trackID==trackID)) return GF_OK;
	a_trak = gf_isom_get_track_from_id(movie->moov, trackID);
	if (!movie || !trak || a_trak) return GF_BAD_PARAM;

	if (movie->moov->mvhd->nextTrackID<=trackID)
		movie->moov->mvhd->nextTrackID = trackID;

	/*rewrite all dependencies*/
	i=0;
	while ((a_trak = (GF_TrackBox*)gf_list_enum(movie->moov->trackList, &i))) {
		if (!a_trak->References) continue;
		j=0;
		while ((ref = (GF_TrackReferenceTypeBox *)gf_list_enum(a_trak->References->other_boxes, &j))) {
			for (k=0; k<ref->trackIDCount; k++) {
				if (ref->trackIDs[k]==trak->Header->trackID) {
					ref->trackIDs[k] = trackID;
					break;
				}
			}
		}
	}

	/*and update IOD if any*/
	if (movie->moov->iods && movie->moov->iods->descriptor) {
		GF_ES_ID_Inc *inc;
		GF_IsomObjectDescriptor *od = (GF_IsomObjectDescriptor *)movie->moov->iods->descriptor;
		u32 i = 0;
		while ((inc = (GF_ES_ID_Inc*)gf_list_enum(od->ES_ID_IncDescriptors, &i))) {
			if (inc->trackID==trak->Header->trackID) inc->trackID = trackID;
		}
	}
	trak->Header->trackID = trackID;
	return GF_OK;
}

/*force to rewrite all dependencies when the trackID of referenced track changes*/
GF_EXPORT
GF_Err gf_isom_rewrite_track_dependencies(GF_ISOFile *movie, u32 trackNumber)
{
	GF_TrackReferenceTypeBox *ref;
	GF_TrackBox *trak, *a_trak;
	u32 i, k;

	trak = gf_isom_get_track_from_file(movie, trackNumber);
	if (!trak)
		return GF_BAD_PARAM;
	if (!trak->References)
		return GF_OK;

	i=0;
	while ((ref = (GF_TrackReferenceTypeBox *)gf_list_enum(trak->References->other_boxes, &i))) {
		for (k=0; k < ref->trackIDCount; k++) {
			a_trak = gf_isom_get_track_from_original_id(movie->moov, ref->trackIDs[k], trak->originalFile);
			if (a_trak) {
				ref->trackIDs[k] = a_trak->Header->trackID;
			} else {
				a_trak = gf_isom_get_track_from_id(movie->moov, ref->trackIDs[k]);
				/*we should have a track with no original ID (not imported) - should we rewrite the dependency ?*/
				if (! a_trak || a_trak->originalID) return GF_BAD_PARAM;
			}
		}
	}

	return GF_OK;
}

GF_EXPORT
GF_Err gf_isom_modify_cts_offset(GF_ISOFile *the_file, u32 trackNumber, u32 sample_number, u32 offset)
{
	GF_TrackBox *trak = gf_isom_get_track_from_file(the_file, trackNumber);
	if (!trak) return GF_BAD_PARAM;
	if (!trak->Media->information->sampleTable->CompositionOffset) return GF_BAD_PARAM;
	if (!trak->Media->information->sampleTable->CompositionOffset->unpack_mode) return GF_BAD_PARAM;
	/*we're in unpack mode: one entry per sample*/
	trak->Media->information->sampleTable->CompositionOffset->entries[sample_number - 1].decodingOffset = offset;
	return GF_OK;
}

GF_EXPORT
GF_Err gf_isom_shift_cts_offset(GF_ISOFile *the_file, u32 trackNumber, s32 offset_shift)
{
	u32 i;
	GF_TrackBox *trak = gf_isom_get_track_from_file(the_file, trackNumber);
	if (!trak) return GF_BAD_PARAM;
	if (!trak->Media->information->sampleTable->CompositionOffset) return GF_BAD_PARAM;
	if (!trak->Media->information->sampleTable->CompositionOffset->unpack_mode) return GF_BAD_PARAM;

	for (i=0; i<trak->Media->information->sampleTable->CompositionOffset->nb_entries; i++) {
		/*we're in unpack mode: one entry per sample*/
		trak->Media->information->sampleTable->CompositionOffset->entries[i].decodingOffset -= offset_shift;
	}
	return GF_OK;
}

GF_Err gf_isom_remove_cts_info(GF_ISOFile *the_file, u32 trackNumber)
{
	GF_TrackBox *trak = gf_isom_get_track_from_file(the_file, trackNumber);
	if (!trak) return GF_BAD_PARAM;
	if (!trak->Media->information->sampleTable->CompositionOffset) return GF_OK;

	gf_isom_box_del((GF_Box *)trak->Media->information->sampleTable->CompositionOffset);
	trak->Media->information->sampleTable->CompositionOffset = NULL;
	return GF_OK;
}

GF_EXPORT
GF_Err gf_isom_set_cts_packing(GF_ISOFile *the_file, u32 trackNumber, Bool unpack)
{
	GF_Err e;
	GF_Err stbl_repackCTS(GF_CompositionOffsetBox *ctts);
	GF_Err stbl_unpackCTS(GF_SampleTableBox *stbl);

	GF_TrackBox *trak = gf_isom_get_track_from_file(the_file, trackNumber);
	if (!trak) return GF_BAD_PARAM;
	if (unpack) {
		if (!trak->Media->information->sampleTable->CompositionOffset) trak->Media->information->sampleTable->CompositionOffset = (GF_CompositionOffsetBox *) gf_isom_box_new(GF_ISOM_BOX_TYPE_CTTS);
		e = stbl_unpackCTS(trak->Media->information->sampleTable);
	} else {
		if (!trak->Media->information->sampleTable->CompositionOffset) return GF_OK;
		e = stbl_repackCTS(trak->Media->information->sampleTable->CompositionOffset);
	}
	if (e) return e;
	return SetTrackDuration(trak);
}

GF_EXPORT
GF_Err gf_isom_set_track_matrix(GF_ISOFile *the_file, u32 trackNumber, u32 matrix[9])
{
	GF_TrackBox *trak = gf_isom_get_track_from_file(the_file, trackNumber);
	if (!trak || !trak->Header) return GF_BAD_PARAM;
	memcpy(trak->Header->matrix, matrix, sizeof(trak->Header->matrix));
	return GF_OK;
}

GF_EXPORT
GF_Err gf_isom_set_track_layout_info(GF_ISOFile *the_file, u32 trackNumber, u32 width, u32 height, s32 translation_x, s32 translation_y, s16 layer)
{
	GF_TrackBox *trak = gf_isom_get_track_from_file(the_file, trackNumber);
	if (!trak || !trak->Header) return GF_BAD_PARAM;
	trak->Header->width = width;
	trak->Header->height = height;
	trak->Header->matrix[6] = translation_x;
	trak->Header->matrix[7] = translation_y;
	trak->Header->layer = layer;
	return GF_OK;
}

GF_Err gf_isom_set_track_name(GF_ISOFile *the_file, u32 trackNumber, char *name)
{
	GF_TrackBox *trak = gf_isom_get_track_from_file(the_file, trackNumber);
	if (!trak) return GF_BAD_PARAM;
	if (trak->name) gf_free(trak->name);
	trak->name = NULL;
	if (name) trak->name = gf_strdup(name);
	return GF_OK;
}
const char *gf_isom_get_track_name(GF_ISOFile *the_file, u32 trackNumber)
{
	GF_TrackBox *trak = gf_isom_get_track_from_file(the_file, trackNumber);
	if (!trak) return NULL;
	return trak->name;
}


GF_Err gf_isom_store_movie_config(GF_ISOFile *movie, Bool remove_all)
{
	u32 i, count, len;
	char *data;
	GF_BitStream *bs;
	bin128 binID;
	if (movie == NULL) return GF_BAD_PARAM;

	gf_isom_remove_user_data(movie, 0, GF_VENDOR_GPAC, binID);
	count = gf_isom_get_track_count(movie);
	for (i=0; i<count; i++) gf_isom_remove_user_data(movie, i+1, GF_VENDOR_GPAC, binID);

	if (remove_all) return GF_OK;

	bs = gf_bs_new(NULL, 0, GF_BITSTREAM_WRITE);
	/*update movie: storage mode and interleaving type*/
	gf_bs_write_u8(bs, 0xFE); /*marker*/
	gf_bs_write_u8(bs, movie->storageMode);
	gf_bs_write_u32(bs, movie->interleavingTime);
	gf_bs_get_content(bs, &data, &len);
	gf_bs_del(bs);
	gf_isom_add_user_data(movie, 0, GF_VENDOR_GPAC, binID, data, len);
	gf_free(data);
	/*update tracks: interleaving group/priority and track edit name*/
	for (i=0; i<count; i++) {
		u32 j;
		GF_TrackBox *trak = gf_isom_get_track_from_file(movie, i+1);
		bs = gf_bs_new(NULL, 0, GF_BITSTREAM_WRITE);
		gf_bs_write_u8(bs, 0xFE);	/*marker*/
		gf_bs_write_u32(bs, trak->Media->information->sampleTable->groupID);
		gf_bs_write_u32(bs, trak->Media->information->sampleTable->trackPriority);
		len = trak->name ? (u32) strlen(trak->name) : 0;
		gf_bs_write_u32(bs, len);
		for (j=0; j<len; j++) gf_bs_write_u8(bs, trak->name[j]);
		gf_bs_get_content(bs, &data, &len);
		gf_bs_del(bs);
		gf_isom_add_user_data(movie, i+1, GF_VENDOR_GPAC, binID, data, len);
		gf_free(data);
	}
	return GF_OK;
}


GF_Err gf_isom_load_movie_config(GF_ISOFile *movie)
{
	u32 i, count, len;
	char *data;
	GF_BitStream *bs;
	Bool found_cfg;
	bin128 binID;
	if (movie == NULL) return GF_BAD_PARAM;

	found_cfg = GF_FALSE;
	/*restore movie*/
	count = gf_isom_get_user_data_count(movie, 0, GF_VENDOR_GPAC, binID);
	for (i=0; i<count; i++) {
		data = NULL;
		gf_isom_get_user_data(movie, 0, GF_VENDOR_GPAC, binID, i+1, &data, &len);
		if (!data) continue;
		/*check marker*/
		if ((unsigned char) data[0] != 0xFE) {
			gf_free(data);
			continue;
		}
		bs = gf_bs_new(data, len, GF_BITSTREAM_READ);
		gf_bs_read_u8(bs);	/*marker*/
		movie->storageMode = gf_bs_read_u8(bs);
		movie->interleavingTime = gf_bs_read_u32(bs);
		gf_bs_del(bs);
		gf_free(data);
		found_cfg = GF_TRUE;
		break;
	}

	for (i=0; i<gf_isom_get_track_count(movie); i++) {
		u32 j;
		GF_TrackBox *trak = gf_isom_get_track_from_file(movie, i+1);
		count = gf_isom_get_user_data_count(movie, i+1, GF_VENDOR_GPAC, binID);
		for (j=0; j<count; j++) {
			data = NULL;
			gf_isom_get_user_data(movie, i+1, GF_VENDOR_GPAC, binID, j+1, &data, &len);
			if (!data) continue;
			/*check marker*/
			if ((unsigned char) data[0] != 0xFE) {
				gf_free(data);
				continue;
			}
			bs = gf_bs_new(data, len, GF_BITSTREAM_READ);
			gf_bs_read_u8(bs);	/*marker*/
			trak->Media->information->sampleTable->groupID = gf_bs_read_u32(bs);
			trak->Media->information->sampleTable->trackPriority = gf_bs_read_u32(bs);
			len = gf_bs_read_u32(bs);
			if (len) {
				u32 k;
				trak->name = (char*)gf_malloc(sizeof(char)*(len+1));
				for (k=0; k<len; k++) trak->name[k] = gf_bs_read_u8(bs);
				trak->name[k] = 0;
			}
			gf_bs_del(bs);
			gf_free(data);
			found_cfg = GF_TRUE;
			break;
		}
	}
	return found_cfg ? GF_OK : GF_NOT_SUPPORTED;
}

GF_EXPORT
GF_Err gf_isom_set_media_timescale(GF_ISOFile *the_file, u32 trackNumber, u32 newTS, Bool force_rescale)
{
	Double scale;
	GF_TrackBox *trak;
	trak = gf_isom_get_track_from_file(the_file, trackNumber);
	if (!trak || !trak->Media | !trak->Media->mediaHeader) return GF_BAD_PARAM;
	if (trak->Media->mediaHeader->timeScale==newTS) return GF_OK;

	scale = newTS;
	scale /= trak->Media->mediaHeader->timeScale;
	trak->Media->mediaHeader->timeScale = newTS;
	if (!force_rescale) {
		u32 i, k, idx;
		GF_SampleTableBox *stbl = trak->Media->information->sampleTable;
		u64 cur_dts;
		u64*DTSs = NULL;
		s64*CTSs = NULL;

		if (trak->editBox) {
			GF_EdtsEntry *ent;
			u32 i=0;
			while ((ent = (GF_EdtsEntry*)gf_list_enum(trak->editBox->editList->entryList, &i))) {
				ent->mediaTime = (u32) (scale*ent->mediaTime);
			}
		}
		if (! stbl || !stbl->TimeToSample) {
			return SetTrackDuration(trak);
		}

		idx = 0;
		cur_dts = 0;
		//unpack the DTSs
		DTSs = (u64*)gf_malloc(sizeof(u64) * (stbl->SampleSize->sampleCount) );
		CTSs = NULL;

		if (!DTSs) return GF_OUT_OF_MEM;
		if (stbl->CompositionOffset) {
			CTSs = (s64*)gf_malloc(sizeof(u64) * (stbl->SampleSize->sampleCount) );
		}

		for (i=0; i<stbl->TimeToSample->nb_entries; i++) {
			for (k=0; k<stbl->TimeToSample->entries[i].sampleCount; k++) {
				cur_dts += stbl->TimeToSample->entries[i].sampleDelta;
				DTSs[idx] = (u64) (cur_dts * scale);

				if (stbl->CompositionOffset) {
					s32 cts_o;
					stbl_GetSampleCTS(stbl->CompositionOffset, idx+1, &cts_o);
					CTSs[idx] = (s64) ( ((s64) cur_dts + cts_o) * scale);
				}
				idx++;
			}
		}
		//repack DTS
		if (stbl->SampleSize->sampleCount) {
			stbl->TimeToSample->entries = gf_realloc(stbl->TimeToSample->entries, sizeof(GF_SttsEntry)*stbl->SampleSize->sampleCount);
			memset(stbl->TimeToSample->entries, 0, sizeof(GF_SttsEntry)*stbl->SampleSize->sampleCount);
			stbl->TimeToSample->nb_entries = 1;
			stbl->TimeToSample->entries[0].sampleDelta = (u32) DTSs[0];
			stbl->TimeToSample->entries[0].sampleCount = 1;
			idx=0;
			for (i=1; i< stbl->SampleSize->sampleCount - 1; i++) {
				if (DTSs[i+1] - DTSs[i] == stbl->TimeToSample->entries[idx].sampleDelta) {
					stbl->TimeToSample->entries[idx].sampleCount++;
				} else {
					idx++;
					stbl->TimeToSample->entries[idx].sampleDelta = (u32) ( DTSs[i+1] - DTSs[i] );
					stbl->TimeToSample->entries[idx].sampleCount=1;
				}
			}
			stbl->TimeToSample->nb_entries = idx+1;
			stbl->TimeToSample->entries = gf_realloc(stbl->TimeToSample->entries, sizeof(GF_SttsEntry)*stbl->TimeToSample->nb_entries);
		}

		if (CTSs && stbl->SampleSize->sampleCount>0) {
			//repack CTS
			stbl->CompositionOffset->entries = gf_realloc(stbl->CompositionOffset->entries, sizeof(GF_DttsEntry)*stbl->SampleSize->sampleCount);
			memset(stbl->CompositionOffset->entries, 0, sizeof(GF_DttsEntry)*stbl->SampleSize->sampleCount);
			stbl->CompositionOffset->nb_entries = 1;
			stbl->CompositionOffset->entries[0].decodingOffset = (s32) (CTSs[0] - DTSs[0]);
			stbl->CompositionOffset->entries[0].sampleCount = 1;
			idx=0;
			for (i=1; i< stbl->SampleSize->sampleCount; i++) {
				s32 cts_o = (s32) (CTSs[i] - DTSs[i]);
				if (cts_o == stbl->CompositionOffset->entries[idx].decodingOffset) {
					stbl->CompositionOffset->entries[idx].sampleCount++;
				} else {
					idx++;
					stbl->CompositionOffset->entries[idx].decodingOffset = cts_o;
					stbl->CompositionOffset->entries[idx].sampleCount=1;
				}
			}
			stbl->CompositionOffset->nb_entries = idx+1;
			stbl->CompositionOffset->entries = gf_realloc(stbl->CompositionOffset->entries, sizeof(GF_DttsEntry)*stbl->CompositionOffset->nb_entries);

			gf_free(CTSs);
		}
		gf_free(DTSs);

		if (stbl->CompositionToDecode) {
			stbl->CompositionToDecode->compositionEndTime = (s32) (stbl->CompositionToDecode->compositionEndTime * scale);
			stbl->CompositionToDecode->compositionStartTime = (s32)(stbl->CompositionToDecode->compositionStartTime * scale);
			stbl->CompositionToDecode->compositionToDTSShift = (s32)(stbl->CompositionToDecode->compositionToDTSShift * scale);
			stbl->CompositionToDecode->greatestDecodeToDisplayDelta = (s32)(stbl->CompositionToDecode->greatestDecodeToDisplayDelta * scale);
			stbl->CompositionToDecode->leastDecodeToDisplayDelta = (s32)(stbl->CompositionToDecode->leastDecodeToDisplayDelta * scale);
		}
	}
	return SetTrackDuration(trak);
}

GF_EXPORT
Bool gf_isom_box_equal(GF_Box *a, GF_Box *b)
{
	Bool ret;
	char *data1, *data2;
	u32 data1_size, data2_size;
	GF_BitStream *bs;

	if (a == b) return GF_TRUE;
	if (!a || !b) return GF_FALSE;

	data1 = data2 = NULL;

	bs = gf_bs_new(NULL, 0, GF_BITSTREAM_WRITE);
	gf_isom_box_size(a);
	gf_isom_box_write(a, bs);
	gf_bs_get_content(bs, &data1, &data1_size);
	gf_bs_del(bs);

	bs = gf_bs_new(NULL, 0, GF_BITSTREAM_WRITE);
	gf_isom_box_size(b);
	gf_isom_box_write(b, bs);
	gf_bs_get_content(bs, &data2, &data2_size);
	gf_bs_del(bs);

	ret = GF_FALSE;
	if (data1_size == data2_size) {
		ret = (memcmp(data1, data2, sizeof(char)*data1_size) == 0) ? GF_TRUE : GF_FALSE;
	}
	gf_free(data1);
	gf_free(data2);
	return ret;
}

GF_EXPORT
Bool gf_isom_is_same_sample_description(GF_ISOFile *f1, u32 tk1, u32 sdesc_index1, GF_ISOFile *f2, u32 tk2, u32 sdesc_index2)
{
	u32 i, count;
	GF_TrackBox *trak1, *trak2;
	GF_ESD *esd1, *esd2;
	Bool need_memcmp;
	GF_Box *a, *b;

	/*get orig sample desc and clone it*/
	trak1 = gf_isom_get_track_from_file(f1, tk1);
	if (!trak1 || !trak1->Media) return GF_FALSE;
	trak2 = gf_isom_get_track_from_file(f2, tk2);
	if (!trak2 || !trak2->Media) return GF_FALSE;

	if (trak1->Media->handler->handlerType != trak2->Media->handler->handlerType) return GF_FALSE;
	count = gf_list_count(trak1->Media->information->sampleTable->SampleDescription->other_boxes);
	if (count != gf_list_count(trak2->Media->information->sampleTable->SampleDescription->other_boxes)) {
		if (!sdesc_index1 && !sdesc_index2) return GF_FALSE;
	}

	need_memcmp = GF_TRUE;
	for (i=0; i<count; i++) {
		GF_Box *ent1 = (GF_Box *)gf_list_get(trak1->Media->information->sampleTable->SampleDescription->other_boxes, i);
		GF_Box *ent2 = (GF_Box *)gf_list_get(trak2->Media->information->sampleTable->SampleDescription->other_boxes, i);

		if (sdesc_index1) ent1 = (GF_Box *)gf_list_get(trak1->Media->information->sampleTable->SampleDescription->other_boxes, sdesc_index1 - 1);
		if (sdesc_index2) ent2 = (GF_Box *)gf_list_get(trak2->Media->information->sampleTable->SampleDescription->other_boxes, sdesc_index2 - 1);

		if (!ent1 || !ent2) return GF_FALSE;
		if (ent1->type != ent2->type) return GF_FALSE;

		switch (ent1->type) {
		/*for MPEG-4 streams, only compare decSpecInfo (bitrate may not be the same but that's not an issue)*/
		case GF_ISOM_BOX_TYPE_MP4S:
		case GF_ISOM_BOX_TYPE_MP4A:
		case GF_ISOM_BOX_TYPE_MP4V:
		case GF_ISOM_BOX_TYPE_ENCA:
		case GF_ISOM_BOX_TYPE_ENCV:
		case GF_ISOM_BOX_TYPE_RESV:
		case GF_ISOM_BOX_TYPE_ENCS:
			Media_GetESD(trak1->Media, sdesc_index1 ? sdesc_index1 : i+1, &esd1, GF_TRUE);
			Media_GetESD(trak2->Media, sdesc_index2 ? sdesc_index2 : i+1, &esd2, GF_TRUE);
			if (!esd1 || !esd2) continue;
			need_memcmp = GF_FALSE;
			if (esd1->decoderConfig->streamType != esd2->decoderConfig->streamType) return GF_FALSE;
			if (esd1->decoderConfig->objectTypeIndication != esd2->decoderConfig->objectTypeIndication) return GF_FALSE;
			if (!esd1->decoderConfig->decoderSpecificInfo && esd2->decoderConfig->decoderSpecificInfo) return GF_FALSE;
			if (esd1->decoderConfig->decoderSpecificInfo && !esd2->decoderConfig->decoderSpecificInfo) return GF_FALSE;
			if (!esd1->decoderConfig->decoderSpecificInfo || !esd2->decoderConfig->decoderSpecificInfo) continue;
			if (memcmp(esd1->decoderConfig->decoderSpecificInfo->data, esd2->decoderConfig->decoderSpecificInfo->data, sizeof(char)*esd1->decoderConfig->decoderSpecificInfo->dataLength)!=0) return GF_FALSE;
			break;
		case GF_ISOM_BOX_TYPE_HVT1:
			return GF_TRUE;
		case GF_ISOM_BOX_TYPE_AVC1:
		case GF_ISOM_BOX_TYPE_AVC2:
		case GF_ISOM_BOX_TYPE_AVC3:
		case GF_ISOM_BOX_TYPE_AVC4:
		case GF_ISOM_BOX_TYPE_SVC1:
		case GF_ISOM_BOX_TYPE_MVC1:
		case GF_ISOM_BOX_TYPE_HVC1:
		case GF_ISOM_BOX_TYPE_HEV1:
		case GF_ISOM_BOX_TYPE_HVC2:
		case GF_ISOM_BOX_TYPE_HEV2:
		case GF_ISOM_BOX_TYPE_LHE1:
		case GF_ISOM_BOX_TYPE_LHV1:
		case GF_ISOM_BOX_TYPE_AV01:
		{
			GF_MPEGVisualSampleEntryBox *avc1 = (GF_MPEGVisualSampleEntryBox *)ent1;
			GF_MPEGVisualSampleEntryBox *avc2 = (GF_MPEGVisualSampleEntryBox *)ent2;

			if (avc1->hevc_config)
				a = (GF_Box *) avc1->hevc_config;
			else if (avc1->lhvc_config)
				a = (GF_Box *) avc1->lhvc_config;
			else if (avc1->svc_config)
				a = (GF_Box *) avc1->svc_config;
			else if (avc1->mvc_config)
				a = (GF_Box *) avc1->mvc_config;
			else if (avc1->av1_config)
				a = (GF_Box *)avc1->av1_config;
			else
				a = (GF_Box *) avc1->avc_config;

			if (avc2->hevc_config)
				b = (GF_Box *) avc2->hevc_config;
			else if (avc2->lhvc_config)
				b = (GF_Box *) avc2->lhvc_config;
			else if (avc2->svc_config)
				b = (GF_Box *) avc2->svc_config;
			else if (avc2->mvc_config)
				b = (GF_Box *) avc2->mvc_config;
			else if (avc2->av1_config)
				b = (GF_Box *)avc2->av1_config;
			else
				b = (GF_Box *) avc2->avc_config;

			return gf_isom_box_equal(a,b);
		}
		break;
		case GF_ISOM_BOX_TYPE_LSR1:
		{
			GF_LASeRSampleEntryBox *lsr1 = (GF_LASeRSampleEntryBox *)ent1;
			GF_LASeRSampleEntryBox *lsr2 = (GF_LASeRSampleEntryBox *)ent2;
			if (lsr1->lsr_config && lsr2->lsr_config
			        && lsr1->lsr_config->hdr && lsr2->lsr_config->hdr
			        && (lsr1->lsr_config->hdr_size==lsr2->lsr_config->hdr_size)
			        && !memcmp(lsr1->lsr_config->hdr, lsr2->lsr_config->hdr, lsr2->lsr_config->hdr_size)
			   ) {
				return GF_TRUE;
			}
			return GF_FALSE;
		}
		break;
#ifndef GPAC_DISABLE_VTT
		case GF_ISOM_BOX_TYPE_WVTT:
		{
			GF_WebVTTSampleEntryBox *wvtt1 = (GF_WebVTTSampleEntryBox *)ent1;
			GF_WebVTTSampleEntryBox *wvtt2 = (GF_WebVTTSampleEntryBox *)ent2;
			if (wvtt1->config && wvtt2->config &&
			        (wvtt1->config->string && wvtt1->config->string && !strcmp(wvtt1->config->string, wvtt2->config->string))) {
				return GF_TRUE;
			}
			return GF_FALSE;
		}
		break;
#endif
		case GF_ISOM_BOX_TYPE_STPP:
		{
			GF_MetaDataSampleEntryBox *stpp1 = (GF_MetaDataSampleEntryBox *)ent1;
			GF_MetaDataSampleEntryBox *stpp2 = (GF_MetaDataSampleEntryBox *)ent2;
			if (stpp1->xml_namespace && stpp2->xml_namespace && !strcmp(stpp1->xml_namespace, stpp2->xml_namespace)) {
				return GF_TRUE;
			}
			return GF_FALSE;
		}
		break;
		case GF_ISOM_BOX_TYPE_SBTT:
		{
			return GF_FALSE;
		}
		break;
		case GF_ISOM_BOX_TYPE_STXT:
		{
			GF_MetaDataSampleEntryBox *stxt1 = (GF_MetaDataSampleEntryBox *)ent1;
			GF_MetaDataSampleEntryBox *stxt2 = (GF_MetaDataSampleEntryBox *)ent2;
			if (stxt1->mime_type && stxt2->mime_type &&
			        ( (!stxt1->config && !stxt2->config) ||
			          (stxt1->config && stxt2->config && stxt1->config->config && stxt2->config->config &&
			           !strcmp(stxt1->config->config, stxt2->config->config)))) {
				return GF_TRUE;
			}
			return GF_FALSE;
		}
		case GF_ISOM_BOX_TYPE_MP3:
			return GF_TRUE;
		break;
		}

		if (sdesc_index1 && sdesc_index2) break;
	}
	if (!need_memcmp) return GF_TRUE;
	a = (GF_Box *)trak1->Media->information->sampleTable->SampleDescription;
	b = (GF_Box *)trak2->Media->information->sampleTable->SampleDescription;
	return gf_isom_box_equal(a,b);
}

GF_EXPORT
u64 gf_isom_estimate_size(GF_ISOFile *movie)
{
	GF_Err e;
	GF_Box *a;
	u32 i, count;
	u64 mdat_size;
	if (!movie || !movie->moov) return 0;

	mdat_size = 0;
	count = gf_list_count(movie->moov->trackList);
	for (i=0; i<count; i++) {
		mdat_size += gf_isom_get_media_data_size(movie, i+1);
	}
	if (mdat_size) {
		mdat_size += 8;
		if (mdat_size > 0xFFFFFFFF) mdat_size += 8;
	}

	i=0;
	while ((a = (GF_Box*)gf_list_enum(movie->TopBoxes, &i))) {
		e = gf_isom_box_size(a);
		if (e == GF_OK)
			mdat_size += a->size;
	}
	return mdat_size;
}


//set shadowing on/off
GF_Err gf_isom_remove_sync_shadows(GF_ISOFile *movie, u32 trackNumber)
{
	GF_TrackBox *trak;
	GF_SampleTableBox *stbl;

	if (movie->openMode == GF_ISOM_OPEN_READ) return GF_ISOM_INVALID_MODE;
	trak = gf_isom_get_track_from_file(movie, trackNumber);
	if (!trak) return GF_BAD_PARAM;

	stbl = trak->Media->information->sampleTable;
	if (stbl->ShadowSync) {
		gf_isom_box_del((GF_Box *) stbl->ShadowSync);
		stbl->ShadowSync = NULL;
	}
	return GF_OK;
}

//fill the sync shadow table
GF_Err gf_isom_set_sync_shadow(GF_ISOFile *movie, u32 trackNumber, u32 sampleNumber, u32 syncSample)
{
	GF_TrackBox *trak;
	GF_SampleTableBox *stbl;
	SAPType isRAP;
	GF_Err e;

	if (movie->openMode == GF_ISOM_OPEN_READ) return GF_ISOM_INVALID_MODE;
	trak = gf_isom_get_track_from_file(movie, trackNumber);
	if (!trak || !sampleNumber || !syncSample) return GF_BAD_PARAM;

	stbl = trak->Media->information->sampleTable;
	if (!stbl->ShadowSync) stbl->ShadowSync = (GF_ShadowSyncBox *) gf_isom_box_new(GF_ISOM_BOX_TYPE_STSH);

	//if no sync, skip
	if (!stbl->SyncSample) return GF_OK;
	//else set the sync shadow.
	//if the sample is sync, ignore
	e = stbl_GetSampleRAP(stbl->SyncSample, sampleNumber, &isRAP, NULL, NULL);
	if (e) return e;
	if (isRAP) return GF_OK;
	//if the shadowing sample is not sync, error
	e = stbl_GetSampleRAP(stbl->SyncSample, syncSample, &isRAP, NULL, NULL);
	if (e) return e;
	if (!isRAP) return GF_BAD_PARAM;

	return stbl_SetSyncShadow(stbl->ShadowSync, sampleNumber, syncSample);
}

//set the GroupID of a track (only used for interleaving)
GF_Err gf_isom_set_track_interleaving_group(GF_ISOFile *movie, u32 trackNumber, u32 GroupID)
{
	GF_TrackBox *trak;

	if (movie->openMode != GF_ISOM_OPEN_EDIT) return GF_ISOM_INVALID_MODE;
	trak = gf_isom_get_track_from_file(movie, trackNumber);
	if (!trak || !GroupID) return GF_BAD_PARAM;

	trak->Media->information->sampleTable->groupID = GroupID;
	return GF_OK;
}


//set the Priority of a track within a Group (only used for tight interleaving)
//Priority ranges from 1 to 9
GF_Err gf_isom_set_track_priority_in_group(GF_ISOFile *movie, u32 trackNumber, u32 Priority)
{
	GF_TrackBox *trak;

	if (movie->openMode != GF_ISOM_OPEN_EDIT) return GF_ISOM_INVALID_MODE;
	trak = gf_isom_get_track_from_file(movie, trackNumber);
	if (!trak || !Priority) return GF_BAD_PARAM;

	trak->Media->information->sampleTable->trackPriority = Priority > 255 ? 255 : Priority;
	return GF_OK;
}

//set the max SamplesPerChunk (for file optimization)
GF_Err gf_isom_set_max_samples_per_chunk(GF_ISOFile *movie, u32 trackNumber, u32 maxSamplesPerChunk)
{
	GF_TrackBox *trak;

	if (movie->openMode == GF_ISOM_OPEN_READ) return GF_ISOM_INVALID_MODE;
	trak = gf_isom_get_track_from_file(movie, trackNumber);
	if (!trak || !maxSamplesPerChunk) return GF_BAD_PARAM;

	trak->Media->information->sampleTable->MaxSamplePerChunk = maxSamplesPerChunk;
	return GF_OK;
}


GF_EXPORT
GF_Err gf_isom_set_extraction_slc(GF_ISOFile *the_file, u32 trackNumber, u32 StreamDescriptionIndex, GF_SLConfig *slConfig)
{
	GF_TrackBox *trak;
	GF_SampleEntryBox *entry;
	GF_Err e;
	GF_SLConfig **slc;

	trak = gf_isom_get_track_from_file(the_file, trackNumber);
	if (!trak) return GF_BAD_PARAM;

	e = Media_GetSampleDesc(trak->Media, StreamDescriptionIndex, &entry, NULL);
	if (e) return e;

	//we must be sure we are not using a remote ESD
	switch (entry->type) {
	case GF_ISOM_BOX_TYPE_MP4S:
		if (((GF_MPEGSampleEntryBox *)entry)->esd->desc->slConfig->predefined != SLPredef_MP4) return GF_BAD_PARAM;
		slc = & ((GF_MPEGSampleEntryBox *)entry)->slc;
		break;
	case GF_ISOM_BOX_TYPE_MP4A:
		if (((GF_MPEGAudioSampleEntryBox *)entry)->esd->desc->slConfig->predefined != SLPredef_MP4) return GF_BAD_PARAM;
		slc = & ((GF_MPEGAudioSampleEntryBox *)entry)->slc;
		break;
	case GF_ISOM_BOX_TYPE_MP4V:
		if (((GF_MPEGVisualSampleEntryBox *)entry)->esd->desc->slConfig->predefined != SLPredef_MP4) return GF_BAD_PARAM;
		slc = & ((GF_MPEGVisualSampleEntryBox *)entry)->slc;
		break;
	default:
		return GF_BAD_PARAM;
	}

	if (*slc) {
		gf_odf_desc_del((GF_Descriptor *)*slc);
		*slc = NULL;
	}
	if (!slConfig) return GF_OK;
	//finally duplicate the SL
	return gf_odf_desc_copy((GF_Descriptor *) slConfig, (GF_Descriptor **) slc);
}


GF_Err gf_isom_get_extraction_slc(GF_ISOFile *the_file, u32 trackNumber, u32 StreamDescriptionIndex, GF_SLConfig **slConfig)
{
	GF_TrackBox *trak;
	GF_SampleEntryBox *entry;
	GF_Err e;
	GF_SLConfig *slc;

	trak = gf_isom_get_track_from_file(the_file, trackNumber);
	if (!trak) return GF_BAD_PARAM;

	e = Media_GetSampleDesc(trak->Media, StreamDescriptionIndex, &entry, NULL);
	if (e) return e;

	//we must be sure we are not using a remote ESD
	slc = NULL;
	*slConfig = NULL;
	switch (entry->type) {
	case GF_ISOM_BOX_TYPE_MP4S:
		if (((GF_MPEGSampleEntryBox *)entry)->esd->desc->slConfig->predefined != SLPredef_MP4) return GF_BAD_PARAM;
		slc = ((GF_MPEGSampleEntryBox *)entry)->slc;
		break;
	case GF_ISOM_BOX_TYPE_MP4A:
		if (((GF_MPEGAudioSampleEntryBox *)entry)->esd->desc->slConfig->predefined != SLPredef_MP4) return GF_BAD_PARAM;
		slc = ((GF_MPEGAudioSampleEntryBox *)entry)->slc;
		break;
	case GF_ISOM_BOX_TYPE_MP4V:
		if (((GF_MPEGVisualSampleEntryBox *)entry)->esd->desc->slConfig->predefined != SLPredef_MP4) return GF_BAD_PARAM;
		slc = ((GF_MPEGVisualSampleEntryBox *)entry)->slc;
		break;
	default:
		return GF_BAD_PARAM;
	}

	if (!slc) return GF_OK;
	//finally duplicate the SL
	return gf_odf_desc_copy((GF_Descriptor *) slc, (GF_Descriptor **) slConfig);
}


u32 gf_isom_get_track_group(GF_ISOFile *the_file, u32 trackNumber)
{
	GF_TrackBox *trak;
	trak = gf_isom_get_track_from_file(the_file, trackNumber);
	if (!trak) return 0;
	return trak->Media->information->sampleTable->groupID;
}


u32 gf_isom_get_track_priority_in_group(GF_ISOFile *the_file, u32 trackNumber)
{
	GF_TrackBox *trak;
	trak = gf_isom_get_track_from_file(the_file, trackNumber);
	if (!trak) return 0;
	return trak->Media->information->sampleTable->trackPriority;
}


GF_EXPORT
GF_Err gf_isom_make_interleave(GF_ISOFile *file, Double TimeInSec)
{
	GF_Err e;
	if (gf_isom_get_mode(file) < GF_ISOM_OPEN_EDIT) return GF_BAD_PARAM;
	e = gf_isom_set_storage_mode(file, GF_ISOM_STORE_DRIFT_INTERLEAVED);
	if (e) return e;
	return gf_isom_set_interleave_time(file, (u32) (TimeInSec * gf_isom_get_timescale(file)));
}


GF_EXPORT
GF_Err gf_isom_set_handler_name(GF_ISOFile *the_file, u32 trackNumber, const char *nameUTF8)
{
	GF_TrackBox *trak;
	trak = gf_isom_get_track_from_file(the_file, trackNumber);
	if (!trak) return GF_BAD_PARAM;
	if (trak->Media->handler->nameUTF8) gf_free(trak->Media->handler->nameUTF8);
	trak->Media->handler->nameUTF8 = NULL;

	if (!nameUTF8) return GF_OK;

	if (!strnicmp(nameUTF8, "file://", 7)) {
		u8 BOM[4];
		FILE *f = gf_fopen(nameUTF8+7, "rb");
		u64 size;
		if (!f) return GF_URL_ERROR;
		gf_fseek(f, 0, SEEK_END);
		size = gf_ftell(f);
		gf_fseek(f, 0, SEEK_SET);
		if (3!=fread(BOM, sizeof(char), 3, f)) {
			gf_fclose(f);
			return GF_CORRUPTED_DATA;
		}
		/*skip BOM if any*/
		if ((BOM[0]==0xEF) && (BOM[1]==0xBB) && (BOM[2]==0xBF)) size -= 3;
		else if ((BOM[0]==0xEF) || (BOM[0]==0xFF)) {
			gf_fclose(f);
			return GF_BAD_PARAM;
		}
		else gf_fseek(f, 0, SEEK_SET);
		trak->Media->handler->nameUTF8 = (char*)gf_malloc(sizeof(char)*(size_t)(size+1));
		size = fread(trak->Media->handler->nameUTF8, sizeof(char), (size_t)size, f);
		trak->Media->handler->nameUTF8[size] = 0;
		gf_fclose(f);
	} else {
		u32 i, j, len;
		char szOrig[1024], szLine[1024];
		strcpy(szOrig, nameUTF8);
		j=0;
		len = (u32) strlen(szOrig);
		for (i=0; i<len; i++) {
			if (szOrig[i] & 0x80) {
				/*non UTF8 (likely some win-CP)*/
				if ( (szOrig[i+1] & 0xc0) != 0x80) {
					szLine[j] = 0xc0 | ( (szOrig[i] >> 6) & 0x3 );
					j++;
					szOrig[i] &= 0xbf;
				}
				/*UTF8 2 bytes char */
				else if ( (szOrig[i] & 0xe0) == 0xc0) {
					szLine[j] = szOrig[i];
					i++;
					j++;
				}
				/*UTF8 3 bytes char */
				else if ( (szOrig[i] & 0xf0) == 0xe0) {
					szLine[j] = szOrig[i];
					i++;
					j++;
					szLine[j] = szOrig[i];
					i++;
					j++;
				}
				/*UTF8 4 bytes char */
				else if ( (szOrig[i] & 0xf8) == 0xf0) {
					szLine[j] = szOrig[i];
					i++;
					j++;
					szLine[j] = szOrig[i];
					i++;
					j++;
					szLine[j] = szOrig[i];
					i++;
					j++;
				}
			}
			szLine[j] = szOrig[i];
			j++;
		}
		szLine[j] = 0;
		trak->Media->handler->nameUTF8 = gf_strdup(szLine);
	}
	return GF_OK;
}

GF_Err gf_isom_clone_root_od(GF_ISOFile *input, GF_ISOFile *output)
{
	GF_List *esds;
	GF_Err e;
	u32 i;
	GF_Descriptor *desc;

	e = gf_isom_remove_root_od(output);
	if (e) return e;
	if (!input->moov || !input->moov->iods || !input->moov->iods->descriptor) return GF_OK;
	gf_isom_insert_moov(output);
	e = AddMovieIOD(output->moov, 0);
	if (e) return e;
	if (output->moov->iods->descriptor) gf_odf_desc_del(output->moov->iods->descriptor);
	output->moov->iods->descriptor = NULL;
	gf_odf_desc_copy(input->moov->iods->descriptor, &output->moov->iods->descriptor);

	switch (output->moov->iods->descriptor->tag) {
	case GF_ODF_ISOM_IOD_TAG:
		esds = ((GF_IsomInitialObjectDescriptor *)output->moov->iods->descriptor)->ES_ID_IncDescriptors;
		break;
	case GF_ODF_ISOM_OD_TAG:
		esds = ((GF_IsomObjectDescriptor *)output->moov->iods->descriptor)->ES_ID_IncDescriptors;
		break;
	default:
		return GF_ISOM_INVALID_FILE;
	}

	//get the desc
	i=0;
	while ((desc = (GF_Descriptor*)gf_list_enum(esds, &i))) {
		gf_odf_desc_del(desc);
		gf_list_rem(esds, i-1);
	}
	return GF_OK;
}

GF_EXPORT
GF_Err gf_isom_set_media_type(GF_ISOFile *movie, u32 trackNumber, u32 new_type)
{
	GF_TrackBox *trak = gf_isom_get_track_from_file(movie, trackNumber);
	if (!trak || !new_type) return GF_BAD_PARAM;
	trak->Media->handler->handlerType = new_type;
	return GF_OK;
}

GF_EXPORT
GF_Err gf_isom_set_media_subtype(GF_ISOFile *movie, u32 trackNumber, u32 sampleDescriptionIndex, u32 new_type)
{
	GF_SampleEntryBox*entry;
	GF_TrackBox *trak = gf_isom_get_track_from_file(movie, trackNumber);
	if (!trak || !sampleDescriptionIndex || !new_type) return GF_BAD_PARAM;

	entry = (GF_SampleEntryBox*)gf_list_get(trak->Media->information->sampleTable->SampleDescription->other_boxes, sampleDescriptionIndex - 1);
	if (!entry) return GF_BAD_PARAM;
	entry->type = new_type;
	return GF_OK;
}


GF_EXPORT
GF_Err gf_isom_set_JPEG2000(GF_ISOFile *mov, Bool set_on)
{
	if (!mov) return GF_BAD_PARAM;
	mov->is_jp2 = set_on;
	return GF_OK;
}

GF_Err gf_isom_remove_uuid(GF_ISOFile *movie, u32 trackNumber, bin128 UUID)
{
	u32 i, count;
	GF_List *list;

	if (trackNumber==(u32) -1) {
		if (!movie) return GF_BAD_PARAM;
		list = movie->TopBoxes;
	} else if (trackNumber) {
		GF_TrackBox *trak = gf_isom_get_track_from_file(movie, trackNumber);
		if (!trak) return GF_BAD_PARAM;
		list = trak->other_boxes;
	} else {
		if (!movie) return GF_BAD_PARAM;
		list = movie->moov->other_boxes;
	}

	count = list ? gf_list_count(list) : 0;
	for (i=0; i<count; i++) {
		GF_UnknownUUIDBox *uuid = (GF_UnknownUUIDBox *)gf_list_get(list, i);
		if (uuid->type != GF_ISOM_BOX_TYPE_UUID) continue;
		if (memcmp(UUID, uuid->uuid, sizeof(bin128))) continue;
		gf_list_rem(list, i);
		i--;
		count--;
		gf_isom_box_del((GF_Box*)uuid);
	}
	return GF_OK;
}

GF_EXPORT
GF_Err gf_isom_add_uuid(GF_ISOFile *movie, u32 trackNumber, bin128 UUID, const char *data, u32 data_size)
{
	GF_List *list;
	GF_Box *box;
	GF_UnknownUUIDBox *uuid;

	if (!data_size || !data) return GF_OK;

	if (trackNumber==(u32) -1) {
		if (!movie) return GF_BAD_PARAM;
		list = movie->TopBoxes;
	} else if (trackNumber) {
		GF_TrackBox *trak = gf_isom_get_track_from_file(movie, trackNumber);
		if (!trak) return GF_BAD_PARAM;
		if (!trak->other_boxes) trak->other_boxes = gf_list_new();
		list = trak->other_boxes;
	} else {
		if (!movie) return GF_BAD_PARAM;
		if (!movie->moov->other_boxes) movie->moov->other_boxes = gf_list_new();
		list = movie->moov->other_boxes;
	}

	box = gf_isom_box_new(gf_isom_solve_uuid_box((char *) UUID));
	uuid = (GF_UnknownUUIDBox*)box;
	uuid->internal_4cc = gf_isom_solve_uuid_box((char *) UUID);
	memcpy(uuid->uuid, UUID, sizeof(bin128));
	uuid->dataSize = data_size;
	uuid->data = (char*)gf_malloc(sizeof(char)*data_size);
	memcpy(uuid->data, data, sizeof(char)*data_size);
	gf_list_add(list, uuid);
	return GF_OK;
}

/*Apple extensions*/

GF_EXPORT
GF_Err gf_isom_apple_set_tag(GF_ISOFile *mov, u32 tag, const char *data, u32 data_len)
{
	GF_BitStream *bs;
	GF_Err e;
	GF_ItemListBox *ilst;
	GF_MetaBox *meta;
	GF_ListItemBox *info;
	u32 btype, i;


	e = CanAccessMovie(mov, GF_ISOM_OPEN_WRITE);
	if (e) return e;

	meta = gf_isom_apple_create_meta_extensions(mov);
	if (!meta) return GF_BAD_PARAM;

	ilst = gf_ismo_locate_box(meta->other_boxes, GF_ISOM_BOX_TYPE_ILST, NULL);
	if (!ilst) {
		ilst = (GF_ItemListBox *) gf_isom_box_new(GF_ISOM_BOX_TYPE_ILST);
		if (!meta->other_boxes) meta->other_boxes = gf_list_new();
		gf_list_add(meta->other_boxes, ilst);
	}

	if (tag==GF_ISOM_ITUNE_GENRE) {
		btype = data ? GF_ISOM_BOX_TYPE_0xA9GEN : GF_ISOM_BOX_TYPE_GNRE;
	} else {
		btype = tag;
	}
	/*remove tag*/
	i = 0;
	while ((info = (GF_ListItemBox*)gf_list_enum(ilst->other_boxes, &i))) {
		if (info->type==btype) {
			gf_list_rem(ilst->other_boxes, i-1);
			gf_isom_box_del((GF_Box *) info);
			info = NULL;
			break;
		}
	}

	if (data != NULL) {
		info = (GF_ListItemBox *)gf_isom_box_new(btype);
		if (info == NULL) return GF_OUT_OF_MEM;
		switch (btype) {
		case GF_ISOM_BOX_TYPE_TRKN:
		case GF_ISOM_BOX_TYPE_DISK:
		case GF_ISOM_BOX_TYPE_GNRE:
			info->data->flags = 0x0;
			break;
		case GF_ISOM_BOX_TYPE_PGAP:
		case GF_ISOM_BOX_TYPE_CPIL:
			info->data->flags = 0x15;
			break;
		default:
			info->data->flags = 0x1;
			break;
		}
		if (tag==GF_ISOM_ITUNE_COVER_ART) {
			if (data_len & 0x80000000) {
				data_len = (data_len & 0x7FFFFFFF);
				info->data->flags = 14;
			} else {
				info->data->flags = 13;
			}
		}
		info->data->dataSize = data_len;
		info->data->data = (char*)gf_malloc(sizeof(char)*data_len);
		memcpy(info->data->data , data, sizeof(char)*data_len);
	}
	else if (data_len && (tag==GF_ISOM_ITUNE_GENRE)) {
		info = (GF_ListItemBox *)gf_isom_box_new(btype);
		if (info == NULL) return GF_OUT_OF_MEM;
		bs = gf_bs_new(NULL, 0, GF_BITSTREAM_WRITE);
		gf_bs_write_u16(bs, data_len);
		gf_bs_get_content(bs, & info->data->data, &info->data->dataSize);
		info->data->flags = 0x0;
		gf_bs_del(bs);
	} else if (data_len && (tag==GF_ISOM_ITUNE_COMPILATION)) {
		info = (GF_ListItemBox *)gf_isom_box_new(btype);
		if (info == NULL) return GF_OUT_OF_MEM;
		info->data->data = (char*)gf_malloc(sizeof(char));
		info->data->data[0] = 1;
		info->data->dataSize = 1;
		info->data->flags = 21;
	} else if (data_len && (tag==GF_ISOM_ITUNE_TEMPO)) {
		info = (GF_ListItemBox *)gf_isom_box_new(btype);
		if (info == NULL) return GF_OUT_OF_MEM;
		bs = gf_bs_new(NULL, 0, GF_BITSTREAM_WRITE);
		gf_bs_write_u16(bs, data_len);
		gf_bs_get_content(bs, &info->data->data, &info->data->dataSize);
		info->data->flags = 0x15;
		gf_bs_del(bs);
	}

	if (!info || (tag==GF_ISOM_ITUNE_ALL) ) {
		if (!gf_list_count(ilst->other_boxes) || (tag==GF_ISOM_ITUNE_ALL) ) {
			gf_list_del_item(meta->other_boxes, ilst);
			gf_isom_box_del((GF_Box *) ilst);
		}
		return GF_OK;
	}

	return gf_list_add(ilst->other_boxes, info);
}

GF_EXPORT
GF_Err gf_isom_set_alternate_group_id(GF_ISOFile *movie, u32 trackNumber, u32 groupId)
{
	GF_TrackBox *trak = gf_isom_get_track_from_file(movie, trackNumber);
	if (!trak) return GF_BAD_PARAM;
	trak->Header->alternate_group = groupId;
	return GF_OK;
}


GF_EXPORT
GF_Err gf_isom_set_track_switch_parameter(GF_ISOFile *movie, u32 trackNumber, u32 trackRefGroup, Bool is_switch_group, u32 *switchGroupID, u32 *criteriaList, u32 criteriaListCount)
{
	GF_TrackSelectionBox *tsel;
	GF_TrackBox *trak;
	GF_UserDataMap *map;
	GF_Err e;
	u32 alternateGroupID = 0;
	u32 next_switch_group_id = 0;

	trak = gf_isom_get_track_from_file(movie, trackNumber);
	if (!trak || !switchGroupID) return GF_BAD_PARAM;


	if (trackRefGroup) {
		GF_TrackBox *trak_ref = gf_isom_get_track_from_file(movie, trackRefGroup);
		if (trak_ref != trak) {
			if (!trak_ref || !trak_ref->Header->alternate_group) {
				GF_LOG(GF_LOG_WARNING, GF_LOG_CONTAINER, ("Track %d has not an alternate group - skipping\n", trak_ref->Header->trackID));
				return GF_BAD_PARAM;
			}
			alternateGroupID = trak_ref->Header->alternate_group;
		} else {
			alternateGroupID = trak->Header->alternate_group;
		}
	}
	if (!alternateGroupID) {
		/*there is a function for this ....*/
		if (trak->Header->alternate_group) {
			GF_LOG(GF_LOG_WARNING, GF_LOG_CONTAINER, ("Track %d has already an alternate group - skipping\n", trak->Header->trackID));
			return GF_BAD_PARAM;
		}
		alternateGroupID = gf_isom_get_next_alternate_group_id(movie);
	}

	if (is_switch_group) {
		u32 i=0;
		while (i< gf_isom_get_track_count(movie) ) {
			//locate first available ID
			GF_TrackBox *a_trak = gf_isom_get_track_from_file(movie, i+1);

			if (a_trak->udta) {
				u32 j, count;
				map = udta_getEntry(a_trak->udta, GF_ISOM_BOX_TYPE_TSEL, NULL);
				if (map) {
					count = gf_list_count(map->other_boxes);
					for (j=0; j<count; j++) {
						tsel = (GF_TrackSelectionBox*)gf_list_get(map->other_boxes, j);

						if (*switchGroupID) {
							if (tsel->switchGroup==next_switch_group_id) {
								if (a_trak->Header->alternate_group != alternateGroupID) return GF_BAD_PARAM;
							}
						} else {
							if (tsel->switchGroup && (tsel->switchGroup>=next_switch_group_id) )
								next_switch_group_id = tsel->switchGroup;
						}
					}
				}

			}
			i++;
		}
		if (! *switchGroupID) *switchGroupID = next_switch_group_id+1;
	}


	trak->Header->alternate_group = alternateGroupID;

	tsel = NULL;
	if (*switchGroupID) {
		if (!trak->udta) {
			e = trak_AddBox((GF_Box*)trak, gf_isom_box_new(GF_ISOM_BOX_TYPE_UDTA));
			if (e) return e;
		}

		map = udta_getEntry(trak->udta, GF_ISOM_BOX_TYPE_TSEL, NULL);

		/*locate tsel box with no switch group*/
		if (map)  {
			u32 j, count = gf_list_count(map->other_boxes);
			for (j=0; j<count; j++) {
				tsel = (GF_TrackSelectionBox*)gf_list_get(map->other_boxes, j);
				if (tsel->switchGroup == *switchGroupID) break;
				tsel = NULL;
			}
		}
		if (!tsel) {
			tsel = (GF_TrackSelectionBox *)gf_isom_box_new(GF_ISOM_BOX_TYPE_TSEL);
			e = udta_AddBox((GF_Box *)trak->udta, (GF_Box *) tsel);
			if (e) return e;
		}

		tsel->switchGroup = *switchGroupID;
		tsel->attributeListCount = criteriaListCount;
		if (tsel->attributeList) gf_free(tsel->attributeList);
		tsel->attributeList = (u32*)gf_malloc(sizeof(u32)*criteriaListCount);
		memcpy(tsel->attributeList, criteriaList, sizeof(u32)*criteriaListCount);
	}
	return GF_OK;
}

void reset_tsel_box(GF_TrackBox *trak)
{
	GF_UserDataMap *map;
	trak->Header->alternate_group = 0;
	map = udta_getEntry(trak->udta, GF_ISOM_BOX_TYPE_TSEL, NULL);
	if (map) {
		gf_list_del_item(trak->udta->recordList, map);
		gf_isom_box_array_del(map->other_boxes);
		gf_free(map);
	}

}

GF_EXPORT
GF_Err gf_isom_reset_track_switch_parameter(GF_ISOFile *movie, u32 trackNumber, Bool reset_all_group)
{
	GF_TrackBox *trak;
	u32 alternateGroupID = 0;

	trak = gf_isom_get_track_from_file(movie, trackNumber);
	if (!trak) return GF_BAD_PARAM;
	if (!trak->Header->alternate_group) return GF_OK;

	alternateGroupID = trak->Header->alternate_group;
	if (reset_all_group) {
		u32 i=0;
		while (i< gf_isom_get_track_count(movie) ) {
			//locate first available ID
			GF_TrackBox *a_trak = gf_isom_get_track_from_file(movie, i+1);
			if (a_trak->Header->alternate_group == alternateGroupID) reset_tsel_box(a_trak);
			i++;
		}
	} else {
		reset_tsel_box(trak);
	}
	return GF_OK;
}


GF_EXPORT
GF_Err gf_isom_reset_switch_parameters(GF_ISOFile *movie)
{
	u32 i=0;
	while (i< gf_isom_get_track_count(movie) ) {
		//locate first available ID
		GF_TrackBox *a_trak = gf_isom_get_track_from_file(movie, i+1);
		reset_tsel_box(a_trak);
		i++;
	}
	return GF_OK;
}


GF_Err gf_isom_add_subsample(GF_ISOFile *movie, u32 track, u32 sampleNumber, u32 flags, u32 subSampleSize, u8 priority, u32 reserved, Bool discardable)
{
	u32 i, count;
	GF_SubSampleInformationBox *sub_samples;
	GF_TrackBox *trak;
	GF_Err e;

	e = CanAccessMovie(movie, GF_ISOM_OPEN_WRITE);
	if (e) return e;

	trak = gf_isom_get_track_from_file(movie, track);
	if (!trak || !trak->Media || !trak->Media->information->sampleTable)
		return GF_BAD_PARAM;

	if (!trak->Media->information->sampleTable->sub_samples) {
		trak->Media->information->sampleTable->sub_samples=gf_list_new();
	}

	sub_samples = NULL;
	count = gf_list_count(trak->Media->information->sampleTable->sub_samples);
	for (i=0; i<count; i++) {
		sub_samples = gf_list_get(trak->Media->information->sampleTable->sub_samples, i);
		if (sub_samples->flags==flags) break;
		sub_samples = NULL;
	}
	if (!sub_samples) {
		sub_samples = (GF_SubSampleInformationBox *) gf_isom_box_new(GF_ISOM_BOX_TYPE_SUBS);
		gf_list_add(trak->Media->information->sampleTable->sub_samples, sub_samples);
		sub_samples->version = (subSampleSize>0xFFFF) ? 1 : 0;
		sub_samples->flags = flags;
	}
	return gf_isom_add_subsample_info(sub_samples, sampleNumber, subSampleSize, priority, reserved, discardable);
}


GF_EXPORT
GF_Err gf_isom_set_rvc_config(GF_ISOFile *movie, u32 track, u32 sampleDescriptionIndex, u16 rvc_predefined, char *mime, char *data, u32 size)
{
	GF_MPEGVisualSampleEntryBox *entry;
	GF_Err e;
	GF_TrackBox *trak;

	e = CanAccessMovie(movie, GF_ISOM_OPEN_WRITE);
	if (e) return e;

	trak = gf_isom_get_track_from_file(movie, track);
	if (!trak) return GF_BAD_PARAM;


	entry = (GF_MPEGVisualSampleEntryBox *) gf_list_get(trak->Media->information->sampleTable->SampleDescription->other_boxes, sampleDescriptionIndex-1);
	if (!entry ) return GF_BAD_PARAM;
	if (entry->internal_type != GF_ISOM_SAMPLE_ENTRY_VIDEO) return GF_BAD_PARAM;

	if (entry->rvcc && entry->rvcc->rvc_meta_idx) {
		gf_isom_remove_meta_item(movie, GF_FALSE, track, entry->rvcc->rvc_meta_idx);
		entry->rvcc->rvc_meta_idx = 0;
	}

	if (!entry->rvcc) {
		entry->rvcc = (GF_RVCConfigurationBox *) gf_isom_box_new(GF_ISOM_BOX_TYPE_RVCC);
	}
	entry->rvcc->predefined_rvc_config = rvc_predefined;
	if (!rvc_predefined) {
		e = gf_isom_set_meta_type(movie, GF_FALSE, track, GF_META_TYPE_RVCI);
		if (e) return e;
		gf_isom_modify_alternate_brand(movie, GF_ISOM_BRAND_ISO2, 1);
		e = gf_isom_add_meta_item_memory(movie, GF_FALSE, track, "rvcconfig.xml", 0, GF_META_ITEM_TYPE_MIME, mime, NULL, NULL, data, size, NULL);
		if (e) return e;
		entry->rvcc->rvc_meta_idx = gf_isom_get_meta_item_count(movie, GF_FALSE, track);
	}
	return GF_OK;
}

/*for now not exported*/
/*expands sampleGroup table for the given grouping type and sample_number. If sample_number is 0, just appends an entry at the end of the table*/
static GF_Err gf_isom_add_sample_group_entry(GF_List *sampleGroups, u32 sample_number, u32 grouping_type, u32 grouping_type_parameter, u32 sampleGroupDescriptionIndex)
{
	GF_SampleGroupBox *sgroup = NULL;
	u32 i, count, last_sample_in_entry;

	count = gf_list_count(sampleGroups);
	for (i=0; i<count; i++) {
		sgroup = (GF_SampleGroupBox*)gf_list_get(sampleGroups, i);
		if (sgroup->grouping_type==grouping_type) break;
		sgroup = NULL;
	}
	if (!sgroup) {
		sgroup = (GF_SampleGroupBox *) gf_isom_box_new(GF_ISOM_BOX_TYPE_SBGP);
		sgroup->grouping_type = grouping_type;
		sgroup->grouping_type_parameter = grouping_type_parameter;
		gf_list_add(sampleGroups, sgroup);
	}
	/*used in fragments, means we are adding the last sample*/
	if (!sample_number) {
		sample_number = 1;
		if (sgroup->entry_count) {
			for (i=0; i<sgroup->entry_count; i++) {
				sample_number += sgroup->sample_entries[i].sample_count;
			}
		}
	}

	if (!sgroup->entry_count) {
		u32 idx = 0;
		sgroup->entry_count = (sample_number>1) ? 2 : 1;
		sgroup->sample_entries = (GF_SampleGroupEntry*)gf_malloc(sizeof(GF_SampleGroupEntry) * sgroup->entry_count );
		if (sample_number>1) {
			sgroup->sample_entries[0].sample_count = sample_number-1;
			sgroup->sample_entries[0].group_description_index = 0;
			idx = 1;
		}
		sgroup->sample_entries[idx].sample_count = 1;
		sgroup->sample_entries[idx].group_description_index = sampleGroupDescriptionIndex;
		return GF_OK;
	}
	last_sample_in_entry = 0;
	for (i=0; i<sgroup->entry_count; i++) {
		/*TODO*/
		if (last_sample_in_entry + sgroup->sample_entries[i].sample_count > sample_number) return GF_NOT_SUPPORTED;
		last_sample_in_entry += sgroup->sample_entries[i].sample_count;
	}

	if (last_sample_in_entry == sample_number) {
		if (sgroup->sample_entries[sgroup->entry_count-1].group_description_index==sampleGroupDescriptionIndex)
			return GF_OK;
		else
			return GF_NOT_SUPPORTED;
	}

	if ((sgroup->sample_entries[sgroup->entry_count-1].group_description_index==sampleGroupDescriptionIndex) && (last_sample_in_entry+1==sample_number)) {
		sgroup->sample_entries[sgroup->entry_count-1].sample_count++;
		return GF_OK;
	}
	/*last entry was an empty desc (no group associated), just add the number of samples missing until new one, then add new one*/
	if (! sgroup->sample_entries[sgroup->entry_count-1].group_description_index) {
		sgroup->sample_entries[sgroup->entry_count-1].sample_count += sample_number - 1 - last_sample_in_entry;
		sgroup->sample_entries = (GF_SampleGroupEntry*)gf_realloc(sgroup->sample_entries, sizeof(GF_SampleGroupEntry) * (sgroup->entry_count + 1) );
		sgroup->sample_entries[sgroup->entry_count].sample_count = 1;
		sgroup->sample_entries[sgroup->entry_count].group_description_index = sampleGroupDescriptionIndex;
		sgroup->entry_count++;
		return GF_OK;
	}
	/*we are adding a sample with no desc, add entry at the end*/
	if (!sampleGroupDescriptionIndex || (sample_number - 1 - last_sample_in_entry==0) ) {
		sgroup->sample_entries = (GF_SampleGroupEntry*)gf_realloc(sgroup->sample_entries, sizeof(GF_SampleGroupEntry) * (sgroup->entry_count + 1) );
		sgroup->sample_entries[sgroup->entry_count].sample_count = 1;
		sgroup->sample_entries[sgroup->entry_count].group_description_index = sampleGroupDescriptionIndex;
		sgroup->entry_count++;
		return GF_OK;
	}
	/*need to insert two entries ...*/
	sgroup->sample_entries = (GF_SampleGroupEntry*)gf_realloc(sgroup->sample_entries, sizeof(GF_SampleGroupEntry) * (sgroup->entry_count + 2) );

	sgroup->sample_entries[sgroup->entry_count].sample_count = sample_number - 1 - last_sample_in_entry;
	sgroup->sample_entries[sgroup->entry_count].group_description_index = 0;

	sgroup->sample_entries[sgroup->entry_count+1].sample_count = 1;
	sgroup->sample_entries[sgroup->entry_count+1].group_description_index = sampleGroupDescriptionIndex;
	sgroup->entry_count+=2;
	return GF_OK;
}

#ifndef GPAC_DISABLE_ISOM_FRAGMENTS
static GF_SampleGroupDescriptionBox *get_sgdp(GF_SampleTableBox *stbl, GF_TrackFragmentBox *traf, u32 grouping_type)
#else
static GF_SampleGroupDescriptionBox *get_sgdp(GF_SampleTableBox *stbl, void *traf, u32 grouping_type)
#endif /* GPAC_DISABLE_ISOM_FRAGMENTS */
{
	GF_List *groupList;
	GF_SampleGroupDescriptionBox *sgdesc=NULL;
	u32 count, i;
	/*look in stbl or traf for sample sampleGroupsDescription*/
#ifndef GPAC_DISABLE_ISOM_FRAGMENTS
	if (traf) {
		if (!traf->sampleGroupsDescription)
			traf->sampleGroupsDescription = gf_list_new();
		groupList = traf->sampleGroupsDescription;
	} else
#endif
	{
		if (!stbl->sampleGroupsDescription)
			stbl->sampleGroupsDescription = gf_list_new();
		groupList = stbl->sampleGroupsDescription;
	}

	count = gf_list_count(groupList);
	for (i=0; i<count; i++) {
		sgdesc = (GF_SampleGroupDescriptionBox*)gf_list_get(groupList, i);
		if (sgdesc->grouping_type==grouping_type) break;
		sgdesc = NULL;
	}
	if (!sgdesc) {
		sgdesc = (GF_SampleGroupDescriptionBox *) gf_isom_box_new(GF_ISOM_BOX_TYPE_SGPD);
		sgdesc->grouping_type = grouping_type;
		gf_list_add(groupList, sgdesc);
	}
	return sgdesc;
}

#ifndef GPAC_DISABLE_ISOM_FRAGMENTS
static GF_Err gf_isom_set_sample_group_info_ex(GF_SampleTableBox *stbl, GF_TrackFragmentBox *traf, u32 sample_number, u32 grouping_type, u32 grouping_type_parameter, void *udta, void *(*sg_create_entry)(void *udta), Bool (*sg_compare_entry)(void *udta, void *entry))
#else
static GF_Err gf_isom_set_sample_group_info_ex(GF_SampleTableBox *stbl, void *traf, u32 sample_number, u32 grouping_type, u32 grouping_type_parameter, void *udta, void *(*sg_create_entry)(void *udta), Bool (*sg_compare_entry)(void *udta, void *entry))
#endif /* GPAC_DISABLE_ISOM_FRAGMENTS */
{
	GF_List *groupList;
	void *entry;
	GF_SampleGroupDescriptionBox *sgdesc = NULL;
	u32 i, entry_idx;

	if (!stbl && !traf) return GF_BAD_PARAM;

	sgdesc = get_sgdp(stbl, traf, grouping_type);
	if (!sgdesc) return GF_OUT_OF_MEM;

	entry = NULL;
	for (i=0; i<gf_list_count(sgdesc->group_descriptions); i++) {
		entry = gf_list_get(sgdesc->group_descriptions, i);
		if (sg_compare_entry(udta, entry)) break;
		entry = NULL;
	}
	if (!entry) {
		entry = sg_create_entry(udta);
		if (!entry) return GF_IO_ERR;
		gf_list_add(sgdesc->group_descriptions, entry);
	}

	entry_idx = 1 + gf_list_find(sgdesc->group_descriptions, entry);

	/*look in stbl or traf for sample sampleGroups*/
#ifndef GPAC_DISABLE_ISOM_FRAGMENTS
	if (traf) {
		if (!traf->sampleGroups)
			traf->sampleGroups = gf_list_new();
		groupList = traf->sampleGroups;
		entry_idx |= 0x10000;
	} else
#endif
	{
		if (!stbl->sampleGroups)
			stbl->sampleGroups = gf_list_new();
		groupList = stbl->sampleGroups;
	}

	return gf_isom_add_sample_group_entry(groupList, sample_number, grouping_type, grouping_type_parameter, entry_idx);
}

/*for now not exported*/
static GF_Err gf_isom_set_sample_group_info(GF_ISOFile *movie, u32 track, u32 trafID, u32 sample_number, u32 grouping_type, u32 grouping_type_parameter, void *udta, void *(*sg_create_entry)(void *udta), Bool (*sg_compare_entry)(void *udta, void *entry))
{
	GF_Err e;
	GF_TrackBox *trak=NULL;
#ifndef GPAC_DISABLE_ISOM_FRAGMENTS
	GF_TrackFragmentBox *traf=NULL;
#endif
	if (track) {
		e = CanAccessMovie(movie, GF_ISOM_OPEN_WRITE);
		if (e) return e;

		trak = gf_isom_get_track_from_file(movie, track);
		if (!trak) return GF_BAD_PARAM;
	} else {
#ifndef GPAC_DISABLE_ISOM_FRAGMENTS
		GF_TrackFragmentBox *GetTraf(GF_ISOFile *mov, u32 TrackID);
		if (!movie->moof || !(movie->FragmentsFlags & GF_ISOM_FRAG_WRITE_READY) )
			return GF_BAD_PARAM;

		traf = GetTraf(movie, trafID);
#else
	return GF_NOT_SUPPORTED;
#endif

	}

#ifndef GPAC_DISABLE_ISOM_FRAGMENTS
	return gf_isom_set_sample_group_info_ex(trak ? trak->Media->information->sampleTable : NULL, traf, sample_number, grouping_type, grouping_type_parameter, udta, sg_create_entry, sg_compare_entry);
#else
	return gf_isom_set_sample_group_info_ex(trak->Media->information->sampleTable, sample_number, grouping_type, grouping_type_parameter, udta, sg_create_entry, sg_compare_entry);
#endif

}


GF_EXPORT
GF_Err gf_isom_add_sample_group_info(GF_ISOFile *movie, u32 track, u32 grouping_type, void *data, u32 data_size, Bool is_default, u32 *sampleGroupDescriptionIndex)
{
	GF_Err e;
	GF_TrackBox *trak;
	GF_DefaultSampleGroupDescriptionEntry *entry=NULL;
	GF_SampleGroupDescriptionBox *sgdesc = NULL;

	if (sampleGroupDescriptionIndex) *sampleGroupDescriptionIndex = 0;
	e = CanAccessMovie(movie, GF_ISOM_OPEN_WRITE);
	if (e) return e;

	trak = gf_isom_get_track_from_file(movie, track);
	if (!trak) return GF_BAD_PARAM;


	sgdesc = get_sgdp(trak->Media->information->sampleTable, NULL, grouping_type);
	if (!sgdesc) return GF_OUT_OF_MEM;

	if (grouping_type==GF_ISOM_SAMPLE_GROUP_OINF) {
		GF_OperatingPointsInformation *ptr = gf_isom_oinf_new_entry();
		GF_BitStream *bs=gf_bs_new(data, data_size, GF_BITSTREAM_READ);
		e = gf_isom_oinf_read_entry(ptr, bs);
		gf_bs_del(bs);
		if (e) {
			gf_isom_oinf_del_entry(ptr);
			return e;
		}
		e = gf_list_add(sgdesc->group_descriptions, ptr);
		if (e) return e;
		entry = (GF_DefaultSampleGroupDescriptionEntry *) ptr;
	} else if (grouping_type==GF_ISOM_SAMPLE_GROUP_LINF) {
		GF_LHVCLayerInformation *ptr = gf_isom_linf_new_entry();
		GF_BitStream *bs=gf_bs_new(data, data_size, GF_BITSTREAM_READ);
		e = gf_isom_linf_read_entry(ptr, bs);
		gf_bs_del(bs);
		if (e) {
			gf_isom_linf_del_entry(ptr);
			return e;
		}
		e = gf_list_add(sgdesc->group_descriptions, ptr);
		if (e) return e;
		entry = (GF_DefaultSampleGroupDescriptionEntry *) ptr;
	} else {
		u32 i, count=gf_list_count(sgdesc->group_descriptions);
		for (i=0; i<count; i++) {
			GF_DefaultSampleGroupDescriptionEntry *ent = gf_list_get(sgdesc->group_descriptions, i);
			if ((ent->length == data_size) && !memcmp(ent->data, data, data_size)) {
				entry = ent;
				break;
			}
			entry=NULL;
		}
		if (!entry) {
			GF_SAFEALLOC(entry, GF_DefaultSampleGroupDescriptionEntry);
			if (!entry) return GF_OUT_OF_MEM;
			entry->data = (u8*)gf_malloc(sizeof(char) * data_size);
			if (!entry->data) {
				gf_free(entry);
				return GF_OUT_OF_MEM;
			}
			entry->length = data_size;
			memcpy(entry->data, data, sizeof(char) * data_size);
			e = gf_list_add(sgdesc->group_descriptions, entry);
			if (e) {
				gf_free(entry->data);
				gf_free(entry);
				return e;
			}
		}
	}


	if (is_default) {
		sgdesc->default_description_index = 1 + gf_list_find(sgdesc->group_descriptions, entry);
		sgdesc->version = 2;
	}
	if (sampleGroupDescriptionIndex) *sampleGroupDescriptionIndex = 1 + gf_list_find(sgdesc->group_descriptions, entry);

	return GF_OK;
}

GF_EXPORT
GF_Err gf_isom_remove_sample_group(GF_ISOFile *movie, u32 track, u32 grouping_type)
{
	GF_Err e;
	GF_TrackBox *trak;
	GF_SampleGroupDescriptionBox *sgdesc = NULL;
	u32 count, i;

	e = CanAccessMovie(movie, GF_ISOM_OPEN_WRITE);
	if (e) return e;

	trak = gf_isom_get_track_from_file(movie, track);
	if (!trak) return GF_BAD_PARAM;

	if (!trak->Media->information->sampleTable->sampleGroupsDescription)
		return GF_OK;

	count = gf_list_count(trak->Media->information->sampleTable->sampleGroupsDescription);
	for (i=0; i<count; i++) {
		sgdesc = (GF_SampleGroupDescriptionBox*)gf_list_get(trak->Media->information->sampleTable->sampleGroupsDescription, i);
		if (sgdesc->grouping_type==grouping_type) {
			gf_isom_box_del((GF_Box*)sgdesc);
			gf_list_rem(trak->Media->information->sampleTable->sampleGroupsDescription, i);
			i--;
			count--;
		}
		sgdesc = NULL;
	}

	return GF_OK;
}

GF_Err gf_isom_add_sample_info(GF_ISOFile *movie, u32 track, u32 sample_number, u32 grouping_type, u32 sampleGroupDescriptionIndex, u32 grouping_type_parameter)
{
	GF_Err e;
	GF_TrackBox *trak;
	GF_List *groupList;
	e = CanAccessMovie(movie, GF_ISOM_OPEN_WRITE);
	if (e) return e;

	trak = gf_isom_get_track_from_file(movie, track);
	if (!trak) return GF_BAD_PARAM;

	if (!trak->Media->information->sampleTable->sampleGroups)
		trak->Media->information->sampleTable->sampleGroups = gf_list_new();

	groupList = trak->Media->information->sampleTable->sampleGroups;
	return gf_isom_add_sample_group_entry(groupList, sample_number, grouping_type, grouping_type_parameter, sampleGroupDescriptionIndex);
}

void *sg_rap_create_entry(void *udta)
{
	GF_VisualRandomAccessEntry *entry;
	u32 *num_leading_samples = (u32 *) udta;
	assert(udta);
	GF_SAFEALLOC(entry, GF_VisualRandomAccessEntry);
	if (!entry) return NULL;
	entry->num_leading_samples = *num_leading_samples;
	entry->num_leading_samples_known = entry->num_leading_samples ? 1 : 0;
	return entry;
}

Bool sg_rap_compare_entry(void *udta, void *entry)
{
	u32 *num_leading_samples = (u32 *) udta;
	if (*num_leading_samples == ((GF_VisualRandomAccessEntry *)entry)->num_leading_samples) return GF_TRUE;
	return GF_FALSE;
}

GF_Err gf_isom_set_sample_rap_group(GF_ISOFile *movie, u32 track, u32 sample_number, u32 num_leading_samples)
{
	return gf_isom_set_sample_group_info(movie, track, 0, sample_number, GF_ISOM_SAMPLE_GROUP_RAP, 0, &num_leading_samples, sg_rap_create_entry, sg_rap_compare_entry);
}

GF_Err gf_isom_fragment_set_sample_rap_group(GF_ISOFile *movie, u32 trackID, u32 num_leading_samples)
{
	return gf_isom_set_sample_group_info(movie, 0, trackID, 0, GF_ISOM_SAMPLE_GROUP_RAP, 0, &num_leading_samples, sg_rap_create_entry, sg_rap_compare_entry);
}



void *sg_roll_create_entry(void *udta)
{
	GF_RollRecoveryEntry *entry;
	s16 *roll_distance = (s16 *) udta;
	GF_SAFEALLOC(entry, GF_RollRecoveryEntry);
	if (!entry) return NULL;
	entry->roll_distance = *roll_distance;
	return entry;
}

Bool sg_roll_compare_entry(void *udta, void *entry)
{
	s16 *roll_distance = (s16 *) udta;
	if (*roll_distance == ((GF_RollRecoveryEntry *)entry)->roll_distance) return GF_TRUE;
	return GF_FALSE;
}

GF_Err gf_isom_set_sample_roll_group(GF_ISOFile *movie, u32 track, u32 sample_number, s16 roll_distance)
{
	return gf_isom_set_sample_group_info(movie, track, 0, sample_number, GF_ISOM_SAMPLE_GROUP_ROLL, 0, &roll_distance, sg_roll_create_entry, sg_roll_compare_entry);
}

GF_Err gf_isom_fragment_set_sample_roll_group(GF_ISOFile *movie, u32 trackID, u32 sample_number, s16 roll_distance)
{
	return gf_isom_set_sample_group_info(movie, 0, trackID, sample_number, GF_ISOM_SAMPLE_GROUP_ROLL, 0, &roll_distance, sg_roll_create_entry, sg_roll_compare_entry);
}

void *sg_encryption_create_entry(void *udta)
{
	GF_CENCSampleEncryptionGroupEntry *entry;
	GF_BitStream *bs;
	GF_SAFEALLOC(entry, GF_CENCSampleEncryptionGroupEntry);
	if (!entry) return NULL;
	bs = gf_bs_new((char *) udta, sizeof(GF_CENCSampleEncryptionGroupEntry), GF_BITSTREAM_READ);
	gf_bs_read_u8(bs); //reserved
	entry->crypt_byte_block = gf_bs_read_int(bs, 4);
	entry->skip_byte_block = gf_bs_read_int(bs, 4);
	entry->IsProtected = gf_bs_read_u8(bs);
	entry->Per_Sample_IV_size = gf_bs_read_u8(bs);
	gf_bs_read_data(bs, (char *)entry->KID, 16);
	if ((entry->IsProtected == 1) && !entry->Per_Sample_IV_size) {
		entry->constant_IV_size = gf_bs_read_u8(bs);
		assert((entry->constant_IV_size == 8) || (entry->constant_IV_size == 16));
		gf_bs_read_data(bs, (char *)entry->constant_IV, entry->constant_IV_size);
	}
	gf_bs_del(bs);
	return entry;
}

Bool sg_encryption_compare_entry(void *udta, void *entry)
{
	u8 isEncrypted;
	u8 IV_size;
	bin128 KID;
	u8 constant_IV_size=0;
	bin128 constant_IV;
	u8 crypt_byte_block, skip_byte_block;
	GF_BitStream *bs;
	GF_CENCSampleEncryptionGroupEntry *seig = (GF_CENCSampleEncryptionGroupEntry *)entry;
	Bool is_identical;
	bs = gf_bs_new((char *) udta, sizeof(GF_CENCSampleEncryptionGroupEntry), GF_BITSTREAM_READ);
	gf_bs_read_u8(bs); //reserved
	crypt_byte_block = gf_bs_read_int(bs, 4);
	skip_byte_block = gf_bs_read_int(bs, 4);
	isEncrypted = gf_bs_read_u8(bs);
	IV_size = gf_bs_read_u8(bs);
	gf_bs_read_data(bs, (char *)KID, 16);
	if (isEncrypted && !IV_size) {
		constant_IV_size = gf_bs_read_u8(bs);
		gf_bs_read_data(bs, (char *)constant_IV, 16);
	}
	gf_bs_del(bs);

	is_identical = GF_TRUE;
	if ((isEncrypted != seig->IsProtected) || (IV_size != seig->Per_Sample_IV_size) || (strncmp((const char *)KID, (const char *)seig->KID, 16)))
		is_identical = GF_FALSE;
	if ((crypt_byte_block != seig->crypt_byte_block) || (skip_byte_block != seig->skip_byte_block))
		is_identical = GF_FALSE;
	if ((isEncrypted == 1) && !IV_size) {
		if ((constant_IV_size != seig->constant_IV_size) || (strncmp((const char *)constant_IV, (const char *)seig->constant_IV, constant_IV_size)))
			is_identical = GF_FALSE;
	}
	return is_identical;
}

#ifndef GPAC_DISABLE_ISOM_FRAGMENTS
GF_Err gf_isom_copy_sample_group_entry_to_traf(GF_TrackFragmentBox *traf, GF_SampleTableBox *stbl, u32 grouping_type, u32 grouping_type_parameter, u32 sampleGroupDescriptionIndex, Bool sgpd_in_traf)
{
	if (sgpd_in_traf) {
		void *entry = NULL;
		u32 i, count;
		GF_SampleGroupDescriptionBox *sgdesc = NULL;
		GF_BitStream *bs;

		count = gf_list_count(stbl->sampleGroupsDescription);
		for (i = 0; i < count; i++) {
			sgdesc = (GF_SampleGroupDescriptionBox *)gf_list_get(stbl->sampleGroupsDescription, i);
			if (sgdesc->grouping_type == grouping_type)
				break;
			sgdesc = NULL;
		}
		if (!sgdesc)
			return GF_BAD_PARAM;

		entry = gf_list_get(sgdesc->group_descriptions, sampleGroupDescriptionIndex-1);
		if (!entry)
			return GF_BAD_PARAM;

		switch (grouping_type) {
		case GF_ISOM_SAMPLE_GROUP_RAP:
		{
			char udta[2];
			bs = gf_bs_new(udta, 2*sizeof(char), GF_BITSTREAM_WRITE);
			gf_bs_write_u8(bs, ((GF_VisualRandomAccessEntry *)entry)->num_leading_samples_known);
			gf_bs_write_u8(bs, ((GF_VisualRandomAccessEntry *)entry)->num_leading_samples);
			gf_bs_del(bs);
			return gf_isom_set_sample_group_info_ex(NULL, traf, 0, grouping_type, 0, udta, sg_rap_create_entry, sg_rap_compare_entry);
		}
		case GF_ISOM_SAMPLE_GROUP_SYNC:
		{
			char udta[1];
			bs = gf_bs_new(udta, 1*sizeof(char), GF_BITSTREAM_WRITE);
			gf_bs_write_int(bs, 0, 2);
			gf_bs_write_int(bs, ((GF_SYNCEntry *)entry)->NALU_type, 6);
			gf_bs_del(bs);
			return gf_isom_set_sample_group_info_ex(NULL, traf, 0, grouping_type, 0, udta, sg_rap_create_entry, sg_rap_compare_entry);
		}
		case GF_ISOM_SAMPLE_GROUP_ROLL:
		{
			char udta[2];
			bs = gf_bs_new(udta, 2*sizeof(char), GF_BITSTREAM_WRITE);
			gf_bs_write_u16(bs, ((GF_RollRecoveryEntry *)entry)->roll_distance);
			gf_bs_del(bs);
			return gf_isom_set_sample_group_info_ex(NULL, traf, 0, grouping_type, 0, udta, sg_roll_create_entry, sg_roll_compare_entry);
		}
		case GF_ISOM_SAMPLE_GROUP_SEIG:
		{
			char *udta;
			u32 size;
			GF_BitStream *bs = gf_bs_new(NULL, 0, GF_BITSTREAM_WRITE);
			GF_Err e = GF_OK;
			gf_bs_write_u8(bs, 0x0);
			gf_bs_write_int(bs, ((GF_CENCSampleEncryptionGroupEntry *)entry)->crypt_byte_block, 4);
			gf_bs_write_int(bs, ((GF_CENCSampleEncryptionGroupEntry *)entry)->skip_byte_block, 4);
			gf_bs_write_u8(bs, ((GF_CENCSampleEncryptionGroupEntry *)entry)->IsProtected);
			gf_bs_write_u8(bs, ((GF_CENCSampleEncryptionGroupEntry *)entry)->Per_Sample_IV_size);
			gf_bs_write_data(bs, (char *) ((GF_CENCSampleEncryptionGroupEntry *)entry)->KID, 16);
			if ((((GF_CENCSampleEncryptionGroupEntry *)entry)->IsProtected == 1) && !((GF_CENCSampleEncryptionGroupEntry *)entry)->Per_Sample_IV_size) {
				gf_bs_write_u8(bs, ((GF_CENCSampleEncryptionGroupEntry *)entry)->constant_IV_size);
				gf_bs_write_data(bs,(char *) ((GF_CENCSampleEncryptionGroupEntry *)entry)->constant_IV, ((GF_CENCSampleEncryptionGroupEntry *)entry)->constant_IV_size);
			}
			gf_bs_get_content(bs, &udta, &size);
			gf_bs_del(bs);

			e = gf_isom_set_sample_group_info_ex(NULL, traf, 0, grouping_type, 0, udta, sg_encryption_create_entry, sg_encryption_compare_entry);
			gf_free(udta);
			return e;
		}
		default:
			return GF_BAD_PARAM;
		}
	}

	return gf_isom_add_sample_group_entry(traf->sampleGroups, 0, grouping_type, grouping_type_parameter, sampleGroupDescriptionIndex);
}
#endif /* GPAC_DISABLE_ISOM_FRAGMENTS */

/*sample encryption information group can be in stbl or traf*/
GF_EXPORT
GF_Err gf_isom_set_sample_cenc_group(GF_ISOFile *movie, u32 track, u32 sample_number, u8 isEncrypted, u8 IV_size, bin128 KeyID, u8 crypt_byte_block, u8 skip_byte_block, u8 constant_IV_size, bin128 constant_IV)
{
	char *udta;
	u32 size;
	GF_BitStream *bs = gf_bs_new(NULL, 0, GF_BITSTREAM_WRITE);
	GF_Err e = GF_OK;
	if ((IV_size!=0) && (IV_size!=8) && (IV_size!=16)) return GF_BAD_PARAM;
	gf_bs_write_u8(bs, 0x0);
	gf_bs_write_int(bs, crypt_byte_block, 4);
	gf_bs_write_int(bs, skip_byte_block, 4);
	gf_bs_write_u8(bs, isEncrypted);
	gf_bs_write_u8(bs, IV_size);
	gf_bs_write_data(bs, (char *) KeyID, 16);
	if ((isEncrypted == 1) && !IV_size) {
		gf_bs_write_u8(bs, constant_IV_size);
		gf_bs_write_data(bs,(char *) constant_IV, constant_IV_size);
	}
	gf_bs_get_content(bs, &udta, &size);
	gf_bs_del(bs);

	e = gf_isom_set_sample_group_info(movie, track, 0, sample_number, GF_ISOM_SAMPLE_GROUP_SEIG, 0, udta, sg_encryption_create_entry, sg_encryption_compare_entry);
	gf_free(udta);
	return e;
}

GF_Err gf_isom_set_ctts_v1(GF_ISOFile *file, u32 track, u32 ctts_shift)
{
	u32 i, shift;
	u64 duration;
	GF_CompositionOffsetBox *ctts;
	GF_CompositionToDecodeBox *cslg;
	s32 leastCTTS, greatestCTTS;
	GF_TrackBox *trak;
	GF_Err e = CanAccessMovie(file, GF_ISOM_OPEN_WRITE);
	if (e) return e;

 	trak = gf_isom_get_track_from_file(file, track);
	if (!trak) return GF_BAD_PARAM;

	ctts = trak->Media->information->sampleTable->CompositionOffset;
	shift = ctts->version ? ctts_shift : ctts->entries[0].decodingOffset;
	leastCTTS = GF_INT_MAX;
	greatestCTTS = 0;
	for (i=0; i<ctts->nb_entries; i++) {
		if (!ctts->version)
			ctts->entries[i].decodingOffset -= shift;

		if ((s32)ctts->entries[i].decodingOffset < leastCTTS)
			leastCTTS = ctts->entries[i].decodingOffset;
		if ((s32)ctts->entries[i].decodingOffset > greatestCTTS)
			greatestCTTS = ctts->entries[i].decodingOffset;
	}
	if (!ctts->version) {
		ctts->version = 1;
		gf_isom_remove_edit_segments(file, track);
	}

	if (!trak->Media->information->sampleTable->CompositionToDecode)
		trak->Media->information->sampleTable->CompositionToDecode = (GF_CompositionToDecodeBox *) gf_isom_box_new(GF_ISOM_BOX_TYPE_CSLG);

	cslg = trak->Media->information->sampleTable->CompositionToDecode;

	cslg->compositionToDTSShift = shift;
	cslg->leastDecodeToDisplayDelta = leastCTTS;
	cslg->greatestDecodeToDisplayDelta = greatestCTTS;
	cslg->compositionStartTime = 0;
	/*for our use case (first CTS set to 0), the composition end time is the media duration if it fits on 32 bits*/
	duration = gf_isom_get_media_duration(file, track);
	cslg->compositionEndTime = (duration<0x7FFFFFFF) ? (s32) duration : 0;

	gf_isom_modify_alternate_brand(file, GF_ISOM_BRAND_ISO4, GF_TRUE);
	return GF_OK;
}

static GF_Err gf_isom_set_ctts_v0(GF_ISOFile *file, GF_TrackBox *trak)
{
	u32 i;
	s32 shift;
	GF_CompositionOffsetBox *ctts;
	GF_CompositionToDecodeBox *cslg;

	ctts = trak->Media->information->sampleTable->CompositionOffset;

	if (!trak->Media->information->sampleTable->CompositionToDecode)
	{
		shift = 0;
		for (i=0; i<ctts->nb_entries; i++) {
			if (-ctts->entries[i].decodingOffset > shift)
				shift = -ctts->entries[i].decodingOffset;
		}
		if (shift > 0)
		{
			for (i=0; i<ctts->nb_entries; i++) {
				ctts->entries[i].decodingOffset += shift;
			}
		}
	}
	else
	{
		cslg = trak->Media->information->sampleTable->CompositionToDecode;
		shift = cslg->compositionToDTSShift;
		for (i=0; i<ctts->nb_entries; i++) {
			ctts->entries[i].decodingOffset += shift;
		}
		gf_isom_box_del((GF_Box *)cslg);
		trak->Media->information->sampleTable->CompositionToDecode = NULL;
	}
	if (! trak->editBox && shift>0) {
		u64 dur = trak->Media->mediaHeader->duration;
		dur *= file->moov->mvhd->timeScale;
		dur /= trak->Media->mediaHeader->timeScale;
		gf_isom_set_edit_segment(file, gf_list_find(file->moov->trackList, trak)+1, 0, dur, shift, GF_ISOM_EDIT_NORMAL);
	}
	ctts->version = 0;
	gf_isom_modify_alternate_brand(file, GF_ISOM_BRAND_ISO4, GF_FALSE);
	return GF_OK;
}

GF_EXPORT
GF_Err gf_isom_set_composition_offset_mode(GF_ISOFile *file, u32 track, Bool use_negative_offsets)
{
	GF_Err e;
	GF_TrackBox *trak;
	GF_CompositionOffsetBox *ctts;

	e = CanAccessMovie(file, GF_ISOM_OPEN_WRITE);
	if (e) return e;

	trak = gf_isom_get_track_from_file(file, track);
	if (!trak) return GF_BAD_PARAM;

	ctts = trak->Media->information->sampleTable->CompositionOffset;
	if (!ctts) {
		if (!use_negative_offsets && trak->Media->information->sampleTable->CompositionToDecode) {
			gf_isom_box_del((GF_Box *)trak->Media->information->sampleTable->CompositionToDecode);
			trak->Media->information->sampleTable->CompositionToDecode = NULL;
		}
		return GF_OK;
	}

	if (use_negative_offsets) {
		return gf_isom_set_ctts_v1(file, track, 0);
	} else {
		if (ctts->version==0) return GF_OK;
		return gf_isom_set_ctts_v0(file, trak);
	}
}

GF_EXPORT
GF_Err gf_isom_set_sync_table(GF_ISOFile *file, u32 track)
{
	GF_Err e;
	GF_TrackBox *trak;

	e = CanAccessMovie(file, GF_ISOM_OPEN_WRITE);
	if (e) return e;

	trak = gf_isom_get_track_from_file(file, track);
	if (!trak) return GF_BAD_PARAM;

	trak->Media->information->sampleTable->SyncSample = (GF_SyncSampleBox *) gf_isom_box_new(GF_ISOM_BOX_TYPE_STSS);
	return GF_OK;
}

Bool gf_isom_is_identical_sgpd(void *ptr1, void *ptr2, u32 grouping_type)
{
	Bool res = GF_FALSE;
#ifndef GPAC_DISABLE_ISOM_WRITE
	GF_BitStream *bs1, *bs2;
	char *buf1, *buf2;
	u32 len1, len2;

	if (!ptr1 || !ptr2)
		return GF_FALSE;

	bs1 = gf_bs_new(NULL, 0, GF_BITSTREAM_WRITE);
	if (grouping_type) {
		sgpd_write_entry(grouping_type, ptr1, bs1);
	} else {
		gf_isom_box_write((GF_Box *)ptr1, bs1);
	}
	gf_bs_get_content(bs1, &buf1, &len1);
	gf_bs_del(bs1);

	bs2 = gf_bs_new(NULL, 0, GF_BITSTREAM_WRITE);
	if (grouping_type) {
		sgpd_write_entry(grouping_type, ptr2, bs2);
	} else {
		gf_isom_box_write((GF_Box *)ptr2, bs2);
	}
	gf_bs_get_content(bs2, &buf2, &len2);
	gf_bs_del(bs2);


	if ((len1==len2) && !memcmp(buf1, buf2, len1))
		res = GF_TRUE;

	gf_free(buf1);
	gf_free(buf2);
#endif
	return res;
}


GF_Err gf_isom_set_sample_flags(GF_ISOFile *file, u32 track, u32 sampleNumber, u32 isLeading, u32 dependsOn, u32 dependedOn, u32 redundant)
{
	GF_Err e;
	GF_TrackBox *trak;

	e = CanAccessMovie(file, GF_ISOM_OPEN_WRITE);
	if (e) return e;

	trak = gf_isom_get_track_from_file(file, track);
	if (!trak) return GF_BAD_PARAM;
	return stbl_SetDependencyType(trak->Media->information->sampleTable, sampleNumber, isLeading, dependsOn, dependedOn, redundant);
}

GF_EXPORT
GF_Err gf_isom_copy_sample_info(GF_ISOFile *dst, u32 dst_track, GF_ISOFile *src, u32 src_track, u32 sampleNumber)
{
	u32 i, count, idx, dst_sample_num, subs_flags;
	GF_SubSampleInfoEntry *sub_sample;
	GF_Err e;
	GF_TrackBox *src_trak, *dst_trak;

	src_trak = gf_isom_get_track_from_file(src, src_track);
	if (!src_trak) return GF_BAD_PARAM;

	dst_trak = gf_isom_get_track_from_file(dst, dst_track);
	if (!dst_trak) return GF_BAD_PARAM;

	dst_sample_num = dst_trak->Media->information->sampleTable->SampleSize->sampleCount;

	/*modify depends flags*/
	if (src_trak->Media->information->sampleTable->SampleDep) {
		u32 isLeading, dependsOn, dependedOn, redundant;

		isLeading = dependsOn = dependedOn = redundant = 0;

		e = stbl_GetSampleDepType(src_trak->Media->information->sampleTable->SampleDep, sampleNumber, &isLeading, &dependsOn, &dependedOn, &redundant);
		if (e) return e;

		e = stbl_AppendDependencyType(dst_trak->Media->information->sampleTable, isLeading, dependsOn, dependedOn, redundant);
		if (e) return e;
	}

	/*copy subsample info if any*/
	idx=1;
	while (gf_isom_get_subsample_types(src, src_track, idx, &subs_flags)) {
		GF_SubSampleInformationBox *dst_subs=NULL;
		idx++;

		if ( ! gf_isom_sample_get_subsample_entry(src, src_track, sampleNumber, subs_flags, &sub_sample))
			continue;

		/*create subsample if needed*/
		if (!dst_trak->Media->information->sampleTable->sub_samples) {
			dst_trak->Media->information->sampleTable->sub_samples = gf_list_new();
		}
		count = gf_list_count(dst_trak->Media->information->sampleTable->sub_samples);
		for (i=0; i<count; i++) {
			dst_subs = gf_list_get(dst_trak->Media->information->sampleTable->sub_samples, i);
			if (dst_subs->flags==subs_flags) break;
			dst_subs=NULL;
		}
		if (!dst_subs) {
			dst_subs = (GF_SubSampleInformationBox *) gf_isom_box_new(GF_ISOM_BOX_TYPE_SUBS);
			dst_subs->version=0;
			dst_subs->flags = subs_flags;
			gf_list_add(dst_trak->Media->information->sampleTable->sub_samples, dst_subs);
		}

		count = gf_list_count(sub_sample->SubSamples);
		for (i=0; i<count; i++) {
			GF_SubSampleEntry *entry = (GF_SubSampleEntry*)gf_list_get(sub_sample->SubSamples, i);
			e = gf_isom_add_subsample_info(dst_subs, dst_sample_num, entry->subsample_size, entry->subsample_priority, entry->reserved, entry->discardable);
			if (e) return e;
		}
	}

	/*copy sampleToGroup info if any*/
	if (src_trak->Media->information->sampleTable->sampleGroups) {
		count = gf_list_count(src_trak->Media->information->sampleTable->sampleGroups);
		for (i=0; i<count; i++) {
			GF_SampleGroupBox *sg;
			u32 j, k, default_index;
			u32 first_sample_in_entry, last_sample_in_entry, group_desc_index_src, group_desc_index_dst;
			first_sample_in_entry = 1;

			sg = (GF_SampleGroupBox*)gf_list_get(src_trak->Media->information->sampleTable->sampleGroups, i);
			for (j=0; j<sg->entry_count; j++) {
				last_sample_in_entry = first_sample_in_entry + sg->sample_entries[j].sample_count - 1;
				if ((sampleNumber<first_sample_in_entry) || (sampleNumber>last_sample_in_entry)) {
					first_sample_in_entry = last_sample_in_entry+1;
					continue;
				}

				if (!dst_trak->Media->information->sampleTable->sampleGroups)
					dst_trak->Media->information->sampleTable->sampleGroups = gf_list_new();

				group_desc_index_src = group_desc_index_dst = sg->sample_entries[j].group_description_index;

				if (group_desc_index_src) {
					GF_SampleGroupDescriptionBox *sgd_src, *sgd_dst;
					GF_DefaultSampleGroupDescriptionEntry *sgde_src, *sgde_dst;

					group_desc_index_dst = 0;
					//check that the sample group description exists !!
					sgde_src = gf_isom_get_sample_group_info_entry(src, src_trak, sg->grouping_type, sg->sample_entries[j].group_description_index, &default_index, &sgd_src);

					if (!sgde_src) break;

					if (!dst_trak->Media->information->sampleTable->sampleGroupsDescription)
						dst_trak->Media->information->sampleTable->sampleGroupsDescription = gf_list_new();

					sgd_dst = NULL;
					for (k=0; k< gf_list_count(dst_trak->Media->information->sampleTable->sampleGroupsDescription); k++) {
						sgd_dst = gf_list_get(dst_trak->Media->information->sampleTable->sampleGroupsDescription, k);
						if (sgd_dst->grouping_type==sgd_src->grouping_type) break;
						sgd_dst = NULL;
					}
					if (!sgd_dst) {
						gf_isom_clone_box( (GF_Box *) sgd_src, (GF_Box **) &sgd_dst);
						if (!sgd_dst) return GF_OUT_OF_MEM;
						gf_list_add(dst_trak->Media->information->sampleTable->sampleGroupsDescription, sgd_dst);
					}

					//find the same entry
					for (k=0; k<gf_list_count(sgd_dst->group_descriptions); k++) {
						sgde_dst = gf_list_get(sgd_dst->group_descriptions, i);
						if (gf_isom_is_identical_sgpd(sgde_src, sgde_dst, sgd_src->grouping_type)) {
							group_desc_index_dst = k+1;
							break;
						}
					}
					if (!group_desc_index_dst) {
						GF_SampleGroupDescriptionBox *cloned=NULL;
						gf_isom_clone_box( (GF_Box *) sgd_src, (GF_Box **)  &cloned);
						if (!cloned) return GF_OUT_OF_MEM;
						sgde_dst = gf_list_get(cloned->group_descriptions, group_desc_index_dst);
						gf_list_rem(cloned->group_descriptions, group_desc_index_dst);
						gf_isom_box_del( (GF_Box *) cloned);
						gf_list_add(sgd_dst->group_descriptions, sgde_dst);
						group_desc_index_dst = gf_list_count(sgd_dst->group_descriptions);
					}
				}


				/*found our sample, add it to trak->sampleGroups*/
				e = gf_isom_add_sample_group_entry(dst_trak->Media->information->sampleTable->sampleGroups, dst_sample_num, sg->grouping_type, sg->grouping_type_parameter, group_desc_index_dst);
				if (e) return e;
				break;
			}
		}
	}
	return GF_OK;
}

GF_EXPORT
GF_Err gf_isom_text_set_display_flags(GF_ISOFile *file, u32 track, u32 desc_index, u32 flags, GF_TextFlagsMode op_type)
{
	u32 i;
	GF_Err e;
	GF_TrackBox *trak;

	e = CanAccessMovie(file, GF_ISOM_OPEN_WRITE);
	if (e) return e;

	trak = gf_isom_get_track_from_file(file, track);
	if (!trak) return GF_BAD_PARAM;

	for (i=0; i < gf_list_count(trak->Media->information->sampleTable->SampleDescription->other_boxes); i++) {
		GF_Tx3gSampleEntryBox *txt;
		if (desc_index && (i+1 != desc_index)) continue;

		txt = (GF_Tx3gSampleEntryBox*)gf_list_get(trak->Media->information->sampleTable->SampleDescription->other_boxes, i);
		if (txt->type != GF_ISOM_BOX_TYPE_TX3G) continue;

		switch (op_type) {
		case GF_ISOM_TEXT_FLAGS_TOGGLE:
			txt->displayFlags |= flags;
			break;
		case GF_ISOM_TEXT_FLAGS_UNTOGGLE:
			txt->displayFlags &= ~flags;
			break;
		default:
			txt->displayFlags = flags;
			break;
		}
	}
	return GF_OK;

}


GF_EXPORT
GF_Err gf_isom_update_duration(GF_ISOFile *movie)
{
	u32 i;
	u64 maxDur;
	GF_TrackBox *trak;

	if (!movie || !movie->moov) return GF_BAD_PARAM;

	//if file was open in Write or Edit mode, recompute the duration
	//the duration of a movie is the MaxDuration of all the tracks...

	maxDur = 0;
	i=0;
	while ((trak = (GF_TrackBox *)gf_list_enum(movie->moov->trackList, &i))) {
		if( (movie->LastError = SetTrackDuration(trak))	) return movie->LastError;
		if (trak->Header->duration > maxDur)
			maxDur = trak->Header->duration;
	}
	movie->moov->mvhd->duration = maxDur;

	return GF_OK;
}

GF_EXPORT
GF_Err gf_isom_update_edit_list_duration(GF_ISOFile *file, u32 track)
{
	u32 i;
	u64 trackDuration;
	GF_EdtsEntry *ent;
	GF_EditListBox *elst;
	GF_Err e;
	GF_TrackBox *trak;

	e = CanAccessMovie(file, GF_ISOM_OPEN_WRITE);
	if (e) return e;

	trak = gf_isom_get_track_from_file(file, track);
	if (!trak) return GF_BAD_PARAM;


	//the total duration is the media duration: adjust it in case...
	e = Media_SetDuration(trak);
	if (e) return e;

	//assert the timeScales are non-NULL
	if (!trak->moov->mvhd->timeScale || !trak->Media->mediaHeader->timeScale) return GF_ISOM_INVALID_FILE;
	trackDuration = (trak->Media->mediaHeader->duration * trak->moov->mvhd->timeScale) / trak->Media->mediaHeader->timeScale;

	//if we have an edit list, the duration is the sum of all the editList
	//entries' duration (always expressed in MovieTimeScale)
	if (trak->editBox && trak->editBox->editList) {
		u64 editListDuration = 0;
		elst = trak->editBox->editList;
		i=0;
		while ((ent = (GF_EdtsEntry*)gf_list_enum(elst->entryList, &i))) {
			if (ent->segmentDuration > trackDuration)
				ent->segmentDuration = trackDuration;
			if ((ent->mediaTime>=0) && ((u64) ent->mediaTime>=trak->Media->mediaHeader->duration)) {
				ent->mediaTime = trak->Media->mediaHeader->duration;
			}
			editListDuration += ent->segmentDuration;
		}
		trackDuration = editListDuration;
	}
	if (!trackDuration) {
		trackDuration = (trak->Media->mediaHeader->duration * trak->moov->mvhd->timeScale) / trak->Media->mediaHeader->timeScale;
	}
	trak->Header->duration = trackDuration;

	return GF_OK;

}


GF_EXPORT
GF_Err gf_isom_clone_pssh(GF_ISOFile *output, GF_ISOFile *input, Bool in_moof) {
	GF_Box *a;
	u32 i;
	i = 0;

	while ((a = (GF_Box *)gf_list_enum(input->moov->other_boxes, &i))) {
		if (a->type == GF_ISOM_BOX_TYPE_PSSH) {
			GF_ProtectionSystemHeaderBox *pssh = (GF_ProtectionSystemHeaderBox *)gf_isom_box_new(GF_ISOM_BOX_TYPE_PSSH);
			memmove(pssh->SystemID, ((GF_ProtectionSystemHeaderBox *)a)->SystemID, 16);
			pssh->KID_count = ((GF_ProtectionSystemHeaderBox *)a)->KID_count;
			pssh->KIDs = (bin128 *)gf_malloc(pssh->KID_count*sizeof(bin128));
			memmove(pssh->KIDs, ((GF_ProtectionSystemHeaderBox *)a)->KIDs, pssh->KID_count*sizeof(bin128));
			pssh->private_data_size = ((GF_ProtectionSystemHeaderBox *)a)->private_data_size;
			pssh->private_data = (u8 *)gf_malloc(pssh->private_data_size*sizeof(char));
			memmove(pssh->private_data, ((GF_ProtectionSystemHeaderBox *)a)->private_data, pssh->private_data_size);

#ifndef GPAC_DISABLE_ISOM_FRAGMENTS
			gf_isom_box_add_default(in_moof ? (GF_Box*)output->moof : (GF_Box*)output->moov, (GF_Box*)pssh);
#else
			gf_isom_box_add_default((GF_Box*)output->moov, (GF_Box*)pssh);
#endif
		}
	}
	return GF_OK;
}

GF_EXPORT
GF_Err gf_isom_set_track_group(GF_ISOFile *file, u32 track_number, u32 track_group_id, u32 group_type, Bool do_add)
{
	u32 i, j;
	GF_TrackGroupTypeBox *trgt;
	GF_Err e;
	GF_TrackBox *trak;

	e = CanAccessMovie(file, GF_ISOM_OPEN_WRITE);
	if (e) return e;

	trak = gf_isom_get_track_from_file(file, track_number);
	if (!trak) return GF_BAD_PARAM;
	if (!trak->groups) trak->groups = (GF_TrackGroupBox*) gf_isom_box_new(GF_ISOM_BOX_TYPE_TRGR);

	for (j=0; j<gf_list_count(file->moov->trackList); j++) {
		GF_TrackBox *a_trak = gf_list_get(file->moov->trackList, j);
		if (!a_trak->groups) continue;

		for (i=0; i<gf_list_count(a_trak->groups->groups); i++) {
			trgt = gf_list_get(a_trak->groups->groups, i);

			if (trgt->track_group_id==track_group_id) {
				if (trgt->group_type != group_type) {
					GF_LOG(GF_LOG_ERROR, GF_LOG_CONTAINER, ("A track with same group ID is already defined for different group type %s\n", gf_4cc_to_str(trgt->group_type) ));
					return GF_BAD_PARAM;
				}
				if (a_trak==trak) {
					if (!do_add) {
						gf_list_rem(trak->groups->groups, i);
						gf_isom_box_del((GF_Box *)trgt);
					}
					return GF_OK;
				}
			}
		}
	}
	//not found, add new group
	trgt = (GF_TrackGroupTypeBox*) gf_isom_box_new(GF_ISOM_BOX_TYPE_TRGT);
	trgt->track_group_id = track_group_id;
	trgt->group_type = group_type;
	return gf_list_add(trak->groups->groups, trgt);
}

GF_EXPORT
GF_Err gf_isom_set_nalu_length_field(GF_ISOFile *file, u32 track, u32 StreamDescriptionIndex, u32 nalu_size_length)
{
	GF_Err e;
	GF_TrackBox *trak;
	GF_SampleEntryBox *entry;
	GF_MPEGVisualSampleEntryBox *ve;
	GF_SampleDescriptionBox *stsd;

	e = CanAccessMovie(file, GF_ISOM_OPEN_WRITE);
	if (e) return e;

	trak = gf_isom_get_track_from_file(file, track);
	if (!trak) return GF_BAD_PARAM;

	stsd = trak->Media->information->sampleTable->SampleDescription;
	if (!stsd || !StreamDescriptionIndex || StreamDescriptionIndex > gf_list_count(stsd->other_boxes)) {
		return GF_BAD_PARAM;
	}

	entry = (GF_SampleEntryBox *)gf_list_get(stsd->other_boxes, StreamDescriptionIndex - 1);
	//no support for generic sample entries (eg, no MPEG4 descriptor)
	if (!entry || ! gf_isom_is_nalu_based_entry(trak->Media, entry)) {
		return GF_BAD_PARAM;
	}

	ve = (GF_MPEGVisualSampleEntryBox*)entry;
	if (ve->avc_config) ve->avc_config->config->nal_unit_size = nalu_size_length;
	if (ve->svc_config) ve->svc_config->config->nal_unit_size = nalu_size_length;
	if (ve->hevc_config) ve->hevc_config->config->nal_unit_size = nalu_size_length;
	if (ve->lhvc_config) ve->lhvc_config->config->nal_unit_size = nalu_size_length;
	return GF_OK;
}

GF_Err gf_isom_set_sample_group_in_traf(GF_ISOFile *file)
{
	GF_Err e;
	e = CanAccessMovie(file, GF_ISOM_OPEN_WRITE);
	if (e) return e;

	file->sample_groups_in_traf = GF_TRUE;
	return GF_OK;
}


#endif	/*!defined(GPAC_DISABLE_ISOM) && !defined(GPAC_DISABLE_ISOM_WRITE)*/

<|MERGE_RESOLUTION|>--- conflicted
+++ resolved
@@ -2784,7 +2784,7 @@
 	return e;
 }
 
-GF_Err gf_isom_clone_movie(GF_ISOFile *orig_file, GF_ISOFile *dest_file, Bool clone_tracks, Bool keep_hint_tracks, Bool keep_pssh, Bool mvex_after_traks)
+GF_Err gf_isom_clone_movie(GF_ISOFile *orig_file, GF_ISOFile *dest_file, Bool clone_tracks, Bool keep_hint_tracks, Bool keep_pssh)
 {
 	GF_Err e;
 	u32 i;
@@ -2834,7 +2834,6 @@
 			dest_file->moov->mvex = NULL;
 		}
 #endif
-		dest_file->moov->mvex_after_traks = mvex_after_traks;
 
 		if (clone_tracks) {
 			for (i=0; i<gf_list_count(orig_file->moov->trackList); i++) {
@@ -2900,7 +2899,6 @@
 	return GF_OK;
 }
 
-<<<<<<< HEAD
 GF_EXPORT
 GF_Err gf_isom_get_raw_user_data(GF_ISOFile *file, char **output, u32 *output_size)
 {
@@ -2995,9 +2993,6 @@
 
 }
 
-
-=======
->>>>>>> e148a8dd
 GF_EXPORT
 GF_Err gf_isom_clone_track(GF_ISOFile *orig_file, u32 orig_track, GF_ISOFile *dest_file, Bool keep_data_ref, u32 *dest_track)
 {
