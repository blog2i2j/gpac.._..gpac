/*
 *			GPAC - Multimedia Framework C SDK
 *
 *			Authors: Jean Le Feuvre
 *			Copyright (c) Telecom ParisTech 2000-2019
 *					All rights reserved
 *
 *  This file is part of GPAC / ISO Media File Format sub-project
 *
 *  GPAC is free software; you can redistribute it and/or modify
 *  it under the terms of the GNU Lesser General Public License as published by
 *  the Free Software Foundation; either version 2, or (at your option)
 *  any later version.
 *
 *  GPAC is distributed in the hope that it will be useful,
 *  but WITHOUT ANY WARRANTY; without even the implied warranty of
 *  MERCHANTABILITY or FITNESS FOR A PARTICULAR PURPOSE.  See the
 *  GNU Lesser General Public License for more details.
 *
 *  You should have received a copy of the GNU Lesser General Public
 *  License along with this library; see the file COPYING.  If not, write to
 *  the Free Software Foundation, 675 Mass Ave, Cambridge, MA 02139, USA.
 *
 */

#include <gpac/internal/isomedia_dev.h>
#include <gpac/constants.h>
#include <gpac/iso639.h>


#if !defined(GPAC_DISABLE_ISOM) && !defined(GPAC_DISABLE_ISOM_WRITE)

GF_Err CanAccessMovie(GF_ISOFile *movie, GF_ISOOpenMode Mode)
{
	if (!movie) return GF_BAD_PARAM;
	if (movie->openMode < Mode) return GF_ISOM_INVALID_MODE;

#ifndef	GPAC_DISABLE_ISOM_FRAGMENTS
	if (movie->FragmentsFlags & GF_ISOM_FRAG_WRITE_READY) return GF_ISOM_INVALID_MODE;
#endif
	return GF_OK;
}

static GF_Err unpack_track(GF_TrackBox *trak)
{
	GF_Err e = GF_OK;
	if (!trak->is_unpacked) {
		e = stbl_UnpackOffsets(trak->Media->information->sampleTable);
		if (e) return e;
		e = stbl_unpackCTS(trak->Media->information->sampleTable);
		trak->is_unpacked = GF_TRUE;
	}
	return e;
}


GF_Err FlushCaptureMode(GF_ISOFile *movie)
{
	GF_Err e;
	if (movie->openMode != GF_ISOM_OPEN_WRITE) return GF_OK;
	/*make sure nothing was added*/
	if (gf_bs_get_position(movie->editFileMap->bs)) return GF_OK;

	if (!strcmp(movie->fileName, "_gpac_isobmff_redirect")) {
		if (!movie->on_block_out) {
			GF_LOG(GF_LOG_ERROR, GF_LOG_CONTAINER, ("[ISOBMFF] Missing output block callback, cannot write\n"));
			return GF_BAD_PARAM;
		}

		gf_bs_del(movie->editFileMap->bs);
		movie->editFileMap->bs = gf_bs_new_cbk(movie->on_block_out, movie->on_block_out_usr_data, movie->on_block_out_block_size);
	}

	/*add all first boxes*/
	if (movie->brand) {
		e = gf_isom_box_size((GF_Box *)movie->brand);
		if (e) return e;
		e = gf_isom_box_write((GF_Box *)movie->brand, movie->editFileMap->bs);
		if (e) return e;
	}
	if (movie->pdin) {
		e = gf_isom_box_size((GF_Box *)movie->pdin);
		if (e) return e;
		e = gf_isom_box_write((GF_Box *)movie->pdin, movie->editFileMap->bs);
		if (e) return e;
	}
	movie->mdat->bsOffset = gf_bs_get_position(movie->editFileMap->bs);

	/*we have a trick here: the data will be stored on the fly, so the first
	thing in the file is the MDAT. As we don't know if we have a large file (>4 GB) or not
	do as if we had one and write 16 bytes: 4 (type) + 4 (size) + 8 (largeSize)...*/
	gf_bs_write_long_int(movie->editFileMap->bs, 0, 64);
	gf_bs_write_long_int(movie->editFileMap->bs, 0, 64);
	return GF_OK;
}

static GF_Err CheckNoData(GF_ISOFile *movie)
{
	if (movie->openMode != GF_ISOM_OPEN_WRITE) return GF_OK;
	if (gf_bs_get_position(movie->editFileMap->bs)) return GF_BAD_PARAM;
	return GF_OK;
}

/**************************************************************
					File Writing / Editing
**************************************************************/
//quick function to add an IOD/OD to the file if not present (iods is optional)
GF_Err AddMovieIOD(GF_MovieBox *moov, u8 isIOD)
{
	GF_Descriptor *od;
	GF_ObjectDescriptorBox *iods;

	//do we have an IOD ?? If not, create one.
	if (moov->iods) return GF_OK;

	if (isIOD) {
		od = gf_odf_desc_new(GF_ODF_ISOM_IOD_TAG);
	} else {
		od = gf_odf_desc_new(GF_ODF_ISOM_OD_TAG);
	}
	if (!od) return GF_OUT_OF_MEM;
	((GF_IsomObjectDescriptor *)od)->objectDescriptorID = 1;

	iods = (GF_ObjectDescriptorBox *) gf_isom_box_new_parent(&moov->child_boxes, GF_ISOM_BOX_TYPE_IODS);
	iods->descriptor = od;
	return moov_on_child_box((GF_Box*)moov, (GF_Box *)iods);
}

//add a track to the root OD
GF_EXPORT
GF_Err gf_isom_add_track_to_root_od(GF_ISOFile *movie, u32 trackNumber)
{
	GF_Err e;
	GF_ES_ID_Inc *inc;

	e = CanAccessMovie(movie, GF_ISOM_OPEN_WRITE);
	if (e) return e;
	gf_isom_insert_moov(movie);

	if (!movie->moov->iods) AddMovieIOD(movie->moov, 0);

	if (gf_isom_is_track_in_root_od(movie, trackNumber) == 1) return GF_OK;

	inc = (GF_ES_ID_Inc *) gf_odf_desc_new(GF_ODF_ESD_INC_TAG);
	inc->trackID = gf_isom_get_track_id(movie, trackNumber);
	if (!inc->trackID) {
		gf_odf_desc_del((GF_Descriptor *)inc);
		return movie->LastError;
	}
	if ( (movie->LastError = gf_isom_add_desc_to_root_od(movie, (GF_Descriptor *)inc) ) ) {
		return movie->LastError;
	}
	gf_odf_desc_del((GF_Descriptor *)inc);
	return GF_OK;
}

//remove the root OD
GF_EXPORT
GF_Err gf_isom_remove_root_od(GF_ISOFile *movie)
{
	GF_Err e;

	e = CanAccessMovie(movie, GF_ISOM_OPEN_WRITE);
	if (e) return e;
	if (!movie->moov || !movie->moov->iods) return GF_OK;
	gf_isom_box_del_parent(&movie->moov->child_boxes, (GF_Box *)movie->moov->iods);
	movie->moov->iods = NULL;
	return GF_OK;
}

//remove a track to the root OD
GF_EXPORT
GF_Err gf_isom_remove_track_from_root_od(GF_ISOFile *movie, u32 trackNumber)
{
	GF_List *esds;
	GF_ES_ID_Inc *inc;
	u32 i;
	GF_Err e;

	e = CanAccessMovie(movie, GF_ISOM_OPEN_WRITE);
	if (e) return e;
	if (!movie->moov) return GF_OK;

	if (!gf_isom_is_track_in_root_od(movie, trackNumber)) return GF_OK;

	if (!movie->moov->iods) {
		e = AddMovieIOD(movie->moov, 0);
		if (e) return e;
	}
	switch (movie->moov->iods->descriptor->tag) {
	case GF_ODF_ISOM_IOD_TAG:
		esds = ((GF_IsomInitialObjectDescriptor *)movie->moov->iods->descriptor)->ES_ID_IncDescriptors;
		break;
	case GF_ODF_ISOM_OD_TAG:
		esds = ((GF_IsomObjectDescriptor *)movie->moov->iods->descriptor)->ES_ID_IncDescriptors;
		break;
	default:
		return GF_ISOM_INVALID_FILE;
	}

	//get the desc
	i=0;
	while ((inc = (GF_ES_ID_Inc*)gf_list_enum(esds, &i))) {
		if (inc->trackID == (u32) gf_isom_get_track_id(movie, trackNumber)) {
			gf_odf_desc_del((GF_Descriptor *)inc);
			gf_list_rem(esds, i-1);
			break;
		}
	}
	//we don't remove the iod for P&Ls and other potential info
	return GF_OK;
}

GF_EXPORT
GF_Err gf_isom_set_creation_time(GF_ISOFile *movie, u64 time)
{
	if (!movie || !movie->moov) return GF_BAD_PARAM;
	movie->moov->mvhd->creationTime = time;
	movie->moov->mvhd->modificationTime = time;
	return GF_OK;
}

GF_EXPORT
GF_Err gf_isom_set_track_creation_time(GF_ISOFile *movie,u32 trackNumber, u64 time)
{
	GF_TrackBox *trak;
	trak = gf_isom_get_track_from_file(movie, trackNumber);
	if (!trak) return GF_BAD_PARAM;

	trak->Header->creationTime = time;
	trak->Header->modificationTime = time;
	return GF_OK;
}


//sets the enable flag of a track
GF_EXPORT
GF_Err gf_isom_set_track_enabled(GF_ISOFile *movie, u32 trackNumber, Bool enableTrack)
{
	GF_Err e;
	GF_TrackBox *trak;

	e = CanAccessMovie(movie, GF_ISOM_OPEN_WRITE);
	if (e) return e;

	trak = gf_isom_get_track_from_file(movie, trackNumber);
	if (!trak) return GF_BAD_PARAM;

	if (enableTrack) {
		trak->Header->flags |= 1;
	} else {
		trak->Header->flags &= ~1;
	}
	return GF_OK;
}

//sets the enable flag of a track
GF_EXPORT
GF_Err gf_isom_set_track_flags(GF_ISOFile *movie, u32 trackNumber, u32 flags, GF_ISOMTrackFlagOp op)
{
	GF_Err e;
	GF_TrackBox *trak;

	e = CanAccessMovie(movie, GF_ISOM_OPEN_WRITE);
	if (e) return e;

	trak = gf_isom_get_track_from_file(movie, trackNumber);
	if (!trak) return GF_BAD_PARAM;
	if (op==GF_ISOM_TKFLAGS_ADD)
		trak->Header->flags |= flags;
	else if (op==GF_ISOM_TKFLAGS_REM)
		trak->Header->flags &= ~flags;
	else
		trak->Header->flags = flags;
	return GF_OK;
}

GF_EXPORT
GF_Err gf_isom_set_media_language(GF_ISOFile *movie, u32 trackNumber, char *code)
{
	GF_Err e;
	GF_TrackBox *trak;

	trak = gf_isom_get_track_from_file(movie, trackNumber);
	if (!trak || !code) return GF_BAD_PARAM;
	e = CanAccessMovie(movie, GF_ISOM_OPEN_WRITE);
	if (e) return e;

	// Old language-storage processing
	// if the new code is on 3 chars, we use it
	// otherwise, we find the associated 3 chars code and use it
	if (strlen(code) == 3) {
		memcpy(trak->Media->mediaHeader->packedLanguage, code, sizeof(char)*3);
	} else {
		s32 lang_idx;
		const char *code_3cc;
		lang_idx = gf_lang_find(code);
		if (lang_idx == -1) {
			GF_LOG(GF_LOG_WARNING, GF_LOG_CONTAINER, ("The given code is not a valid one: %s, using 'und' as 3-letter code\n", code));
			code_3cc = "und";
		} else {
			code_3cc = gf_lang_get_3cc(lang_idx);
		}
		memcpy(trak->Media->mediaHeader->packedLanguage, code_3cc, sizeof(char)*3);
	}

	// New language-storage processing
	// change the code in the extended language box (if any)
	// otherwise add an extended language box only if the given code is not 3 chars
	{
		u32 i, count;
		GF_ExtendedLanguageBox *elng;
		elng = NULL;
		count = gf_list_count(trak->Media->child_boxes);
		for (i = 0; i < count; i++) {
			GF_Box *box = (GF_Box *)gf_list_get(trak->Media->child_boxes, i);
			if (box->type == GF_ISOM_BOX_TYPE_ELNG) {
				elng = (GF_ExtendedLanguageBox *)box;
				break;
			}
		}
		if (!elng && (strlen(code) > 3)) {
			elng = (GF_ExtendedLanguageBox *)gf_isom_box_new_parent(&trak->Media->child_boxes, GF_ISOM_BOX_TYPE_ELNG);
		}
		if (elng) {
			if (elng->extended_language) {
				gf_free(elng->extended_language);
			}
			elng->extended_language = gf_strdup(code);
		}
	}
	if (!movie->keep_utc)
		trak->Media->mediaHeader->modificationTime = gf_isom_get_mp4time();
	return GF_OK;
}

static void gf_isom_set_root_iod(GF_ISOFile *movie)
{
	GF_IsomInitialObjectDescriptor *iod;
	GF_IsomObjectDescriptor *od;

	gf_isom_insert_moov(movie);
	if (!movie->moov->iods) {
		AddMovieIOD(movie->moov, 1);
		return;
	}
	//if OD, switch to IOD
	if (movie->moov->iods->descriptor->tag == GF_ODF_ISOM_IOD_TAG) return;
	od = (GF_IsomObjectDescriptor *) movie->moov->iods->descriptor;
	iod = (GF_IsomInitialObjectDescriptor*)gf_malloc(sizeof(GF_IsomInitialObjectDescriptor));
	memset(iod, 0, sizeof(GF_IsomInitialObjectDescriptor));

	iod->ES_ID_IncDescriptors = od->ES_ID_IncDescriptors;
	od->ES_ID_IncDescriptors = NULL;
	//not used in root OD
	iod->ES_ID_RefDescriptors = NULL;
	iod->extensionDescriptors = od->extensionDescriptors;
	od->extensionDescriptors = NULL;
	iod->IPMP_Descriptors = od->IPMP_Descriptors;
	od->IPMP_Descriptors = NULL;
	iod->objectDescriptorID = od->objectDescriptorID;
	iod->OCIDescriptors = od->OCIDescriptors;
	od->OCIDescriptors = NULL;
	iod->tag = GF_ODF_ISOM_IOD_TAG;
	iod->URLString = od->URLString;
	od->URLString = NULL;

	gf_odf_desc_del((GF_Descriptor *) od);
	movie->moov->iods->descriptor = (GF_Descriptor *)iod;
}

GF_EXPORT
GF_Err gf_isom_add_desc_to_root_od(GF_ISOFile *movie, const GF_Descriptor *theDesc)
{
	GF_Err e;
	GF_Descriptor *desc, *dupDesc;

	e = CanAccessMovie(movie, GF_ISOM_OPEN_WRITE);
	if (e) return e;
	gf_isom_insert_moov(movie);

	if (!movie->moov->iods) {
		e = AddMovieIOD(movie->moov, 0);
		if (e) return e;
	}
	if (theDesc->tag==GF_ODF_IPMP_TL_TAG) gf_isom_set_root_iod(movie);

	desc = movie->moov->iods->descriptor;
	//the type of desc is handled at the OD/IOD level, we'll be notified
	//if the desc is not allowed
	switch (desc->tag) {
	case GF_ODF_ISOM_IOD_TAG:
	case GF_ODF_ISOM_OD_TAG:
		//duplicate the desc
		e = gf_odf_desc_copy((GF_Descriptor *)theDesc, &dupDesc);
		if (e) return e;
		//add it (MUST BE  (I)OD level desc)
		movie->LastError = gf_odf_desc_add_desc(desc, dupDesc);
		if (movie->LastError) gf_odf_desc_del((GF_Descriptor *)dupDesc);
		break;
	default:
		movie->LastError = GF_ISOM_INVALID_FILE;
		break;
	}
	return movie->LastError;
}


GF_EXPORT
GF_Err gf_isom_set_timescale(GF_ISOFile *movie, u32 timeScale)
{
	GF_TrackBox *trak;
	u32 i;
	GF_Err e;
	e = CanAccessMovie(movie, GF_ISOM_OPEN_WRITE);
	if (e) return e;
	gf_isom_insert_moov(movie);

	if (movie->moov->mvhd->timeScale == timeScale) return GF_OK;

	/*rewrite all durations and edit lists*/
	movie->moov->mvhd->duration *= timeScale;
	movie->moov->mvhd->duration /= movie->moov->mvhd->timeScale;
	if (movie->moov->mvex && movie->moov->mvex->mehd) {
		movie->moov->mvex->mehd->fragment_duration *= timeScale;
		movie->moov->mvex->mehd->fragment_duration /= movie->moov->mvhd->timeScale;
	}

	i=0;
	while ((trak = (GF_TrackBox*)gf_list_enum(movie->moov->trackList, &i))) {
		trak->Header->duration *= timeScale;
		trak->Header->duration /= movie->moov->mvhd->timeScale;

		if (trak->editBox && trak->editBox->editList) {
			u32 j, count = gf_list_count(trak->editBox->editList->entryList);
			for (j=0; j<count; j++) {
				GF_EdtsEntry *ent = (GF_EdtsEntry *)gf_list_get(trak->editBox->editList->entryList, j);
				ent->segmentDuration *= timeScale;
				ent->segmentDuration /= movie->moov->mvhd->timeScale;
			}
		}
	}
	if (movie->moov->mvex && movie->moov->mvex->mehd) {
		movie->moov->mvex->mehd->fragment_duration *= timeScale;
		movie->moov->mvex->mehd->fragment_duration /= movie->moov->mvhd->timeScale;
	}
	movie->moov->mvhd->timeScale = timeScale;
	movie->interleavingTime = timeScale;
	return GF_OK;
}


GF_EXPORT
GF_Err gf_isom_set_pl_indication(GF_ISOFile *movie, u8 PL_Code, GF_ISOProfileLevelType ProfileLevel)
{
	GF_IsomInitialObjectDescriptor *iod;
	GF_Err e;

	e = CanAccessMovie(movie, GF_ISOM_OPEN_WRITE);
	if (e) return e;

	gf_isom_set_root_iod(movie);
	iod = (GF_IsomInitialObjectDescriptor *)movie->moov->iods->descriptor;

	switch (PL_Code) {
	case GF_ISOM_PL_AUDIO:
		iod->audio_profileAndLevel = ProfileLevel;
		break;
	case GF_ISOM_PL_GRAPHICS:
		iod->graphics_profileAndLevel = ProfileLevel;
		break;
	case GF_ISOM_PL_OD:
		iod->OD_profileAndLevel = ProfileLevel;
		break;
	case GF_ISOM_PL_SCENE:
		iod->scene_profileAndLevel = ProfileLevel;
		break;
	case GF_ISOM_PL_VISUAL:
		iod->visual_profileAndLevel = ProfileLevel;
		break;
	case GF_ISOM_PL_INLINE:
		iod->inlineProfileFlag = ProfileLevel ? 1 : 0;
		break;
	}
	return GF_OK;
}

GF_EXPORT
GF_Err gf_isom_set_root_od_id(GF_ISOFile *movie, u32 OD_ID)
{
	GF_Err e;
	e = CanAccessMovie(movie, GF_ISOM_OPEN_WRITE);
	if (e) return e;

	gf_isom_insert_moov(movie);
	if (!movie->moov->iods) {
		e = AddMovieIOD(movie->moov, 0);
		if (e) return e;
	}

	switch (movie->moov->iods->descriptor->tag) {
	case GF_ODF_ISOM_OD_TAG:
		((GF_IsomObjectDescriptor *)movie->moov->iods->descriptor)->objectDescriptorID = OD_ID;
		break;
	case GF_ODF_ISOM_IOD_TAG:
		((GF_IsomInitialObjectDescriptor *)movie->moov->iods->descriptor)->objectDescriptorID = OD_ID;
		break;
	default:
		return GF_ISOM_INVALID_FILE;
	}
	return GF_OK;
}

GF_EXPORT
GF_Err gf_isom_set_root_od_url(GF_ISOFile *movie, const char *url_string)
{
	GF_Err e;
	e = CanAccessMovie(movie, GF_ISOM_OPEN_WRITE);
	if (e) return e;
	gf_isom_insert_moov(movie);

	if (!movie->moov->iods) {
		e = AddMovieIOD(movie->moov, 0);
		if (e) return e;
	}

	switch (movie->moov->iods->descriptor->tag) {
	case GF_ODF_ISOM_OD_TAG:
		if (((GF_IsomObjectDescriptor *)movie->moov->iods->descriptor)->URLString) gf_free(((GF_IsomObjectDescriptor *)movie->moov->iods->descriptor)->URLString);
		((GF_IsomObjectDescriptor *)movie->moov->iods->descriptor)->URLString = url_string ? gf_strdup(url_string) : NULL;
		break;
	case GF_ODF_ISOM_IOD_TAG:
		if (((GF_IsomInitialObjectDescriptor *)movie->moov->iods->descriptor)->URLString) gf_free(((GF_IsomInitialObjectDescriptor *)movie->moov->iods->descriptor)->URLString);
		((GF_IsomInitialObjectDescriptor *)movie->moov->iods->descriptor)->URLString = url_string ? gf_strdup(url_string) : NULL;
		break;
	default:
		return GF_ISOM_INVALID_FILE;
	}
	return GF_OK;
}

GF_EXPORT
GF_ISOTrackID gf_isom_get_last_created_track_id(GF_ISOFile *movie)
{
	return movie ? movie->last_created_track_id : 0;
}


GF_EXPORT
GF_Err gf_isom_load_extra_boxes(GF_ISOFile *movie, u8 *moov_boxes, u32 moov_boxes_size, Bool udta_only)
{
	GF_BitStream *bs;

	GF_Err e = CanAccessMovie(movie, GF_ISOM_OPEN_WRITE);
	if (e) return e;
	gf_isom_insert_moov(movie);

	bs = gf_bs_new(moov_boxes, moov_boxes_size, GF_BITSTREAM_READ);

	//we may have terminators in some QT files (4 bytes set to 0 ...)
	while (gf_bs_available(bs) >= 8) {
		GF_Box *a_box;
		e = gf_isom_box_parse_ex((GF_Box**)&a_box, bs, GF_ISOM_BOX_TYPE_MOOV, GF_FALSE);
		if (e || !a_box) goto exit;

		if (a_box->type == GF_ISOM_BOX_TYPE_UDTA) {
			if (movie->moov->udta) gf_isom_box_del_parent(&movie->moov->child_boxes, (GF_Box*)movie->moov->udta);
			movie->moov->udta = (GF_UserDataBox*) a_box;

			if (!movie->moov->child_boxes) movie->moov->child_boxes = gf_list_new();
			gf_list_add(movie->moov->child_boxes, a_box);

		} else if (!udta_only && (a_box->type!=GF_ISOM_BOX_TYPE_PSSH) ) {
			if (!movie->moov->child_boxes) movie->moov->child_boxes = gf_list_new();
			gf_list_add(movie->moov->child_boxes, a_box);
		} else {
			gf_isom_box_del(a_box);
		}
	}
exit:
	gf_bs_del(bs);
	return e;
}

//creates a new Track. If trackID = 0, the trackID is chosen by the API
//returns the track number or 0 if error
GF_EXPORT
u32 gf_isom_new_track_from_template(GF_ISOFile *movie, GF_ISOTrackID trakID, u32 MediaType, u32 TimeScale, u8 *tk_box, u32 tk_box_size, Bool udta_only)
{
	GF_Err e;
	u64 now;
	u8 isHint;
	GF_TrackBox *trak;
	GF_TrackHeaderBox *tkhd;
	GF_MediaBox *mdia;
	GF_UserDataBox *udta = NULL;

	e = CanAccessMovie(movie, GF_ISOM_OPEN_WRITE);
	if (e) {
		gf_isom_set_last_error(movie, e);
		return 0;
	}
	gf_isom_insert_moov(movie);


	isHint = 0;
	//we're creating a hint track... it's the same, but mode HAS TO BE EDIT
	if (MediaType == GF_ISOM_MEDIA_HINT) {
//		if (movie->openMode != GF_ISOM_OPEN_EDIT) return 0;
		isHint = 1;
	}

	mdia = NULL;
	tkhd = NULL;
	trak = NULL;
	if (trakID) {
		//check if we are in ES_ID boundaries
		if (!isHint && (trakID > 0xFFFF)) {
			gf_isom_set_last_error(movie, GF_BAD_PARAM);
			return 0;
		}
		//here we should look for available IDs ...
		if (!RequestTrack(movie->moov, trakID)) return 0;
	} else {
		trakID = movie->moov->mvhd->nextTrackID;
		if (!trakID) trakID = 1;
		/*ESIDs are on 16 bits*/
		if (! isHint && (trakID > 0xFFFF)) trakID = 1;

		while (1) {
			if (RequestTrack(movie->moov, trakID)) break;
			trakID += 1;
			if (trakID == 0xFFFFFFFF) break;
		}
		if (trakID == 0xFFFFFFFF) {
			gf_isom_set_last_error(movie, GF_BAD_PARAM);
			return 0;
		}
		if (! isHint && (trakID > 0xFFFF)) {
			gf_isom_set_last_error(movie, GF_BAD_PARAM);
			return 0;
		}
	}

	if (tk_box) {
		GF_BitStream *bs = gf_bs_new(tk_box, tk_box_size, GF_BITSTREAM_READ);
		gf_bs_set_cookie(bs, 1);

		e = gf_isom_box_parse_ex((GF_Box**)&trak, bs, GF_ISOM_BOX_TYPE_MOOV, GF_FALSE);
		gf_bs_del(bs);
		if (e) trak = NULL;
		else if (udta_only) {
			udta = trak->udta;
			trak->udta = NULL;
			gf_isom_box_del((GF_Box*)trak);
		} else {
			Bool tpl_ok = GF_TRUE;
			if (!trak->Header || !trak->Media || !trak->Media->handler || !trak->Media->mediaHeader || !trak->Media->information) tpl_ok = GF_FALSE;

			else {
				if (!MediaType) MediaType = trak->Media->handler->handlerType;
				e = NewMedia(&trak->Media, MediaType, TimeScale);
				if (e) tpl_ok = GF_FALSE;
			}
			if (!tpl_ok) {
				udta = trak->udta;
				trak->udta = NULL;
				gf_isom_box_del((GF_Box*)trak);
			} else {
				if (trak->References) gf_isom_box_del_parent(&trak->child_boxes, (GF_Box*)trak->References);
				trak->References = NULL;
			}
		}
	}
	now = gf_isom_get_mp4time();
	if (!trak) {
		//OK, now create a track...
		trak = (GF_TrackBox *) gf_isom_box_new_parent(&movie->moov->child_boxes, GF_ISOM_BOX_TYPE_TRAK);
		if (!trak) {
			gf_isom_set_last_error(movie, GF_OUT_OF_MEM);
			return 0;
		}
		tkhd = (GF_TrackHeaderBox *) gf_isom_box_new_parent(&trak->child_boxes, GF_ISOM_BOX_TYPE_TKHD);
		if (!tkhd) {
			gf_isom_set_last_error(movie, GF_OUT_OF_MEM);
			return 0;
		}

		//OK, set up the media trak
		e = NewMedia(&mdia, MediaType, TimeScale);
		if (e) {
			gf_isom_box_del((GF_Box *)mdia);
			return 0;
		}
		assert(trak->child_boxes);
		gf_list_add(trak->child_boxes, mdia);

		//OK, add this media to our track
		mdia->mediaTrack = trak;

		e = trak_on_child_box((GF_Box*)trak, (GF_Box *) tkhd);
		if (e) goto err_exit;
		e = trak_on_child_box((GF_Box*)trak, (GF_Box *) mdia);
		if (e) goto err_exit;
		movie->last_created_track_id = tkhd->trackID = trakID;

		if (gf_sys_is_test_mode() ) {
			tkhd->creationTime = 0;
			mdia->mediaHeader->creationTime = 0;
		} else {
			tkhd->creationTime = now;
			mdia->mediaHeader->creationTime = now;
		}

	} else {
		tkhd = trak->Header;
		tkhd->trackID = trakID;
		mdia = trak->Media;
		mdia->mediaTrack = trak;
		mdia->mediaHeader->timeScale = TimeScale;
		if (mdia->handler->handlerType != MediaType) {
			mdia->handler->handlerType = MediaType;
			tkhd->width = 0;
			tkhd->height = 0;
			tkhd->volume = 0;
		} else {
			MediaType = 0;
		}
		trak->Header->duration = 0;
		mdia->mediaHeader->duration = 0;

		if (!movie->moov->child_boxes) movie->moov->child_boxes = gf_list_new();
		gf_list_add(movie->moov->child_boxes, trak);
	}
	if (MediaType) {
		//some default properties for Audio, Visual or private tracks
		switch (MediaType) {
		case GF_ISOM_MEDIA_VISUAL:
		case GF_ISOM_MEDIA_AUXV:
		case GF_ISOM_MEDIA_PICT:
		case GF_ISOM_MEDIA_SCENE:
		case GF_ISOM_MEDIA_TEXT:
		case GF_ISOM_MEDIA_SUBT:
			/*320-240 pix in 16.16*/
			tkhd->width = 0x01400000;
			tkhd->height = 0x00F00000;
			break;
		case GF_ISOM_MEDIA_AUDIO:
			tkhd->volume = 0x0100;
			break;
		}
	}

	if (!movie->keep_utc && !gf_sys_is_test_mode() ) {
		tkhd->modificationTime = now;
	 	mdia->mediaHeader->modificationTime = now;
	}

	//OK, add our trak
	e = moov_on_child_box((GF_Box*)movie->moov, (GF_Box *)trak);
	if (e) goto err_exit;
	//set the new ID available
	if (trakID+1> movie->moov->mvhd->nextTrackID)
		movie->moov->mvhd->nextTrackID = trakID+1;

	trak->udta = udta;

	//and return our track number
	return gf_isom_get_track_by_id(movie, trakID);

err_exit:
	//tkhd is registered with track and will be destroyed there
	if (trak) gf_isom_box_del((GF_Box *)trak);
	if (mdia) gf_isom_box_del((GF_Box *)mdia);
	return 0;
}

GF_EXPORT
u32 gf_isom_new_track(GF_ISOFile *movie, GF_ISOTrackID trakID, u32 MediaType, u32 TimeScale)
{
	return gf_isom_new_track_from_template(movie, trakID, MediaType, TimeScale, NULL, 0, GF_FALSE);
}

GF_EXPORT
GF_Err gf_isom_remove_stream_description(GF_ISOFile *movie, u32 trackNumber, u32 StreamDescriptionIndex)
{
	GF_TrackBox *trak;
	GF_Err e;
	GF_SampleEntryBox *entry;

	e = CanAccessMovie(movie, GF_ISOM_OPEN_WRITE);
	if (e) return e;

	trak = gf_isom_get_track_from_file(movie, trackNumber);
	if (!trak || !trak->Media) return GF_BAD_PARAM;

	if (!movie->keep_utc)
		trak->Media->mediaHeader->modificationTime = gf_isom_get_mp4time();

	entry = (GF_SampleEntryBox*)gf_list_get(trak->Media->information->sampleTable->SampleDescription->child_boxes, StreamDescriptionIndex - 1);
	if (!entry) return GF_BAD_PARAM;
	gf_isom_box_del_parent(&trak->Media->information->sampleTable->SampleDescription->child_boxes, (GF_Box *)entry);
	return GF_OK;
}

//Create a new StreamDescription in the file. The URL and URN are used to describe external media
GF_EXPORT
GF_Err gf_isom_new_mpeg4_description(GF_ISOFile *movie,
                                     u32 trackNumber,
                                     const GF_ESD *esd,
                                     const char *URLname,
                                     const char *URNname,
                                     u32 *outDescriptionIndex)
{
	GF_TrackBox *trak;
	GF_Err e;
	u32 dataRefIndex;
	GF_ESD *new_esd;

	e = CanAccessMovie(movie, GF_ISOM_OPEN_WRITE);
	if (e) return e;

	trak = gf_isom_get_track_from_file(movie, trackNumber);
	if (!trak || !trak->Media ||
	        !esd || !esd->decoderConfig ||
	        !esd->slConfig) return GF_BAD_PARAM;

	//get or create the data ref
	e = Media_FindDataRef(trak->Media->information->dataInformation->dref, (char *)URLname, (char *)URNname, &dataRefIndex);
	if (e) return e;
	if (!dataRefIndex) {
		e = Media_CreateDataRef(movie, trak->Media->information->dataInformation->dref, (char *)URLname, (char *)URNname, &dataRefIndex);
		if (e) return e;
	}
	//duplicate our desc
	e = gf_odf_desc_copy((GF_Descriptor *)esd, (GF_Descriptor **)&new_esd);
	if (e) return e;
	if (!movie->keep_utc)
		trak->Media->mediaHeader->modificationTime = gf_isom_get_mp4time();
	e = Track_SetStreamDescriptor(trak, 0, dataRefIndex, new_esd, outDescriptionIndex);
	if (e) {
		gf_odf_desc_del((GF_Descriptor *)new_esd);
		return e;
	}
	return e;
}

GF_Err gf_isom_flush_chunk(GF_TrackBox *trak, Bool is_final)
{
	GF_Err e;
	u64 data_offset;
	u32 sample_number;
	u8 *chunk_data;
	u32 chunk_size, chunk_alloc;
	if (!trak->chunk_cache) return GF_OK;

	gf_bs_get_content_no_truncate(trak->chunk_cache, &chunk_data, &chunk_size, &chunk_alloc);

	data_offset = gf_isom_datamap_get_offset(trak->Media->information->dataHandler);

	e = gf_isom_datamap_add_data(trak->Media->information->dataHandler, chunk_data, chunk_size);
	if (e) return e;

	sample_number = 1 + trak->Media->information->sampleTable->SampleSize->sampleCount;
	sample_number -= trak->nb_samples_in_cache;

	e = stbl_AddChunkOffset(trak->Media, sample_number, trak->chunk_stsd_idx, data_offset, trak->nb_samples_in_cache);

	if (is_final) {
		gf_free(chunk_data);
		gf_bs_del(trak->chunk_cache);
		trak->chunk_cache = NULL;
	} else {
		gf_bs_reassign_buffer(trak->chunk_cache, chunk_data, chunk_alloc);
	}
	return e;
}

static GF_Err trak_add_sample(GF_ISOFile *movie, GF_TrackBox *trak, const GF_ISOSample *sample, u32 descIndex, u64 data_offset, u32 syncShadowSampleNum)
{
	Bool skip_data = GF_FALSE;
	GF_Err e;

	//faststart mode with interleaving time, cache data until we have a full chunk
	if ((movie->storageMode==GF_ISOM_STORE_FASTSTART) && movie->interleavingTime) {
		Bool flush_chunk = GF_FALSE;
		u64 stime = sample->DTS;
		stime *= movie->moov->mvhd->timeScale;
		stime /= trak->Media->mediaHeader->timeScale;

		if (stime - trak->first_dts_chunk > movie->interleavingTime)
			flush_chunk = GF_TRUE;

		if (movie->next_flush_chunk_time < stime)
			flush_chunk = GF_TRUE;

		if (trak->chunk_stsd_idx != descIndex)
			flush_chunk = GF_TRUE;

		if (trak->Media->information->sampleTable->MaxChunkSize && trak->Media->information->sampleTable->MaxChunkSize < trak->chunk_cache_size + sample->dataLength)
			flush_chunk = GF_TRUE;

		if (flush_chunk) {
			movie->next_flush_chunk_time = stime + movie->interleavingTime;
			if (trak->chunk_cache) {
				e = gf_isom_flush_chunk(trak, GF_FALSE);
				if (e) return e;
			}
			trak->nb_samples_in_cache = 0;
			trak->chunk_cache_size = 0;
			trak->first_dts_chunk = stime;
		}
		if (!trak->chunk_cache)
			trak->chunk_cache = gf_bs_new(NULL, 0, GF_BITSTREAM_WRITE);
		gf_bs_write_data(trak->chunk_cache, sample->data, sample->dataLength);
		trak->nb_samples_in_cache += sample->nb_pack ? sample->nb_pack : 1;
		trak->chunk_cache_size += sample->dataLength;
		trak->chunk_stsd_idx = descIndex;

		skip_data = GF_TRUE;
	}

	e = Media_AddSample(trak->Media, data_offset, sample, descIndex, syncShadowSampleNum);
	if (e) return e;

	if (!skip_data && sample->dataLength) {
		e = gf_isom_datamap_add_data(trak->Media->information->dataHandler, sample->data, sample->dataLength);
		if (e) return e;
	}

	return GF_OK;
}

//Add samples to a track. Use streamDescriptionIndex to specify the desired stream (if several)
GF_EXPORT
GF_Err gf_isom_add_sample(GF_ISOFile *movie, u32 trackNumber, u32 StreamDescriptionIndex, const GF_ISOSample *sample)
{
	GF_Err e;
	GF_TrackBox *trak;
	GF_SampleEntryBox *entry;
	u32 dataRefIndex;
	u64 data_offset;
	u32 descIndex;
	GF_DataEntryURLBox *Dentry;

	e = CanAccessMovie(movie, GF_ISOM_OPEN_WRITE);
	if (e) return e;

	trak = gf_isom_get_track_from_file(movie, trackNumber);
	if (!trak) return GF_BAD_PARAM;

	e = FlushCaptureMode(movie);
	if (e) return e;

	e = unpack_track(trak);
	if (e) return e;

	//OK, add the sample
	//1- Get the streamDescriptionIndex and dataRefIndex
	//not specified, get the latest used...
	descIndex = StreamDescriptionIndex;
	if (!StreamDescriptionIndex) {
		descIndex = trak->Media->information->sampleTable->currentEntryIndex;
	}
	e = Media_GetSampleDesc(trak->Media, descIndex, &entry, &dataRefIndex);
	if (e) return e;
	if (!entry || !dataRefIndex) return GF_BAD_PARAM;
	//set the current to this one
	trak->Media->information->sampleTable->currentEntryIndex = descIndex;


	//get this dataRef and return false if not self contained
	Dentry = (GF_DataEntryURLBox*)gf_list_get(trak->Media->information->dataInformation->dref->child_boxes, dataRefIndex - 1);
	if (!Dentry || Dentry->flags != 1) return GF_BAD_PARAM;

	//Open our data map. We are adding stuff, so use EDIT
	e = gf_isom_datamap_open(trak->Media, dataRefIndex, 1);
	if (e) return e;

	//Get the offset...
	data_offset = gf_isom_datamap_get_offset(trak->Media->information->dataHandler);

	/*rewrite OD frame*/
	if (trak->Media->handler->handlerType == GF_ISOM_MEDIA_OD) {
		GF_ISOSample *od_sample = NULL;

		e = Media_ParseODFrame(trak->Media, sample, &od_sample);
		if (e) return e;

		e = trak_add_sample(movie, trak, od_sample, descIndex, data_offset, 0);

		if (od_sample)
			gf_isom_sample_del(&od_sample);
	} else {
		e = trak_add_sample(movie, trak, sample, descIndex, data_offset, 0);
	}
	if (e) return e;


	if (!movie->keep_utc)
		trak->Media->mediaHeader->modificationTime = gf_isom_get_mp4time();
	return SetTrackDuration(trak);
}

GF_EXPORT
GF_Err gf_isom_add_sample_shadow(GF_ISOFile *movie, u32 trackNumber, GF_ISOSample *sample)
{
	GF_Err e;
	GF_TrackBox *trak;
	GF_ISOSample *prev;
	GF_SampleEntryBox *entry;
	u32 dataRefIndex;
	u64 data_offset;
	u32 descIndex;
	u32 sampleNum, prevSampleNum;
	GF_DataEntryURLBox *Dentry;
	Bool offset_times = GF_FALSE;

	e = CanAccessMovie(movie, GF_ISOM_OPEN_WRITE);
	if (e) return e;

	trak = gf_isom_get_track_from_file(movie, trackNumber);
	if (!trak || !sample) return GF_BAD_PARAM;

	e = FlushCaptureMode(movie);
	if (e) return e;

	e = unpack_track(trak);
	if (e) return e;

	e = stbl_findEntryForTime(trak->Media->information->sampleTable, sample->DTS, 0, &sampleNum, &prevSampleNum);
	if (e) return e;
	/*we need the EXACT match*/
	if (!sampleNum) return GF_BAD_PARAM;

	prev = gf_isom_get_sample_info(movie, trackNumber, sampleNum, &descIndex, NULL);
	if (!prev) return gf_isom_last_error(movie);
	/*for conformance*/
	if (sample->DTS==prev->DTS) offset_times = GF_TRUE;
	gf_isom_sample_del(&prev);

	e = Media_GetSampleDesc(trak->Media, descIndex, &entry, &dataRefIndex);
	if (e) return e;
	if (!entry || !dataRefIndex) return GF_BAD_PARAM;
	trak->Media->information->sampleTable->currentEntryIndex = descIndex;

	//get this dataRef and return false if not self contained
	Dentry = (GF_DataEntryURLBox*)gf_list_get(trak->Media->information->dataInformation->dref->child_boxes, dataRefIndex - 1);
	if (!Dentry || Dentry->flags != 1) return GF_BAD_PARAM;

	//Open our data map. We are adding stuff, so use EDIT
	e = gf_isom_datamap_open(trak->Media, dataRefIndex, 1);
	if (e) return e;

	data_offset = gf_isom_datamap_get_offset(trak->Media->information->dataHandler);
	if (offset_times) sample->DTS += 1;

	/*REWRITE ANY OD STUFF*/
	if (trak->Media->handler->handlerType == GF_ISOM_MEDIA_OD) {
		GF_ISOSample *od_sample = NULL;
		e = Media_ParseODFrame(trak->Media, sample, &od_sample);
		if (e) return e;

		e = trak_add_sample(movie, trak, od_sample, descIndex, data_offset, sampleNum);
		if (od_sample)
			gf_isom_sample_del(&od_sample);
	} else {
		e = trak_add_sample(movie, trak, sample, descIndex, data_offset, sampleNum);
	}
	if (e) return e;
	if (offset_times) sample->DTS -= 1;

	//OK, update duration
	e = Media_SetDuration(trak);
	if (e) return e;
	if (!movie->keep_utc)
		trak->Media->mediaHeader->modificationTime = gf_isom_get_mp4time();
	return SetTrackDuration(trak);
}

GF_EXPORT
GF_Err gf_isom_append_sample_data(GF_ISOFile *movie, u32 trackNumber, u8 *data, u32 data_size)
{
	GF_Err e;
	GF_TrackBox *trak;
	GF_SampleEntryBox *entry;
	u32 dataRefIndex;
	u32 descIndex;
	GF_DataEntryURLBox *Dentry;

	if (!data_size) return GF_OK;
	e = CanAccessMovie(movie, GF_ISOM_OPEN_WRITE);
	if (e) return e;

	trak = gf_isom_get_track_from_file(movie, trackNumber);
	if (!trak) return GF_BAD_PARAM;

	if (trak->Media->handler->handlerType == GF_ISOM_MEDIA_OD) return GF_BAD_PARAM;

	//OK, add the sample
	descIndex = trak->Media->information->sampleTable->currentEntryIndex;

	e = Media_GetSampleDesc(trak->Media, descIndex, &entry, &dataRefIndex);
	if (e) return e;
	if (!entry || !dataRefIndex) return GF_BAD_PARAM;

	//get this dataRef and return false if not self contained
	Dentry = (GF_DataEntryURLBox*)gf_list_get(trak->Media->information->dataInformation->dref->child_boxes, dataRefIndex - 1);
	if (!Dentry || Dentry->flags != 1) return GF_BAD_PARAM;

	//Open our data map. We are adding stuff, so use EDIT
	e = gf_isom_datamap_open(trak->Media, dataRefIndex, 1);
	if (e) return e;

	//add the media data
	if (trak->chunk_cache) {
		gf_bs_write_data(trak->chunk_cache, data, data_size);
		trak->chunk_cache_size += data_size;
	} else {
		e = gf_isom_datamap_add_data(trak->Media->information->dataHandler, data, data_size);
		if (e) return e;
	}
	//update data size
	return stbl_SampleSizeAppend(trak->Media->information->sampleTable->SampleSize, data_size);
}


//Add sample reference to a track. The SampleOffset is the offset of the data in the referenced file
//you must have created a StreamDescription with URL or URN specifying your referenced file
//the data offset specifies the beginning of the chunk
//Use streamDescriptionIndex to specify the desired stream (if several)
GF_EXPORT
GF_Err gf_isom_add_sample_reference(GF_ISOFile *movie, u32 trackNumber, u32 StreamDescriptionIndex, GF_ISOSample *sample, u64 dataOffset)
{
	GF_TrackBox *trak;
	GF_SampleEntryBox *entry;
	u32 dataRefIndex;
	u32 descIndex;
	GF_DataEntryURLBox *Dentry;
	GF_Err e;

	e = CanAccessMovie(movie, GF_ISOM_OPEN_WRITE);
	if (e) return e;

	trak = gf_isom_get_track_from_file(movie, trackNumber);
	if (!trak) return GF_BAD_PARAM;

	e = unpack_track(trak);
	if (e) return e;

	//OD is not allowed as a data ref
	if (trak->Media->handler->handlerType == GF_ISOM_MEDIA_OD) {
		return GF_BAD_PARAM;
	}
	//OK, add the sample
	//1- Get the streamDescriptionIndex and dataRefIndex
	//not specified, get the latest used...
	descIndex = StreamDescriptionIndex;
	if (!StreamDescriptionIndex) {
		descIndex = trak->Media->information->sampleTable->currentEntryIndex;
	}
	e = Media_GetSampleDesc(trak->Media, descIndex, &entry, &dataRefIndex);
	if (e) return e;
	if (!entry || !dataRefIndex) return GF_BAD_PARAM;
	//set the current to this one
	trak->Media->information->sampleTable->currentEntryIndex = descIndex;


	//get this dataRef and return false if self contained
	Dentry =(GF_DataEntryURLBox*) gf_list_get(trak->Media->information->dataInformation->dref->child_boxes, dataRefIndex - 1);
	if (Dentry->flags == 1) return GF_BAD_PARAM;

	//add the meta data
	e = Media_AddSample(trak->Media, dataOffset, sample, descIndex, 0);
	if (e) return e;

	if (!movie->keep_utc)
		trak->Media->mediaHeader->modificationTime = gf_isom_get_mp4time();
	//OK, update duration
	e = Media_SetDuration(trak);
	if (e) return e;
	return SetTrackDuration(trak);

}

//set the duration of the last media sample. If not set, the duration of the last sample is the
//duration of the previous one if any, or 1000 (default value).
static GF_Err gf_isom_set_last_sample_duration_ex(GF_ISOFile *movie, u32 trackNumber, u64 duration, Bool is_patch)
{
	GF_TrackBox *trak;
	GF_SttsEntry *ent;
	GF_TimeToSampleBox *stts;
	u64 mdur;
	GF_Err e;

	e = CanAccessMovie(movie, GF_ISOM_OPEN_WRITE);
	if (e) return e;

	trak = gf_isom_get_track_from_file(movie, trackNumber);
	if (!trak) return GF_BAD_PARAM;

	mdur = trak->Media->mediaHeader->duration;
	stts = trak->Media->information->sampleTable->TimeToSample;
	if (!stts->nb_entries) return GF_BAD_PARAM;

	if (is_patch) {
		u32 i, avg_dur, nb_samp=0;
		u64 cum_dur=0;
		for (i=0; i<stts->nb_entries; i++) {
			ent = (GF_SttsEntry*) &stts->entries[i];
			cum_dur += ent->sampleCount*ent->sampleDelta;
			nb_samp += ent->sampleCount;
		}
		if (cum_dur <= duration || !nb_samp) return GF_OK;
		avg_dur = (u32) (duration/nb_samp);

		for (i=0; i<stts->nb_entries; i++) {
			ent = (GF_SttsEntry*) &stts->entries[i];
			ent->sampleDelta = avg_dur;
		}
		stts->w_LastDTS = duration-avg_dur;
		return GF_OK;
	}
	//get the last entry
	ent = (GF_SttsEntry*) &stts->entries[stts->nb_entries-1];

	mdur -= ent->sampleDelta;
	mdur += duration;

	//we only have one sample
	if (ent->sampleCount == 1) {
		ent->sampleDelta = (u32) duration;
	} else {
		if (ent->sampleDelta == duration) return GF_OK;
		ent->sampleCount -= 1;

		if (stts->nb_entries==stts->alloc_size) {
			stts->alloc_size++;
			stts->entries = (GF_SttsEntry*)gf_realloc(stts->entries, sizeof(GF_SttsEntry)*stts->alloc_size);
			if (!stts->entries) return GF_OUT_OF_MEM;
		}
		stts->entries[stts->nb_entries].sampleCount = 1;
		stts->entries[stts->nb_entries].sampleDelta = (u32) duration;
		stts->nb_entries++;
		//and update the write cache
		stts->w_currentSampleNum = trak->Media->information->sampleTable->SampleSize->sampleCount;
	}
	if (!movie->keep_utc)
		trak->Media->mediaHeader->modificationTime = gf_isom_get_mp4time();
	trak->Media->mediaHeader->duration = mdur;
	return SetTrackDuration(trak);
}

GF_EXPORT
GF_Err gf_isom_set_last_sample_duration(GF_ISOFile *movie, u32 trackNumber, u32 duration)
{
	return gf_isom_set_last_sample_duration_ex(movie, trackNumber, duration, GF_FALSE);
}

GF_EXPORT
GF_Err gf_isom_patch_last_sample_duration(GF_ISOFile *movie, u32 trackNumber, u64 next_dts)
{
	return gf_isom_set_last_sample_duration_ex(movie, trackNumber, next_dts, GF_TRUE);
}

//update a sample data in the media. Note that the sample MUST exists
GF_EXPORT
GF_Err gf_isom_update_sample(GF_ISOFile *movie, u32 trackNumber, u32 sampleNumber, GF_ISOSample *sample, Bool data_only)
{
	GF_Err e;
	GF_TrackBox *trak;

	e = CanAccessMovie(movie, GF_ISOM_OPEN_EDIT);
	if (e) return e;

	trak = gf_isom_get_track_from_file(movie, trackNumber);
	if (!trak) return GF_BAD_PARAM;

	e = unpack_track(trak);
	if (e) return e;

	//block for hint tracks
	if (trak->Media->handler->handlerType == GF_ISOM_MEDIA_HINT) return GF_BAD_PARAM;

	//REWRITE ANY OD STUFF
	if (trak->Media->handler->handlerType == GF_ISOM_MEDIA_OD) {
		GF_ISOSample *od_sample = NULL;
		e = Media_ParseODFrame(trak->Media, sample, &od_sample);
		if (!e) e = Media_UpdateSample(trak->Media, sampleNumber, od_sample, data_only);
		if (od_sample) gf_isom_sample_del(&od_sample);
	} else {
		e = Media_UpdateSample(trak->Media, sampleNumber, sample, data_only);
	}
	if (e) return e;
	if (!movie->keep_utc)
		trak->Media->mediaHeader->modificationTime = gf_isom_get_mp4time();
	return GF_OK;
}

//update a sample data in the media. Note that the sample MUST exists,
//that sample->data MUST be NULL and sample->dataLength must be NON NULL;
GF_EXPORT
GF_Err gf_isom_update_sample_reference(GF_ISOFile *movie, u32 trackNumber, u32 sampleNumber, GF_ISOSample *sample, u64 data_offset)
{
	GF_Err e;
	GF_TrackBox *trak;

	e = CanAccessMovie(movie, GF_ISOM_OPEN_EDIT);
	if (e) return e;

	trak = gf_isom_get_track_from_file(movie, trackNumber);
	if (!trak) return GF_BAD_PARAM;

	//block for hint tracks
	if (trak->Media->handler->handlerType == GF_ISOM_MEDIA_HINT) return GF_BAD_PARAM;

	if (!sampleNumber || !sample) return GF_BAD_PARAM;

	e = unpack_track(trak);
	if (e) return e;

	//OD is not allowed as a data ref
	if (trak->Media->handler->handlerType == GF_ISOM_MEDIA_OD) {
		return GF_BAD_PARAM;
	}
	//OK, update it
	e = Media_UpdateSampleReference(trak->Media, sampleNumber, sample, data_offset);
	if (e) return e;

	if (!movie->keep_utc)
		trak->Media->mediaHeader->modificationTime = gf_isom_get_mp4time();
	return GF_OK;
}


//Remove a given sample
GF_EXPORT
GF_Err gf_isom_remove_sample(GF_ISOFile *movie, u32 trackNumber, u32 sampleNumber)
{
	GF_Err e;
	GF_TrackBox *trak;

	e = CanAccessMovie(movie, GF_ISOM_OPEN_EDIT);
	if (e) return e;

	trak = gf_isom_get_track_from_file(movie, trackNumber);
	if (!trak || !sampleNumber || (sampleNumber > trak->Media->information->sampleTable->SampleSize->sampleCount) )
		return GF_BAD_PARAM;

	//block for hint tracks
	if (trak->Media->handler->handlerType == GF_ISOM_MEDIA_HINT) return GF_BAD_PARAM;

	e = unpack_track(trak);
	if (e) return e;

	//remove DTS
	e = stbl_RemoveDTS(trak->Media->information->sampleTable, sampleNumber, trak->Media->mediaHeader->timeScale);
	if (e) return e;
	//remove CTS if any
	if (trak->Media->information->sampleTable->CompositionOffset) {
		e = stbl_RemoveCTS(trak->Media->information->sampleTable, sampleNumber);
		if (e) return e;
	}
	//remove size
	e = stbl_RemoveSize(trak->Media->information->sampleTable->SampleSize, sampleNumber);
	if (e) return e;
	//remove sampleToChunk and chunk
	e = stbl_RemoveChunk(trak->Media->information->sampleTable, sampleNumber);
	if (e) return e;
	//remove sync
	if (trak->Media->information->sampleTable->SyncSample) {
		e = stbl_RemoveRAP(trak->Media->information->sampleTable, sampleNumber);
		if (e) return e;
	}
	//remove sample dep
	if (trak->Media->information->sampleTable->SampleDep) {
		e = stbl_RemoveRedundant(trak->Media->information->sampleTable, sampleNumber);
		if (e) return e;
	}
	//remove shadow
	if (trak->Media->information->sampleTable->ShadowSync) {
		e = stbl_RemoveShadow(trak->Media->information->sampleTable->ShadowSync, sampleNumber);
		if (e) return e;
	}
	//remove padding
	e = stbl_RemovePaddingBits(trak->Media->information->sampleTable, sampleNumber);
	if (e) return e;

	e = stbl_RemoveSubSample(trak->Media->information->sampleTable, sampleNumber);
	if (e) return e;

	e = stbl_RemoveSampleGroup(trak->Media->information->sampleTable, sampleNumber);
	if (e) return e;

	return SetTrackDuration(trak);
}


GF_EXPORT
GF_Err gf_isom_set_final_name(GF_ISOFile *movie, char *filename)
{
	GF_Err e;
	if (!movie ) return GF_BAD_PARAM;

	//if mode is not OPEN_EDIT file was created under the right name
	e = CanAccessMovie(movie, GF_ISOM_OPEN_EDIT);
	if (e) return e;

	if (filename) {
		//we don't allow file overwriting
		if ( (movie->openMode == GF_ISOM_OPEN_EDIT)
		        && movie->fileName && !strcmp(filename, movie->fileName))
			return GF_BAD_PARAM;
		if (movie->finalName) gf_free(movie->finalName);
		movie->finalName = gf_strdup(filename);
		if (!movie->finalName) return GF_OUT_OF_MEM;
	}
	return GF_OK;
}

//Add a system descriptor to the ESD of a stream(EDIT or WRITE mode only)
GF_EXPORT
GF_Err gf_isom_add_desc_to_description(GF_ISOFile *movie, u32 trackNumber, u32 StreamDescriptionIndex, const GF_Descriptor *theDesc)
{
	GF_IPIPtr *ipiD;
	GF_Err e;
	u16 tmpRef;
	GF_TrackBox *trak;
	GF_Descriptor *desc;
	GF_ESD *esd;
	GF_TrackReferenceBox *tref;
	GF_TrackReferenceTypeBox *dpnd;
	GF_MPEGVisualSampleEntryBox *entry;
	u32 msubtype;
	e = CanAccessMovie(movie, GF_ISOM_OPEN_WRITE);
	if (e) return e;

	trak = gf_isom_get_track_from_file(movie, trackNumber);
	if (!trak) return GF_BAD_PARAM;

	/*GETS NATIVE DESCRIPTOR ONLY*/
	e = Media_GetESD(trak->Media, StreamDescriptionIndex, &esd, GF_TRUE);
	if (e) return e;

	entry = gf_list_get(trak->Media->information->sampleTable->SampleDescription->child_boxes, StreamDescriptionIndex-1);
	if (!entry) return GF_BAD_PARAM;
	msubtype = entry->type;
	if ((msubtype==GF_ISOM_BOX_TYPE_ENCV) || (msubtype==GF_ISOM_BOX_TYPE_ENCA))
		gf_isom_get_original_format_type(movie, trackNumber, StreamDescriptionIndex, &msubtype);

	//duplicate the desc
	e = gf_odf_desc_copy((GF_Descriptor *)theDesc, &desc);
	if (e) return e;

	//and add it to the ESD EXCEPT IPI PTR (we need to translate from ES_ID to TrackID!!!
	if (!movie->keep_utc)
		trak->Media->mediaHeader->modificationTime = gf_isom_get_mp4time();

	switch (desc->tag) {
	case GF_ODF_IPI_PTR_TAG:
		goto insertIPI;
	default:
		break;
	}

	if ((msubtype==GF_ISOM_BOX_TYPE_MP4S) || (msubtype==GF_ISOM_BOX_TYPE_MP4V) || (msubtype==GF_ISOM_BOX_TYPE_MP4A)) {
		return gf_odf_desc_add_desc((GF_Descriptor *)esd, desc);
	}

	if (trak->Media->handler->handlerType!=GF_ISOM_MEDIA_VISUAL) {
		gf_odf_desc_del(desc);
		return GF_NOT_SUPPORTED;
	}
	GF_MPEG4ExtensionDescriptorsBox *mdesc = (GF_MPEG4ExtensionDescriptorsBox *) gf_isom_box_find_child(entry->child_boxes, GF_ISOM_BOX_TYPE_M4DS);
	if (!mdesc) {
		mdesc = (GF_MPEG4ExtensionDescriptorsBox *) gf_isom_box_new_parent(&entry->child_boxes, GF_ISOM_BOX_TYPE_M4DS);
	}
	return gf_list_add(mdesc->descriptors, desc);

insertIPI:
	if (esd->ipiPtr) {
		gf_odf_desc_del((GF_Descriptor *) esd->ipiPtr);
		esd->ipiPtr = NULL;
	}

	ipiD = (GF_IPIPtr *) desc;
	//find a tref
	if (!trak->References) {
		tref = (GF_TrackReferenceBox *) gf_isom_box_new_parent(&trak->child_boxes, GF_ISOM_BOX_TYPE_TREF);
		e = trak_on_child_box((GF_Box*)trak, (GF_Box *)tref);
		if (e) return e;
	}
	tref = trak->References;

	e = Track_FindRef(trak, GF_ISOM_REF_IPI, &dpnd);
	if (e) return e;
	if (!dpnd) {
		tmpRef = 0;
		dpnd = (GF_TrackReferenceTypeBox *) gf_isom_box_new_parent(&tref->child_boxes, GF_ISOM_BOX_TYPE_REFT);
		dpnd->reference_type = GF_ISOM_BOX_TYPE_IPIR;
		e = reftype_AddRefTrack(dpnd, ipiD->IPI_ES_Id, &tmpRef);
		if (e) return e;
		//and replace the tag and value...
		ipiD->IPI_ES_Id = tmpRef;
		ipiD->tag = GF_ODF_ISOM_IPI_PTR_TAG;
	} else {
		//Watch out! ONLY ONE IPI dependency is allowed per stream
		dpnd->trackIDCount = 1;
		dpnd->trackIDs[0] = ipiD->IPI_ES_Id;
		//and replace the tag and value...
		ipiD->IPI_ES_Id = 1;
		ipiD->tag = GF_ODF_ISOM_IPI_PTR_TAG;
	}
	//and add the desc to the esd...
	return gf_odf_desc_add_desc((GF_Descriptor *)esd, desc);
}


//use carefully. Very useful when you made a lot of changes (IPMP, IPI, OCI, ...)
//THIS WILL REPLACE THE WHOLE DESCRIPTOR ...
GF_EXPORT
GF_Err gf_isom_change_mpeg4_description(GF_ISOFile *movie, u32 trackNumber, u32 StreamDescriptionIndex, const GF_ESD *newESD)
{
	GF_Err e;
	GF_ESD *esd;
	GF_TrackBox *trak;
	GF_SampleEntryBox *entry;
	GF_SampleDescriptionBox *stsd;

	e = CanAccessMovie(movie, GF_ISOM_OPEN_WRITE);
	if (e) return e;

	trak = gf_isom_get_track_from_file(movie, trackNumber);
	if (!trak) return GF_BAD_PARAM;

	stsd = trak->Media->information->sampleTable->SampleDescription;
	if (!stsd) return movie->LastError = GF_ISOM_INVALID_FILE;

	if (!StreamDescriptionIndex || StreamDescriptionIndex > gf_list_count(stsd->child_boxes)) {
		return movie->LastError = GF_BAD_PARAM;
	}
	entry = (GF_SampleEntryBox *)gf_list_get(stsd->child_boxes, StreamDescriptionIndex - 1);
	//no support for generic sample entries (eg, no MPEG4 descriptor)
	if (entry == NULL) return GF_BAD_PARAM;

	if (!movie->keep_utc)
		trak->Media->mediaHeader->modificationTime = gf_isom_get_mp4time();
	//duplicate our desc
	e = gf_odf_desc_copy((GF_Descriptor *)newESD, (GF_Descriptor **)&esd);
	if (e) return e;
	e = Track_SetStreamDescriptor(trak, StreamDescriptionIndex, entry->dataReferenceIndex, esd, NULL);
	if (e != GF_OK) {
		gf_odf_desc_del((GF_Descriptor *) esd);
	}
	return e;
}

GF_EXPORT
GF_Err gf_isom_set_visual_info(GF_ISOFile *movie, u32 trackNumber, u32 StreamDescriptionIndex, u32 Width, u32 Height)
{
	GF_Err e;
	GF_TrackBox *trak;
	GF_SampleEntryBox *entry;
	GF_SampleDescriptionBox *stsd;
	e = CanAccessMovie(movie, GF_ISOM_OPEN_WRITE);
	if (e) return e;

	trak = gf_isom_get_track_from_file(movie, trackNumber);
	if (!trak) return GF_BAD_PARAM;

	stsd = trak->Media->information->sampleTable->SampleDescription;
	if (!stsd) {
		return movie->LastError = GF_ISOM_INVALID_FILE;
	}
	if (!StreamDescriptionIndex || StreamDescriptionIndex > gf_list_count(stsd->child_boxes)) {
		return movie->LastError = GF_BAD_PARAM;
	}
	entry = (GF_SampleEntryBox *)gf_list_get(stsd->child_boxes, StreamDescriptionIndex - 1);
	//no support for generic sample entries (eg, no MPEG4 descriptor)
	if (entry == NULL) return GF_BAD_PARAM;
	if (!movie->keep_utc)
		trak->Media->mediaHeader->modificationTime = gf_isom_get_mp4time();

	//valid for MPEG visual, JPG and 3GPP H263
	if (entry->internal_type == GF_ISOM_SAMPLE_ENTRY_VIDEO) {
		((GF_VisualSampleEntryBox*)entry)->Width = Width;
		((GF_VisualSampleEntryBox*)entry)->Height = Height;
		trak->Header->width = Width<<16;
		trak->Header->height = Height<<16;
		return GF_OK;
	} else if (trak->Media->handler->handlerType==GF_ISOM_MEDIA_SCENE) {
		trak->Header->width = Width<<16;
		trak->Header->height = Height<<16;
		return GF_OK;
	} else {
		return GF_BAD_PARAM;
	}
}

GF_EXPORT
GF_Err gf_isom_set_visual_bit_depth(GF_ISOFile *movie, u32 trackNumber, u32 StreamDescriptionIndex, u16 bitDepth)
{
	GF_Err e;
	GF_TrackBox *trak;
	GF_MPEGVisualSampleEntryBox *entry;
	GF_SampleDescriptionBox *stsd;
	e = CanAccessMovie(movie, GF_ISOM_OPEN_WRITE);
	if (e) return e;

	trak = gf_isom_get_track_from_file(movie, trackNumber);
	if (!trak) return GF_BAD_PARAM;

	switch (trak->Media->handler->handlerType) {
	case GF_ISOM_MEDIA_VISUAL:
	case GF_ISOM_MEDIA_PICT:
	case GF_ISOM_MEDIA_AUXV:
		break;
	default:
		return GF_OK;
	}

	stsd = trak->Media->information->sampleTable->SampleDescription;
	if (!stsd) {
		return movie->LastError = GF_ISOM_INVALID_FILE;
	}
	if (!StreamDescriptionIndex || StreamDescriptionIndex > gf_list_count(stsd->child_boxes)) {
		return movie->LastError = GF_BAD_PARAM;
	}
	entry = (GF_MPEGVisualSampleEntryBox *)gf_list_get(stsd->child_boxes, StreamDescriptionIndex - 1);
	//no support for generic sample entries (eg, no MPEG4 descriptor)
	if (entry == NULL) return GF_BAD_PARAM;
	entry->bit_depth = bitDepth;
	return GF_OK;
}

GF_EXPORT
GF_Err gf_isom_set_pixel_aspect_ratio(GF_ISOFile *movie, u32 trackNumber, u32 StreamDescriptionIndex, s32 hSpacing, s32 vSpacing, Bool force_par)
{
	GF_Err e;
	GF_TrackBox *trak;
	GF_SampleEntryBox *entry;
	GF_SampleDescriptionBox *stsd;
	e = CanAccessMovie(movie, GF_ISOM_OPEN_WRITE);
	if (e) return e;

	trak = gf_isom_get_track_from_file(movie, trackNumber);
	if (!trak) return GF_BAD_PARAM;

	stsd = trak->Media->information->sampleTable->SampleDescription;
	if (!stsd) return movie->LastError = GF_ISOM_INVALID_FILE;
	if (!StreamDescriptionIndex || StreamDescriptionIndex > gf_list_count(stsd->child_boxes)) {
		return movie->LastError = GF_BAD_PARAM;
	}
	entry = (GF_SampleEntryBox *)gf_list_get(stsd->child_boxes, StreamDescriptionIndex - 1);
	//no support for generic sample entries (eg, no MPEG4 descriptor)
	if (entry == NULL) return GF_BAD_PARAM;
	if (!movie->keep_utc)
		trak->Media->mediaHeader->modificationTime = gf_isom_get_mp4time();

	if (entry->internal_type != GF_ISOM_SAMPLE_ENTRY_VIDEO) return GF_BAD_PARAM;

	GF_PixelAspectRatioBox *pasp = (GF_PixelAspectRatioBox *) gf_isom_box_find_child(entry->child_boxes, GF_ISOM_BOX_TYPE_PASP);
	if (!hSpacing || !vSpacing || ((hSpacing == vSpacing) && !force_par))  {
		if (pasp) gf_isom_box_del_parent(&entry->child_boxes, (GF_Box *)pasp);
		return GF_OK;
	}
	if (!pasp) {
		pasp = (GF_PixelAspectRatioBox*)gf_isom_box_new_parent(&entry->child_boxes, GF_ISOM_BOX_TYPE_PASP);
	}
	pasp->hSpacing = (u32) hSpacing;
	pasp->vSpacing = (u32) vSpacing;
	return GF_OK;
}

GF_EXPORT
GF_Err gf_isom_set_visual_color_info(GF_ISOFile *movie, u32 trackNumber, u32 StreamDescriptionIndex, u32 colour_type, u16 colour_primaries, u16 transfer_characteristics, u16 matrix_coefficients, Bool full_range_flag, u8 *icc_data, u32 icc_size)
{
	GF_Err e;
	GF_TrackBox *trak;
	GF_SampleEntryBox *entry;
	GF_SampleDescriptionBox *stsd;
	GF_ColourInformationBox *clr=NULL;
	e = CanAccessMovie(movie, GF_ISOM_OPEN_WRITE);
	if (e) return e;

	trak = gf_isom_get_track_from_file(movie, trackNumber);
	if (!trak) return GF_BAD_PARAM;

	stsd = trak->Media->information->sampleTable->SampleDescription;
	if (!stsd) return movie->LastError = GF_ISOM_INVALID_FILE;
	if (!StreamDescriptionIndex || StreamDescriptionIndex > gf_list_count(stsd->child_boxes)) {
		return movie->LastError = GF_BAD_PARAM;
	}
	entry = (GF_SampleEntryBox *)gf_list_get(stsd->child_boxes, StreamDescriptionIndex - 1);
	//no support for generic sample entries (eg, no MPEG4 descriptor)
	if (entry == NULL) return GF_BAD_PARAM;
	if (!movie->keep_utc)
		trak->Media->mediaHeader->modificationTime = gf_isom_get_mp4time();

	if (entry->internal_type != GF_ISOM_SAMPLE_ENTRY_VIDEO) return GF_OK;

	clr = (GF_ColourInformationBox *) gf_isom_box_find_child(entry->child_boxes, GF_ISOM_BOX_TYPE_COLR);
	if (!colour_type) {
		if (clr) gf_isom_box_del_parent(&entry->child_boxes, (GF_Box *)clr);
		return GF_OK;
	}
	if (!clr) {
		clr = (GF_ColourInformationBox*)gf_isom_box_new_parent(&entry->child_boxes, GF_ISOM_BOX_TYPE_COLR);
	}
	clr->colour_type = colour_type;
	clr->colour_primaries = colour_primaries;
	clr->transfer_characteristics = transfer_characteristics;
	clr->matrix_coefficients = matrix_coefficients;
	clr->full_range_flag = full_range_flag;
	if (clr->opaque) gf_free(clr->opaque);
	clr->opaque = NULL;
	clr->opaque_size = 0;
	if ((colour_type==GF_ISOM_SUBTYPE_RICC) || (colour_type==GF_ISOM_SUBTYPE_PROF)) {
		clr->opaque_size = icc_data ? icc_size : 0;
		if (clr->opaque_size) {
			clr->opaque = gf_malloc(sizeof(char)*clr->opaque_size);
			memcpy(clr->opaque, icc_data, sizeof(char)*clr->opaque_size);
		}
	}
	return GF_OK;
}

GF_EXPORT
GF_Err gf_isom_set_high_dynamic_range_info(GF_ISOFile* movie, u32 trackNumber, u32 StreamDescriptionIndex, GF_MasteringDisplayColourVolumeInfo *mdcv, GF_ContentLightLevelInfo *clli)
{
	GF_Err e;
	GF_TrackBox* trak;
	GF_SampleEntryBox* entry;
	GF_SampleDescriptionBox* stsd;

	e = CanAccessMovie(movie, GF_ISOM_OPEN_WRITE);
	if (e) return e;

	trak = gf_isom_get_track_from_file(movie, trackNumber);
	if (!trak) return GF_BAD_PARAM;

	stsd = trak->Media->information->sampleTable->SampleDescription;
	if (!stsd) return movie->LastError = GF_ISOM_INVALID_FILE;
	if (!StreamDescriptionIndex || StreamDescriptionIndex > gf_list_count(stsd->child_boxes)) {
		return movie->LastError = GF_BAD_PARAM;
	}
	entry = (GF_SampleEntryBox*)gf_list_get(stsd->child_boxes, StreamDescriptionIndex - 1);
	//no support for generic sample entries (eg, no MPEG4 descriptor)
	if (entry == NULL) return GF_BAD_PARAM;
	if (!movie->keep_utc)
		trak->Media->mediaHeader->modificationTime = gf_isom_get_mp4time();

	if (entry->internal_type != GF_ISOM_SAMPLE_ENTRY_VIDEO) return GF_BAD_PARAM;

	GF_MasteringDisplayColourVolumeBox *mdcvb = (GF_MasteringDisplayColourVolumeBox *) gf_isom_box_find_child(entry->child_boxes, GF_ISOM_BOX_TYPE_MDCV);
	if (!mdcvb) {
		mdcvb = (GF_MasteringDisplayColourVolumeBox*)gf_isom_box_new_parent(&entry->child_boxes, GF_ISOM_BOX_TYPE_MDCV);
	}
	mdcvb->mdcv = *mdcv;

	/*clli*/
	GF_ContentLightLevelBox *cllib = (GF_ContentLightLevelBox *)gf_isom_box_find_child(entry->child_boxes, GF_ISOM_BOX_TYPE_CLLI);
	if (!cllib) {
		cllib = (GF_ContentLightLevelBox*)gf_isom_box_new_parent(&entry->child_boxes, GF_ISOM_BOX_TYPE_CLLI);
	}
	cllib->clli = *clli;
	return e;
}

GF_EXPORT
GF_Err gf_isom_set_clean_aperture(GF_ISOFile *movie, u32 trackNumber, u32 StreamDescriptionIndex, u32 cleanApertureWidthN, u32 cleanApertureWidthD, u32 cleanApertureHeightN, u32 cleanApertureHeightD, u32 horizOffN, u32 horizOffD, u32 vertOffN, u32 vertOffD)
{
	GF_Err e;
	GF_TrackBox *trak;
	GF_SampleEntryBox *entry;
	GF_SampleDescriptionBox *stsd;
	e = CanAccessMovie(movie, GF_ISOM_OPEN_WRITE);
	if (e) return e;

	trak = gf_isom_get_track_from_file(movie, trackNumber);
	if (!trak) return GF_BAD_PARAM;

	stsd = trak->Media->information->sampleTable->SampleDescription;
	if (!stsd) return movie->LastError = GF_ISOM_INVALID_FILE;
	if (!StreamDescriptionIndex || StreamDescriptionIndex > gf_list_count(stsd->child_boxes)) {
		return movie->LastError = GF_BAD_PARAM;
	}
	entry = (GF_SampleEntryBox *)gf_list_get(stsd->child_boxes, StreamDescriptionIndex - 1);
	//no support for generic sample entries (eg, no MPEG4 descriptor)
	if (entry == NULL) return GF_BAD_PARAM;
	if (!movie->keep_utc)
		trak->Media->mediaHeader->modificationTime = gf_isom_get_mp4time();

	if (entry->internal_type != GF_ISOM_SAMPLE_ENTRY_VIDEO) return GF_BAD_PARAM;

	GF_CleanApertureBox *clap = (GF_CleanApertureBox *)gf_isom_box_find_child(entry->child_boxes, GF_ISOM_BOX_TYPE_CLAP);
	if (!cleanApertureHeightD || !cleanApertureWidthD || !horizOffD || !vertOffD) {
		if (clap) gf_isom_box_del_parent(&entry->child_boxes, (GF_Box*)clap);
		return GF_OK;
	}
	if (!clap) clap = (GF_CleanApertureBox*)gf_isom_box_new_parent(&entry->child_boxes, GF_ISOM_BOX_TYPE_CLAP);

	clap->cleanApertureWidthN = cleanApertureWidthN;
	clap->cleanApertureWidthD = cleanApertureWidthD;
	clap->cleanApertureHeightN = cleanApertureHeightN;
	clap->cleanApertureHeightD = cleanApertureHeightD;
	clap->horizOffN = horizOffN;
	clap->horizOffD = horizOffD;
	clap->vertOffN = vertOffN;
	clap->vertOffD = vertOffD;
	return GF_OK;
}

#include <gpac/maths.h>
GF_Err gf_isom_update_aperture_info(GF_ISOFile *movie, u32 trackNumber, Bool remove)
{
	GF_Err e;
	GF_Box *box, *enof, *prof, *clef;
	GF_TrackBox *trak;
	GF_VisualSampleEntryBox *ventry;
	GF_PixelAspectRatioBox *pasp;
	GF_CleanApertureBox *clap;
	u32 j, hspacing, vspacing, clap_width_num, clap_width_den, clap_height_num, clap_height_den, high, low;
	Double width, height;

	e = CanAccessMovie(movie, GF_ISOM_OPEN_WRITE);
	if (e) return e;

	trak = gf_isom_get_track_from_file(movie, trackNumber);
	if (!trak) return GF_BAD_PARAM;

	if (remove) {
		if (trak->Aperture) {
			gf_isom_box_del(trak->Aperture);
			trak->Aperture = NULL;
		}
		return GF_OK;
	}
	enof = prof = clef = NULL;
	if (!trak->Aperture) {
		trak->Aperture = gf_isom_box_new_parent(&trak->child_boxes, GF_QT_BOX_TYPE_TAPT);
		if (!trak->Aperture) return GF_OUT_OF_MEM;
	}
	if (!trak->Aperture->child_boxes) {
		trak->Aperture->child_boxes = gf_list_new();
		if (!trak->Aperture->child_boxes)
			return GF_OUT_OF_MEM;
	}

	j=0;
	while ( (box = gf_list_enum(trak->Aperture->child_boxes, &j))) {
		switch (box->type) {
		case GF_QT_BOX_TYPE_CLEF: clef = box; break;
		case GF_QT_BOX_TYPE_PROF: prof = box; break;
		case GF_QT_BOX_TYPE_ENOF: enof = box; break;
		}
	}
	if (!clef) {
		clef = gf_isom_box_new(GF_QT_BOX_TYPE_CLEF);
		if (!clef) return GF_OUT_OF_MEM;
		gf_list_add(trak->Aperture->child_boxes, clef);
	}
	if (!enof) {
		enof = gf_isom_box_new(GF_QT_BOX_TYPE_ENOF);
		if (!enof) return GF_OUT_OF_MEM;
		gf_list_add(trak->Aperture->child_boxes, enof);
	}
	if (!prof) {
		prof = gf_isom_box_new(GF_QT_BOX_TYPE_PROF);
		if (!prof) return GF_OUT_OF_MEM;
		gf_list_add(trak->Aperture->child_boxes, prof);
	}

	ventry = (GF_VisualSampleEntryBox *)gf_list_get(trak->Media->information->sampleTable->SampleDescription->child_boxes, 0);
	//no support for generic sample entries (eg, no MPEG4 descriptor)
	if (ventry == NULL) return GF_BAD_PARAM;
	if (!movie->keep_utc)
		trak->Media->mediaHeader->modificationTime = gf_isom_get_mp4time();

	if (ventry->internal_type != GF_ISOM_SAMPLE_ENTRY_VIDEO) return GF_BAD_PARAM;

	pasp = (GF_PixelAspectRatioBox *) gf_isom_box_find_child(ventry->child_boxes, GF_ISOM_BOX_TYPE_PASP);
	hspacing = vspacing = 0;
	if (pasp) {
		hspacing = pasp->hSpacing;
		vspacing = pasp->vSpacing;
	}
	clap_width_num = ventry->Width;
	clap_width_den = 1;
	clap_height_num = ventry->Height;
	clap_height_den = 1;
	clap = (GF_CleanApertureBox *) gf_isom_box_find_child(ventry->child_boxes, GF_ISOM_BOX_TYPE_CLAP);
	if (clap) {
		clap_width_num = clap->cleanApertureWidthN;
		clap_width_den = clap->cleanApertureWidthD;
		clap_height_num = clap->cleanApertureHeightN;
		clap_height_den = clap->cleanApertureHeightD;
	}
	//enof: encoded pixels in 16.16
	((GF_ApertureBox *)enof)->width = (ventry->Width)<<16;
	((GF_ApertureBox *)enof)->height = (ventry->Height)<<16;

	//prof: encoded pixels + pasp in 16.16
	width = (Float) (ventry->Width * hspacing);
	width /= vspacing;
<<<<<<< HEAD
	high = (u32) floor((Float)width);
	low = (u32) ( 0xFFFF * (width - (Double)high) );
=======
	high = (u32)floor(width);
	low = (u32)(0xFFFF * (width - (Double)high));
>>>>>>> 0f92d1b3
	((GF_ApertureBox *)prof)->width = (high)<<16 | low;
	((GF_ApertureBox *)prof)->height = (ventry->Height)<<16;

	//clef: encoded pixels + pasp + clap in 16.16
	width = (Double) (clap_width_num * hspacing);
	width /= clap_width_den * vspacing;
	height = (Float) clap_height_num;
	height /= clap_height_den;

<<<<<<< HEAD
	high = (u32) floor((Float)width);
	low = (u32) (0xFFFF * (width - (Double)high));
	((GF_ApertureBox *)clef)->width = (high)<<16 | low;
	high = (u32) floor((Float)height);
	low = (u32) (0xFFFF * (height - (Double)high));
=======
	high = (u32)floor(width);
	low = (u32)(0xFFFF * (width - (Double)high));
	((GF_ApertureBox *)clef)->width = (high)<<16 | low;
	high = (u32)floor(height);
	low = (u32)(0xFFFF * (height - (Double)high));
>>>>>>> 0f92d1b3
	((GF_ApertureBox *)clef)->height = (high)<<16 | low;


	return GF_OK;
}

GF_EXPORT
GF_Err gf_isom_set_image_sequence_coding_constraints(GF_ISOFile *movie, u32 trackNumber, u32 StreamDescriptionIndex, Bool remove, Bool all_ref_pics_intra, Bool intra_pred_used, u32 max_ref_per_pic)
{
	GF_Err e;
	GF_TrackBox *trak;
	GF_SampleEntryBox *entry;
	GF_SampleDescriptionBox *stsd;
	e = CanAccessMovie(movie, GF_ISOM_OPEN_WRITE);
	if (e) return e;

	trak = gf_isom_get_track_from_file(movie, trackNumber);
	if (!trak) return GF_BAD_PARAM;

	stsd = trak->Media->information->sampleTable->SampleDescription;
	if (!stsd) return movie->LastError = GF_ISOM_INVALID_FILE;
	if (!StreamDescriptionIndex || StreamDescriptionIndex > gf_list_count(stsd->child_boxes)) {
		return movie->LastError = GF_BAD_PARAM;
	}
	entry = (GF_SampleEntryBox *)gf_list_get(stsd->child_boxes, StreamDescriptionIndex - 1);
	//no support for generic sample entries (eg, no MPEG4 descriptor)
	if (entry == NULL) return GF_BAD_PARAM;
	if (!movie->keep_utc)
		trak->Media->mediaHeader->modificationTime = gf_isom_get_mp4time();

	if (entry->internal_type != GF_ISOM_SAMPLE_ENTRY_VIDEO) return GF_BAD_PARAM;

	GF_CodingConstraintsBox*ccst = (GF_CodingConstraintsBox*) gf_isom_box_find_child(entry->child_boxes, GF_ISOM_BOX_TYPE_CCST);
	if (remove)  {
		if (ccst) gf_isom_box_del_parent(&entry->child_boxes, (GF_Box*)ccst);
		return GF_OK;
	}
	if (!ccst) ccst = (GF_CodingConstraintsBox*)gf_isom_box_new_parent(&entry->child_boxes, GF_ISOM_BOX_TYPE_CCST);
	ccst->all_ref_pics_intra = all_ref_pics_intra;
	ccst->intra_pred_used = intra_pred_used;
	ccst->max_ref_per_pic = max_ref_per_pic;
	return GF_OK;
}

GF_EXPORT
GF_Err gf_isom_set_image_sequence_alpha(GF_ISOFile *movie, u32 trackNumber, u32 StreamDescriptionIndex, Bool remove)
{
	GF_Err e;
	GF_TrackBox *trak;
	GF_SampleEntryBox *entry;
	GF_SampleDescriptionBox *stsd;
	e = CanAccessMovie(movie, GF_ISOM_OPEN_WRITE);
	if (e) return e;

	trak = gf_isom_get_track_from_file(movie, trackNumber);
	if (!trak) return GF_BAD_PARAM;

	stsd = trak->Media->information->sampleTable->SampleDescription;
	if (!stsd) return movie->LastError = GF_ISOM_INVALID_FILE;
	if (!StreamDescriptionIndex || StreamDescriptionIndex > gf_list_count(stsd->child_boxes)) {
		return movie->LastError = GF_BAD_PARAM;
	}
	entry = (GF_SampleEntryBox *)gf_list_get(stsd->child_boxes, StreamDescriptionIndex - 1);
	//no support for generic sample entries (eg, no MPEG4 descriptor)
	if (entry == NULL) return GF_BAD_PARAM;
	if (!movie->keep_utc)
		trak->Media->mediaHeader->modificationTime = gf_isom_get_mp4time();

	if (entry->internal_type != GF_ISOM_SAMPLE_ENTRY_VIDEO) return GF_BAD_PARAM;

	GF_AuxiliaryTypeInfoBox *auxi = (GF_AuxiliaryTypeInfoBox *)gf_isom_box_find_child(entry->child_boxes, GF_ISOM_BOX_TYPE_AUXI);
	if (remove)  {
		if (auxi) gf_isom_box_del_parent(&entry->child_boxes, (GF_Box*)auxi);
		return GF_OK;
	}
	if (!auxi) auxi = (GF_AuxiliaryTypeInfoBox*)gf_isom_box_new_parent(&entry->child_boxes, GF_ISOM_BOX_TYPE_AUXI);
	auxi->aux_track_type = gf_strdup("urn:mpeg:mpegB:cicp:systems:auxiliary:alpha");
	return GF_OK;
}

GF_EXPORT
GF_Err gf_isom_set_audio_info(GF_ISOFile *movie, u32 trackNumber, u32 StreamDescriptionIndex, u32 sampleRate, u32 nbChannels, u8 bitsPerSample, GF_AudioSampleEntryImportMode asemode)
{
	GF_Err e;
	u32 i, was_qtff=0;
	GF_TrackBox *trak;
	GF_SampleEntryBox *entry;
	GF_AudioSampleEntryBox*aud_entry;
	GF_SampleDescriptionBox *stsd;
	GF_Box *wave_box = NULL;
#if 0
	GF_ChannelLayoutInfoBox *chan=NULL;
#endif
	GF_OriginalFormatBox *frma=NULL;
	GF_ChromaInfoBox *enda=NULL;
	GF_ESDBox *esds=NULL;
	GF_Box *terminator=NULL;
	e = CanAccessMovie(movie, GF_ISOM_OPEN_WRITE);
	if (e) return e;

	trak = gf_isom_get_track_from_file(movie, trackNumber);
	if (!trak) return GF_BAD_PARAM;

	stsd = trak->Media->information->sampleTable->SampleDescription;
	if (!stsd) {
		return movie->LastError = GF_ISOM_INVALID_FILE;
	}
	if (!StreamDescriptionIndex || StreamDescriptionIndex > gf_list_count(stsd->child_boxes)) {
		return movie->LastError = GF_BAD_PARAM;
	}
	entry = (GF_SampleEntryBox *)gf_list_get(stsd->child_boxes, StreamDescriptionIndex - 1);
	//no support for generic sample entries (eg, no MPEG4 descriptor)
	if (entry == NULL) return GF_BAD_PARAM;
	if (!movie->keep_utc)
		trak->Media->mediaHeader->modificationTime = gf_isom_get_mp4time();

	if (entry->internal_type != GF_ISOM_SAMPLE_ENTRY_AUDIO) return GF_BAD_PARAM;
	aud_entry = (GF_AudioSampleEntryBox*) entry;
	aud_entry->samplerate_hi = sampleRate;
	aud_entry->samplerate_lo = 0;
	aud_entry->bitspersample = bitsPerSample;

	switch (asemode) {
	case GF_IMPORT_AUDIO_SAMPLE_ENTRY_v0_2:
		stsd->version = 0;
		aud_entry->version = 0;
		aud_entry->is_qtff = 0;
		aud_entry->channel_count = 2;
		break;
	case GF_IMPORT_AUDIO_SAMPLE_ENTRY_NOT_SET:
	case GF_IMPORT_AUDIO_SAMPLE_ENTRY_v0_BS:
		stsd->version = 0;
		aud_entry->version = 0;
		aud_entry->is_qtff = 0;
		aud_entry->channel_count = nbChannels;
		break;
	case GF_IMPORT_AUDIO_SAMPLE_ENTRY_v1_MPEG:
		stsd->version = 1;
		aud_entry->version = 1;
		aud_entry->is_qtff = 0;
		aud_entry->channel_count = nbChannels;
		break;
	case GF_IMPORT_AUDIO_SAMPLE_ENTRY_v1_QTFF:
		stsd->version = 0;
		aud_entry->version = 1;
		aud_entry->channel_count = nbChannels;
		was_qtff = aud_entry->is_qtff;
		aud_entry->is_qtff = 1;
		break;
	}

	aud_entry->compression_id = 0;

	//check for wave+children and chan for QTFF or remove them for isobmff
	for (i=0; i<gf_list_count(aud_entry->child_boxes); i++) {
		GF_Box *b = gf_list_get(aud_entry->child_boxes, i);
		if ((b->type != GF_QT_BOX_TYPE_WAVE) && (b->type != GF_QT_BOX_TYPE_CHAN) ) continue;
		if (asemode==GF_IMPORT_AUDIO_SAMPLE_ENTRY_v1_QTFF) {
			if (b->type == GF_QT_BOX_TYPE_WAVE) wave_box = b;
#if 0
			else chan = (GF_ChannelLayoutInfoBox *)b;
#endif

		} else {
			gf_isom_box_del_parent(&aud_entry->child_boxes, b);
			i--;
		}
	}

	//TODO: insert channelLayout for ISOBMFF
	if (asemode!=GF_IMPORT_AUDIO_SAMPLE_ENTRY_v1_QTFF) return GF_OK;

	if (aud_entry->type==GF_ISOM_BOX_TYPE_MP4A)
		aud_entry->compression_id = -2;
		
	if (!aud_entry->child_boxes) aud_entry->child_boxes = gf_list_new();

	if (!wave_box) {
		wave_box = gf_isom_box_new_parent(&aud_entry->child_boxes, GF_QT_BOX_TYPE_WAVE);
	}
#if 0
	if (!chan) {
		chan = (GF_ChannelLayoutInfoBox *) gf_isom_box_new_parent(&aud_entry->child_boxes, GF_QT_BOX_TYPE_CHAN);
	}
	//TODO, proper channel mapping
	chan->layout_tag = (nbChannels==2) ? 6750210 : 6553601;
#endif

	for (i=0; i<gf_list_count(wave_box->child_boxes); i++) {
		GF_Box *b = gf_list_get(wave_box->child_boxes, i);
		switch (b->type) {
		case GF_QT_BOX_TYPE_ENDA:
			enda = (GF_ChromaInfoBox *)b;
			break;
		case GF_QT_BOX_TYPE_FRMA:
			frma = (GF_OriginalFormatBox *)b;
			break;
		case GF_ISOM_BOX_TYPE_ESDS:
			esds = (GF_ESDBox *)b;
			break;
		case GF_ISOM_BOX_TYPE_UNKNOWN:
			if ( ((GF_UnknownBox*)b)->original_4cc == 0)
				terminator = b;
			break;
		case 0:
			terminator = b;
			break;
		}
	}
	if (!wave_box->child_boxes) wave_box->child_boxes = gf_list_new();

	//do not use new_parent, we do this manually to ensure the order
	aud_entry->is_qtff = was_qtff ? was_qtff : 1;
	if (!frma) {
		frma = (GF_OriginalFormatBox *)gf_isom_box_new(GF_QT_BOX_TYPE_FRMA);
	} else {
		gf_list_del_item(wave_box->child_boxes, frma);
	}
	gf_list_add(wave_box->child_boxes, frma);

	if (esds) gf_list_del_item(wave_box->child_boxes, esds);
	if (!esds && (aud_entry->type==GF_ISOM_BOX_TYPE_MP4A) && ((GF_MPEGAudioSampleEntryBox*)aud_entry)->esd) {
		gf_list_del_item(entry->child_boxes, (GF_Box *) ((GF_MPEGAudioSampleEntryBox*)aud_entry)->esd);
		gf_list_add(wave_box->child_boxes, (GF_Box *) ((GF_MPEGAudioSampleEntryBox*)aud_entry)->esd);
	}

	if (!enda) {
		enda = (GF_ChromaInfoBox *)gf_isom_box_new(GF_QT_BOX_TYPE_ENDA);
	} else {
		gf_list_del_item(wave_box->child_boxes, enda);
	}
	enda->chroma=1;
	gf_list_add(wave_box->child_boxes, enda);

	if (!terminator) {
		terminator = gf_isom_box_new(0);
	} else {
		gf_list_del_item(wave_box->child_boxes, terminator);
	}
	gf_list_add(wave_box->child_boxes, terminator);

	if (aud_entry->type==GF_ISOM_BOX_TYPE_GNRA) {
		frma->data_format = ((GF_GenericAudioSampleEntryBox*) aud_entry)->EntryType;
	} else {
		frma->data_format = aud_entry->type;
	}

	return GF_OK;
}

//set the storage mode of a file (FLAT, STREAMABLE, INTERLEAVED)
GF_EXPORT
GF_Err gf_isom_set_storage_mode(GF_ISOFile *movie, GF_ISOStorageMode storageMode)
{
	GF_Err e;
	e = CanAccessMovie(movie, GF_ISOM_OPEN_WRITE);
	if (e) return e;

	switch (storageMode) {
	case GF_ISOM_STORE_FLAT:
	case GF_ISOM_STORE_STREAMABLE:
	case GF_ISOM_STORE_INTERLEAVED:
	case GF_ISOM_STORE_DRIFT_INTERLEAVED:
	case GF_ISOM_STORE_TIGHT:
	case GF_ISOM_STORE_FASTSTART:
		movie->storageMode = storageMode;
		return GF_OK;
	default:
		return GF_BAD_PARAM;
	}
}


GF_EXPORT
GF_Err gf_isom_enable_compression(GF_ISOFile *file, GF_ISOCompressMode compress_mode, Bool force_compress)
{
	if (!file) return GF_BAD_PARAM;
	file->compress_mode = compress_mode;
	file->force_compress = force_compress;
	return GF_OK;
}

GF_EXPORT
GF_Err gf_isom_force_64bit_chunk_offset(GF_ISOFile *file, Bool set_on)
{
	if (!file) return GF_BAD_PARAM;
	file->force_co64 = set_on;
	return GF_OK;
}


//update or insert a new edit segment in the track time line. Edits are used to modify
//the media normal timing. EditTime and EditDuration are expressed in Movie TimeScale
//If a segment with EditTime already exists, IT IS ERASED
GF_EXPORT
GF_Err gf_isom_set_edit(GF_ISOFile *movie, u32 trackNumber, u64 EditTime, u64 EditDuration, u64 MediaTime, GF_ISOEditType EditMode)
{
	GF_TrackBox *trak;
	GF_EditBox *edts;
	GF_EditListBox *elst;
	GF_EdtsEntry *ent, *newEnt;
	u32 i;
	GF_Err e;
	u64 startTime;

	e = CanAccessMovie(movie, GF_ISOM_OPEN_WRITE);
	if (e) return e;

	trak = gf_isom_get_track_from_file(movie, trackNumber);
	if (!trak) return GF_BAD_PARAM;

	edts = trak->editBox;
	if (! edts) {
		edts = (GF_EditBox *) gf_isom_box_new_parent(&trak->child_boxes, GF_ISOM_BOX_TYPE_EDTS);
		if (!edts) return GF_OUT_OF_MEM;
		trak_on_child_box((GF_Box*)trak, (GF_Box *)edts);
	}
	elst = edts->editList;
	if (!elst) {
		elst = (GF_EditListBox *) gf_isom_box_new_parent(&edts->child_boxes, GF_ISOM_BOX_TYPE_ELST);
		if (!elst) return GF_OUT_OF_MEM;
		edts_on_child_box((GF_Box*)edts, (GF_Box *)elst);
	}

	startTime = 0;
	ent = NULL;
	//get the prev entry to this startTime if any
	i=0;
	while ((ent = (GF_EdtsEntry *)gf_list_enum(elst->entryList, &i))) {
		if ( (startTime <= EditTime) && (startTime + ent->segmentDuration > EditTime) )
			goto found;
		startTime += ent->segmentDuration;
	}

	//not found, add a new entry and adjust the prev one if any
	if (!ent) {
		newEnt = CreateEditEntry(EditDuration, MediaTime, EditMode);
		if (!newEnt) return GF_OUT_OF_MEM;
		gf_list_add(elst->entryList, newEnt);
		return SetTrackDuration(trak);
	}

	startTime -= ent->segmentDuration;

found:

	//if same time, we erase the current one...
	if (startTime == EditTime) {
		ent->segmentDuration = EditDuration;
		switch (EditMode) {
		case GF_ISOM_EDIT_EMPTY:
			ent->mediaRate = 1;
			ent->mediaTime = -1;
			break;
		case GF_ISOM_EDIT_DWELL:
			ent->mediaRate = 0;
			ent->mediaTime = MediaTime;
			break;
		default:
			ent->mediaRate = 1;
			ent->mediaTime = MediaTime;
			break;
		}
		return SetTrackDuration(trak);
	}

	//adjust so that the prev ent leads to EntryTime
	//Note: we don't change the next one as it is unknown to us in
	//a lot of case (the author's changes)
	ent->segmentDuration = EditTime - startTime;
	newEnt = CreateEditEntry(EditDuration, MediaTime, EditMode);
	if (!newEnt) return GF_OUT_OF_MEM;
	//is it the last entry ???
	if (i >= gf_list_count(elst->entryList) - 1) {
		//add the new entry at the end
		gf_list_add(elst->entryList, newEnt);
		return SetTrackDuration(trak);
	} else {
		//insert after the current entry (which is i)
		gf_list_insert(elst->entryList, newEnt, i+1);
		return SetTrackDuration(trak);
	}
}

//remove the edit segments for the whole track
GF_EXPORT
GF_Err gf_isom_remove_edits(GF_ISOFile *movie, u32 trackNumber)
{
	GF_Err e;
	GF_TrackBox *trak;
	trak = gf_isom_get_track_from_file(movie, trackNumber);
	if (!trak) return GF_BAD_PARAM;

	e = CanAccessMovie(movie, GF_ISOM_OPEN_WRITE);
	if (e) return e;

	if (!trak->editBox || !trak->editBox->editList) return GF_OK;

	while (gf_list_count(trak->editBox->editList->entryList)) {
		GF_EdtsEntry *ent = (GF_EdtsEntry*)gf_list_get(trak->editBox->editList->entryList, 0);
		gf_free(ent);
		e = gf_list_rem(trak->editBox->editList->entryList, 0);
		if (e) return e;
	}
	//then delete the GF_EditBox...
	gf_isom_box_del_parent(&trak->child_boxes, (GF_Box *)trak->editBox);
	trak->editBox = NULL;
	return SetTrackDuration(trak);
}


//remove the edit segments for the whole track
GF_EXPORT
GF_Err gf_isom_remove_edit(GF_ISOFile *movie, u32 trackNumber, u32 seg_index)
{
	GF_Err e;
	GF_TrackBox *trak;
	GF_EdtsEntry *ent, *next_ent;
	trak = gf_isom_get_track_from_file(movie, trackNumber);
	if (!trak || !seg_index) return GF_BAD_PARAM;

	e = CanAccessMovie(movie, GF_ISOM_OPEN_WRITE);
	if (e) return e;

	if (!trak->editBox || !trak->editBox->editList) return GF_OK;
	if (gf_list_count(trak->editBox->editList->entryList)<=1) return gf_isom_remove_edits(movie, trackNumber);

	ent = (GF_EdtsEntry*) gf_list_get(trak->editBox->editList->entryList, seg_index-1);
	gf_list_rem(trak->editBox->editList->entryList, seg_index-1);
	next_ent = (GF_EdtsEntry *)gf_list_get(trak->editBox->editList->entryList, seg_index-1);
	if (next_ent) next_ent->segmentDuration += ent->segmentDuration;
	gf_free(ent);
	return SetTrackDuration(trak);
}


GF_EXPORT
GF_Err gf_isom_append_edit(GF_ISOFile *movie, u32 trackNumber, u64 EditDuration, u64 MediaTime, GF_ISOEditType EditMode)
{
	GF_Err e;
	GF_TrackBox *trak;
	GF_EdtsEntry *ent;
	trak = gf_isom_get_track_from_file(movie, trackNumber);
	if (!trak) return GF_BAD_PARAM;
	e = CanAccessMovie(movie, GF_ISOM_OPEN_WRITE);
	if (e) return e;

	if (!trak->editBox) {
		GF_EditBox *edts = (GF_EditBox *) gf_isom_box_new_parent(&trak->child_boxes, GF_ISOM_BOX_TYPE_EDTS);
		if (!edts) return GF_OUT_OF_MEM;
		trak_on_child_box((GF_Box*)trak, (GF_Box *)edts);
	}
	if (!trak->editBox->editList) {
		GF_EditListBox *elst = (GF_EditListBox *) gf_isom_box_new_parent(&trak->editBox->child_boxes, GF_ISOM_BOX_TYPE_ELST);
		if (!elst) return GF_OUT_OF_MEM;
		edts_on_child_box((GF_Box*)trak->editBox, (GF_Box *)elst);
	}
	ent = (GF_EdtsEntry *)gf_malloc(sizeof(GF_EdtsEntry));
	if (!ent) return GF_OUT_OF_MEM;

	ent->segmentDuration = EditDuration;
	switch (EditMode) {
	case GF_ISOM_EDIT_EMPTY:
		ent->mediaRate = 1;
		ent->mediaTime = -1;
		break;
	case GF_ISOM_EDIT_DWELL:
		ent->mediaRate = 0;
		ent->mediaTime = MediaTime;
		break;
	default:
		ent->mediaRate = 1;
		ent->mediaTime = MediaTime;
		break;
	}
	gf_list_add(trak->editBox->editList->entryList, ent);
	return SetTrackDuration(trak);
}

GF_EXPORT
GF_Err gf_isom_modify_edit(GF_ISOFile *movie, u32 trackNumber, u32 seg_index, u64 EditDuration, u64 MediaTime, GF_ISOEditType EditMode)
{
	GF_Err e;
	GF_TrackBox *trak;
	GF_EdtsEntry *ent;
	trak = gf_isom_get_track_from_file(movie, trackNumber);
	if (!trak || !seg_index) return GF_BAD_PARAM;
	e = CanAccessMovie(movie, GF_ISOM_OPEN_WRITE);
	if (e) return e;

	if (!trak->editBox || !trak->editBox->editList) return GF_OK;
	if (gf_list_count(trak->editBox->editList->entryList)<seg_index) return GF_BAD_PARAM;
	ent = (GF_EdtsEntry*) gf_list_get(trak->editBox->editList->entryList, seg_index-1);

	ent->segmentDuration = EditDuration;
	switch (EditMode) {
	case GF_ISOM_EDIT_EMPTY:
		ent->mediaRate = 1;
		ent->mediaTime = -1;
		break;
	case GF_ISOM_EDIT_DWELL:
		ent->mediaRate = 0;
		ent->mediaTime = MediaTime;
		break;
	default:
		ent->mediaRate = 1;
		ent->mediaTime = MediaTime;
		break;
	}
	return SetTrackDuration(trak);
}

//removes the desired track
GF_EXPORT
GF_Err gf_isom_remove_track(GF_ISOFile *movie, u32 trackNumber)
{
	GF_Err e;
	GF_TrackBox *the_trak, *trak;
	GF_TrackReferenceTypeBox *tref;
	u32 i, j, k, descIndex;
	GF_ISOTrackID *newRefs;
	u8 found;
	GF_ISOSample *samp;
	the_trak = gf_isom_get_track_from_file(movie, trackNumber);
	if (!the_trak) return GF_BAD_PARAM;

	e = CanAccessMovie(movie, GF_ISOM_OPEN_WRITE);
	if (e) return e;

	if (movie->moov->iods && movie->moov->iods->descriptor) {
		GF_Descriptor *desc;
		GF_ES_ID_Inc *inc;
		GF_List *ESDs;
		desc = movie->moov->iods->descriptor;
		if (desc->tag == GF_ODF_ISOM_IOD_TAG) {
			ESDs = ((GF_IsomInitialObjectDescriptor *)desc)->ES_ID_IncDescriptors;
		} else if (desc->tag == GF_ODF_ISOM_OD_TAG) {
			ESDs = ((GF_IsomObjectDescriptor *)desc)->ES_ID_IncDescriptors;
		} else {
			return GF_ISOM_INVALID_FILE;
		}

		//remove the track ref from the root OD if any
		i=0;
		while ((inc = (GF_ES_ID_Inc *)gf_list_enum(ESDs, &i))) {
			if (inc->trackID == the_trak->Header->trackID) {
				gf_odf_desc_del((GF_Descriptor *)inc);
				i--;
				gf_list_rem(ESDs, i);
			}
		}
	}

	//remove the track from the movie
	gf_list_del_item(movie->moov->trackList, the_trak);

	//rewrite any OD tracks
	i=0;
	while ((trak = (GF_TrackBox *)gf_list_enum(movie->moov->trackList, &i))) {
		if (trak->Media->handler->handlerType != GF_ISOM_MEDIA_OD) continue;
		//this is an OD track...
		j = gf_isom_get_sample_count(movie, i);
		for (k=0; k < j; k++) {
			//getting the sample will remove the references to the deleted track in the output OD frame
			samp = gf_isom_get_sample(movie, i, k+1, &descIndex);
			if (!samp) break;
			//so let's update with the new OD frame ! If the sample is empty, remove it
			if (!samp->dataLength) {
				e = gf_isom_remove_sample(movie, i, k+1);
				if (e) return e;
			} else {
				e = gf_isom_update_sample(movie, i, k+1, samp, GF_TRUE);
				if (e) return e;
			}
			//and don't forget to delete the sample
			gf_isom_sample_del(&samp);
		}
	}

	//remove the track ref from any "tref" box in all tracks, except the one to delete
	//note that we don't touch scal references, as we don't want to rewrite AVC/HEVC samples ...
	i=0;
	while ((trak = (GF_TrackBox *)gf_list_enum(movie->moov->trackList, &i))) {
		if (trak == the_trak) continue;
		if (! trak->References || ! gf_list_count(trak->References->child_boxes)) continue;

		j=0;
		while ((tref = (GF_TrackReferenceTypeBox *)gf_list_enum(trak->References->child_boxes, &j))) {
			if (tref->reference_type==GF_ISOM_REF_SCAL)
				continue;

			found = 0;
			for (k=0; k<tref->trackIDCount; k++) {
				if (tref->trackIDs[k] == the_trak->Header->trackID) found++;
			}
			if (!found) continue;
			//no more refs, remove this ref_type
			if (found == tref->trackIDCount) {
				gf_isom_box_del_parent(&trak->References->child_boxes, (GF_Box *)tref);
				j--;
			} else {
				newRefs = (GF_ISOTrackID*)gf_malloc(sizeof(GF_ISOTrackID) * (tref->trackIDCount - found));
				found = 0;
				for (k = 0; k < tref->trackIDCount; k++) {
					if (tref->trackIDs[k] != the_trak->Header->trackID) {
						newRefs[k-found] = tref->trackIDs[k];
					} else {
						found++;
					}
				}
				gf_free(tref->trackIDs);
				tref->trackIDs = newRefs;
				tref->trackIDCount -= found;
			}
		}
		//a little opt: remove the ref box if empty...
		if (! gf_list_count(trak->References->child_boxes)) {
			gf_isom_box_del_parent(&trak->child_boxes, (GF_Box *)trak->References);
			trak->References = NULL;
		}
	}

	//delete the track
	gf_isom_box_del_parent(&movie->moov->child_boxes, (GF_Box *)the_trak);

	/*update next track ID*/
	movie->moov->mvhd->nextTrackID = 0;
	i=0;
	while ((trak = (GF_TrackBox *)gf_list_enum(movie->moov->trackList, &i))) {
		if (trak->Header->trackID>movie->moov->mvhd->nextTrackID)
			movie->moov->mvhd->nextTrackID = trak->Header->trackID;
	}

	if (!gf_list_count(movie->moov->trackList)) {
		gf_list_del_item(movie->TopBoxes, movie->moov);
		gf_isom_box_del((GF_Box *)movie->moov);
		movie->moov = NULL;
	}
	return GF_OK;
}


GF_EXPORT
GF_Err gf_isom_set_copyright(GF_ISOFile *movie, const char *threeCharCode, char *notice)
{
	GF_Err e;
	GF_CopyrightBox *ptr;
	GF_UserDataMap *map;
	u32 count, i;

	e = CanAccessMovie(movie, GF_ISOM_OPEN_WRITE);
	if (e) return e;

	if (!notice || !threeCharCode) return GF_BAD_PARAM;

	gf_isom_insert_moov(movie);

	if (!movie->moov->udta) {
		e = moov_on_child_box((GF_Box*)movie->moov, gf_isom_box_new_parent(&movie->moov->child_boxes, GF_ISOM_BOX_TYPE_UDTA));
		if (e) return e;
	}
	map = udta_getEntry(movie->moov->udta, GF_ISOM_BOX_TYPE_CPRT, NULL);

	if (map) {
		//try to find one in our language...
		count = gf_list_count(map->boxes);
		for (i=0; i<count; i++) {
			ptr = (GF_CopyrightBox*)gf_list_get(map->boxes, i);
			if (!strcmp(threeCharCode, (const char *) ptr->packedLanguageCode)) {
				gf_free(ptr->notice);
				ptr->notice = (char*)gf_malloc(sizeof(char) * (strlen(notice) + 1));
				strcpy(ptr->notice, notice);
				return GF_OK;
			}
		}
	}
	//nope, create one
	ptr = (GF_CopyrightBox *)gf_isom_box_new(GF_ISOM_BOX_TYPE_CPRT);

	memcpy(ptr->packedLanguageCode, threeCharCode, 4);
	ptr->notice = (char*)gf_malloc(sizeof(char) * (strlen(notice)+1));
	strcpy(ptr->notice, notice);
	return udta_on_child_box((GF_Box *)movie->moov->udta, (GF_Box *) ptr);
}

GF_EXPORT
GF_Err gf_isom_add_track_kind(GF_ISOFile *movie, u32 trackNumber, const char *schemeURI, const char *value)
{
	GF_Err e;
	GF_KindBox *ptr;
	GF_UserDataBox *udta;
	GF_UserDataMap *map;
	u32 i, count;

	e = CanAccessMovie(movie, GF_ISOM_OPEN_WRITE);
	if (e) return e;

	gf_isom_insert_moov(movie);

	if (trackNumber) {
		GF_TrackBox *trak = gf_isom_get_track_from_file(movie, trackNumber);
		if (!trak) return GF_BAD_PARAM;
		if (!trak->udta) {
			e = trak_on_child_box((GF_Box*)trak, gf_isom_box_new_parent(&trak->child_boxes, GF_ISOM_BOX_TYPE_UDTA));
			if (e) return e;
		}
		udta = trak->udta;
	} else {
		return GF_BAD_PARAM;
	}

	map = udta_getEntry(udta, GF_ISOM_BOX_TYPE_KIND, NULL);
	if (map) {
		count = gf_list_count(map->boxes);
		for (i=0; i<count; i++) {
			GF_Box *b = (GF_Box *)gf_list_get(map->boxes, i);
			if (b->type == GF_ISOM_BOX_TYPE_KIND) {
				GF_KindBox *kb = (GF_KindBox *)b;
				if (!strcmp(kb->schemeURI, schemeURI) &&
				        ((value && kb->value && !strcmp(value, kb->value)) || (!value && !kb->value))) {
					// Already there
					return GF_OK;
				}
			}
		}
	}

	ptr = (GF_KindBox *)gf_isom_box_new(GF_ISOM_BOX_TYPE_KIND);
	if (e) return e;

	ptr->schemeURI = gf_strdup(schemeURI);
	if (value) ptr->value = gf_strdup(value);
	return udta_on_child_box((GF_Box *)udta, (GF_Box *) ptr);
}

GF_EXPORT
GF_Err gf_isom_remove_track_kind(GF_ISOFile *movie, u32 trackNumber, const char *schemeURI, const char *value)
{
	GF_Err e;
	GF_UserDataBox *udta;
	GF_UserDataMap *map;
	u32 i;

	e = CanAccessMovie(movie, GF_ISOM_OPEN_WRITE);
	if (e) return e;
	gf_isom_insert_moov(movie);

	if (trackNumber) {
		GF_TrackBox *trak = gf_isom_get_track_from_file(movie, trackNumber);
		if (!trak) return GF_BAD_PARAM;
		if (!trak->udta) {
			e = trak_on_child_box((GF_Box*)trak, gf_isom_box_new_parent(&trak->child_boxes, GF_ISOM_BOX_TYPE_UDTA));
			if (e) return e;
		}
		udta = trak->udta;
	} else {
		return GF_OK;
	}
	map = udta_getEntry(udta, GF_ISOM_BOX_TYPE_KIND, NULL);
	if (map) {
		for (i=0; i<gf_list_count(map->boxes); i++) {
			GF_Box *b = (GF_Box *)gf_list_get(map->boxes, i);
			if (b->type == GF_ISOM_BOX_TYPE_KIND) {
				GF_KindBox *kb = (GF_KindBox *)b;
				if (!schemeURI ||
				        (!strcmp(kb->schemeURI, schemeURI) &&
				         ((value && kb->value && !strcmp(value, kb->value)) || (!value && !kb->value)))) {
					gf_isom_box_del_parent(&map->boxes, b);
					i--;
				}
			}
		}
	}
	return GF_OK;
}

GF_EXPORT
GF_Err gf_isom_add_chapter(GF_ISOFile *movie, u32 trackNumber, u64 timestamp, char *name)
{
	GF_Err e;
	GF_ChapterListBox *ptr;
	u32 i, count;
	GF_ChapterEntry *ce;
	GF_UserDataBox *udta;
	GF_UserDataMap *map;

	e = CanAccessMovie(movie, GF_ISOM_OPEN_WRITE);
	if (e) return e;

	gf_isom_insert_moov(movie);

	if (trackNumber) {
		GF_TrackBox *trak = gf_isom_get_track_from_file(movie, trackNumber);
		if (!trak) return GF_BAD_PARAM;
		if (!trak->udta) {
			e = trak_on_child_box((GF_Box*)trak, gf_isom_box_new_parent(&trak->child_boxes, GF_ISOM_BOX_TYPE_UDTA));
			if (e) return e;
		}
		udta = trak->udta;
	} else {
		if (!movie->moov->udta) {
			e = moov_on_child_box((GF_Box*)movie->moov, gf_isom_box_new_parent(&movie->moov->child_boxes, GF_ISOM_BOX_TYPE_UDTA));
			if (e) return e;
		}
		udta = movie->moov->udta;
	}

	ptr = NULL;
	map = udta_getEntry(udta, GF_ISOM_BOX_TYPE_CHPL, NULL);
	if (!map) {
		ptr = (GF_ChapterListBox *)gf_isom_box_new(GF_ISOM_BOX_TYPE_CHPL);
		e = udta_on_child_box((GF_Box *)udta, (GF_Box *) ptr);
		if (e) return e;
		map = udta_getEntry(udta, GF_ISOM_BOX_TYPE_CHPL, NULL);
	} else {
		ptr = (GF_ChapterListBox*)gf_list_get(map->boxes, 0);
	}
	if (!map) return GF_OUT_OF_MEM;

	/*this may happen if original MP4 is not properly formatted*/
	if (!ptr) {
		ptr = (GF_ChapterListBox *)gf_isom_box_new(GF_ISOM_BOX_TYPE_CHPL);
		if (!ptr) return GF_OUT_OF_MEM;
		gf_list_add(map->boxes, ptr);
	}

	GF_SAFEALLOC(ce, GF_ChapterEntry);
	if (!ce) return GF_OUT_OF_MEM;

	ce->start_time = timestamp * 10000L;
	ce->name = name ? gf_strdup(name) : NULL;

	/*insert in order*/
	count = gf_list_count(ptr->list);
	for (i=0; i<count; i++) {
		GF_ChapterEntry *ace = (GF_ChapterEntry *)gf_list_get(ptr->list, i);
		if (ace->start_time == ce->start_time) {
			if (ace->name) gf_free(ace->name);
			ace->name = ce->name;
			gf_free(ce);
			return GF_OK;
		}
		if (ace->start_time >= ce->start_time)
			return gf_list_insert(ptr->list, ce, i);
	}
	return gf_list_add(ptr->list, ce);
}

GF_EXPORT
GF_Err gf_isom_remove_chapter(GF_ISOFile *movie, u32 trackNumber, u32 index)
{
	GF_Err e;
	GF_ChapterListBox *ptr;
	GF_ChapterEntry *ce;
	GF_UserDataBox *udta;
	GF_UserDataMap *map;

	e = CanAccessMovie(movie, GF_ISOM_OPEN_WRITE);
	if (e) return e;
	gf_isom_insert_moov(movie);

	if (trackNumber) {
		GF_TrackBox *trak = gf_isom_get_track_from_file(movie, trackNumber);
		if (!trak) return GF_BAD_PARAM;
		if (!trak->udta) return GF_OK;
		udta = trak->udta;
	} else {
		if (!movie->moov->udta) return GF_OK;
		udta = movie->moov->udta;
	}

	map = udta_getEntry(udta, GF_ISOM_BOX_TYPE_CHPL, NULL);
	if (!map) return GF_OK;
	ptr = (GF_ChapterListBox*)gf_list_get(map->boxes, 0);
	if (!ptr) return GF_OK;

	if (index) {
		ce = (GF_ChapterEntry *)gf_list_get(ptr->list, index-1);
		if (!ce) return GF_BAD_PARAM;
		if (ce->name) gf_free(ce->name);
		gf_free(ce);
		gf_list_rem(ptr->list, index-1);
	} else {
		while (gf_list_count(ptr->list)) {
			ce = (GF_ChapterEntry *)gf_list_get(ptr->list, 0);
			if (ce->name) gf_free(ce->name);
			gf_free(ce);
			gf_list_rem(ptr->list, 0);
		}
	}
	if (!gf_list_count(ptr->list)) {
		gf_list_del_item(udta->recordList, map);
		gf_isom_box_array_del(map->boxes);
		gf_free(map);
	}
	return GF_OK;
}

#if 0 //unused
GF_Err gf_isom_remove_copyright(GF_ISOFile *movie, u32 index)
{
	GF_Err e;
	GF_CopyrightBox *ptr;
	GF_UserDataMap *map;
	u32 count;

	e = CanAccessMovie(movie, GF_ISOM_OPEN_WRITE);
	if (e) return e;
	gf_isom_insert_moov(movie);

	if (!index) return GF_BAD_PARAM;
	if (!movie->moov->udta) return GF_OK;

	map = udta_getEntry(movie->moov->udta, GF_ISOM_BOX_TYPE_CPRT, NULL);
	if (!map) return GF_OK;

	count = gf_list_count(map->boxes);
	if (index>count) return GF_BAD_PARAM;

	ptr = (GF_CopyrightBox*)gf_list_get(map->boxes, index-1);
	if (ptr) {
		gf_list_rem(map->boxes, index-1);
		if (ptr->notice) gf_free(ptr->notice);
		gf_free(ptr);
	}
	/*last copyright, remove*/
	if (!gf_list_count(map->boxes)) {
		gf_list_del_item(movie->moov->udta->recordList, map);
		gf_list_del(map->boxes);
		gf_free(map);
	}
	return GF_OK;
}

GF_Err gf_isom_set_watermark(GF_ISOFile *movie, bin128 UUID, u8* data, u32 length)
{
	GF_Err e;
	GF_UnknownUUIDBox *ptr;
	GF_UserDataMap *map;

	e = CanAccessMovie(movie, GF_ISOM_OPEN_WRITE);
	if (e) return e;

	gf_isom_insert_moov(movie);
	if (!movie->moov->udta) {
		e = moov_on_child_box((GF_Box*)movie->moov, gf_isom_box_new_parent(&movie->moov->child_boxes, GF_ISOM_BOX_TYPE_UDTA));
		if (e) return e;
	}

	map = udta_getEntry(movie->moov->udta, GF_ISOM_BOX_TYPE_UUID, (bin128 *) & UUID);
	if (map) {
		ptr = (GF_UnknownUUIDBox *)gf_list_get(map->boxes, 0);
		if (ptr) {
			gf_free(ptr->data);
			ptr->data = (char*)gf_malloc(length);
			memcpy(ptr->data, data, length);
			ptr->dataSize = length;
			return GF_OK;
		}
	}
	//nope, create one
	ptr = (GF_UnknownUUIDBox *)gf_isom_box_new(GF_ISOM_BOX_TYPE_UUID);
	memcpy(ptr->uuid, UUID, 16);
	ptr->data = (char*)gf_malloc(length);
	memcpy(ptr->data, data, length);
	ptr->dataSize = length;
	return udta_on_child_box((GF_Box *)movie->moov->udta, (GF_Box *) ptr);
}
#endif

//set the interleaving time of media data (INTERLEAVED mode only)
//InterleaveTime is in MovieTimeScale
GF_EXPORT
GF_Err gf_isom_set_interleave_time(GF_ISOFile *movie, u32 InterleaveTime)
{
	GF_Err e;
	e = CanAccessMovie(movie, GF_ISOM_OPEN_WRITE);
	if (e) return e;

	if (!InterleaveTime || !movie->moov) return GF_OK;
	movie->interleavingTime = InterleaveTime;
	return GF_OK;
}



//use a compact track version for sample size. This is not usually recommended
//except for speech codecs where the track has a lot of small samples
//compaction is done automatically while writing based on the track's sample sizes
GF_EXPORT
GF_Err gf_isom_use_compact_size(GF_ISOFile *movie, u32 trackNumber, Bool CompactionOn)
{
	GF_TrackBox *trak;
	u32 i, size;
	GF_SampleSizeBox *stsz;
	GF_Err e;

	e = CanAccessMovie(movie, GF_ISOM_OPEN_WRITE);
	if (e) return e;

	trak = gf_isom_get_track_from_file(movie, trackNumber);
	if (!trak) return GF_BAD_PARAM;

	if (!trak->Media || !trak->Media->information
	        || !trak->Media->information->sampleTable || !trak->Media->information->sampleTable->SampleSize)
		return GF_ISOM_INVALID_FILE;

	stsz = trak->Media->information->sampleTable->SampleSize;

	//switch to regular table
	if (!CompactionOn) {
		if (stsz->type == GF_ISOM_BOX_TYPE_STSZ) return GF_OK;
		stsz->type = GF_ISOM_BOX_TYPE_STSZ;
		//invalidate the sampleSize and recompute it
		stsz->sampleSize = 0;
		if (!stsz->sampleCount) return GF_OK;
		//if the table is empty we can only assume the track is empty (no size indication)
		if (!stsz->sizes) return GF_OK;
		size = stsz->sizes[0];
		//check whether the sizes are all the same or not
		for (i=1; i<stsz->sampleCount; i++) {
			if (size != stsz->sizes[i]) {
				size = 0;
				break;
			}
		}
		if (size) {
			gf_free(stsz->sizes);
			stsz->sizes = NULL;
			stsz->sampleSize = size;
		}
		return GF_OK;
	}

	//switch to compact table
	if (stsz->type == GF_ISOM_BOX_TYPE_STZ2) return GF_OK;
	//fill the table. Although it seems weird , this is needed in case of edition
	//after the function is called. NOte however than we force regular table
	//at write time if all samples are of same size
	if (stsz->sampleSize) {
		//this is a weird table indeed ;)
		if (stsz->sizes) gf_free(stsz->sizes);
		stsz->sizes = (u32*) gf_malloc(sizeof(u32)*stsz->sampleCount);
		memset(stsz->sizes, stsz->sampleSize, sizeof(u32));
	}
	//set the SampleSize to 0 while the file is open
	stsz->sampleSize = 0;
	stsz->type = GF_ISOM_BOX_TYPE_STZ2;
	return GF_OK;
}


GF_EXPORT
GF_Err gf_isom_set_brand_info(GF_ISOFile *movie, u32 MajorBrand, u32 MinorVersion)
{
	u32 i, *p;

	if (!MajorBrand) return GF_BAD_PARAM;

#ifndef GPAC_DISABLE_ISOM_FRAGMENTS
	if (! (movie->FragmentsFlags & GF_ISOM_FRAG_WRITE_READY)) {
		GF_Err e = CanAccessMovie(movie, GF_ISOM_OPEN_WRITE);
		if (e) return e;

		e = CheckNoData(movie);
		if (e) return e;
	}
#endif

	if (!movie->brand) {
		movie->brand = (GF_FileTypeBox *) gf_isom_box_new(GF_ISOM_BOX_TYPE_FTYP);
		gf_list_add(movie->TopBoxes, movie->brand);
	}

	movie->brand->majorBrand = MajorBrand;
	movie->brand->minorVersion = MinorVersion;

	if (!movie->brand->altBrand) {
		movie->brand->altBrand = (u32*)gf_malloc(sizeof(u32));
		movie->brand->altBrand[0] = MajorBrand;
		movie->brand->altCount = 1;
		return GF_OK;
	}

	//if brand already present don't change anything
	for (i=0; i<movie->brand->altCount; i++) {
		if (movie->brand->altBrand[i] == MajorBrand) return GF_OK;
	}
	p = (u32*)gf_malloc(sizeof(u32)*(movie->brand->altCount + 1));
	if (!p) return GF_OUT_OF_MEM;
	memcpy(p, movie->brand->altBrand, sizeof(u32)*movie->brand->altCount);
	p[movie->brand->altCount] = MajorBrand;
	movie->brand->altCount += 1;
	gf_free(movie->brand->altBrand);
	movie->brand->altBrand = p;
	return GF_OK;
}


GF_EXPORT
GF_Err gf_isom_modify_alternate_brand(GF_ISOFile *movie, u32 Brand, Bool AddIt)
{
	u32 i, k, *p;

	if (!Brand) return GF_BAD_PARAM;

#ifndef GPAC_DISABLE_ISOM_FRAGMENTS
	if (! (movie->FragmentsFlags & GF_ISOM_FRAG_WRITE_READY)) {
		GF_Err e = CanAccessMovie(movie, GF_ISOM_OPEN_WRITE);
		if (e) return e;

		e = CheckNoData(movie);
		if (e) return e;
	}
#endif

	if (!movie->brand && AddIt) {
		movie->brand = (GF_FileTypeBox *) gf_isom_box_new(GF_ISOM_BOX_TYPE_FTYP);
		if (!movie->brand) return GF_OUT_OF_MEM;
		gf_list_add(movie->TopBoxes, movie->brand);
	}
	if (!AddIt && !movie->brand) return GF_OK;

	//do not mofify major one
	if (!AddIt && movie->brand->majorBrand == Brand) return GF_OK;

	if (!AddIt && movie->brand->altCount == 1) {
		//fixes it in case
		movie->brand->altBrand[0] = movie->brand->majorBrand;
		return GF_OK;
	}
	//check for the brand
	for (i=0; i<movie->brand->altCount; i++) {
		if (movie->brand->altBrand[i] == Brand) goto found;
	}
	//Not found
	if (!AddIt) return GF_OK;
	//add it
	p = (u32*)gf_malloc(sizeof(u32)*(movie->brand->altCount + 1));
	if (!p) return GF_OUT_OF_MEM;
	memcpy(p, movie->brand->altBrand, sizeof(u32)*movie->brand->altCount);
	p[movie->brand->altCount] = Brand;
	movie->brand->altCount += 1;
	gf_free(movie->brand->altBrand);
	movie->brand->altBrand = p;
	return GF_OK;

found:

	//found
	if (AddIt) return GF_OK;
	assert(movie->brand->altCount>1);

	//remove it
	p = (u32*)gf_malloc(sizeof(u32)*(movie->brand->altCount - 1));
	if (!p) return GF_OUT_OF_MEM;
	k = 0;
	for (i=0; i<movie->brand->altCount; i++) {
		if (movie->brand->altBrand[i] == Brand) continue;
		else {
			p[k] = movie->brand->altBrand[i];
			k++;
		}
	}
	movie->brand->altCount -= 1;
	gf_free(movie->brand->altBrand);
	movie->brand->altBrand = p;
	return GF_OK;
}


GF_EXPORT
GF_Err gf_isom_reset_alt_brands(GF_ISOFile *movie)
{
	u32 *p;

#ifndef GPAC_DISABLE_ISOM_FRAGMENTS
	if (! (movie->FragmentsFlags & GF_ISOM_FRAG_WRITE_READY)) {
		GF_Err e = CanAccessMovie(movie, GF_ISOM_OPEN_WRITE);
		if (e) return e;

		e = CheckNoData(movie);
		if (e) return e;
	}
#endif

	if (!movie->brand) {
		movie->brand = (GF_FileTypeBox *) gf_isom_box_new(GF_ISOM_BOX_TYPE_FTYP);
		gf_list_add(movie->TopBoxes, movie->brand);
	}
	p = (u32*)gf_malloc(sizeof(u32));
	if (!p) return GF_OUT_OF_MEM;
	p[0] = movie->brand->majorBrand;
	movie->brand->altCount = 1;
	gf_free(movie->brand->altBrand);
	movie->brand->altBrand = p;
	return GF_OK;
}

#if 0 //unused
GF_Err gf_isom_set_sample_padding_bits(GF_ISOFile *movie, u32 trackNumber, u32 sampleNumber, u8 NbBits)
{
	GF_TrackBox *trak;
	GF_Err e;

	e = CanAccessMovie(movie, GF_ISOM_OPEN_WRITE);
	if (e) return e;

	trak = gf_isom_get_track_from_file(movie, trackNumber);
	if (!trak || NbBits > 7) return GF_BAD_PARAM;

	//set Padding info
	return stbl_SetPaddingBits(trak->Media->information->sampleTable, sampleNumber, NbBits);
}
#endif

GF_EXPORT
GF_Err gf_isom_remove_user_data_item(GF_ISOFile *movie, u32 trackNumber, u32 UserDataType, bin128 UUID, u32 UserDataIndex)
{
	GF_UserDataMap *map;
	GF_Box *a;
	u32 i;
	bin128 t;
	GF_Err e;
	GF_TrackBox *trak;
	GF_UserDataBox *udta;

	e = CanAccessMovie(movie, GF_ISOM_OPEN_WRITE);
	if (e) return e;

	if (UserDataType == GF_ISOM_BOX_TYPE_UUID) UserDataType = 0;
	memset(t, 1, 16);

	if (trackNumber) {
		trak = gf_isom_get_track_from_file(movie, trackNumber);
		if (!trak) return GF_BAD_PARAM;
		udta = trak->udta;
	} else {
		udta = movie->moov->udta;
	}
	if (!udta) return GF_BAD_PARAM;
	if (!UserDataIndex) return GF_BAD_PARAM;

	i=0;
	while ((map = (GF_UserDataMap*)gf_list_enum(udta->recordList, &i))) {
		if ((map->boxType == GF_ISOM_BOX_TYPE_UUID)  && !memcmp(map->uuid, UUID, 16)) goto found;
		else if (map->boxType == UserDataType) goto found;
	}
	//not found
	return GF_OK;

found:

	if (UserDataIndex > gf_list_count(map->boxes) ) return GF_BAD_PARAM;
	//delete the box
	a = (GF_Box*)gf_list_get(map->boxes, UserDataIndex-1);
	gf_isom_box_del_parent(&map->boxes, a);

	//remove the map if empty
	if (!gf_list_count(map->boxes)) {
		gf_list_rem(udta->recordList, i-1);
		gf_isom_box_array_del(map->boxes);
		gf_free(map);
	}
	//but we keep the UDTA no matter what
	return GF_OK;
}

GF_EXPORT
GF_Err gf_isom_remove_user_data(GF_ISOFile *movie, u32 trackNumber, u32 UserDataType, bin128 UUID)
{
	GF_UserDataMap *map;
	u32 i;
	GF_Err e;
	bin128 t;
	GF_TrackBox *trak;
	GF_UserDataBox *udta;

	e = CanAccessMovie(movie, GF_ISOM_OPEN_WRITE);
	if (e) return e;

	if (UserDataType == GF_ISOM_BOX_TYPE_UUID) UserDataType = 0;
	memset(t, 1, 16);

	if (trackNumber) {
		trak = gf_isom_get_track_from_file(movie, trackNumber);
		if (!trak) return GF_BAD_PARAM;
		udta = trak->udta;
	} else {
		udta = movie->moov->udta;
	}
	if (!udta) return GF_BAD_PARAM;

	i=0;
	while ((map = (GF_UserDataMap*)gf_list_enum(udta->recordList, &i))) {
		if ((map->boxType == GF_ISOM_BOX_TYPE_UUID)  && !memcmp(map->uuid, UUID, 16)) goto found;
		else if (map->boxType == UserDataType) goto found;
	}
	//not found
	return GF_OK;

found:

	gf_list_rem(udta->recordList, i-1);
	gf_isom_box_array_del(map->boxes);
	gf_free(map);

	//but we keep the UDTA no matter what
	return GF_OK;
}

GF_EXPORT
GF_Err gf_isom_add_user_data(GF_ISOFile *movie, u32 trackNumber, u32 UserDataType, bin128 UUID, u8 *data, u32 DataLength)
{
	GF_Err e;
	GF_TrackBox *trak;
	GF_UserDataBox *udta;

	e = CanAccessMovie(movie, GF_ISOM_OPEN_WRITE);
	if (e) return e;

	if (UserDataType == GF_ISOM_BOX_TYPE_UUID) UserDataType = 0;

	if (trackNumber) {
		trak = gf_isom_get_track_from_file(movie, trackNumber);
		if (!trak) return GF_BAD_PARAM;
		if (!trak->udta) trak_on_child_box((GF_Box*)trak, gf_isom_box_new_parent(&trak->child_boxes, GF_ISOM_BOX_TYPE_UDTA));
		udta = trak->udta;
	} else {
		if (!movie->moov->udta) moov_on_child_box((GF_Box*)movie->moov, gf_isom_box_new_parent(&movie->moov->child_boxes, GF_ISOM_BOX_TYPE_UDTA));
		udta = movie->moov->udta;
	}
	if (!udta) return GF_OUT_OF_MEM;

	//create a default box
	if (UserDataType) {
		GF_UnknownBox *a = (GF_UnknownBox *) gf_isom_box_new(GF_ISOM_BOX_TYPE_UNKNOWN);
		a->original_4cc = UserDataType;
		if (DataLength) {
			a->data = (char*)gf_malloc(sizeof(char)*DataLength);
			memcpy(a->data, data, DataLength);
			a->dataSize = DataLength;
		}
		return udta_on_child_box((GF_Box *)udta, (GF_Box *) a);
	} else {
		GF_UnknownUUIDBox *a = (GF_UnknownUUIDBox *) gf_isom_box_new(GF_ISOM_BOX_TYPE_UUID);
		memcpy(a->uuid, UUID, 16);
		if (DataLength) {
			a->data = (char*)gf_malloc(sizeof(char)*DataLength);
			memcpy(a->data, data, DataLength);
			a->dataSize = DataLength;
		}
		return udta_on_child_box((GF_Box *)udta, (GF_Box *) a);
	}
	return GF_OK;
}

GF_EXPORT
GF_Err gf_isom_add_user_data_boxes(GF_ISOFile *movie, u32 trackNumber, u8 *data, u32 DataLength)
{
	GF_Err e;
	GF_TrackBox *trak;
	GF_UserDataBox *udta;
	GF_BitStream *bs;

	e = CanAccessMovie(movie, GF_ISOM_OPEN_WRITE);
	if (e) return e;

	if (trackNumber) {
		trak = gf_isom_get_track_from_file(movie, trackNumber);
		if (!trak) return GF_BAD_PARAM;
		if (!trak->udta) trak_on_child_box((GF_Box*)trak, gf_isom_box_new_parent(&trak->child_boxes, GF_ISOM_BOX_TYPE_UDTA));
		udta = trak->udta;
	} else {
		if (!movie->moov) return GF_BAD_PARAM;
		if (!movie->moov->udta) moov_on_child_box((GF_Box*)movie->moov, gf_isom_box_new_parent(&movie->moov->child_boxes, GF_ISOM_BOX_TYPE_UDTA));
		udta = movie->moov->udta;
	}
	if (!udta) return GF_OUT_OF_MEM;

	bs = gf_bs_new(data, DataLength, GF_BITSTREAM_READ);
	while (gf_bs_available(bs)) {
		GF_Box *a;
		e = gf_isom_box_parse(&a, bs);
		if (e) break;
		e = udta_on_child_box((GF_Box *)udta, a);
		if (e) break;
	}
	gf_bs_del(bs);
	return e;
}

GF_EXPORT
GF_Err gf_isom_clone_pl_indications(GF_ISOFile *orig, GF_ISOFile *dest)
{
	GF_IsomInitialObjectDescriptor *iod_d;
	if (!orig || !dest) return GF_BAD_PARAM;
	if (!orig->moov->iods || !orig->moov->iods->descriptor) return GF_OK;
	if (orig->moov->iods->descriptor->tag != GF_ODF_ISOM_IOD_TAG) return GF_OK;

	AddMovieIOD(dest->moov, 1);
	gf_odf_desc_del((GF_Descriptor *)dest->moov->iods->descriptor);
	gf_odf_desc_copy((GF_Descriptor *)orig->moov->iods->descriptor, (GF_Descriptor **)&dest->moov->iods->descriptor);
	iod_d = (GF_IsomInitialObjectDescriptor *) dest->moov->iods->descriptor;
	while (gf_list_count(iod_d->ES_ID_IncDescriptors)) {
		GF_Descriptor *d = (GF_Descriptor *)gf_list_get(iod_d->ES_ID_IncDescriptors, 0);
		gf_list_rem(iod_d->ES_ID_IncDescriptors, 0);
		gf_odf_desc_del(d);
	}
	while (gf_list_count(iod_d->ES_ID_RefDescriptors)) {
		GF_Descriptor *d = (GF_Descriptor *)gf_list_get(iod_d->ES_ID_RefDescriptors, 0);
		gf_list_rem(iod_d->ES_ID_RefDescriptors, 0);
		gf_odf_desc_del(d);
	}
	return GF_OK;
}

GF_EXPORT
GF_Err gf_isom_clone_box(GF_Box *src, GF_Box **dst)
{
	GF_Err e;
	u8 *data;
	u32 data_size;
	GF_BitStream *bs;

	if (*dst) {
		gf_isom_box_del(*dst);
		*dst=NULL;
	}
	bs = gf_bs_new(NULL, 0, GF_BITSTREAM_WRITE);
	if (!bs) return GF_OUT_OF_MEM;
	e = gf_isom_box_size( (GF_Box *) src);
	if (!e) e = gf_isom_box_write((GF_Box *) src, bs);
	gf_bs_get_content(bs, &data, &data_size);
	gf_bs_del(bs);
	if (e) return e;
	bs = gf_bs_new(data, data_size, GF_BITSTREAM_READ);
	if (!bs) return GF_OUT_OF_MEM;
	e = gf_isom_box_parse(dst, bs);
	gf_bs_del(bs);
	gf_free(data);
	return e;
}

#if 0 //unused
/*clones the entire movie file to destination. Tracks can be cloned if clone_tracks is set, in which case hint tracks can be
kept if keep_hint_tracks is set
if keep_pssh, all pssh boxes will be kept
fragment information (mvex) is not kept*/
GF_Err gf_isom_clone_movie(GF_ISOFile *orig_file, GF_ISOFile *dest_file, Bool clone_tracks, Bool keep_hint_tracks, Bool keep_pssh)
{
	GF_Err e;
	u32 i;
	GF_Box *box;

	e = CanAccessMovie(dest_file, GF_ISOM_OPEN_WRITE);
	if (e) return e;

	if (orig_file->brand) {
		gf_list_del_item(dest_file->TopBoxes, dest_file->brand);
		gf_isom_box_del((GF_Box *)dest_file->brand);
		dest_file->brand = NULL;
		gf_isom_clone_box((GF_Box *)orig_file->brand, (GF_Box **)&dest_file->brand);
		if (dest_file->brand) gf_list_add(dest_file->TopBoxes, dest_file->brand);
	}

	if (orig_file->meta) {
		gf_list_del_item(dest_file->TopBoxes, dest_file->meta);
		gf_isom_box_del((GF_Box *)dest_file->meta);
		dest_file->meta = NULL;
		/*fixme - check imports*/
		gf_isom_clone_box((GF_Box *)orig_file->meta, (GF_Box **)&dest_file->meta);
		if (dest_file->meta) gf_list_add(dest_file->TopBoxes, dest_file->meta);
	}
	if (orig_file->moov) {
		u32 i, dstTrack;
		GF_Box *iods;
		GF_List *tracks = gf_list_new();
		GF_List *old_tracks = orig_file->moov->trackList;
		orig_file->moov->trackList = tracks;
		iods = (GF_Box*)orig_file->moov->iods;
		orig_file->moov->iods = NULL;
		e = gf_isom_clone_box((GF_Box *)orig_file->moov, (GF_Box **)&dest_file->moov);
		if (e) {
			gf_list_del(tracks);
			orig_file->moov->trackList = old_tracks;
			return e;
		}
		orig_file->moov->trackList = old_tracks;
		gf_list_del(tracks);
		orig_file->moov->iods = (GF_ObjectDescriptorBox*)iods;
		gf_list_add(dest_file->TopBoxes, dest_file->moov);

#ifndef GPAC_DISABLE_ISOM_FRAGMENTS
		if (dest_file->moov->mvex) {
			gf_isom_box_del_parent(&dest_file->moov->child_boxes, (GF_Box *)dest_file->moov->mvex);
			dest_file->moov->mvex = NULL;
		}
#endif

		if (clone_tracks) {
			for (i=0; i<gf_list_count(orig_file->moov->trackList); i++) {
				GF_TrackBox *trak = (GF_TrackBox*)gf_list_get( orig_file->moov->trackList, i);
				if (!trak) continue;
				if (keep_hint_tracks || (trak->Media->handler->handlerType != GF_ISOM_MEDIA_HINT)) {
					e = gf_isom_clone_track(orig_file, i+1, dest_file, 0, &dstTrack);
					if (e) return e;
				}
			}
			if (iods)
				gf_isom_clone_box((GF_Box *)orig_file->moov->iods, (GF_Box **)dest_file->moov->iods);
		} else {
			dest_file->moov->mvhd->nextTrackID = 1;
			gf_isom_clone_pl_indications(orig_file, dest_file);
		}
		dest_file->moov->mov = dest_file;
	}

	if (!keep_pssh) {
		i=0;
		while ((box = (GF_Box*)gf_list_get(dest_file->moov->child_boxes, i++))) {
			if (box->type == GF_ISOM_BOX_TYPE_PSSH) {
				i--;
				gf_isom_box_del_parent(&dest_file->moov->child_boxes, box);
			}
		}
	}

	//duplicate other boxes
	i=0;
	while ((box = (GF_Box*)gf_list_get(orig_file->TopBoxes, i++))) {
		switch(box->type) {
		case GF_ISOM_BOX_TYPE_MOOV:
		case GF_ISOM_BOX_TYPE_META:
		case GF_ISOM_BOX_TYPE_MDAT:
		case GF_ISOM_BOX_TYPE_FTYP:
		case GF_ISOM_BOX_TYPE_PDIN:
#ifndef	GPAC_DISABLE_ISOM_FRAGMENTS
		case GF_ISOM_BOX_TYPE_STYP:
		case GF_ISOM_BOX_TYPE_SIDX:
		case GF_ISOM_BOX_TYPE_SSIX:
		case GF_ISOM_BOX_TYPE_MOOF:
#endif
		case GF_ISOM_BOX_TYPE_JP:
			break;

		case GF_ISOM_BOX_TYPE_PSSH:
			if (!keep_pssh)
				break;

		default:
		{
			GF_Box *box2 = NULL;
			gf_isom_clone_box(box, &box2);
			gf_list_add(dest_file->TopBoxes, box2);
		}
		break;
		}
	}

	return GF_OK;
}
#endif


GF_EXPORT
GF_Err gf_isom_get_raw_user_data(GF_ISOFile *file, u8 **output, u32 *output_size)
{
	GF_BitStream *bs;
	GF_Err e;
	GF_Box *b;
	u32 i;

	*output = NULL;
	*output_size = 0;
	if (!file || !file->moov || (!file->moov->udta && !file->moov->child_boxes)) return GF_OK;
	bs = gf_bs_new(NULL, 0, GF_BITSTREAM_WRITE);

	if (file->moov->udta) {
		e = gf_isom_box_size( (GF_Box *) file->moov->udta);
		if (e) goto exit;
		e = gf_isom_box_write((GF_Box *) file->moov->udta, bs);
		if (e) goto exit;
	}
	e = GF_OK;
	i=0;
	while ((b = gf_list_enum(file->moov->child_boxes, &i))) {
		switch (b->type) {
		case GF_ISOM_BOX_TYPE_TRAK:
		case GF_ISOM_BOX_TYPE_MVHD:
		case GF_ISOM_BOX_TYPE_MVEX:
		case GF_ISOM_BOX_TYPE_IODS:
		case GF_ISOM_BOX_TYPE_META:
			continue;
		}
		e = gf_isom_box_size( (GF_Box *) b);
		if (e) goto exit;
		e = gf_isom_box_write((GF_Box *) b, bs);
		if (e) goto exit;
	}

	gf_bs_get_content(bs, output, output_size);

exit:
	gf_bs_del(bs);
	return e;
}

GF_EXPORT
GF_Err gf_isom_get_track_template(GF_ISOFile *file, u32 track, u8 **output, u32 *output_size)
{
	GF_TrackBox *trak;
	GF_BitStream *bs;
	GF_DataReferenceBox *dref;
	GF_SampleTableBox *stbl, *stbl_temp;
	GF_SampleEncryptionBox *senc;
	u32 i, count;

	*output = NULL;
	*output_size = 0;
	/*get orig sample desc and clone it*/
	trak = gf_isom_get_track_from_file(file, track);
	if (!trak || !trak->Media) return GF_BAD_PARAM;

	//don't serialize dref
	dref = NULL;
	if (trak->Media->information->dataInformation) {
		dref = trak->Media->information->dataInformation->dref;
		trak->Media->information->dataInformation->dref = NULL;
		gf_list_del_item(trak->Media->information->dataInformation->child_boxes, dref);
	}

	//don't serialize stbl but create a temp one
	stbl_temp = (GF_SampleTableBox *) gf_isom_box_new(GF_ISOM_BOX_TYPE_STBL);
	if (!stbl_temp->child_boxes) stbl_temp->child_boxes = gf_list_new();
	stbl = trak->Media->information->sampleTable;
	gf_list_del_item(trak->Media->information->child_boxes, stbl);

	trak->Media->information->sampleTable = stbl_temp;
	gf_list_add(trak->Media->information->child_boxes, stbl_temp);

	/*do not clone sampleDescription table but create an empty one*/
	stbl_temp->SampleDescription = (GF_SampleDescriptionBox *) gf_isom_box_new_parent(&stbl_temp->child_boxes, GF_ISOM_BOX_TYPE_STSD);

	/*clone sampleGroups description tables if any*/
	stbl_temp->sampleGroupsDescription = stbl->sampleGroupsDescription;
	count = gf_list_count(stbl->sampleGroupsDescription);
	for (i=0;i<count; i++) {
		GF_Box *b = gf_list_get(stbl->sampleGroupsDescription, i);
		gf_list_add(stbl_temp->child_boxes, b);
	}
	/*clone CompositionToDecode table, we may remove it later*/
	stbl_temp->CompositionToDecode = stbl->CompositionToDecode;
	gf_list_add(stbl_temp->child_boxes, stbl->CompositionToDecode);


	//don't serialize senc
	senc = trak->sample_encryption;
	if (senc) {
		assert(trak->child_boxes);
		gf_list_del_item(trak->child_boxes, senc);
		trak->sample_encryption = NULL;
	}

	bs = gf_bs_new(NULL, 0, GF_BITSTREAM_WRITE);

	gf_isom_box_size( (GF_Box *) trak);
	gf_isom_box_write((GF_Box *) trak, bs);
	gf_bs_get_content(bs, output, output_size);
	gf_bs_del(bs);

	//restore our pointers
	if (dref) {
		trak->Media->information->dataInformation->dref = dref;
		gf_list_add(trak->Media->information->dataInformation->child_boxes, dref);
	}
	trak->Media->information->sampleTable = stbl;
	gf_list_add(trak->Media->information->child_boxes, stbl);
	gf_list_del_item(trak->Media->information->child_boxes, stbl_temp);
	if (senc) {
		trak->sample_encryption = senc;
		gf_list_add(trak->child_boxes, senc);
	}

	stbl_temp->sampleGroupsDescription = NULL;
	count = gf_list_count(stbl->sampleGroupsDescription);
	for (i=0;i<count; i++) {
		GF_Box *b = gf_list_get(stbl->sampleGroupsDescription, i);
		gf_list_del_item(stbl_temp->child_boxes, b);
	}

	stbl_temp->CompositionToDecode = NULL;
	gf_list_del_item(stbl_temp->child_boxes, stbl->CompositionToDecode);
	gf_isom_box_del((GF_Box *)stbl_temp);
	return GF_OK;

}

GF_EXPORT
GF_Err gf_isom_get_trex_template(GF_ISOFile *file, u32 track, u8 **output, u32 *output_size)
{
	GF_TrackBox *trak;
	GF_BitStream *bs;
	u32 i;
	GF_TrackExtendsBox *trex = NULL;
	GF_TrackExtensionPropertiesBox *trexprop = NULL;

	*output = NULL;
	*output_size = 0;
	/*get orig sample desc and clone it*/
	trak = gf_isom_get_track_from_file(file, track);
	if (!trak || !trak->Media) return GF_BAD_PARAM;
	if (!file->moov->mvex) return GF_NOT_FOUND;
	for (i=0; i<gf_list_count(file->moov->mvex->TrackExList); i++) {
		trex = gf_list_get(file->moov->mvex->TrackExList, i);
		if (trex->trackID == trak->Header->trackID) break;
		trex = NULL;
	}
	if (!trex) return GF_NOT_FOUND;

	for (i=0; i<gf_list_count(file->moov->mvex->TrackExPropList); i++) {
		trexprop = gf_list_get(file->moov->mvex->TrackExPropList, i);
		if (trexprop->trackID== trak->Header->trackID) break;
		trexprop = NULL;
	}
	bs = gf_bs_new(NULL, 0, GF_BITSTREAM_WRITE);
	if (trex) {
		gf_isom_box_size( (GF_Box *) trex);
		gf_isom_box_write((GF_Box *) trex, bs);
	}
	if (trexprop) {
		gf_isom_box_size( (GF_Box *) trexprop);
		gf_isom_box_write((GF_Box *) trexprop, bs);
	}
	gf_bs_get_content(bs, output, output_size);
	gf_bs_del(bs);

	return GF_OK;

}

GF_EXPORT
GF_Err gf_isom_get_stsd_template(GF_ISOFile *file, u32 track, u32 stsd_idx, u8 **output, u32 *output_size)
{
	GF_TrackBox *trak;
	GF_BitStream *bs;
	GF_Box *ent;

	*output = NULL;
	*output_size = 0;
	/*get orig sample desc and clone it*/
	trak = gf_isom_get_track_from_file(file, track);
	if (!trak || !stsd_idx || !trak->Media || !trak->Media->information || !trak->Media->information->sampleTable || !trak->Media->information->sampleTable->SampleDescription) return GF_BAD_PARAM;

	ent = gf_list_get(trak->Media->information->sampleTable->SampleDescription->child_boxes, stsd_idx-1);
	if (!ent) return GF_BAD_PARAM;

	bs = gf_bs_new(NULL, 0, GF_BITSTREAM_WRITE);

	gf_isom_box_size( (GF_Box *) ent);
	gf_isom_box_write((GF_Box *) ent, bs);
	gf_bs_get_content(bs, output, output_size);
	gf_bs_del(bs);
	return GF_OK;

}


GF_EXPORT
GF_Err gf_isom_clone_track(GF_ISOFile *orig_file, u32 orig_track, GF_ISOFile *dest_file, GF_ISOTrackCloneFlags flags, u32 *dest_track)
{
	GF_TrackBox *trak, *new_tk;
	GF_BitStream *bs;
	u8 *data;
	const u8 *buffer;
	u32 data_size;
	Double ts_scale;
	u32 i, count;
	GF_Err e;
	GF_SampleTableBox *stbl, *stbl_temp;
	GF_SampleEncryptionBox *senc;

	e = CanAccessMovie(dest_file, GF_ISOM_OPEN_WRITE);
	if (e) return e;
	gf_isom_insert_moov(dest_file);

	/*get orig sample desc and clone it*/
	trak = gf_isom_get_track_from_file(orig_file, orig_track);
	if (!trak || !trak->Media) return GF_BAD_PARAM;

	stbl = trak->Media->information->sampleTable;
	stbl_temp = (GF_SampleTableBox *) gf_isom_box_new(GF_ISOM_BOX_TYPE_STBL);
	if (!stbl_temp->child_boxes) stbl_temp->child_boxes = gf_list_new();

	trak->Media->information->sampleTable = stbl_temp;
	gf_list_add(trak->Media->information->child_boxes, stbl_temp);
	gf_list_del_item(trak->Media->information->child_boxes, stbl);

	if (!stbl_temp->child_boxes) stbl_temp->child_boxes = gf_list_new();

	/*clone sampleDescription table*/
	stbl_temp->SampleDescription = stbl->SampleDescription;
	gf_list_add(stbl_temp->child_boxes, stbl->SampleDescription);
	/*also clone sampleGroups description tables if any*/
	stbl_temp->sampleGroupsDescription = stbl->sampleGroupsDescription;
	count = gf_list_count(stbl->sampleGroupsDescription);
	for (i=0; i<count; i++) {
		GF_Box *b = gf_list_get(stbl->sampleGroupsDescription, i);
		gf_list_add(stbl_temp->child_boxes, b);
	}
	/*clone CompositionToDecode table, we may remove it later*/
	stbl_temp->CompositionToDecode = stbl->CompositionToDecode;
	gf_list_add(stbl_temp->child_boxes, stbl->CompositionToDecode);

	senc = trak->sample_encryption;
	if (senc) {
		assert(trak->child_boxes);
		gf_list_del_item(trak->child_boxes, senc);
		trak->sample_encryption = NULL;
	}

	bs = gf_bs_new(NULL, 0, GF_BITSTREAM_WRITE);

	gf_isom_box_size( (GF_Box *) trak);
	gf_isom_box_write((GF_Box *) trak, bs);
	gf_bs_get_content(bs, &data, &data_size);
	gf_bs_del(bs);
	bs = gf_bs_new(data, data_size, GF_BITSTREAM_READ);
	if (flags & GF_ISOM_CLONE_TRACK_NO_QT)
		gf_bs_set_cookie(bs, 1);
	e = gf_isom_box_parse((GF_Box **) &new_tk, bs);
	gf_bs_del(bs);
	gf_free(data);

	trak->Media->information->sampleTable = stbl;
	gf_list_del_item(trak->Media->information->child_boxes, stbl_temp);
	gf_list_add(trak->Media->information->child_boxes, stbl);

	if (senc) {
		trak->sample_encryption = senc;
		gf_list_add(trak->child_boxes, senc);
	}
	gf_list_del_item(stbl_temp->child_boxes, stbl_temp->SampleDescription);
	stbl_temp->SampleDescription = NULL;

	count = gf_list_count(stbl->sampleGroupsDescription);
	for (i=0; i<count; i++) {
		GF_Box *b = gf_list_get(stbl->sampleGroupsDescription, i);
		gf_list_del_item(stbl_temp->child_boxes, b);
	}
	stbl_temp->sampleGroupsDescription = NULL;

	gf_list_del_item(stbl_temp->child_boxes, stbl_temp->CompositionToDecode);
	stbl_temp->CompositionToDecode = NULL;
	gf_isom_box_del((GF_Box *)stbl_temp);

	if (e) return e;


	/*create default boxes*/
	stbl = new_tk->Media->information->sampleTable;
	stbl->ChunkOffset = gf_isom_box_new_parent(&stbl->child_boxes, GF_ISOM_BOX_TYPE_STCO);
	stbl->SampleSize = (GF_SampleSizeBox *) gf_isom_box_new_parent(&stbl->child_boxes, GF_ISOM_BOX_TYPE_STSZ);
	stbl->SampleToChunk = (GF_SampleToChunkBox *) gf_isom_box_new_parent(&stbl->child_boxes, GF_ISOM_BOX_TYPE_STSC);
	stbl->TimeToSample = (GF_TimeToSampleBox *) gf_isom_box_new_parent(&stbl->child_boxes, GF_ISOM_BOX_TYPE_STTS);

	/*check trackID validity before adding track*/
	if (gf_isom_get_track_by_id(dest_file, new_tk->Header->trackID)) {
		u32 ID = 1;
		while (1) {
			if (RequestTrack(dest_file->moov, ID)) break;
			ID += 1;
			if (ID == 0xFFFFFFFF) break;
		}
		new_tk->Header->trackID = ID;
	}
	if (!dest_file->moov->child_boxes) dest_file->moov->child_boxes = gf_list_new();
	gf_list_add(dest_file->moov->child_boxes, new_tk);
	moov_on_child_box((GF_Box*)dest_file->moov, (GF_Box *)new_tk);

	/*set originalID*/
	new_tk->originalID = trak->Header->trackID;
	/*set originalFile*/
	buffer = gf_isom_get_filename(orig_file);
	new_tk->originalFile = gf_crc_32(buffer, (u32) strlen(buffer));

	/*rewrite edit list segmentDuration to new movie timescale*/
	ts_scale = dest_file->moov->mvhd->timeScale;
	ts_scale /= orig_file->moov->mvhd->timeScale;
	new_tk->Header->duration = (u64) (s64) ((s64) new_tk->Header->duration * ts_scale);
	if (new_tk->editBox && new_tk->editBox->editList) {
		count = gf_list_count(new_tk->editBox->editList->entryList);
		for (i=0; i<count; i++) {
			GF_EdtsEntry *ent = (GF_EdtsEntry *)gf_list_get(new_tk->editBox->editList->entryList, i);
			ent->segmentDuration = (u64) (s64) ((s64) ent->segmentDuration * ts_scale);
		}
	}

	/*reset data ref*/
	if (! (flags & GF_ISOM_CLONE_TRACK_KEEP_DREF) ) {
		GF_SampleEntryBox *entry;
		gf_isom_box_array_del(new_tk->Media->information->dataInformation->dref->child_boxes);
		new_tk->Media->information->dataInformation->dref->child_boxes = gf_list_new();
		/*update data ref*/
		entry = (GF_SampleEntryBox*)gf_list_get(new_tk->Media->information->sampleTable->SampleDescription->child_boxes, 0);
		if (entry) {
			u32 dref;
			Media_CreateDataRef(dest_file, new_tk->Media->information->dataInformation->dref, NULL, NULL, &dref);
			entry->dataReferenceIndex = dref;
		}
	} else {
		for (i=0; i<gf_list_count(new_tk->Media->information->dataInformation->dref->child_boxes); i++) {
			GF_DataEntryBox *dref_entry = (GF_DataEntryBox *)gf_list_get(new_tk->Media->information->dataInformation->dref->child_boxes, i);
			if (dref_entry->flags & 1) {
				dref_entry->flags &= ~1;
				e = Media_SetDrefURL((GF_DataEntryURLBox *)dref_entry, orig_file->fileName, dest_file->finalName);
				if (e) return e;
			}
		}
	}

	*dest_track = gf_list_count(dest_file->moov->trackList);

	if (dest_file->moov->mvhd->nextTrackID<= new_tk->Header->trackID)
		dest_file->moov->mvhd->nextTrackID = new_tk->Header->trackID+1;

	return GF_OK;
}

#if 0
/*clones all sampleDescription entries in new track, after an optional reset of existing entries*/
GF_Err gf_isom_clone_sample_descriptions(GF_ISOFile *the_file, u32 trackNumber, GF_ISOFile *orig_file, u32 orig_track, Bool reset_existing)
{
	u32 i;
	GF_TrackBox *dst_trak, *src_trak;
	GF_Err e = CanAccessMovie(the_file, GF_ISOM_OPEN_WRITE);
	if (e) return e;

	dst_trak = gf_isom_get_track_from_file(the_file, trackNumber);
	if (!dst_trak || !dst_trak->Media) return GF_BAD_PARAM;
	src_trak = gf_isom_get_track_from_file(orig_file, orig_track);
	if (!src_trak || !src_trak->Media) return GF_BAD_PARAM;

	if (reset_existing) {
		gf_isom_box_array_del(dst_trak->Media->information->sampleTable->SampleDescription->child_boxes);
		dst_trak->Media->information->sampleTable->SampleDescription->child_boxes = gf_list_new();
	}

	for (i=0; i<gf_list_count(src_trak->Media->information->sampleTable->SampleDescription->child_boxes); i++) {
		u32 outDesc;
		e = gf_isom_clone_sample_description(the_file, trackNumber, orig_file, orig_track, i+1, NULL, NULL, &outDesc);
		if (e) break;
	}
	return e;
}
#endif


GF_EXPORT
GF_Err gf_isom_clone_sample_description(GF_ISOFile *the_file, u32 trackNumber, GF_ISOFile *orig_file, u32 orig_track, u32 orig_desc_index, const char *URLname, const char *URNname, u32 *outDescriptionIndex)
{
	GF_TrackBox *trak;
	GF_BitStream *bs;
	u8 *data;
	u32 data_size;
	GF_Box *entry;
	GF_Err e;
	u32 dataRefIndex;
    u32 mtype;

	e = CanAccessMovie(the_file, GF_ISOM_OPEN_WRITE);
	if (e) return e;

	/*get orig sample desc and clone it*/
	trak = gf_isom_get_track_from_file(orig_file, orig_track);
	if (!trak || !trak->Media) return GF_BAD_PARAM;

	entry = (GF_Box*)gf_list_get(trak->Media->information->sampleTable->SampleDescription->child_boxes, orig_desc_index-1);
	if (!entry) return GF_BAD_PARAM;

	bs = gf_bs_new(NULL, 0, GF_BITSTREAM_WRITE);

	gf_isom_box_size(entry);
	gf_isom_box_write(entry, bs);
	gf_bs_get_content(bs, &data, &data_size);
	gf_bs_del(bs);
	bs = gf_bs_new(data, data_size, GF_BITSTREAM_READ);
	e = gf_isom_box_parse(&entry, bs);
	gf_bs_del(bs);
	gf_free(data);
	if (e) return e;

	/*get new track and insert clone*/
	trak = gf_isom_get_track_from_file(the_file, trackNumber);
	if (!trak || !trak->Media) goto exit;

	/*get or create the data ref*/
	e = Media_FindDataRef(trak->Media->information->dataInformation->dref, (char *)URLname, (char *)URNname, &dataRefIndex);
	if (e) goto exit;
	if (!dataRefIndex) {
		e = Media_CreateDataRef(the_file, trak->Media->information->dataInformation->dref, (char *)URLname, (char *)URNname, &dataRefIndex);
		if (e) goto exit;
	}
	if (!the_file->keep_utc)
		trak->Media->mediaHeader->modificationTime = gf_isom_get_mp4time();
	/*overwrite dref*/
	((GF_SampleEntryBox *)entry)->dataReferenceIndex = dataRefIndex;
	e = gf_list_add(trak->Media->information->sampleTable->SampleDescription->child_boxes, entry);
	*outDescriptionIndex = gf_list_count(trak->Media->information->sampleTable->SampleDescription->child_boxes);

	/*also clone track w/h info*/
    mtype = gf_isom_get_media_type(the_file, trackNumber);
	if (gf_isom_is_video_handler_type(mtype) ) {
		gf_isom_set_visual_info(the_file, trackNumber, (*outDescriptionIndex), ((GF_VisualSampleEntryBox*)entry)->Width, ((GF_VisualSampleEntryBox*)entry)->Height);
	}
	return e;

exit:
	gf_isom_box_del(entry);
	return e;
}

GF_EXPORT
GF_Err gf_isom_new_generic_sample_description(GF_ISOFile *movie, u32 trackNumber, const char *URLname, const char *URNname, GF_GenericSampleDescription *udesc, u32 *outDescriptionIndex)
{
	GF_TrackBox *trak;
	GF_Err e;
	u32 dataRefIndex;

	e = CanAccessMovie(movie, GF_ISOM_OPEN_WRITE);
	if (e) return e;

	trak = gf_isom_get_track_from_file(movie, trackNumber);
	if (!trak || !trak->Media || !udesc) return GF_BAD_PARAM;

	//get or create the data ref
	e = Media_FindDataRef(trak->Media->information->dataInformation->dref, (char *)URLname, (char *)URNname, &dataRefIndex);
	if (e) return e;
	if (!dataRefIndex) {
		e = Media_CreateDataRef(movie, trak->Media->information->dataInformation->dref, (char *)URLname, (char *)URNname, &dataRefIndex);
		if (e) return e;
	}
	if (!movie->keep_utc)
		trak->Media->mediaHeader->modificationTime = gf_isom_get_mp4time();

	if (gf_isom_is_video_handler_type(trak->Media->handler->handlerType)) {
		GF_GenericVisualSampleEntryBox *entry;
		//create a new entry
		entry = (GF_GenericVisualSampleEntryBox*) gf_isom_box_new(GF_ISOM_BOX_TYPE_GNRV);
		if (!entry) return GF_OUT_OF_MEM;

		if (!udesc->codec_tag) {
			entry->EntryType = GF_ISOM_BOX_TYPE_UUID;
			memcpy(entry->uuid, udesc->UUID, sizeof(bin128));
		} else {
			entry->EntryType = udesc->codec_tag;
		}
		if (entry->EntryType == 0) {
			gf_isom_box_del((GF_Box *)entry);
			return GF_NOT_SUPPORTED;
		}

		entry->dataReferenceIndex = dataRefIndex;
		entry->vendor = udesc->vendor_code;
		entry->version = udesc->version;
		entry->revision = udesc->revision;
		entry->temporal_quality = udesc->temporal_quality;
		entry->spatial_quality = udesc->spatial_quality;
		entry->Width = udesc->width;
		entry->Height = udesc->height;
		strcpy(entry->compressor_name, udesc->compressor_name);
		entry->color_table_index = -1;
		entry->frames_per_sample = 1;
		entry->horiz_res = udesc->h_res ? udesc->h_res : 0x00480000;
		entry->vert_res = udesc->v_res ? udesc->v_res : 0x00480000;
		entry->bit_depth = udesc->depth ? udesc->depth : 0x18;
		if (udesc->extension_buf && udesc->extension_buf_size) {
			entry->data = (char*)gf_malloc(sizeof(char) * udesc->extension_buf_size);
			if (!entry->data) {
				gf_isom_box_del((GF_Box *) entry);
				return GF_OUT_OF_MEM;
			}
			memcpy(entry->data, udesc->extension_buf, udesc->extension_buf_size);
			entry->data_size = udesc->extension_buf_size;
		}
		e = gf_list_add(trak->Media->information->sampleTable->SampleDescription->child_boxes, entry);
	}
	else if (trak->Media->handler->handlerType==GF_ISOM_MEDIA_AUDIO) {
		GF_GenericAudioSampleEntryBox *gena;
		//create a new entry
		gena = (GF_GenericAudioSampleEntryBox*) gf_isom_box_new(GF_ISOM_BOX_TYPE_GNRA);
		if (!gena) return GF_OUT_OF_MEM;

		if (!udesc->codec_tag) {
			gena->EntryType = GF_ISOM_BOX_TYPE_UUID;
			memcpy(gena->uuid, udesc->UUID, sizeof(bin128));
		} else {
			gena->EntryType = udesc->codec_tag;
		}
		if (gena->EntryType == 0) {
			gf_isom_box_del((GF_Box *)gena);
			return GF_NOT_SUPPORTED;
		}

		gena->dataReferenceIndex = dataRefIndex;
		gena->vendor = udesc->vendor_code;
		gena->version = udesc->version;
		gena->revision = udesc->revision;
		gena->bitspersample = udesc->bits_per_sample ? udesc->bits_per_sample : 16;
		gena->channel_count = udesc->nb_channels ? udesc->nb_channels : 2;
		gena->samplerate_hi = udesc->samplerate;
		gena->samplerate_lo = 0;
		gena->is_qtff = udesc->is_qtff;

		if (udesc->extension_buf && udesc->extension_buf_size) {
			gena->data = (char*)gf_malloc(sizeof(char) * udesc->extension_buf_size);
			if (!gena->data) {
				gf_isom_box_del((GF_Box *) gena);
				return GF_OUT_OF_MEM;
			}
			memcpy(gena->data, udesc->extension_buf, udesc->extension_buf_size);
			gena->data_size = udesc->extension_buf_size;
		}
		e = gf_list_add(trak->Media->information->sampleTable->SampleDescription->child_boxes, gena);
	}
	else {
		GF_GenericSampleEntryBox *genm;
		//create a new entry
		genm = (GF_GenericSampleEntryBox*) gf_isom_box_new(GF_ISOM_BOX_TYPE_GNRM);
		if (!genm) return GF_OUT_OF_MEM;

		if (!udesc->codec_tag) {
			genm->EntryType = GF_ISOM_BOX_TYPE_UUID;
			memcpy(genm->uuid, udesc->UUID, sizeof(bin128));
		} else {
			genm->EntryType = udesc->codec_tag;
		}
		if (genm->EntryType == 0) {
			gf_isom_box_del((GF_Box *)genm);
			return GF_NOT_SUPPORTED;
		}

		genm->dataReferenceIndex = dataRefIndex;
		if (udesc->extension_buf && udesc->extension_buf_size) {
			genm->data = (char*)gf_malloc(sizeof(char) * udesc->extension_buf_size);
			if (!genm->data) {
				gf_isom_box_del((GF_Box *) genm);
				return GF_OUT_OF_MEM;
			}
			memcpy(genm->data, udesc->extension_buf, udesc->extension_buf_size);
			genm->data_size = udesc->extension_buf_size;
		}
		e = gf_list_add(trak->Media->information->sampleTable->SampleDescription->child_boxes, genm);
	}
	*outDescriptionIndex = gf_list_count(trak->Media->information->sampleTable->SampleDescription->child_boxes);
	return e;
}

//use carefully. Very useful when you made a lot of changes (IPMP, IPI, OCI, ...)
//THIS WILL REPLACE THE WHOLE DESCRIPTOR ...
#if 0 //unused
/*change the data field of an unknown sample description*/
GF_Err gf_isom_change_generic_sample_description(GF_ISOFile *movie, u32 trackNumber, u32 StreamDescriptionIndex, GF_GenericSampleDescription *udesc)
{
	GF_TrackBox *trak;
	GF_Err e;
	GF_GenericVisualSampleEntryBox *entry;

	e = CanAccessMovie(movie, GF_ISOM_OPEN_WRITE);
	if (e) return e;

	trak = gf_isom_get_track_from_file(movie, trackNumber);
	if (!trak || !trak->Media || !StreamDescriptionIndex) return GF_BAD_PARAM;

	entry = (GF_GenericVisualSampleEntryBox *)gf_list_get(trak->Media->information->sampleTable->SampleDescription->child_boxes, StreamDescriptionIndex-1);
	if (!entry) return GF_BAD_PARAM;
	if (entry->type == GF_ISOM_BOX_TYPE_GNRV) {
		entry->vendor = udesc->vendor_code;
		entry->version = udesc->version;
		entry->revision = udesc->revision;
		entry->temporal_quality = udesc->temporal_quality;
		entry->spatial_quality = udesc->spatial_quality;
		entry->Width = udesc->width;
		entry->Height = udesc->height;
		strcpy(entry->compressor_name, udesc->compressor_name);
		entry->color_table_index = -1;
		entry->frames_per_sample = 1;
		entry->horiz_res = udesc->h_res ? udesc->h_res : 0x00480000;
		entry->vert_res = udesc->v_res ? udesc->v_res : 0x00480000;
		entry->bit_depth = udesc->depth ? udesc->depth : 0x18;
		if (entry->data) gf_free(entry->data);
		entry->data = NULL;
		entry->data_size = 0;
		if (udesc->extension_buf && udesc->extension_buf_size) {
			entry->data = (char*)gf_malloc(sizeof(char) * udesc->extension_buf_size);
			if (!entry->data) {
				gf_isom_box_del((GF_Box *) entry);
				return GF_OUT_OF_MEM;
			}
			memcpy(entry->data, udesc->extension_buf, udesc->extension_buf_size);
			entry->data_size = udesc->extension_buf_size;
		}
		return GF_OK;
	} else if (entry->type == GF_ISOM_BOX_TYPE_GNRA) {
		GF_GenericAudioSampleEntryBox *gena = (GF_GenericAudioSampleEntryBox *)entry;
		gena->vendor = udesc->vendor_code;
		gena->version = udesc->version;
		gena->revision = udesc->revision;
		gena->bitspersample = udesc->bits_per_sample ? udesc->bits_per_sample : 16;
		gena->channel_count = udesc->nb_channels ? udesc->nb_channels : 2;
		gena->samplerate_hi = udesc->samplerate;
		gena->samplerate_lo = 0;
		if (gena->data) gf_free(gena->data);
		gena->data = NULL;
		gena->data_size = 0;

		if (udesc->extension_buf && udesc->extension_buf_size) {
			gena->data = (char*)gf_malloc(sizeof(char) * udesc->extension_buf_size);
			if (!gena->data) {
				gf_isom_box_del((GF_Box *) gena);
				return GF_OUT_OF_MEM;
			}
			memcpy(gena->data, udesc->extension_buf, udesc->extension_buf_size);
			gena->data_size = udesc->extension_buf_size;
		}
		return GF_OK;
	} else if (entry->type == GF_ISOM_BOX_TYPE_GNRM) {
		GF_GenericSampleEntryBox *genm = (GF_GenericSampleEntryBox *)entry;
		if (genm->data) gf_free(genm->data);
		genm->data = NULL;
		genm->data_size = 0;

		if (udesc->extension_buf && udesc->extension_buf_size) {
			genm->data = (char*)gf_malloc(sizeof(char) * udesc->extension_buf_size);
			if (!genm->data) {
				gf_isom_box_del((GF_Box *) genm);
				return GF_OUT_OF_MEM;
			}
			memcpy(genm->data, udesc->extension_buf, udesc->extension_buf_size);
			genm->data_size = udesc->extension_buf_size;
		}
		return GF_OK;
	}
	return GF_BAD_PARAM;
}
#endif

#if 0
/*removes given stream description*/
GF_Err gf_isom_remove_sample_description(GF_ISOFile *movie, u32 trackNumber, u32 streamDescIndex)
{
	GF_TrackBox *trak;
	GF_Err e;
	GF_Box *entry;

	e = CanAccessMovie(movie, GF_ISOM_OPEN_WRITE);
	if (e) return e;
	trak = gf_isom_get_track_from_file(movie, trackNumber);
	if (!trak || !trak->Media || !streamDescIndex) return GF_BAD_PARAM;
	entry = (GF_Box*)gf_list_get(trak->Media->information->sampleTable->SampleDescription->child_boxes, streamDescIndex-1);
	if (!entry) return GF_BAD_PARAM;
	gf_list_rem(trak->Media->information->sampleTable->SampleDescription->child_boxes, streamDescIndex-1);
	gf_isom_box_del(entry);
	return GF_OK;
}
#endif

//sets a track reference
GF_EXPORT
GF_Err gf_isom_set_track_reference(GF_ISOFile *the_file, u32 trackNumber, u32 referenceType, GF_ISOTrackID ReferencedTrackID)
{
	GF_Err e;
	GF_TrackBox *trak;
	GF_TrackReferenceBox *tref;
	GF_TrackReferenceTypeBox *dpnd;

	trak = gf_isom_get_track_from_file(the_file, trackNumber);
	if (!trak) return GF_BAD_PARAM;

	//no tref, create one
	tref = trak->References;
	if (!tref) {
		tref = (GF_TrackReferenceBox *) gf_isom_box_new_parent(&trak->child_boxes, GF_ISOM_BOX_TYPE_TREF);
		e = trak_on_child_box((GF_Box*)trak, (GF_Box *) tref);
		if (e) return e;
	}
	//find a ref of the given type
	e = Track_FindRef(trak, referenceType, &dpnd);
	if (e) return e;

	if (!dpnd) {
		dpnd = (GF_TrackReferenceTypeBox *) gf_isom_box_new_parent(&tref->child_boxes, GF_ISOM_BOX_TYPE_REFT);
		dpnd->reference_type = referenceType;
	}
	//add the ref
	return reftype_AddRefTrack(dpnd, ReferencedTrackID, NULL);
}

//removes a track reference
#if 0 //unused
GF_Err gf_isom_remove_track_reference(GF_ISOFile *the_file, u32 trackNumber, u32 referenceType, u32 ReferenceIndex)
{
	GF_Err e;
	GF_TrackBox *trak;
	GF_TrackReferenceBox *tref;
	GF_TrackReferenceTypeBox *dpnd;
	u32 i, k, *newIDs;
	trak = gf_isom_get_track_from_file(the_file, trackNumber);
	if (!trak || !ReferenceIndex) return GF_BAD_PARAM;

	//no tref, nothing to remove
	tref = trak->References;
	if (!tref) return GF_OK;
	//find a ref of the given type otherwise return
	e = Track_FindRef(trak, referenceType, &dpnd);
	if (e || !dpnd) return GF_OK;
	//remove the ref
	if (ReferenceIndex > dpnd->trackIDCount) return GF_BAD_PARAM;
	//last one
	if (dpnd->trackIDCount==1) {
		gf_isom_box_del_parent(&tref->child_boxes, (GF_Box *) dpnd);
		return GF_OK;
	}
	k = 0;
	newIDs = (u32*)gf_malloc(sizeof(u32)*(dpnd->trackIDCount-1));
	for (i=0; i<dpnd->trackIDCount; i++) {
		if (i+1 != ReferenceIndex) {
			newIDs[k] = dpnd->trackIDs[i];
			k++;
		}
	}
	gf_free(dpnd->trackIDs);
	dpnd->trackIDCount -= 1;
	dpnd->trackIDs = newIDs;
	return GF_OK;
}
#endif

//sets a track reference
GF_EXPORT
GF_Err gf_isom_remove_track_references(GF_ISOFile *the_file, u32 trackNumber)
{
	GF_TrackBox *trak;

	trak = gf_isom_get_track_from_file(the_file, trackNumber);
	if (!trak) return GF_BAD_PARAM;

	if (trak->References) {
		gf_isom_box_del_parent(&trak->child_boxes, (GF_Box *)trak->References);
		trak->References = NULL;
	}
	return GF_OK;
}



//changes track ID
GF_EXPORT
GF_Err gf_isom_set_track_id(GF_ISOFile *movie, u32 trackNumber, GF_ISOTrackID trackID)
{
	GF_TrackReferenceTypeBox *ref;
	GF_TrackBox *trak, *a_trak;
	u32 i, j, k;

	if (!movie) return GF_BAD_PARAM;
	trak = gf_isom_get_track_from_file(movie, trackNumber);
	if (trak && (trak->Header->trackID==trackID)) return GF_OK;
	a_trak = gf_isom_get_track_from_id(movie->moov, trackID);
	if (!trak || a_trak) return GF_BAD_PARAM;

	if (movie->moov->mvhd->nextTrackID<=trackID)
		movie->moov->mvhd->nextTrackID = trackID;

	/*rewrite all dependencies*/
	i=0;
	while ((a_trak = (GF_TrackBox*)gf_list_enum(movie->moov->trackList, &i))) {
		if (!a_trak->References) continue;
		j=0;
		while ((ref = (GF_TrackReferenceTypeBox *)gf_list_enum(a_trak->References->child_boxes, &j))) {
			for (k=0; k<ref->trackIDCount; k++) {
				if (ref->trackIDs[k]==trak->Header->trackID) {
					ref->trackIDs[k] = trackID;
					break;
				}
			}
		}
	}

	/*and update IOD if any*/
	if (movie->moov->iods && movie->moov->iods->descriptor) {
		GF_ES_ID_Inc *inc;
		GF_IsomObjectDescriptor *od = (GF_IsomObjectDescriptor *)movie->moov->iods->descriptor;

		i=0;
		while ((inc = (GF_ES_ID_Inc*)gf_list_enum(od->ES_ID_IncDescriptors, &i))) {
			if (inc->trackID==trak->Header->trackID) inc->trackID = trackID;
		}
	}
	trak->Header->trackID = trackID;
	return GF_OK;
}

/*force to rewrite all dependencies when the trackID of referenced track changes*/
GF_EXPORT
GF_Err gf_isom_rewrite_track_dependencies(GF_ISOFile *movie, u32 trackNumber)
{
	GF_TrackReferenceTypeBox *ref;
	GF_TrackBox *trak, *a_trak;
	u32 i, k;

	trak = gf_isom_get_track_from_file(movie, trackNumber);
	if (!trak)
		return GF_BAD_PARAM;
	if (!trak->References)
		return GF_OK;

	i=0;
	while ((ref = (GF_TrackReferenceTypeBox *)gf_list_enum(trak->References->child_boxes, &i))) {
		for (k=0; k < ref->trackIDCount; k++) {
			a_trak = gf_isom_get_track_from_original_id(movie->moov, ref->trackIDs[k], trak->originalFile);
			if (a_trak) {
				ref->trackIDs[k] = a_trak->Header->trackID;
			} else {
				a_trak = gf_isom_get_track_from_id(movie->moov, ref->trackIDs[k]);
				/*we should have a track with no original ID (not imported) - should we rewrite the dependency ?*/
				if (! a_trak || a_trak->originalID) return GF_BAD_PARAM;
			}
		}
	}

	return GF_OK;
}

#if 0 //unused

/*! changes the sample description index of a sample
\param isom_file the destination ISO file
\param trackNumber the destination track
\param sampleNum the target sample number
\param fnewSampleDescIndex the new sample description index to assign to the sample
\return error if any
*/
GF_EXPORT
GF_Err gf_isom_change_sample_desc_index(GF_ISOFile *the_file, u32 trackNumber, u32 sample_number, u32 newSampleDescIndex)
{
	GF_TrackBox *trak = gf_isom_get_track_from_file(the_file, trackNumber);
	if (!trak || !sample_number || !newSampleDescIndex) return GF_BAD_PARAM;
	if (!trak->is_unpacked) {
		unpack_track(trak);
	}
	if (!trak->Media->information->sampleTable->SampleToChunk) return GF_BAD_PARAM;
	if (trak->Media->information->sampleTable->SampleToChunk->nb_entries < sample_number) return GF_BAD_PARAM;
	trak->Media->information->sampleTable->SampleToChunk->entries[sample_number-1].sampleDescriptionIndex = newSampleDescIndex;
	return GF_OK;
}

/*modify CTS offset of a given sample (used for B-frames) - MUST be called in unpack mode only*/
GF_EXPORT
GF_Err gf_isom_modify_cts_offset(GF_ISOFile *the_file, u32 trackNumber, u32 sample_number, u32 offset)
{
	GF_TrackBox *trak = gf_isom_get_track_from_file(the_file, trackNumber);
	if (!trak) return GF_BAD_PARAM;
	if (!trak->Media->information->sampleTable->CompositionOffset) return GF_BAD_PARAM;
	if (!trak->Media->information->sampleTable->CompositionOffset->unpack_mode) return GF_BAD_PARAM;
	/*we're in unpack mode: one entry per sample*/
	trak->Media->information->sampleTable->CompositionOffset->entries[sample_number - 1].decodingOffset = offset;
	return GF_OK;
}
#endif

GF_EXPORT
GF_Err gf_isom_shift_cts_offset(GF_ISOFile *the_file, u32 trackNumber, s32 offset_shift)
{
	u32 i;
	GF_TrackBox *trak = gf_isom_get_track_from_file(the_file, trackNumber);
	if (!trak) return GF_BAD_PARAM;
	if (!trak->Media->information->sampleTable->CompositionOffset) return GF_BAD_PARAM;
	if (!trak->Media->information->sampleTable->CompositionOffset->unpack_mode) return GF_BAD_PARAM;

	for (i=0; i<trak->Media->information->sampleTable->CompositionOffset->nb_entries; i++) {
		/*we're in unpack mode: one entry per sample*/
		trak->Media->information->sampleTable->CompositionOffset->entries[i].decodingOffset -= offset_shift;
	}
	return GF_OK;
}

#if 0 //unused
GF_Err gf_isom_remove_cts_info(GF_ISOFile *the_file, u32 trackNumber)
{
	GF_SampleTableBox *stbl;
	GF_TrackBox *trak = gf_isom_get_track_from_file(the_file, trackNumber);
	if (!trak) return GF_BAD_PARAM;

	stbl = trak->Media->information->sampleTable;
	if (!stbl->CompositionOffset) return GF_OK;

	gf_isom_box_del_parent(&stbl->child_boxes, (GF_Box *)stbl->CompositionOffset);
	stbl->CompositionOffset = NULL;
	return GF_OK;
}
#endif

GF_EXPORT
GF_Err gf_isom_set_cts_packing(GF_ISOFile *the_file, u32 trackNumber, Bool unpack)
{
	GF_Err e;
	GF_Err stbl_repackCTS(GF_CompositionOffsetBox *ctts);
	GF_Err stbl_unpackCTS(GF_SampleTableBox *stbl);
	GF_SampleTableBox *stbl;

	GF_TrackBox *trak = gf_isom_get_track_from_file(the_file, trackNumber);
	if (!trak) return GF_BAD_PARAM;

	stbl = trak->Media->information->sampleTable;
	if (unpack) {
		if (!stbl->CompositionOffset) stbl->CompositionOffset = (GF_CompositionOffsetBox *) gf_isom_box_new_parent(&stbl->child_boxes, GF_ISOM_BOX_TYPE_CTTS);
		e = stbl_unpackCTS(stbl);
	} else {
		if (!stbl->CompositionOffset) return GF_OK;
		e = stbl_repackCTS(stbl->CompositionOffset);
	}
	if (e) return e;
	return SetTrackDuration(trak);
}

GF_EXPORT
GF_Err gf_isom_set_track_matrix(GF_ISOFile *the_file, u32 trackNumber, s32 matrix[9])
{
	GF_TrackBox *trak = gf_isom_get_track_from_file(the_file, trackNumber);
	if (!trak || !trak->Header) return GF_BAD_PARAM;
	memcpy(trak->Header->matrix, matrix, sizeof(trak->Header->matrix));
	return GF_OK;
}

GF_EXPORT
GF_Err gf_isom_set_track_layout_info(GF_ISOFile *the_file, u32 trackNumber, u32 width, u32 height, s32 translation_x, s32 translation_y, s16 layer)
{
	GF_TrackBox *trak = gf_isom_get_track_from_file(the_file, trackNumber);
	if (!trak || !trak->Header) return GF_BAD_PARAM;
	trak->Header->width = width;
	trak->Header->height = height;
	trak->Header->matrix[6] = translation_x;
	trak->Header->matrix[7] = translation_y;
	trak->Header->layer = layer;
	return GF_OK;
}

GF_EXPORT
GF_Err gf_isom_set_media_timescale(GF_ISOFile *the_file, u32 trackNumber, u32 newTS, u32 new_tsinc, Bool force_rescale)
{
	Double scale;
	u32 old_ts_inc=0;
	GF_TrackBox *trak;
	GF_SampleTableBox *stbl;

	trak = gf_isom_get_track_from_file(the_file, trackNumber);
	if (!trak || !trak->Media || !trak->Media->mediaHeader) return GF_BAD_PARAM;
	if (trak->Media->mediaHeader->timeScale==newTS) return GF_OK;

	scale = newTS;
	scale /= trak->Media->mediaHeader->timeScale;
	trak->Media->mediaHeader->timeScale = newTS;

	stbl = trak->Media->information->sampleTable;
	if (new_tsinc) {
		u32 i;
		if (!stbl->TimeToSample || !stbl->TimeToSample->nb_entries)
			return GF_BAD_PARAM;

		for (i=0; i<stbl->TimeToSample->nb_entries; i++) {
			if (!old_ts_inc)
				old_ts_inc = stbl->TimeToSample->entries[i].sampleDelta;
			else if (old_ts_inc<stbl->TimeToSample->entries[i].sampleDelta)
				old_ts_inc = stbl->TimeToSample->entries[i].sampleDelta;
		}
		force_rescale = GF_TRUE;
		stbl->TimeToSample->entries[0].sampleDelta = new_tsinc;
		if (stbl->CompositionOffset) {
			for (i=0; i<stbl->CompositionOffset->nb_entries; i++) {
				u32 old_offset = stbl->CompositionOffset->entries[i].decodingOffset;
				old_offset *= new_tsinc;
				old_offset /= old_ts_inc;
				stbl->CompositionOffset->entries[i].decodingOffset = old_offset;
			}
		}
		if (stbl->CompositionToDecode) {
			stbl->CompositionToDecode->compositionEndTime *= new_tsinc;
			stbl->CompositionToDecode->compositionEndTime /= old_ts_inc;

			stbl->CompositionToDecode->compositionStartTime *= new_tsinc;
			stbl->CompositionToDecode->compositionStartTime /= old_ts_inc;

			stbl->CompositionToDecode->compositionToDTSShift *= new_tsinc;
			stbl->CompositionToDecode->compositionToDTSShift /= old_ts_inc;

			stbl->CompositionToDecode->greatestDecodeToDisplayDelta *= new_tsinc;
			stbl->CompositionToDecode->greatestDecodeToDisplayDelta /= old_ts_inc;

			stbl->CompositionToDecode->leastDecodeToDisplayDelta *= new_tsinc;
			stbl->CompositionToDecode->leastDecodeToDisplayDelta /= old_ts_inc;
		}
		if (trak->editBox) {
			GF_EdtsEntry *ent;
			i=0;
			while ((ent = (GF_EdtsEntry*)gf_list_enum(trak->editBox->editList->entryList, &i))) {
				ent->mediaTime *= new_tsinc;
				ent->mediaTime /= old_ts_inc;
			}
		}
	}

	if (!force_rescale) {
		u32 i, k, idx, last_delta;
		u64 cur_dts;
		u64*DTSs = NULL;
		s64*CTSs = NULL;

		if (trak->editBox) {
			GF_EdtsEntry *ent;
			i=0;
			while ((ent = (GF_EdtsEntry*)gf_list_enum(trak->editBox->editList->entryList, &i))) {
				ent->mediaTime = (u32) (scale*ent->mediaTime);
			}
		}
		if (! stbl || !stbl->TimeToSample || !stbl->TimeToSample->nb_entries) {
			return SetTrackDuration(trak);
		}

		idx = 0;
		cur_dts = 0;
		//unpack the DTSs
		DTSs = (u64*)gf_malloc(sizeof(u64) * (stbl->SampleSize->sampleCount) );
		CTSs = NULL;

		if (!DTSs) return GF_OUT_OF_MEM;
		if (stbl->CompositionOffset) {
			CTSs = (s64*)gf_malloc(sizeof(u64) * (stbl->SampleSize->sampleCount) );
		}

		for (i=0; i<stbl->TimeToSample->nb_entries; i++) {
			for (k=0; k<stbl->TimeToSample->entries[i].sampleCount; k++) {
				cur_dts += stbl->TimeToSample->entries[i].sampleDelta;
				DTSs[idx] = (u64) (cur_dts * scale);

				if (stbl->CompositionOffset) {
					s32 cts_o;
					stbl_GetSampleCTS(stbl->CompositionOffset, idx+1, &cts_o);
					CTSs[idx] = (s64) ( ((s64) cur_dts + cts_o) * scale);
				}
				idx++;
			}
		}
		last_delta = (u32) (stbl->TimeToSample->entries[stbl->TimeToSample->nb_entries-1].sampleDelta * scale);

		//repack DTS
		if (stbl->SampleSize->sampleCount) {
			stbl->TimeToSample->entries = gf_realloc(stbl->TimeToSample->entries, sizeof(GF_SttsEntry)*stbl->SampleSize->sampleCount);
			memset(stbl->TimeToSample->entries, 0, sizeof(GF_SttsEntry)*stbl->SampleSize->sampleCount);
			stbl->TimeToSample->nb_entries = 1;
			stbl->TimeToSample->entries[0].sampleDelta = (u32) DTSs[0];
			stbl->TimeToSample->entries[0].sampleCount = 1;
			idx=0;
			for (i=1; i< stbl->SampleSize->sampleCount - 1; i++) {
				if (DTSs[i+1] - DTSs[i] == stbl->TimeToSample->entries[idx].sampleDelta) {
					stbl->TimeToSample->entries[idx].sampleCount++;
				} else {
					idx++;
					stbl->TimeToSample->entries[idx].sampleDelta = (u32) ( DTSs[i+1] - DTSs[i] );
					stbl->TimeToSample->entries[idx].sampleCount=1;
				}
			}
			//add the sample delta for the last sample
			if (stbl->TimeToSample->entries[idx].sampleDelta == last_delta) {
				stbl->TimeToSample->entries[idx].sampleCount++;
			} else {
				idx++;
				stbl->TimeToSample->entries[idx].sampleDelta = last_delta;
				stbl->TimeToSample->entries[idx].sampleCount=1;
			}

			stbl->TimeToSample->nb_entries = idx+1;
			stbl->TimeToSample->entries = gf_realloc(stbl->TimeToSample->entries, sizeof(GF_SttsEntry)*stbl->TimeToSample->nb_entries);
		}

		if (CTSs && stbl->SampleSize->sampleCount>0) {
			//repack CTS
			stbl->CompositionOffset->entries = gf_realloc(stbl->CompositionOffset->entries, sizeof(GF_DttsEntry)*stbl->SampleSize->sampleCount);
			memset(stbl->CompositionOffset->entries, 0, sizeof(GF_DttsEntry)*stbl->SampleSize->sampleCount);
			stbl->CompositionOffset->nb_entries = 1;
			stbl->CompositionOffset->entries[0].decodingOffset = (s32) (CTSs[0] - DTSs[0]);
			stbl->CompositionOffset->entries[0].sampleCount = 1;
			idx=0;
			for (i=1; i< stbl->SampleSize->sampleCount; i++) {
				s32 cts_o = (s32) (CTSs[i] - DTSs[i]);
				if (cts_o == stbl->CompositionOffset->entries[idx].decodingOffset) {
					stbl->CompositionOffset->entries[idx].sampleCount++;
				} else {
					idx++;
					stbl->CompositionOffset->entries[idx].decodingOffset = cts_o;
					stbl->CompositionOffset->entries[idx].sampleCount=1;
				}
			}
			stbl->CompositionOffset->nb_entries = idx+1;
			stbl->CompositionOffset->entries = gf_realloc(stbl->CompositionOffset->entries, sizeof(GF_DttsEntry)*stbl->CompositionOffset->nb_entries);

			gf_free(CTSs);
		}
		gf_free(DTSs);

		if (stbl->CompositionToDecode) {
			stbl->CompositionToDecode->compositionEndTime = (s32) (stbl->CompositionToDecode->compositionEndTime * scale);
			stbl->CompositionToDecode->compositionStartTime = (s32)(stbl->CompositionToDecode->compositionStartTime * scale);
			stbl->CompositionToDecode->compositionToDTSShift = (s32)(stbl->CompositionToDecode->compositionToDTSShift * scale);
			stbl->CompositionToDecode->greatestDecodeToDisplayDelta = (s32)(stbl->CompositionToDecode->greatestDecodeToDisplayDelta * scale);
			stbl->CompositionToDecode->leastDecodeToDisplayDelta = (s32)(stbl->CompositionToDecode->leastDecodeToDisplayDelta * scale);
		}
	}
	return SetTrackDuration(trak);
}

GF_EXPORT
Bool gf_isom_box_equal(GF_Box *a, GF_Box *b)
{
	Bool ret;
	u8 *data1, *data2;
	u32 data1_size, data2_size;
	GF_BitStream *bs;

	if (a == b) return GF_TRUE;
	if (!a || !b) return GF_FALSE;

	data1 = data2 = NULL;

	bs = gf_bs_new(NULL, 0, GF_BITSTREAM_WRITE);
	gf_isom_box_size(a);
	gf_isom_box_write(a, bs);
	gf_bs_get_content(bs, &data1, &data1_size);
	gf_bs_del(bs);

	bs = gf_bs_new(NULL, 0, GF_BITSTREAM_WRITE);
	gf_isom_box_size(b);
	gf_isom_box_write(b, bs);
	gf_bs_get_content(bs, &data2, &data2_size);
	gf_bs_del(bs);

	ret = GF_FALSE;
	if (data1_size == data2_size) {
		ret = (memcmp(data1, data2, sizeof(char)*data1_size) == 0) ? GF_TRUE : GF_FALSE;
	}
	gf_free(data1);
	gf_free(data2);
	return ret;
}

GF_EXPORT
Bool gf_isom_is_same_sample_description(GF_ISOFile *f1, u32 tk1, u32 sdesc_index1, GF_ISOFile *f2, u32 tk2, u32 sdesc_index2)
{
	u32 i, count;
	GF_TrackBox *trak1, *trak2;
	GF_ESD *esd1, *esd2;
	Bool need_memcmp, ret;
	GF_Box *a, *b;

	/*get orig sample desc and clone it*/
	trak1 = gf_isom_get_track_from_file(f1, tk1);
	if (!trak1 || !trak1->Media) return GF_FALSE;
	trak2 = gf_isom_get_track_from_file(f2, tk2);
	if (!trak2 || !trak2->Media) return GF_FALSE;

	if (trak1->Media->handler->handlerType != trak2->Media->handler->handlerType) return GF_FALSE;
	count = gf_list_count(trak1->Media->information->sampleTable->SampleDescription->child_boxes);
	if (count != gf_list_count(trak2->Media->information->sampleTable->SampleDescription->child_boxes)) {
		if (!sdesc_index1 && !sdesc_index2) return GF_FALSE;
	}

	need_memcmp = GF_TRUE;
	for (i=0; i<count; i++) {
		GF_Box *ent1 = (GF_Box *)gf_list_get(trak1->Media->information->sampleTable->SampleDescription->child_boxes, i);
		GF_Box *ent2 = (GF_Box *)gf_list_get(trak2->Media->information->sampleTable->SampleDescription->child_boxes, i);

		if (sdesc_index1) ent1 = (GF_Box *)gf_list_get(trak1->Media->information->sampleTable->SampleDescription->child_boxes, sdesc_index1 - 1);
		if (sdesc_index2) ent2 = (GF_Box *)gf_list_get(trak2->Media->information->sampleTable->SampleDescription->child_boxes, sdesc_index2 - 1);

		if (!ent1 || !ent2) return GF_FALSE;
		if (ent1->type != ent2->type) return GF_FALSE;

		switch (ent1->type) {
		/*for MPEG-4 streams, only compare decSpecInfo (bitrate may not be the same but that's not an issue)*/
		case GF_ISOM_BOX_TYPE_MP4S:
		case GF_ISOM_BOX_TYPE_MP4A:
		case GF_ISOM_BOX_TYPE_MP4V:
		case GF_ISOM_BOX_TYPE_ENCA:
		case GF_ISOM_BOX_TYPE_ENCV:
		case GF_ISOM_BOX_TYPE_RESV:
		case GF_ISOM_BOX_TYPE_ENCS:
			Media_GetESD(trak1->Media, sdesc_index1 ? sdesc_index1 : i+1, &esd1, GF_TRUE);
			Media_GetESD(trak2->Media, sdesc_index2 ? sdesc_index2 : i+1, &esd2, GF_TRUE);
			if (!esd1 || !esd2) continue;
			need_memcmp = GF_FALSE;
			if (esd1->decoderConfig->streamType != esd2->decoderConfig->streamType) return GF_FALSE;
			if (esd1->decoderConfig->objectTypeIndication != esd2->decoderConfig->objectTypeIndication) return GF_FALSE;
			if (!esd1->decoderConfig->decoderSpecificInfo && esd2->decoderConfig->decoderSpecificInfo) return GF_FALSE;
			if (esd1->decoderConfig->decoderSpecificInfo && !esd2->decoderConfig->decoderSpecificInfo) return GF_FALSE;
			if (!esd1->decoderConfig->decoderSpecificInfo || !esd2->decoderConfig->decoderSpecificInfo) continue;
			if (memcmp(esd1->decoderConfig->decoderSpecificInfo->data, esd2->decoderConfig->decoderSpecificInfo->data, sizeof(char)*esd1->decoderConfig->decoderSpecificInfo->dataLength)!=0) return GF_FALSE;
			break;
		case GF_ISOM_BOX_TYPE_HVT1:
			return GF_TRUE;
		case GF_ISOM_BOX_TYPE_AVC1:
		case GF_ISOM_BOX_TYPE_AVC2:
		case GF_ISOM_BOX_TYPE_AVC3:
		case GF_ISOM_BOX_TYPE_AVC4:
		case GF_ISOM_BOX_TYPE_SVC1:
		case GF_ISOM_BOX_TYPE_MVC1:
		case GF_ISOM_BOX_TYPE_HVC1:
		case GF_ISOM_BOX_TYPE_HEV1:
		case GF_ISOM_BOX_TYPE_HVC2:
		case GF_ISOM_BOX_TYPE_HEV2:
		case GF_ISOM_BOX_TYPE_LHE1:
		case GF_ISOM_BOX_TYPE_LHV1:
		case GF_ISOM_BOX_TYPE_AV01:
		{
			GF_MPEGVisualSampleEntryBox *avc1 = (GF_MPEGVisualSampleEntryBox *)ent1;
			GF_MPEGVisualSampleEntryBox *avc2 = (GF_MPEGVisualSampleEntryBox *)ent2;

			if (avc1->hevc_config)
				a = (GF_Box *) avc1->hevc_config;
			else if (avc1->lhvc_config)
				a = (GF_Box *) avc1->lhvc_config;
			else if (avc1->svc_config)
				a = (GF_Box *) avc1->svc_config;
			else if (avc1->mvc_config)
				a = (GF_Box *) avc1->mvc_config;
			else if (avc1->av1_config)
				a = (GF_Box *)avc1->av1_config;
			else
				a = (GF_Box *) avc1->avc_config;

			if (avc2->hevc_config)
				b = (GF_Box *) avc2->hevc_config;
			else if (avc2->lhvc_config)
				b = (GF_Box *) avc2->lhvc_config;
			else if (avc2->svc_config)
				b = (GF_Box *) avc2->svc_config;
			else if (avc2->mvc_config)
				b = (GF_Box *) avc2->mvc_config;
			else if (avc2->av1_config)
				b = (GF_Box *)avc2->av1_config;
			else
				b = (GF_Box *) avc2->avc_config;

			return gf_isom_box_equal(a,b);
		}
		break;
		case GF_ISOM_BOX_TYPE_LSR1:
		{
			GF_LASeRSampleEntryBox *lsr1 = (GF_LASeRSampleEntryBox *)ent1;
			GF_LASeRSampleEntryBox *lsr2 = (GF_LASeRSampleEntryBox *)ent2;
			if (lsr1->lsr_config && lsr2->lsr_config
			        && lsr1->lsr_config->hdr && lsr2->lsr_config->hdr
			        && (lsr1->lsr_config->hdr_size==lsr2->lsr_config->hdr_size)
			        && !memcmp(lsr1->lsr_config->hdr, lsr2->lsr_config->hdr, lsr2->lsr_config->hdr_size)
			   ) {
				return GF_TRUE;
			}
			return GF_FALSE;
		}
		break;
#ifndef GPAC_DISABLE_VTT
		case GF_ISOM_BOX_TYPE_WVTT:
		{
			GF_WebVTTSampleEntryBox *wvtt1 = (GF_WebVTTSampleEntryBox *)ent1;
			GF_WebVTTSampleEntryBox *wvtt2 = (GF_WebVTTSampleEntryBox *)ent2;
			if (wvtt1->config && wvtt2->config &&
			        (wvtt1->config->string && wvtt2->config->string && !strcmp(wvtt1->config->string, wvtt2->config->string))) {
				return GF_TRUE;
			}
			return GF_FALSE;
		}
		break;
#endif
		case GF_ISOM_BOX_TYPE_STPP:
		{
			GF_MetaDataSampleEntryBox *stpp1 = (GF_MetaDataSampleEntryBox *)ent1;
			GF_MetaDataSampleEntryBox *stpp2 = (GF_MetaDataSampleEntryBox *)ent2;
			if (stpp1->xml_namespace && stpp2->xml_namespace && !strcmp(stpp1->xml_namespace, stpp2->xml_namespace)) {
				return GF_TRUE;
			}
			return GF_FALSE;
		}
		break;
		case GF_ISOM_BOX_TYPE_SBTT:
		{
			return GF_FALSE;
		}
		break;
		case GF_ISOM_BOX_TYPE_STXT:
		{
			GF_MetaDataSampleEntryBox *stxt1 = (GF_MetaDataSampleEntryBox *)ent1;
			GF_MetaDataSampleEntryBox *stxt2 = (GF_MetaDataSampleEntryBox *)ent2;
			if (stxt1->mime_type && stxt2->mime_type &&
			        ( (!stxt1->config && !stxt2->config) ||
			          (stxt1->config && stxt2->config && stxt1->config->config && stxt2->config->config &&
			           !strcmp(stxt1->config->config, stxt2->config->config)))) {
				return GF_TRUE;
			}
			return GF_FALSE;
		}
		case GF_ISOM_BOX_TYPE_MP3:
		case GF_QT_SUBTYPE_RAW_AUD:
		case GF_QT_SUBTYPE_TWOS:
		case GF_QT_SUBTYPE_SOWT:
		case GF_QT_SUBTYPE_FL32:
		case GF_QT_SUBTYPE_FL64:
		case GF_QT_SUBTYPE_IN24:
		case GF_QT_SUBTYPE_IN32:
		case GF_QT_SUBTYPE_ULAW:
		case GF_QT_SUBTYPE_ALAW:
		case GF_QT_SUBTYPE_ADPCM:
		case GF_QT_SUBTYPE_IMA_ADPCM:
		case GF_QT_SUBTYPE_DVCA:
		case GF_QT_SUBTYPE_QDMC:
		case GF_QT_SUBTYPE_QDMC2:
		case GF_QT_SUBTYPE_QCELP:
		case GF_QT_SUBTYPE_kMP3:
			return GF_TRUE;
		case GF_QT_SUBTYPE_RAW_VID:
		case GF_QT_SUBTYPE_APCH:
		case GF_QT_SUBTYPE_APCO:
		case GF_QT_SUBTYPE_APCN:
		case GF_QT_SUBTYPE_APCS:
		case GF_QT_SUBTYPE_AP4X:
		case GF_QT_SUBTYPE_AP4H:
		case GF_QT_SUBTYPE_YUV422:
		case GF_QT_SUBTYPE_YUV444:
		case GF_QT_SUBTYPE_YUV422_10:
		case GF_QT_SUBTYPE_YUV444_10:
			return GF_TRUE;
		}

		if (sdesc_index1 && sdesc_index2) break;
	}
	if (!need_memcmp) return GF_TRUE;
	a = (GF_Box *)trak1->Media->information->sampleTable->SampleDescription;
	b = (GF_Box *)trak2->Media->information->sampleTable->SampleDescription;
	//we ignore all bitrate boxes when comparing the box, disable their writing
	gf_isom_registry_disable(GF_ISOM_BOX_TYPE_BTRT, GF_TRUE);
	ret = gf_isom_box_equal(a,b);
	//re-enable btrt writing
	gf_isom_registry_disable(GF_ISOM_BOX_TYPE_BTRT, GF_FALSE);

	return ret;
}

GF_EXPORT
u64 gf_isom_estimate_size(GF_ISOFile *movie)
{
	GF_Err e;
	GF_Box *a;
	u32 i, count;
	u64 mdat_size;
	if (!movie || !movie->moov) return 0;

	mdat_size = 0;
	count = gf_list_count(movie->moov->trackList);
	for (i=0; i<count; i++) {
		mdat_size += gf_isom_get_media_data_size(movie, i+1);
	}
	if (mdat_size) {
		mdat_size += 8;
		if (mdat_size > 0xFFFFFFFF) mdat_size += 8;
	}

	i=0;
	while ((a = (GF_Box*)gf_list_enum(movie->TopBoxes, &i))) {
		e = gf_isom_box_size(a);
		if (e == GF_OK)
			mdat_size += a->size;
	}
	return mdat_size;
}


//set shadowing on/off
#if 0 //unused
GF_Err gf_isom_remove_sync_shadows(GF_ISOFile *movie, u32 trackNumber)
{
	GF_TrackBox *trak;
	GF_SampleTableBox *stbl;

	if (movie->openMode == GF_ISOM_OPEN_READ) return GF_ISOM_INVALID_MODE;
	trak = gf_isom_get_track_from_file(movie, trackNumber);
	if (!trak) return GF_BAD_PARAM;

	stbl = trak->Media->information->sampleTable;
	if (stbl->ShadowSync) {
		gf_isom_box_del_parent(&stbl->child_boxes, (GF_Box *) stbl->ShadowSync);
		stbl->ShadowSync = NULL;
	}
	return GF_OK;
}

/*Use this function to do the shadowing if you use shadowing.
the sample to be shadowed MUST be a non-sync sample (ignored if not)
the sample shadowing must be a Sync sample (error if not)*/
GF_Err gf_isom_set_sync_shadow(GF_ISOFile *movie, u32 trackNumber, u32 sampleNumber, u32 syncSample)
{
	GF_TrackBox *trak;
	GF_SampleTableBox *stbl;
	GF_ISOSAPType isRAP;
	GF_Err e;

	if (movie->openMode == GF_ISOM_OPEN_READ) return GF_ISOM_INVALID_MODE;
	trak = gf_isom_get_track_from_file(movie, trackNumber);
	if (!trak || !sampleNumber || !syncSample) return GF_BAD_PARAM;

	stbl = trak->Media->information->sampleTable;
	if (!stbl->ShadowSync) stbl->ShadowSync = (GF_ShadowSyncBox *) gf_isom_box_new_parent(&stbl->child_boxes, GF_ISOM_BOX_TYPE_STSH);

	//if no sync, skip
	if (!stbl->SyncSample) return GF_OK;
	//else set the sync shadow.
	//if the sample is sync, ignore
	e = stbl_GetSampleRAP(stbl->SyncSample, sampleNumber, &isRAP, NULL, NULL);
	if (e) return e;
	if (isRAP) return GF_OK;
	//if the shadowing sample is not sync, error
	e = stbl_GetSampleRAP(stbl->SyncSample, syncSample, &isRAP, NULL, NULL);
	if (e) return e;
	if (!isRAP) return GF_BAD_PARAM;

	return stbl_SetSyncShadow(stbl->ShadowSync, sampleNumber, syncSample);
}
#endif

//set the GroupID of a track (only used for interleaving)
GF_EXPORT
GF_Err gf_isom_set_track_interleaving_group(GF_ISOFile *movie, u32 trackNumber, u32 GroupID)
{
	GF_TrackBox *trak;

	if (movie->openMode != GF_ISOM_OPEN_EDIT) return GF_ISOM_INVALID_MODE;
	trak = gf_isom_get_track_from_file(movie, trackNumber);
	if (!trak || !GroupID) return GF_BAD_PARAM;

	trak->Media->information->sampleTable->groupID = GroupID;
	return GF_OK;
}


//set the Priority of a track within a Group (only used for tight interleaving)
//Priority ranges from 1 to 9
GF_EXPORT
GF_Err gf_isom_set_track_priority_in_group(GF_ISOFile *movie, u32 trackNumber, u32 Priority)
{
	GF_TrackBox *trak;

	if (movie->openMode != GF_ISOM_OPEN_EDIT) return GF_ISOM_INVALID_MODE;
	trak = gf_isom_get_track_from_file(movie, trackNumber);
	if (!trak || !Priority) return GF_BAD_PARAM;

	trak->Media->information->sampleTable->trackPriority = Priority > 255 ? 255 : Priority;
	return GF_OK;
}

//set the max SamplesPerChunk (for file optimization)
GF_EXPORT
GF_Err gf_isom_hint_max_chunk_size(GF_ISOFile *movie, u32 trackNumber, u32 maxChunkSize)
{
	GF_TrackBox *trak;

	if (movie->openMode == GF_ISOM_OPEN_READ) return GF_ISOM_INVALID_MODE;
	trak = gf_isom_get_track_from_file(movie, trackNumber);
	if (!trak || !maxChunkSize) return GF_BAD_PARAM;

	trak->Media->information->sampleTable->MaxChunkSize = maxChunkSize;
	return GF_OK;
}


GF_EXPORT
GF_Err gf_isom_set_extraction_slc(GF_ISOFile *the_file, u32 trackNumber, u32 StreamDescriptionIndex, const GF_SLConfig *slConfig)
{
	GF_TrackBox *trak;
	GF_SampleEntryBox *entry;
	GF_Err e;
	GF_SLConfig **slc;

	trak = gf_isom_get_track_from_file(the_file, trackNumber);
	if (!trak) return GF_BAD_PARAM;

	e = Media_GetSampleDesc(trak->Media, StreamDescriptionIndex, &entry, NULL);
	if (e) return e;

	//we must be sure we are not using a remote ESD
	switch (entry->type) {
	case GF_ISOM_BOX_TYPE_MP4S:
		if (((GF_MPEGSampleEntryBox *)entry)->esd->desc->slConfig->predefined != SLPredef_MP4) return GF_BAD_PARAM;
		slc = & ((GF_MPEGSampleEntryBox *)entry)->slc;
		break;
	case GF_ISOM_BOX_TYPE_MP4A:
		if (((GF_MPEGAudioSampleEntryBox *)entry)->esd->desc->slConfig->predefined != SLPredef_MP4) return GF_BAD_PARAM;
		slc = & ((GF_MPEGAudioSampleEntryBox *)entry)->slc;
		break;
	case GF_ISOM_BOX_TYPE_MP4V:
		if (((GF_MPEGVisualSampleEntryBox *)entry)->esd->desc->slConfig->predefined != SLPredef_MP4) return GF_BAD_PARAM;
		slc = & ((GF_MPEGVisualSampleEntryBox *)entry)->slc;
		break;
	default:
		return GF_BAD_PARAM;
	}

	if (*slc) {
		gf_odf_desc_del((GF_Descriptor *)*slc);
		*slc = NULL;
	}
	if (!slConfig) return GF_OK;
	//finally duplicate the SL
	return gf_odf_desc_copy((GF_Descriptor *) slConfig, (GF_Descriptor **) slc);
}

#if 0 //unused
GF_Err gf_isom_get_extraction_slc(GF_ISOFile *the_file, u32 trackNumber, u32 StreamDescriptionIndex, GF_SLConfig **slConfig)
{
	GF_TrackBox *trak;
	GF_SampleEntryBox *entry;
	GF_Err e;
	GF_SLConfig *slc;

	trak = gf_isom_get_track_from_file(the_file, trackNumber);
	if (!trak) return GF_BAD_PARAM;

	e = Media_GetSampleDesc(trak->Media, StreamDescriptionIndex, &entry, NULL);
	if (e) return e;

	//we must be sure we are not using a remote ESD
	slc = NULL;
	*slConfig = NULL;
	switch (entry->type) {
	case GF_ISOM_BOX_TYPE_MP4S:
		if (((GF_MPEGSampleEntryBox *)entry)->esd->desc->slConfig->predefined != SLPredef_MP4) return GF_BAD_PARAM;
		slc = ((GF_MPEGSampleEntryBox *)entry)->slc;
		break;
	case GF_ISOM_BOX_TYPE_MP4A:
		if (((GF_MPEGAudioSampleEntryBox *)entry)->esd->desc->slConfig->predefined != SLPredef_MP4) return GF_BAD_PARAM;
		slc = ((GF_MPEGAudioSampleEntryBox *)entry)->slc;
		break;
	case GF_ISOM_BOX_TYPE_MP4V:
		if (((GF_MPEGVisualSampleEntryBox *)entry)->esd->desc->slConfig->predefined != SLPredef_MP4) return GF_BAD_PARAM;
		slc = ((GF_MPEGVisualSampleEntryBox *)entry)->slc;
		break;
	default:
		return GF_BAD_PARAM;
	}

	if (!slc) return GF_OK;
	//finally duplicate the SL
	return gf_odf_desc_copy((GF_Descriptor *) slc, (GF_Descriptor **) slConfig);
}

u32 gf_isom_get_track_group(GF_ISOFile *the_file, u32 trackNumber)
{
	GF_TrackBox *trak;
	trak = gf_isom_get_track_from_file(the_file, trackNumber);
	if (!trak) return 0;
	return trak->Media->information->sampleTable->groupID;
}

u32 gf_isom_get_track_priority_in_group(GF_ISOFile *the_file, u32 trackNumber)
{
	GF_TrackBox *trak;
	trak = gf_isom_get_track_from_file(the_file, trackNumber);
	if (!trak) return 0;
	return trak->Media->information->sampleTable->trackPriority;
}
#endif


GF_EXPORT
GF_Err gf_isom_make_interleave(GF_ISOFile *file, Double TimeInSec)
{
	GF_Err e;
	if (!file) return GF_BAD_PARAM;

	if (file->storageMode==GF_ISOM_STORE_FASTSTART) {
		return gf_isom_set_interleave_time(file, (u32) (TimeInSec * gf_isom_get_timescale(file)));
	}
	if (gf_isom_get_mode(file) < GF_ISOM_OPEN_EDIT) return GF_BAD_PARAM;
	e = gf_isom_set_storage_mode(file, GF_ISOM_STORE_DRIFT_INTERLEAVED);
	if (e) return e;
	return gf_isom_set_interleave_time(file, (u32) (TimeInSec * gf_isom_get_timescale(file)));
}


GF_EXPORT
GF_Err gf_isom_set_handler_name(GF_ISOFile *the_file, u32 trackNumber, const char *nameUTF8)
{
	GF_TrackBox *trak;
	trak = gf_isom_get_track_from_file(the_file, trackNumber);
	if (!trak) return GF_BAD_PARAM;
	if (trak->Media->handler->nameUTF8) gf_free(trak->Media->handler->nameUTF8);
	trak->Media->handler->nameUTF8 = NULL;

	if (!nameUTF8) return GF_OK;

	if (!strnicmp(nameUTF8, "file://", 7)) {
		u8 BOM[4];
		FILE *f = gf_fopen(nameUTF8+7, "rb");
		u64 size;
		if (!f) return GF_URL_ERROR;
		gf_fseek(f, 0, SEEK_END);
		size = gf_ftell(f);
		gf_fseek(f, 0, SEEK_SET);
		if (3!=fread(BOM, sizeof(char), 3, f)) {
			gf_fclose(f);
			return GF_CORRUPTED_DATA;
		}
		/*skip BOM if any*/
		if ((BOM[0]==0xEF) && (BOM[1]==0xBB) && (BOM[2]==0xBF)) size -= 3;
		else if ((BOM[0]==0xEF) || (BOM[0]==0xFF)) {
			gf_fclose(f);
			return GF_BAD_PARAM;
		}
		else gf_fseek(f, 0, SEEK_SET);
		trak->Media->handler->nameUTF8 = (char*)gf_malloc(sizeof(char)*(size_t)(size+1));
		size = fread(trak->Media->handler->nameUTF8, sizeof(char), (size_t)size, f);
		trak->Media->handler->nameUTF8[size] = 0;
		gf_fclose(f);
	} else {
		u32 i, j, len;
		char szOrig[1024], szLine[1024];
		strcpy(szOrig, nameUTF8);
		j=0;
		len = (u32) strlen(szOrig);
		for (i=0; i<len; i++) {
			if (szOrig[i] & 0x80) {
				/*non UTF8 (likely some win-CP)*/
				if ( (szOrig[i+1] & 0xc0) != 0x80) {
					szLine[j] = 0xc0 | ( (szOrig[i] >> 6) & 0x3 );
					j++;
					szOrig[i] &= 0xbf;
				}
				/*UTF8 2 bytes char */
				else if ( (szOrig[i] & 0xe0) == 0xc0) {
					szLine[j] = szOrig[i];
					i++;
					j++;
				}
				/*UTF8 3 bytes char */
				else if ( (szOrig[i] & 0xf0) == 0xe0) {
					szLine[j] = szOrig[i];
					i++;
					j++;
					szLine[j] = szOrig[i];
					i++;
					j++;
				}
				/*UTF8 4 bytes char */
				else if ( (szOrig[i] & 0xf8) == 0xf0) {
					szLine[j] = szOrig[i];
					i++;
					j++;
					szLine[j] = szOrig[i];
					i++;
					j++;
					szLine[j] = szOrig[i];
					i++;
					j++;
				}
			}
			szLine[j] = szOrig[i];
			j++;
		}
		szLine[j] = 0;
		trak->Media->handler->nameUTF8 = gf_strdup(szLine);
	}
	return GF_OK;
}

#if 0 //unused
/*clones root OD from input to output file, without copying root OD track references*/
GF_Err gf_isom_clone_root_od(GF_ISOFile *input, GF_ISOFile *output)
{
	GF_List *esds;
	GF_Err e;
	u32 i;
	GF_Descriptor *desc;

	e = gf_isom_remove_root_od(output);
	if (e) return e;
	if (!input->moov || !input->moov->iods || !input->moov->iods->descriptor) return GF_OK;
	gf_isom_insert_moov(output);
	e = AddMovieIOD(output->moov, 0);
	if (e) return e;
	if (output->moov->iods->descriptor) gf_odf_desc_del(output->moov->iods->descriptor);
	output->moov->iods->descriptor = NULL;
	gf_odf_desc_copy(input->moov->iods->descriptor, &output->moov->iods->descriptor);

	switch (output->moov->iods->descriptor->tag) {
	case GF_ODF_ISOM_IOD_TAG:
		esds = ((GF_IsomInitialObjectDescriptor *)output->moov->iods->descriptor)->ES_ID_IncDescriptors;
		break;
	case GF_ODF_ISOM_OD_TAG:
		esds = ((GF_IsomObjectDescriptor *)output->moov->iods->descriptor)->ES_ID_IncDescriptors;
		break;
	default:
		return GF_ISOM_INVALID_FILE;
	}

	//get the desc
	i=0;
	while ((desc = (GF_Descriptor*)gf_list_enum(esds, &i))) {
		gf_odf_desc_del(desc);
		gf_list_rem(esds, i-1);
	}
	return GF_OK;
}
#endif

GF_EXPORT
GF_Err gf_isom_set_media_type(GF_ISOFile *movie, u32 trackNumber, u32 new_type)
{
	GF_TrackBox *trak = gf_isom_get_track_from_file(movie, trackNumber);
	if (!trak || !new_type) return GF_BAD_PARAM;
	trak->Media->handler->handlerType = new_type;
	return GF_OK;
}

GF_EXPORT
GF_Err gf_isom_set_media_subtype(GF_ISOFile *movie, u32 trackNumber, u32 sampleDescriptionIndex, u32 new_type)
{
	GF_SampleEntryBox*entry;
	GF_TrackBox *trak = gf_isom_get_track_from_file(movie, trackNumber);
	if (!trak || !sampleDescriptionIndex || !new_type) return GF_BAD_PARAM;

	entry = (GF_SampleEntryBox*)gf_list_get(trak->Media->information->sampleTable->SampleDescription->child_boxes, sampleDescriptionIndex - 1);
	if (!entry) return GF_BAD_PARAM;
	entry->type = new_type;
	return GF_OK;
}


#if 0 //unused
GF_Err gf_isom_set_JPEG2000(GF_ISOFile *mov, Bool set_on)
{
	if (!mov) return GF_BAD_PARAM;
	mov->is_jp2 = set_on;
	return GF_OK;
}
#endif

GF_Err gf_isom_remove_uuid(GF_ISOFile *movie, u32 trackNumber, bin128 UUID)
{
	u32 i, count;
	GF_List *list;

	if (trackNumber==(u32) -1) {
		if (!movie) return GF_BAD_PARAM;
		list = movie->TopBoxes;
	} else if (trackNumber) {
		GF_TrackBox *trak = gf_isom_get_track_from_file(movie, trackNumber);
		if (!trak) return GF_BAD_PARAM;
		list = trak->child_boxes;
	} else {
		if (!movie) return GF_BAD_PARAM;
		list = movie->moov->child_boxes;
	}

	count = list ? gf_list_count(list) : 0;
	for (i=0; i<count; i++) {
		GF_UnknownUUIDBox *uuid = (GF_UnknownUUIDBox *)gf_list_get(list, i);
		if (uuid->type != GF_ISOM_BOX_TYPE_UUID) continue;
		if (memcmp(UUID, uuid->uuid, sizeof(bin128))) continue;
		gf_list_rem(list, i);
		i--;
		count--;
		gf_isom_box_del((GF_Box*)uuid);
	}
	return GF_OK;
}

GF_EXPORT
GF_Err gf_isom_add_uuid(GF_ISOFile *movie, u32 trackNumber, bin128 UUID, const u8 *data, u32 data_size)
{
	GF_List *list;
    u32 btype;
	GF_Box *box;
	GF_UnknownUUIDBox *uuidb;

	if (data_size && !data) return GF_BAD_PARAM;
	if (trackNumber==(u32) -1) {
		if (!movie) return GF_BAD_PARAM;
		list = movie->TopBoxes;
	} else if (trackNumber) {
		GF_TrackBox *trak = gf_isom_get_track_from_file(movie, trackNumber);
		if (!trak) return GF_BAD_PARAM;
		if (!trak->child_boxes) trak->child_boxes = gf_list_new();
		list = trak->child_boxes;
	} else {
		if (!movie) return GF_BAD_PARAM;
		if (!movie->moov->child_boxes) movie->moov->child_boxes = gf_list_new();
		list = movie->moov->child_boxes;
	}
    btype = gf_isom_solve_uuid_box((char *) UUID);
    if (!btype) btype = GF_ISOM_BOX_TYPE_UUID;
    box = gf_isom_box_new(btype);
	uuidb = (GF_UnknownUUIDBox*)box;
	uuidb->internal_4cc = gf_isom_solve_uuid_box((char *) UUID);
	memcpy(uuidb->uuid, UUID, sizeof(bin128));
	uuidb->dataSize = data_size;
	if (data_size) {
		uuidb->data = (char*)gf_malloc(sizeof(char)*data_size);
		memcpy(uuidb->data, data, sizeof(char)*data_size);
	}
	gf_list_add(list, uuidb);
	return GF_OK;
}

/*Apple extensions*/

GF_EXPORT
GF_Err gf_isom_apple_set_tag(GF_ISOFile *mov, GF_ISOiTunesTag tag, const u8 *data, u32 data_len)
{
	GF_BitStream *bs;
	GF_Err e;
	GF_ItemListBox *ilst;
	GF_MetaBox *meta;
	GF_ListItemBox *info;
	u32 btype, i;


	e = CanAccessMovie(mov, GF_ISOM_OPEN_WRITE);
	if (e) return e;

	meta = gf_isom_apple_create_meta_extensions(mov);
	if (!meta) return GF_BAD_PARAM;

	ilst = gf_ismo_locate_box(meta->child_boxes, GF_ISOM_BOX_TYPE_ILST, NULL);
	if (!ilst) {
		ilst = (GF_ItemListBox *) gf_isom_box_new_parent(&meta->child_boxes, GF_ISOM_BOX_TYPE_ILST);
	}

	if (tag==GF_ISOM_ITUNE_GENRE) {
		btype = data ? GF_ISOM_BOX_TYPE_0xA9GEN : GF_ISOM_BOX_TYPE_GNRE;
	} else {
		btype = tag;
	}
	/*remove tag*/
	i = 0;
	while ((info = (GF_ListItemBox*)gf_list_enum(ilst->child_boxes, &i))) {
		if (info->type==btype) {
			gf_isom_box_del_parent(&ilst->child_boxes, (GF_Box *) info);
			info = NULL;
			break;
		}
	}

	if (data != NULL) {
		info = (GF_ListItemBox *)gf_isom_box_new(btype);
		if (info == NULL) return GF_OUT_OF_MEM;
		switch (btype) {
		case GF_ISOM_BOX_TYPE_TRKN:
		case GF_ISOM_BOX_TYPE_DISK:
		case GF_ISOM_BOX_TYPE_GNRE:
			info->data->flags = 0x0;
			break;
		case GF_ISOM_BOX_TYPE_PGAP:
		case GF_ISOM_BOX_TYPE_CPIL:
			info->data->flags = 0x15;
			break;
		default:
			info->data->flags = 0x1;
			break;
		}
		if (tag==GF_ISOM_ITUNE_COVER_ART) {
			if (data_len & 0x80000000) {
				data_len = (data_len & 0x7FFFFFFF);
				info->data->flags = 14;
			} else {
				info->data->flags = 13;
			}
		}
		info->data->dataSize = data_len;
		info->data->data = (char*)gf_malloc(sizeof(char)*data_len);
		memcpy(info->data->data , data, sizeof(char)*data_len);
	}
	else if (data_len && (tag==GF_ISOM_ITUNE_GENRE)) {
		info = (GF_ListItemBox *)gf_isom_box_new(btype);
		if (info == NULL) return GF_OUT_OF_MEM;
		bs = gf_bs_new(NULL, 0, GF_BITSTREAM_WRITE);
		gf_bs_write_u16(bs, data_len);
		gf_bs_get_content(bs, & info->data->data, &info->data->dataSize);
		info->data->flags = 0x0;
		gf_bs_del(bs);
	} else if (data_len && (tag==GF_ISOM_ITUNE_COMPILATION)) {
		info = (GF_ListItemBox *)gf_isom_box_new(btype);
		if (info == NULL) return GF_OUT_OF_MEM;
		info->data->data = (char*)gf_malloc(sizeof(char));
		info->data->data[0] = 1;
		info->data->dataSize = 1;
		info->data->flags = 21;
	} else if (data_len && (tag==GF_ISOM_ITUNE_TEMPO)) {
		info = (GF_ListItemBox *)gf_isom_box_new(btype);
		if (info == NULL) return GF_OUT_OF_MEM;
		bs = gf_bs_new(NULL, 0, GF_BITSTREAM_WRITE);
		gf_bs_write_u16(bs, data_len);
		gf_bs_get_content(bs, &info->data->data, &info->data->dataSize);
		info->data->flags = 0x15;
		gf_bs_del(bs);
	}

	if (!info || (tag==GF_ISOM_ITUNE_ALL) ) {
		if (!gf_list_count(ilst->child_boxes) || (tag==GF_ISOM_ITUNE_ALL) ) {
			gf_isom_box_del_parent(&meta->child_boxes, (GF_Box *) ilst);
		}
		return GF_OK;
	}

	return gf_list_add(ilst->child_boxes, info);
}

GF_EXPORT
GF_Err gf_isom_set_alternate_group_id(GF_ISOFile *movie, u32 trackNumber, u32 groupId)
{
	GF_TrackBox *trak = gf_isom_get_track_from_file(movie, trackNumber);
	if (!trak) return GF_BAD_PARAM;
	trak->Header->alternate_group = groupId;
	return GF_OK;
}


GF_EXPORT
GF_Err gf_isom_set_track_switch_parameter(GF_ISOFile *movie, u32 trackNumber, u32 trackRefGroup, Bool is_switch_group, u32 *switchGroupID, u32 *criteriaList, u32 criteriaListCount)
{
	GF_TrackSelectionBox *tsel;
	GF_TrackBox *trak;
	GF_UserDataMap *map;
	GF_Err e;
	u32 alternateGroupID = 0;
	u32 next_switch_group_id = 0;

	trak = gf_isom_get_track_from_file(movie, trackNumber);
	if (!trak || !switchGroupID) return GF_BAD_PARAM;


	if (trackRefGroup) {
		GF_TrackBox *trak_ref = gf_isom_get_track_from_file(movie, trackRefGroup);
		if (trak_ref != trak) {
			if (!trak_ref || !trak_ref->Header->alternate_group) {
				GF_LOG(GF_LOG_WARNING, GF_LOG_CONTAINER, ("Track %d has not an alternate group - skipping\n", trak_ref ? trak_ref->Header->trackID : 0));
				return GF_BAD_PARAM;
			}
			alternateGroupID = trak_ref->Header->alternate_group;
		} else {
			alternateGroupID = trak->Header->alternate_group;
		}
	}
	if (!alternateGroupID) {
		/*there is a function for this ....*/
		if (trak->Header->alternate_group) {
			GF_LOG(GF_LOG_WARNING, GF_LOG_CONTAINER, ("Track %d has already an alternate group - skipping\n", trak->Header->trackID));
			return GF_BAD_PARAM;
		}
		alternateGroupID = gf_isom_get_next_alternate_group_id(movie);
	}

	if (is_switch_group) {
		u32 i=0;
		while (i< gf_isom_get_track_count(movie) ) {
			//locate first available ID
			GF_TrackBox *a_trak = gf_isom_get_track_from_file(movie, i+1);

			if (a_trak->udta) {
				u32 j, count;
				map = udta_getEntry(a_trak->udta, GF_ISOM_BOX_TYPE_TSEL, NULL);
				if (map) {
					count = gf_list_count(map->boxes);
					for (j=0; j<count; j++) {
						tsel = (GF_TrackSelectionBox*)gf_list_get(map->boxes, j);

						if (*switchGroupID) {
							if (tsel->switchGroup==next_switch_group_id) {
								if (a_trak->Header->alternate_group != alternateGroupID) return GF_BAD_PARAM;
							}
						} else {
							if (tsel->switchGroup && (tsel->switchGroup>=next_switch_group_id) )
								next_switch_group_id = tsel->switchGroup;
						}
					}
				}

			}
			i++;
		}
		if (! *switchGroupID) *switchGroupID = next_switch_group_id+1;
	}


	trak->Header->alternate_group = alternateGroupID;

	tsel = NULL;
	if (*switchGroupID) {
		if (!trak->udta) {
			e = trak_on_child_box((GF_Box*)trak, gf_isom_box_new_parent(&trak->child_boxes, GF_ISOM_BOX_TYPE_UDTA));
			if (e) return e;
		}

		map = udta_getEntry(trak->udta, GF_ISOM_BOX_TYPE_TSEL, NULL);

		/*locate tsel box with no switch group*/
		if (map)  {
			u32 j, count = gf_list_count(map->boxes);
			for (j=0; j<count; j++) {
				tsel = (GF_TrackSelectionBox*)gf_list_get(map->boxes, j);
				if (tsel->switchGroup == *switchGroupID) break;
				tsel = NULL;
			}
		}
		if (!tsel) {
			tsel = (GF_TrackSelectionBox *)gf_isom_box_new(GF_ISOM_BOX_TYPE_TSEL);
			e = udta_on_child_box((GF_Box *)trak->udta, (GF_Box *) tsel);
			if (e) return e;
		}

		tsel->switchGroup = *switchGroupID;
		tsel->attributeListCount = criteriaListCount;
		if (tsel->attributeList) gf_free(tsel->attributeList);
		tsel->attributeList = (u32*)gf_malloc(sizeof(u32)*criteriaListCount);
		memcpy(tsel->attributeList, criteriaList, sizeof(u32)*criteriaListCount);
	}
	return GF_OK;
}

void reset_tsel_box(GF_TrackBox *trak)
{
	GF_UserDataMap *map;
	trak->Header->alternate_group = 0;
	map = udta_getEntry(trak->udta, GF_ISOM_BOX_TYPE_TSEL, NULL);
	if (map) {
		gf_list_del_item(trak->udta->recordList, map);
		gf_isom_box_array_del(map->boxes);
		gf_free(map);
	}

}

GF_EXPORT
GF_Err gf_isom_reset_track_switch_parameter(GF_ISOFile *movie, u32 trackNumber, Bool reset_all_group)
{
	GF_TrackBox *trak;
	u32 alternateGroupID = 0;

	trak = gf_isom_get_track_from_file(movie, trackNumber);
	if (!trak) return GF_BAD_PARAM;
	if (!trak->Header->alternate_group) return GF_OK;

	alternateGroupID = trak->Header->alternate_group;
	if (reset_all_group) {
		u32 i=0;
		while (i< gf_isom_get_track_count(movie) ) {
			//locate first available ID
			GF_TrackBox *a_trak = gf_isom_get_track_from_file(movie, i+1);
			if (a_trak->Header->alternate_group == alternateGroupID) reset_tsel_box(a_trak);
			i++;
		}
	} else {
		reset_tsel_box(trak);
	}
	return GF_OK;
}


GF_EXPORT
GF_Err gf_isom_reset_switch_parameters(GF_ISOFile *movie)
{
	u32 i=0;
	while (i< gf_isom_get_track_count(movie) ) {
		//locate first available ID
		GF_TrackBox *a_trak = gf_isom_get_track_from_file(movie, i+1);
		reset_tsel_box(a_trak);
		i++;
	}
	return GF_OK;
}


GF_Err gf_isom_add_subsample(GF_ISOFile *movie, u32 track, u32 sampleNumber, u32 flags, u32 subSampleSize, u8 priority, u32 reserved, Bool discardable)
{
	u32 i, count;
	GF_SubSampleInformationBox *sub_samples;
	GF_TrackBox *trak;
	GF_Err e;

	e = CanAccessMovie(movie, GF_ISOM_OPEN_WRITE);
	if (e) return e;

	trak = gf_isom_get_track_from_file(movie, track);
	if (!trak || !trak->Media || !trak->Media->information->sampleTable)
		return GF_BAD_PARAM;

	if (!trak->Media->information->sampleTable->sub_samples) {
		trak->Media->information->sampleTable->sub_samples=gf_list_new();
	}

	sub_samples = NULL;
	count = gf_list_count(trak->Media->information->sampleTable->sub_samples);
	for (i=0; i<count; i++) {
		sub_samples = gf_list_get(trak->Media->information->sampleTable->sub_samples, i);
		if (sub_samples->flags==flags) break;
		sub_samples = NULL;
	}
	if (!sub_samples) {
		sub_samples = (GF_SubSampleInformationBox *) gf_isom_box_new_parent(&trak->Media->information->sampleTable->child_boxes, GF_ISOM_BOX_TYPE_SUBS);
		gf_list_add(trak->Media->information->sampleTable->sub_samples, sub_samples);
		sub_samples->version = (subSampleSize>0xFFFF) ? 1 : 0;
		sub_samples->flags = flags;
	}
	return gf_isom_add_subsample_info(sub_samples, sampleNumber, subSampleSize, priority, reserved, discardable);
}


GF_EXPORT
GF_Err gf_isom_set_rvc_config(GF_ISOFile *movie, u32 track, u32 sampleDescriptionIndex, u16 rvc_predefined, char *mime, u8 *data, u32 size)
{
	GF_MPEGVisualSampleEntryBox *entry;
	GF_Err e;
	GF_TrackBox *trak;

	e = CanAccessMovie(movie, GF_ISOM_OPEN_WRITE);
	if (e) return e;

	trak = gf_isom_get_track_from_file(movie, track);
	if (!trak) return GF_BAD_PARAM;


	entry = (GF_MPEGVisualSampleEntryBox *) gf_list_get(trak->Media->information->sampleTable->SampleDescription->child_boxes, sampleDescriptionIndex-1);
	if (!entry ) return GF_BAD_PARAM;
	if (entry->internal_type != GF_ISOM_SAMPLE_ENTRY_VIDEO) return GF_BAD_PARAM;

	GF_RVCConfigurationBox *rvcc = (GF_RVCConfigurationBox *) gf_isom_box_find_child(entry->child_boxes, GF_ISOM_BOX_TYPE_RVCC);
	if (rvcc && rvcc->rvc_meta_idx) {
		gf_isom_remove_meta_item(movie, GF_FALSE, track, rvcc->rvc_meta_idx);
		rvcc->rvc_meta_idx = 0;
	}

	if (!rvcc) {
		rvcc = (GF_RVCConfigurationBox *) gf_isom_box_new_parent(&entry->child_boxes, GF_ISOM_BOX_TYPE_RVCC);
	}
	rvcc->predefined_rvc_config = rvc_predefined;
	if (!rvc_predefined) {
		e = gf_isom_set_meta_type(movie, GF_FALSE, track, GF_META_TYPE_RVCI);
		if (e) return e;
		gf_isom_modify_alternate_brand(movie, GF_ISOM_BRAND_ISO2, GF_TRUE);
		e = gf_isom_add_meta_item_memory(movie, GF_FALSE, track, "rvcconfig.xml", 0, GF_META_ITEM_TYPE_MIME, mime, NULL, NULL, data, size, NULL);
		if (e) return e;
		rvcc->rvc_meta_idx = gf_isom_get_meta_item_count(movie, GF_FALSE, track);
	}
	return GF_OK;
}

/*for now not exported*/
/*expands sampleGroup table for the given grouping type and sample_number. If sample_number is 0, just appends an entry at the end of the table*/
static GF_Err gf_isom_add_sample_group_entry(GF_List *sampleGroups, u32 sample_number, u32 grouping_type, u32 grouping_type_parameter, u32 sampleGroupDescriptionIndex, GF_List *parent)
{
	GF_SampleGroupBox *sgroup = NULL;
	u32 i, count, last_sample_in_entry;

	assert(sampleGroups);
	count = gf_list_count(sampleGroups);
	for (i=0; i<count; i++) {
		sgroup = (GF_SampleGroupBox*)gf_list_get(sampleGroups, i);
		if (sgroup->grouping_type==grouping_type) break;
		sgroup = NULL;
	}
	if (!sgroup) {
		sgroup = (GF_SampleGroupBox *) gf_isom_box_new(GF_ISOM_BOX_TYPE_SBGP);
		sgroup->grouping_type = grouping_type;
		sgroup->grouping_type_parameter = grouping_type_parameter;
//		gf_list_add(sampleGroups, sgroup);
		//crude patch to align old arch and filters
		gf_list_insert(sampleGroups, sgroup, 0);
		assert(parent);
		gf_list_add(parent, sgroup);
	}
	/*used in fragments, means we are adding the last sample*/
	if (!sample_number) {
		sample_number = 1;
		if (sgroup->entry_count) {
			for (i=0; i<sgroup->entry_count; i++) {
				sample_number += sgroup->sample_entries[i].sample_count;
			}
		}
	}

	if (!sgroup->entry_count) {
		u32 idx = 0;
		sgroup->entry_count = (sample_number>1) ? 2 : 1;
		sgroup->sample_entries = (GF_SampleGroupEntry*)gf_malloc(sizeof(GF_SampleGroupEntry) * sgroup->entry_count );
		if (sample_number>1) {
			sgroup->sample_entries[0].sample_count = sample_number-1;
			sgroup->sample_entries[0].group_description_index = sampleGroupDescriptionIndex ? 0 : 1;
			idx = 1;
		}
		sgroup->sample_entries[idx].sample_count = 1;
		sgroup->sample_entries[idx].group_description_index = sampleGroupDescriptionIndex;
		return GF_OK;
	}
	last_sample_in_entry = 0;
	for (i=0; i<sgroup->entry_count; i++) {
		/*TODO*/
		if (last_sample_in_entry + sgroup->sample_entries[i].sample_count > sample_number) return GF_NOT_SUPPORTED;
		last_sample_in_entry += sgroup->sample_entries[i].sample_count;
	}

	if (last_sample_in_entry == sample_number) {
		if (sgroup->sample_entries[sgroup->entry_count-1].group_description_index==sampleGroupDescriptionIndex)
			return GF_OK;
		else
			return GF_NOT_SUPPORTED;
	}

	if ((sgroup->sample_entries[sgroup->entry_count-1].group_description_index==sampleGroupDescriptionIndex) && (last_sample_in_entry+1==sample_number)) {
		sgroup->sample_entries[sgroup->entry_count-1].sample_count++;
		return GF_OK;
	}
	/*last entry was an empty desc (no group associated), just add the number of samples missing until new one, then add new one*/
	if (! sgroup->sample_entries[sgroup->entry_count-1].group_description_index) {
		sgroup->sample_entries[sgroup->entry_count-1].sample_count += sample_number - 1 - last_sample_in_entry;
		sgroup->sample_entries = (GF_SampleGroupEntry*)gf_realloc(sgroup->sample_entries, sizeof(GF_SampleGroupEntry) * (sgroup->entry_count + 1) );
		sgroup->sample_entries[sgroup->entry_count].sample_count = 1;
		sgroup->sample_entries[sgroup->entry_count].group_description_index = sampleGroupDescriptionIndex;
		sgroup->entry_count++;
		return GF_OK;
	}
	/*we are adding a sample with no desc, add entry at the end*/
	if (!sampleGroupDescriptionIndex || (sample_number - 1 - last_sample_in_entry==0) ) {
		sgroup->sample_entries = (GF_SampleGroupEntry*)gf_realloc(sgroup->sample_entries, sizeof(GF_SampleGroupEntry) * (sgroup->entry_count + 1) );
		sgroup->sample_entries[sgroup->entry_count].sample_count = 1;
		sgroup->sample_entries[sgroup->entry_count].group_description_index = sampleGroupDescriptionIndex;
		sgroup->entry_count++;
		return GF_OK;
	}
	/*need to insert two entries ...*/
	sgroup->sample_entries = (GF_SampleGroupEntry*)gf_realloc(sgroup->sample_entries, sizeof(GF_SampleGroupEntry) * (sgroup->entry_count + 2) );

	sgroup->sample_entries[sgroup->entry_count].sample_count = sample_number - 1 - last_sample_in_entry;
	sgroup->sample_entries[sgroup->entry_count].group_description_index = 0;

	sgroup->sample_entries[sgroup->entry_count+1].sample_count = 1;
	sgroup->sample_entries[sgroup->entry_count+1].group_description_index = sampleGroupDescriptionIndex;
	sgroup->entry_count+=2;
	return GF_OK;
}

#ifndef GPAC_DISABLE_ISOM_FRAGMENTS
static GF_SampleGroupDescriptionBox *get_sgdp(GF_SampleTableBox *stbl, GF_TrackFragmentBox *traf, u32 grouping_type, Bool *is_traf_sgdp)
#else
static GF_SampleGroupDescriptionBox *get_sgdp(GF_SampleTableBox *stbl, void *traf, u32 grouping_type, Bool *is_traf_sgdp)
#endif /* GPAC_DISABLE_ISOM_FRAGMENTS */
{
	GF_List *groupList=NULL;
	GF_List **parent=NULL;
	GF_SampleGroupDescriptionBox *sgdesc=NULL;
	u32 count, i;

#ifndef GPAC_DISABLE_ISOM_FRAGMENTS
	if (!stbl && traf && traf->trex->track->Media->information->sampleTable)
		stbl = traf->trex->track->Media->information->sampleTable;
#endif
	if (stbl) {
		if (!stbl->sampleGroupsDescription && !traf)
			stbl->sampleGroupsDescription = gf_list_new();

		groupList = stbl->sampleGroupsDescription;
		if (is_traf_sgdp) *is_traf_sgdp = GF_FALSE;
		parent = &stbl->child_boxes;

		count = gf_list_count(groupList);
		for (i=0; i<count; i++) {
			sgdesc = (GF_SampleGroupDescriptionBox*)gf_list_get(groupList, i);
			if (sgdesc->grouping_type==grouping_type) break;
			sgdesc = NULL;
		}
	}
	
#ifndef GPAC_DISABLE_ISOM_FRAGMENTS
	/*look in stbl or traf for sample sampleGroupsDescription*/
	if (!sgdesc && traf) {
		if (!traf->sampleGroupsDescription)
			traf->sampleGroupsDescription = gf_list_new();
		groupList = traf->sampleGroupsDescription;
		parent = &traf->child_boxes;
		if (is_traf_sgdp) *is_traf_sgdp = GF_TRUE;

		count = gf_list_count(groupList);
		for (i=0; i<count; i++) {
			sgdesc = (GF_SampleGroupDescriptionBox*)gf_list_get(groupList, i);
			if (sgdesc->grouping_type==grouping_type) break;
			sgdesc = NULL;
		}
	}
#endif

	if (!sgdesc) {
		sgdesc = (GF_SampleGroupDescriptionBox *) gf_isom_box_new_parent(parent, GF_ISOM_BOX_TYPE_SGPD);
		sgdesc->grouping_type = grouping_type;
		assert(groupList);
		gf_list_add(groupList, sgdesc);
	}
	return sgdesc;
}

#ifndef GPAC_DISABLE_ISOM_FRAGMENTS
static GF_Err gf_isom_set_sample_group_info_ex(GF_SampleTableBox *stbl, GF_TrackFragmentBox *traf, u32 sample_number, u32 grouping_type, u32 grouping_type_parameter, void *udta, void *(*sg_create_entry)(void *udta), Bool (*sg_compare_entry)(void *udta, void *entry))
#else
static GF_Err gf_isom_set_sample_group_info_ex(GF_SampleTableBox *stbl, void *traf, u32 sample_number, u32 grouping_type, u32 grouping_type_parameter, void *udta, void *(*sg_create_entry)(void *udta), Bool (*sg_compare_entry)(void *udta, void *entry))
#endif /* GPAC_DISABLE_ISOM_FRAGMENTS */
{
	GF_List *groupList, *parent;
	void *entry;
	Bool is_traf_sgpd;
	GF_SampleGroupDescriptionBox *sgdesc = NULL;
	u32 i, entry_idx;

	if (!stbl && !traf) return GF_BAD_PARAM;

	sgdesc = get_sgdp(stbl, traf, grouping_type, &is_traf_sgpd);
	if (!sgdesc) return GF_OUT_OF_MEM;

	entry = NULL;
	if (sg_compare_entry) {
		for (i=0; i<gf_list_count(sgdesc->group_descriptions); i++) {
			entry = gf_list_get(sgdesc->group_descriptions, i);
			if (sg_compare_entry(udta, entry)) break;
			entry = NULL;
		}
	}
	if (!entry && sg_create_entry) {
		entry = sg_create_entry(udta);
		if (!entry) return GF_IO_ERR;
		if (traf && !is_traf_sgpd) {
			sgdesc = get_sgdp(NULL, traf, grouping_type, &is_traf_sgpd);
		}
		gf_list_add(sgdesc->group_descriptions, entry);
	}
	if (!entry)
		entry_idx = 0;
	else
		entry_idx = 1 + gf_list_find(sgdesc->group_descriptions, entry);

	/*look in stbl or traf for sample sampleGroups*/
#ifndef GPAC_DISABLE_ISOM_FRAGMENTS
	if (traf) {
		if (!traf->sampleGroups)
			traf->sampleGroups = gf_list_new();
		groupList = traf->sampleGroups;
		parent = traf->child_boxes;
		if (entry_idx && is_traf_sgpd)
			entry_idx |= 0x10000;
	} else
#endif
	{
		if (!stbl->sampleGroups)
			stbl->sampleGroups = gf_list_new();
		groupList = stbl->sampleGroups;
		parent = stbl->child_boxes;
	}

	return gf_isom_add_sample_group_entry(groupList, sample_number, grouping_type, grouping_type_parameter, entry_idx, parent);
}

/*for now not exported*/
static GF_Err gf_isom_set_sample_group_info(GF_ISOFile *movie, u32 track, u32 trafID, u32 sample_number, u32 grouping_type, u32 grouping_type_parameter, void *udta, void *(*sg_create_entry)(void *udta), Bool (*sg_compare_entry)(void *udta, void *entry))
{
	GF_Err e;
	GF_TrackBox *trak=NULL;
#ifndef GPAC_DISABLE_ISOM_FRAGMENTS
	GF_TrackFragmentBox *traf=NULL;
#endif
	if (!trafID && (movie->FragmentsFlags & GF_ISOM_FRAG_WRITE_READY)) {
		trak = gf_isom_get_track_from_file(movie, track);
		if (!trak) return GF_BAD_PARAM;
		trafID = trak->Header->trackID;
	}

	if (trafID) {
#ifndef GPAC_DISABLE_ISOM_FRAGMENTS
		GF_TrackFragmentBox *GetTraf(GF_ISOFile *mov, GF_ISOTrackID TrackID);
		if (!movie->moof || !(movie->FragmentsFlags & GF_ISOM_FRAG_WRITE_READY) )
			return GF_BAD_PARAM;

		traf = GetTraf(movie, trafID);
#else
		return GF_NOT_SUPPORTED;
#endif

	} else if (track) {
		e = CanAccessMovie(movie, GF_ISOM_OPEN_WRITE);
		if (e) return e;

		trak = gf_isom_get_track_from_file(movie, track);
		if (!trak) return GF_BAD_PARAM;
	}

#ifndef GPAC_DISABLE_ISOM_FRAGMENTS
	return gf_isom_set_sample_group_info_ex(trak ? trak->Media->information->sampleTable : NULL, traf, sample_number, grouping_type, grouping_type_parameter, udta, sg_create_entry, sg_compare_entry);
#else
	return gf_isom_set_sample_group_info_ex(trak->Media->information->sampleTable, sample_number, grouping_type, grouping_type_parameter, udta, sg_create_entry, sg_compare_entry);
#endif

}


GF_EXPORT
GF_Err gf_isom_add_sample_group_info(GF_ISOFile *movie, u32 track, u32 grouping_type, void *data, u32 data_size, Bool is_default, u32 *sampleGroupDescriptionIndex)
{
	GF_Err e;
	GF_TrackBox *trak;
	GF_DefaultSampleGroupDescriptionEntry *entry=NULL;
	GF_SampleGroupDescriptionBox *sgdesc = NULL;

	if (sampleGroupDescriptionIndex) *sampleGroupDescriptionIndex = 0;
	e = CanAccessMovie(movie, GF_ISOM_OPEN_WRITE);
	if (e) return e;

	trak = gf_isom_get_track_from_file(movie, track);
	if (!trak) return GF_BAD_PARAM;


	sgdesc = get_sgdp(trak->Media->information->sampleTable, NULL, grouping_type, NULL);
	if (!sgdesc) return GF_OUT_OF_MEM;

	if (grouping_type==GF_ISOM_SAMPLE_GROUP_OINF) {
		GF_OperatingPointsInformation *ptr = gf_isom_oinf_new_entry();
		GF_BitStream *bs=gf_bs_new(data, data_size, GF_BITSTREAM_READ);
		e = gf_isom_oinf_read_entry(ptr, bs);
		gf_bs_del(bs);
		if (e) {
			gf_isom_oinf_del_entry(ptr);
			return e;
		}
		e = gf_list_add(sgdesc->group_descriptions, ptr);
		if (e) return e;
		entry = (GF_DefaultSampleGroupDescriptionEntry *) ptr;
	} else if (grouping_type==GF_ISOM_SAMPLE_GROUP_LINF) {
		GF_LHVCLayerInformation *ptr = gf_isom_linf_new_entry();
		GF_BitStream *bs=gf_bs_new(data, data_size, GF_BITSTREAM_READ);
		e = gf_isom_linf_read_entry(ptr, bs);
		gf_bs_del(bs);
		if (e) {
			gf_isom_linf_del_entry(ptr);
			return e;
		}
		e = gf_list_add(sgdesc->group_descriptions, ptr);
		if (e) return e;
		entry = (GF_DefaultSampleGroupDescriptionEntry *) ptr;
	} else {
		u32 i, count=gf_list_count(sgdesc->group_descriptions);
		for (i=0; i<count; i++) {
			GF_DefaultSampleGroupDescriptionEntry *ent = gf_list_get(sgdesc->group_descriptions, i);
			if ((ent->length == data_size) && !memcmp(ent->data, data, data_size)) {
				entry = ent;
				break;
			}
			entry=NULL;
		}
		if (!entry) {
			GF_SAFEALLOC(entry, GF_DefaultSampleGroupDescriptionEntry);
			if (!entry) return GF_OUT_OF_MEM;
			entry->data = (u8*)gf_malloc(sizeof(char) * data_size);
			if (!entry->data) {
				gf_free(entry);
				return GF_OUT_OF_MEM;
			}
			entry->length = data_size;
			memcpy(entry->data, data, sizeof(char) * data_size);
			e = gf_list_add(sgdesc->group_descriptions, entry);
			if (e) {
				gf_free(entry->data);
				gf_free(entry);
				return e;
			}
		}
	}


	if (is_default) {
		sgdesc->default_description_index = 1 + gf_list_find(sgdesc->group_descriptions, entry);
		sgdesc->version = 2;
	}
	if (sampleGroupDescriptionIndex) *sampleGroupDescriptionIndex = 1 + gf_list_find(sgdesc->group_descriptions, entry);

	return GF_OK;
}

GF_EXPORT
GF_Err gf_isom_remove_sample_group(GF_ISOFile *movie, u32 track, u32 grouping_type)
{
	GF_Err e;
	GF_TrackBox *trak;
	u32 count, i;

	e = CanAccessMovie(movie, GF_ISOM_OPEN_WRITE);
	if (e) return e;

	trak = gf_isom_get_track_from_file(movie, track);
	if (!trak) return GF_BAD_PARAM;

	if (trak->Media->information->sampleTable->sampleGroupsDescription) {
		count = gf_list_count(trak->Media->information->sampleTable->sampleGroupsDescription);
		for (i=0; i<count; i++) {
			GF_SampleGroupDescriptionBox *sgdesc = (GF_SampleGroupDescriptionBox*)gf_list_get(trak->Media->information->sampleTable->sampleGroupsDescription, i);
			if (sgdesc->grouping_type==grouping_type) {
				gf_isom_box_del_parent(&trak->Media->information->sampleTable->child_boxes, (GF_Box*)sgdesc);
				gf_list_rem(trak->Media->information->sampleTable->sampleGroupsDescription, i);
				i--;
				count--;
			}
		}
	}
	if (trak->Media->information->sampleTable->sampleGroups) {
		count = gf_list_count(trak->Media->information->sampleTable->sampleGroups);
		for (i=0; i<count; i++) {
			GF_SampleGroupBox *sgroup = gf_list_get(trak->Media->information->sampleTable->sampleGroups, i);
			if (sgroup->grouping_type==grouping_type) {
				gf_isom_box_del_parent(&trak->Media->information->sampleTable->child_boxes, (GF_Box*)sgroup);
				gf_list_rem(trak->Media->information->sampleTable->sampleGroups, i);
				i--;
				count--;
			}
		}
	}
	return GF_OK;
}

GF_EXPORT
GF_Err gf_isom_add_sample_info(GF_ISOFile *movie, u32 track, u32 sample_number, u32 grouping_type, u32 sampleGroupDescriptionIndex, u32 grouping_type_parameter)
{
	GF_Err e;
	GF_TrackBox *trak;
	GF_List *groupList;
	e = CanAccessMovie(movie, GF_ISOM_OPEN_WRITE);
	if (e) return e;

	trak = gf_isom_get_track_from_file(movie, track);
	if (!trak) return GF_BAD_PARAM;

	if (!trak->Media->information->sampleTable->sampleGroups)
		trak->Media->information->sampleTable->sampleGroups = gf_list_new();

	groupList = trak->Media->information->sampleTable->sampleGroups;
	return gf_isom_add_sample_group_entry(groupList, sample_number, grouping_type, grouping_type_parameter, sampleGroupDescriptionIndex, trak->Media->information->sampleTable->child_boxes);
}

void *sg_rap_create_entry(void *udta)
{
	GF_VisualRandomAccessEntry *entry;
	u32 *num_leading_samples = (u32 *) udta;
	assert(udta);
	GF_SAFEALLOC(entry, GF_VisualRandomAccessEntry);
	if (!entry) return NULL;
	entry->num_leading_samples = *num_leading_samples;
	entry->num_leading_samples_known = entry->num_leading_samples ? 1 : 0;
	return entry;
}

Bool sg_rap_compare_entry(void *udta, void *entry)
{
	u32 *num_leading_samples = (u32 *) udta;
	if (*num_leading_samples == ((GF_VisualRandomAccessEntry *)entry)->num_leading_samples) return GF_TRUE;
	return GF_FALSE;
}

GF_EXPORT
GF_Err gf_isom_set_sample_rap_group(GF_ISOFile *movie, u32 track, u32 sample_number, Bool is_rap, u32 num_leading_samples)
{
	return gf_isom_set_sample_group_info(movie, track, 0, sample_number, GF_ISOM_SAMPLE_GROUP_RAP, 0, &num_leading_samples, is_rap ? sg_rap_create_entry : NULL, is_rap ? sg_rap_compare_entry : NULL);
}

GF_Err gf_isom_fragment_set_sample_rap_group(GF_ISOFile *movie, GF_ISOTrackID trackID, u32 sample_number_in_frag, Bool is_rap, u32 num_leading_samples)
{
	return gf_isom_set_sample_group_info(movie, 0, trackID, sample_number_in_frag, GF_ISOM_SAMPLE_GROUP_RAP, 0, &num_leading_samples, is_rap ? sg_rap_create_entry : NULL, is_rap ? sg_rap_compare_entry : NULL);
}



void *sg_roll_create_entry(void *udta)
{
	GF_RollRecoveryEntry *entry;
	s16 *roll_distance = (s16 *) udta;
	GF_SAFEALLOC(entry, GF_RollRecoveryEntry);
	if (!entry) return NULL;
	entry->roll_distance = *roll_distance;
	return entry;
}

Bool sg_roll_compare_entry(void *udta, void *entry)
{
	s16 *roll_distance = (s16 *) udta;
	if (*roll_distance == ((GF_RollRecoveryEntry *)entry)->roll_distance) return GF_TRUE;
	return GF_FALSE;
}

GF_EXPORT
GF_Err gf_isom_set_sample_roll_group(GF_ISOFile *movie, u32 track, u32 sample_number, Bool is_roll, s16 roll_distance)
{
	return gf_isom_set_sample_group_info(movie, track, 0, sample_number, GF_ISOM_SAMPLE_GROUP_ROLL, 0, &roll_distance, is_roll ? sg_roll_create_entry : NULL, is_roll ? sg_roll_compare_entry : NULL);
}

GF_EXPORT
GF_Err gf_isom_fragment_set_sample_roll_group(GF_ISOFile *movie, GF_ISOTrackID trackID, u32 sample_number_in_frag, Bool is_roll, s16 roll_distance)
{
	return gf_isom_set_sample_group_info(movie, 0, trackID, sample_number_in_frag, GF_ISOM_SAMPLE_GROUP_ROLL, 0, &roll_distance, is_roll ? sg_roll_create_entry : NULL, is_roll ? sg_roll_compare_entry : NULL);
}


void *sg_encryption_create_entry(void *udta)
{
	GF_CENCSampleEncryptionGroupEntry *entry, *from_entry;
	GF_SAFEALLOC(entry, GF_CENCSampleEncryptionGroupEntry);
	if (!entry) return NULL;
	from_entry = (GF_CENCSampleEncryptionGroupEntry *)udta;
	memcpy(entry, from_entry, sizeof(GF_CENCSampleEncryptionGroupEntry) );
	return entry;
}

Bool sg_encryption_compare_entry(void *udta, void *_entry)
{
	GF_CENCSampleEncryptionGroupEntry *entry = (GF_CENCSampleEncryptionGroupEntry *)_entry;
	GF_CENCSampleEncryptionGroupEntry *with_entry = (GF_CENCSampleEncryptionGroupEntry *)udta;
	if (!memcmp(entry, with_entry, sizeof(GF_CENCSampleEncryptionGroupEntry)))
		return GF_TRUE;

	return GF_FALSE;
}


/*sample encryption information group can be in stbl or traf*/
GF_EXPORT
GF_Err gf_isom_set_sample_cenc_group(GF_ISOFile *movie, u32 track, u32 sample_number, u8 isEncrypted, u8 IV_size, bin128 KeyID, u8 crypt_byte_block, u8 skip_byte_block, u8 constant_IV_size, bin128 constant_IV)
{
	GF_CENCSampleEncryptionGroupEntry entry;
	if ((IV_size!=0) && (IV_size!=8) && (IV_size!=16)) return GF_BAD_PARAM;

	memset(&entry, 0, sizeof(GF_CENCSampleEncryptionGroupEntry));
	entry.crypt_byte_block = crypt_byte_block;
	entry.skip_byte_block = skip_byte_block;
	entry.IsProtected = isEncrypted;
	entry.Per_Sample_IV_size = IV_size;
	if (!IV_size && isEncrypted) {
		entry.constant_IV_size = constant_IV_size;
		memcpy(entry.constant_IV, constant_IV, constant_IV_size);
	}
	memcpy(entry.KID, KeyID, 16);
	return gf_isom_set_sample_group_info(movie, track, 0, sample_number, GF_ISOM_SAMPLE_GROUP_SEIG, 0, &entry, sg_encryption_create_entry, sg_encryption_compare_entry);
}

GF_EXPORT
GF_Err gf_isom_set_sample_cenc_default_group(GF_ISOFile *movie, u32 track, u32 sample_number)
{
	return gf_isom_set_sample_group_info(movie, track, 0, sample_number, GF_ISOM_SAMPLE_GROUP_SEIG, 0, NULL, NULL, NULL);
}

GF_Err gf_isom_set_ctts_v1(GF_ISOFile *file, u32 track, u32 ctts_shift)
{
	u32 i, shift;
	u64 duration;
	GF_CompositionOffsetBox *ctts;
	GF_CompositionToDecodeBox *cslg;
	s32 leastCTTS, greatestCTTS;
	GF_TrackBox *trak;
	GF_Err e = CanAccessMovie(file, GF_ISOM_OPEN_WRITE);
	if (e) return e;

 	trak = gf_isom_get_track_from_file(file, track);
	if (!trak) return GF_BAD_PARAM;

	ctts = trak->Media->information->sampleTable->CompositionOffset;
	shift = ctts->version ? ctts_shift : ctts->entries[0].decodingOffset;
	leastCTTS = GF_INT_MAX;
	greatestCTTS = 0;
	for (i=0; i<ctts->nb_entries; i++) {
		if (!ctts->version)
			ctts->entries[i].decodingOffset -= shift;

		if ((s32)ctts->entries[i].decodingOffset < leastCTTS)
			leastCTTS = ctts->entries[i].decodingOffset;
		if ((s32)ctts->entries[i].decodingOffset > greatestCTTS)
			greatestCTTS = ctts->entries[i].decodingOffset;
	}
	if (!ctts->version) {
		ctts->version = 1;
		gf_isom_remove_edits(file, track);
	}

	if (!trak->Media->information->sampleTable->CompositionToDecode)
		trak->Media->information->sampleTable->CompositionToDecode = (GF_CompositionToDecodeBox *) gf_isom_box_new_parent(&trak->Media->information->sampleTable->child_boxes, GF_ISOM_BOX_TYPE_CSLG);

	cslg = trak->Media->information->sampleTable->CompositionToDecode;

	cslg->compositionToDTSShift = shift;
	cslg->leastDecodeToDisplayDelta = leastCTTS;
	cslg->greatestDecodeToDisplayDelta = greatestCTTS;
	cslg->compositionStartTime = 0;
	/*for our use case (first CTS set to 0), the composition end time is the media duration if it fits on 32 bits*/
	duration = gf_isom_get_media_duration(file, track);
	cslg->compositionEndTime = (duration<0x7FFFFFFF) ? (s32) duration : 0;

	gf_isom_modify_alternate_brand(file, GF_ISOM_BRAND_ISO4, GF_TRUE);
	return GF_OK;
}

static GF_Err gf_isom_set_ctts_v0(GF_ISOFile *file, GF_TrackBox *trak)
{
	u32 i;
	s32 shift;
	GF_CompositionOffsetBox *ctts;
	GF_CompositionToDecodeBox *cslg;

	ctts = trak->Media->information->sampleTable->CompositionOffset;

	if (!trak->Media->information->sampleTable->CompositionToDecode)
	{
		shift = 0;
		for (i=0; i<ctts->nb_entries; i++) {
			if (-ctts->entries[i].decodingOffset > shift)
				shift = -ctts->entries[i].decodingOffset;
		}
		if (shift > 0)
		{
			for (i=0; i<ctts->nb_entries; i++) {
				ctts->entries[i].decodingOffset += shift;
			}
		}
	}
	else
	{
		cslg = trak->Media->information->sampleTable->CompositionToDecode;
		shift = cslg->compositionToDTSShift;
		for (i=0; i<ctts->nb_entries; i++) {
			ctts->entries[i].decodingOffset += shift;
		}
		gf_isom_box_del_parent(&trak->Media->information->sampleTable->child_boxes, (GF_Box *)cslg);
		trak->Media->information->sampleTable->CompositionToDecode = NULL;
	}
	if (! trak->editBox && shift>0) {
		u64 dur = trak->Media->mediaHeader->duration;
		dur *= file->moov->mvhd->timeScale;
		dur /= trak->Media->mediaHeader->timeScale;
		gf_isom_set_edit(file, gf_list_find(file->moov->trackList, trak)+1, 0, dur, shift, GF_ISOM_EDIT_NORMAL);
	}
	ctts->version = 0;
	gf_isom_modify_alternate_brand(file, GF_ISOM_BRAND_ISO4, GF_FALSE);
	return GF_OK;
}

GF_EXPORT
GF_Err gf_isom_set_composition_offset_mode(GF_ISOFile *file, u32 track, Bool use_negative_offsets)
{
	GF_Err e;
	GF_TrackBox *trak;
	GF_CompositionOffsetBox *ctts;

	e = CanAccessMovie(file, GF_ISOM_OPEN_WRITE);
	if (e) return e;

	trak = gf_isom_get_track_from_file(file, track);
	if (!trak) return GF_BAD_PARAM;

	ctts = trak->Media->information->sampleTable->CompositionOffset;
	if (!ctts) {
		if (!use_negative_offsets && trak->Media->information->sampleTable->CompositionToDecode) {
			gf_isom_box_del_parent(&trak->Media->information->sampleTable->child_boxes, (GF_Box *)trak->Media->information->sampleTable->CompositionToDecode);
			trak->Media->information->sampleTable->CompositionToDecode = NULL;
		}
		return GF_OK;
	}

	if (use_negative_offsets) {
		return gf_isom_set_ctts_v1(file, track, 0);
	} else {
		if (ctts->version==0) return GF_OK;
		return gf_isom_set_ctts_v0(file, trak);
	}
}

#if 0 //unused
GF_Err gf_isom_set_sync_table(GF_ISOFile *file, u32 track)
{
	GF_Err e;
	GF_TrackBox *trak;

	e = CanAccessMovie(file, GF_ISOM_OPEN_WRITE);
	if (e) return e;

	trak = gf_isom_get_track_from_file(file, track);
	if (!trak) return GF_BAD_PARAM;

	if (!trak->Media->information->sampleTable->SyncSample)
		trak->Media->information->sampleTable->SyncSample = (GF_SyncSampleBox *) gf_isom_box_new_parent(&trak->Media->information->sampleTable->child_boxes, GF_ISOM_BOX_TYPE_STSS);

	return GF_OK;
}
#endif

GF_Err gf_isom_set_sample_flags(GF_ISOFile *file, u32 track, u32 sampleNumber, u32 isLeading, u32 dependsOn, u32 dependedOn, u32 redundant)
{
	GF_Err e;
	GF_TrackBox *trak;

	e = CanAccessMovie(file, GF_ISOM_OPEN_WRITE);
	if (e) return e;

	trak = gf_isom_get_track_from_file(file, track);
	if (!trak) return GF_BAD_PARAM;
	return stbl_SetDependencyType(trak->Media->information->sampleTable, sampleNumber, isLeading, dependsOn, dependedOn, redundant);
}

#if 0 //unused
GF_Err gf_isom_sample_set_dep_info(GF_ISOFile *file, u32 track, u32 sampleNumber, u32 isLeading, u32 dependsOn, u32 dependedOn, u32 redundant)
{
	GF_TrackBox *trak;

	trak = gf_isom_get_track_from_file(file, track);
	if (!trak) return GF_BAD_PARAM;

	return stbl_AddDependencyType(trak->Media->information->sampleTable, sampleNumber, isLeading, dependsOn, dependedOn, redundant);
}
#endif

GF_EXPORT
GF_Err gf_isom_copy_sample_info(GF_ISOFile *dst, u32 dst_track, GF_ISOFile *src, u32 src_track, u32 sampleNumber)
{
	u32 i, count, idx, dst_sample_num, subs_flags;
	GF_SubSampleInfoEntry *sub_sample;
	GF_Err e;
	GF_TrackBox *src_trak, *dst_trak;

	src_trak = gf_isom_get_track_from_file(src, src_track);
	if (!src_trak) return GF_BAD_PARAM;

	dst_trak = gf_isom_get_track_from_file(dst, dst_track);
	if (!dst_trak) return GF_BAD_PARAM;

	dst_sample_num = dst_trak->Media->information->sampleTable->SampleSize->sampleCount;

	/*modify depends flags*/
	if (src_trak->Media->information->sampleTable->SampleDep) {
		u32 isLeading, dependsOn, dependedOn, redundant;

		isLeading = dependsOn = dependedOn = redundant = 0;

		e = stbl_GetSampleDepType(src_trak->Media->information->sampleTable->SampleDep, sampleNumber, &isLeading, &dependsOn, &dependedOn, &redundant);
		if (e) return e;

		e = stbl_AppendDependencyType(dst_trak->Media->information->sampleTable, isLeading, dependsOn, dependedOn, redundant);
		if (e) return e;
	}

	/*copy subsample info if any*/
	idx=1;
	while (gf_isom_get_subsample_types(src, src_track, idx, &subs_flags)) {
		GF_SubSampleInformationBox *dst_subs=NULL;
		idx++;

		if ( ! gf_isom_sample_get_subsample_entry(src, src_track, sampleNumber, subs_flags, &sub_sample))
			continue;

		/*create subsample if needed*/
		if (!dst_trak->Media->information->sampleTable->sub_samples) {
			dst_trak->Media->information->sampleTable->sub_samples = gf_list_new();
		}
		count = gf_list_count(dst_trak->Media->information->sampleTable->sub_samples);
		for (i=0; i<count; i++) {
			dst_subs = gf_list_get(dst_trak->Media->information->sampleTable->sub_samples, i);
			if (dst_subs->flags==subs_flags) break;
			dst_subs=NULL;
		}
		if (!dst_subs) {
			dst_subs = (GF_SubSampleInformationBox *) gf_isom_box_new_parent(&dst_trak->Media->information->sampleTable->child_boxes, GF_ISOM_BOX_TYPE_SUBS);
			dst_subs->version=0;
			dst_subs->flags = subs_flags;
			gf_list_add(dst_trak->Media->information->sampleTable->sub_samples, dst_subs);
		}

		count = gf_list_count(sub_sample->SubSamples);
		for (i=0; i<count; i++) {
			GF_SubSampleEntry *entry = (GF_SubSampleEntry*)gf_list_get(sub_sample->SubSamples, i);
			e = gf_isom_add_subsample_info(dst_subs, dst_sample_num, entry->subsample_size, entry->subsample_priority, entry->reserved, entry->discardable);
			if (e) return e;
		}
	}

	/*copy sampleToGroup info if any*/
	if (src_trak->Media->information->sampleTable->sampleGroups) {
		count = gf_list_count(src_trak->Media->information->sampleTable->sampleGroups);
		for (i=0; i<count; i++) {
			GF_SampleGroupBox *sg;
			u32 j, k, default_index;
			u32 first_sample_in_entry, last_sample_in_entry, group_desc_index_src, group_desc_index_dst;
			first_sample_in_entry = 1;

			sg = (GF_SampleGroupBox*)gf_list_get(src_trak->Media->information->sampleTable->sampleGroups, i);
			for (j=0; j<sg->entry_count; j++) {
				last_sample_in_entry = first_sample_in_entry + sg->sample_entries[j].sample_count - 1;
				if ((sampleNumber<first_sample_in_entry) || (sampleNumber>last_sample_in_entry)) {
					first_sample_in_entry = last_sample_in_entry+1;
					continue;
				}

				if (!dst_trak->Media->information->sampleTable->sampleGroups)
					dst_trak->Media->information->sampleTable->sampleGroups = gf_list_new();

				group_desc_index_src = group_desc_index_dst = sg->sample_entries[j].group_description_index;

				if (group_desc_index_src) {
					GF_SampleGroupDescriptionBox *sgd_src, *sgd_dst;
					GF_DefaultSampleGroupDescriptionEntry *sgde_src, *sgde_dst;

					group_desc_index_dst = 0;
					//check that the sample group description exists !!
					sgde_src = gf_isom_get_sample_group_info_entry(src, src_trak, sg->grouping_type, sg->sample_entries[j].group_description_index, &default_index, &sgd_src);

					if (!sgde_src) break;

					if (!dst_trak->Media->information->sampleTable->sampleGroupsDescription)
						dst_trak->Media->information->sampleTable->sampleGroupsDescription = gf_list_new();

					sgd_dst = NULL;
					for (k=0; k< gf_list_count(dst_trak->Media->information->sampleTable->sampleGroupsDescription); k++) {
						sgd_dst = gf_list_get(dst_trak->Media->information->sampleTable->sampleGroupsDescription, k);
						if (sgd_dst->grouping_type==sgd_src->grouping_type) break;
						sgd_dst = NULL;
					}
					if (!sgd_dst) {
						gf_isom_clone_box( (GF_Box *) sgd_src, (GF_Box **) &sgd_dst);
						if (!sgd_dst) return GF_OUT_OF_MEM;
						gf_list_add(dst_trak->Media->information->sampleTable->sampleGroupsDescription, sgd_dst);
					}

					//find the same entry
					for (k=0; k<gf_list_count(sgd_dst->group_descriptions); k++) {
						sgde_dst = gf_list_get(sgd_dst->group_descriptions, i);
						if (gf_isom_is_identical_sgpd(sgde_src, sgde_dst, sgd_src->grouping_type)) {
							group_desc_index_dst = k+1;
							break;
						}
					}
					if (!group_desc_index_dst) {
						GF_SampleGroupDescriptionBox *cloned=NULL;
						gf_isom_clone_box( (GF_Box *) sgd_src, (GF_Box **)  &cloned);
						if (!cloned) return GF_OUT_OF_MEM;
						sgde_dst = gf_list_get(cloned->group_descriptions, group_desc_index_dst);
						gf_list_rem(cloned->group_descriptions, group_desc_index_dst);
						gf_isom_box_del( (GF_Box *) cloned);
						gf_list_add(sgd_dst->group_descriptions, sgde_dst);
						group_desc_index_dst = gf_list_count(sgd_dst->group_descriptions);
					}
				}


				/*found our sample, add it to trak->sampleGroups*/
				e = gf_isom_add_sample_group_entry(dst_trak->Media->information->sampleTable->sampleGroups, dst_sample_num, sg->grouping_type, sg->grouping_type_parameter, group_desc_index_dst, dst_trak->Media->information->sampleTable->child_boxes);
				if (e) return e;
				break;
			}
		}
	}
	return GF_OK;
}

GF_EXPORT
GF_Err gf_isom_text_set_display_flags(GF_ISOFile *file, u32 track, u32 desc_index, u32 flags, GF_TextFlagsMode op_type)
{
	u32 i;
	GF_Err e;
	GF_TrackBox *trak;

	e = CanAccessMovie(file, GF_ISOM_OPEN_WRITE);
	if (e) return e;

	trak = gf_isom_get_track_from_file(file, track);
	if (!trak) return GF_BAD_PARAM;

	for (i=0; i < gf_list_count(trak->Media->information->sampleTable->SampleDescription->child_boxes); i++) {
		GF_Tx3gSampleEntryBox *txt;
		if (desc_index && (i+1 != desc_index)) continue;

		txt = (GF_Tx3gSampleEntryBox*)gf_list_get(trak->Media->information->sampleTable->SampleDescription->child_boxes, i);
		if (txt->type != GF_ISOM_BOX_TYPE_TX3G) continue;

		switch (op_type) {
		case GF_ISOM_TEXT_FLAGS_TOGGLE:
			txt->displayFlags |= flags;
			break;
		case GF_ISOM_TEXT_FLAGS_UNTOGGLE:
			txt->displayFlags &= ~flags;
			break;
		default:
			txt->displayFlags = flags;
			break;
		}
	}
	return GF_OK;

}


GF_EXPORT
GF_Err gf_isom_update_duration(GF_ISOFile *movie)
{
	u32 i;
	u64 maxDur;
	GF_TrackBox *trak;

	if (!movie || !movie->moov) return GF_BAD_PARAM;

	//if file was open in Write or Edit mode, recompute the duration
	//the duration of a movie is the MaxDuration of all the tracks...

	maxDur = 0;
	i=0;
	while ((trak = (GF_TrackBox *)gf_list_enum(movie->moov->trackList, &i))) {
		if( (movie->LastError = SetTrackDuration(trak))	) return movie->LastError;
		if (trak->Header->duration > maxDur)
			maxDur = trak->Header->duration;
	}
	movie->moov->mvhd->duration = maxDur;

	return GF_OK;
}

GF_EXPORT
GF_Err gf_isom_update_edit_list_duration(GF_ISOFile *file, u32 track)
{
	u32 i;
	u64 trackDuration;
	GF_EdtsEntry *ent;
	GF_Err e;
	GF_TrackBox *trak;

	e = CanAccessMovie(file, GF_ISOM_OPEN_WRITE);
	if (e) return e;

	trak = gf_isom_get_track_from_file(file, track);
	if (!trak) return GF_BAD_PARAM;


	//the total duration is the media duration: adjust it in case...
	e = Media_SetDuration(trak);
	if (e) return e;

	//assert the timeScales are non-NULL
	if (!trak->moov->mvhd->timeScale || !trak->Media->mediaHeader->timeScale) return GF_ISOM_INVALID_FILE;
	trackDuration = (trak->Media->mediaHeader->duration * trak->moov->mvhd->timeScale) / trak->Media->mediaHeader->timeScale;

	//if we have an edit list, the duration is the sum of all the editList
	//entries' duration (always expressed in MovieTimeScale)
	if (trak->editBox && trak->editBox->editList) {
		u64 editListDuration = 0;
		GF_EditListBox *elst = trak->editBox->editList;
		i=0;
		while ((ent = (GF_EdtsEntry*)gf_list_enum(elst->entryList, &i))) {
			if (ent->segmentDuration > trackDuration)
				ent->segmentDuration = trackDuration;
			if (!ent->segmentDuration) {
				u64 diff;
				ent->segmentDuration = trackDuration;
				if (ent->mediaTime>0) {
					diff = ent->mediaTime;
					diff *= trak->moov->mvhd->timeScale;
					diff /= trak->Media->mediaHeader->timeScale;
					if (diff < ent->segmentDuration)
						ent->segmentDuration -= diff;
					else
						diff = 0;
				}
			}
			if ((ent->mediaTime>=0) && ((u64) ent->mediaTime>=trak->Media->mediaHeader->duration)) {
				ent->mediaTime = trak->Media->mediaHeader->duration;
			}
			editListDuration += ent->segmentDuration;
		}
		trackDuration = editListDuration;
	}
	if (!trackDuration) {
		trackDuration = (trak->Media->mediaHeader->duration * trak->moov->mvhd->timeScale) / trak->Media->mediaHeader->timeScale;
	}
	trak->Header->duration = trackDuration;

	return GF_OK;

}


GF_EXPORT
GF_Err gf_isom_clone_pssh(GF_ISOFile *output, GF_ISOFile *input, Bool in_moof) {
	GF_Box *a;
	u32 i;
	i = 0;

	while ((a = (GF_Box *)gf_list_enum(input->moov->child_boxes, &i))) {
		if (a->type == GF_ISOM_BOX_TYPE_PSSH) {
			GF_List **child_boxes = &output->moov->child_boxes;
#ifndef GPAC_DISABLE_ISOM_FRAGMENTS
			if (in_moof)
				child_boxes = &output->moof->child_boxes;
#endif

			GF_ProtectionSystemHeaderBox *pssh = (GF_ProtectionSystemHeaderBox *)gf_isom_box_new_parent(child_boxes, GF_ISOM_BOX_TYPE_PSSH);
			memmove(pssh->SystemID, ((GF_ProtectionSystemHeaderBox *)a)->SystemID, 16);
			pssh->KID_count = ((GF_ProtectionSystemHeaderBox *)a)->KID_count;
			pssh->KIDs = (bin128 *)gf_malloc(pssh->KID_count*sizeof(bin128));
			memmove(pssh->KIDs, ((GF_ProtectionSystemHeaderBox *)a)->KIDs, pssh->KID_count*sizeof(bin128));
			pssh->private_data_size = ((GF_ProtectionSystemHeaderBox *)a)->private_data_size;
			pssh->private_data = (u8 *)gf_malloc(pssh->private_data_size*sizeof(char));
			memmove(pssh->private_data, ((GF_ProtectionSystemHeaderBox *)a)->private_data, pssh->private_data_size);
		}
	}
	return GF_OK;
}

GF_EXPORT
GF_Err gf_isom_set_track_group(GF_ISOFile *file, u32 track_number, u32 track_group_id, u32 group_type, Bool do_add)
{
	u32 i, j;
	GF_TrackGroupTypeBox *trgt;
	GF_Err e;
	GF_TrackBox *trak;

	e = CanAccessMovie(file, GF_ISOM_OPEN_WRITE);
	if (e) return e;

	trak = gf_isom_get_track_from_file(file, track_number);
	if (!trak) return GF_BAD_PARAM;
	if (!trak->groups) trak->groups = (GF_TrackGroupBox*) gf_isom_box_new_parent(&trak->child_boxes, GF_ISOM_BOX_TYPE_TRGR);

	for (j=0; j<gf_list_count(file->moov->trackList); j++) {
		GF_TrackBox *a_trak = gf_list_get(file->moov->trackList, j);
		if (!a_trak->groups) continue;

		for (i=0; i<gf_list_count(a_trak->groups->groups); i++) {
			trgt = gf_list_get(a_trak->groups->groups, i);

			if (trgt->track_group_id==track_group_id) {
				if (trgt->group_type != group_type) {
					GF_LOG(GF_LOG_ERROR, GF_LOG_CONTAINER, ("A track with same group ID is already defined for different group type %s\n", gf_4cc_to_str(trgt->group_type) ));
					return GF_BAD_PARAM;
				}
				if (a_trak==trak) {
					if (!do_add) {
						gf_list_rem(trak->groups->groups, i);
						gf_isom_box_del_parent(&trak->groups->child_boxes, (GF_Box *)trgt);
					}
					return GF_OK;
				}
			}
		}
	}
	//not found, add new group
	trgt = (GF_TrackGroupTypeBox*) gf_isom_box_new_parent(&trak->groups->child_boxes, GF_ISOM_BOX_TYPE_TRGT);
	trgt->track_group_id = track_group_id;
	trgt->group_type = group_type;
	return gf_list_add(trak->groups->groups, trgt);
}

GF_EXPORT
GF_Err gf_isom_set_nalu_length_field(GF_ISOFile *file, u32 track, u32 StreamDescriptionIndex, u32 nalu_size_length)
{
	GF_Err e;
	GF_TrackBox *trak;
	GF_SampleEntryBox *entry;
	GF_MPEGVisualSampleEntryBox *ve;
	GF_SampleDescriptionBox *stsd;

	e = CanAccessMovie(file, GF_ISOM_OPEN_WRITE);
	if (e) return e;

	trak = gf_isom_get_track_from_file(file, track);
	if (!trak) return GF_BAD_PARAM;

	stsd = trak->Media->information->sampleTable->SampleDescription;
	if (!stsd || !StreamDescriptionIndex || StreamDescriptionIndex > gf_list_count(stsd->child_boxes)) {
		return GF_BAD_PARAM;
	}

	entry = (GF_SampleEntryBox *)gf_list_get(stsd->child_boxes, StreamDescriptionIndex - 1);
	//no support for generic sample entries (eg, no MPEG4 descriptor)
	if (!entry || ! gf_isom_is_nalu_based_entry(trak->Media, entry)) {
		return GF_BAD_PARAM;
	}

	ve = (GF_MPEGVisualSampleEntryBox*)entry;
	if (ve->avc_config) ve->avc_config->config->nal_unit_size = nalu_size_length;
	if (ve->svc_config) ve->svc_config->config->nal_unit_size = nalu_size_length;
	if (ve->hevc_config) ve->hevc_config->config->nal_unit_size = nalu_size_length;
	if (ve->lhvc_config) ve->lhvc_config->config->nal_unit_size = nalu_size_length;
	return GF_OK;
}

GF_Err gf_isom_set_sample_group_in_traf(GF_ISOFile *file)
{
	GF_Err e;
	e = CanAccessMovie(file, GF_ISOM_OPEN_WRITE);
	if (e) return e;

	file->sample_groups_in_traf = GF_TRUE;
	return GF_OK;
}

GF_EXPORT
void gf_isom_set_progress_callback(GF_ISOFile *file, void (*progress_cbk)(void *udta, u64 nb_done, u64 nb_total), void *progress_cbk_udta)
{
	if (file) {
		file->progress_cbk = progress_cbk;
		file->progress_cbk_udta = progress_cbk_udta;

	}
}

GF_Err gf_isom_update_video_sample_entry_fields(GF_ISOFile *file, u32 track, u32 stsd_idx, u16 revision, u32 vendor, u32 temporalQ, u32 spatialQ, u32 horiz_res, u32 vert_res, u16 frames_per_sample, const char *compressor_name, s16 color_table_index)
{

	GF_TrackBox *trak;
	GF_MPEGVisualSampleEntryBox *vid_ent;

	/*get orig sample desc and clone it*/
	trak = gf_isom_get_track_from_file(file, track);
	if (!trak || !stsd_idx) return GF_BAD_PARAM;

	if (!trak->Media || !trak->Media->handler || !trak->Media->information || !trak->Media->information->sampleTable || !trak->Media->information->sampleTable->SampleDescription)
		return GF_ISOM_INVALID_FILE;

	switch (trak->Media->handler->handlerType) {
	case GF_ISOM_MEDIA_VISUAL:
    case GF_ISOM_MEDIA_AUXV:
    case GF_ISOM_MEDIA_PICT:
    	break;
	default:
		return GF_BAD_PARAM;
	}
	vid_ent = gf_list_get(trak->Media->information->sampleTable->SampleDescription->child_boxes, stsd_idx-1);
	if (!vid_ent)
		return GF_BAD_PARAM;

	vid_ent->revision = revision;
	vid_ent->vendor = vendor;
	vid_ent->temporal_quality = temporalQ;
	vid_ent->spatial_quality = spatialQ;
	vid_ent->horiz_res = horiz_res;
	vid_ent->vert_res = vert_res;
	vid_ent->frames_per_sample = frames_per_sample;
	if (compressor_name)
		strncpy(vid_ent->compressor_name, compressor_name, 32);

	vid_ent->color_table_index = color_table_index;
	return GF_OK;
}

<<<<<<< HEAD

GF_Err gf_isom_update_sample_description_from_template(GF_ISOFile *file, u32 track, u32 sampleDescriptionIndex, u8 *data, u32 size)
{
	GF_BitStream *bs;
	GF_TrackBox *trak;
	GF_Box *ent, *tpl_ent;
	GF_Err e;
	/*get orig sample desc and clone it*/
	trak = gf_isom_get_track_from_file(file, track);
	if (!trak || !sampleDescriptionIndex) return GF_BAD_PARAM;

	if (!trak->Media || !trak->Media->handler || !trak->Media->information || !trak->Media->information->sampleTable || !trak->Media->information->sampleTable->SampleDescription)
		return GF_ISOM_INVALID_FILE;

	ent = gf_list_get(trak->Media->information->sampleTable->SampleDescription->child_boxes, sampleDescriptionIndex-1);
	if (!ent) return GF_BAD_PARAM;

	bs = gf_bs_new(data, size, GF_BITSTREAM_READ);
//	e = gf_isom_box_parse(&tpl_ent, bs);
	e = gf_isom_box_parse_ex (&tpl_ent, bs, GF_ISOM_BOX_TYPE_STSD, GF_FALSE);
	gf_bs_del(bs);
	if (e) return e;

	while (gf_list_count(tpl_ent->child_boxes)) {
		u32 j=0;
		Bool found = GF_FALSE;
		GF_Box *abox = gf_list_pop_front(tpl_ent->child_boxes);

		switch (abox->type) {
		case GF_ISOM_BOX_TYPE_SINF:
		case GF_ISOM_BOX_TYPE_RINF:
		case GF_ISOM_BOX_TYPE_BTRT:
			found = GF_TRUE;
			break;
		}

		if (found) {
			gf_isom_box_del(abox);
			continue;
		}
		
		if (!ent->child_boxes) ent->child_boxes = gf_list_new();
		for (j=0; j<gf_list_count(ent->child_boxes); j++) {
			GF_Box *b = gf_list_get(ent->child_boxes, j);
			if (b->type == abox->type) {
				found = GF_TRUE;
				break;
			}
		}
		if (!found) {
			gf_list_add(ent->child_boxes, abox);
		} else {
			gf_isom_box_del(abox);
		}
	}
	gf_isom_box_del(tpl_ent);

	//pacth for old export
	GF_Box *abox = gf_isom_box_find_child(ent->child_boxes, GF_ISOM_BOX_TYPE_SINF);
	if (abox) {
		gf_list_del_item(ent->child_boxes, abox);
		gf_list_add(ent->child_boxes, abox);
	}
	return GF_OK;
}

#include <gpac/xml.h>
GF_EXPORT
GF_Err gf_isom_apply_box_patch(GF_ISOFile *file, GF_ISOTrackID trackID, const char *box_patch_filename)
{
	GF_Err e;
	GF_DOMParser *dom;
	u32 i;
	GF_XMLNode *root;
	u8 *box_data=NULL;
	u32 box_data_size;
	if (!file || !box_patch_filename) return GF_BAD_PARAM;
	dom = gf_xml_dom_new();
	if (strstr(box_patch_filename, "<?xml")) {
		e = gf_xml_dom_parse_string(dom, (char *) box_patch_filename);
	} else {
		e = gf_xml_dom_parse(dom, box_patch_filename, NULL, NULL);
	}
	if (e) goto err_exit;

	root = gf_xml_dom_get_root(dom);
	if (!root || strcmp(root->name, "GPACBOXES")) {
		e = GF_NON_COMPLIANT_BITSTREAM;
		goto err_exit;
	}

	//compute size of each boxes
	for (i=0; i<gf_list_count(file->TopBoxes); i++) {
		GF_Box *box = gf_list_get(file->TopBoxes, i);
		if (!(box->internal_flags & GF_ISOM_ORDER_FREEZE)) {
			gf_isom_box_size(box);
			gf_isom_box_freeze_order(box);
		}
	}

	for (i=0; i<gf_list_count(root->content); i++) {
		u32 j;
		u32 path_len;
		Bool essential_prop=GF_FALSE;
		u32 item_id=trackID;
		char *box_path=NULL;
		GF_Box *parent_box = NULL;
		GF_XMLNode *box_edit = gf_list_get(root->content, i);
		if (!box_edit->name || strcmp(box_edit->name, "Box")) continue;

		for (j=0; j<gf_list_count(box_edit->attributes);j++) {
			GF_XMLAttribute *att = gf_list_get(box_edit->attributes, j);
			if (!strcmp(att->name, "path")) box_path = att->value;
			else if (!strcmp(att->name, "essential")) {
				if (!strcmp(att->value, "yes") || !strcmp(att->value, "true") || !strcmp(att->value, "1")) {
					essential_prop=GF_TRUE;
				}
			}
			else if (!strcmp(att->name, "itemID")) item_id = atoi(att->value);
		}

		if (!box_path) continue;
		path_len = box_path ? (u32) strlen(box_path) : 0;

		gf_xml_parse_bit_sequence(box_edit, box_patch_filename, &box_data, &box_data_size);
		if (box_data_size && (box_data_size<4) ) {
			GF_LOG(GF_LOG_ERROR, GF_LOG_CONTAINER, ("[ISOBMFF] Wrong BS specification for box, shall either be empty or at least 4 bytes for box type\n"));
			e = GF_NON_COMPLIANT_BITSTREAM;
			goto err_exit;
		}

		while (path_len>=4) {
			GF_List **parent_list;
			u32 box_type = GF_4CC(box_path[0],box_path[1],box_path[2],box_path[3]);
			GF_Box *box=NULL;
			GF_BitStream *bs;
			s32 insert_pos = -1;
			box_path+=4;
			path_len-=4;

			if (!parent_box) {
				box=gf_isom_box_find_child(file->TopBoxes, box_type);
				if (!box && (box_type==GF_ISOM_BOX_TYPE_TRAK)) {
					if (trackID) {
						box = (GF_Box *) gf_isom_get_track_from_file(file, gf_isom_get_track_by_id(file, trackID) );
					}
					if (!box && gf_list_count(file->moov->trackList)==1) {
						box = gf_list_get(file->moov->trackList, 0);
					}
				}
				if (!box) {
					GF_LOG(GF_LOG_ERROR, GF_LOG_CONTAINER, ("[ISOBMFF] Cannot locate box type %s at root or as track\n", gf_4cc_to_str(box_type) ));
					e = GF_NON_COMPLIANT_BITSTREAM;
					goto err_exit;
				}
			} else {
				box = gf_isom_box_find_child(parent_box->child_boxes, box_type);
				if (!box) {
					GF_LOG(GF_LOG_ERROR, GF_LOG_CONTAINER, ("[ISOBMFF] Cannot locate box type %s at child of %s\n", gf_4cc_to_str(box_type), gf_4cc_to_str(parent_box->type)));
					e = GF_NON_COMPLIANT_BITSTREAM;
					goto err_exit;
				}
			}
			// '.' is child access
			if (path_len && (box_path[0]=='.')) {
				box_path += 1;
				path_len-=1;
				parent_box = box;
				continue;
			}

			if (parent_box && !parent_box->child_boxes) parent_box->child_boxes = gf_list_new();
			parent_list = parent_box ? &parent_box->child_boxes : &file->TopBoxes;

			// '+' is append after, '-' is insert before
			if (path_len && ((box_path[0]=='-') || (box_path[0]=='+')) ) {
				s32 idx = gf_list_find(*parent_list, box);
				assert(idx>=0);
				if (box_path[0]=='+') insert_pos = idx+1;
				else insert_pos = idx;
			}
			else if (path_len) {
				GF_LOG(GF_LOG_ERROR, GF_LOG_CONTAINER, ("[ISOBMFF] Invalid path %s, expecting either '-', '+' or '.' as separators\n", box_path));
				e = GF_NON_COMPLIANT_BITSTREAM;
				goto err_exit;
			}

			if (!box_data) {
				if (insert_pos>=0) {
					GF_LOG(GF_LOG_WARNING, GF_LOG_CONTAINER, ("[ISOBMFF] Invalid path %s for box removal, ignoring position\n", box_path));
				}
				switch (box->type) {
				case GF_ISOM_BOX_TYPE_MOOV:
					file->moov = NULL;
					break;
				case GF_ISOM_BOX_TYPE_MDAT:
					file->mdat = NULL;
					break;
				case GF_ISOM_BOX_TYPE_PDIN:
					file->pdin = NULL;
					break;
				case GF_ISOM_BOX_TYPE_FTYP:
					file->brand = NULL;
					break;
				case GF_ISOM_BOX_TYPE_META:
					if ((GF_Box *) file->meta == box) file->meta = NULL;
					break;
				}
				gf_isom_box_del_parent(parent_list, box);
			} else {
				u32 size;

				bs = gf_bs_new(box_data, box_data_size, GF_BITSTREAM_READ);
				size = gf_bs_read_u32(bs);
				if (size != box_data_size) {
					GF_UnknownBox *new_box = (GF_UnknownBox *) gf_isom_box_new(GF_ISOM_BOX_TYPE_UNKNOWN);
					new_box->original_4cc = size;
					new_box->dataSize = (u32) gf_bs_available(bs);
					new_box->data = gf_malloc(sizeof(u8)*new_box->dataSize);
					gf_bs_read_data(bs, new_box->data, new_box->dataSize);
					if (insert_pos<0) {
						gf_list_add(box->child_boxes, new_box);
						insert_pos = gf_list_find(box->child_boxes, new_box);
					} else {
						gf_list_insert(*parent_list, new_box, insert_pos);
					}

					if (parent_box && (parent_box->type==GF_ISOM_BOX_TYPE_IPRP)) {
						GF_ItemPropertyAssociationBox *ipma = (GF_ItemPropertyAssociationBox *) gf_isom_box_find_child(parent_box->child_boxes, GF_ISOM_BOX_TYPE_IPMA);
						if (!item_id) {
							GF_LOG(GF_LOG_WARNING, GF_LOG_CONTAINER, ("[ISOBMFF] Inserting box in ipco without itemID, no association added\n"));
						} else if (ipma) {
							u32 nb_asso, k;
							GF_ItemPropertyAssociationEntry *entry = NULL;
							nb_asso = gf_list_count(ipma->entries);
							for (k=0; k<nb_asso;k++) {
								entry = gf_list_get(ipma->entries, k);
								if (entry->item_id==item_id) break;
								entry = NULL;
							}
							if (!entry) {
								GF_SAFEALLOC(entry, GF_ItemPropertyAssociationEntry);
								gf_list_add(ipma->entries, entry);
								entry->item_id = trackID;
							}
							entry->associations = gf_realloc(entry->associations, sizeof(GF_ItemPropertyAssociationSlot) * (entry->nb_associations+1));
							entry->associations[entry->nb_associations].essential = essential_prop;
							entry->associations[entry->nb_associations].index = 1+insert_pos;
							entry->nb_associations++;
						}
					}
				} else {
					u32 box_idx = 0;

					gf_bs_seek(bs, 0);
					while (gf_bs_available(bs)) {
						GF_Box *new_box;
						e = gf_isom_box_parse_ex(&new_box, bs, box->type, parent_box ? GF_FALSE : GF_TRUE);
						if (e) {
							GF_LOG(GF_LOG_ERROR, GF_LOG_CONTAINER, ("[ISOBMFF] failed to parse box\n", box_path));
							gf_bs_del(bs);
							goto err_exit;
						}
						if (insert_pos<0) {
							gf_list_add(box->child_boxes, new_box);
						} else {
							gf_list_insert(*parent_list, new_box, insert_pos+box_idx);
							box_idx++;
						}
					}
				}
				gf_bs_del(bs);

			}
			gf_free(box_data);
			box_data = NULL;
			box_path = NULL;
		}
	}

err_exit:

	gf_xml_dom_del(dom);
	if (box_data) gf_free(box_data);
	return e;
}

GF_EXPORT
GF_Err gf_isom_set_track_magic(GF_ISOFile *movie, u32 trackNumber, u64 magic)
{
	GF_TrackBox *trak = gf_isom_get_track_from_file(movie, trackNumber);
	if (!trak) return GF_BAD_PARAM;
	trak->magic = magic;
	return GF_OK;
}

#endif	/*!defined(GPAC_DISABLE_ISOM) && !defined(GPAC_DISABLE_ISOM_WRITE)*/

=======
#endif	/*!defined(GPAC_DISABLE_ISOM) && !defined(GPAC_DISABLE_ISOM_WRITE)*/
>>>>>>> 0f92d1b3
<|MERGE_RESOLUTION|>--- conflicted
+++ resolved
@@ -1903,13 +1903,8 @@
 	//prof: encoded pixels + pasp in 16.16
 	width = (Float) (ventry->Width * hspacing);
 	width /= vspacing;
-<<<<<<< HEAD
 	high = (u32) floor((Float)width);
 	low = (u32) ( 0xFFFF * (width - (Double)high) );
-=======
-	high = (u32)floor(width);
-	low = (u32)(0xFFFF * (width - (Double)high));
->>>>>>> 0f92d1b3
 	((GF_ApertureBox *)prof)->width = (high)<<16 | low;
 	((GF_ApertureBox *)prof)->height = (ventry->Height)<<16;
 
@@ -1919,19 +1914,11 @@
 	height = (Float) clap_height_num;
 	height /= clap_height_den;
 
-<<<<<<< HEAD
 	high = (u32) floor((Float)width);
 	low = (u32) (0xFFFF * (width - (Double)high));
 	((GF_ApertureBox *)clef)->width = (high)<<16 | low;
 	high = (u32) floor((Float)height);
 	low = (u32) (0xFFFF * (height - (Double)high));
-=======
-	high = (u32)floor(width);
-	low = (u32)(0xFFFF * (width - (Double)high));
-	((GF_ApertureBox *)clef)->width = (high)<<16 | low;
-	high = (u32)floor(height);
-	low = (u32)(0xFFFF * (height - (Double)high));
->>>>>>> 0f92d1b3
 	((GF_ApertureBox *)clef)->height = (high)<<16 | low;
 
 
@@ -6791,7 +6778,6 @@
 	return GF_OK;
 }
 
-<<<<<<< HEAD
 
 GF_Err gf_isom_update_sample_description_from_template(GF_ISOFile *file, u32 track, u32 sampleDescriptionIndex, u8 *data, u32 size)
 {
@@ -7088,8 +7074,4 @@
 	return GF_OK;
 }
 
-#endif	/*!defined(GPAC_DISABLE_ISOM) && !defined(GPAC_DISABLE_ISOM_WRITE)*/
-
-=======
-#endif	/*!defined(GPAC_DISABLE_ISOM) && !defined(GPAC_DISABLE_ISOM_WRITE)*/
->>>>>>> 0f92d1b3
+#endif	/*!defined(GPAC_DISABLE_ISOM) && !defined(GPAC_DISABLE_ISOM_WRITE)*/