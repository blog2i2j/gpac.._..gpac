--- conflicted
+++ resolved
@@ -1656,35 +1656,16 @@
 
 	if (entry->internal_type != GF_ISOM_SAMPLE_ENTRY_VIDEO) return GF_BAD_PARAM;
 
-<<<<<<< HEAD
 	GF_PixelAspectRatioBox *pasp = (GF_PixelAspectRatioBox *) gf_isom_box_find_child(entry->child_boxes, GF_ISOM_BOX_TYPE_PASP);
-	if (!hSpacing || !vSpacing || ((hSpacing > 0) && (hSpacing == vSpacing) && !force_par))  {
+	if (!hSpacing || !vSpacing || ((hSpacing == vSpacing) && !force_par))  {
 		if (pasp) gf_isom_box_del_parent(&entry->child_boxes, (GF_Box *)pasp);
 		return GF_OK;
 	}
 	if (!pasp) {
 		pasp = (GF_PixelAspectRatioBox*)gf_isom_box_new_parent(&entry->child_boxes, GF_ISOM_BOX_TYPE_PASP);
 	}
-	if ((vSpacing<0) || (hSpacing<0)) {
-		pasp->hSpacing = 1;
-		pasp->vSpacing = 1;
-	} else {
-		pasp->hSpacing = (u32) hSpacing;
-		pasp->vSpacing = (u32) vSpacing;
-	}
-=======
-	vent = (GF_VisualSampleEntryBox*)entry;
-	//explicit remove or 1:1 but not forced, remove PASP
-	if (!hSpacing || !vSpacing || ( (hSpacing == vSpacing) && !force_par))  {
-		if (vent->pasp) gf_isom_box_del((GF_Box*)vent->pasp);
-		vent->pasp = NULL;
-		return GF_OK;
-	}
-	if (!vent->pasp) vent->pasp = (GF_PixelAspectRatioBox*)gf_isom_box_new(GF_ISOM_BOX_TYPE_PASP);
-
-	vent->pasp->hSpacing = hSpacing;
-	vent->pasp->vSpacing = vSpacing;
->>>>>>> bc2e310f
+	pasp->hSpacing = (u32) hSpacing;
+	pasp->vSpacing = (u32) vSpacing;
 	return GF_OK;
 }
 
