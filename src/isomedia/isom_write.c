--- conflicted
+++ resolved
@@ -1185,11 +1185,7 @@
 
 //set the duration of the last media sample. If not set, the duration of the last sample is the
 //duration of the previous one if any, or 1000 (default value).
-<<<<<<< HEAD
-static GF_Err gf_isom_set_last_sample_duration_ex(GF_ISOFile *movie, u32 trackNumber, u64 duration, Bool is_patch)
-=======
 static GF_Err gf_isom_set_last_sample_duration_internal(GF_ISOFile *movie, u32 trackNumber, u32 dur_num, u32 dur_den, u32 mode)
->>>>>>> 7e4e2461
 {
 	GF_TrackBox *trak;
 	GF_SttsEntry *ent;
@@ -1197,6 +1193,7 @@
 	u64 mdur;
 	u32 duration;
 	GF_Err e;
+	Bool is_patch = GF_FALSE;
 
 	e = CanAccessMovie(movie, GF_ISOM_OPEN_WRITE);
 	if (e) return e;
@@ -1206,12 +1203,14 @@
 
 	if (mode==0) {
 		duration = dur_num;
-	} else {
+	} else if (mode==1) {
 		duration = dur_num;
 		if (dur_den) {
 			duration *= trak->Media->mediaHeader->timeScale;
 			duration /= dur_den;
 		}
+	} else {
+		is_patch = GF_TRUE;
 	}
 	mdur = trak->Media->mediaHeader->duration;
 	stts = trak->Media->information->sampleTable->TimeToSample;
@@ -1249,17 +1248,13 @@
 
 	//we only have one sample
 	if (ent->sampleCount == 1) {
-<<<<<<< HEAD
 		ent->sampleDelta = (u32) duration;
-=======
-		ent->sampleDelta = duration;
 		if (mode && (stts->nb_entries>1) && (stts->entries[stts->nb_entries-2].sampleDelta==duration)) {
 			stts->entries[stts->nb_entries-2].sampleCount++;
 			stts->nb_entries--;
 			//and update the write cache
 			stts->w_currentSampleNum = trak->Media->information->sampleTable->SampleSize->sampleCount;
 		}
->>>>>>> 7e4e2461
 	} else {
 		if (ent->sampleDelta == duration) return GF_OK;
 		ent->sampleCount -= 1;
@@ -1282,27 +1277,21 @@
 }
 
 GF_EXPORT
-<<<<<<< HEAD
 GF_Err gf_isom_set_last_sample_duration(GF_ISOFile *movie, u32 trackNumber, u32 duration)
 {
-	return gf_isom_set_last_sample_duration_ex(movie, trackNumber, duration, GF_FALSE);
+	return gf_isom_set_last_sample_duration_internal(movie, trackNumber, duration, 0, 0);
 }
 
 GF_EXPORT
 GF_Err gf_isom_patch_last_sample_duration(GF_ISOFile *movie, u32 trackNumber, u64 next_dts)
 {
-	return gf_isom_set_last_sample_duration_ex(movie, trackNumber, next_dts, GF_TRUE);
-=======
+	return gf_isom_set_last_sample_duration_internal(movie, trackNumber, next_dts, 0, 2);
+}
+
+GF_EXPORT
 GF_Err gf_isom_set_last_sample_duration_ex(GF_ISOFile *movie, u32 trackNumber, u32 dur_num, u32 dur_den)
 {
 	return gf_isom_set_last_sample_duration_internal(movie, trackNumber, dur_num, dur_den, 1);
-}
-
-GF_EXPORT
-GF_Err gf_isom_set_last_sample_duration(GF_ISOFile *movie, u32 trackNumber, u32 duration)
-{
-	return gf_isom_set_last_sample_duration_internal(movie, trackNumber, duration, 0, 0);
->>>>>>> 7e4e2461
 }
 
 //update a sample data in the media. Note that the sample MUST exists
