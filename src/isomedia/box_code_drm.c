--- conflicted
+++ resolved
@@ -1218,14 +1218,10 @@
 #endif
 {
 	GF_Err e;
-<<<<<<< HEAD
 	Bool parse_failed = GF_FALSE;
-	u32 i, j, count;
+	u32 i, j, count, sample_number;
 	u32 senc_size = (u32) senc->size;
 	u32 subs_size = 0, def_IV_size;
-=======
-	u32 i, j, count, sample_number;
->>>>>>> 69989039
 	u64 pos = gf_bs_get_position(bs);
 	Bool do_warn = GF_TRUE;
 
@@ -1236,7 +1232,6 @@
 
 	gf_bs_seek(bs, senc->bs_offset);
 
-<<<<<<< HEAD
 	//BOX + version/flags
 	if (senc_size<12) return GF_BAD_PARAM;
 	senc_size -= 12;
@@ -1249,12 +1244,12 @@
 	if (senc->flags & 2) subs_size = 8;
 
 	if (senc_size<4) return GF_BAD_PARAM;
-=======
+
 	sample_number = 1;
 #ifndef	GPAC_DISABLE_ISOM_FRAGMENTS
 	if (trak) sample_number += trak->sample_count_at_seg_start;
 #endif
->>>>>>> 69989039
+
 	count = gf_bs_read_u32(bs);
 	senc_size -= 4;
 
@@ -1272,27 +1267,12 @@
 
 	if (!senc->samp_aux_info) senc->samp_aux_info = gf_list_new();
 	for (i=0; i<count; i++) {
-<<<<<<< HEAD
 		Bool is_encrypted;
-		u32 samp_count;
 		GF_CENCSampleAuxInfo *sai = (GF_CENCSampleAuxInfo *)gf_malloc(sizeof(GF_CENCSampleAuxInfo));
 		memset(sai, 0, sizeof(GF_CENCSampleAuxInfo));
 
-		samp_count = i+1;
-
-		if (trak) {
-#ifndef	GPAC_DISABLE_ISOM_FRAGMENTS
-			samp_count += trak->sample_count_at_seg_start;
-#endif
-			e = gf_isom_get_sample_cenc_info_ex(trak, traf, senc, samp_count, &is_encrypted, &sai->IV_size, NULL, NULL, NULL, NULL, NULL);
-=======
-		u32 is_encrypted;
-		GF_CENCSampleAuxInfo *sai = (GF_CENCSampleAuxInfo *)gf_malloc(sizeof(GF_CENCSampleAuxInfo));
-		memset(sai, 0, sizeof(GF_CENCSampleAuxInfo));
-
 		if (trak) {
 			e = gf_isom_get_sample_cenc_info_ex(trak, traf, senc, sample_number, &is_encrypted, &sai->IV_size, NULL, NULL, NULL, NULL, NULL);
->>>>>>> 69989039
 			if (e) {
 				GF_LOG(GF_LOG_ERROR, GF_LOG_CONTAINER, ("[isobmf] could not get cenc info for sample %d: %s\n", sample_number, gf_error_to_string(e) ));
 				return e;
@@ -1311,20 +1291,12 @@
 			parse_failed = GF_TRUE;
 			break;
 		}
-<<<<<<< HEAD
-
-		//while this would technically be correct, senc mandates that sample_count = all samples in traf/track
-		//regardless of their encryption state
-		//if (is_encrypted)
-		{
-			if (sai->IV_size) {
-=======
+
 		sample_number++;
 
 		//subsample info is only signaled for encrypted samples
 		if (is_encrypted) {
-			if (sai->IV_size)
->>>>>>> 69989039
+			if (sai->IV_size) {
 				gf_bs_read_data(bs, (char *)sai->IV, sai->IV_size);
 				senc_size -= sai->IV_size;
 			}
