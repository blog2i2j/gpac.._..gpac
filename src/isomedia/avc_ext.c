/*
 *			GPAC - Multimedia Framework C SDK
 *
 *			Authors: Jean Le Feuvre
 *			Copyright (c) Telecom ParisTech 2000-2012
 *					All rights reserved
 *
 *  This file is part of GPAC / ISO Media File Format sub-project
 *
 *  GPAC is free software; you can redistribute it and/or modify
 *  it under the terms of the GNU Lesser General Public License as published by
 *  the Free Software Foundation; either version 2, or (at your option)
 *  any later version.
 *
 *  GPAC is distributed in the hope that it will be useful,
 *  but WITHOUT ANY WARRANTY; without even the implied warranty of
 *  MERCHANTABILITY or FITNESS FOR A PARTICULAR PURPOSE.  See the
 *  GNU Lesser General Public License for more details.
 *
 *  You should have received a copy of the GNU Lesser General Public
 *  License along with this library; see the file COPYING.  If not, write to
 *  the Free Software Foundation, 675 Mass Ave, Cambridge, MA 02139, USA.
 *
 */

#include <gpac/internal/isomedia_dev.h>
#include <gpac/constants.h>

#ifndef GPAC_DISABLE_AV_PARSERS
#include <gpac/internal/media_dev.h>
#endif

#ifndef GPAC_DISABLE_ISOM


Bool gf_isom_is_nalu_based_entry(GF_MediaBox *mdia, GF_SampleEntryBox *_entry)
{
	GF_MPEGVisualSampleEntryBox *entry;
	if (mdia->handler->handlerType != GF_ISOM_MEDIA_VISUAL) return GF_FALSE;
	switch (_entry->type) {
	case GF_ISOM_BOX_TYPE_AVC1:
	case GF_ISOM_BOX_TYPE_AVC2:
	case GF_ISOM_BOX_TYPE_AVC3:
	case GF_ISOM_BOX_TYPE_AVC4:
	case GF_ISOM_BOX_TYPE_SVC1:
	case GF_ISOM_BOX_TYPE_SVC2:
	case GF_ISOM_BOX_TYPE_MVC1:
	case GF_ISOM_BOX_TYPE_MVC2:
	case GF_ISOM_BOX_TYPE_HVC1:
	case GF_ISOM_BOX_TYPE_HEV1:
	case GF_ISOM_BOX_TYPE_HVC2:
	case GF_ISOM_BOX_TYPE_HEV2:
	case GF_ISOM_BOX_TYPE_LHV1:
	case GF_ISOM_BOX_TYPE_LHE1:
	case GF_ISOM_BOX_TYPE_MHV1:
	case GF_ISOM_BOX_TYPE_MHC1:
	case GF_ISOM_BOX_TYPE_HVT1:
	case GF_ISOM_BOX_TYPE_LHT1:
		return GF_TRUE;
	case GF_ISOM_BOX_TYPE_GNRV:
	case GF_ISOM_BOX_TYPE_GNRA:
	case GF_ISOM_BOX_TYPE_GNRM:
		return GF_FALSE;
	default:
		break;
	}
	entry = (GF_MPEGVisualSampleEntryBox*)_entry;
	if (!entry) return GF_FALSE;
	if (entry->avc_config || entry->svc_config || entry->mvc_config || entry->hevc_config || entry->lhvc_config) return GF_TRUE;
	return GF_FALSE;
}


static void rewrite_nalus_list(GF_List *nalus, GF_BitStream *bs, Bool rewrite_start_codes, u32 nal_unit_size_field)
{
	u32 i, count = gf_list_count(nalus);
	for (i=0; i<count; i++) {
		GF_AVCConfigSlot *sl = (GF_AVCConfigSlot*)gf_list_get(nalus, i);
		if (rewrite_start_codes) gf_bs_write_u32(bs, 1);
		else gf_bs_write_int(bs, sl->size, 8*nal_unit_size_field);
		gf_bs_write_data(bs, sl->data, sl->size);
	}
}


static GF_Err process_extractor(GF_ISOFile *file, GF_MediaBox *mdia, u32 sampleNumber, u64 sampleDTS, u32 nal_size, u16 nal_hdr, u32 nal_unit_size_field, Bool is_hevc, Bool rewrite_ps, Bool rewrite_start_codes, u32 extractor_mode)
{
	GF_Err e;
	u32 di, ref_track_index, ref_track_num, data_offset, data_length, cur_extract_mode, ref_extract_mode, ref_nalu_size, nb_bytes_nalh;
	GF_TrackReferenceTypeBox *dpnd;
	GF_ISOSample *ref_samp;
	GF_BitStream *ref_bs;
	GF_TrackBox *ref_trak;
	s8 sample_offset;
	u32 last_byte, ref_sample_num, prev_ref_sample_num;
	Bool header_written = GF_FALSE;
	nb_bytes_nalh = is_hevc ? 2 : 1;

	switch (extractor_mode) {
	case 0:
		last_byte = (u32) gf_bs_get_position(mdia->nalu_parser) + nal_size - (is_hevc ? 2 : 1);
		if (!is_hevc) gf_bs_read_int(mdia->nalu_parser, 24); //1 byte for HEVC , 3 bytes for AVC of NALUHeader in extractor
		while (gf_bs_get_position(mdia->nalu_parser) < last_byte) {
			u32 xmode = 0;
			//hevc extractors use constructors
			if (is_hevc) xmode = gf_bs_read_u8(mdia->nalu_parser);
			if (xmode) {
				u8 done=0, len = gf_bs_read_u8(mdia->nalu_parser);
				while (done<len) {
					u8 c = gf_bs_read_u8(mdia->nalu_parser);
					done++;
					if (header_written) {
						gf_bs_write_u8(mdia->nalu_out_bs, c);
					} else if (done==nal_unit_size_field) {
						if (rewrite_start_codes) {
							gf_bs_write_int(mdia->nalu_out_bs, 1, 32);
						} else {
							gf_bs_write_u8(mdia->nalu_out_bs, c);
						}
						header_written = GF_TRUE;
					} else if (!rewrite_start_codes) {
						gf_bs_write_u8(mdia->nalu_out_bs, c);
					}
				}
				continue;
			}

			ref_track_index = gf_bs_read_u8(mdia->nalu_parser);
			sample_offset = (s8) gf_bs_read_int(mdia->nalu_parser, 8);
			data_offset = gf_bs_read_int(mdia->nalu_parser, nal_unit_size_field*8);
			data_length = gf_bs_read_int(mdia->nalu_parser, nal_unit_size_field*8);

			Track_FindRef(mdia->mediaTrack, GF_ISOM_REF_SCAL, &dpnd);
			ref_track_num = 0;
			if (dpnd && ref_track_index && (ref_track_index<=dpnd->trackIDCount))
				ref_track_num = gf_isom_get_track_by_id(file, dpnd->trackIDs[ref_track_index-1]);

			if (!ref_track_num) {
				GF_LOG(GF_LOG_INFO, GF_LOG_CONTAINER, ("ISOBMF: Extractor target track is not present in file - skipping.\n"));
				return GF_OK;
			}

			cur_extract_mode = gf_isom_get_nalu_extract_mode(file, ref_track_num);

			//we must be in inspect mode only otherwise the reference sample will not be the one stored on file (change in start codes, PS inserted or other NALUs inserted)
			//and this will corrupt extraction (wrong data offsets)
			ref_extract_mode = GF_ISOM_NALU_EXTRACT_INSPECT;
			gf_isom_set_nalu_extract_mode(file, ref_track_num, ref_extract_mode);

			ref_trak = gf_isom_get_track_from_file(file, ref_track_num);
			if (!ref_trak) return GF_ISOM_INVALID_FILE;

			ref_samp = gf_isom_sample_new();
			if (!ref_samp) return GF_IO_ERR;

			e = stbl_findEntryForTime(ref_trak->Media->information->sampleTable, sampleDTS, 0, &ref_sample_num, &prev_ref_sample_num);
			if (e) return e;
			if (!ref_sample_num) ref_sample_num = prev_ref_sample_num;
			if (!ref_sample_num) return GF_ISOM_INVALID_FILE;
			if ((sample_offset<0) && (ref_sample_num > (u32) -sample_offset)) return GF_ISOM_INVALID_FILE;
			ref_sample_num = (u32) ( (s32) ref_sample_num + sample_offset);

			e = Media_GetSample(ref_trak->Media, ref_sample_num, &ref_samp, &di, GF_FALSE, NULL);
			if (e) return e;

#if 0
			if (!header_written && rewrite_start_codes) {
				gf_bs_write_int(dst_bs, 1, 32);
				if (is_hevc) {
					gf_bs_write_int(dst_bs, 0, 1);
					gf_bs_write_int(dst_bs, GF_HEVC_NALU_ACCESS_UNIT, 6);
					gf_bs_write_int(dst_bs, 0, 9);
					/*pic-type - by default we signal all slice types possible*/
					gf_bs_write_int(dst_bs, 2, 3);
					gf_bs_write_int(dst_bs, 0, 5);
				} else {
					gf_bs_write_int(dst_bs, (ref_samp->data[0] & 0x60) | GF_AVC_NALU_ACCESS_UNIT, 8);
					gf_bs_write_int(dst_bs, 0xF0 , 8); /*7 "all supported NALUs" (=111) + rbsp trailing (10000)*/;
				}
			}
#endif
			ref_bs = gf_bs_new(ref_samp->data + data_offset, ref_samp->dataLength - data_offset, GF_BITSTREAM_READ);

			if (ref_samp->dataLength - data_offset >= data_length) {

				while (data_length && gf_bs_available(ref_bs)) {
					if (!header_written) {
						ref_nalu_size = gf_bs_read_int(ref_bs, 8*nal_unit_size_field);

						if (!data_length)
							data_length = ref_nalu_size + nal_unit_size_field;

						assert(data_length>nal_unit_size_field);
						data_length -= nal_unit_size_field;
						if (data_length > gf_bs_available(ref_bs)) {
							data_length = (u32)gf_bs_available(ref_bs);
						}
					} else {
						ref_nalu_size = data_length;
					}

					if (ref_nalu_size > mdia->tmp_nal_copy_buffer_alloc) {
						mdia->tmp_nal_copy_buffer_alloc = ref_nalu_size;
						mdia->tmp_nal_copy_buffer = (char*) gf_realloc(mdia->tmp_nal_copy_buffer, sizeof(char) * ref_nalu_size );
					}
					gf_bs_read_data(ref_bs, mdia->tmp_nal_copy_buffer, ref_nalu_size);

					if (!header_written) {
						if (rewrite_start_codes)
							gf_bs_write_u32(mdia->nalu_out_bs, 1);
						else
							gf_bs_write_int(mdia->nalu_out_bs, ref_nalu_size, 8*nal_unit_size_field);
					}
					assert(data_length >= ref_nalu_size);
					gf_bs_write_data(mdia->nalu_out_bs, mdia->tmp_nal_copy_buffer, ref_nalu_size);
					data_length -= ref_nalu_size;

					header_written = GF_FALSE;

				}
			} else {
				GF_LOG(GF_LOG_ERROR, GF_LOG_CONTAINER, ("ISOBMF: Extractor size is larger than refered sample size - skipping.\n"));
			}
			gf_isom_sample_del(&ref_samp);
			ref_samp = NULL;
			gf_bs_del(ref_bs);
			ref_bs = NULL;
			gf_isom_set_nalu_extract_mode(file, ref_track_num, cur_extract_mode);

			if (!is_hevc) break;
		}
		break;
	case 1:
		//skip to end of this NALU
		gf_bs_skip_bytes(mdia->nalu_parser, nal_size - nb_bytes_nalh);
		break;
	case 2:
		if (nal_size - nb_bytes_nalh > mdia->tmp_nal_copy_buffer_alloc) {
			mdia->tmp_nal_copy_buffer_alloc = nal_size - nb_bytes_nalh;
			mdia->tmp_nal_copy_buffer = (char*) gf_realloc(mdia->tmp_nal_copy_buffer, sizeof(char) * (nal_size - nb_bytes_nalh) );
		}
		gf_bs_read_data(mdia->nalu_parser, mdia->tmp_nal_copy_buffer, nal_size - nb_bytes_nalh);
		if (rewrite_start_codes)
			gf_bs_write_u32(mdia->nalu_out_bs, 1);
		else
			gf_bs_write_int(mdia->nalu_out_bs, nal_size, 8*nal_unit_size_field);

		gf_bs_write_u8(mdia->nalu_out_bs, nal_hdr);
		gf_bs_write_data(mdia->nalu_out_bs, mdia->tmp_nal_copy_buffer, nal_size - nb_bytes_nalh);
		break;
	}
	return GF_OK;
}

#ifndef GPAC_DISABLE_HEVC
/* returns the SAP type as defined in the 14496-12 specification */
static SAPType sap_type_from_nal_type(u8 nal_type) {
	switch (nal_type) {
	case GF_HEVC_NALU_SLICE_CRA:
		return SAP_TYPE_3;
	case GF_HEVC_NALU_SLICE_IDR_N_LP:
	case GF_HEVC_NALU_SLICE_BLA_N_LP:
		return SAP_TYPE_1;
	case GF_HEVC_NALU_SLICE_IDR_W_DLP:
	case GF_HEVC_NALU_SLICE_BLA_W_DLP:
	case GF_HEVC_NALU_SLICE_BLA_W_LP:
		return SAP_TYPE_2;
	default:
		return RAP_NO;
	}
}
#endif

static SAPType is_sample_idr(GF_MediaBox *mdia, GF_ISOSample *sample, GF_MPEGVisualSampleEntryBox *entry)
{
	Bool is_hevc = GF_FALSE;
	u32 nalu_size_field = 0;
	if (entry->avc_config && entry->avc_config->config) nalu_size_field = entry->avc_config->config->nal_unit_size;
	else if (entry->svc_config && entry->svc_config->config) nalu_size_field = entry->svc_config->config->nal_unit_size;
	else if (entry->mvc_config && entry->mvc_config->config) nalu_size_field = entry->mvc_config->config->nal_unit_size;
	else if (entry->hevc_config && entry->hevc_config->config) {
		nalu_size_field = entry->hevc_config->config->nal_unit_size;
		is_hevc = GF_TRUE;
	}
	else if (entry->lhvc_config && entry->lhvc_config->config) {
		nalu_size_field = entry->lhvc_config->config->nal_unit_size;
		is_hevc = GF_TRUE;
	}
	if (!nalu_size_field) return RAP_NO;

	if (!mdia->nalu_parser)
		mdia->nalu_parser = gf_bs_new(sample->data, sample->dataLength, GF_BITSTREAM_READ);
	else
		gf_bs_reassign_buffer(mdia->nalu_parser, sample->data, sample->dataLength);

	if (!mdia->nalu_parser) return RAP_NO;

	while (gf_bs_available(mdia->nalu_parser)) {
		u8 nal_type;
		u32 size = gf_bs_read_int(mdia->nalu_parser, 8*nalu_size_field);

		if (is_hevc) {
#ifndef GPAC_DISABLE_HEVC
			u16 nal_hdr = gf_bs_read_u16(mdia->nalu_parser);
			nal_type = (nal_hdr&0x7E00) >> 9;

			switch (nal_type) {
			case GF_HEVC_NALU_SLICE_CRA:
				return SAP_TYPE_3;
			case GF_HEVC_NALU_SLICE_IDR_N_LP:
			case GF_HEVC_NALU_SLICE_BLA_N_LP:
				return SAP_TYPE_1;
			case GF_HEVC_NALU_SLICE_IDR_W_DLP:
			case GF_HEVC_NALU_SLICE_BLA_W_DLP:
			case GF_HEVC_NALU_SLICE_BLA_W_LP:
				return SAP_TYPE_2;
			case GF_HEVC_NALU_ACCESS_UNIT:
			case GF_HEVC_NALU_FILLER_DATA:
			case GF_HEVC_NALU_SEI_PREFIX:
			case GF_HEVC_NALU_VID_PARAM:
			case GF_HEVC_NALU_SEQ_PARAM:
			case GF_HEVC_NALU_PIC_PARAM:
				break;
			default:
				return RAP_NO;
			}
			gf_bs_skip_bytes(mdia->nalu_parser, size - 2);
#endif
		} else {
			u8 nal_hdr = gf_bs_read_u8(mdia->nalu_parser);
			nal_type = nal_hdr & 0x1F;

			switch (nal_type) {
			/*			case GF_AVC_NALU_SEQ_PARAM:
						case GF_AVC_NALU_PIC_PARAM:
						case GF_AVC_NALU_SEQ_PARAM_EXT:
						case GF_AVC_NALU_SVC_SUBSEQ_PARAM:
		*/			case GF_AVC_NALU_IDR_SLICE:
				gf_bs_del(mdia->nalu_parser);
				return SAP_TYPE_1;
			case GF_AVC_NALU_ACCESS_UNIT:
			case GF_AVC_NALU_FILLER_DATA:
			case GF_AVC_NALU_SEI:
				break;
			default:
				return RAP_NO;
			}
			gf_bs_skip_bytes(mdia->nalu_parser, size - 1);
		}
	}
	return RAP_NO;
}

static void nalu_merge_ps(GF_BitStream *ps_bs, Bool rewrite_start_codes, u32 nal_unit_size_field, GF_MPEGVisualSampleEntryBox *entry, Bool is_hevc)
{
	u32 i, count;
	if (is_hevc) {
		if (entry->hevc_config) {
			count = gf_list_count(entry->hevc_config->config->param_array);
			for (i=0; i<count; i++) {
				GF_HEVCParamArray *ar = (GF_HEVCParamArray*)gf_list_get(entry->hevc_config->config->param_array, i);
				rewrite_nalus_list(ar->nalus, ps_bs, rewrite_start_codes, nal_unit_size_field);
			}
		}
		if (entry->lhvc_config) {
			count = gf_list_count(entry->lhvc_config->config->param_array);
			for (i=0; i<count; i++) {
				GF_HEVCParamArray *ar = (GF_HEVCParamArray*)gf_list_get(entry->lhvc_config->config->param_array, i);
				rewrite_nalus_list(ar->nalus, ps_bs, rewrite_start_codes, nal_unit_size_field);
			}
		}
	} else {
		if (entry->avc_config) {
			rewrite_nalus_list(entry->avc_config->config->sequenceParameterSets, ps_bs, rewrite_start_codes, nal_unit_size_field);
			rewrite_nalus_list(entry->avc_config->config->sequenceParameterSetExtensions, ps_bs, rewrite_start_codes, nal_unit_size_field);
			rewrite_nalus_list(entry->avc_config->config->pictureParameterSets, ps_bs, rewrite_start_codes, nal_unit_size_field);
		}

		/*add svc config */
		if (entry->svc_config) {
			rewrite_nalus_list(entry->svc_config->config->sequenceParameterSets, ps_bs, rewrite_start_codes, nal_unit_size_field);
			rewrite_nalus_list(entry->svc_config->config->pictureParameterSets, ps_bs, rewrite_start_codes, nal_unit_size_field);
		}
		/*add mvc config */
		if (entry->mvc_config) {
			rewrite_nalus_list(entry->mvc_config->config->sequenceParameterSets, ps_bs, rewrite_start_codes, nal_unit_size_field);
			rewrite_nalus_list(entry->mvc_config->config->pictureParameterSets, ps_bs, rewrite_start_codes, nal_unit_size_field);
		}
	}
}


GF_Err gf_isom_nalu_sample_rewrite(GF_MediaBox *mdia, GF_ISOSample *sample, u32 sampleNumber, GF_MPEGVisualSampleEntryBox *entry)
{
	Bool is_hevc = GF_FALSE;
	//if only one sync given in the sample sync table, insert sps/pps/vps before cra/bla in hevc
//	Bool check_cra_bla = (mdia->information->sampleTable->SyncSample && mdia->information->sampleTable->SyncSample->nb_entries>1) ? 0 : 1;
	Bool check_cra_bla = GF_TRUE;
	Bool insert_nalu_delim = GF_TRUE;
	Bool force_sei_inspect = GF_FALSE;
	GF_Err e = GF_OK;
<<<<<<< HEAD
	Bool ps_transfered = GF_FALSE;
	u32 nal_size, nal_unit_size_field, extractor_mode;
=======
	GF_ISOSample *ref_samp;
	GF_BitStream *src_bs, *ref_bs, *dst_bs, *ps_bs, *sei_suffix_bs;
	u32 nal_size, max_size, nal_unit_size_field, extractor_mode;
>>>>>>> 028a7cfa
	Bool rewrite_ps, rewrite_start_codes, insert_vdrd_code;
	s8 nal_type;
	u32 nal_hdr, sabt_ref, i, track_num;
	u32 temporal_id = 0;
	GF_ISOFile *file = mdia->mediaTrack->moov->mov;
	GF_TrackReferenceTypeBox *scal = NULL;

<<<<<<< HEAD
=======
	src_bs = ref_bs = dst_bs = ps_bs = sei_suffix_bs = NULL;
	ref_samp = NULL;
	buffer = NULL;

>>>>>>> 028a7cfa
	Track_FindRef(mdia->mediaTrack, GF_ISOM_REF_SCAL, &scal);

	rewrite_ps = (mdia->mediaTrack->extractor_mode & GF_ISOM_NALU_EXTRACT_INBAND_PS_FLAG) ? GF_TRUE : GF_FALSE;
	rewrite_start_codes = (mdia->mediaTrack->extractor_mode & GF_ISOM_NALU_EXTRACT_ANNEXB_FLAG) ? GF_TRUE : GF_FALSE;
	insert_vdrd_code = (mdia->mediaTrack->extractor_mode & GF_ISOM_NALU_EXTRACT_VDRD_FLAG) ? GF_TRUE : GF_FALSE;
	if (!entry->svc_config && !entry->mvc_config && !entry->lhvc_config) insert_vdrd_code = GF_FALSE;
	extractor_mode = mdia->mediaTrack->extractor_mode&0x0000FFFF;

	if (mdia->mediaTrack->extractor_mode & GF_ISOM_NALU_EXTRACT_TILE_ONLY) {
		insert_nalu_delim = GF_FALSE;
	}

	track_num = 1 + gf_list_find(mdia->mediaTrack->moov->trackList, mdia->mediaTrack);

	if ( (extractor_mode != GF_ISOM_NALU_EXTRACT_INSPECT) && !(mdia->mediaTrack->extractor_mode & GF_ISOM_NALU_EXTRACT_TILE_ONLY) ) {
		u32 ref_track, di;
		//aggregate all sabt samples with the same DTS
		if (entry->lhvc_config && !entry->hevc_config && !(mdia->mediaTrack->extractor_mode & GF_ISOM_NALU_EXTRACT_LAYER_ONLY)) {
			GF_ISOSample *base_samp;
			if (gf_isom_get_reference_count(mdia->mediaTrack->moov->mov, track_num, GF_ISOM_REF_SCAL) <= 0) {
				//FIXME - for now we only support two layers (base + enh) in implicit
				if ( gf_isom_get_reference_count(mdia->mediaTrack->moov->mov, track_num, GF_ISOM_REF_BASE) >= 1) {
					gf_isom_get_reference(mdia->mediaTrack->moov->mov, track_num, GF_ISOM_REF_BASE, 1, &ref_track);
					switch (gf_isom_get_media_subtype(mdia->mediaTrack->moov->mov , ref_track, 1)) {
					case GF_ISOM_SUBTYPE_HVC1:
					case GF_ISOM_SUBTYPE_HVC2:
					case GF_ISOM_SUBTYPE_HEV1:
					case GF_ISOM_SUBTYPE_HEV2:

						base_samp = gf_isom_get_sample(mdia->mediaTrack->moov->mov, ref_track, sampleNumber + mdia->mediaTrack->sample_count_at_seg_start, &di);
						if (base_samp && base_samp->data) {
							sample->data = gf_realloc(sample->data, sample->dataLength+base_samp->dataLength);
							memmove(sample->data + base_samp->dataLength, sample->data , sample->dataLength);
							memcpy(sample->data, base_samp->data, base_samp->dataLength);
							sample->dataLength += base_samp->dataLength;
						}
						if (base_samp) gf_isom_sample_del(&base_samp);
						Track_FindRef(mdia->mediaTrack, GF_ISOM_REF_BASE, &scal);
						break;
					}
				}
			}
		}

		sabt_ref = gf_isom_get_reference_count(mdia->mediaTrack->moov->mov, track_num, GF_ISOM_REF_SABT);
		if ((s32) sabt_ref > 0) {
			force_sei_inspect = GF_TRUE;
			for (i=0; i<sabt_ref; i++) {
				GF_ISOSample *tile_samp;
				gf_isom_get_reference(mdia->mediaTrack->moov->mov, track_num, GF_ISOM_REF_SABT, i+1, &ref_track);
				tile_samp = gf_isom_get_sample(mdia->mediaTrack->moov->mov, ref_track, sampleNumber + mdia->mediaTrack->sample_count_at_seg_start, &di);
				if (tile_samp  && tile_samp ->data) {
					sample->data = gf_realloc(sample->data, sample->dataLength+tile_samp->dataLength);
					memcpy(sample->data + sample->dataLength, tile_samp->data, tile_samp->dataLength);
					sample->dataLength += tile_samp->dataLength;
				}
				if (tile_samp) gf_isom_sample_del(&tile_samp);
			}
		}
	}

	if ( gf_isom_get_reference_count(mdia->mediaTrack->moov->mov, track_num, GF_ISOM_REF_TBAS) >= 1) {
		u32 ref_track;
		u32 idx = gf_list_find(mdia->information->sampleTable->SampleDescription->other_boxes, entry);
		GF_TrackBox *tbas;
		gf_isom_get_reference(mdia->mediaTrack->moov->mov, track_num, GF_ISOM_REF_TBAS, 1, &ref_track);
		tbas = (GF_TrackBox *)gf_list_get(mdia->mediaTrack->moov->trackList, ref_track-1);
		entry = gf_list_get(tbas->Media->information->sampleTable->SampleDescription->other_boxes, idx);
	}


	if (sample->IsRAP < SAP_TYPE_2) {
		if (mdia->information->sampleTable->no_sync_found || (!sample->IsRAP && check_cra_bla) ) {
			sample->IsRAP = is_sample_idr(mdia, sample, entry);
		}
	}
	if (!sample->IsRAP)
		rewrite_ps = GF_FALSE;

	if (extractor_mode != GF_ISOM_NALU_EXTRACT_LAYER_ONLY)
		insert_vdrd_code = GF_FALSE;

	//this is a compatible HEVC, don't insert VDRD, insert NALU delim
	if (entry->lhvc_config && entry->hevc_config)
		insert_vdrd_code = GF_FALSE;

	if (extractor_mode == GF_ISOM_NALU_EXTRACT_INSPECT) {
		if (!rewrite_ps && !rewrite_start_codes)
			return GF_OK;
	}

	if (!entry) return GF_BAD_PARAM;
	nal_unit_size_field = 0;
	/*if svc rewrite*/
	if (entry->svc_config && entry->svc_config->config)
		nal_unit_size_field = entry->svc_config->config->nal_unit_size;
	/*if mvc rewrite*/
	if (entry->mvc_config && entry->mvc_config->config)
		nal_unit_size_field = entry->mvc_config->config->nal_unit_size;

	/*if lhvc rewrite*/
	else if (entry->lhvc_config && entry->lhvc_config->config)  {
		is_hevc = GF_TRUE;
		nal_unit_size_field = entry->lhvc_config->config->nal_unit_size;
	}

	/*otherwise do nothing*/
	else if (!rewrite_ps && !rewrite_start_codes && !scal && !force_sei_inspect) {
		return GF_OK;
	}

	if (!nal_unit_size_field) {
		if (entry->avc_config) nal_unit_size_field = entry->avc_config->config->nal_unit_size;
		else if (entry->hevc_config || entry->lhvc_config ) {
			nal_unit_size_field = entry->lhvc_config ? entry->lhvc_config->config->nal_unit_size : entry->hevc_config->config->nal_unit_size;
			is_hevc = GF_TRUE;
		}
	}

	if (!nal_unit_size_field) return GF_ISOM_INVALID_FILE;

	//setup PS rewriter
	if (!mdia->nalu_ps_bs)
		mdia->nalu_ps_bs = gf_bs_new(NULL, 0, GF_BITSTREAM_WRITE);
	gf_bs_seek(mdia->nalu_ps_bs, 0);

	//setup sample reader
	if (mdia->in_sample_buffer_alloc<sample->dataLength) {
		mdia->in_sample_buffer_alloc = sample->dataLength;
		mdia->in_sample_buffer = gf_realloc(mdia->in_sample_buffer, sample->dataLength);
	}
	memcpy(mdia->in_sample_buffer, sample->data, sample->dataLength);

	if (!mdia->nalu_parser) {
		mdia->nalu_parser = gf_bs_new(mdia->in_sample_buffer, sample->dataLength, GF_BITSTREAM_READ);
		if (!mdia->nalu_parser && sample->data) return GF_ISOM_INVALID_FILE;
	} else {
		e = gf_bs_reassign_buffer(mdia->nalu_parser, mdia->in_sample_buffer, sample->dataLength);
		if (e) return e;
	}
	//setup ouput
	if (!mdia->nalu_out_bs)
		mdia->nalu_out_bs = gf_bs_new(NULL, 0, GF_BITSTREAM_WRITE);

	gf_bs_reassign_buffer(mdia->nalu_out_bs, sample->data, sample->alloc_size ? sample->alloc_size : sample->dataLength);

	/*rewrite start code with NALU delim*/
	if (rewrite_start_codes) {

		//we are SVC, don't write NALU delim, only insert VDRD NALU
		if (insert_vdrd_code) {
			if (is_hevc) {
				//spec is not clear here, we don't insert an NALU AU delimiter before the layer starts since it breaks openHEVC
//				insert_nalu_delim=0;
			} else {
				gf_bs_write_int(mdia->nalu_out_bs, 1, 32);
				gf_bs_write_int(mdia->nalu_out_bs, GF_AVC_NALU_VDRD , 8);
				insert_nalu_delim=0;
			}
		}

		//AVC/HEVC base, insert NALU delim
		if (insert_nalu_delim) {
			gf_bs_write_int(mdia->nalu_out_bs, 1, 32);
			if (is_hevc) {
#ifndef GPAC_DISABLE_HEVC
				gf_bs_write_int(mdia->nalu_out_bs, 0, 1);
				gf_bs_write_int(mdia->nalu_out_bs, GF_HEVC_NALU_ACCESS_UNIT, 6);
				gf_bs_write_int(mdia->nalu_out_bs, insert_vdrd_code ? 1 : 0, 6); //we should pick the layerID of the following nalus ...
				gf_bs_write_int(mdia->nalu_out_bs, 1, 3); //nuh_temporal_id_plus1 - cannot be 0, we use 1 by default, and overwrite it if needed at the end

				/*pic-type - by default we signal all slice types possible*/
				gf_bs_write_int(mdia->nalu_out_bs, 2, 3);
				gf_bs_write_int(mdia->nalu_out_bs, 0, 5);
#endif
			} else {
				gf_bs_write_int(mdia->nalu_out_bs, (sample->data[0] & 0x60) | GF_AVC_NALU_ACCESS_UNIT, 8);
				gf_bs_write_int(mdia->nalu_out_bs, 0xF0 , 8); /*7 "all supported NALUs" (=111) + rbsp trailing (10000)*/;
			}
		}
	}

	if (rewrite_ps) {
		//in inspect mode or single-layer mode just use the xPS from this layer
		if (extractor_mode == GF_ISOM_NALU_EXTRACT_DEFAULT) {
			u32 i;

			if (scal) {
				for (i=0; i<scal->trackIDCount; i++) {
					GF_TrackBox *a_track = GetTrackbyID(mdia->mediaTrack->moov, scal->trackIDs[i]);
					GF_MPEGVisualSampleEntryBox *an_entry = NULL;
					if (a_track && a_track->Media && a_track->Media->information && a_track->Media->information->sampleTable && a_track->Media->information->sampleTable->SampleDescription)
						an_entry = (GF_MPEGVisualSampleEntryBox*)gf_list_get(a_track->Media->information->sampleTable->SampleDescription->other_boxes, 0);

					if (an_entry)
						nalu_merge_ps(mdia->nalu_ps_bs, rewrite_start_codes, nal_unit_size_field, an_entry, is_hevc);
				}
			}
		}
		nalu_merge_ps(mdia->nalu_ps_bs, rewrite_start_codes, nal_unit_size_field, entry, is_hevc);


		if (is_hevc) {
			/*little optimization if we are not asked to start codes: copy over the sample*/
			if (!rewrite_start_codes && !entry->lhvc_config && !scal) {
				if (! ps_transfered) {
					u8 nal_type = (sample->data[nal_unit_size_field] & 0x7E) >> 1;
					//temp fix - if we detect xPS in the beginning of the sample do NOT copy the ps bitstream
					//this is not correct since we are not sure whether they are the same xPS or not, but it crashes openHEVC ...
					switch (nal_type) {
#ifndef GPAC_DISABLE_HEVC
					case GF_HEVC_NALU_VID_PARAM:
					case GF_HEVC_NALU_SEQ_PARAM:
					case GF_HEVC_NALU_PIC_PARAM:
						break;
#endif
					default:
						gf_bs_transfer(mdia->nalu_out_bs, mdia->nalu_ps_bs, GF_TRUE);
						break;
					}
					ps_transfered = GF_TRUE;
				}
				gf_bs_write_data(mdia->nalu_out_bs, mdia->in_sample_buffer, sample->dataLength);
				gf_bs_get_content_no_truncate(mdia->nalu_out_bs, &sample->data, &sample->dataLength, &sample->alloc_size);
				return GF_OK;
			}
		}
	}

	/*little optimization if we are not asked to rewrite extractors or start codes: copy over the sample*/
<<<<<<< HEAD
	if (!scal && !rewrite_start_codes && !rewrite_ps) {
		if (! ps_transfered)
=======
	if (!scal && !rewrite_start_codes && !rewrite_ps && !force_sei_inspect) {
		if (ps_bs)
>>>>>>> 028a7cfa
		{
			gf_bs_transfer(mdia->nalu_out_bs, mdia->nalu_ps_bs, GF_TRUE);
			ps_transfered = GF_TRUE;
		}
		gf_bs_write_data(mdia->nalu_out_bs, mdia->in_sample_buffer, sample->dataLength);
		gf_bs_get_content_no_truncate(mdia->nalu_out_bs, &sample->data, &sample->dataLength, &sample->alloc_size);
		return GF_OK;
	}

	if (!mdia->tmp_nal_copy_buffer) {
		mdia->tmp_nal_copy_buffer = gf_malloc(sizeof(char) * 4096);
		mdia->tmp_nal_copy_buffer_alloc = 4096;
	}

	while (gf_bs_available(mdia->nalu_parser)) {
		nal_size = gf_bs_read_int(mdia->nalu_parser, 8*nal_unit_size_field);
		if (gf_bs_get_position(mdia->nalu_parser) + nal_size > sample->dataLength) {
			GF_LOG(GF_LOG_WARNING, GF_LOG_CODING, ("Sample %u (size %u) rewrite: corrupted NAL Unit (size %u)\n", sampleNumber, sample->dataLength, nal_size));
			goto exit;
		}
		if (nal_size > mdia->tmp_nal_copy_buffer_alloc) {
			mdia->tmp_nal_copy_buffer_alloc = nal_size;
			mdia->tmp_nal_copy_buffer = (char*) gf_realloc(mdia->tmp_nal_copy_buffer, sizeof(char)*nal_size);
		}
		if (is_hevc) {
			nal_hdr = gf_bs_read_u16(mdia->nalu_parser);
			nal_type = (nal_hdr&0x7E00) >> 9;
		} else {
			nal_hdr = gf_bs_read_u8(mdia->nalu_parser);
			nal_type = nal_hdr & 0x1F;
		}

		if (is_hevc) {
<<<<<<< HEAD
			if (!ps_transfered) {
				gf_bs_transfer(mdia->nalu_out_bs, mdia->nalu_ps_bs, GF_TRUE);
				ps_transfered = GF_TRUE;
=======
			GF_BitStream *write_to_bs = dst_bs;
			if (ps_bs) {
				gf_bs_transfer(dst_bs, ps_bs);
				gf_bs_del(ps_bs);
				ps_bs = NULL;
>>>>>>> 028a7cfa
			}

#ifndef GPAC_DISABLE_HEVC
			/*we already wrote this stuff*/
			if (nal_type==GF_HEVC_NALU_ACCESS_UNIT) {
				gf_bs_skip_bytes(mdia->nalu_parser, nal_size-2);
				continue;
			}
			switch (nal_type) {
			//extractor
			case 49:
				e = process_extractor(file, mdia, sampleNumber, sample->DTS, nal_size, nal_hdr, nal_unit_size_field, GF_TRUE, rewrite_ps, rewrite_start_codes, extractor_mode);
				if (e) goto exit;
				break;

			case GF_HEVC_NALU_SLICE_TSA_N:
			case GF_HEVC_NALU_SLICE_STSA_N:
			case GF_HEVC_NALU_SLICE_TSA_R:
			case GF_HEVC_NALU_SLICE_STSA_R:
				if (temporal_id < (nal_hdr & 0x7))
					temporal_id = (nal_hdr & 0x7);
				/*rewrite nal*/
				gf_bs_read_data(mdia->nalu_parser, mdia->tmp_nal_copy_buffer, nal_size-2);
				if (rewrite_start_codes)
					gf_bs_write_u32(mdia->nalu_out_bs, 1);
				else
					gf_bs_write_int(mdia->nalu_out_bs, nal_size, 8*nal_unit_size_field);

				gf_bs_write_u16(mdia->nalu_out_bs, nal_hdr);
				gf_bs_write_data(mdia->nalu_out_bs, mdia->tmp_nal_copy_buffer, nal_size-2);
				break;

			case GF_HEVC_NALU_SLICE_BLA_W_LP:
			case GF_HEVC_NALU_SLICE_BLA_W_DLP:
			case GF_HEVC_NALU_SLICE_BLA_N_LP:
			case GF_HEVC_NALU_SLICE_IDR_W_DLP:
			case GF_HEVC_NALU_SLICE_IDR_N_LP:
			case GF_HEVC_NALU_SLICE_CRA:
				//insert xPS before CRA/BLA
				if (check_cra_bla && !sample->IsRAP) {
					sample->IsRAP = sap_type_from_nal_type(nal_type);
					return gf_isom_nalu_sample_rewrite(mdia, sample, sampleNumber, entry);
				}
			default:
				/*rewrite nal*/
				if (nal_size<2) {
					GF_LOG(GF_LOG_ERROR, GF_LOG_CONTAINER, ("[iso file] Invalid nal size %d in sample %d\n", nal_type, sampleNumber));
					e = GF_NON_COMPLIANT_BITSTREAM;
					goto exit;
				}
<<<<<<< HEAD
				gf_bs_read_data(mdia->nalu_parser, mdia->tmp_nal_copy_buffer, nal_size-2);
				if (rewrite_start_codes)
					gf_bs_write_u32(mdia->nalu_out_bs, 1);
				else
					gf_bs_write_int(mdia->nalu_out_bs, nal_size, 8*nal_unit_size_field);

				gf_bs_write_u16(mdia->nalu_out_bs, nal_hdr);
				gf_bs_write_data(mdia->nalu_out_bs, mdia->tmp_nal_copy_buffer, nal_size-2);
=======
				gf_bs_read_data(src_bs, buffer, nal_size-2);

				if (nal_type==GF_HEVC_NALU_SEI_SUFFIX) {
					if (!sei_suffix_bs) sei_suffix_bs = gf_bs_new(NULL, 0, GF_BITSTREAM_WRITE);
					write_to_bs = sei_suffix_bs;
				}

				if (rewrite_start_codes)
					gf_bs_write_u32(write_to_bs, 1);
				else
					gf_bs_write_int(write_to_bs, nal_size, 8*nal_unit_size_field);

				gf_bs_write_u16(write_to_bs, nal_hdr);
				gf_bs_write_data(write_to_bs, buffer, nal_size-2);
>>>>>>> 028a7cfa
			}
#endif

			//done with HEVC
			continue;
		}

		switch(nal_type) {
		case GF_AVC_NALU_ACCESS_UNIT:
			/*we already wrote this stuff*/
			gf_bs_skip_bytes(mdia->nalu_parser, nal_size-1);
			continue;
		//extractor
		case 31:
			e = process_extractor(file, mdia, sampleNumber, sample->DTS, nal_size, nal_hdr, nal_unit_size_field, GF_FALSE, rewrite_ps, rewrite_start_codes, extractor_mode);
			if (e) goto exit;
			break;
//			case GF_AVC_NALU_SEI:
		case GF_AVC_NALU_SEQ_PARAM:
		case GF_AVC_NALU_PIC_PARAM:
		case GF_AVC_NALU_SEQ_PARAM_EXT:
		case GF_AVC_NALU_SVC_SUBSEQ_PARAM:
			// we will rewrite the sps/pps if and only if there is no sps/pps in bistream
			if (!ps_transfered) {
				ps_transfered = GF_TRUE;
			}
		default:
			if (!ps_transfered) {
				gf_bs_transfer(mdia->nalu_out_bs, mdia->nalu_ps_bs, GF_TRUE);
				ps_transfered = GF_TRUE;
			}
			gf_bs_read_data(mdia->nalu_parser, mdia->tmp_nal_copy_buffer, nal_size-1);
			if (rewrite_start_codes)
				gf_bs_write_u32(mdia->nalu_out_bs, 1);
			else
				gf_bs_write_int(mdia->nalu_out_bs, nal_size, 8*nal_unit_size_field);

			gf_bs_write_u8(mdia->nalu_out_bs, nal_hdr);
			gf_bs_write_data(mdia->nalu_out_bs, mdia->tmp_nal_copy_buffer, nal_size-1);
		}
	}

	if (sei_suffix_bs) {
		gf_bs_transfer(dst_bs, sei_suffix_bs);
		gf_bs_del(sei_suffix_bs);
	}
	/*done*/
	gf_bs_get_content_no_truncate(mdia->nalu_out_bs, &sample->data, &sample->dataLength, &sample->alloc_size);

	/*rewrite temporal ID of AU Ddelim NALU (first one)*/
	if (rewrite_start_codes && is_hevc && temporal_id) {
		sample->data[6] = (sample->data[6] & 0xF8) | (temporal_id+1);
	}


exit:
	return e;
}

GF_HEVCConfig *HEVC_DuplicateConfig(GF_HEVCConfig *cfg)
{
	char *data;
	u32 data_size;
	GF_HEVCConfig *new_cfg;
	GF_BitStream *bs;

	if (!cfg) return NULL;
	bs = gf_bs_new(NULL, 0, GF_BITSTREAM_WRITE);
	gf_odf_hevc_cfg_write_bs(cfg, bs);

	gf_bs_get_content(bs, &data, &data_size);
	gf_bs_del(bs);
	bs = gf_bs_new(data, data_size, GF_BITSTREAM_READ);

	new_cfg = gf_odf_hevc_cfg_read_bs(bs, cfg->is_lhvc);
	new_cfg->is_lhvc = cfg->is_lhvc;
	gf_bs_del(bs);
	gf_free(data);
	return new_cfg;
}

static GF_AVCConfig *AVC_DuplicateConfig(GF_AVCConfig *cfg)
{
	u32 i, count;
	GF_AVCConfigSlot *p1, *p2;
	GF_AVCConfig *cfg_new = gf_odf_avc_cfg_new();
	cfg_new->AVCLevelIndication = cfg->AVCLevelIndication;
	cfg_new->AVCProfileIndication = cfg->AVCProfileIndication;
	cfg_new->configurationVersion = cfg->configurationVersion;
	cfg_new->nal_unit_size = cfg->nal_unit_size;
	cfg_new->profile_compatibility = cfg->profile_compatibility;
	cfg_new->complete_representation = cfg->complete_representation;
	cfg_new->chroma_bit_depth = cfg->chroma_bit_depth;
	cfg_new->luma_bit_depth = cfg->luma_bit_depth;
	cfg_new->chroma_format = cfg->chroma_format;

	count = gf_list_count(cfg->sequenceParameterSets);
	for (i=0; i<count; i++) {
		p1 = (GF_AVCConfigSlot*)gf_list_get(cfg->sequenceParameterSets, i);
		p2 = (GF_AVCConfigSlot*)gf_malloc(sizeof(GF_AVCConfigSlot));
		p2->size = p1->size;
		p2->id = p1->id;
		p2->data = (char *)gf_malloc(sizeof(char)*p1->size);
		memcpy(p2->data, p1->data, sizeof(char)*p1->size);
		gf_list_add(cfg_new->sequenceParameterSets, p2);
	}

	count = gf_list_count(cfg->pictureParameterSets);
	for (i=0; i<count; i++) {
		p1 = (GF_AVCConfigSlot*)gf_list_get(cfg->pictureParameterSets, i);
		p2 = (GF_AVCConfigSlot*)gf_malloc(sizeof(GF_AVCConfigSlot));
		p2->size = p1->size;
		p2->id = p1->id;
		p2->data = (char*)gf_malloc(sizeof(char)*p1->size);
		memcpy(p2->data, p1->data, sizeof(char)*p1->size);
		gf_list_add(cfg_new->pictureParameterSets, p2);
	}

	if (cfg->sequenceParameterSetExtensions) {
		cfg_new->sequenceParameterSetExtensions = gf_list_new();
		count = gf_list_count(cfg->sequenceParameterSetExtensions);
		for (i=0; i<count; i++) {
			p1 = (GF_AVCConfigSlot*)gf_list_get(cfg->sequenceParameterSetExtensions, i);
			p2 = (GF_AVCConfigSlot*)gf_malloc(sizeof(GF_AVCConfigSlot));
			p2->size = p1->size;
			p2->id = p1->id;
			p2->data = (char*)gf_malloc(sizeof(char)*p1->size);
			memcpy(p2->data, p1->data, sizeof(char)*p1->size);
			gf_list_add(cfg_new->sequenceParameterSetExtensions, p2);
		}
	}
	return cfg_new;
}

static void merge_avc_config(GF_AVCConfig *dst_cfg, GF_AVCConfig *src_cfg)
{
	GF_AVCConfig *cfg;
	if (!src_cfg || !dst_cfg) return;
	cfg = AVC_DuplicateConfig(src_cfg);
	if (!cfg) return;
	
	while (gf_list_count(cfg->sequenceParameterSets)) {
		GF_AVCConfigSlot *p = (GF_AVCConfigSlot*)gf_list_get(cfg->sequenceParameterSets, 0);
		gf_list_rem(cfg->sequenceParameterSets, 0);
		gf_list_insert(dst_cfg->sequenceParameterSets, p, 0);
	}
	while (gf_list_count(cfg->pictureParameterSets)) {
		GF_AVCConfigSlot *p = (GF_AVCConfigSlot*)gf_list_get(cfg->pictureParameterSets, 0);
		gf_list_rem(cfg->pictureParameterSets, 0);
		gf_list_insert(dst_cfg->pictureParameterSets, p, 0);
	}
	gf_odf_avc_cfg_del(cfg);
}

void merge_hevc_config(GF_HEVCConfig *dst_cfg, GF_HEVCConfig *src_cfg, Bool force_insert)
{
	GF_HEVCConfig *cfg = HEVC_DuplicateConfig(src_cfg);
	//merge all xPS
	u32 i, j, count = cfg->param_array ? gf_list_count(cfg->param_array) : 0;
	for (i=0; i<count; i++) {
		GF_HEVCParamArray *ar_h = NULL;
		u32 count2 = dst_cfg->param_array ? gf_list_count(dst_cfg->param_array) : 0;
		GF_HEVCParamArray *ar = (GF_HEVCParamArray*)gf_list_get(cfg->param_array, i);
		for (j=0; j<count2; j++) {
			ar_h = (GF_HEVCParamArray*)gf_list_get(dst_cfg->param_array, j);
			if (ar_h->type==ar->type) {
				break;
			}
			ar_h = NULL;
		}
		if (!ar_h) {
			gf_list_add(dst_cfg->param_array, ar);
			gf_list_rem(cfg->param_array, i);
			count--;
			i--;
		} else {
			while (gf_list_count(ar->nalus)) {
				GF_AVCConfigSlot *p = (GF_AVCConfigSlot*)gf_list_get(ar->nalus, 0);
				gf_list_rem(ar->nalus, 0);
				if (force_insert)
					gf_list_insert(ar_h->nalus, p, 0);
				else
					gf_list_add(ar_h->nalus, p);
			}

		}
	}
	gf_odf_hevc_cfg_del(cfg);

#define CHECK_CODE(__code)	if (dst_cfg->__code < src_cfg->__code) dst_cfg->__code = src_cfg->__code;

	CHECK_CODE(configurationVersion)
	CHECK_CODE(profile_idc)
	CHECK_CODE(profile_space)
	CHECK_CODE(tier_flag)
	CHECK_CODE(general_profile_compatibility_flags)
	CHECK_CODE(progressive_source_flag)
	CHECK_CODE(interlaced_source_flag)
	CHECK_CODE(constraint_indicator_flags)
	CHECK_CODE(level_idc)
	CHECK_CODE(min_spatial_segmentation_idc)

}

void merge_all_config(GF_AVCConfig *avc_cfg, GF_HEVCConfig *hevc_cfg, GF_MediaBox *mdia)
{
	u32 i;
	GF_TrackReferenceTypeBox *scal = NULL;
	Track_FindRef(mdia->mediaTrack, GF_ISOM_REF_SCAL, &scal);

	if (!scal) return;

	for (i=0; i<scal->trackIDCount; i++) {
		GF_TrackBox *a_track = GetTrackbyID(mdia->mediaTrack->moov, scal->trackIDs[i]);
		GF_MPEGVisualSampleEntryBox *an_entry = NULL;
		if (a_track && a_track->Media && a_track->Media->information && a_track->Media->information->sampleTable && a_track->Media->information->sampleTable->SampleDescription)
			an_entry = (GF_MPEGVisualSampleEntryBox*)gf_list_get(a_track->Media->information->sampleTable->SampleDescription->other_boxes, 0);

		if (!an_entry) continue;

		if (avc_cfg && an_entry->svc_config && an_entry->svc_config->config)
			merge_avc_config(avc_cfg, an_entry->svc_config->config);

		if (avc_cfg && an_entry->mvc_config && an_entry->mvc_config->config)
			merge_avc_config(avc_cfg, an_entry->mvc_config->config);

		if (avc_cfg && an_entry->avc_config && an_entry->avc_config->config)
			merge_avc_config(avc_cfg, an_entry->avc_config->config);

		if (hevc_cfg && an_entry->lhvc_config && an_entry->lhvc_config->config)
			merge_hevc_config(hevc_cfg, an_entry->lhvc_config->config, GF_TRUE);

		if (hevc_cfg && an_entry->hevc_config && an_entry->hevc_config->config)
			merge_hevc_config(hevc_cfg, an_entry->hevc_config->config, GF_TRUE);
	}

	if (hevc_cfg) hevc_cfg->is_lhvc = GF_FALSE;
}

void AVC_RewriteESDescriptorEx(GF_MPEGVisualSampleEntryBox *avc, GF_MediaBox *mdia)
{
	GF_AVCConfig *avcc, *svcc, *mvcc;
	GF_BitRateBox *btrt = gf_isom_sample_entry_get_bitrate((GF_SampleEntryBox *)avc, GF_FALSE);

	if (avc->emul_esd) gf_odf_desc_del((GF_Descriptor *)avc->emul_esd);
	avc->emul_esd = gf_odf_desc_esd_new(2);
	avc->emul_esd->decoderConfig->streamType = GF_STREAM_VISUAL;
	/*AVC OTI is 0x21, AVC parameter set stream OTI (not supported in gpac) is 0x22, SVC OTI is 0x24*/
	/*if we have only SVC stream, set objectTypeIndication to AVC OTI; else set it to AVC OTI*/
	if (avc->svc_config && !avc->avc_config)
		avc->emul_esd->decoderConfig->objectTypeIndication = GF_CODECID_SVC;
	else if (avc->mvc_config && !avc->avc_config)
		avc->emul_esd->decoderConfig->objectTypeIndication = GF_CODECID_MVC;
	else
		avc->emul_esd->decoderConfig->objectTypeIndication = GF_CODECID_AVC;

	if (btrt) {
		avc->emul_esd->decoderConfig->bufferSizeDB = btrt->bufferSizeDB;
		avc->emul_esd->decoderConfig->avgBitrate = btrt->avgBitrate;
		avc->emul_esd->decoderConfig->maxBitrate = btrt->maxBitrate;
	}
	if (avc->descr) {
		u32 i=0;
		GF_Descriptor *desc,*clone;
		i=0;
		while ((desc = (GF_Descriptor *)gf_list_enum(avc->descr->descriptors, &i))) {
			clone = NULL;
			gf_odf_desc_copy(desc, &clone);
			if (gf_odf_desc_add_desc((GF_Descriptor *)avc->emul_esd, clone) != GF_OK)
				gf_odf_desc_del(clone);
		}
	}
	if (avc->avc_config) {
		avcc = avc->avc_config->config ? AVC_DuplicateConfig(avc->avc_config->config) : NULL;
		/*merge SVC config*/
		if (avc->svc_config) {
			merge_avc_config(avcc, avc->svc_config->config);
		}
		/*merge MVC config*/
		if (avc->mvc_config) {
			merge_avc_config(avcc, avc->mvc_config->config);
		}
		if (avcc) {
			if (mdia) merge_all_config(avcc, NULL, mdia);

			gf_odf_avc_cfg_write(avcc, &avc->emul_esd->decoderConfig->decoderSpecificInfo->data, &avc->emul_esd->decoderConfig->decoderSpecificInfo->dataLength);
			gf_odf_avc_cfg_del(avcc);
		}
	} else if (avc->svc_config) {
		svcc = AVC_DuplicateConfig(avc->svc_config->config);

		if (mdia) merge_all_config(svcc, NULL, mdia);

		gf_odf_avc_cfg_write(svcc, &avc->emul_esd->decoderConfig->decoderSpecificInfo->data, &avc->emul_esd->decoderConfig->decoderSpecificInfo->dataLength);
		gf_odf_avc_cfg_del(svcc);
	}
	else if (avc->mvc_config) {
		mvcc = AVC_DuplicateConfig(avc->mvc_config->config);

		if (mdia) merge_all_config(mvcc, NULL, mdia);

		gf_odf_avc_cfg_write(mvcc, &avc->emul_esd->decoderConfig->decoderSpecificInfo->data, &avc->emul_esd->decoderConfig->decoderSpecificInfo->dataLength);
		gf_odf_avc_cfg_del(mvcc);
	}
}

void AVC_RewriteESDescriptor(GF_MPEGVisualSampleEntryBox *avc)
{
	AVC_RewriteESDescriptorEx(avc, NULL);
}

void HEVC_RewriteESDescriptorEx(GF_MPEGVisualSampleEntryBox *hevc, GF_MediaBox *mdia)
{
	GF_BitRateBox *btrt = gf_isom_sample_entry_get_bitrate((GF_SampleEntryBox *)hevc, GF_FALSE);

	if (hevc->emul_esd) gf_odf_desc_del((GF_Descriptor *)hevc->emul_esd);
	hevc->emul_esd = gf_odf_desc_esd_new(2);
	hevc->emul_esd->decoderConfig->streamType = GF_STREAM_VISUAL;
	hevc->emul_esd->decoderConfig->objectTypeIndication = GF_CODECID_HEVC;
	if (hevc->lhvc_config /*&& !hevc->hevc_config*/)
		hevc->emul_esd->decoderConfig->objectTypeIndication = GF_CODECID_LHVC;

	if (btrt) {
		hevc->emul_esd->decoderConfig->bufferSizeDB = btrt->bufferSizeDB;
		hevc->emul_esd->decoderConfig->avgBitrate = btrt->avgBitrate;
		hevc->emul_esd->decoderConfig->maxBitrate = btrt->maxBitrate;
	}
	if (hevc->descr) {
		u32 i=0;
		GF_Descriptor *desc,*clone;
		i=0;
		while ((desc = (GF_Descriptor *)gf_list_enum(hevc->descr->descriptors, &i))) {
			clone = NULL;
			gf_odf_desc_copy(desc, &clone);
			if (gf_odf_desc_add_desc((GF_Descriptor *)hevc->emul_esd, clone) != GF_OK)
				gf_odf_desc_del(clone);
		}
	}

	if (hevc->hevc_config || hevc->lhvc_config) {
		GF_HEVCConfig *hcfg = HEVC_DuplicateConfig(hevc->hevc_config ? hevc->hevc_config->config : hevc->lhvc_config->config);

		if (hevc->hevc_config && hevc->lhvc_config) {
			//merge LHVC config to HEVC conf, so we add entry rather than insert
			merge_hevc_config(hcfg, hevc->lhvc_config->config, GF_FALSE);
		}

		if (mdia) merge_all_config(NULL, hcfg, mdia);

		if (hcfg) {
			if (mdia && ((mdia->mediaTrack->extractor_mode&0x0000FFFF) != GF_ISOM_NALU_EXTRACT_INSPECT)) {
				hcfg->is_lhvc=GF_FALSE;
			}
			gf_odf_hevc_cfg_write(hcfg, &hevc->emul_esd->decoderConfig->decoderSpecificInfo->data, &hevc->emul_esd->decoderConfig->decoderSpecificInfo->dataLength);
			gf_odf_hevc_cfg_del(hcfg);
		}
	}
}
void HEVC_RewriteESDescriptor(GF_MPEGVisualSampleEntryBox *hevc)
{
	HEVC_RewriteESDescriptorEx(hevc, NULL);
}

GF_Err AVC_HEVC_UpdateESD(GF_MPEGVisualSampleEntryBox *avc, GF_ESD *esd)
{
	GF_BitRateBox *btrt = gf_isom_sample_entry_get_bitrate((GF_SampleEntryBox *)avc, GF_TRUE);

	if (avc->descr) gf_isom_box_del((GF_Box *) avc->descr);
	avc->descr = NULL;
	btrt->avgBitrate = esd->decoderConfig->avgBitrate;
	btrt->maxBitrate = esd->decoderConfig->maxBitrate;
	btrt->bufferSizeDB = esd->decoderConfig->bufferSizeDB;

	if (gf_list_count(esd->IPIDataSet)
	        || gf_list_count(esd->IPMPDescriptorPointers)
	        || esd->langDesc
	        || gf_list_count(esd->extensionDescriptors)
	        || esd->ipiPtr || esd->qos || esd->RegDescriptor) {

		avc->descr = (GF_MPEG4ExtensionDescriptorsBox *)gf_isom_box_new(GF_ISOM_BOX_TYPE_M4DS);
		if (esd->RegDescriptor) {
			gf_list_add(avc->descr->descriptors, esd->RegDescriptor);
			esd->RegDescriptor = NULL;
		}
		if (esd->qos) {
			gf_list_add(avc->descr->descriptors, esd->qos);
			esd->qos = NULL;
		}
		if (esd->ipiPtr) {
			gf_list_add(avc->descr->descriptors, esd->ipiPtr);
			esd->ipiPtr= NULL;
		}

		while (gf_list_count(esd->IPIDataSet)) {
			GF_Descriptor *desc = (GF_Descriptor *)gf_list_get(esd->IPIDataSet, 0);
			gf_list_rem(esd->IPIDataSet, 0);
			gf_list_add(avc->descr->descriptors, desc);
		}
		while (gf_list_count(esd->IPMPDescriptorPointers)) {
			GF_Descriptor *desc = (GF_Descriptor *)gf_list_get(esd->IPMPDescriptorPointers, 0);
			gf_list_rem(esd->IPMPDescriptorPointers, 0);
			gf_list_add(avc->descr->descriptors, desc);
		}
		if (esd->langDesc) {
			gf_list_add(avc->descr->descriptors, esd->langDesc);
			esd->langDesc = NULL;
		}
		while (gf_list_count(esd->extensionDescriptors)) {
			GF_Descriptor *desc = (GF_Descriptor *)gf_list_get(esd->extensionDescriptors, 0);
			gf_list_rem(esd->extensionDescriptors, 0);
			gf_list_add(avc->descr->descriptors, desc);
		}
	}


	if (!avc->lhvc_config && (esd->decoderConfig->objectTypeIndication==GF_CODECID_HEVC)) {
		if (!avc->hevc_config) avc->hevc_config = (GF_HEVCConfigurationBox *)gf_isom_box_new(GF_ISOM_BOX_TYPE_HVCC);
		if (esd->decoderConfig->decoderSpecificInfo && esd->decoderConfig->decoderSpecificInfo->data) {
			if (avc->hevc_config->config) gf_odf_hevc_cfg_del(avc->hevc_config->config);
			avc->hevc_config->config = gf_odf_hevc_cfg_read(esd->decoderConfig->decoderSpecificInfo->data, esd->decoderConfig->decoderSpecificInfo->dataLength, GF_FALSE);
		}
	}
	else if (!avc->svc_config && !avc->mvc_config && (esd->decoderConfig->objectTypeIndication==GF_CODECID_AVC)) {
		if (!avc->avc_config) avc->avc_config = (GF_AVCConfigurationBox *)gf_isom_box_new(GF_ISOM_BOX_TYPE_AVCC);
		if (esd->decoderConfig->decoderSpecificInfo && esd->decoderConfig->decoderSpecificInfo->data) {
			if (avc->avc_config->config) gf_odf_avc_cfg_del(avc->avc_config->config);
			avc->avc_config->config = gf_odf_avc_cfg_read(esd->decoderConfig->decoderSpecificInfo->data, esd->decoderConfig->decoderSpecificInfo->dataLength);
		}
	}

	gf_odf_desc_del((GF_Descriptor *)esd);
	if (avc->hevc_config) {
		HEVC_RewriteESDescriptor(avc);
	} else {
		AVC_RewriteESDescriptor(avc);
	}
	return GF_OK;
}


#ifndef GPAC_DISABLE_ISOM_WRITE
GF_EXPORT
GF_Err gf_isom_avc_config_new(GF_ISOFile *the_file, u32 trackNumber, GF_AVCConfig *cfg, char *URLname, char *URNname, u32 *outDescriptionIndex)
{
	GF_TrackBox *trak;
	GF_Err e;
	u32 dataRefIndex;
	GF_MPEGVisualSampleEntryBox *entry;

	e = CanAccessMovie(the_file, GF_ISOM_OPEN_WRITE);
	if (e) return e;

	trak = gf_isom_get_track_from_file(the_file, trackNumber);
	if (!trak || !trak->Media || !cfg) return GF_BAD_PARAM;

	//get or create the data ref
	e = Media_FindDataRef(trak->Media->information->dataInformation->dref, URLname, URNname, &dataRefIndex);
	if (e) return e;
	if (!dataRefIndex) {
		e = Media_CreateDataRef(trak->Media->information->dataInformation->dref, URLname, URNname, &dataRefIndex);
		if (e) return e;
	}
	if (!the_file->keep_utc)
		trak->Media->mediaHeader->modificationTime = gf_isom_get_mp4time();

	//create a new entry
	entry = (GF_MPEGVisualSampleEntryBox *) gf_isom_box_new(GF_ISOM_BOX_TYPE_AVC1);
	if (!entry) return GF_OUT_OF_MEM;
	entry->avc_config = (GF_AVCConfigurationBox*)gf_isom_box_new(GF_ISOM_BOX_TYPE_AVCC);
	entry->avc_config->config = AVC_DuplicateConfig(cfg);
	entry->dataReferenceIndex = dataRefIndex;
	e = gf_list_add(trak->Media->information->sampleTable->SampleDescription->other_boxes, entry);
	*outDescriptionIndex = gf_list_count(trak->Media->information->sampleTable->SampleDescription->other_boxes);
	AVC_RewriteESDescriptor(entry);
	return e;
}

static GF_Err gf_isom_avc_config_update_ex(GF_ISOFile *the_file, u32 trackNumber, u32 DescriptionIndex, GF_AVCConfig *cfg, u32 op_type)
{
	GF_TrackBox *trak;
	GF_Err e;
	u32 i;
	GF_MPEGVisualSampleEntryBox *entry;

	e = CanAccessMovie(the_file, GF_ISOM_OPEN_WRITE);
	if (e) return e;
	trak = gf_isom_get_track_from_file(the_file, trackNumber);
	if (!trak || !trak->Media || !DescriptionIndex) return GF_BAD_PARAM;
	entry = (GF_MPEGVisualSampleEntryBox *)gf_list_get(trak->Media->information->sampleTable->SampleDescription->other_boxes, DescriptionIndex-1);
	if (!entry) return GF_BAD_PARAM;
	switch (entry->type) {
	case GF_ISOM_BOX_TYPE_AVC1:
	case GF_ISOM_BOX_TYPE_AVC2:
	case GF_ISOM_BOX_TYPE_AVC3:
	case GF_ISOM_BOX_TYPE_AVC4:
	case GF_ISOM_BOX_TYPE_SVC1:
	case GF_ISOM_BOX_TYPE_MVC1:
		break;
	default:
		return GF_BAD_PARAM;
	}

	switch (op_type) {
	/*AVCC replacement*/
	case 0:
		if (!cfg) return GF_BAD_PARAM;
		if (!entry->avc_config) entry->avc_config = (GF_AVCConfigurationBox*)gf_isom_box_new(GF_ISOM_BOX_TYPE_AVCC);
		if (entry->avc_config->config) gf_odf_avc_cfg_del(entry->avc_config->config);
		entry->avc_config->config = AVC_DuplicateConfig(cfg);
		entry->type = GF_ISOM_BOX_TYPE_AVC1;
		break;
	/*SVCC replacement*/
	case 1:
		if (!cfg) return GF_BAD_PARAM;
		if (!entry->svc_config) entry->svc_config = (GF_AVCConfigurationBox*)gf_isom_box_new(GF_ISOM_BOX_TYPE_SVCC);
		if (entry->svc_config->config) gf_odf_avc_cfg_del(entry->svc_config->config);
		entry->svc_config->config = AVC_DuplicateConfig(cfg);
		entry->type = GF_ISOM_BOX_TYPE_AVC1;
		break;
	/*SVCC replacement and AVC removal*/
	case 2:
		if (!cfg) return GF_BAD_PARAM;
		if (entry->avc_config) {
			gf_isom_box_del((GF_Box*)entry->avc_config);
			entry->avc_config = NULL;
		}
		if (!entry->svc_config) entry->svc_config = (GF_AVCConfigurationBox*)gf_isom_box_new(GF_ISOM_BOX_TYPE_SVCC);
		if (entry->svc_config->config) gf_odf_avc_cfg_del(entry->svc_config->config);
		entry->svc_config->config = AVC_DuplicateConfig(cfg);
		entry->type = GF_ISOM_BOX_TYPE_SVC1;
		break;
	/*AVCC removal and switch to avc3*/
	case 3:
		if (!entry->avc_config || !entry->avc_config->config)
			return GF_BAD_PARAM;

		for (i=0; i<3; i++) {
			GF_AVCConfigurationBox *cfg = entry->avc_config;
			if (i==1) cfg = entry->svc_config;
			else if (i==2) cfg = entry->mvc_config;
			if (!cfg) continue;


			while (gf_list_count(cfg->config->sequenceParameterSets)) {
				GF_AVCConfigSlot *sl = (GF_AVCConfigSlot*)gf_list_get(cfg->config->sequenceParameterSets, 0);
				gf_list_rem(cfg->config->sequenceParameterSets, 0);
				if (sl->data) gf_free(sl->data);
				gf_free(sl);
			}

			while (gf_list_count(cfg->config->pictureParameterSets)) {
				GF_AVCConfigSlot *sl = (GF_AVCConfigSlot*)gf_list_get(cfg->config->pictureParameterSets, 0);
				gf_list_rem(cfg->config->pictureParameterSets, 0);
				if (sl->data) gf_free(sl->data);
				gf_free(sl);
			}

			while (gf_list_count(cfg->config->sequenceParameterSetExtensions)) {
				GF_AVCConfigSlot *sl = (GF_AVCConfigSlot*)gf_list_get(cfg->config->sequenceParameterSetExtensions, 0);
				gf_list_rem(cfg->config->sequenceParameterSetExtensions, 0);
				if (sl->data) gf_free(sl->data);
				gf_free(sl);
			}
		}

		if (entry->type == GF_ISOM_BOX_TYPE_AVC1)
			entry->type = GF_ISOM_BOX_TYPE_AVC3;
		else if (entry->type == GF_ISOM_BOX_TYPE_AVC2)
			entry->type = GF_ISOM_BOX_TYPE_AVC4;
		break;
	/*MVCC replacement*/
	case 4:
		if (!cfg) return GF_BAD_PARAM;
		if (!entry->mvc_config) entry->mvc_config = (GF_AVCConfigurationBox*)gf_isom_box_new(GF_ISOM_BOX_TYPE_MVCC);
		if (entry->mvc_config->config) gf_odf_avc_cfg_del(entry->mvc_config->config);
		entry->mvc_config->config = AVC_DuplicateConfig(cfg);
		entry->type = GF_ISOM_BOX_TYPE_AVC1;
		break;
	/*MVCC replacement and AVC removal*/
	case 5:
		if (!cfg) return GF_BAD_PARAM;
		if (entry->avc_config) {
			gf_isom_box_del((GF_Box*)entry->avc_config);
			entry->avc_config = NULL;
		}
		if (!entry->mvc_config) entry->mvc_config = (GF_AVCConfigurationBox*)gf_isom_box_new(GF_ISOM_BOX_TYPE_MVCC);
		if (entry->mvc_config->config) gf_odf_avc_cfg_del(entry->mvc_config->config);
		entry->mvc_config->config = AVC_DuplicateConfig(cfg);
		entry->type = GF_ISOM_BOX_TYPE_MVC1;
		break;
	}
	AVC_RewriteESDescriptor(entry);
	return GF_OK;
}

GF_EXPORT
GF_Err gf_isom_avc_set_inband_config(GF_ISOFile *the_file, u32 trackNumber, u32 DescriptionIndex)
{
	return gf_isom_avc_config_update_ex(the_file, trackNumber, DescriptionIndex, NULL, 3);
}

GF_EXPORT
GF_Err gf_isom_avc_config_update(GF_ISOFile *the_file, u32 trackNumber, u32 DescriptionIndex, GF_AVCConfig *cfg)
{
	return gf_isom_avc_config_update_ex(the_file, trackNumber, DescriptionIndex, cfg, 0);
}

GF_Err gf_isom_svc_config_update(GF_ISOFile *the_file, u32 trackNumber, u32 DescriptionIndex, GF_AVCConfig *cfg, Bool is_add)
{
	return gf_isom_avc_config_update_ex(the_file, trackNumber, DescriptionIndex, cfg, is_add ? 1 : 2);
}

GF_Err gf_isom_mvc_config_update(GF_ISOFile *the_file, u32 trackNumber, u32 DescriptionIndex, GF_AVCConfig *cfg, Bool is_add)
{
	return gf_isom_avc_config_update_ex(the_file, trackNumber, DescriptionIndex, cfg, is_add ? 4 : 5);
}

static GF_Err gf_isom_svc_mvc_config_del(GF_ISOFile *the_file, u32 trackNumber, u32 DescriptionIndex, Bool is_mvc)
{
	GF_TrackBox *trak;
	GF_Err e;
	GF_MPEGVisualSampleEntryBox *entry;

	e = CanAccessMovie(the_file, GF_ISOM_OPEN_WRITE);
	if (e) return e;
	trak = gf_isom_get_track_from_file(the_file, trackNumber);
	if (!trak || !trak->Media || !DescriptionIndex) return GF_BAD_PARAM;
	entry = (GF_MPEGVisualSampleEntryBox *)gf_list_get(trak->Media->information->sampleTable->SampleDescription->other_boxes, DescriptionIndex-1);
	if (!entry) return GF_BAD_PARAM;
	switch (entry->type) {
	case GF_ISOM_BOX_TYPE_AVC1:
	case GF_ISOM_BOX_TYPE_AVC2:
	case GF_ISOM_BOX_TYPE_AVC3:
	case GF_ISOM_BOX_TYPE_AVC4:
	case GF_ISOM_BOX_TYPE_SVC1:
	case GF_ISOM_BOX_TYPE_MVC1:
		break;
	default:
		return GF_BAD_PARAM;
	}

	if (is_mvc && entry->mvc_config) {
		gf_isom_box_del((GF_Box*)entry->mvc_config);
		entry->mvc_config = NULL;
	}
	else if (!is_mvc && entry->svc_config) {
		gf_isom_box_del((GF_Box*)entry->svc_config);
		entry->svc_config = NULL;
	}
	AVC_RewriteESDescriptor(entry);
	return GF_OK;
}

GF_Err gf_isom_svc_config_del(GF_ISOFile *the_file, u32 trackNumber, u32 DescriptionIndex)
{
	return gf_isom_svc_mvc_config_del(the_file, trackNumber, DescriptionIndex, GF_FALSE);
}

GF_Err gf_isom_mvc_config_del(GF_ISOFile *the_file, u32 trackNumber, u32 DescriptionIndex)
{
	return gf_isom_svc_mvc_config_del(the_file, trackNumber, DescriptionIndex, GF_TRUE);
}


GF_EXPORT
GF_Err gf_isom_set_ipod_compatible(GF_ISOFile *the_file, u32 trackNumber)
{
	GF_TrackBox *trak;
	GF_Err e;
	GF_MPEGVisualSampleEntryBox *entry;

	e = CanAccessMovie(the_file, GF_ISOM_OPEN_WRITE);
	if (e) return e;
	trak = gf_isom_get_track_from_file(the_file, trackNumber);
	if (!trak || !trak->Media) return GF_BAD_PARAM;
	entry = (GF_MPEGVisualSampleEntryBox*)gf_list_get(trak->Media->information->sampleTable->SampleDescription->other_boxes, 0);
	if (!entry) return GF_OK;
	switch (entry->type) {
	case GF_ISOM_BOX_TYPE_AVC1:
	case GF_ISOM_BOX_TYPE_AVC2:
	case GF_ISOM_BOX_TYPE_AVC3:
	case GF_ISOM_BOX_TYPE_AVC4:
	case GF_ISOM_BOX_TYPE_SVC1:
	case GF_ISOM_BOX_TYPE_MVC1:
	case GF_ISOM_BOX_TYPE_HVC1:
	case GF_ISOM_BOX_TYPE_HEV1:
	case GF_ISOM_BOX_TYPE_HVT1:
		break;
	default:
		return GF_OK;
	}

	if (!entry->ipod_ext) entry->ipod_ext = (GF_UnknownUUIDBox *) gf_isom_box_new(GF_ISOM_BOX_TYPE_UUID);
	memcpy(entry->ipod_ext->uuid, GF_ISOM_IPOD_EXT, sizeof(u8)*16);
	entry->ipod_ext->dataSize = 0;
	return GF_OK;
}

static GF_Err gf_isom_svc_mvc_config_new(GF_ISOFile *the_file, u32 trackNumber, GF_AVCConfig *cfg, Bool is_mvc, char *URLname, char *URNname, u32 *outDescriptionIndex)
{
	GF_TrackBox *trak;
	GF_Err e;
	u32 dataRefIndex;
	GF_MPEGVisualSampleEntryBox *entry;

	e = CanAccessMovie(the_file, GF_ISOM_OPEN_WRITE);
	if (e) return e;

	trak = gf_isom_get_track_from_file(the_file, trackNumber);
	if (!trak || !trak->Media || !cfg) return GF_BAD_PARAM;

	//get or create the data ref
	e = Media_FindDataRef(trak->Media->information->dataInformation->dref, URLname, URNname, &dataRefIndex);
	if (e) return e;
	if (!dataRefIndex) {
		e = Media_CreateDataRef(trak->Media->information->dataInformation->dref, URLname, URNname, &dataRefIndex);
		if (e) return e;
	}
	if (!the_file->keep_utc)
		trak->Media->mediaHeader->modificationTime = gf_isom_get_mp4time();

	//create a new entry
	if (is_mvc) {
		entry = (GF_MPEGVisualSampleEntryBox *) gf_isom_box_new(GF_ISOM_BOX_TYPE_MVC1);
		if (!entry) return GF_OUT_OF_MEM;
		entry->mvc_config = (GF_AVCConfigurationBox*)gf_isom_box_new(GF_ISOM_BOX_TYPE_MVCC);
		entry->mvc_config->config = AVC_DuplicateConfig(cfg);
	} else {
		entry = (GF_MPEGVisualSampleEntryBox *) gf_isom_box_new(GF_ISOM_BOX_TYPE_SVC1);
		if (!entry) return GF_OUT_OF_MEM;
		entry->svc_config = (GF_AVCConfigurationBox*)gf_isom_box_new(GF_ISOM_BOX_TYPE_SVCC);
		entry->svc_config->config = AVC_DuplicateConfig(cfg);
	}
	entry->dataReferenceIndex = dataRefIndex;
	e = gf_list_add(trak->Media->information->sampleTable->SampleDescription->other_boxes, entry);
	*outDescriptionIndex = gf_list_count(trak->Media->information->sampleTable->SampleDescription->other_boxes);
	AVC_RewriteESDescriptor(entry);
	return e;
}

GF_EXPORT
GF_Err gf_isom_svc_config_new(GF_ISOFile *the_file, u32 trackNumber, GF_AVCConfig *cfg, char *URLname, char *URNname, u32 *outDescriptionIndex)
{
	return gf_isom_svc_mvc_config_new(the_file, trackNumber, cfg, GF_FALSE, URLname, URNname,outDescriptionIndex);
}

GF_EXPORT
GF_Err gf_isom_mvc_config_new(GF_ISOFile *the_file, u32 trackNumber, GF_AVCConfig *cfg, char *URLname, char *URNname, u32 *outDescriptionIndex)
{
	return gf_isom_svc_mvc_config_new(the_file, trackNumber, cfg, GF_TRUE, URLname, URNname,outDescriptionIndex);
}


GF_EXPORT
GF_Err gf_isom_hevc_config_new(GF_ISOFile *the_file, u32 trackNumber, GF_HEVCConfig *cfg, char *URLname, char *URNname, u32 *outDescriptionIndex)
{
	GF_TrackBox *trak;
	GF_Err e;
	u32 dataRefIndex;
	GF_MPEGVisualSampleEntryBox *entry;

	e = CanAccessMovie(the_file, GF_ISOM_OPEN_WRITE);
	if (e) return e;

	trak = gf_isom_get_track_from_file(the_file, trackNumber);
	if (!trak || !trak->Media || !cfg) return GF_BAD_PARAM;

	//get or create the data ref
	e = Media_FindDataRef(trak->Media->information->dataInformation->dref, URLname, URNname, &dataRefIndex);
	if (e) return e;
	if (!dataRefIndex) {
		e = Media_CreateDataRef(trak->Media->information->dataInformation->dref, URLname, URNname, &dataRefIndex);
		if (e) return e;
	}
	if (!the_file->keep_utc)
		trak->Media->mediaHeader->modificationTime = gf_isom_get_mp4time();

	//create a new entry
	entry = (GF_MPEGVisualSampleEntryBox *) gf_isom_box_new(GF_ISOM_BOX_TYPE_HVC1);
	if (!entry) return GF_OUT_OF_MEM;
	entry->hevc_config = (GF_HEVCConfigurationBox*)gf_isom_box_new(GF_ISOM_BOX_TYPE_HVCC);
	entry->hevc_config->config = HEVC_DuplicateConfig(cfg);
	entry->dataReferenceIndex = dataRefIndex;
	e = gf_list_add(trak->Media->information->sampleTable->SampleDescription->other_boxes, entry);
	*outDescriptionIndex = gf_list_count(trak->Media->information->sampleTable->SampleDescription->other_boxes);
	HEVC_RewriteESDescriptor(entry);
	return e;
}

typedef enum
{
	GF_ISOM_HVCC_UPDATE = 0,
	GF_ISOM_HVCC_SET_INBAND,
	GF_ISOM_HVCC_SET_TILE,
	GF_ISOM_HVCC_SET_TILE_BASE_TRACK,
	GF_ISOM_HVCC_SET_LHVC,
	GF_ISOM_HVCC_SET_LHVC_WITH_BASE,
	GF_ISOM_HVCC_SET_LHVC_WITH_BASE_BACKWARD,
	GF_ISOM_LHCC_SET_INBAND
} HevcConfigUpdateType;

static Bool hevc_cleanup_config(GF_HEVCConfig *cfg, HevcConfigUpdateType operand_type)
{
	u32 i;
	Bool array_incomplete = (operand_type==GF_ISOM_HVCC_SET_INBAND) ? 1 : 0;
	if (!cfg) return 0;

	for (i=0; i<gf_list_count(cfg->param_array); i++) {
		GF_HEVCParamArray *ar = (GF_HEVCParamArray*)gf_list_get(cfg->param_array, i);

		/*we want to force hev1*/
		if (operand_type==GF_ISOM_HVCC_SET_INBAND)
			ar->array_completeness = 0;

		if (!ar->array_completeness) {
			array_incomplete = 1;

			while (gf_list_count(ar->nalus)) {
				GF_AVCConfigSlot *sl = (GF_AVCConfigSlot*)gf_list_get(ar->nalus, 0);
				gf_list_rem(ar->nalus, 0);
				if (sl->data) gf_free(sl->data);
				gf_free(sl);
			}
			gf_list_del(ar->nalus);
			gf_free(ar);
			gf_list_rem(cfg->param_array, i);
			i--;

		}
	}
	return array_incomplete;
}

static
GF_Err gf_isom_hevc_config_update_ex(GF_ISOFile *the_file, u32 trackNumber, u32 DescriptionIndex, GF_HEVCConfig *cfg, u32 operand_type)
{
	u32 array_incomplete;
	GF_TrackBox *trak;
	GF_Err e;
	GF_MPEGVisualSampleEntryBox *entry;

	e = CanAccessMovie(the_file, GF_ISOM_OPEN_WRITE);
	if (e) return e;
	trak = gf_isom_get_track_from_file(the_file, trackNumber);
	if (!trak || !trak->Media || !DescriptionIndex) return GF_BAD_PARAM;
	entry = (GF_MPEGVisualSampleEntryBox *)gf_list_get(trak->Media->information->sampleTable->SampleDescription->other_boxes, DescriptionIndex-1);
	if (!entry) return GF_BAD_PARAM;
	switch (entry->type) {
	case GF_ISOM_BOX_TYPE_HVC1:
	case GF_ISOM_BOX_TYPE_HEV1:
	case GF_ISOM_BOX_TYPE_HVC2:
	case GF_ISOM_BOX_TYPE_HEV2:
	case GF_ISOM_BOX_TYPE_LHV1:
	case GF_ISOM_BOX_TYPE_LHE1:
	case GF_ISOM_BOX_TYPE_HVT1:
		break;
	default:
		return GF_BAD_PARAM;
	}


	if (operand_type == GF_ISOM_HVCC_SET_TILE_BASE_TRACK) {
		if (entry->type==GF_ISOM_BOX_TYPE_HVC1)
			entry->type = GF_ISOM_BOX_TYPE_HVC2;
		else if (entry->type==GF_ISOM_BOX_TYPE_HEV1)
			entry->type = GF_ISOM_BOX_TYPE_HEV2;
	} else if (operand_type == GF_ISOM_HVCC_SET_TILE) {
		if (!entry->hevc_config) entry->hevc_config = (GF_HEVCConfigurationBox*)gf_isom_box_new(GF_ISOM_BOX_TYPE_HVCC);
		if (entry->hevc_config->config) gf_odf_hevc_cfg_del(entry->hevc_config->config);
		entry->hevc_config->config = NULL;
		entry->type = GF_ISOM_BOX_TYPE_HVT1;
	} else if (operand_type < GF_ISOM_HVCC_SET_LHVC) {
		if ((operand_type != GF_ISOM_HVCC_SET_INBAND) && !entry->hevc_config)
			entry->hevc_config = (GF_HEVCConfigurationBox*)gf_isom_box_new(GF_ISOM_BOX_TYPE_HVCC);

		if (cfg) {
			if (entry->hevc_config->config) gf_odf_hevc_cfg_del(entry->hevc_config->config);
			entry->hevc_config->config = HEVC_DuplicateConfig(cfg);
		} else if (operand_type != GF_ISOM_HVCC_SET_TILE) {
			operand_type=GF_ISOM_HVCC_SET_INBAND;
		}
		array_incomplete = (operand_type==GF_ISOM_HVCC_SET_INBAND) ? 1 : 0;
		if (entry->hevc_config && hevc_cleanup_config(entry->hevc_config->config, operand_type))
			array_incomplete=1;

		if (entry->lhvc_config && hevc_cleanup_config(entry->lhvc_config->config, operand_type))
			array_incomplete=1;

		switch (entry->type) {
		case GF_ISOM_BOX_TYPE_HEV1:
		case GF_ISOM_BOX_TYPE_HVC1:
			entry->type = array_incomplete ? GF_ISOM_BOX_TYPE_HEV1 : GF_ISOM_BOX_TYPE_HVC1;
			break;
		case GF_ISOM_BOX_TYPE_HEV2:
		case GF_ISOM_BOX_TYPE_HVC2:
			entry->type = array_incomplete ? GF_ISOM_BOX_TYPE_HEV2 : GF_ISOM_BOX_TYPE_HVC2;
			break;
		case GF_ISOM_BOX_TYPE_LHE1:
		case GF_ISOM_BOX_TYPE_LHV1:
			entry->type = array_incomplete ? GF_ISOM_BOX_TYPE_LHE1 : GF_ISOM_BOX_TYPE_LHV1;
			break;
		}
	} else {

		/*SVCC replacement/removal with HEVC base, backward compatible signaling*/
		if ((operand_type==GF_ISOM_HVCC_SET_LHVC_WITH_BASE_BACKWARD) || (operand_type==GF_ISOM_HVCC_SET_LHVC_WITH_BASE)) {
			if (!entry->hevc_config) return GF_BAD_PARAM;
			if (!cfg) {
				if (entry->lhvc_config) {
					gf_isom_box_del((GF_Box*)entry->lhvc_config);
					entry->lhvc_config = NULL;
				}
				if (entry->type==GF_ISOM_BOX_TYPE_LHE1) entry->type = (operand_type==GF_ISOM_HVCC_SET_LHVC_WITH_BASE) ? GF_ISOM_BOX_TYPE_HEV2 : GF_ISOM_BOX_TYPE_HEV1;
				else if (entry->type==GF_ISOM_BOX_TYPE_HEV1) entry->type = (operand_type==GF_ISOM_HVCC_SET_LHVC_WITH_BASE) ? GF_ISOM_BOX_TYPE_HEV2 : GF_ISOM_BOX_TYPE_HEV1;
				else entry->type =  (operand_type==GF_ISOM_HVCC_SET_LHVC_WITH_BASE) ? GF_ISOM_BOX_TYPE_HVC2 : GF_ISOM_BOX_TYPE_HVC1;
			} else {
				if (!entry->lhvc_config) entry->lhvc_config = (GF_HEVCConfigurationBox*)gf_isom_box_new(GF_ISOM_BOX_TYPE_LHVC);
				if (entry->lhvc_config->config) gf_odf_hevc_cfg_del(entry->lhvc_config->config);
				entry->lhvc_config->config = HEVC_DuplicateConfig(cfg);

				if (operand_type==GF_ISOM_HVCC_SET_LHVC_WITH_BASE_BACKWARD) {
					if (entry->type==GF_ISOM_BOX_TYPE_HEV2) entry->type = GF_ISOM_BOX_TYPE_HEV1;
					else entry->type = GF_ISOM_BOX_TYPE_HVC1;
				} else {
					if (entry->type==GF_ISOM_BOX_TYPE_HEV1) entry->type = GF_ISOM_BOX_TYPE_HEV2;
					else entry->type = GF_ISOM_BOX_TYPE_HVC2;
				}
			}
		}
		/*LHEVC track without base*/
		else if (operand_type==GF_ISOM_HVCC_SET_LHVC) {
			if (entry->hevc_config) {
				gf_isom_box_del((GF_Box*)entry->hevc_config);
				entry->hevc_config=NULL;
			}
			if (!cfg) return GF_BAD_PARAM;

			if (!entry->lhvc_config) entry->lhvc_config = (GF_HEVCConfigurationBox*)gf_isom_box_new(GF_ISOM_BOX_TYPE_LHVC);
			if (entry->lhvc_config->config) gf_odf_hevc_cfg_del(entry->lhvc_config->config);
			entry->lhvc_config->config = HEVC_DuplicateConfig(cfg);

			if ((entry->type==GF_ISOM_BOX_TYPE_HEV1) || (entry->type==GF_ISOM_BOX_TYPE_HEV2)) entry->type = GF_ISOM_BOX_TYPE_LHE1;
			else entry->type = GF_ISOM_BOX_TYPE_LHV1;
		}
		/*LHEVC inband, no config change*/
		else if (operand_type==GF_ISOM_LHCC_SET_INBAND) {
			entry->type = GF_ISOM_BOX_TYPE_LHE1;
		}
	}

	HEVC_RewriteESDescriptor(entry);
	return GF_OK;
}

GF_EXPORT
GF_Err gf_isom_hevc_config_update(GF_ISOFile *the_file, u32 trackNumber, u32 DescriptionIndex, GF_HEVCConfig *cfg)
{
	return gf_isom_hevc_config_update_ex(the_file, trackNumber, DescriptionIndex, cfg, GF_ISOM_HVCC_UPDATE);
}

GF_EXPORT
GF_Err gf_isom_hevc_set_inband_config(GF_ISOFile *the_file, u32 trackNumber, u32 DescriptionIndex)
{
	return gf_isom_hevc_config_update_ex(the_file, trackNumber, DescriptionIndex, NULL, GF_ISOM_HVCC_SET_INBAND);
}

GF_EXPORT
GF_Err gf_isom_lhvc_force_inband_config(GF_ISOFile *the_file, u32 trackNumber, u32 DescriptionIndex)
{
	return gf_isom_hevc_config_update_ex(the_file, trackNumber, DescriptionIndex, NULL, GF_ISOM_LHCC_SET_INBAND);
}


GF_EXPORT
GF_Err gf_isom_hevc_set_tile_config(GF_ISOFile *the_file, u32 trackNumber, u32 DescriptionIndex, GF_HEVCConfig *cfg, Bool is_base_track)
{
	return gf_isom_hevc_config_update_ex(the_file, trackNumber, DescriptionIndex, cfg, is_base_track ? GF_ISOM_HVCC_SET_TILE_BASE_TRACK : GF_ISOM_HVCC_SET_TILE);
}

GF_Err gf_isom_lhvc_config_update(GF_ISOFile *the_file, u32 trackNumber, u32 DescriptionIndex, GF_HEVCConfig *cfg, GF_ISOMLHEVCTrackType track_type)
{
	if (cfg) cfg->is_lhvc = GF_TRUE;
	switch (track_type) {
	case GF_ISOM_LEHVC_ONLY:
		return gf_isom_hevc_config_update_ex(the_file, trackNumber, DescriptionIndex, cfg, GF_ISOM_HVCC_SET_LHVC);
	case GF_ISOM_LEHVC_WITH_BASE:
		return gf_isom_hevc_config_update_ex(the_file, trackNumber, DescriptionIndex, cfg, GF_ISOM_HVCC_SET_LHVC_WITH_BASE);
	case GF_ISOM_LEHVC_WITH_BASE_BACKWARD:
		return gf_isom_hevc_config_update_ex(the_file, trackNumber, DescriptionIndex, cfg, GF_ISOM_HVCC_SET_LHVC_WITH_BASE_BACKWARD);
	default:
		return GF_BAD_PARAM;
	}
}

#endif /*GPAC_DISABLE_ISOM_WRITE*/

GF_EXPORT
GF_Box *gf_isom_clone_config_box(GF_Box *box)
{
	GF_Box *clone;
	switch (box->type)
	{
	case GF_ISOM_BOX_TYPE_AVCC:
	case GF_ISOM_BOX_TYPE_SVCC:
	case GF_ISOM_BOX_TYPE_MVCC:
		clone = gf_isom_box_new(box->type);
		((GF_AVCConfigurationBox *)clone)->config = AVC_DuplicateConfig(((GF_AVCConfigurationBox *)box)->config);
		break;
	case GF_ISOM_BOX_TYPE_HVCC:
		clone = gf_isom_box_new(box->type);
		((GF_HEVCConfigurationBox *)clone)->config = HEVC_DuplicateConfig(((GF_HEVCConfigurationBox *)box)->config);
		break;
	default:
		clone = NULL;
		GF_LOG(GF_LOG_WARNING, GF_LOG_CONTAINER, ("Cloning of config not supported for type %s\n", gf_4cc_to_str(box->type)));
		break;
	}
	return clone;
}

GF_EXPORT
GF_AVCConfig *gf_isom_avc_config_get(GF_ISOFile *the_file, u32 trackNumber, u32 DescriptionIndex)
{
	GF_TrackBox *trak;
	GF_MPEGVisualSampleEntryBox *entry;
	trak = gf_isom_get_track_from_file(the_file, trackNumber);
	if (!trak || !trak->Media || !DescriptionIndex) return NULL;
	if (gf_isom_get_avc_svc_type(the_file, trackNumber, DescriptionIndex)==GF_ISOM_AVCTYPE_NONE)
		return NULL;

	entry = (GF_MPEGVisualSampleEntryBox*)gf_list_get(trak->Media->information->sampleTable->SampleDescription->other_boxes, DescriptionIndex-1);
	if (!entry) return NULL;

	if (!entry->avc_config) return NULL;
	return AVC_DuplicateConfig(entry->avc_config->config);
}

GF_EXPORT
GF_HEVCConfig *gf_isom_hevc_config_get(GF_ISOFile *the_file, u32 trackNumber, u32 DescriptionIndex)
{
	GF_TrackBox *trak;
	GF_MPEGVisualSampleEntryBox *entry;
	if (gf_isom_get_reference_count(the_file, trackNumber, GF_ISOM_REF_TBAS)) {
		u32 ref_track;
		GF_Err e = gf_isom_get_reference(the_file, trackNumber, GF_ISOM_REF_TBAS, 1, &ref_track);
		if (e == GF_OK) {
			trackNumber = ref_track;
		}
	}
	trak = gf_isom_get_track_from_file(the_file, trackNumber);
	if (!trak || !trak->Media || !DescriptionIndex) return NULL;
	if (gf_isom_get_hevc_lhvc_type(the_file, trackNumber, DescriptionIndex)==GF_ISOM_HEVCTYPE_NONE)
		return NULL;
	entry = (GF_MPEGVisualSampleEntryBox*)gf_list_get(trak->Media->information->sampleTable->SampleDescription->other_boxes, DescriptionIndex-1);
	if (!entry) return NULL;
	if (!entry->hevc_config) return NULL;
	return HEVC_DuplicateConfig(entry->hevc_config->config);
}

GF_EXPORT
GF_AVCConfig *gf_isom_svc_config_get(GF_ISOFile *the_file, u32 trackNumber, u32 DescriptionIndex)
{
	GF_TrackBox *trak;
	GF_MPEGVisualSampleEntryBox *entry;
	trak = gf_isom_get_track_from_file(the_file, trackNumber);
	if (!trak || !trak->Media || !DescriptionIndex) return NULL;
	if (gf_isom_get_avc_svc_type(the_file, trackNumber, DescriptionIndex)==GF_ISOM_AVCTYPE_NONE)
		return NULL;
	entry = (GF_MPEGVisualSampleEntryBox*)gf_list_get(trak->Media->information->sampleTable->SampleDescription->other_boxes, DescriptionIndex-1);
	if (!entry) return NULL;
	if (!entry->svc_config) return NULL;
	return AVC_DuplicateConfig(entry->svc_config->config);
}


GF_EXPORT
GF_AVCConfig *gf_isom_mvc_config_get(GF_ISOFile *the_file, u32 trackNumber, u32 DescriptionIndex)
{
	GF_TrackBox *trak;
	GF_MPEGVisualSampleEntryBox *entry;
	trak = gf_isom_get_track_from_file(the_file, trackNumber);
	if (!trak || !trak->Media || !DescriptionIndex) return NULL;
	if (gf_isom_get_avc_svc_type(the_file, trackNumber, DescriptionIndex)==GF_ISOM_AVCTYPE_NONE)
		return NULL;
	entry = (GF_MPEGVisualSampleEntryBox*)gf_list_get(trak->Media->information->sampleTable->SampleDescription->other_boxes, DescriptionIndex-1);
	if (!entry) return NULL;
	if (!entry->mvc_config) return NULL;
	return AVC_DuplicateConfig(entry->mvc_config->config);
}


GF_EXPORT
u32 gf_isom_get_avc_svc_type(GF_ISOFile *the_file, u32 trackNumber, u32 DescriptionIndex)
{
	u32 type;
	GF_TrackBox *trak;
	GF_MPEGVisualSampleEntryBox *entry;
	trak = gf_isom_get_track_from_file(the_file, trackNumber);
	if (!trak || !trak->Media || !DescriptionIndex) return GF_ISOM_AVCTYPE_NONE;
	if (trak->Media->handler->handlerType != GF_ISOM_MEDIA_VISUAL) return GF_ISOM_AVCTYPE_NONE;
	entry = (GF_MPEGVisualSampleEntryBox*)gf_list_get(trak->Media->information->sampleTable->SampleDescription->other_boxes, DescriptionIndex-1);
	if (!entry) return GF_ISOM_AVCTYPE_NONE;

	type = entry->type;

	if (type == GF_ISOM_BOX_TYPE_ENCV) {
		GF_ProtectionSchemeInfoBox *sinf = (GF_ProtectionSchemeInfoBox *) gf_list_get(entry->protections, 0);
		if (sinf && sinf->original_format) type = sinf->original_format->data_format;
	}
	else if (type == GF_ISOM_BOX_TYPE_RESV) {
		if (entry->rinf && entry->rinf->original_format) type = entry->rinf->original_format->data_format;
	}

	switch (type) {
	case GF_ISOM_BOX_TYPE_AVC1:
	case GF_ISOM_BOX_TYPE_AVC2:
	case GF_ISOM_BOX_TYPE_AVC3:
	case GF_ISOM_BOX_TYPE_AVC4:
	case GF_ISOM_BOX_TYPE_SVC1:
	case GF_ISOM_BOX_TYPE_MVC1:
		break;
	default:
		return GF_ISOM_AVCTYPE_NONE;
	}
	if (entry->avc_config && !entry->svc_config && !entry->mvc_config) return GF_ISOM_AVCTYPE_AVC_ONLY;
	if (entry->avc_config && entry->svc_config) return GF_ISOM_AVCTYPE_AVC_SVC;
	if (entry->avc_config && entry->mvc_config) return GF_ISOM_AVCTYPE_AVC_MVC;
	if (!entry->avc_config && entry->svc_config) return GF_ISOM_AVCTYPE_SVC_ONLY;
	if (!entry->avc_config && entry->mvc_config) return GF_ISOM_AVCTYPE_MVC_ONLY;
	return GF_ISOM_AVCTYPE_NONE;
}

GF_EXPORT
u32 gf_isom_get_hevc_lhvc_type(GF_ISOFile *the_file, u32 trackNumber, u32 DescriptionIndex)
{
	u32 type;
	GF_TrackBox *trak;
	GF_MPEGVisualSampleEntryBox *entry;
	trak = gf_isom_get_track_from_file(the_file, trackNumber);
	if (!trak || !trak->Media || !DescriptionIndex) return GF_ISOM_HEVCTYPE_NONE;
	if (trak->Media->handler->handlerType != GF_ISOM_MEDIA_VISUAL) return GF_ISOM_HEVCTYPE_NONE;
	entry = (GF_MPEGVisualSampleEntryBox*)gf_list_get(trak->Media->information->sampleTable->SampleDescription->other_boxes, DescriptionIndex-1);
	if (!entry) return GF_ISOM_AVCTYPE_NONE;
	type = entry->type;

	if (type == GF_ISOM_BOX_TYPE_ENCV) {
		GF_ProtectionSchemeInfoBox *sinf = (GF_ProtectionSchemeInfoBox *) gf_list_get(entry->protections, 0);
		if (sinf && sinf->original_format) type = sinf->original_format->data_format;
	}
	else if (type == GF_ISOM_BOX_TYPE_RESV) {
		if (entry->rinf && entry->rinf->original_format) type = entry->rinf->original_format->data_format;
	}

	switch (type) {
	case GF_ISOM_BOX_TYPE_HVC1:
	case GF_ISOM_BOX_TYPE_HEV1:
	case GF_ISOM_BOX_TYPE_HVC2:
	case GF_ISOM_BOX_TYPE_HEV2:
	case GF_ISOM_BOX_TYPE_LHV1:
	case GF_ISOM_BOX_TYPE_LHE1:
	case GF_ISOM_BOX_TYPE_HVT1:
		break;
	default:
		return GF_ISOM_HEVCTYPE_NONE;
	}
	if (entry->hevc_config && !entry->lhvc_config) return GF_ISOM_HEVCTYPE_HEVC_ONLY;
	if (entry->hevc_config && entry->lhvc_config) return GF_ISOM_HEVCTYPE_HEVC_LHVC;
	if (!entry->hevc_config && entry->lhvc_config) return GF_ISOM_HEVCTYPE_LHVC_ONLY;
	return GF_ISOM_HEVCTYPE_NONE;
}

GF_EXPORT
GF_HEVCConfig *gf_isom_lhvc_config_get(GF_ISOFile *the_file, u32 trackNumber, u32 DescriptionIndex)
{
	GF_HEVCConfig *lhvc;
	GF_OperatingPointsInformation *oinf=NULL;
	GF_TrackBox *trak;
	GF_MPEGVisualSampleEntryBox *entry;
	trak = gf_isom_get_track_from_file(the_file, trackNumber);
	if (!trak || !trak->Media || !DescriptionIndex) return NULL;
	if (gf_isom_get_hevc_lhvc_type(the_file, trackNumber, DescriptionIndex)==GF_ISOM_HEVCTYPE_NONE)
		return NULL;
	entry = (GF_MPEGVisualSampleEntryBox*)gf_list_get(trak->Media->information->sampleTable->SampleDescription->other_boxes, DescriptionIndex-1);
	if (!entry) return NULL;
	if (!entry->lhvc_config) return NULL;
	lhvc = HEVC_DuplicateConfig(entry->lhvc_config->config);
	if (!lhvc) return NULL;

	gf_isom_get_oinf_info(the_file, trackNumber, &oinf);
	if (oinf) {
		LHEVC_ProfileTierLevel *ptl = (LHEVC_ProfileTierLevel *)gf_list_last(oinf->profile_tier_levels);
		if (ptl) {
			lhvc->profile_space  = ptl->general_profile_space;
			lhvc->tier_flag = ptl->general_tier_flag;
			lhvc->profile_idc = ptl->general_profile_idc;
			lhvc->general_profile_compatibility_flags = ptl->general_profile_compatibility_flags;
			lhvc->constraint_indicator_flags = ptl->general_constraint_indicator_flags;
		}
	}
	return lhvc;
}


void btrt_del(GF_Box *s)
{
	GF_BitRateBox *ptr = (GF_BitRateBox *)s;
	if (ptr) gf_free(ptr);
}
GF_Err btrt_Read(GF_Box *s, GF_BitStream *bs)
{
	GF_BitRateBox *ptr = (GF_BitRateBox *)s;
	ptr->bufferSizeDB = gf_bs_read_u32(bs);
	ptr->maxBitrate = gf_bs_read_u32(bs);
	ptr->avgBitrate = gf_bs_read_u32(bs);
	return GF_OK;
}
GF_Box *btrt_New()
{
	GF_BitRateBox *tmp = (GF_BitRateBox *) gf_malloc(sizeof(GF_BitRateBox));
	if (tmp == NULL) return NULL;
	memset(tmp, 0, sizeof(GF_BitRateBox));
	tmp->type = GF_ISOM_BOX_TYPE_BTRT;
	return (GF_Box *)tmp;
}

#ifndef GPAC_DISABLE_ISOM_WRITE
GF_Err btrt_Write(GF_Box *s, GF_BitStream *bs)
{
	GF_Err e;
	GF_BitRateBox *ptr = (GF_BitRateBox *) s;
	if (!s) return GF_BAD_PARAM;
	e = gf_isom_box_write_header(s, bs);
	if (e) return e;
	gf_bs_write_u32(bs, ptr->bufferSizeDB);
	gf_bs_write_u32(bs, ptr->maxBitrate);
	gf_bs_write_u32(bs, ptr->avgBitrate);
	return GF_OK;
}
GF_Err btrt_Size(GF_Box *s)
{
	GF_BitRateBox *ptr = (GF_BitRateBox *)s;
	ptr->size += 12;
	return GF_OK;
}
#endif /*GPAC_DISABLE_ISOM_WRITE*/



void m4ds_del(GF_Box *s)
{
	GF_MPEG4ExtensionDescriptorsBox *ptr = (GF_MPEG4ExtensionDescriptorsBox *)s;
	gf_odf_desc_list_del(ptr->descriptors);
	gf_list_del(ptr->descriptors);
	gf_free(ptr);
}
GF_Err m4ds_Read(GF_Box *s, GF_BitStream *bs)
{
	GF_Err e;
	char *enc_od;
	GF_MPEG4ExtensionDescriptorsBox *ptr = (GF_MPEG4ExtensionDescriptorsBox *)s;
	u32 od_size = (u32) ptr->size;
	if (!od_size) return GF_OK;
	enc_od = (char *)gf_malloc(sizeof(char) * od_size);
	gf_bs_read_data(bs, enc_od, od_size);
	e = gf_odf_desc_list_read((char *)enc_od, od_size, ptr->descriptors);
	gf_free(enc_od);
	return e;
}
GF_Box *m4ds_New()
{
	GF_MPEG4ExtensionDescriptorsBox *tmp = (GF_MPEG4ExtensionDescriptorsBox *) gf_malloc(sizeof(GF_MPEG4ExtensionDescriptorsBox));
	if (tmp == NULL) return NULL;
	memset(tmp, 0, sizeof(GF_MPEG4ExtensionDescriptorsBox));
	tmp->type = GF_ISOM_BOX_TYPE_M4DS;
	tmp->descriptors = gf_list_new();
	return (GF_Box *)tmp;
}

#ifndef GPAC_DISABLE_ISOM_WRITE
GF_Err m4ds_Write(GF_Box *s, GF_BitStream *bs)
{
	GF_Err e;
	char *enc_ods;
	u32 enc_od_size;
	GF_MPEG4ExtensionDescriptorsBox *ptr = (GF_MPEG4ExtensionDescriptorsBox *) s;
	if (!s) return GF_BAD_PARAM;
	e = gf_isom_box_write_header(s, bs);
	if (e) return e;
	enc_ods = NULL;
	enc_od_size = 0;
	e = gf_odf_desc_list_write(ptr->descriptors, &enc_ods, &enc_od_size);
	if (e) return e;
	if (enc_od_size) {
		gf_bs_write_data(bs, enc_ods, enc_od_size);
		gf_free(enc_ods);
	}
	return GF_OK;
}
GF_Err m4ds_Size(GF_Box *s)
{
	GF_Err e;
	u32 descSize = 0;
	GF_MPEG4ExtensionDescriptorsBox *ptr = (GF_MPEG4ExtensionDescriptorsBox *)s;
	e = gf_odf_desc_list_size(ptr->descriptors, &descSize);
	ptr->size += descSize;
	return e;
}
#endif /*GPAC_DISABLE_ISOM_WRITE*/



void avcc_del(GF_Box *s)
{
	GF_AVCConfigurationBox *ptr = (GF_AVCConfigurationBox *)s;
	if (ptr->config) gf_odf_avc_cfg_del(ptr->config);
	gf_free(ptr);
}

GF_Err avcc_Read(GF_Box *s, GF_BitStream *bs)
{
	u32 i, count;
	GF_AVCConfigurationBox *ptr = (GF_AVCConfigurationBox *)s;

	if (ptr->config) gf_odf_avc_cfg_del(ptr->config);
	ptr->config = gf_odf_avc_cfg_new();
	ptr->config->configurationVersion = gf_bs_read_u8(bs);
	ptr->config->AVCProfileIndication = gf_bs_read_u8(bs);
	ptr->config->profile_compatibility = gf_bs_read_u8(bs);
	ptr->config->AVCLevelIndication = gf_bs_read_u8(bs);
	if (ptr->type==GF_ISOM_BOX_TYPE_AVCC) {
		gf_bs_read_int(bs, 6);
	} else {
		ptr->config->complete_representation = gf_bs_read_int(bs, 1);
		gf_bs_read_int(bs, 5);
	}
	ptr->config->nal_unit_size = 1 + gf_bs_read_int(bs, 2);
	gf_bs_read_int(bs, 3);
	count = gf_bs_read_int(bs, 5);

	ptr->size -= 7; //including 2nd count

	for (i=0; i<count; i++) {
		GF_AVCConfigSlot *sl = (GF_AVCConfigSlot *) gf_malloc(sizeof(GF_AVCConfigSlot));
		sl->size = gf_bs_read_u16(bs);
		sl->data = (char *)gf_malloc(sizeof(char) * sl->size);
		gf_bs_read_data(bs, sl->data, sl->size);
		gf_list_add(ptr->config->sequenceParameterSets, sl);
		ptr->size -= 2+sl->size;
	}

	count = gf_bs_read_u8(bs);
	for (i=0; i<count; i++) {
		GF_AVCConfigSlot *sl = (GF_AVCConfigSlot *)gf_malloc(sizeof(GF_AVCConfigSlot));
		sl->size = gf_bs_read_u16(bs);
		if (gf_bs_available(bs) < sl->size) {
			gf_free(sl);
			GF_LOG(GF_LOG_ERROR, GF_LOG_CODING, ("AVCC: Not enough bits to parse. Aborting.\n"));
			return GF_ISOM_INVALID_FILE;
		}
		sl->data = (char *)gf_malloc(sizeof(char) * sl->size);
		gf_bs_read_data(bs, sl->data, sl->size);
		gf_list_add(ptr->config->pictureParameterSets, sl);
		ptr->size -= 2+sl->size;
	}

	if (ptr->type==GF_ISOM_BOX_TYPE_AVCC) {
		if (gf_avc_is_rext_profile(ptr->config->AVCProfileIndication)) {
			if (!ptr->size) {
#ifndef GPAC_DISABLE_AV_PARSERS
				AVCState avc;
				s32 idx;
				GF_AVCConfigSlot *sl = (GF_AVCConfigSlot*)gf_list_get(ptr->config->sequenceParameterSets, 0);
				idx = gf_media_avc_read_sps(sl->data+1, sl->size-1, &avc, 0, NULL);
				if (idx>=0) {
					ptr->config->chroma_format = avc.sps[idx].chroma_format;
					ptr->config->luma_bit_depth = 8 + avc.sps[idx].luma_bit_depth_m8;
					ptr->config->chroma_bit_depth = 8 + avc.sps[idx].chroma_bit_depth_m8;
				}
#else
				/*set default values ...*/
				ptr->config->chroma_format = 1;
				ptr->config->luma_bit_depth = 8;
				ptr->config->chroma_bit_depth = 8;
#endif
				return GF_OK;
			}
			gf_bs_read_int(bs, 6);
			ptr->config->chroma_format = gf_bs_read_int(bs, 2);
			gf_bs_read_int(bs, 5);
			ptr->config->luma_bit_depth = 8 + gf_bs_read_int(bs, 3);
			gf_bs_read_int(bs, 5);
			ptr->config->chroma_bit_depth = 8 + gf_bs_read_int(bs, 3);

			count = gf_bs_read_int(bs, 8);
			ptr->size -= 4;
			if (count*2 > ptr->size) {
				//ffmpeg just ignores this part while allocating bytes (filled with garbage?)
				GF_LOG(GF_LOG_WARNING, GF_LOG_CODING, ("AVCC: invalid numOfSequenceParameterSetExt value. Skipping.\n"));
				return GF_OK;
			}
			if (count) {
				ptr->config->sequenceParameterSetExtensions = gf_list_new();
				for (i=0; i<count; i++) {
					GF_AVCConfigSlot *sl = (GF_AVCConfigSlot *)gf_malloc(sizeof(GF_AVCConfigSlot));
					sl->size = gf_bs_read_u16(bs);
					if (gf_bs_available(bs) < sl->size) {
						gf_free(sl);
						GF_LOG(GF_LOG_ERROR, GF_LOG_CODING, ("AVCC: Not enough bits to parse. Aborting.\n"));
						return GF_ISOM_INVALID_FILE;
					}
					sl->data = (char *)gf_malloc(sizeof(char) * sl->size);
					gf_bs_read_data(bs, sl->data, sl->size);
					gf_list_add(ptr->config->sequenceParameterSetExtensions, sl);
					ptr->size -= sl->size + 2;
				}
			}
		}
	}
	return GF_OK;
}

GF_Box *avcc_New()
{
	GF_AVCConfigurationBox *tmp = (GF_AVCConfigurationBox *) gf_malloc(sizeof(GF_AVCConfigurationBox));
	if (tmp == NULL) return NULL;
	memset(tmp, 0, sizeof(GF_AVCConfigurationBox));
	tmp->type = GF_ISOM_BOX_TYPE_AVCC;
	return (GF_Box *)tmp;
}

#ifndef GPAC_DISABLE_ISOM_WRITE
GF_Err avcc_Write(GF_Box *s, GF_BitStream *bs)
{
	u32 i, count;
	GF_Err e;
	GF_AVCConfigurationBox *ptr = (GF_AVCConfigurationBox *) s;
	if (!s) return GF_BAD_PARAM;
	if (!ptr->config) return GF_OK;
	e = gf_isom_box_write_header(s, bs);
	if (e) return e;

	gf_bs_write_u8(bs, ptr->config->configurationVersion);
	gf_bs_write_u8(bs, ptr->config->AVCProfileIndication);
	gf_bs_write_u8(bs, ptr->config->profile_compatibility);
	gf_bs_write_u8(bs, ptr->config->AVCLevelIndication);
	if (ptr->type==GF_ISOM_BOX_TYPE_AVCC) {
		gf_bs_write_int(bs, 0x3F, 6);
	} else {
		gf_bs_write_int(bs, ptr->config->complete_representation, 1);
		gf_bs_write_int(bs, 0x1F, 5);
	}
	gf_bs_write_int(bs, ptr->config->nal_unit_size - 1, 2);
	gf_bs_write_int(bs, 0x7, 3);
	count = gf_list_count(ptr->config->sequenceParameterSets);
	gf_bs_write_int(bs, count, 5);
	for (i=0; i<count; i++) {
		GF_AVCConfigSlot *sl = (GF_AVCConfigSlot *) gf_list_get(ptr->config->sequenceParameterSets, i);
		gf_bs_write_u16(bs, sl->size);
		gf_bs_write_data(bs, sl->data, sl->size);
	}

	count = gf_list_count(ptr->config->pictureParameterSets);
	gf_bs_write_u8(bs, count);
	for (i=0; i<count; i++) {
		GF_AVCConfigSlot *sl = (GF_AVCConfigSlot *) gf_list_get(ptr->config->pictureParameterSets, i);
		gf_bs_write_u16(bs, sl->size);
		gf_bs_write_data(bs, sl->data, sl->size);
	}


	if (ptr->type==GF_ISOM_BOX_TYPE_AVCC) {
		if (gf_avc_is_rext_profile(ptr->config->AVCProfileIndication)) {
			gf_bs_write_int(bs, 0xFF, 6);
			gf_bs_write_int(bs, ptr->config->chroma_format, 2);
			gf_bs_write_int(bs, 0xFF, 5);
			gf_bs_write_int(bs, ptr->config->luma_bit_depth - 8, 3);
			gf_bs_write_int(bs, 0xFF, 5);
			gf_bs_write_int(bs, ptr->config->chroma_bit_depth - 8, 3);

			count = ptr->config->sequenceParameterSetExtensions ? gf_list_count(ptr->config->sequenceParameterSetExtensions) : 0;
			gf_bs_write_u8(bs, count);
			for (i=0; i<count; i++) {
				GF_AVCConfigSlot *sl = (GF_AVCConfigSlot *) gf_list_get(ptr->config->sequenceParameterSetExtensions, i);
				gf_bs_write_u16(bs, sl->size);
				gf_bs_write_data(bs, sl->data, sl->size);
			}
		}
	}
	return GF_OK;
}
GF_Err avcc_Size(GF_Box *s)
{
	u32 i, count;
	GF_AVCConfigurationBox *ptr = (GF_AVCConfigurationBox *)s;

	if (!ptr->config) {
		ptr->size = 0;
		return GF_OK;
	}
	ptr->size += 7;
	count = gf_list_count(ptr->config->sequenceParameterSets);
	for (i=0; i<count; i++)
		ptr->size += 2 + ((GF_AVCConfigSlot *)gf_list_get(ptr->config->sequenceParameterSets, i))->size;

	count = gf_list_count(ptr->config->pictureParameterSets);
	for (i=0; i<count; i++)
		ptr->size += 2 + ((GF_AVCConfigSlot *)gf_list_get(ptr->config->pictureParameterSets, i))->size;

	if (ptr->type==GF_ISOM_BOX_TYPE_AVCC) {
		if (gf_avc_is_rext_profile(ptr->config->AVCProfileIndication)) {
			ptr->size += 4;
			count = ptr->config->sequenceParameterSetExtensions ?gf_list_count(ptr->config->sequenceParameterSetExtensions) : 0;
			for (i=0; i<count; i++)
				ptr->size += 2 + ((GF_AVCConfigSlot *)gf_list_get(ptr->config->sequenceParameterSetExtensions, i))->size;
		}
	}
	return GF_OK;
}
#endif /*GPAC_DISABLE_ISOM_WRITE*/



void hvcc_del(GF_Box *s)
{
	GF_HEVCConfigurationBox *ptr = (GF_HEVCConfigurationBox*)s;
	if (ptr->config) gf_odf_hevc_cfg_del(ptr->config);
	gf_free(ptr);
}

GF_Err hvcc_Read(GF_Box *s, GF_BitStream *bs)
{
	u64 pos;
	GF_HEVCConfigurationBox *ptr = (GF_HEVCConfigurationBox *)s;

	if (ptr->config) gf_odf_hevc_cfg_del(ptr->config);

	pos = gf_bs_get_position(bs);
	ptr->config = gf_odf_hevc_cfg_read_bs(bs, (s->type == GF_ISOM_BOX_TYPE_HVCC) ? GF_FALSE : GF_TRUE);
	pos = gf_bs_get_position(bs) - pos ;
	if (pos < ptr->size)
		ptr->size -= (u32) pos;

	return ptr->config ? GF_OK : GF_ISOM_INVALID_FILE;
}
GF_Box *hvcc_New()
{
	GF_HEVCConfigurationBox *tmp = (GF_HEVCConfigurationBox *) gf_malloc(sizeof(GF_HEVCConfigurationBox));
	if (tmp == NULL) return NULL;
	memset(tmp, 0, sizeof(GF_HEVCConfigurationBox));
	tmp->type = GF_ISOM_BOX_TYPE_HVCC;
	return (GF_Box *)tmp;
}

#ifndef GPAC_DISABLE_ISOM_WRITE
GF_Err hvcc_Write(GF_Box *s, GF_BitStream *bs)
{
	GF_Err e;
	GF_HEVCConfigurationBox *ptr = (GF_HEVCConfigurationBox *) s;
	if (!s) return GF_BAD_PARAM;
	if (!ptr->config) return GF_OK;
	e = gf_isom_box_write_header(s, bs);
	if (e) return e;

	return gf_odf_hevc_cfg_write_bs(ptr->config, bs);
}
GF_Err hvcc_Size(GF_Box *s)
{
	u32 i, count, j, subcount;
	GF_HEVCConfigurationBox *ptr = (GF_HEVCConfigurationBox *)s;

	if (!ptr->config) {
		ptr->size = 0;
		return GF_OK;
	}

	if (!ptr->config->is_lhvc)
		ptr->size += 23;
	else
		ptr->size += 6;

	count = gf_list_count(ptr->config->param_array);
	for (i=0; i<count; i++) {
		GF_HEVCParamArray *ar = (GF_HEVCParamArray*)gf_list_get(ptr->config->param_array, i);
		ptr->size += 3;
		subcount = gf_list_count(ar->nalus);
		for (j=0; j<subcount; j++) {
			ptr->size += 2 + ((GF_AVCConfigSlot *)gf_list_get(ar->nalus, j))->size;
		}
	}
	return GF_OK;
}
#endif /*GPAC_DISABLE_ISOM_WRITE*/

GF_OperatingPointsInformation *gf_isom_oinf_new_entry()
{
	GF_OperatingPointsInformation* ptr;
	GF_SAFEALLOC(ptr, GF_OperatingPointsInformation);
	if (ptr) {
		ptr->profile_tier_levels = gf_list_new();
		ptr->operating_points = gf_list_new();
		ptr->dependency_layers = gf_list_new();
	}
	return ptr;

}

void gf_isom_oinf_del_entry(void *entry)
{
	GF_OperatingPointsInformation* ptr = (GF_OperatingPointsInformation *)entry;
	if (!ptr) return;
	if (ptr->profile_tier_levels) {
		while (gf_list_count(ptr->profile_tier_levels)) {
			LHEVC_ProfileTierLevel *ptl = (LHEVC_ProfileTierLevel *)gf_list_get(ptr->profile_tier_levels, 0);
			gf_free(ptl);
			gf_list_rem(ptr->profile_tier_levels, 0);
		}
		gf_list_del(ptr->profile_tier_levels);
	}
	if (ptr->operating_points) {
		while (gf_list_count(ptr->operating_points)) {
			LHEVC_OperatingPoint *op = (LHEVC_OperatingPoint *)gf_list_get(ptr->operating_points, 0);
			gf_free(op);
			gf_list_rem(ptr->operating_points, 0);
		}
		gf_list_del(ptr->operating_points);
	}
	if (ptr->dependency_layers) {
		while (gf_list_count(ptr->dependency_layers)) {
			LHEVC_DependentLayer *dep = (LHEVC_DependentLayer *)gf_list_get(ptr->dependency_layers, 0);
			gf_free(dep);
			gf_list_rem(ptr->dependency_layers, 0);
		}
		gf_list_del(ptr->dependency_layers);
	}
	gf_free(ptr);
	return;
}

GF_Err gf_isom_oinf_read_entry(void *entry, GF_BitStream *bs)
{
	GF_OperatingPointsInformation* ptr = (GF_OperatingPointsInformation *)entry;
	u32 i, j, count;

	if (!ptr) return GF_BAD_PARAM;
	ptr->scalability_mask = gf_bs_read_u16(bs);
	gf_bs_read_int(bs, 2);//reserved
	count = gf_bs_read_int(bs, 6);
	for (i = 0; i < count; i++) {
		LHEVC_ProfileTierLevel *ptl;
		GF_SAFEALLOC(ptl, LHEVC_ProfileTierLevel);
		if (!ptl) return GF_OUT_OF_MEM;
		ptl->general_profile_space = gf_bs_read_int(bs, 2);
		ptl->general_tier_flag= gf_bs_read_int(bs, 1);
		ptl->general_profile_idc = gf_bs_read_int(bs, 5);
		ptl->general_profile_compatibility_flags = gf_bs_read_u32(bs);
		ptl->general_constraint_indicator_flags = gf_bs_read_long_int(bs, 48);
		ptl->general_level_idc = gf_bs_read_u8(bs);
		gf_list_add(ptr->profile_tier_levels, ptl);
	}
	count = gf_bs_read_u16(bs);
	for (i = 0; i < count; i++) {
		LHEVC_OperatingPoint *op;
		GF_SAFEALLOC(op, LHEVC_OperatingPoint);
		if (!op) return GF_OUT_OF_MEM;
		op->output_layer_set_idx = gf_bs_read_u16(bs);
		op->max_temporal_id = gf_bs_read_u8(bs);
		op->layer_count = gf_bs_read_u8(bs);
		for (j = 0; j < op->layer_count; j++) {
			op->layers_info[j].ptl_idx = gf_bs_read_u8(bs);
			op->layers_info[j].layer_id = gf_bs_read_int(bs, 6);
			op->layers_info[j].is_outputlayer = gf_bs_read_int(bs, 1) ? GF_TRUE : GF_FALSE;
			op->layers_info[j].is_alternate_outputlayer = gf_bs_read_int(bs, 1) ? GF_TRUE : GF_FALSE;
		}
		op->minPicWidth = gf_bs_read_u16(bs);
		op->minPicHeight = gf_bs_read_u16(bs);
		op->maxPicWidth = gf_bs_read_u16(bs);
		op->maxPicHeight = gf_bs_read_u16(bs);
		op->maxChromaFormat = gf_bs_read_int(bs, 2);
		op->maxBitDepth = gf_bs_read_int(bs, 3) + 8;
		gf_bs_read_int(bs, 1);//reserved
		op->frame_rate_info_flag = gf_bs_read_int(bs, 1) ? GF_TRUE : GF_FALSE;
		op->bit_rate_info_flag = gf_bs_read_int(bs, 1) ? GF_TRUE : GF_FALSE;
		if (op->frame_rate_info_flag) {
			op->avgFrameRate = gf_bs_read_u16(bs);
			gf_bs_read_int(bs, 6); //reserved
			op->constantFrameRate = gf_bs_read_int(bs, 2);
		}
		if (op->bit_rate_info_flag) {
			op->maxBitRate = gf_bs_read_u32(bs);
			op->avgBitRate = gf_bs_read_u32(bs);
		}
		gf_list_add(ptr->operating_points, op);
	}
	count = gf_bs_read_u8(bs);
	for (i = 0; i < count; i++) {
		LHEVC_DependentLayer *dep;
		GF_SAFEALLOC(dep, LHEVC_DependentLayer);
		if (!dep) return GF_OUT_OF_MEM;
		dep->dependent_layerID = gf_bs_read_u8(bs);
		dep->num_layers_dependent_on = gf_bs_read_u8(bs);
		for (j = 0; j < dep->num_layers_dependent_on; j++)
			dep->dependent_on_layerID[j] = gf_bs_read_u8(bs);
		for (j = 0; j < 16; j++) {
			if (ptr->scalability_mask & (1 << j))
				dep->dimension_identifier[j] = gf_bs_read_u8(bs);
		}
		gf_list_add(ptr->dependency_layers, dep);
	}

	return GF_OK;
}

GF_Err gf_isom_oinf_write_entry(void *entry, GF_BitStream *bs)
{
	GF_OperatingPointsInformation* ptr = (GF_OperatingPointsInformation *)entry;
	u32 i, j, count;
	if (!ptr) return GF_OK;

	gf_bs_write_u16(bs, ptr->scalability_mask);
	gf_bs_write_int(bs, 0xFF, 2);//reserved
	count=gf_list_count(ptr->profile_tier_levels);
	gf_bs_write_int(bs, count, 6);
	for (i = 0; i < count; i++) {
		LHEVC_ProfileTierLevel *ptl = (LHEVC_ProfileTierLevel *)gf_list_get(ptr->profile_tier_levels, i);
		gf_bs_write_int(bs, ptl->general_profile_space, 2);
		gf_bs_write_int(bs, ptl->general_tier_flag, 1);
		gf_bs_write_int(bs, ptl->general_profile_idc, 5);
		gf_bs_write_u32(bs, ptl->general_profile_compatibility_flags);
		gf_bs_write_long_int(bs, ptl->general_constraint_indicator_flags, 48);
		gf_bs_write_u8(bs, ptl->general_level_idc);
	}
	count=gf_list_count(ptr->operating_points);
	gf_bs_write_u16(bs, count);
	for (i = 0; i < count; i++) {
		LHEVC_OperatingPoint *op = (LHEVC_OperatingPoint *)gf_list_get(ptr->operating_points, i);;
		gf_bs_write_u16(bs, op->output_layer_set_idx);
		gf_bs_write_u8(bs, op->max_temporal_id);
		gf_bs_write_u8(bs, op->layer_count);
		for (j = 0; j < op->layer_count; j++) {
			gf_bs_write_u8(bs, op->layers_info[j].ptl_idx);
			gf_bs_write_int(bs, op->layers_info[j].layer_id, 6);
			op->layers_info[j].is_outputlayer ? gf_bs_write_int(bs, 0x1, 1)  : gf_bs_write_int(bs, 0x0, 1);
			op->layers_info[j].is_alternate_outputlayer ? gf_bs_write_int(bs, 0x1, 1)  : gf_bs_write_int(bs, 0x0, 1);
		}
		gf_bs_write_u16(bs, op->minPicWidth);
		gf_bs_write_u16(bs, op->minPicHeight);
		gf_bs_write_u16(bs, op->maxPicWidth);
		gf_bs_write_u16(bs, op->maxPicHeight);
		gf_bs_write_int(bs, op->maxChromaFormat, 2);
		gf_bs_write_int(bs, op->maxBitDepth - 8, 3);
		gf_bs_write_int(bs, 0x1, 1);//resereved
		op->frame_rate_info_flag ? gf_bs_write_int(bs, 0x1, 1)  : gf_bs_write_int(bs, 0x0, 1);
		op->bit_rate_info_flag ? gf_bs_write_int(bs, 0x1, 1)  : gf_bs_write_int(bs, 0x0, 1);
		if (op->frame_rate_info_flag) {
			gf_bs_write_u16(bs, op->avgFrameRate);
			gf_bs_write_int(bs, 0xFF, 6); //reserved
			gf_bs_write_int(bs, op->constantFrameRate, 2);
		}
		if (op->bit_rate_info_flag) {
			gf_bs_write_u32(bs, op->maxBitRate);
			gf_bs_write_u32(bs, op->avgBitRate);
		}
	}
	count=gf_list_count(ptr->dependency_layers);
	gf_bs_write_u8(bs, count);
	for (i = 0; i < count; i++) {
		LHEVC_DependentLayer *dep = (LHEVC_DependentLayer *)gf_list_get(ptr->dependency_layers, i);
		gf_bs_write_u8(bs, dep->dependent_layerID);
		gf_bs_write_u8(bs, dep->num_layers_dependent_on);
		for (j = 0; j < dep->num_layers_dependent_on; j++)
			gf_bs_write_u8(bs, dep->dependent_on_layerID[j]);
		for (j = 0; j < 16; j++) {
			if (ptr->scalability_mask & (1 << j))
				gf_bs_write_u8(bs, dep->dimension_identifier[j]);
		}
	}

	return GF_OK;
}

u32 gf_isom_oinf_size_entry(void *entry)
{
	GF_OperatingPointsInformation* ptr = (GF_OperatingPointsInformation *)entry;
	u32 size = 0, i ,j, count;
	if (!ptr) return 0;

	size += 3; //scalability_mask + reserved + num_profile_tier_level
	count=gf_list_count(ptr->profile_tier_levels);
	size += count * 12; //general_profile_space + general_tier_flag + general_profile_idc + general_profile_compatibility_flags + general_constraint_indicator_flags + general_level_idc
	size += 2;//num_operating_points
	count=gf_list_count(ptr->operating_points);
	for (i = 0; i < count; i++) {
		LHEVC_OperatingPoint *op = (LHEVC_OperatingPoint *)gf_list_get(ptr->operating_points, i);;
		size += 2/*output_layer_set_idx*/ + 1/*max_temporal_id*/ + 1/*layer_count*/;
		size += op->layer_count * 2;
		size += 9;
		if (op->frame_rate_info_flag) {
			size += 3;
		}
		if (op->bit_rate_info_flag) {
			size += 8;
		}
	}
	size += 1;//max_layer_count
	count=gf_list_count(ptr->dependency_layers);
	for (i = 0; i < count; i++) {
		LHEVC_DependentLayer *dep = (LHEVC_DependentLayer *)gf_list_get(ptr->dependency_layers, i);
		size += 1/*dependent_layerID*/ + 1/*num_layers_dependent_on*/;
		size += dep->num_layers_dependent_on * 1;//dependent_on_layerID
		for (j = 0; j < 16; j++) {
			if (ptr->scalability_mask & (1 << j))
				size += 1;//dimension_identifier
		}
	}
	return size;
}


GF_LHVCLayerInformation *gf_isom_linf_new_entry()
{
	GF_LHVCLayerInformation* ptr;
	GF_SAFEALLOC(ptr, GF_LHVCLayerInformation);
	if (ptr) ptr->num_layers_in_track = gf_list_new();

	return ptr;

}

void gf_isom_linf_del_entry(void *entry)
{
	GF_LHVCLayerInformation* ptr = (GF_LHVCLayerInformation *)entry;
	if (!ptr) return;
	while (gf_list_count(ptr->num_layers_in_track)) {
		LHVCLayerInfoItem *li = (LHVCLayerInfoItem *)gf_list_get(ptr->num_layers_in_track, 0);
		gf_free(li);
		gf_list_rem(ptr->num_layers_in_track, 0);
	}
	gf_list_del(ptr->num_layers_in_track);
	gf_free(ptr);
	return;
}

GF_Err gf_isom_linf_read_entry(void *entry, GF_BitStream *bs)
{
	GF_LHVCLayerInformation* ptr = (GF_LHVCLayerInformation *)entry;
	u32 i, count;

	if (!ptr) return GF_BAD_PARAM;
	gf_bs_read_int(bs, 2);
	count = gf_bs_read_int(bs, 6);
	for (i = 0; i < count; i++) {
		LHVCLayerInfoItem *li;
		GF_SAFEALLOC(li, LHVCLayerInfoItem);
		if (!li) return GF_OUT_OF_MEM;
		gf_bs_read_int(bs, 4);
		li->layer_id = gf_bs_read_int(bs, 6);
		li->min_TemporalId = gf_bs_read_int(bs, 3);
		li->max_TemporalId = gf_bs_read_int(bs, 3);
		gf_bs_read_int(bs, 1);
		li->sub_layer_presence_flags = gf_bs_read_int(bs, 7);
		gf_list_add(ptr->num_layers_in_track, li);
	}
	return GF_OK;
}

GF_Err gf_isom_linf_write_entry(void *entry, GF_BitStream *bs)
{
	GF_LHVCLayerInformation* ptr = (GF_LHVCLayerInformation *)entry;
	u32 i, count;
	if (!ptr) return GF_OK;

	gf_bs_write_int(bs, 0, 2);
	count=gf_list_count(ptr->num_layers_in_track);
	gf_bs_write_int(bs, count, 6);
	for (i = 0; i < count; i++) {
		LHVCLayerInfoItem *li = (LHVCLayerInfoItem *)gf_list_get(ptr->num_layers_in_track, i);
		gf_bs_write_int(bs, 0, 4);
		gf_bs_write_int(bs, li->layer_id, 6);
		gf_bs_write_int(bs, li->min_TemporalId, 3);
		gf_bs_write_int(bs, li->max_TemporalId, 3);
		gf_bs_write_int(bs, 0, 1);
		gf_bs_write_int(bs, li->sub_layer_presence_flags, 7);
	}
	return GF_OK;
}

u32 gf_isom_linf_size_entry(void *entry)
{
	GF_LHVCLayerInformation* ptr = (GF_LHVCLayerInformation *)entry;
	u32 size = 0, count;
	if (!ptr) return 0;

	size += 1;
	count=gf_list_count(ptr->num_layers_in_track);
	size += count * 3;
	return size;
}


#endif /*GPAC_DISABLE_ISOM*/<|MERGE_RESOLUTION|>--- conflicted
+++ resolved
@@ -351,7 +351,7 @@
 	return RAP_NO;
 }
 
-static void nalu_merge_ps(GF_BitStream *ps_bs, Bool rewrite_start_codes, u32 nal_unit_size_field, GF_MPEGVisualSampleEntryBox *entry, Bool is_hevc)
+static void nalu_merge_ps(GF_BitStream *ps_bs, Bool rewrite_start_codes, u32 nal_unit_size_field, GF_MPEGVisualSampleEntryBox *entry, Bool is_hevc, Bool *has_vps)
 {
 	u32 i, count;
 	if (is_hevc) {
@@ -359,6 +359,10 @@
 			count = gf_list_count(entry->hevc_config->config->param_array);
 			for (i=0; i<count; i++) {
 				GF_HEVCParamArray *ar = (GF_HEVCParamArray*)gf_list_get(entry->hevc_config->config->param_array, i);
+				if (ar->type == GF_HEVC_NALU_VID_PARAM) {
+					if (! *has_vps)  *has_vps = GF_TRUE;
+					else continue;
+				}
 				rewrite_nalus_list(ar->nalus, ps_bs, rewrite_start_codes, nal_unit_size_field);
 			}
 		}
@@ -366,6 +370,10 @@
 			count = gf_list_count(entry->lhvc_config->config->param_array);
 			for (i=0; i<count; i++) {
 				GF_HEVCParamArray *ar = (GF_HEVCParamArray*)gf_list_get(entry->lhvc_config->config->param_array, i);
+				if (ar->type == GF_HEVC_NALU_VID_PARAM) {
+					if (! *has_vps)  *has_vps = GF_TRUE;
+					else continue;
+				}
 				rewrite_nalus_list(ar->nalus, ps_bs, rewrite_start_codes, nal_unit_size_field);
 			}
 		}
@@ -399,14 +407,9 @@
 	Bool insert_nalu_delim = GF_TRUE;
 	Bool force_sei_inspect = GF_FALSE;
 	GF_Err e = GF_OK;
-<<<<<<< HEAD
+	GF_BitStream *sei_suffix_bs = NULL;
 	Bool ps_transfered = GF_FALSE;
 	u32 nal_size, nal_unit_size_field, extractor_mode;
-=======
-	GF_ISOSample *ref_samp;
-	GF_BitStream *src_bs, *ref_bs, *dst_bs, *ps_bs, *sei_suffix_bs;
-	u32 nal_size, max_size, nal_unit_size_field, extractor_mode;
->>>>>>> 028a7cfa
 	Bool rewrite_ps, rewrite_start_codes, insert_vdrd_code;
 	s8 nal_type;
 	u32 nal_hdr, sabt_ref, i, track_num;
@@ -414,13 +417,6 @@
 	GF_ISOFile *file = mdia->mediaTrack->moov->mov;
 	GF_TrackReferenceTypeBox *scal = NULL;
 
-<<<<<<< HEAD
-=======
-	src_bs = ref_bs = dst_bs = ps_bs = sei_suffix_bs = NULL;
-	ref_samp = NULL;
-	buffer = NULL;
-
->>>>>>> 028a7cfa
 	Track_FindRef(mdia->mediaTrack, GF_ISOM_REF_SCAL, &scal);
 
 	rewrite_ps = (mdia->mediaTrack->extractor_mode & GF_ISOM_NALU_EXTRACT_INBAND_PS_FLAG) ? GF_TRUE : GF_FALSE;
@@ -452,7 +448,10 @@
 
 						base_samp = gf_isom_get_sample(mdia->mediaTrack->moov->mov, ref_track, sampleNumber + mdia->mediaTrack->sample_count_at_seg_start, &di);
 						if (base_samp && base_samp->data) {
-							sample->data = gf_realloc(sample->data, sample->dataLength+base_samp->dataLength);
+							if (!sample->alloc_size || (sample->alloc_size<sample->dataLength+base_samp->dataLength) ) {
+								sample->data = gf_realloc(sample->data, sample->dataLength+base_samp->dataLength);
+								if (sample->alloc_size) sample->alloc_size = sample->dataLength+base_samp->dataLength;
+							}
 							memmove(sample->data + base_samp->dataLength, sample->data , sample->dataLength);
 							memcpy(sample->data, base_samp->data, base_samp->dataLength);
 							sample->dataLength += base_samp->dataLength;
@@ -473,7 +472,10 @@
 				gf_isom_get_reference(mdia->mediaTrack->moov->mov, track_num, GF_ISOM_REF_SABT, i+1, &ref_track);
 				tile_samp = gf_isom_get_sample(mdia->mediaTrack->moov->mov, ref_track, sampleNumber + mdia->mediaTrack->sample_count_at_seg_start, &di);
 				if (tile_samp  && tile_samp ->data) {
-					sample->data = gf_realloc(sample->data, sample->dataLength+tile_samp->dataLength);
+					if (!sample->alloc_size || (sample->alloc_size<sample->dataLength+tile_samp->dataLength) ) {
+						sample->data = gf_realloc(sample->data, sample->dataLength+tile_samp->dataLength);
+						if (sample->alloc_size) sample->alloc_size = sample->dataLength+tile_samp->dataLength;
+					}
 					memcpy(sample->data + sample->dataLength, tile_samp->data, tile_samp->dataLength);
 					sample->dataLength += tile_samp->dataLength;
 				}
@@ -562,8 +564,12 @@
 		if (e) return e;
 	}
 	//setup ouput
-	if (!mdia->nalu_out_bs)
+	if (!mdia->nalu_out_bs) {
+		char *output;
+		u32 outSize;
 		mdia->nalu_out_bs = gf_bs_new(NULL, 0, GF_BITSTREAM_WRITE);
+		gf_bs_get_content(mdia->nalu_out_bs, &output, &outSize);
+	}
 
 	gf_bs_reassign_buffer(mdia->nalu_out_bs, sample->data, sample->alloc_size ? sample->alloc_size : sample->dataLength);
 
@@ -604,6 +610,7 @@
 	}
 
 	if (rewrite_ps) {
+		Bool has_vps = GF_FALSE;
 		//in inspect mode or single-layer mode just use the xPS from this layer
 		if (extractor_mode == GF_ISOM_NALU_EXTRACT_DEFAULT) {
 			u32 i;
@@ -616,11 +623,11 @@
 						an_entry = (GF_MPEGVisualSampleEntryBox*)gf_list_get(a_track->Media->information->sampleTable->SampleDescription->other_boxes, 0);
 
 					if (an_entry)
-						nalu_merge_ps(mdia->nalu_ps_bs, rewrite_start_codes, nal_unit_size_field, an_entry, is_hevc);
+						nalu_merge_ps(mdia->nalu_ps_bs, rewrite_start_codes, nal_unit_size_field, an_entry, is_hevc, &has_vps);
 				}
 			}
 		}
-		nalu_merge_ps(mdia->nalu_ps_bs, rewrite_start_codes, nal_unit_size_field, entry, is_hevc);
+		nalu_merge_ps(mdia->nalu_ps_bs, rewrite_start_codes, nal_unit_size_field, entry, is_hevc, &has_vps);
 
 
 		if (is_hevc) {
@@ -645,19 +652,17 @@
 				}
 				gf_bs_write_data(mdia->nalu_out_bs, mdia->in_sample_buffer, sample->dataLength);
 				gf_bs_get_content_no_truncate(mdia->nalu_out_bs, &sample->data, &sample->dataLength, &sample->alloc_size);
+
 				return GF_OK;
 			}
 		}
+	} else {
+		ps_transfered = GF_TRUE;
 	}
 
 	/*little optimization if we are not asked to rewrite extractors or start codes: copy over the sample*/
-<<<<<<< HEAD
-	if (!scal && !rewrite_start_codes && !rewrite_ps) {
+	if (!scal && !rewrite_start_codes && !rewrite_ps && !force_sei_inspect) {
 		if (! ps_transfered)
-=======
-	if (!scal && !rewrite_start_codes && !rewrite_ps && !force_sei_inspect) {
-		if (ps_bs)
->>>>>>> 028a7cfa
 		{
 			gf_bs_transfer(mdia->nalu_out_bs, mdia->nalu_ps_bs, GF_TRUE);
 			ps_transfered = GF_TRUE;
@@ -671,6 +676,7 @@
 		mdia->tmp_nal_copy_buffer = gf_malloc(sizeof(char) * 4096);
 		mdia->tmp_nal_copy_buffer_alloc = 4096;
 	}
+
 
 	while (gf_bs_available(mdia->nalu_parser)) {
 		nal_size = gf_bs_read_int(mdia->nalu_parser, 8*nal_unit_size_field);
@@ -691,17 +697,10 @@
 		}
 
 		if (is_hevc) {
-<<<<<<< HEAD
+			GF_BitStream *write_to_bs = mdia->nalu_out_bs;
 			if (!ps_transfered) {
 				gf_bs_transfer(mdia->nalu_out_bs, mdia->nalu_ps_bs, GF_TRUE);
 				ps_transfered = GF_TRUE;
-=======
-			GF_BitStream *write_to_bs = dst_bs;
-			if (ps_bs) {
-				gf_bs_transfer(dst_bs, ps_bs);
-				gf_bs_del(ps_bs);
-				ps_bs = NULL;
->>>>>>> 028a7cfa
 			}
 
 #ifndef GPAC_DISABLE_HEVC
@@ -752,8 +751,14 @@
 					e = GF_NON_COMPLIANT_BITSTREAM;
 					goto exit;
 				}
-<<<<<<< HEAD
+
 				gf_bs_read_data(mdia->nalu_parser, mdia->tmp_nal_copy_buffer, nal_size-2);
+
+				if (nal_type==GF_HEVC_NALU_SEI_SUFFIX) {
+					if (!sei_suffix_bs) sei_suffix_bs = gf_bs_new(NULL, 0, GF_BITSTREAM_WRITE);
+					write_to_bs = sei_suffix_bs;
+				}
+
 				if (rewrite_start_codes)
 					gf_bs_write_u32(mdia->nalu_out_bs, 1);
 				else
@@ -761,22 +766,6 @@
 
 				gf_bs_write_u16(mdia->nalu_out_bs, nal_hdr);
 				gf_bs_write_data(mdia->nalu_out_bs, mdia->tmp_nal_copy_buffer, nal_size-2);
-=======
-				gf_bs_read_data(src_bs, buffer, nal_size-2);
-
-				if (nal_type==GF_HEVC_NALU_SEI_SUFFIX) {
-					if (!sei_suffix_bs) sei_suffix_bs = gf_bs_new(NULL, 0, GF_BITSTREAM_WRITE);
-					write_to_bs = sei_suffix_bs;
-				}
-
-				if (rewrite_start_codes)
-					gf_bs_write_u32(write_to_bs, 1);
-				else
-					gf_bs_write_int(write_to_bs, nal_size, 8*nal_unit_size_field);
-
-				gf_bs_write_u16(write_to_bs, nal_hdr);
-				gf_bs_write_data(write_to_bs, buffer, nal_size-2);
->>>>>>> 028a7cfa
 			}
 #endif
 
@@ -820,7 +809,7 @@
 	}
 
 	if (sei_suffix_bs) {
-		gf_bs_transfer(dst_bs, sei_suffix_bs);
+		gf_bs_transfer(mdia->nalu_out_bs, sei_suffix_bs, GF_FALSE);
 		gf_bs_del(sei_suffix_bs);
 	}
 	/*done*/
