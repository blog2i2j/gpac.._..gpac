--- conflicted
+++ resolved
@@ -593,15 +593,12 @@
 	u32 type = gf_bs_peek_bits(ptr->bs, 32, 4);
 	//no size: either range is invalid or the box extends till end of blob
 	if (!size)
-<<<<<<< HEAD
-		size = ptr->blob->size - fileOffset;
+		size = ptr->blob->size - (u32) fileOffset;
 
 	if ((type==GF_ISOM_BOX_TYPE_MDAT) || (type==GF_ISOM_BOX_TYPE_IDAT)) {
 		size = 8;
 	}
-=======
-		size = ptr->blob->size - (u32) fileOffset;
->>>>>>> 79c68e00
+
 	GF_BlobRangeStatus rs = gf_blob_query_range(ptr->blob, fileOffset, size);
 	gf_mx_v(ptr->blob->mx);
 	if (rs==GF_BLOB_RANGE_IN_TRANSFER)
