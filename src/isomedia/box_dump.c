/*
 *			GPAC - Multimedia Framework C SDK
 *
 *			Authors: Jean Le Feuvre
 *			Copyright (c) Telecom ParisTech 2000-2019
 *					All rights reserved
 *
 *  This file is part of GPAC / ISO Media File Format sub-project
 *
 *  GPAC is free software; you can redistribute it and/or modify
 *  it under the terms of the GNU Lesser General Public License as published by
 *  the Free Software Foundation; either version 2, or (at your option)
 *  any later version.
 *
 *  GPAC is distributed in the hope that it will be useful,
 *  but WITHOUT ANY WARRANTY; without even the implied warranty of
 *  MERCHANTABILITY or FITNESS FOR A PARTICULAR PURPOSE.  See the
 *  GNU Lesser General Public License for more details.
 *
 *  You should have received a copy of the GNU Lesser General Public
 *  License along with this library; see the file COPYING.  If not, write to
 *  the Free Software Foundation, 675 Mass Ave, Cambridge, MA 02139, USA.
 *
 */

#include <gpac/internal/isomedia_dev.h>
#include <gpac/utf.h>
#include <gpac/network.h>
#include <gpac/color.h>
#include <gpac/avparse.h>
#include <gpac/base_coding.h>

#ifndef GPAC_DISABLE_ISOM_DUMP


static void dump_data(FILE *trace, char *data, u32 dataLength)
{
	u32 i;
	fprintf(trace, "data:application/octet-string,");
	for (i=0; i<dataLength; i++) {
		fprintf(trace, "%02X", (unsigned char) data[i]);
	}
}

static void dump_data_hex(FILE *trace, char *data, u32 dataLength)
{
	u32 i;
	fprintf(trace, "0x");
	for (i=0; i<dataLength; i++) {
		fprintf(trace, "%02X", (unsigned char) data[i]);
	}
}

static void dump_data_attribute(FILE *trace, char *name, char *data, u32 data_size)
{
	u32 i;
	if (!data || !data_size) {
		fprintf(trace, "%s=\"\"", name);
		return;
	}
	fprintf(trace, "%s=\"0x", name);
	for (i=0; i<data_size; i++) fprintf(trace, "%02X", (unsigned char) data[i]);
	fprintf(trace, "\" ");
}

static void dump_data_string(FILE *trace, char *data, u32 dataLength)
{
	u32 i;
	for (i=0; i<dataLength; i++) {
		switch ((unsigned char) data[i]) {
		case '\'':
			fprintf(trace, "&apos;");
			break;
		case '\"':
			fprintf(trace, "&quot;");
			break;
		case '&':
			fprintf(trace, "&amp;");
			break;
		case '>':
			fprintf(trace, "&gt;");
			break;
		case '<':
			fprintf(trace, "&lt;");
			break;
		default:
			fprintf(trace, "%c", (u8) data[i]);
			break;
		}
	}
}


GF_Err gf_isom_box_array_dump(GF_List *list, FILE * trace)
{
	u32 i;
	GF_Box *a;
	if (!list) return GF_OK;
	i=0;
	while ((a = (GF_Box *)gf_list_enum(list, &i))) {
		gf_isom_box_dump(a, trace);
	}
	return GF_OK;
}

GF_EXPORT
GF_Err gf_isom_dump(GF_ISOFile *mov, FILE * trace, Bool skip_init)
{
	u32 i;
	const char *fname;
	GF_Box *box;
	if (!mov || !trace) return GF_BAD_PARAM;

	fprintf(trace, "<!--MP4Box dump trace-->\n");

	fname = strrchr(mov->fileName, '/');
	if (!fname) fname = strrchr(mov->fileName, '\\');
	if (!fname) fname = mov->fileName;
	else fname+=1;
	fprintf(trace, "<IsoMediaFile xmlns=\"urn:mpeg:isobmff:schema:file:2016\" Name=\"%s\">\n", fname);

	i=0;
	if (skip_init)
		i = mov->nb_box_init_seg;

	while ((box = (GF_Box *)gf_list_enum(mov->TopBoxes, &i))) {
		if (box->type==GF_ISOM_BOX_TYPE_UNKNOWN) {
			fprintf(trace, "<!--WARNING: Unknown Top-level Box Found -->\n");
		} else if (box->type==GF_ISOM_BOX_TYPE_UUID) {
		} else if (!gf_isom_box_is_file_level(box)) {
			fprintf(trace, "<!--ERROR: Invalid Top-level Box Found (\"%s\")-->\n", gf_4cc_to_str(box->type));
		}
		gf_isom_box_dump(box, trace);
	}
	fprintf(trace, "</IsoMediaFile>\n");
	return GF_OK;
}

GF_Err reftype_box_dump(GF_Box *a, FILE * trace)
{
	u32 i;
	GF_TrackReferenceTypeBox *p = (GF_TrackReferenceTypeBox *)a;
	if (!p->reference_type) return GF_OK;
	p->type = p->reference_type;

	gf_isom_box_dump_start(a, "TrackReferenceTypeBox", trace);
	fprintf(trace, ">\n");
	for (i=0; i<p->trackIDCount; i++) {
		fprintf(trace, "<TrackReferenceEntry TrackID=\"%d\"/>\n", p->trackIDs[i]);
	}
	if (!p->size)
		fprintf(trace, "<TrackReferenceEntry TrackID=\"\"/>\n");

	gf_isom_box_dump_done("TrackReferenceTypeBox", a, trace);
	p->type = GF_ISOM_BOX_TYPE_REFT;
	return GF_OK;
}

GF_Err ireftype_box_dump(GF_Box *a, FILE * trace)
{
	u32 i;
	GF_ItemReferenceTypeBox *p = (GF_ItemReferenceTypeBox *)a;
	if (!p->reference_type) return GF_OK;

	p->type = p->reference_type;
	gf_isom_box_dump_start(a, "ItemReferenceBox", trace);
	fprintf(trace, "from_item_id=\"%d\">\n", p->from_item_id);
	for (i = 0; i < p->reference_count; i++) {
		fprintf(trace, "<ItemReferenceBoxEntry ItemID=\"%d\"/>\n", p->to_item_IDs[i]);
	}
	if (!p->size)
		fprintf(trace, "<ItemReferenceBoxEntry ItemID=\"\"/>\n");

	gf_isom_box_dump_done("ItemReferenceBox", a, trace);

	p->type = GF_ISOM_BOX_TYPE_REFI;
	return GF_OK;
}

GF_Err free_box_dump(GF_Box *a, FILE * trace)
{
	GF_FreeSpaceBox *p = (GF_FreeSpaceBox *)a;
	gf_isom_box_dump_start(a, (a->type==GF_ISOM_BOX_TYPE_FREE) ? "FreeSpaceBox" : "SkipBox", trace);
	fprintf(trace, "dataSize=\"%d\">\n", p->dataSize);
	gf_isom_box_dump_done( (a->type==GF_ISOM_BOX_TYPE_FREE) ? "FreeSpaceBox" : "SkipBox", a, trace);
	return GF_OK;
}

GF_Err wide_box_dump(GF_Box *a, FILE * trace)
{
	gf_isom_box_dump_start(a, "WideBox", trace);
	fprintf(trace, ">\n");
	gf_isom_box_dump_done("WideBox", a, trace);
	return GF_OK;
}

GF_Err mdat_box_dump(GF_Box *a, FILE * trace)
{
	GF_MediaDataBox *p;
	const char *name = (a->type==GF_ISOM_BOX_TYPE_IDAT ? "ItemDataBox" : "MediaDataBox");
	p = (GF_MediaDataBox *)a;
	gf_isom_box_dump_start(a, name, trace);
	fprintf(trace, "dataSize=\""LLD"\">\n", p->dataSize);
	gf_isom_box_dump_done(name, a, trace);
	return GF_OK;
}

GF_Err moov_box_dump(GF_Box *a, FILE * trace)
{
	GF_MovieBox *p = (GF_MovieBox *) a;
	gf_isom_box_dump_start(a, "MovieBox", trace);
	if (p->compressed_diff)
		fprintf(trace, "compressedSize=\""LLU"\"", p->size - p->compressed_diff);
	fprintf(trace, ">\n");
	gf_isom_box_dump_done("MovieBox", a, trace);
	return GF_OK;
}

GF_Err mvhd_box_dump(GF_Box *a, FILE * trace)
{
	GF_MovieHeaderBox *p;

	p = (GF_MovieHeaderBox *) a;

	gf_isom_box_dump_start(a, "MovieHeaderBox", trace);
	fprintf(trace, "CreationTime=\""LLD"\" ", p->creationTime);
	fprintf(trace, "ModificationTime=\""LLD"\" ", p->modificationTime);
	fprintf(trace, "TimeScale=\"%d\" ", p->timeScale);
	fprintf(trace, "Duration=\""LLD"\" ", p->duration);
	fprintf(trace, "NextTrackID=\"%d\">\n", p->nextTrackID);

	gf_isom_box_dump_done("MovieHeaderBox", a, trace);
	return GF_OK;
}

GF_Err mdhd_box_dump(GF_Box *a, FILE * trace)
{
	GF_MediaHeaderBox *p;

	p = (GF_MediaHeaderBox *)a;
	gf_isom_box_dump_start(a, "MediaHeaderBox", trace);
	fprintf(trace, "CreationTime=\""LLD"\" ", p->creationTime);
	fprintf(trace, "ModificationTime=\""LLD"\" ", p->modificationTime);
	fprintf(trace, "TimeScale=\"%d\" ", p->timeScale);
	fprintf(trace, "Duration=\""LLD"\" ", p->duration);
	fprintf(trace, "LanguageCode=\"%c%c%c\">\n", p->packedLanguage[0], p->packedLanguage[1], p->packedLanguage[2]);
	gf_isom_box_dump_done("MediaHeaderBox", a, trace);
	return GF_OK;
}

GF_Err vmhd_box_dump(GF_Box *a, FILE * trace)
{
	gf_isom_box_dump_start(a, "VideoMediaHeaderBox", trace);
	fprintf(trace, ">\n");
	gf_isom_box_dump_done("VideoMediaHeaderBox", a, trace);
	return GF_OK;
}

GF_Err gmin_box_dump(GF_Box *a, FILE * trace)
{
	GF_GenericMediaHeaderInfoBox *p = (GF_GenericMediaHeaderInfoBox *)a;
	gf_isom_box_dump_start(a, "GenericMediaHeaderInformationBox", trace);
	fprintf(trace, " graphicsMode=\"%d\" opcolorRed=\"%d\" opcolorGreen=\"%d\" opcolorBlue=\"%d\" balance=\"%d\">\n",
		p->graphics_mode, p->op_color_red, p->op_color_green, p->op_color_blue, p->balance);
	gf_isom_box_dump_done("GenericMediaHeaderInformationBox", a, trace);
	return GF_OK;
}

GF_Err clef_box_dump(GF_Box *a, FILE * trace)
{
	Float w, h;
	const char *name = "TrackCleanApertureDimensionsBox";
	GF_ApertureBox *p = (GF_ApertureBox *)a;
	if (p->type==GF_QT_BOX_TYPE_PROF)
		name = "TrackProductionApertureDimensionsBox";
	else if (p->type==GF_QT_BOX_TYPE_ENOF)
		name = "TrackEncodedPixelsDimensionsBox";

	gf_isom_box_dump_start(a, name, trace);
	w = (p->width&0xFFFF);
	w /= 0xFFFF;
	w += (p->width>>16);

	h = (p->height&0xFFFF);
	h /= 0xFFFF;
	h += (p->height>>16);

	fprintf(trace, " width=\"%g\" height=\"%g\">\n", w, h);
	gf_isom_box_dump_done(name, a, trace);
	return GF_OK;
}

GF_Err smhd_box_dump(GF_Box *a, FILE * trace)
{
	gf_isom_box_dump_start(a, "SoundMediaHeaderBox", trace);
	fprintf(trace, ">\n");
	gf_isom_box_dump_done("SoundMediaHeaderBox", a, trace);
	return GF_OK;
}

GF_Err hmhd_box_dump(GF_Box *a, FILE * trace)
{
	GF_HintMediaHeaderBox *p;

	p = (GF_HintMediaHeaderBox *)a;

	gf_isom_box_dump_start(a, "HintMediaHeaderBox", trace);
	fprintf(trace, "MaximumPDUSize=\"%d\" ", p->maxPDUSize);
	fprintf(trace, "AveragePDUSize=\"%d\" ", p->avgPDUSize);
	fprintf(trace, "MaxBitRate=\"%d\" ", p->maxBitrate);
	fprintf(trace, "AverageBitRate=\"%d\">\n", p->avgBitrate);

	gf_isom_box_dump_done("HintMediaHeaderBox", a, trace);
	return GF_OK;
}

GF_Err nmhd_box_dump(GF_Box *a, FILE * trace)
{
	gf_isom_box_dump_start(a, "MPEGMediaHeaderBox", trace);
	fprintf(trace, ">\n");
	gf_isom_box_dump_done("MPEGMediaHeaderBox", a, trace);
	return GF_OK;
}

GF_Err stbl_box_dump(GF_Box *a, FILE * trace)
{
	gf_isom_box_dump_start(a, "SampleTableBox", trace);
	fprintf(trace, ">\n");
	gf_isom_box_dump_done("SampleTableBox", a, trace);
	return GF_OK;
}

GF_Err dinf_box_dump(GF_Box *a, FILE * trace)
{
	gf_isom_box_dump_start(a, "DataInformationBox", trace);
	fprintf(trace, ">\n");
	gf_isom_box_dump_done("DataInformationBox", a, trace);
	return GF_OK;
}

GF_Err url_box_dump(GF_Box *a, FILE * trace)
{
	GF_DataEntryURLBox *p;

	p = (GF_DataEntryURLBox *)a;
	gf_isom_box_dump_start(a, "URLDataEntryBox", trace);
	if (p->location) {
		fprintf(trace, " URL=\"%s\">\n", p->location);
	} else {
		fprintf(trace, ">\n");
		if (p->size) {
			if (! (p->flags & 1) ) {
				fprintf(trace, "<!--ERROR: No location indicated-->\n");
			} else {
				fprintf(trace, "<!--Data is contained in the movie file-->\n");
			}
		}
	}
	gf_isom_box_dump_done("URLDataEntryBox", a, trace);
	return GF_OK;
}

GF_Err urn_box_dump(GF_Box *a, FILE * trace)
{
	GF_DataEntryURNBox *p;

	p = (GF_DataEntryURNBox *)a;
	gf_isom_box_dump_start(a, "URNDataEntryBox", trace);
	if (p->nameURN) fprintf(trace, " URN=\"%s\"", p->nameURN);
	if (p->location) fprintf(trace, " URL=\"%s\"", p->location);
	fprintf(trace, ">\n");

	gf_isom_box_dump_done("URNDataEntryBox", a, trace);
	return GF_OK;
}

GF_Err alis_box_dump(GF_Box *a, FILE * trace)
{
//	GF_DataEntryAliasBox *p = (GF_DataEntryAliasBox *)a;
	gf_isom_box_dump_start(a, "AliasDataEntryBox", trace);
	fprintf(trace, ">\n");

	gf_isom_box_dump_done("AliasDataEntryBox", a, trace);
	return GF_OK;
}

GF_Err cprt_box_dump(GF_Box *a, FILE * trace)
{
	GF_CopyrightBox *p;

	p = (GF_CopyrightBox *)a;
	gf_isom_box_dump_start(a, "CopyrightBox", trace);
	fprintf(trace, "LanguageCode=\"%s\" CopyrightNotice=\"%s\">\n", p->packedLanguageCode, p->notice);
	gf_isom_box_dump_done("CopyrightBox", a, trace);
	return GF_OK;
}

GF_Err kind_box_dump(GF_Box *a, FILE * trace)
{
	GF_KindBox *p;

	p = (GF_KindBox *)a;
	gf_isom_box_dump_start(a, "KindBox", trace);
	fprintf(trace, "schemeURI=\"%s\" value=\"%s\">\n", p->schemeURI, (p->value ? p->value : ""));
	gf_isom_box_dump_done("KindBox", a, trace);
	return GF_OK;
}


static char *format_duration(u64 dur, u32 timescale, char *szDur)
{
	u32 h, m, s, ms;
	if (!timescale) return NULL;
	dur = (u32) (( ((Double) (s64) dur)/timescale)*1000);
	h = (u32) (dur / 3600000);
	dur -= h*3600000;
	m = (u32) (dur / 60000);
	dur -= m*60000;
	s = (u32) (dur/1000);
	dur -= s*1000;
	ms = (u32) (dur);
	sprintf(szDur, "%02d:%02d:%02d.%03d", h, m, s, ms);
	return szDur;
}

static void dump_escape_string(FILE * trace, char *name)
{
	u32 i, len = name ? (u32) strlen(name) : 0;
	for (i=0; i<len; i++) {
		if (name[i]=='"') fprintf(trace, "&quot;");
		else fputc(name[i], trace);
	}
}

GF_Err chpl_box_dump(GF_Box *a, FILE * trace)
{
	u32 i, count;
	GF_ChapterListBox *p = (GF_ChapterListBox *)a;
	gf_isom_box_dump_start(a, "ChapterListBox", trace);
	fprintf(trace, ">\n");

	if (p->size) {
		count = gf_list_count(p->list);
		for (i=0; i<count; i++) {
			char szDur[20];
			GF_ChapterEntry *ce = (GF_ChapterEntry *)gf_list_get(p->list, i);
			fprintf(trace, "<Chapter name=\"");
			dump_escape_string(trace, ce->name);
			fprintf(trace, "\" startTime=\"%s\" />\n", format_duration(ce->start_time, 1000*10000, szDur));
		}
	} else {
		fprintf(trace, "<Chapter name=\"\" startTime=\"\"/>\n");
	}
#ifdef GPAC_ENABLE_COVERAGE
	if (gf_sys_is_test_mode()) {
		format_duration(0, 0, NULL);
		dump_escape_string(NULL, NULL);
	}
#endif
	gf_isom_box_dump_done("ChapterListBox", a, trace);
	return GF_OK;
}

GF_Err pdin_box_dump(GF_Box *a, FILE * trace)
{
	u32 i;
	GF_ProgressiveDownloadBox *p = (GF_ProgressiveDownloadBox *)a;
	gf_isom_box_dump_start(a, "ProgressiveDownloadBox", trace);
	fprintf(trace, ">\n");

	if (p->size) {
		for (i=0; i<p->count; i++) {
			fprintf(trace, "<DownloadInfo rate=\"%d\" estimatedTime=\"%d\" />\n", p->rates[i], p->times[i]);
		}
	} else {
		fprintf(trace, "<DownloadInfo rate=\"\" estimatedTime=\"\" />\n");
	}
	gf_isom_box_dump_done("ProgressiveDownloadBox", a, trace);
	return GF_OK;
}

GF_Err hdlr_box_dump(GF_Box *a, FILE * trace)
{
	GF_HandlerBox *p = (GF_HandlerBox *)a;
	gf_isom_box_dump_start(a, "HandlerBox", trace);
	if (p->nameUTF8 && (u32) p->nameUTF8[0] == strlen(p->nameUTF8)-1) {
		fprintf(trace, "hdlrType=\"%s\" Name=\"%s\" ", gf_4cc_to_str(p->handlerType), p->nameUTF8+1);
	} else {
		fprintf(trace, "hdlrType=\"%s\" Name=\"%s\" ", gf_4cc_to_str(p->handlerType), p->nameUTF8);
	}
	fprintf(trace, "reserved1=\"%d\" reserved2=\"", p->reserved1);
	dump_data(trace, (char *) p->reserved2, 12);
	fprintf(trace, "\"");

	fprintf(trace, ">\n");
	gf_isom_box_dump_done("HandlerBox", a, trace);
	return GF_OK;
}

GF_Err iods_box_dump(GF_Box *a, FILE * trace)
{
	GF_ObjectDescriptorBox *p;

	p = (GF_ObjectDescriptorBox *)a;
	gf_isom_box_dump_start(a, "ObjectDescriptorBox", trace);
	fprintf(trace, ">\n");

	if (p->descriptor) {
#ifndef GPAC_DISABLE_OD_DUMP
		gf_odf_dump_desc(p->descriptor, trace, 1, GF_TRUE);
#else
		fprintf(trace, "<!-- Object Descriptor Dumping disabled in this build of GPAC -->\n");
#endif
	} else if (p->size) {
		fprintf(trace, "<!--WARNING: Object Descriptor not present-->\n");
	}
	gf_isom_box_dump_done("ObjectDescriptorBox", a, trace);
	return GF_OK;
}

GF_Err trak_box_dump(GF_Box *a, FILE * trace)
{
	GF_TrackBox *p;

	p = (GF_TrackBox *)a;
	gf_isom_box_dump_start(a, "TrackBox", trace);
	fprintf(trace, ">\n");
	if (p->size && !p->Header) {
		fprintf(trace, "<!--INVALID FILE: Missing Track Header-->\n");
	}
<<<<<<< HEAD
=======
	if (p->Aperture) gf_isom_box_dump(p->Aperture, trace);
	if (p->References) gf_isom_box_dump(p->References, trace);
	if (p->meta) gf_isom_box_dump(p->meta, trace);
	if (p->editBox) gf_isom_box_dump(p->editBox, trace);
	if (p->Media) gf_isom_box_dump(p->Media, trace);
	if (p->groups) gf_isom_box_dump(p->groups, trace);
	if (p->udta) gf_isom_box_dump(p->udta, trace);
>>>>>>> a1bfaf09
	gf_isom_box_dump_done("TrackBox", a, trace);
	return GF_OK;
}

GF_Err mp4s_box_dump(GF_Box *a, FILE * trace)
{
	GF_MPEGSampleEntryBox *p;

	p = (GF_MPEGSampleEntryBox *)a;
	gf_isom_box_dump_start(a, "MPEGSystemsSampleDescriptionBox", trace);
	fprintf(trace, "DataReferenceIndex=\"%d\">\n", p->dataReferenceIndex);
	if (!p->esd && p->size) {
		fprintf(trace, "<!--INVALID MP4 FILE: ESDBox not present in MPEG Sample Description or corrupted-->\n");
	}
	gf_isom_box_dump_done("MPEGSystemsSampleDescriptionBox", a, trace);
	return GF_OK;
}


GF_Err video_sample_entry_box_dump(GF_Box *a, FILE * trace)
{
	Bool full_dump=GF_FALSE;
	GF_MPEGVisualSampleEntryBox *p = (GF_MPEGVisualSampleEntryBox *)a;
	const char *name;

	switch (p->type) {
	case GF_ISOM_SUBTYPE_AVC_H264:
	case GF_ISOM_SUBTYPE_AVC2_H264:
	case GF_ISOM_SUBTYPE_AVC3_H264:
	case GF_ISOM_SUBTYPE_AVC4_H264:
		name = "AVCSampleEntryBox";
		break;
	case GF_ISOM_SUBTYPE_MVC_H264:
		name = "MVCSampleEntryBox";
		break;
	case GF_ISOM_SUBTYPE_SVC_H264:
		name = "SVCSampleEntryBox";
		break;
	case GF_ISOM_SUBTYPE_HVC1:
	case GF_ISOM_SUBTYPE_HEV1:
	case GF_ISOM_SUBTYPE_HVC2:
	case GF_ISOM_SUBTYPE_HEV2:
		name = "HEVCSampleEntryBox";
		break;
	case GF_ISOM_SUBTYPE_LHV1:
	case GF_ISOM_SUBTYPE_LHE1:
		name = "LHEVCSampleEntryBox";
		break;
	case GF_ISOM_SUBTYPE_AV01:
		name = "AV1SampleEntryBox";
		break;
	case GF_ISOM_SUBTYPE_3GP_H263:
		name = "H263SampleDescriptionBox";
		break;
	case GF_ISOM_SUBTYPE_MJP2:
		name = "MJ2KSampleDescriptionBox";
		break;
	case GF_QT_SUBTYPE_APCH:
	case GF_QT_SUBTYPE_APCO:
	case GF_QT_SUBTYPE_APCN:
	case GF_QT_SUBTYPE_APCS:
	case GF_QT_SUBTYPE_APCF:
	case GF_QT_SUBTYPE_AP4X:
	case GF_QT_SUBTYPE_AP4H:
		name = "ProResSampleEntryBox";
		full_dump=GF_TRUE;
		break;
	case GF_QT_SUBTYPE_RAW:
		name = "RGBSampleEntryBox";
		full_dump=GF_TRUE;
		break;
	case GF_QT_SUBTYPE_YUV422:
		name = "YUV422SampleEntryBox";
		full_dump=GF_TRUE;
		break;
	case GF_QT_SUBTYPE_YUV422_10:
		name = "YUV422_10_SampleEntryBox";
		full_dump=GF_TRUE;
		break;
	case GF_QT_SUBTYPE_YUV444:
		name = "YUV444SampleEntryBox";
		full_dump=GF_TRUE;
		break;
	case GF_QT_SUBTYPE_YUV444_10:
		name = "YUV444_10_SampleEntryBox";
		full_dump=GF_TRUE;
		break;
	default:
		//DO NOT TOUCH FOR NOW, this breaks all hashes
		name = "MPEGVisualSampleDescriptionBox";
		break;
	}


	gf_isom_box_dump_start(a, name, trace);

	fprintf(trace, " DataReferenceIndex=\"%d\" Width=\"%d\" Height=\"%d\"", p->dataReferenceIndex, p->Width, p->Height);

	if (full_dump) {
		Float dpih, dpiv;
		fprintf(trace, " Version=\"%d\" Revision=\"%d\" Vendor=\"%s\" TemporalQuality=\"%d\" SpatialQuality=\"%d\" FramesPerSample=\"%d\" ColorTableIndex=\"%d\"",
			p->version, p->revision, gf_4cc_to_str(p->vendor), p->temporal_quality, p->spatial_quality, p->frames_per_sample, p->color_table_index);

		dpih = (p->horiz_res&0xFFFF);
		dpih /= 0xFFFF;
		dpih += (p->vert_res>>16);
		dpiv = (p->vert_res&0xFFFF);
		dpiv /= 0xFFFF;
		dpiv += (p->vert_res>>16);

		fprintf(trace, " XDPI=\"%g\" YDPI=\"%g\" BitDepth=\"%d\"", dpih, dpiv, p->bit_depth);
	} else {
		//dump reserved info
		fprintf(trace, " XDPI=\"%d\" YDPI=\"%d\" BitDepth=\"%d\"", p->horiz_res, p->vert_res, p->bit_depth);
	}
	if (strlen((const char*)p->compressor_name) )
		fprintf(trace, " CompressorName=\"%s\"\n", p->compressor_name+1);

	fprintf(trace, ">\n");
	gf_isom_box_dump_done(name, a, trace);
	return GF_OK;
}


void base_audio_entry_dump(GF_AudioSampleEntryBox *p, FILE * trace)
{
	fprintf(trace, " DataReferenceIndex=\"%d\"", p->dataReferenceIndex);
	if (p->version)
		fprintf(trace, " Version=\"%d\"", p->version);
	fprintf(trace, " SampleRate=\"%d\"", p->samplerate_hi);
	fprintf(trace, " Channels=\"%d\" BitsPerSample=\"%d\"", p->channel_count, p->bitspersample);
	if (p->is_qtff)
		fprintf(trace, " isQTFF=\"yes\"");

}

GF_Err audio_sample_entry_box_dump(GF_Box *a, FILE * trace)
{
	char *szName;
	const char *error=NULL;
	GF_MPEGAudioSampleEntryBox *p = (GF_MPEGAudioSampleEntryBox *)a;

	switch (p->type) {
	case GF_ISOM_SUBTYPE_3GP_AMR:
		szName = "AMRSampleDescriptionBox";
		if (!p->cfg_3gpp)
		 	error = "<!-- INVALID 3GPP FILE: Config not present in Sample Description-->";
		break;
	case GF_ISOM_SUBTYPE_3GP_AMR_WB:
		szName = "AMR_WB_SampleDescriptionBox";
		if (!p->cfg_3gpp)
		 	error = "<!-- INVALID 3GPP FILE: Config not present in Sample Description-->";
		break;
	case GF_ISOM_SUBTYPE_3GP_EVRC:
		szName = "EVRCSampleDescriptionBox";
		if (!p->cfg_3gpp)
		 	error = "<!-- INVALID 3GPP FILE: Config not present in Sample Description-->";
		break;
	case GF_ISOM_SUBTYPE_3GP_QCELP:
		szName = "QCELPSampleDescriptionBox";
		if (!p->cfg_3gpp)
		 	error = "<!-- INVALID 3GPP Entry: Config not present in Audio Sample Description-->";
		break;
	case GF_ISOM_SUBTYPE_3GP_SMV:
		szName = "SMVSampleDescriptionBox";
		if (!p->cfg_3gpp)
		 	error = "<!-- INVALID 3GPP Entry: Config not present in Audio Sample Description-->";
		break;
	case GF_ISOM_BOX_TYPE_MP4A:
		szName = "MPEGAudioSampleDescriptionBox";
		if (!p->esd)
		 	error = "<!--INVALID MP4 Entry: ESDBox not present in Audio Sample Description or corrupted-->";
		break;
	case GF_ISOM_BOX_TYPE_AC3:
		szName = "AC3SampleEntryBox";
		if (!p->cfg_ac3)
		 	error = "<!--INVALID AC3 Entry: AC3Config not present in Audio Sample Description or corrupted-->";
		break;
	case GF_ISOM_BOX_TYPE_EC3:
		szName = "EC3SampleEntryBox";
		if (!p->cfg_ac3)
		 	error = "<!--INVALID AC3 Entry: AC3Config not present in Audio Sample Description or corrupted-->";
		break;
	case GF_ISOM_BOX_TYPE_MHA1:
	case GF_ISOM_BOX_TYPE_MHA2:
		if (!p->cfg_mha)
		 	error = "<!--INVALID MPEG-H 3D Audio Entry: MHA config not present in Audio Sample Description or corrupted-->";
	case GF_ISOM_BOX_TYPE_MHM1:
	case GF_ISOM_BOX_TYPE_MHM2:
		szName = "MHASampleEntry";
		break;
	default:
		szName = "AudioSampleDescriptionBox";
		break;
	}

	gf_isom_box_dump_start(a, szName, trace);
	base_audio_entry_dump((GF_AudioSampleEntryBox *)p, trace);
	fprintf(trace, ">\n");

	if (error) {
		fprintf(trace, "%s\n", error);
	}
	gf_isom_box_dump_done(szName, a, trace);
	return GF_OK;
}

GF_Err gen_sample_entry_box_dump(GF_Box *a, FILE * trace)
{
	char *szName;
	GF_SampleEntryBox *p = (GF_SampleEntryBox *)a;

	switch (p->type) {
	case GF_QT_SUBTYPE_C608:
		szName = "ClosedCaption";
		break;
	default:
		szName = "GenericSampleDescriptionBox";
		break;
	}

	gf_isom_box_dump_start(a, szName, trace);
	fprintf(trace, ">\n");
	gf_isom_box_dump_done(szName, a, trace);
	return GF_OK;
}

GF_Err gnrm_box_dump(GF_Box *a, FILE * trace)
{
	GF_GenericSampleEntryBox *p = (GF_GenericSampleEntryBox *)a;
	if (p->EntryType)
		a->type = p->EntryType;

	gf_isom_box_dump_start(a, "SampleDescriptionEntryBox", trace);
	fprintf(trace, "DataReferenceIndex=\"%d\" ExtensionDataSize=\"%d\">\n", p->dataReferenceIndex, p->data_size);
	a->type = GF_ISOM_BOX_TYPE_GNRM;
	gf_isom_box_dump_done("SampleDescriptionEntryBox", a, trace);
	return GF_OK;
}

GF_Err gnrv_box_dump(GF_Box *a, FILE * trace)
{
	GF_GenericVisualSampleEntryBox *p = (GF_GenericVisualSampleEntryBox *)a;
	if (p->EntryType)
		a->type = p->EntryType;

	gf_isom_box_dump_start(a, "VisualSampleDescriptionBox", trace);
	fprintf(trace, "DataReferenceIndex=\"%d\" Version=\"%d\" Revision=\"%d\" Vendor=\"%d\" TemporalQuality=\"%d\" SpacialQuality=\"%d\" Width=\"%d\" Height=\"%d\" HorizontalResolution=\"%d\" VerticalResolution=\"%d\" CompressorName=\"%s\" BitDepth=\"%d\">\n",
	        p->dataReferenceIndex, p->version, p->revision, p->vendor, p->temporal_quality, p->spatial_quality, p->Width, p->Height, p->horiz_res, p->vert_res, p->compressor_name+1, p->bit_depth);
	a->type = GF_ISOM_BOX_TYPE_GNRV;
	gf_isom_box_dump_done("VisualSampleDescriptionBox", a, trace);
	return GF_OK;
}

GF_Err gnra_box_dump(GF_Box *a, FILE * trace)
{
	GF_GenericAudioSampleEntryBox *p = (GF_GenericAudioSampleEntryBox *)a;
	if (p->EntryType)
		a->type = p->EntryType;

	gf_isom_box_dump_start(a, "AudioSampleDescriptionBox", trace);
	fprintf(trace, "DataReferenceIndex=\"%d\" Version=\"%d\" Revision=\"%d\" Vendor=\"%d\" ChannelCount=\"%d\" BitsPerSample=\"%d\" Samplerate=\"%d\">\n",
	        p->dataReferenceIndex, p->version, p->revision, p->vendor, p->channel_count, p->bitspersample, p->samplerate_hi);
	a->type = GF_ISOM_BOX_TYPE_GNRA;
	gf_isom_box_dump_done("AudioSampleDescriptionBox", a, trace);
	return GF_OK;
}

GF_Err edts_box_dump(GF_Box *a, FILE * trace)
{
	gf_isom_box_dump_start(a, "EditBox", trace);
	fprintf(trace, ">\n");
	gf_isom_box_dump_done("EditBox", a, trace);
	return GF_OK;
}

GF_Err udta_box_dump(GF_Box *a, FILE * trace)
{
	GF_UserDataBox *p;
	GF_UserDataMap *map;
	u32 i;

	p = (GF_UserDataBox *)a;
	gf_isom_box_dump_start(a, "UserDataBox", trace);
	fprintf(trace, ">\n");

	i=0;
	while ((map = (GF_UserDataMap *)gf_list_enum(p->recordList, &i))) {
		gf_isom_box_array_dump(map->boxes, trace);
	}
	gf_isom_box_dump_done("UserDataBox", a, trace);
	return GF_OK;
}

GF_Err dref_box_dump(GF_Box *a, FILE * trace)
{
//	GF_DataReferenceBox *p = (GF_DataReferenceBox *)a;
	gf_isom_box_dump_start(a, "DataReferenceBox", trace);
	fprintf(trace, ">\n");
	gf_isom_box_dump_done("DataReferenceBox", a, trace);
	return GF_OK;
}

GF_Err stsd_box_dump(GF_Box *a, FILE * trace)
{
	GF_SampleDescriptionBox *p = (GF_SampleDescriptionBox *)a;
	gf_isom_box_dump_start(a, "SampleDescriptionBox", trace);
	if (p->version)
		fprintf(trace, " version=\"%d\"", p->version);
	fprintf(trace, ">\n");
	gf_isom_box_dump_done("SampleDescriptionBox", a, trace);
	return GF_OK;
}

GF_Err stts_box_dump(GF_Box *a, FILE * trace)
{
	GF_TimeToSampleBox *p;
	u32 i, nb_samples;

	p = (GF_TimeToSampleBox *)a;
	gf_isom_box_dump_start(a, "TimeToSampleBox", trace);
	fprintf(trace, "EntryCount=\"%d\">\n", p->nb_entries);

	nb_samples = 0;
	for (i=0; i<p->nb_entries; i++) {
		fprintf(trace, "<TimeToSampleEntry SampleDelta=\"%d\" SampleCount=\"%d\"/>\n", p->entries[i].sampleDelta, p->entries[i].sampleCount);
		nb_samples += p->entries[i].sampleCount;
	}
	if (p->size)
		fprintf(trace, "<!-- counted %d samples in STTS entries -->\n", nb_samples);
	else
		fprintf(trace, "<TimeToSampleEntry SampleDelta=\"\" SampleCount=\"\"/>\n");

	gf_isom_box_dump_done("TimeToSampleBox", a, trace);
	return GF_OK;
}

GF_Err ctts_box_dump(GF_Box *a, FILE * trace)
{
	GF_CompositionOffsetBox *p;
	u32 i, nb_samples;
	p = (GF_CompositionOffsetBox *)a;
	gf_isom_box_dump_start(a, "CompositionOffsetBox", trace);
	fprintf(trace, "EntryCount=\"%d\">\n", p->nb_entries);

	nb_samples = 0;
	for (i=0; i<p->nb_entries; i++) {
		fprintf(trace, "<CompositionOffsetEntry CompositionOffset=\"%d\" SampleCount=\"%d\"/>\n", p->entries[i].decodingOffset, p->entries[i].sampleCount);
		nb_samples += p->entries[i].sampleCount;
	}
	if (p->size)
		fprintf(trace, "<!-- counted %d samples in CTTS entries -->\n", nb_samples);
	else
		fprintf(trace, "<CompositionOffsetEntry CompositionOffset=\"\" SampleCount=\"\"/>\n");

	gf_isom_box_dump_done("CompositionOffsetBox", a, trace);
	return GF_OK;
}

GF_Err cslg_box_dump(GF_Box *a, FILE * trace)
{
	GF_CompositionToDecodeBox *p;

	p = (GF_CompositionToDecodeBox *)a;
	gf_isom_box_dump_start(a, "CompositionToDecodeBox", trace);
	fprintf(trace, "compositionToDTSShift=\"%d\" leastDecodeToDisplayDelta=\"%d\" greatestDecodeToDisplayDelta=\"%d\" compositionStartTime=\"%d\" compositionEndTime=\"%d\">\n", p->compositionToDTSShift, p->leastDecodeToDisplayDelta, p->greatestDecodeToDisplayDelta, p->compositionStartTime, p->compositionEndTime);
	gf_isom_box_dump_done("CompositionToDecodeBox", a, trace);
	return GF_OK;
}

GF_Err ccst_box_dump(GF_Box *a, FILE * trace)
{
	GF_CodingConstraintsBox *p = (GF_CodingConstraintsBox *)a;
	gf_isom_box_dump_start(a, "CodingConstraintsBox", trace);
	fprintf(trace, "all_ref_pics_intra=\"%d\" intra_pred_used=\"%d\" max_ref_per_pic=\"%d\" reserved=\"%d\">\n", p->all_ref_pics_intra, p->intra_pred_used, p->max_ref_per_pic, p->reserved);
	gf_isom_box_dump_done("CodingConstraintsBox", a, trace);
	return GF_OK;
}

GF_Err stsh_box_dump(GF_Box *a, FILE * trace)
{
	GF_ShadowSyncBox *p;
	u32 i;
	GF_StshEntry *t;

	p = (GF_ShadowSyncBox *)a;
	gf_isom_box_dump_start(a, "SyncShadowBox", trace);
	fprintf(trace, "EntryCount=\"%d\">\n", gf_list_count(p->entries));
	i=0;
	while ((t = (GF_StshEntry *)gf_list_enum(p->entries, &i))) {
		fprintf(trace, "<SyncShadowEntry ShadowedSample=\"%d\" SyncSample=\"%d\"/>\n", t->shadowedSampleNumber, t->syncSampleNumber);
	}
	if (!p->size) {
		fprintf(trace, "<SyncShadowEntry ShadowedSample=\"\" SyncSample=\"\"/>\n");
	}
	gf_isom_box_dump_done("SyncShadowBox", a, trace);
	return GF_OK;
}

GF_Err elst_box_dump(GF_Box *a, FILE * trace)
{
	GF_EditListBox *p;
	u32 i;
	GF_EdtsEntry *t;

	p = (GF_EditListBox *)a;
	gf_isom_box_dump_start(a, "EditListBox", trace);
	fprintf(trace, "EntryCount=\"%d\">\n", gf_list_count(p->entryList));

	i=0;
	while ((t = (GF_EdtsEntry *)gf_list_enum(p->entryList, &i))) {
		fprintf(trace, "<EditListEntry Duration=\""LLD"\" MediaTime=\""LLD"\" MediaRate=\"%u\"/>\n", t->segmentDuration, t->mediaTime, t->mediaRate);
	}
	if (!p->size) {
		fprintf(trace, "<EditListEntry Duration=\"\" MediaTime=\"\" MediaRate=\"\"/>\n");
	}
	gf_isom_box_dump_done("EditListBox", a, trace);
	return GF_OK;
}

GF_Err stsc_box_dump(GF_Box *a, FILE * trace)
{
	GF_SampleToChunkBox *p;
	u32 i, nb_samples;

	p = (GF_SampleToChunkBox *)a;
	gf_isom_box_dump_start(a, "SampleToChunkBox", trace);
	fprintf(trace, "EntryCount=\"%d\">\n", p->nb_entries);

	nb_samples = 0;
	for (i=0; i<p->nb_entries; i++) {
		fprintf(trace, "<SampleToChunkEntry FirstChunk=\"%d\" SamplesPerChunk=\"%d\" SampleDescriptionIndex=\"%d\"/>\n", p->entries[i].firstChunk, p->entries[i].samplesPerChunk, p->entries[i].sampleDescriptionIndex);
		if (i+1<p->nb_entries) {
			nb_samples += (p->entries[i+1].firstChunk - p->entries[i].firstChunk) * p->entries[i].samplesPerChunk;
		} else {
			nb_samples += p->entries[i].samplesPerChunk;
		}
	}
	if (p->size)
		fprintf(trace, "<!-- counted %d samples in STSC entries (could be less than sample count) -->\n", nb_samples);
	else
		fprintf(trace, "<SampleToChunkEntry FirstChunk=\"\" SamplesPerChunk=\"\" SampleDescriptionIndex=\"\"/>\n");

	gf_isom_box_dump_done("SampleToChunkBox", a, trace);
	return GF_OK;
}

GF_Err stsz_box_dump(GF_Box *a, FILE * trace)
{
	GF_SampleSizeBox *p;
	u32 i;
	p = (GF_SampleSizeBox *)a;

	if (a->type == GF_ISOM_BOX_TYPE_STSZ) {
		gf_isom_box_dump_start(a, "SampleSizeBox", trace);
	}
	else {
		gf_isom_box_dump_start(a, "CompactSampleSizeBox", trace);
	}

	fprintf(trace, "SampleCount=\"%d\"",  p->sampleCount);
	if (a->type == GF_ISOM_BOX_TYPE_STSZ) {
		if (p->sampleSize) {
			fprintf(trace, " ConstantSampleSize=\"%d\"", p->sampleSize);
		}
	} else {
		fprintf(trace, " SampleSizeBits=\"%d\"", p->sampleSize);
	}
	fprintf(trace, ">\n");

	if ((a->type != GF_ISOM_BOX_TYPE_STSZ) || !p->sampleSize) {
		if (!p->sizes && p->size) {
			fprintf(trace, "<!--WARNING: No Sample Size indications-->\n");
		} else if (p->sizes) {
			for (i=0; i<p->sampleCount; i++) {
				fprintf(trace, "<SampleSizeEntry Size=\"%d\"/>\n", p->sizes[i]);
			}
		}
	}
	if (!p->size) {
		fprintf(trace, "<SampleSizeEntry Size=\"\"/>\n");
	}
	gf_isom_box_dump_done((a->type == GF_ISOM_BOX_TYPE_STSZ) ? "SampleSizeBox" : "CompactSampleSizeBox", a, trace);
	return GF_OK;
}

GF_Err stco_box_dump(GF_Box *a, FILE * trace)
{
	GF_ChunkOffsetBox *p;
	u32 i;

	p = (GF_ChunkOffsetBox *)a;
	gf_isom_box_dump_start(a, "ChunkOffsetBox", trace);
	fprintf(trace, "EntryCount=\"%d\">\n", p->nb_entries);

	if (!p->offsets && p->size) {
		fprintf(trace, "<!--Warning: No Chunk Offsets indications-->\n");
	} else if (p->offsets) {
		for (i=0; i<p->nb_entries; i++) {
			fprintf(trace, "<ChunkEntry offset=\"%u\"/>\n", p->offsets[i]);
		}
	}
	if (!p->size) {
		fprintf(trace, "<ChunkEntry offset=\"\"/>\n");
	}
	gf_isom_box_dump_done("ChunkOffsetBox", a, trace);
	return GF_OK;
}

GF_Err stss_box_dump(GF_Box *a, FILE * trace)
{
	GF_SyncSampleBox *p;
	u32 i;

	p = (GF_SyncSampleBox *)a;
	gf_isom_box_dump_start(a, "SyncSampleBox", trace);
	fprintf(trace, "EntryCount=\"%d\">\n", p->nb_entries);

	if (!p->sampleNumbers && p->size) {
		fprintf(trace, "<!--Warning: No Key Frames indications-->\n");
	} else if (p->sampleNumbers) {
		for (i=0; i<p->nb_entries; i++) {
			fprintf(trace, "<SyncSampleEntry sampleNumber=\"%u\"/>\n", p->sampleNumbers[i]);
		}
	}
	if (!p->size) {
			fprintf(trace, "<SyncSampleEntry sampleNumber=\"\"/>\n");
	}
	gf_isom_box_dump_done("SyncSampleBox", a, trace);
	return GF_OK;
}

GF_Err stdp_box_dump(GF_Box *a, FILE * trace)
{
	GF_DegradationPriorityBox *p;
	u32 i;

	p = (GF_DegradationPriorityBox *)a;
	gf_isom_box_dump_start(a, "DegradationPriorityBox", trace);
	fprintf(trace, "EntryCount=\"%d\">\n", p->nb_entries);

	if (!p->priorities && p->size) {
		fprintf(trace, "<!--Warning: No Degradation Priority indications-->\n");
	} else if (p->priorities) {
		for (i=0; i<p->nb_entries; i++) {
			fprintf(trace, "<DegradationPriorityEntry DegradationPriority=\"%d\"/>\n", p->priorities[i]);
		}
	}
	if (!p->size) {
		fprintf(trace, "<DegradationPriorityEntry DegradationPriority=\"\"/>\n");
	}
	gf_isom_box_dump_done("DegradationPriorityBox", a, trace);
	return GF_OK;
}

GF_Err sdtp_box_dump(GF_Box *a, FILE * trace)
{
	GF_SampleDependencyTypeBox *p;
	u32 i;

	p = (GF_SampleDependencyTypeBox*)a;
	gf_isom_box_dump_start(a, "SampleDependencyTypeBox", trace);
	fprintf(trace, "SampleCount=\"%d\">\n", p->sampleCount);

	if (!p->sample_info && p->size) {
		fprintf(trace, "<!--Warning: No sample dependencies indications-->\n");
	} else {
		for (i=0; i<p->sampleCount; i++) {
			const char *type;
			u8 flag = p->sample_info[i];
			fprintf(trace, "<SampleDependencyEntry ");
			switch ( (flag >> 6) & 3) {
			case 1: type="openGOP"; break;
			case 2: type="no"; break;
			case 3: type="SAP2"; break;
			default:
			case 0: type="unknown"; break;
			}
			fprintf(trace, "isLeading=\"%s\" ", type);

			switch ( (flag >> 4) & 3) {
			case 1: type="yes"; break;
			case 2: type="no"; break;
			case 3: type="RESERVED"; break;
			default:
			case 0: type="unknown"; break;
			}
			fprintf(trace, "dependsOnOther=\"%s\" ", type);

			switch ( (flag >> 2) & 3) {
			case 1: type="yes"; break;
			case 2: type="no"; break;
			case 3: type="RESERVED"; break;
			default:
			case 0: type="unknown"; break;
			}
			fprintf(trace, "dependedOn=\"%s\" ", type);

			switch ( flag & 3) {
			case 1: type="yes"; break;
			case 2: type="no"; break;
			case 3: type="RESERVED"; break;
			default:
			case 0: type="unknown"; break;
			}
			fprintf(trace, "hasRedundancy=\"%s\"/>\n", type);
		}
	}
	if (!p->size) {
		fprintf(trace, "<SampleDependencyEntry dependsOnOther=\"unknown|yes|no|RESERVED\" dependedOn=\"unknown|yes|no|RESERVED\" hasRedundancy=\"unknown|yes|no|RESERVED\"/>\n");
	}
	gf_isom_box_dump_done("SampleDependencyTypeBox", a, trace);
	return GF_OK;
}

GF_Err co64_box_dump(GF_Box *a, FILE * trace)
{
	GF_ChunkLargeOffsetBox *p;
	u32 i;

	p = (GF_ChunkLargeOffsetBox *)a;
	gf_isom_box_dump_start(a, "ChunkLargeOffsetBox", trace);
	fprintf(trace, "EntryCount=\"%d\">\n", p->nb_entries);

	if (!p->offsets && p->size) {
		fprintf(trace, "<!-- Warning: No Chunk Offsets indications/>\n");
	} else if (p->offsets) {
		for (i=0; i<p->nb_entries; i++)
			fprintf(trace, "<ChunkOffsetEntry offset=\""LLU"\"/>\n", p->offsets[i]);
	}
	if (!p->size) {
		fprintf(trace, "<ChunkOffsetEntry offset=\"\"/>\n");
	}
	gf_isom_box_dump_done("ChunkLargeOffsetBox", a, trace);
	return GF_OK;
}

GF_Err esds_box_dump(GF_Box *a, FILE * trace)
{
	GF_ESDBox *p;

	p = (GF_ESDBox *)a;
	gf_isom_box_dump_start(a, "MPEG4ESDescriptorBox", trace);
	fprintf(trace, ">\n");

	if (p->desc) {
#ifndef GPAC_DISABLE_OD_DUMP
		gf_odf_dump_desc((GF_Descriptor *) p->desc, trace, 1, GF_TRUE);
#else
		fprintf(trace, "<!-- Object Descriptor Dumping disabled in this build of GPAC -->\n");
#endif
	} else if (p->size) {
		fprintf(trace, "<!--INVALID MP4 FILE: ESD not present in MPEG Sample Description or corrupted-->\n");
	}
	gf_isom_box_dump_done("MPEG4ESDescriptorBox", a, trace);
	return GF_OK;
}

GF_Err minf_box_dump(GF_Box *a, FILE * trace)
{
	gf_isom_box_dump_start(a, "MediaInformationBox", trace);
	fprintf(trace, ">\n");
	gf_isom_box_dump_done("MediaInformationBox", a, trace);
	return GF_OK;
}

GF_Err tkhd_box_dump(GF_Box *a, FILE * trace)
{
	GF_TrackHeaderBox *p;
	p = (GF_TrackHeaderBox *)a;
	gf_isom_box_dump_start(a, "TrackHeaderBox", trace);

	fprintf(trace, "CreationTime=\""LLD"\" ModificationTime=\""LLD"\" TrackID=\"%u\" Duration=\""LLD"\"",
			p->creationTime, p->modificationTime, p->trackID, p->duration);

	if (p->alternate_group) fprintf(trace, " AlternateGroupID=\"%d\"", p->alternate_group);
	if (p->volume) {
		fprintf(trace, " Volume=\"%.2f\"", (Float)p->volume / 256);
	} else if (p->width || p->height) {
		fprintf(trace, " Width=\"%.2f\" Height=\"%.2f\"", (Float)p->width / 65536, (Float)p->height / 65536);
		if (p->layer) fprintf(trace, " Layer=\"%d\"", p->layer);
	}
	fprintf(trace, ">\n");
	if (p->width || p->height) {
		fprintf(trace, "<Matrix m11=\"0x%.8x\" m12=\"0x%.8x\" m13=\"0x%.8x\" ", p->matrix[0], p->matrix[1], p->matrix[2]);
		fprintf(trace, "m21=\"0x%.8x\" m22=\"0x%.8x\" m23=\"0x%.8x\" ", p->matrix[3], p->matrix[4], p->matrix[5]);
		fprintf(trace, "m31=\"0x%.8x\" m32=\"0x%.8x\" m33=\"0x%.8x\"/>\n", p->matrix[6], p->matrix[7], p->matrix[8]);
	}

	gf_isom_box_dump_done("TrackHeaderBox", a, trace);
	return GF_OK;
}

GF_Err tref_box_dump(GF_Box *a, FILE * trace)
{
	gf_isom_box_dump_start(a, "TrackReferenceBox", trace);
	fprintf(trace, ">\n");
	gf_isom_box_dump_done("TrackReferenceBox", a, trace);
	return GF_OK;
}

GF_Err mdia_box_dump(GF_Box *a, FILE * trace)
{
	gf_isom_box_dump_start(a, "MediaBox", trace);
	fprintf(trace, ">\n");
	gf_isom_box_dump_done("MediaBox", a, trace);
	return GF_OK;
}

GF_Err mfra_box_dump(GF_Box *a, FILE * trace)
{
	gf_isom_box_dump_start(a, "MovieFragmentRandomAccessBox", trace);
	fprintf(trace, ">\n");
	gf_isom_box_dump_done("MovieFragmentRandomAccessBox", a, trace);
	return GF_OK;
}

GF_Err tfra_box_dump(GF_Box *a, FILE * trace)
{
	u32 i;
	GF_TrackFragmentRandomAccessBox *p = (GF_TrackFragmentRandomAccessBox *)a;
	gf_isom_box_dump_start(a, "TrackFragmentRandomAccessBox", trace);
	fprintf(trace, "TrackId=\"%u\" number_of_entries=\"%u\">\n", p->track_id, p->nb_entries);
	for (i=0; i<p->nb_entries; i++) {
		fprintf(trace, "<RandomAccessEntry time=\""LLU"\" moof_offset=\""LLU"\" traf=\"%u\" trun=\"%u\" sample=\"%u\"/>\n",
			p->entries[i].time, p->entries[i].moof_offset,
			p->entries[i].traf_number, p->entries[i].trun_number, p->entries[i].sample_number);
	}
	if (!p->size) {
		fprintf(trace, "<RandomAccessEntry time=\"\" moof_offset=\"\" traf=\"\" trun=\"\" sample=\"\"/>\n");
	}
	gf_isom_box_dump_done("TrackFragmentRandomAccessBox", a, trace);
	return GF_OK;
}

GF_Err mfro_box_dump(GF_Box *a, FILE * trace)
{
	GF_MovieFragmentRandomAccessOffsetBox *p = (GF_MovieFragmentRandomAccessOffsetBox *)a;

	gf_isom_box_dump_start(a, "MovieFragmentRandomAccessOffsetBox", trace);

	fprintf(trace, "container_size=\"%d\" >\n", p->container_size);
	gf_isom_box_dump_done("MovieFragmentRandomAccessOffsetBox", a, trace);
	return GF_OK;
}


GF_Err elng_box_dump(GF_Box *a, FILE * trace)
{
	GF_ExtendedLanguageBox *p = (GF_ExtendedLanguageBox *)a;
	gf_isom_box_dump_start(a, "ExtendedLanguageBox", trace);
	fprintf(trace, "LanguageCode=\"%s\">\n", p->extended_language);
	gf_isom_box_dump_done("ExtendedLanguageBox", a, trace);
	return GF_OK;
}

GF_Err unkn_box_dump(GF_Box *a, FILE * trace)
{
	const char *name = "UnknownBox";
	GF_UnknownBox *u = (GF_UnknownBox *)a;
	if (!a->type && (a->size==8))
		name = "TerminatorBox";

	gf_isom_box_dump_start(a, name, trace);

	if (u->dataSize && u->dataSize<100)
		dump_data_attribute(trace, "data", u->data, u->dataSize);

	fprintf(trace, ">\n");
	gf_isom_box_dump_done(name, a, trace);
#ifdef GPAC_ENABLE_COVERAGE
	if (gf_sys_is_test_mode()) {
		dump_data_string(NULL, NULL, 0);
	}
#endif
	return GF_OK;
}

GF_Err uuid_box_dump(GF_Box *a, FILE * trace)
{
	gf_isom_box_dump_start(a, "UUIDBox", trace);
	fprintf(trace, ">\n");
	gf_isom_box_dump_done("UUIDBox", a, trace);
	return GF_OK;
}

GF_Err void_box_dump(GF_Box *a, FILE * trace)
{
	gf_isom_box_dump_start(a, "VoidBox", trace);
	fprintf(trace, ">\n");
	gf_isom_box_dump_done("VoidBox", a, trace);
	return GF_OK;
}

GF_Err ftyp_box_dump(GF_Box *a, FILE * trace)
{
	GF_FileTypeBox *p;
	u32 i;

	p = (GF_FileTypeBox *)a;
	gf_isom_box_dump_start(a, (a->type == GF_ISOM_BOX_TYPE_FTYP ? "FileTypeBox" : "SegmentTypeBox"), trace);
	fprintf(trace, "MajorBrand=\"%s\" MinorVersion=\"%d\">\n", gf_4cc_to_str(p->majorBrand), p->minorVersion);

	for (i=0; i<p->altCount; i++) {
		fprintf(trace, "<BrandEntry AlternateBrand=\"%s\"/>\n", gf_4cc_to_str(p->altBrand[i]));
	}
	if (!p->type) {
		fprintf(trace, "<BrandEntry AlternateBrand=\"4CC\"/>\n");
	}
	gf_isom_box_dump_done((a->type == GF_ISOM_BOX_TYPE_FTYP ? "FileTypeBox" : "SegmentTypeBox"), a, trace);
	return GF_OK;
}

GF_Err padb_box_dump(GF_Box *a, FILE * trace)
{
	GF_PaddingBitsBox *p;
	u32 i;

	p = (GF_PaddingBitsBox *)a;
	gf_isom_box_dump_start(a, "PaddingBitsBox", trace);
	fprintf(trace, "EntryCount=\"%d\">\n", p->SampleCount);
	for (i=0; i<p->SampleCount; i+=1) {
		fprintf(trace, "<PaddingBitsEntry PaddingBits=\"%d\"/>\n", p->padbits[i]);
	}
	if (!p->size) {
		fprintf(trace, "<PaddingBitsEntry PaddingBits=\"\"/>\n");
	}
	gf_isom_box_dump_done("PaddingBitsBox", a, trace);
	return GF_OK;
}

GF_Err gppc_box_dump(GF_Box *a, FILE * trace)
{
	GF_3GPPConfigBox *p = (GF_3GPPConfigBox *)a;
	switch (p->cfg.type) {
	case GF_ISOM_SUBTYPE_3GP_AMR:
	case GF_ISOM_SUBTYPE_3GP_AMR_WB:
		gf_isom_box_dump_start(a, "AMRConfigurationBox", trace);
		fprintf(trace, "Vendor=\"%s\" Version=\"%d\"", gf_4cc_to_str(p->cfg.vendor), p->cfg.decoder_version);
		fprintf(trace, " FramesPerSample=\"%d\" SupportedModes=\"%x\" ModeRotating=\"%d\"", p->cfg.frames_per_sample, p->cfg.AMR_mode_set, p->cfg.AMR_mode_change_period);
		fprintf(trace, ">\n");
		gf_isom_box_dump_done("AMRConfigurationBox", a, trace);
		break;
	case GF_ISOM_SUBTYPE_3GP_EVRC:
		gf_isom_box_dump_start(a, "EVRCConfigurationBox", trace);
		fprintf(trace, "Vendor=\"%s\" Version=\"%d\" FramesPerSample=\"%d\" >\n", gf_4cc_to_str(p->cfg.vendor), p->cfg.decoder_version, p->cfg.frames_per_sample);
		gf_isom_box_dump_done("EVRCConfigurationBox", a, trace);
		break;
	case GF_ISOM_SUBTYPE_3GP_QCELP:
		gf_isom_box_dump_start(a, "QCELPConfigurationBox", trace);
		fprintf(trace, "Vendor=\"%s\" Version=\"%d\" FramesPerSample=\"%d\" >\n", gf_4cc_to_str(p->cfg.vendor), p->cfg.decoder_version, p->cfg.frames_per_sample);
		gf_isom_box_dump_done("QCELPConfigurationBox", a, trace);
		break;
	case GF_ISOM_SUBTYPE_3GP_SMV:
		gf_isom_box_dump_start(a, "SMVConfigurationBox", trace);
		fprintf(trace, "Vendor=\"%s\" Version=\"%d\" FramesPerSample=\"%d\" >\n", gf_4cc_to_str(p->cfg.vendor), p->cfg.decoder_version, p->cfg.frames_per_sample);
		gf_isom_box_dump_done("SMVConfigurationBox", a, trace);
		break;
	case GF_ISOM_SUBTYPE_3GP_H263:
		gf_isom_box_dump_start(a, "H263ConfigurationBox", trace);
		fprintf(trace, "Vendor=\"%s\" Version=\"%d\"", gf_4cc_to_str(p->cfg.vendor), p->cfg.decoder_version);
		fprintf(trace, " Profile=\"%d\" Level=\"%d\"", p->cfg.H263_profile, p->cfg.H263_level);
		fprintf(trace, ">\n");
		gf_isom_box_dump_done("H263ConfigurationBox", a, trace);
		break;
	default:
		break;
	}
	return GF_OK;
}


GF_Err avcc_box_dump(GF_Box *a, FILE * trace)
{
	u32 i, count;
	GF_AVCConfigurationBox *p = (GF_AVCConfigurationBox *) a;
	const char *name = (p->type==GF_ISOM_BOX_TYPE_MVCC) ? "MVC" : (p->type==GF_ISOM_BOX_TYPE_SVCC) ? "SVC" : "AVC";
	char boxname[256];
	sprintf(boxname, "%sConfigurationBox", name);
	gf_isom_box_dump_start(a, boxname, trace);
	fprintf(trace, ">\n");

	fprintf(trace, "<%sDecoderConfigurationRecord", name);

	if (! p->config) {
		if (p->size) {
			fprintf(trace, ">\n");
			fprintf(trace, "<!-- INVALID AVC ENTRY : no AVC/SVC config record -->\n");
		} else {

			fprintf(trace, " configurationVersion=\"\" AVCProfileIndication=\"\" profile_compatibility=\"\" AVCLevelIndication=\"\" nal_unit_size=\"\" complete_representation=\"\"");

			fprintf(trace, " chroma_format=\"\" luma_bit_depth=\"\" chroma_bit_depth=\"\"");
			fprintf(trace, ">\n");

			fprintf(trace, "<SequenceParameterSet size=\"\" content=\"\"/>\n");
			fprintf(trace, "<PictureParameterSet size=\"\" content=\"\"/>\n");
			fprintf(trace, "<SequenceParameterSetExtensions size=\"\" content=\"\"/>\n");
		}
		fprintf(trace, "</%sDecoderConfigurationRecord>\n", name);
		gf_isom_box_dump_done(boxname, a, trace);
		return GF_OK;
	}

	fprintf(trace, " configurationVersion=\"%d\" AVCProfileIndication=\"%d\" profile_compatibility=\"%d\" AVCLevelIndication=\"%d\" nal_unit_size=\"%d\"", p->config->configurationVersion, p->config->AVCProfileIndication, p->config->profile_compatibility, p->config->AVCLevelIndication, p->config->nal_unit_size);


	if ((p->type==GF_ISOM_BOX_TYPE_SVCC) || (p->type==GF_ISOM_BOX_TYPE_MVCC) )
		fprintf(trace, " complete_representation=\"%d\"", p->config->complete_representation);

	if (p->type==GF_ISOM_BOX_TYPE_AVCC) {
		if (gf_avc_is_rext_profile(p->config->AVCProfileIndication)) {
			fprintf(trace, " chroma_format=\"%s\" luma_bit_depth=\"%d\" chroma_bit_depth=\"%d\"", gf_avc_hevc_get_chroma_format_name(p->config->chroma_format), p->config->luma_bit_depth, p->config->chroma_bit_depth);
		}
	}

	fprintf(trace, ">\n");

	count = gf_list_count(p->config->sequenceParameterSets);
	for (i=0; i<count; i++) {
		GF_AVCConfigSlot *c = (GF_AVCConfigSlot *)gf_list_get(p->config->sequenceParameterSets, i);
		fprintf(trace, "<SequenceParameterSet size=\"%d\" content=\"", c->size);
		dump_data(trace, c->data, c->size);
		fprintf(trace, "\"/>\n");
	}
	count = gf_list_count(p->config->pictureParameterSets);
	for (i=0; i<count; i++) {
		GF_AVCConfigSlot *c = (GF_AVCConfigSlot *)gf_list_get(p->config->pictureParameterSets, i);
		fprintf(trace, "<PictureParameterSet size=\"%d\" content=\"", c->size);
		dump_data(trace, c->data, c->size);
		fprintf(trace, "\"/>\n");
	}

	if (p->config->sequenceParameterSetExtensions) {
		count = gf_list_count(p->config->sequenceParameterSetExtensions);
		for (i=0; i<count; i++) {
			GF_AVCConfigSlot *c = (GF_AVCConfigSlot *)gf_list_get(p->config->sequenceParameterSetExtensions, i);
			fprintf(trace, "<SequenceParameterSetExtensions size=\"%d\" content=\"", c->size);
			dump_data(trace, c->data, c->size);
			fprintf(trace, "\"/>\n");
		}
	}

	fprintf(trace, "</%sDecoderConfigurationRecord>\n", name);

	gf_isom_box_dump_done(boxname, a, trace);
	return GF_OK;
}

GF_Err hvcc_box_dump(GF_Box *a, FILE * trace)
{
	u32 i, count;
	const char *name = (a->type==GF_ISOM_BOX_TYPE_HVCC) ? "HEVC" : "L-HEVC";
	char boxname[256];
	GF_HEVCConfigurationBox *p = (GF_HEVCConfigurationBox *) a;

	sprintf(boxname, "%sConfigurationBox", name);
	gf_isom_box_dump_start(a, boxname, trace);
	fprintf(trace, ">\n");

	if (! p->config) {
		if (p->size) {
			fprintf(trace, "<!-- INVALID HEVC ENTRY: no HEVC/SHVC config record -->\n");
		} else {
			fprintf(trace, "<%sDecoderConfigurationRecord nal_unit_size=\"\" configurationVersion=\"\" ", name);
			if (a->type==GF_ISOM_BOX_TYPE_HVCC) {
				fprintf(trace, "profile_space=\"\" tier_flag=\"\" profile_idc=\"\" general_profile_compatibility_flags=\"\" progressive_source_flag=\"\" interlaced_source_flag=\"\" non_packed_constraint_flag=\"\" frame_only_constraint_flag=\"\" constraint_indicator_flags=\"\" level_idc=\"\" ");
			}
			fprintf(trace, "min_spatial_segmentation_idc=\"\" parallelismType=\"\" ");

			if (a->type==GF_ISOM_BOX_TYPE_HVCC)
				fprintf(trace, "chroma_format=\"\" luma_bit_depth=\"\" chroma_bit_depth=\"\" avgFrameRate=\"\" constantFrameRate=\"\" numTemporalLayers=\"\" temporalIdNested=\"\"");

			fprintf(trace, ">\n");
			fprintf(trace, "<ParameterSetArray nalu_type=\"\" complete_set=\"\">\n");
			fprintf(trace, "<ParameterSet size=\"\" content=\"\"/>\n");
			fprintf(trace, "</ParameterSetArray>\n");
			fprintf(trace, "</%sDecoderConfigurationRecord>\n", name);
		}
		fprintf(trace, "</%sConfigurationBox>\n", name);
		return GF_OK;
	}

	fprintf(trace, "<%sDecoderConfigurationRecord nal_unit_size=\"%d\" ", name, p->config->nal_unit_size);
	fprintf(trace, "configurationVersion=\"%u\" ", p->config->configurationVersion);
	if (a->type==GF_ISOM_BOX_TYPE_HVCC) {
		fprintf(trace, "profile_space=\"%u\" ", p->config->profile_space);
		fprintf(trace, "tier_flag=\"%u\" ", p->config->tier_flag);
		fprintf(trace, "profile_idc=\"%u\" ", p->config->profile_idc);
		fprintf(trace, "general_profile_compatibility_flags=\"%X\" ", p->config->general_profile_compatibility_flags);
		fprintf(trace, "progressive_source_flag=\"%u\" ", p->config->progressive_source_flag);
		fprintf(trace, "interlaced_source_flag=\"%u\" ", p->config->interlaced_source_flag);
		fprintf(trace, "non_packed_constraint_flag=\"%u\" ", p->config->non_packed_constraint_flag);
		fprintf(trace, "frame_only_constraint_flag=\"%u\" ", p->config->frame_only_constraint_flag);
		fprintf(trace, "constraint_indicator_flags=\""LLX"\" ", p->config->constraint_indicator_flags);
		fprintf(trace, "level_idc=\"%d\" ", p->config->level_idc);
	}
	fprintf(trace, "min_spatial_segmentation_idc=\"%u\" ", p->config->min_spatial_segmentation_idc);
	fprintf(trace, "parallelismType=\"%u\" ", p->config->parallelismType);

	if (a->type==GF_ISOM_BOX_TYPE_HVCC)
		fprintf(trace, "chroma_format=\"%s\" luma_bit_depth=\"%u\" chroma_bit_depth=\"%u\" avgFrameRate=\"%u\" constantFrameRate=\"%u\" numTemporalLayers=\"%u\" temporalIdNested=\"%u\"",
	        gf_avc_hevc_get_chroma_format_name(p->config->chromaFormat), p->config->luma_bit_depth, p->config->chroma_bit_depth, p->config->avgFrameRate, p->config->constantFrameRate, p->config->numTemporalLayers, p->config->temporalIdNested);

	fprintf(trace, ">\n");

	count = gf_list_count(p->config->param_array);
	for (i=0; i<count; i++) {
		u32 nalucount, j;
		GF_HEVCParamArray *ar = (GF_HEVCParamArray*)gf_list_get(p->config->param_array, i);
		fprintf(trace, "<ParameterSetArray nalu_type=\"%d\" complete_set=\"%d\">\n", ar->type, ar->array_completeness);
		nalucount = gf_list_count(ar->nalus);
		for (j=0; j<nalucount; j++) {
			GF_AVCConfigSlot *c = (GF_AVCConfigSlot *)gf_list_get(ar->nalus, j);
			fprintf(trace, "<ParameterSet size=\"%d\" content=\"", c->size);
			dump_data(trace, c->data, c->size);
			fprintf(trace, "\"/>\n");
		}
		fprintf(trace, "</ParameterSetArray>\n");
	}

	fprintf(trace, "</%sDecoderConfigurationRecord>\n", name);

	gf_isom_box_dump_done(boxname, a, trace);
	return GF_OK;
}

GF_Err av1c_box_dump(GF_Box *a, FILE *trace) {
	GF_AV1ConfigurationBox *ptr = (GF_AV1ConfigurationBox*)a;
	fprintf(trace, "<AV1ConfigurationBox>\n");
	if (ptr->config) {
		u32 i, obu_count = gf_list_count(ptr->config->obu_array);

		fprintf(trace, "<AV1Config version=\"%u\" profile=\"%u\" level_idx0=\"%u\" tier=\"%u\" ", (u32)ptr->config->version, (u32)ptr->config->seq_profile, (u32)ptr->config->seq_level_idx_0, (u32)ptr->config->seq_tier_0);
		fprintf(trace, "high_bitdepth=\"%u\" twelve_bit=\"%u\" monochrome=\"%u\" ", (u32)ptr->config->high_bitdepth, (u32)ptr->config->twelve_bit, (u32)ptr->config->monochrome);
		fprintf(trace, "chroma_subsampling_x=\"%u\" chroma_subsampling_y=\"%u\" chroma_sample_position=\"%u\" ", (u32)ptr->config->chroma_subsampling_x, (u32)ptr->config->chroma_subsampling_y, (u32)ptr->config->chroma_sample_position);
		fprintf(trace, "initial_presentation_delay=\"%u\" OBUs_count=\"%u\">\n", ptr->config->initial_presentation_delay_minus_one+1, obu_count);

		for (i=0; i<obu_count; i++) {
			GF_AV1_OBUArrayEntry *a = gf_list_get(ptr->config->obu_array, i);
			fprintf(trace, "<OBU type=\"%d\" name=\"%s\" size=\"%d\" content=\"", a->obu_type, av1_get_obu_name(a->obu_type), (u32) a->obu_length);
			dump_data(trace, (char *)a->obu, (u32) a->obu_length);
			fprintf(trace, "\"/>\n");
		}
		fprintf(trace, "</AV1Config>\n");
	}
	fprintf(trace, "</AV1ConfigurationBox>\n");
	return GF_OK;
}


GF_Err vpcc_box_dump(GF_Box *a, FILE *trace) {
	GF_VPConfigurationBox *ptr = (GF_VPConfigurationBox*)a;
	fprintf(trace, "<VPConfigurationBox>\n");
	if (ptr->config) {
		fprintf(trace, "<VPConfig");

		fprintf(trace, " profile=\"%u\"", ptr->config->profile);
		fprintf(trace, " level=\"%u\"", ptr->config->level);
		fprintf(trace, " bit_depth=\"%u\"", ptr->config->bit_depth);
		fprintf(trace, " chroma_subsampling=\"%u\"", ptr->config->chroma_subsampling);
		fprintf(trace, " video_fullRange_flag=\"%u\"", ptr->config->video_fullRange_flag);
		fprintf(trace, " colour_primaries=\"%u\"", ptr->config->colour_primaries);
		fprintf(trace, " transfer_characteristics=\"%u\"", ptr->config->transfer_characteristics);
		fprintf(trace, " matrix_coefficients=\"%u\"", ptr->config->matrix_coefficients);
		fprintf(trace, " codec_initdata_size=\"%u\"", ptr->config->codec_initdata_size);

		fprintf(trace, ">\n</VPConfig>\n");
	}
	fprintf(trace, "</VPConfigurationBox>\n");
	return GF_OK;
}

GF_Err SmDm_box_dump(GF_Box *a, FILE *trace) {
	GF_SMPTE2086MasteringDisplayMetadataBox * ptr = (GF_SMPTE2086MasteringDisplayMetadataBox *)a;
	if (!a) return GF_BAD_PARAM;
	gf_isom_box_dump_start(a, "SMPTE2086MasteringDisplayMetadataBox", trace);
	fprintf(trace, "primaryRChromaticity_x=\"%u\" ", ptr->primaryRChromaticity_x);
	fprintf(trace, "primaryRChromaticity_y=\"%u\" ", ptr->primaryRChromaticity_y);
	fprintf(trace, "primaryGChromaticity_x=\"%u\" ", ptr->primaryGChromaticity_x);
	fprintf(trace, "primaryGChromaticity_y=\"%u\" ", ptr->primaryGChromaticity_y);
	fprintf(trace, "primaryBChromaticity_x=\"%u\" ", ptr->primaryBChromaticity_x);
	fprintf(trace, "primaryBChromaticity_y=\"%u\" ", ptr->primaryBChromaticity_y);
	fprintf(trace, "whitePointChromaticity_x=\"%u\" ", ptr->whitePointChromaticity_x);
	fprintf(trace, "whitePointChromaticity_y=\"%u\" ", ptr->whitePointChromaticity_y);
	fprintf(trace, "luminanceMax=\"%u\" ", ptr->luminanceMax);
	fprintf(trace, "luminanceMin=\"%u\">\n", ptr->luminanceMin);
	gf_isom_box_dump_done("SMPTE2086MasteringDisplayMetadataBox", a, trace);
	return GF_OK;
}

GF_Err CoLL_box_dump(GF_Box *a, FILE *trace) {
	GF_VPContentLightLevelBox * ptr = (GF_VPContentLightLevelBox *)a;
	if (!a) return GF_BAD_PARAM;
	gf_isom_box_dump_start(a, "VPContentLightLevelBox", trace);
	fprintf(trace, "maxCLL=\"%u\" maxFALL=\"%u\">\n", ptr->maxCLL, ptr->maxFALL);
	gf_isom_box_dump_done("VPContentLightLevelBox", a, trace);
	return GF_OK;
}

GF_Err m4ds_box_dump(GF_Box *a, FILE * trace)
{
	u32 i;
	GF_Descriptor *desc;
	GF_MPEG4ExtensionDescriptorsBox *p = (GF_MPEG4ExtensionDescriptorsBox *) a;
	gf_isom_box_dump_start(a, "MPEG4ExtensionDescriptorsBox", trace);
	fprintf(trace, ">\n");

	i=0;
	while ((desc = (GF_Descriptor *)gf_list_enum(p->descriptors, &i))) {
#ifndef GPAC_DISABLE_OD_DUMP
		gf_odf_dump_desc(desc, trace, 1, GF_TRUE);
#else
		fprintf(trace, "<!-- Object Descriptor Dumping disabled in this build of GPAC -->\n");
#endif
	}
	gf_isom_box_dump_done("MPEG4ExtensionDescriptorsBox", a, trace);
	return GF_OK;
}

GF_Err btrt_box_dump(GF_Box *a, FILE * trace)
{
	GF_BitRateBox *p = (GF_BitRateBox*)a;
	gf_isom_box_dump_start(a, "BitRateBox", trace);
	fprintf(trace, "BufferSizeDB=\"%d\" avgBitRate=\"%d\" maxBitRate=\"%d\">\n", p->bufferSizeDB, p->avgBitrate, p->maxBitrate);
	gf_isom_box_dump_done("BitRateBox", a, trace);
	return GF_OK;
}

GF_Err ftab_box_dump(GF_Box *a, FILE * trace)
{
	u32 i;
	GF_FontTableBox *p = (GF_FontTableBox *)a;
	gf_isom_box_dump_start(a, "FontTableBox", trace);
	fprintf(trace, ">\n");
	for (i=0; i<p->entry_count; i++) {
		fprintf(trace, "<FontRecord ID=\"%d\" name=\"%s\"/>\n", p->fonts[i].fontID, p->fonts[i].fontName ? p->fonts[i].fontName : "NULL");
	}
	if (!p->size) {
		fprintf(trace, "<FontRecord ID=\"\" name=\"\"/>\n");
	}
	gf_isom_box_dump_done("FontTableBox", a, trace);
	return GF_OK;
}

static void tx3g_dump_rgba8(FILE * trace, char *name, u32 col)
{
	fprintf(trace, "%s=\"%x %x %x %x\"", name, (col>>16)&0xFF, (col>>8)&0xFF, (col)&0xFF, (col>>24)&0xFF);
}
static void tx3g_dump_rgb16(FILE * trace, char *name, char col[6])
{
	fprintf(trace, "%s=\"%x %x %x\"", name, *((u16*)col), *((u16*)(col+2)), *((u16*)(col+4)));
}
static void tx3g_dump_box(FILE * trace, GF_BoxRecord *rec)
{
	fprintf(trace, "<BoxRecord top=\"%d\" left=\"%d\" bottom=\"%d\" right=\"%d\"/>\n", rec->top, rec->left, rec->bottom, rec->right);
}
static void tx3g_dump_style(FILE * trace, GF_StyleRecord *rec)
{
	fprintf(trace, "<StyleRecord startChar=\"%d\" endChar=\"%d\" fontID=\"%d\" styles=\"", rec->startCharOffset, rec->endCharOffset, rec->fontID);
	if (!rec->style_flags) {
		fprintf(trace, "Normal");
	} else {
		if (rec->style_flags & 1) fprintf(trace, "Bold ");
		if (rec->style_flags & 2) fprintf(trace, "Italic ");
		if (rec->style_flags & 4) fprintf(trace, "Underlined ");
	}
	fprintf(trace, "\" fontSize=\"%d\" ", rec->font_size);
	tx3g_dump_rgba8(trace, "textColor", rec->text_color);
	fprintf(trace, "/>\n");
}

GF_Err tx3g_box_dump(GF_Box *a, FILE * trace)
{
	GF_Tx3gSampleEntryBox *p = (GF_Tx3gSampleEntryBox *)a;
	gf_isom_box_dump_start(a, "Tx3gSampleEntryBox", trace);
	fprintf(trace, "dataReferenceIndex=\"%d\" displayFlags=\"%x\" horizontal-justification=\"%d\" vertical-justification=\"%d\" ",
	        p->dataReferenceIndex, p->displayFlags, p->horizontal_justification, p->vertical_justification);

	tx3g_dump_rgba8(trace, "backgroundColor", p->back_color);
	fprintf(trace, ">\n");
	fprintf(trace, "<DefaultBox>\n");
	tx3g_dump_box(trace, &p->default_box);

	fprintf(trace, "<DefaultStyle>\n");
	tx3g_dump_style(trace, &p->default_style);
	fprintf(trace, "</DefaultStyle>\n");
	gf_isom_box_dump_done("Tx3gSampleEntryBox", a, trace);
	return GF_OK;
}

GF_Err text_box_dump(GF_Box *a, FILE * trace)
{
	GF_TextSampleEntryBox *p = (GF_TextSampleEntryBox *)a;
	gf_isom_box_dump_start(a, "TextSampleEntryBox", trace);
	fprintf(trace, "dataReferenceIndex=\"%d\" displayFlags=\"%x\" textJustification=\"%d\"  ",
	        p->dataReferenceIndex, p->displayFlags, p->textJustification);
	if (p->textName)
		fprintf(trace, "textName=\"%s\" ", p->textName);
	tx3g_dump_rgb16(trace, "background-color", p->background_color);
	tx3g_dump_rgb16(trace, " foreground-color", p->foreground_color);
	fprintf(trace, ">\n");

	fprintf(trace, "<DefaultBox>\n");
	tx3g_dump_box(trace, &p->default_box);
	gf_isom_box_dump_done("DefaultBox", a, trace);
	gf_isom_box_dump_done("TextSampleEntryBox", a, trace);
	return GF_OK;
}

GF_Err styl_box_dump(GF_Box *a, FILE * trace)
{
	u32 i;
	GF_TextStyleBox*p = (GF_TextStyleBox*)a;
	gf_isom_box_dump_start(a, "TextStyleBox", trace);
	fprintf(trace, ">\n");
	for (i=0; i<p->entry_count; i++) tx3g_dump_style(trace, &p->styles[i]);
	if (!p->size) {
		fprintf(trace, "<StyleRecord startChar=\"\" endChar=\"\" fontID=\"\" styles=\"Normal|Bold|Italic|Underlined\" fontSize=\"\" textColor=\"\" />\n");
	}
	gf_isom_box_dump_done("TextStyleBox", a, trace);
	return GF_OK;
}
GF_Err hlit_box_dump(GF_Box *a, FILE * trace)
{
	GF_TextHighlightBox*p = (GF_TextHighlightBox*)a;
	gf_isom_box_dump_start(a, "TextHighlightBox", trace);
	fprintf(trace, "startcharoffset=\"%d\" endcharoffset=\"%d\">\n", p->startcharoffset, p->endcharoffset);
	gf_isom_box_dump_done("TextHighlightBox", a, trace);
	return GF_OK;
}
GF_Err hclr_box_dump(GF_Box *a, FILE * trace)
{
	GF_TextHighlightColorBox*p = (GF_TextHighlightColorBox*)a;
	gf_isom_box_dump_start(a, "TextHighlightColorBox", trace);
	tx3g_dump_rgba8(trace, "highlight_color", p->hil_color);
	fprintf(trace, ">\n");
	gf_isom_box_dump_done("TextHighlightColorBox", a, trace);
	return GF_OK;
}

GF_Err krok_box_dump(GF_Box *a, FILE * trace)
{
	u32 i;
	GF_TextKaraokeBox*p = (GF_TextKaraokeBox*)a;
	gf_isom_box_dump_start(a, "TextKaraokeBox", trace);
	fprintf(trace, "highlight_starttime=\"%d\">\n", p->highlight_starttime);
	for (i=0; i<p->nb_entries; i++) {
		fprintf(trace, "<KaraokeRecord highlight_endtime=\"%d\" start_charoffset=\"%d\" end_charoffset=\"%d\"/>\n", p->records[i].highlight_endtime, p->records[i].start_charoffset, p->records[i].end_charoffset);
	}
	if (!p->size) {
		fprintf(trace, "<KaraokeRecord highlight_endtime=\"\" start_charoffset=\"\" end_charoffset=\"\"/>\n");
	}
	gf_isom_box_dump_done("TextKaraokeBox", a, trace);
	return GF_OK;
}
GF_Err dlay_box_dump(GF_Box *a, FILE * trace)
{
	GF_TextScrollDelayBox*p = (GF_TextScrollDelayBox*)a;
	gf_isom_box_dump_start(a, "TextScrollDelayBox", trace);
	fprintf(trace, "scroll_delay=\"%d\">\n", p->scroll_delay);
	gf_isom_box_dump_done("TextScrollDelayBox", a, trace);
	return GF_OK;
}
GF_Err href_box_dump(GF_Box *a, FILE * trace)
{
	GF_TextHyperTextBox*p = (GF_TextHyperTextBox*)a;
	gf_isom_box_dump_start(a, "TextHyperTextBox", trace);
	fprintf(trace, "startcharoffset=\"%d\" endcharoffset=\"%d\" URL=\"%s\" altString=\"%s\">\n", p->startcharoffset, p->endcharoffset, p->URL ? p->URL : "NULL", p->URL_hint ? p->URL_hint : "NULL");
	gf_isom_box_dump_done("TextHyperTextBox", a, trace);
	return GF_OK;
}
GF_Err tbox_box_dump(GF_Box *a, FILE * trace)
{
	GF_TextBoxBox*p = (GF_TextBoxBox*)a;
	gf_isom_box_dump_start(a, "TextBoxBox", trace);
	fprintf(trace, ">\n");
	tx3g_dump_box(trace, &p->box);
	gf_isom_box_dump_done("TextBoxBox", a, trace);
	return GF_OK;
}
GF_Err blnk_box_dump(GF_Box *a, FILE * trace)
{
	GF_TextBlinkBox*p = (GF_TextBlinkBox*)a;
	gf_isom_box_dump_start(a, "TextBlinkBox", trace);
	fprintf(trace, "start_charoffset=\"%d\" end_charoffset=\"%d\">\n", p->startcharoffset, p->endcharoffset);
	gf_isom_box_dump_done("TextBlinkBox", a, trace);
	return GF_OK;
}
GF_Err twrp_box_dump(GF_Box *a, FILE * trace)
{
	GF_TextWrapBox*p = (GF_TextWrapBox*)a;
	gf_isom_box_dump_start(a, "TextWrapBox", trace);
	fprintf(trace, "wrap_flag=\"%s\">\n", p->wrap_flag ? ( (p->wrap_flag>1) ? "Reserved" : "Automatic" ) : "No Wrap");
	gf_isom_box_dump_done("TextWrapBox", a, trace);
	return GF_OK;
}


GF_Err meta_box_dump(GF_Box *a, FILE * trace)
{
	gf_isom_box_dump_start(a, "MetaBox", trace);
	fprintf(trace, ">\n");
	gf_isom_box_dump_done("MetaBox", a, trace);
	return GF_OK;
}


GF_Err xml_box_dump(GF_Box *a, FILE * trace)
{
	GF_XMLBox *p = (GF_XMLBox *)a;
	gf_isom_box_dump_start(a, "XMLBox", trace);
	fprintf(trace, ">\n");
	fprintf(trace, "<![CDATA[\n");
	if (p->xml)
		gf_fwrite(p->xml, strlen(p->xml), 1, trace);
	fprintf(trace, "]]>\n");
	gf_isom_box_dump_done("XMLBox", a, trace);
	return GF_OK;
}


GF_Err bxml_box_dump(GF_Box *a, FILE * trace)
{
	GF_BinaryXMLBox *p = (GF_BinaryXMLBox *)a;
	gf_isom_box_dump_start(a, "BinaryXMLBox", trace);
	fprintf(trace, "binarySize=\"%d\">\n", p->data_length);
	gf_isom_box_dump_done("BinaryXMLBox", a, trace);
	return GF_OK;
}


GF_Err pitm_box_dump(GF_Box *a, FILE * trace)
{
	GF_PrimaryItemBox *p = (GF_PrimaryItemBox *)a;
	gf_isom_box_dump_start(a, "PrimaryItemBox", trace);
	fprintf(trace, "item_ID=\"%d\">\n", p->item_ID);
	gf_isom_box_dump_done("PrimaryItemBox", a, trace);
	return GF_OK;
}

GF_Err ipro_box_dump(GF_Box *a, FILE * trace)
{
	gf_isom_box_dump_start(a, "ItemProtectionBox", trace);
	fprintf(trace, ">\n");
	gf_isom_box_dump_done("ItemProtectionBox", a, trace);
	return GF_OK;
}

GF_Err infe_box_dump(GF_Box *a, FILE * trace)
{
	GF_ItemInfoEntryBox *p = (GF_ItemInfoEntryBox *)a;
	gf_isom_box_dump_start(a, "ItemInfoEntryBox", trace);
	fprintf(trace, "item_ID=\"%d\" item_protection_index=\"%d\" item_name=\"%s\" content_type=\"%s\" content_encoding=\"%s\" item_type=\"%s\">\n", p->item_ID, p->item_protection_index, p->item_name, p->content_type, p->content_encoding, gf_4cc_to_str(p->item_type));
	gf_isom_box_dump_done("ItemInfoEntryBox", a, trace);
	return GF_OK;
}

GF_Err iinf_box_dump(GF_Box *a, FILE * trace)
{
	gf_isom_box_dump_start(a, "ItemInfoBox", trace);
	fprintf(trace, ">\n");
	gf_isom_box_dump_done("ItemInfoBox", a, trace);
	return GF_OK;
}

GF_Err iloc_box_dump(GF_Box *a, FILE * trace)
{
	u32 i, j, count, count2;
	GF_ItemLocationBox *p = (GF_ItemLocationBox*)a;
	gf_isom_box_dump_start(a, "ItemLocationBox", trace);
	fprintf(trace, "offset_size=\"%d\" length_size=\"%d\" base_offset_size=\"%d\" index_size=\"%d\">\n", p->offset_size, p->length_size, p->base_offset_size, p->index_size);
	count = gf_list_count(p->location_entries);
	for (i=0; i<count; i++) {
		GF_ItemLocationEntry *ie = (GF_ItemLocationEntry *)gf_list_get(p->location_entries, i);
		count2 = gf_list_count(ie->extent_entries);
		fprintf(trace, "<ItemLocationEntry item_ID=\"%d\" data_reference_index=\"%d\" base_offset=\""LLD"\" construction_method=\"%d\">\n", ie->item_ID, ie->data_reference_index, ie->base_offset, ie->construction_method);
		for (j=0; j<count2; j++) {
			GF_ItemExtentEntry *iee = (GF_ItemExtentEntry *)gf_list_get(ie->extent_entries, j);
			fprintf(trace, "<ItemExtentEntry extent_offset=\""LLD"\" extent_length=\""LLD"\" extent_index=\""LLD"\" />\n", iee->extent_offset, iee->extent_length, iee->extent_index);
		}
		fprintf(trace, "</ItemLocationEntry>\n");
	}
	if (!p->size) {
		fprintf(trace, "<ItemLocationEntry item_ID=\"\" data_reference_index=\"\" base_offset=\"\" construction_method=\"\">\n");
		fprintf(trace, "<ItemExtentEntry extent_offset=\"\" extent_length=\"\" extent_index=\"\" />\n");
		fprintf(trace, "</ItemLocationEntry>\n");
	}
	gf_isom_box_dump_done("ItemLocationBox", a, trace);
	return GF_OK;
}

GF_Err iref_box_dump(GF_Box *a, FILE * trace)
{
	gf_isom_box_dump_start(a, "ItemReferenceBox", trace);
	fprintf(trace, ">\n");
	gf_isom_box_dump_done("ItemReferenceBox", a, trace);
	return GF_OK;
}

GF_Err hinf_box_dump(GF_Box *a, FILE * trace)
{
//	GF_HintInfoBox *p  = (GF_HintInfoBox *)a;
	gf_isom_box_dump_start(a, "HintInfoBox", trace);
	fprintf(trace, ">\n");
	gf_isom_box_dump_done("HintInfoBox", a, trace);
	return GF_OK;
}

GF_Err trpy_box_dump(GF_Box *a, FILE * trace)
{
	GF_TRPYBox *p = (GF_TRPYBox *)a;
	gf_isom_box_dump_start(a, "LargeTotalRTPBytesBox", trace);
	fprintf(trace, "RTPBytesSent=\""LLD"\">\n", p->nbBytes);
	gf_isom_box_dump_done("LargeTotalRTPBytesBox", a, trace);
	return GF_OK;
}

GF_Err totl_box_dump(GF_Box *a, FILE * trace)
{
	GF_TOTLBox *p;

	p = (GF_TOTLBox *)a;
	gf_isom_box_dump_start(a, "TotalRTPBytesBox", trace);
	fprintf(trace, "RTPBytesSent=\"%d\">\n", p->nbBytes);
	gf_isom_box_dump_done("TotalRTPBytesBox", a, trace);
	return GF_OK;
}

GF_Err nump_box_dump(GF_Box *a, FILE * trace)
{
	GF_NUMPBox *p;

	p = (GF_NUMPBox *)a;
	gf_isom_box_dump_start(a, "LargeTotalPacketBox", trace);
	fprintf(trace, "PacketsSent=\""LLD"\">\n", p->nbPackets);
	gf_isom_box_dump_done("LargeTotalPacketBox", a, trace);
	return GF_OK;
}

GF_Err npck_box_dump(GF_Box *a, FILE * trace)
{
	GF_NPCKBox *p;
	p = (GF_NPCKBox *)a;
	gf_isom_box_dump_start(a, "TotalPacketBox", trace);
	fprintf(trace, "packetsSent=\"%d\">\n", p->nbPackets);
	gf_isom_box_dump_done("TotalPacketBox", a, trace);
	return GF_OK;
}

GF_Err tpyl_box_dump(GF_Box *a, FILE * trace)
{
	GF_NTYLBox *p;
	p = (GF_NTYLBox *)a;
	gf_isom_box_dump_start(a, "LargeTotalMediaBytesBox", trace);
	fprintf(trace, "BytesSent=\""LLD"\">\n", p->nbBytes);
	gf_isom_box_dump_done("LargeTotalMediaBytesBox", a, trace);
	return GF_OK;
}

GF_Err tpay_box_dump(GF_Box *a, FILE * trace)
{
	GF_TPAYBox *p;
	p = (GF_TPAYBox *)a;
	gf_isom_box_dump_start(a, "TotalMediaBytesBox", trace);
	fprintf(trace, "BytesSent=\"%d\">\n", p->nbBytes);
	gf_isom_box_dump_done("TotalMediaBytesBox", a, trace);
	return GF_OK;
}

GF_Err maxr_box_dump(GF_Box *a, FILE * trace)
{
	GF_MAXRBox *p;
	p = (GF_MAXRBox *)a;
	gf_isom_box_dump_start(a, "MaxDataRateBox", trace);
	fprintf(trace, "MaxDataRate=\"%d\" Granularity=\"%d\">\n", p->maxDataRate, p->granularity);
	gf_isom_box_dump_done("MaxDataRateBox", a, trace);
	return GF_OK;
}

GF_Err dmed_box_dump(GF_Box *a, FILE * trace)
{
	GF_DMEDBox *p;

	p = (GF_DMEDBox *)a;
	gf_isom_box_dump_start(a, "BytesFromMediaTrackBox", trace);
	fprintf(trace, "BytesSent=\""LLD"\">\n", p->nbBytes);
	gf_isom_box_dump_done("BytesFromMediaTrackBox", a, trace);
	return GF_OK;
}

GF_Err dimm_box_dump(GF_Box *a, FILE * trace)
{
	GF_DIMMBox *p;
	p = (GF_DIMMBox *)a;
	gf_isom_box_dump_start(a, "ImmediateDataBytesBox", trace);
	fprintf(trace, "BytesSent=\""LLD"\">\n", p->nbBytes);
	gf_isom_box_dump_done("ImmediateDataBytesBox", a, trace);
	return GF_OK;
}

GF_Err drep_box_dump(GF_Box *a, FILE * trace)
{
	GF_DREPBox *p;
	p = (GF_DREPBox *)a;
	gf_isom_box_dump_start(a, "RepeatedDataBytesBox", trace);
	fprintf(trace, "RepeatedBytes=\""LLD"\">\n", p->nbBytes);
	gf_isom_box_dump_done("RepeatedDataBytesBox", a, trace);
	return GF_OK;
}

GF_Err tssy_box_dump(GF_Box *a, FILE * trace)
{
	GF_TimeStampSynchronyBox *p = (GF_TimeStampSynchronyBox *)a;
	gf_isom_box_dump_start(a, "TimeStampSynchronyBox", trace);
	fprintf(trace, "timestamp_sync=\"%d\">\n", p->timestamp_sync);
	gf_isom_box_dump_done("TimeStampSynchronyBox", a, trace);
	return GF_OK;
}

GF_Err rssr_box_dump(GF_Box *a, FILE * trace)
{
	GF_ReceivedSsrcBox *p = (GF_ReceivedSsrcBox *)a;
	gf_isom_box_dump_start(a, "ReceivedSsrcBox", trace);
	fprintf(trace, "SSRC=\"%d\">\n", p->ssrc);
	gf_isom_box_dump_done("ReceivedSsrcBox", a, trace);
	return GF_OK;
}

GF_Err tmin_box_dump(GF_Box *a, FILE * trace)
{
	GF_TMINBox *p;
	p = (GF_TMINBox *)a;
	gf_isom_box_dump_start(a, "MinTransmissionTimeBox", trace);
	fprintf(trace, "MinimumTransmitTime=\"%d\">\n", p->minTime);
	gf_isom_box_dump_done("MinTransmissionTimeBox", a, trace);
	return GF_OK;
}

GF_Err tmax_box_dump(GF_Box *a, FILE * trace)
{
	GF_TMAXBox *p;
	p = (GF_TMAXBox *)a;
	gf_isom_box_dump_start(a, "MaxTransmissionTimeBox", trace);
	fprintf(trace, "MaximumTransmitTime=\"%d\">\n", p->maxTime);
	gf_isom_box_dump_done("MaxTransmissionTimeBox", a, trace);
	return GF_OK;
}

GF_Err pmax_box_dump(GF_Box *a, FILE * trace)
{
	GF_PMAXBox *p;
	p = (GF_PMAXBox *)a;
	gf_isom_box_dump_start(a, "MaxPacketSizeBox", trace);
	fprintf(trace, "MaximumSize=\"%d\">\n", p->maxSize);
	gf_isom_box_dump_done("MaxPacketSizeBox", a, trace);
	return GF_OK;
}

GF_Err dmax_box_dump(GF_Box *a, FILE * trace)
{
	GF_DMAXBox *p;
	p = (GF_DMAXBox *)a;
	gf_isom_box_dump_start(a, "MaxPacketDurationBox", trace);
	fprintf(trace, "MaximumDuration=\"%d\">\n", p->maxDur);
	gf_isom_box_dump_done("MaxPacketDurationBox", a, trace);
	return GF_OK;
}

GF_Err payt_box_dump(GF_Box *a, FILE * trace)
{
	GF_PAYTBox *p;
	p = (GF_PAYTBox *)a;
	gf_isom_box_dump_start(a, "PayloadTypeBox", trace);
	fprintf(trace, "PayloadID=\"%d\" PayloadString=\"%s\">\n", p->payloadCode, p->payloadString);
	gf_isom_box_dump_done("PayloadTypeBox", a, trace);
	return GF_OK;
}

GF_Err name_box_dump(GF_Box *a, FILE * trace)
{
	GF_NameBox *p;
	p = (GF_NameBox *)a;
	gf_isom_box_dump_start(a, "NameBox", trace);
	fprintf(trace, "Name=\"%s\">\n", p->string);
	gf_isom_box_dump_done("NameBox", a, trace);
	return GF_OK;
}

GF_Err rely_box_dump(GF_Box *a, FILE * trace)
{
	GF_RelyHintBox *p;
	p = (GF_RelyHintBox *)a;
	gf_isom_box_dump_start(a, "RelyTransmissionBox", trace);
	fprintf(trace, "preferred=\"%d\" required=\"%d\">\n", p->preferred, p->required);
	gf_isom_box_dump_done("RelyTransmissionBox", a, trace);
	return GF_OK;
}

GF_Err snro_box_dump(GF_Box *a, FILE * trace)
{
	GF_SeqOffHintEntryBox *p;
	p = (GF_SeqOffHintEntryBox *)a;
	gf_isom_box_dump_start(a, "PacketSequenceOffsetBox", trace);
	fprintf(trace, "SeqNumOffset=\"%d\">\n", p->SeqOffset);
	gf_isom_box_dump_done("PacketSequenceOffsetBox", a, trace);
	return GF_OK;
}

GF_Err tims_box_dump(GF_Box *a, FILE * trace)
{
	GF_TSHintEntryBox *p;
	p = (GF_TSHintEntryBox *)a;
	gf_isom_box_dump_start(a, "RTPTimeScaleBox", trace);
	fprintf(trace, "TimeScale=\"%d\">\n", p->timeScale);
	gf_isom_box_dump_done("RTPTimeScaleBox", a, trace);
	return GF_OK;
}

GF_Err tsro_box_dump(GF_Box *a, FILE * trace)
{
	GF_TimeOffHintEntryBox *p;
	p = (GF_TimeOffHintEntryBox *)a;
	gf_isom_box_dump_start(a, "TimeStampOffsetBox", trace);
	fprintf(trace, "TimeStampOffset=\"%d\">\n", p->TimeOffset);
	gf_isom_box_dump_done("TimeStampOffsetBox", a, trace);
	return GF_OK;
}


GF_Err ghnt_box_dump(GF_Box *a, FILE * trace)
{
	char *name;
	GF_HintSampleEntryBox *p;
	p = (GF_HintSampleEntryBox *)a;

	if (a->type == GF_ISOM_BOX_TYPE_RTP_STSD) {
		name = "RTPHintSampleEntryBox";
	} else if (a->type == GF_ISOM_BOX_TYPE_SRTP_STSD) {
		name = "SRTPHintSampleEntryBox";
	} else if (a->type == GF_ISOM_BOX_TYPE_FDP_STSD) {
		name = "FDPHintSampleEntryBox";
	} else if (a->type == GF_ISOM_BOX_TYPE_RRTP_STSD) {
		name = "RTPReceptionHintSampleEntryBox";
	} else if (a->type == GF_ISOM_BOX_TYPE_RTCP_STSD) {
		name = "RTCPReceptionHintSampleEntryBox";
	} else {
		name = "GenericHintSampleEntryBox";
	}
	gf_isom_box_dump_start(a, name, trace);
	fprintf(trace, "DataReferenceIndex=\"%d\" HintTrackVersion=\"%d\" LastCompatibleVersion=\"%d\"", p->dataReferenceIndex, p->HintTrackVersion, p->LastCompatibleVersion);
	if ((a->type == GF_ISOM_BOX_TYPE_RTP_STSD) || (a->type == GF_ISOM_BOX_TYPE_SRTP_STSD) || (a->type == GF_ISOM_BOX_TYPE_RRTP_STSD) || (a->type == GF_ISOM_BOX_TYPE_RTCP_STSD)) {
		fprintf(trace, " MaxPacketSize=\"%d\"", p->MaxPacketSize);
	} else if (a->type == GF_ISOM_BOX_TYPE_FDP_STSD) {
		fprintf(trace, " partition_entry_ID=\"%d\" FEC_overhead=\"%d\"", p->partition_entry_ID, p->FEC_overhead);
	}
	fprintf(trace, ">\n");

	gf_isom_box_dump_done(name, a, trace);
	return GF_OK;
}

GF_Err hnti_box_dump(GF_Box *a, FILE * trace)
{
	gf_isom_box_dump_start(a, "HintTrackInfoBox", trace);
	fprintf(trace, ">\n");
	gf_isom_box_dump_done("HintTrackInfoBox", NULL, trace);
	return GF_OK;
}

GF_Err sdp_box_dump(GF_Box *a, FILE * trace)
{
	GF_SDPBox *p = (GF_SDPBox *)a;
	gf_isom_box_dump_start(a, "SDPBox", trace);
	fprintf(trace, ">\n");
	if (p->sdpText)
		fprintf(trace, "<!-- sdp text: %s -->\n", p->sdpText);
	gf_isom_box_dump_done("SDPBox", a, trace);
	return GF_OK;
}

GF_Err rtp_hnti_box_dump(GF_Box *a, FILE * trace)
{
	GF_RTPBox *p = (GF_RTPBox *)a;
	gf_isom_box_dump_start(a, "RTPMovieHintInformationBox", trace);
	fprintf(trace, "descriptionformat=\"%s\">\n", gf_4cc_to_str(p->subType));
	if (p->sdpText)
		fprintf(trace, "<!-- sdp text: %s -->\n", p->sdpText);
	gf_isom_box_dump_done("RTPMovieHintInformationBox", a, trace);
	return GF_OK;
}

GF_Err rtpo_box_dump(GF_Box *a, FILE * trace)
{
	GF_RTPOBox *p;
	p = (GF_RTPOBox *)a;
	gf_isom_box_dump_start(a, "RTPTimeOffsetBox", trace);
	fprintf(trace, "PacketTimeOffset=\"%d\">\n", p->timeOffset);
	gf_isom_box_dump_done("RTPTimeOffsetBox", a, trace);
	return GF_OK;
}

#ifndef	GPAC_DISABLE_ISOM_FRAGMENTS

GF_Err mvex_box_dump(GF_Box *a, FILE * trace)
{
	gf_isom_box_dump_start(a, "MovieExtendsBox", trace);
	fprintf(trace, ">\n");
	gf_isom_box_dump_done("MovieExtendsBox", a, trace);
	return GF_OK;
}

GF_Err mehd_box_dump(GF_Box *a, FILE * trace)
{
	GF_MovieExtendsHeaderBox *p = (GF_MovieExtendsHeaderBox*)a;
	gf_isom_box_dump_start(a, "MovieExtendsHeaderBox", trace);
	fprintf(trace, "fragmentDuration=\""LLD"\" >\n", p->fragment_duration);
	gf_isom_box_dump_done("MovieExtendsHeaderBox", a, trace);
	return GF_OK;
}

void sample_flags_dump(const char *name, u32 sample_flags, FILE * trace)
{
	fprintf(trace, "<%s", name);
	fprintf(trace, " IsLeading=\"%d\"", GF_ISOM_GET_FRAG_LEAD(sample_flags) );
	fprintf(trace, " SampleDependsOn=\"%d\"", GF_ISOM_GET_FRAG_DEPENDS(sample_flags) );
	fprintf(trace, " SampleIsDependedOn=\"%d\"", GF_ISOM_GET_FRAG_DEPENDED(sample_flags) );
	fprintf(trace, " SampleHasRedundancy=\"%d\"", GF_ISOM_GET_FRAG_REDUNDANT(sample_flags) );
	fprintf(trace, " SamplePadding=\"%d\"", GF_ISOM_GET_FRAG_PAD(sample_flags) );
	fprintf(trace, " SampleSync=\"%d\"", GF_ISOM_GET_FRAG_SYNC(sample_flags));
	fprintf(trace, " SampleDegradationPriority=\"%d\"", GF_ISOM_GET_FRAG_DEG(sample_flags));
	fprintf(trace, "/>\n");
}

GF_Err trex_box_dump(GF_Box *a, FILE * trace)
{
	GF_TrackExtendsBox *p;
	p = (GF_TrackExtendsBox *)a;
	gf_isom_box_dump_start(a, "TrackExtendsBox", trace);
	fprintf(trace, "TrackID=\"%d\"", p->trackID);
	fprintf(trace, " SampleDescriptionIndex=\"%d\" SampleDuration=\"%d\" SampleSize=\"%d\"", p->def_sample_desc_index, p->def_sample_duration, p->def_sample_size);
	fprintf(trace, ">\n");
	sample_flags_dump("DefaultSampleFlags", p->def_sample_flags, trace);
	gf_isom_box_dump_done("TrackExtendsBox", a, trace);
	return GF_OK;
}

GF_Err trep_box_dump(GF_Box *a, FILE * trace)
{
	GF_TrackExtensionPropertiesBox *p = (GF_TrackExtensionPropertiesBox*)a;
	gf_isom_box_dump_start(a, "TrackExtensionPropertiesBox", trace);
	fprintf(trace, "TrackID=\"%d\">\n", p->trackID);
	gf_isom_box_dump_done("TrackExtensionPropertiesBox", a, trace);
	return GF_OK;
}

GF_Err moof_box_dump(GF_Box *a, FILE * trace)
{
	GF_MovieFragmentBox *p;
	p = (GF_MovieFragmentBox *)a;
	gf_isom_box_dump_start(a, "MovieFragmentBox", trace);
	fprintf(trace, "TrackFragments=\"%d\"", gf_list_count(p->TrackList));
	if (p->compressed_diff)
		fprintf(trace, " compressedSize=\""LLU"\"", p->size - p->compressed_diff);
	fprintf(trace, ">\n");
	gf_isom_box_dump_done("MovieFragmentBox", a, trace);
	return GF_OK;
}

GF_Err mfhd_box_dump(GF_Box *a, FILE * trace)
{
	GF_MovieFragmentHeaderBox *p;
	p = (GF_MovieFragmentHeaderBox *)a;
	gf_isom_box_dump_start(a, "MovieFragmentHeaderBox", trace);
	fprintf(trace, "FragmentSequenceNumber=\"%d\">\n", p->sequence_number);
	gf_isom_box_dump_done("MovieFragmentHeaderBox", a, trace);
	return GF_OK;
}

GF_Err traf_box_dump(GF_Box *a, FILE * trace)
{
	gf_isom_box_dump_start(a, "TrackFragmentBox", trace);
	fprintf(trace, ">\n");
	gf_isom_box_dump_done("TrackFragmentBox", a, trace);
	return GF_OK;
}

static void frag_dump_sample_flags(FILE * trace, u32 flags, u32 field_idx)
{
	if (!field_idx) return;
	if (field_idx==1) {
		fprintf(trace, " IsLeading=\"%d\" DependsOn=\"%d\"", GF_ISOM_GET_FRAG_LEAD(flags), GF_ISOM_GET_FRAG_DEPENDS(flags));
	} else if (field_idx==2) {
		fprintf(trace, " IsLeading=\"%d\" DependsOn=\"%d\" IsDependedOn=\"%d\" HasRedundancy=\"%d\" SamplePadding=\"%d\" Sync=\"%d\"",
	        GF_ISOM_GET_FRAG_LEAD(flags), GF_ISOM_GET_FRAG_DEPENDS(flags), GF_ISOM_GET_FRAG_DEPENDED(flags), GF_ISOM_GET_FRAG_REDUNDANT(flags), GF_ISOM_GET_FRAG_PAD(flags), GF_ISOM_GET_FRAG_SYNC(flags));
	} else {
		fprintf(trace, " SamplePadding=\"%d\" Sync=\"%d\" DegradationPriority=\"%d\" IsLeading=\"%d\" DependsOn=\"%d\" IsDependedOn=\"%d\" HasRedundancy=\"%d\"",
	        GF_ISOM_GET_FRAG_PAD(flags), GF_ISOM_GET_FRAG_SYNC(flags), GF_ISOM_GET_FRAG_DEG(flags),
	        GF_ISOM_GET_FRAG_LEAD(flags), GF_ISOM_GET_FRAG_DEPENDS(flags), GF_ISOM_GET_FRAG_DEPENDED(flags), GF_ISOM_GET_FRAG_REDUNDANT(flags));
	}
}

GF_Err tfhd_box_dump(GF_Box *a, FILE * trace)
{
	GF_TrackFragmentHeaderBox *p;
	p = (GF_TrackFragmentHeaderBox *)a;
	gf_isom_box_dump_start(a, "TrackFragmentHeaderBox", trace);
	fprintf(trace, "TrackID=\"%u\"", p->trackID);

	if (p->flags & GF_ISOM_TRAF_BASE_OFFSET) {
		fprintf(trace, " BaseDataOffset=\""LLU"\"", p->base_data_offset);
	} else {
		fprintf(trace, " BaseDataOffset=\"%s\"", (p->flags & GF_ISOM_MOOF_BASE_OFFSET) ? "moof" : "moof-or-previous-traf");
	}

	if (p->flags & GF_ISOM_TRAF_SAMPLE_DESC)
		fprintf(trace, " SampleDescriptionIndex=\"%u\"", p->sample_desc_index);
	if (p->flags & GF_ISOM_TRAF_SAMPLE_DUR)
		fprintf(trace, " SampleDuration=\"%u\"", p->def_sample_duration);
	if (p->flags & GF_ISOM_TRAF_SAMPLE_SIZE)
		fprintf(trace, " SampleSize=\"%u\"", p->def_sample_size);

	if (p->flags & GF_ISOM_TRAF_SAMPLE_FLAGS) {
		frag_dump_sample_flags(trace, p->def_sample_flags, 3);
	}

	fprintf(trace, ">\n");

	gf_isom_box_dump_done("TrackFragmentHeaderBox", a, trace);
	return GF_OK;
}

GF_Err tfxd_box_dump(GF_Box *a, FILE * trace)
{
	GF_MSSTimeExtBox *ptr = (GF_MSSTimeExtBox*)a;
	if (!a) return GF_BAD_PARAM;
	gf_isom_box_dump_start(a, "MSSTimeExtensionBox", trace);
	fprintf(trace, "AbsoluteTime=\""LLU"\" FragmentDuration=\""LLU"\">\n", ptr->absolute_time_in_track_timescale, ptr->fragment_duration_in_track_timescale);
	fprintf(trace, "<FullBoxInfo Version=\"%d\" Flags=\"%d\"/>\n", ptr->version, ptr->flags);
	gf_isom_box_dump_done("MSSTimeExtensionBox", a, trace);
	return GF_OK;
}

GF_Err trun_box_dump(GF_Box *a, FILE * trace)
{
	u32 i, flags;
	Bool full_dump = GF_FALSE;
	GF_TrackFragmentRunBox *p;

	p = (GF_TrackFragmentRunBox *)a;
	flags = p->flags;
	if (p->use_ctrn) {
		p->flags = p->ctrn_flags;
		p->type = GF_ISOM_BOX_TYPE_CTRN;
	}

	gf_isom_box_dump_start(a, p->use_ctrn ? "CompactTrackRunBox" : "TrackRunBox", trace);
	p->flags = flags;
	p->type = GF_ISOM_BOX_TYPE_TRUN;
	fprintf(trace, "SampleCount=\"%d\"", p->sample_count);

	if (p->flags & GF_ISOM_TRUN_DATA_OFFSET)
		fprintf(trace, " DataOffset=\"%d\"", p->data_offset);

	if (p->use_ctrn) {
		if (p->ctrn_flags & GF_ISOM_CTRN_DATAOFFSET_16)
			fprintf(trace, " dataOffset16Bits=\"yes\"");

		if (p->ctso_multiplier)
			fprintf(trace, " ctsoMultiplier=\"%d\"", p->ctso_multiplier);

		if (p->ctrn_flags & GF_ISOM_CTRN_INHERIT_DUR)
			fprintf(trace, " inheritDuration=\"yes\"");
		if (p->ctrn_flags & GF_ISOM_CTRN_INHERIT_SIZE)
			fprintf(trace, " inheritSize=\"yes\"");
		if (p->ctrn_flags & GF_ISOM_CTRN_INHERIT_FLAGS)
			fprintf(trace, " inheritFlags=\"yes\"");
		if (p->ctrn_flags & GF_ISOM_CTRN_INHERIT_CTSO)
			fprintf(trace, " inheritCTSOffset=\"yes\"");

		fprintf(trace, " firstSampleDurationBits=\"%d\"", gf_isom_ctrn_field_size_bits(p->ctrn_first_dur));
		fprintf(trace, " firstSampleSizeBits=\"%d\"", gf_isom_ctrn_field_size_bits(p->ctrn_first_size));
		fprintf(trace, " firstSampleFlagsBits=\"%d\"", gf_isom_ctrn_field_size_bits(p->ctrn_first_sample_flags));
		fprintf(trace, " firstSampleCTSOBits=\"%d\"", gf_isom_ctrn_field_size_bits(p->ctrn_first_ctts));
		fprintf(trace, " sampleDurationBits=\"%d\"", gf_isom_ctrn_field_size_bits(p->ctrn_dur));
		fprintf(trace, " sampleSizeBits=\"%d\"", gf_isom_ctrn_field_size_bits(p->ctrn_size));
		fprintf(trace, " sampleFlagsBits=\"%d\"", gf_isom_ctrn_field_size_bits(p->ctrn_sample_flags));
		fprintf(trace, " sampleCTSOBits=\"%d\"", gf_isom_ctrn_field_size_bits(p->ctrn_ctts));
		if (p->ctrn_flags & 0x00FFFF00)
			full_dump = GF_TRUE;

		fprintf(trace, ">\n");
	} else {
		fprintf(trace, ">\n");

		if (p->flags & GF_ISOM_TRUN_FIRST_FLAG) {
			sample_flags_dump("FirstSampleFlags", p->first_sample_flags, trace);
		}
		if (p->flags & (GF_ISOM_TRUN_DURATION|GF_ISOM_TRUN_SIZE|GF_ISOM_TRUN_CTS_OFFSET|GF_ISOM_TRUN_FLAGS)) {
			full_dump = GF_TRUE;
		}
	}

	if (full_dump) {
		GF_TrunEntry *ent;
		i=0;
		while ((ent = (GF_TrunEntry *)gf_list_enum(p->entries, &i))) {

			fprintf(trace, "<TrackRunEntry");

			if (p->use_ctrn) {
				if ((i==1) && (p->ctrn_flags&GF_ISOM_CTRN_FIRST_SAMPLE) ) {
					if (p->ctrn_first_dur)
						fprintf(trace, " Duration=\"%u\"", ent->Duration);
					if (p->ctrn_first_size)
						fprintf(trace, " Size=\"%u\"", ent->size);
					if (p->ctrn_first_ctts) {
						if (p->version == 0)
							fprintf(trace, " CTSOffset=\"%u\"", (u32) ent->CTS_Offset);
						else
							fprintf(trace, " CTSOffset=\"%d\"", ent->CTS_Offset);
					}
					if (p->ctrn_first_sample_flags)
						frag_dump_sample_flags(trace, ent->flags, p->ctrn_first_sample_flags);
				} else {
					if (p->ctrn_dur)
						fprintf(trace, " Duration=\"%u\"", ent->Duration);
					if (p->ctrn_size)
						fprintf(trace, " Size=\"%u\"", ent->size);
					if (p->ctrn_ctts) {
						if (p->version == 0)
							fprintf(trace, " CTSOffset=\"%u\"", (u32) ent->CTS_Offset);
						else
							fprintf(trace, " CTSOffset=\"%d\"", ent->CTS_Offset);
					}
					if (p->ctrn_sample_flags)
						frag_dump_sample_flags(trace, ent->flags, p->ctrn_sample_flags);
				}
			} else {

				if (p->flags & GF_ISOM_TRUN_DURATION)
					fprintf(trace, " Duration=\"%u\"", ent->Duration);
				if (p->flags & GF_ISOM_TRUN_SIZE)
					fprintf(trace, " Size=\"%u\"", ent->size);
				if (p->flags & GF_ISOM_TRUN_CTS_OFFSET)
				{
					if (p->version == 0)
						fprintf(trace, " CTSOffset=\"%u\"", (u32) ent->CTS_Offset);
					else
						fprintf(trace, " CTSOffset=\"%d\"", ent->CTS_Offset);
				}

				if (p->flags & GF_ISOM_TRUN_FLAGS) {
					frag_dump_sample_flags(trace, ent->flags, 3);
				}
			}
			fprintf(trace, "/>\n");
		}
	} else if (p->size) {
		fprintf(trace, "<!-- all default values used -->\n");
	} else {
		fprintf(trace, "<TrackRunEntry Duration=\"\" Size=\"\" CTSOffset=\"\"");
		frag_dump_sample_flags(trace, 0, 3);
		fprintf(trace, "/>\n");
	}

	gf_isom_box_dump_done(p->use_ctrn ? "CompactTrackRunBox" : "TrackRunBox", a, trace);
	return GF_OK;
}

#endif

#ifndef GPAC_DISABLE_ISOM_HINTING

GF_Err DTE_Dump(GF_List *dte, FILE * trace)
{
	u32 i, count;

	count = gf_list_count(dte);
	for (i=0; i<count; i++) {
		GF_GenericDTE *p;
		GF_ImmediateDTE *i_p;
		GF_SampleDTE *s_p;
		GF_StreamDescDTE *sd_p;
		p = (GF_GenericDTE *)gf_list_get(dte, i);
		switch (p->source) {
		case 0:
			fprintf(trace, "<EmptyDataEntry/>\n");
			break;
		case 1:
			i_p = (GF_ImmediateDTE *) p;
			fprintf(trace, "<ImmediateDataEntry DataSize=\"%d\"/>\n", i_p->dataLength);
			break;
		case 2:
			s_p = (GF_SampleDTE *) p;
			fprintf(trace, "<SampleDataEntry DataSize=\"%d\" SampleOffset=\"%d\" SampleNumber=\"%d\" TrackReference=\"%d\"/>\n",
			        s_p->dataLength, s_p->byteOffset, s_p->sampleNumber, s_p->trackRefIndex);
			break;
		case 3:
			sd_p = (GF_StreamDescDTE *) p;
			fprintf(trace, "<SampleDescriptionEntry DataSize=\"%d\" DescriptionOffset=\"%d\" StreamDescriptionindex=\"%d\" TrackReference=\"%d\"/>\n",
			        sd_p->dataLength, sd_p->byteOffset, sd_p->streamDescIndex, sd_p->trackRefIndex);
			break;
		default:
			fprintf(trace, "<UnknownTableEntry/>\n");
			break;
		}
	}
	return GF_OK;
}


GF_EXPORT
GF_Err gf_isom_dump_hint_sample(GF_ISOFile *the_file, u32 trackNumber, u32 SampleNum, FILE * trace)
{
	GF_ISOSample *tmp;
	GF_HintSampleEntryBox *entry;
	u32 descIndex, count, count2, i;
	GF_Err e=GF_OK;
	GF_BitStream *bs;
	GF_HintSample *s;
	GF_TrackBox *trak;
	GF_RTPPacket *pck;
	char *szName;

	trak = gf_isom_get_track_from_file(the_file, trackNumber);
	if (!trak || !IsHintTrack(trak)) return GF_BAD_PARAM;

	tmp = gf_isom_get_sample(the_file, trackNumber, SampleNum, &descIndex);
	if (!tmp) return GF_BAD_PARAM;

	e = Media_GetSampleDesc(trak->Media, descIndex, (GF_SampleEntryBox **) &entry, &count);
	if (e) {
		gf_isom_sample_del(&tmp);
		return e;
	}

	//check we can read the sample
	switch (entry->type) {
	case GF_ISOM_BOX_TYPE_RTP_STSD:
	case GF_ISOM_BOX_TYPE_SRTP_STSD:
	case GF_ISOM_BOX_TYPE_RRTP_STSD:
		szName = "RTP";
		break;
	case GF_ISOM_BOX_TYPE_RTCP_STSD:
		szName = "RCTP";
		break;
	case GF_ISOM_BOX_TYPE_FDP_STSD:
		szName = "FDP";
		break;
	default:
		gf_isom_sample_del(&tmp);
		return GF_NOT_SUPPORTED;
	}

	bs = gf_bs_new(tmp->data, tmp->dataLength, GF_BITSTREAM_READ);
	s = gf_isom_hint_sample_new(entry->type);
	s->trackID = trak->Header->trackID;
	s->sampleNumber = SampleNum;

	gf_isom_hint_sample_read(s, bs, tmp->dataLength);
	gf_bs_del(bs);

	count = gf_list_count(s->packetTable);

	fprintf(trace, "<%sHintSample SampleNumber=\"%d\" DecodingTime=\""LLD"\" RandomAccessPoint=\"%d\" PacketCount=\"%u\" reserved=\"%u\">\n", szName, SampleNum, tmp->DTS, tmp->IsRAP, s->packetCount, s->reserved);

	if (s->hint_subtype==GF_ISOM_BOX_TYPE_FDP_STSD) {
		e = gf_isom_box_dump((GF_Box*) s, trace);
		goto err_exit;
	}

	if (s->packetCount != count) {
		fprintf(trace, "<!-- WARNING: Broken %s hint sample, %d entries indicated but only %d parsed -->\n", szName, s->packetCount, count);
	}


	for (i=0; i<count; i++) {
		pck = (GF_RTPPacket *)gf_list_get(s->packetTable, i);

		if (pck->hint_subtype==GF_ISOM_BOX_TYPE_RTCP_STSD) {
			GF_RTCPPacket *rtcp_pck = (GF_RTCPPacket *) pck;
			fprintf(trace, "<RTCPHintPacket PacketNumber=\"%d\" V=\"%d\" P=\"%d\" Count=\"%d\" PayloadType=\"%d\" ",
		        i+1,  rtcp_pck->Version, rtcp_pck->Padding, rtcp_pck->Count, rtcp_pck->PayloadType);

			if (rtcp_pck->data) dump_data_attribute(trace, "payload", (char*)rtcp_pck->data, rtcp_pck->length);
			fprintf(trace, ">\n");
			fprintf(trace, "</RTCPHintPacket>\n");

		} else {
			fprintf(trace, "<RTPHintPacket PacketNumber=\"%d\" P=\"%d\" X=\"%d\" M=\"%d\" PayloadType=\"%d\"",
		        i+1,  pck->P_bit, pck->X_bit, pck->M_bit, pck->payloadType);

			fprintf(trace, " SequenceNumber=\"%d\" RepeatedPacket=\"%d\" DropablePacket=\"%d\" RelativeTransmissionTime=\"%d\" FullPacketSize=\"%d\">\n",
		        pck->SequenceNumber, pck->R_bit, pck->B_bit, pck->relativeTransTime, gf_isom_hint_rtp_length(pck));


			//TLV is made of Boxes
			count2 = gf_list_count(pck->TLV);
			if (count2) {
				fprintf(trace, "<PrivateExtensionTable EntryCount=\"%d\">\n", count2);
				fprintf(trace, "</PrivateExtensionTable>\n");
			}
			//DTE is made of NON boxes
			count2 = gf_list_count(pck->DataTable);
			if (count2) {
				fprintf(trace, "<PacketDataTable EntryCount=\"%d\">\n", count2);
				DTE_Dump(pck->DataTable, trace);
				fprintf(trace, "</PacketDataTable>\n");
			}
			fprintf(trace, "</RTPHintPacket>\n");
		}
	}

err_exit:
	fprintf(trace, "</%sHintSample>\n", szName);
	gf_isom_sample_del(&tmp);
	gf_isom_hint_sample_del(s);
	return e;
}

#endif /*GPAC_DISABLE_ISOM_HINTING*/

static void tx3g_dump_box_nobox(FILE * trace, GF_BoxRecord *rec)
{
	fprintf(trace, "<TextBox top=\"%d\" left=\"%d\" bottom=\"%d\" right=\"%d\"/>\n", rec->top, rec->left, rec->bottom, rec->right);
}

static void tx3g_print_char_offsets(FILE * trace, u32 start, u32 end, u32 *shift_offset, u32 so_count)
{
	u32 i;
	if (shift_offset) {
		for (i=0; i<so_count; i++) {
			if (start>shift_offset[i]) {
				start --;
				break;
			}
		}
		for (i=0; i<so_count; i++) {
			if (end>shift_offset[i]) {
				end --;
				break;
			}
		}
	}
	if (start || end) fprintf(trace, "fromChar=\"%d\" toChar=\"%d\" ", start, end);
}

static void tx3g_dump_style_nobox(FILE * trace, GF_StyleRecord *rec, u32 *shift_offset, u32 so_count)
{
	fprintf(trace, "<Style ");
	if (rec->startCharOffset || rec->endCharOffset)
		tx3g_print_char_offsets(trace, rec->startCharOffset, rec->endCharOffset, shift_offset, so_count);

	fprintf(trace, "styles=\"");
	if (!rec->style_flags) {
		fprintf(trace, "Normal");
	} else {
		if (rec->style_flags & 1) fprintf(trace, "Bold ");
		if (rec->style_flags & 2) fprintf(trace, "Italic ");
		if (rec->style_flags & 4) fprintf(trace, "Underlined ");
	}
	fprintf(trace, "\" fontID=\"%d\" fontSize=\"%d\" ", rec->fontID, rec->font_size);
	tx3g_dump_rgba8(trace, "color", rec->text_color);
	fprintf(trace, "/>\n");
}

static char *tx3g_format_time(u64 ts, u32 timescale, char *szDur, Bool is_srt)
{
	u32 h, m, s, ms;
	ts = (u32) (ts*1000 / timescale);
	h = (u32) (ts / 3600000);
	m = (u32) (ts/ 60000) - h*60;
	s = (u32) (ts/1000) - h*3600 - m*60;
	ms = (u32) (ts) - h*3600000 - m*60000 - s*1000;
	if (is_srt) {
		sprintf(szDur, "%02d:%02d:%02d,%03d", h, m, s, ms);
	} else {
		sprintf(szDur, "%02d:%02d:%02d.%03d", h, m, s, ms);
	}
	return szDur;
}

static GF_Err gf_isom_dump_ttxt_track(GF_ISOFile *the_file, u32 track, FILE *dump, Bool box_dump)
{
	u32 i, j, count, di, nb_descs, shift_offset[20], so_count;
	u64 last_DTS;
	size_t len;
	GF_Box *a;
	Bool has_scroll;
	char szDur[100];
	GF_Tx3gSampleEntryBox *txt_e;

	GF_TrackBox *trak = gf_isom_get_track_from_file(the_file, track);
	if (!trak) return GF_BAD_PARAM;
	switch (trak->Media->handler->handlerType) {
	case GF_ISOM_MEDIA_TEXT:
	case GF_ISOM_MEDIA_SUBT:
		break;
	default:
		return GF_BAD_PARAM;
	}

	txt_e = (GF_Tx3gSampleEntryBox *)gf_list_get(trak->Media->information->sampleTable->SampleDescription->child_boxes, 0);
	switch (txt_e->type) {
	case GF_ISOM_BOX_TYPE_TX3G:
	case GF_ISOM_BOX_TYPE_TEXT:
		break;
	case GF_ISOM_BOX_TYPE_STPP:
	case GF_ISOM_BOX_TYPE_SBTT:
	default:
		return GF_BAD_PARAM;
	}

	if (box_dump) {
		fprintf(dump, "<TextTrack trackID=\"%d\" version=\"1.1\">\n", gf_isom_get_track_id(the_file, track) );
	} else {
		fprintf(dump, "<?xml version=\"1.0\" encoding=\"UTF-8\" ?>\n");
		fprintf(dump, "<!-- GPAC 3GPP Text Stream -->\n");

		fprintf(dump, "<TextStream version=\"1.1\">\n");
	}
	fprintf(dump, "<TextStreamHeader width=\"%d\" height=\"%d\" layer=\"%d\" translation_x=\"%d\" translation_y=\"%d\">\n", trak->Header->width >> 16 , trak->Header->height >> 16, trak->Header->layer, trak->Header->matrix[6] >> 16, trak->Header->matrix[7] >> 16);

	nb_descs = gf_list_count(trak->Media->information->sampleTable->SampleDescription->child_boxes);
	for (i=0; i<nb_descs; i++) {
		txt_e = (GF_Tx3gSampleEntryBox *)gf_list_get(trak->Media->information->sampleTable->SampleDescription->child_boxes, i);
		if (!txt_e) break;

		if (box_dump) {
			gf_isom_box_dump((GF_Box*) txt_e, dump);
		} else if  (txt_e->type==GF_ISOM_BOX_TYPE_TX3G) {
			fprintf(dump, "<TextSampleDescription horizontalJustification=\"");
			switch (txt_e->horizontal_justification) {
			case 1:
				fprintf(dump, "center");
				break;
			case -1:
				fprintf(dump, "right");
				break;
			default:
				fprintf(dump, "left");
				break;
			}
			fprintf(dump, "\" verticalJustification=\"");
			switch (txt_e->vertical_justification) {
			case 1:
				fprintf(dump, "center");
				break;
			case -1:
				fprintf(dump, "bottom");
				break;
			default:
				fprintf(dump, "top");
				break;
			}
			fprintf(dump, "\" ");
			tx3g_dump_rgba8(dump, "backColor", txt_e->back_color);
			fprintf(dump, " verticalText=\"%s\"", (txt_e->displayFlags & GF_TXT_VERTICAL) ? "yes" : "no");
			fprintf(dump, " fillTextRegion=\"%s\"", (txt_e->displayFlags & GF_TXT_FILL_REGION) ? "yes" : "no");
			fprintf(dump, " continuousKaraoke=\"%s\"", (txt_e->displayFlags & GF_TXT_KARAOKE) ? "yes" : "no");
			has_scroll = GF_FALSE;
			if (txt_e->displayFlags & GF_TXT_SCROLL_IN) {
				has_scroll = GF_TRUE;
				if (txt_e->displayFlags & GF_TXT_SCROLL_OUT) fprintf(dump, " scroll=\"InOut\"");
				else fprintf(dump, " scroll=\"In\"");
			} else if (txt_e->displayFlags & GF_TXT_SCROLL_OUT) {
				has_scroll = GF_TRUE;
				fprintf(dump, " scroll=\"Out\"");
			} else {
				fprintf(dump, " scroll=\"None\"");
			}
			if (has_scroll) {
				u32 mode = (txt_e->displayFlags & GF_TXT_SCROLL_DIRECTION)>>7;
				switch (mode) {
				case GF_TXT_SCROLL_CREDITS:
					fprintf(dump, " scrollMode=\"Credits\"");
					break;
				case GF_TXT_SCROLL_MARQUEE:
					fprintf(dump, " scrollMode=\"Marquee\"");
					break;
				case GF_TXT_SCROLL_DOWN:
					fprintf(dump, " scrollMode=\"Down\"");
					break;
				case GF_TXT_SCROLL_RIGHT:
					fprintf(dump, " scrollMode=\"Right\"");
					break;
				default:
					fprintf(dump, " scrollMode=\"Unknown\"");
					break;
				}
			}
			fprintf(dump, ">\n");
			fprintf(dump, "<FontTable>\n");
			if (txt_e->font_table) {
				for (j=0; j<txt_e->font_table->entry_count; j++) {
					fprintf(dump, "<FontTableEntry fontName=\"%s\" fontID=\"%d\"/>\n", txt_e->font_table->fonts[j].fontName, txt_e->font_table->fonts[j].fontID);

				}
			}
			fprintf(dump, "</FontTable>\n");
			if ((txt_e->default_box.bottom == txt_e->default_box.top) || (txt_e->default_box.right == txt_e->default_box.left)) {
				txt_e->default_box.top = txt_e->default_box.left = 0;
				txt_e->default_box.right = trak->Header->width / 65536;
				txt_e->default_box.bottom = trak->Header->height / 65536;
			}
			tx3g_dump_box_nobox(dump, &txt_e->default_box);
			tx3g_dump_style_nobox(dump, &txt_e->default_style, NULL, 0);
			fprintf(dump, "</TextSampleDescription>\n");
		} else {
			GF_TextSampleEntryBox *text = (GF_TextSampleEntryBox *)gf_list_get(trak->Media->information->sampleTable->SampleDescription->child_boxes, i);
			fprintf(dump, "<TextSampleDescription horizontalJustification=\"");
			switch (text->textJustification) {
			case 1:
				fprintf(dump, "center");
				break;
			case -1:
				fprintf(dump, "right");
				break;
			default:
				fprintf(dump, "left");
				break;
			}
			fprintf(dump, "\"");

			tx3g_dump_rgb16(dump, " backColor", text->background_color);

			if ((text->default_box.bottom == text->default_box.top) || (text->default_box.right == text->default_box.left)) {
				text->default_box.top = text->default_box.left = 0;
				text->default_box.right = trak->Header->width / 65536;
				text->default_box.bottom = trak->Header->height / 65536;
			}

			if (text->displayFlags & GF_TXT_SCROLL_IN) {
				if (text->displayFlags & GF_TXT_SCROLL_OUT) fprintf(dump, " scroll=\"InOut\"");
				else fprintf(dump, " scroll=\"In\"");
			} else if (text->displayFlags & GF_TXT_SCROLL_OUT) {
				fprintf(dump, " scroll=\"Out\"");
			} else {
				fprintf(dump, " scroll=\"None\"");
			}
			fprintf(dump, ">\n");

			tx3g_dump_box_nobox(dump, &text->default_box);
			fprintf(dump, "</TextSampleDescription>\n");
		}
	}
	fprintf(dump, "</TextStreamHeader>\n");

	last_DTS = 0;
	count = gf_isom_get_sample_count(the_file, track);
	for (i=0; i<count; i++) {
		GF_BitStream *bs;
		GF_TextSample *s_txt;
		GF_ISOSample *s = gf_isom_get_sample(the_file, track, i+1, &di);
		if (!s) continue;

		fprintf(dump, "<TextSample sampleTime=\"%s\" sampleDescriptionIndex=\"%d\"", tx3g_format_time(s->DTS, trak->Media->mediaHeader->timeScale, szDur, GF_FALSE), di);
		bs = gf_bs_new(s->data, s->dataLength, GF_BITSTREAM_READ);
		s_txt = gf_isom_parse_texte_sample(bs);
		gf_bs_del(bs);

		if (!box_dump) {
			if (s_txt->highlight_color) {
				fprintf(dump, " ");
				tx3g_dump_rgba8(dump, "highlightColor", s_txt->highlight_color->hil_color);
			}
			if (s_txt->scroll_delay) {
				Double delay = s_txt->scroll_delay->scroll_delay;
				delay /= trak->Media->mediaHeader->timeScale;
				fprintf(dump, " scrollDelay=\"%g\"", delay);
			}
			if (s_txt->wrap) fprintf(dump, " wrap=\"%s\"", (s_txt->wrap->wrap_flag==0x01) ? "Automatic" : "None");
		}

		so_count = 0;

		fprintf(dump, " xml:space=\"preserve\">");
		if (!s_txt->len) {
			last_DTS = (u32) trak->Media->mediaHeader->duration;
		} else {
			unsigned short utf16Line[10000];
			last_DTS = s->DTS;
			/*UTF16*/
			if ((s_txt->len>2) && ((unsigned char) s_txt->text[0] == (unsigned char) 0xFE) && ((unsigned char) s_txt->text[1] == (unsigned char) 0xFF)) {
				/*copy 2 more chars because the lib always add 2 '0' at the end for UTF16 end of string*/
				memcpy((char *) utf16Line, s_txt->text+2, sizeof(char) * (s_txt->len));
				len = gf_utf8_wcslen((const u16*)utf16Line);
			} else {
				char *str;
				str = s_txt->text;
				len = gf_utf8_mbstowcs((u16*)utf16Line, 10000, (const char **) &str);
			}
			if (len != (size_t) -1) {
				utf16Line[len] = 0;
				for (j=0; j<len; j++) {
					if ((utf16Line[j]=='\n') || (utf16Line[j]=='\r') || (utf16Line[j]==0x85) || (utf16Line[j]==0x2028) || (utf16Line[j]==0x2029) ) {
						fprintf(dump, "\n");
						if ((utf16Line[j]=='\r') && (utf16Line[j+1]=='\n')) {
							shift_offset[so_count] = j;
							so_count++;
							j++;
						}
					}
					else {
						switch (utf16Line[j]) {
						case '\'':
							fprintf(dump, "&apos;");
							break;
						case '\"':
							fprintf(dump, "&quot;");
							break;
						case '&':
							fprintf(dump, "&amp;");
							break;
						case '>':
							fprintf(dump, "&gt;");
							break;
						case '<':
							fprintf(dump, "&lt;");
							break;
						default:
							if (utf16Line[j] < 128) {
								fprintf(dump, "%c", (u8) utf16Line[j]);
							} else {
								fprintf(dump, "&#%d;", utf16Line[j]);
							}
							break;
						}
					}
				}
			}
		}

		if (box_dump) {

			if (s_txt->highlight_color)
				gf_isom_box_dump((GF_Box*) s_txt->highlight_color, dump);
			if (s_txt->scroll_delay)
				gf_isom_box_dump((GF_Box*) s_txt->scroll_delay, dump);
			if (s_txt->wrap)
				gf_isom_box_dump((GF_Box*) s_txt->wrap, dump);
			if (s_txt->box)
				gf_isom_box_dump((GF_Box*) s_txt->box, dump);
			if (s_txt->styles)
				gf_isom_box_dump((GF_Box*) s_txt->styles, dump);
		} else {

			if (s_txt->box) tx3g_dump_box_nobox(dump, &s_txt->box->box);
			if (s_txt->styles) {
				for (j=0; j<s_txt->styles->entry_count; j++) {
					tx3g_dump_style_nobox(dump, &s_txt->styles->styles[j], shift_offset, so_count);
				}
			}
		}
		j=0;
		while ((a = (GF_Box *)gf_list_enum(s_txt->others, &j))) {
			if (box_dump) {
				gf_isom_box_dump((GF_Box*) a, dump);
				continue;
			}

			switch (a->type) {
			case GF_ISOM_BOX_TYPE_HLIT:
				fprintf(dump, "<Highlight ");
				tx3g_print_char_offsets(dump, ((GF_TextHighlightBox *)a)->startcharoffset, ((GF_TextHighlightBox *)a)->endcharoffset, shift_offset, so_count);
				fprintf(dump, "/>\n");
				break;
			case GF_ISOM_BOX_TYPE_HREF:
			{
				GF_TextHyperTextBox *ht = (GF_TextHyperTextBox *)a;
				fprintf(dump, "<HyperLink ");
				tx3g_print_char_offsets(dump, ht->startcharoffset, ht->endcharoffset, shift_offset, so_count);
				fprintf(dump, "URL=\"%s\" URLToolTip=\"%s\"/>\n", ht->URL ? ht->URL : "", ht->URL_hint ? ht->URL_hint : "");
			}
			break;
			case GF_ISOM_BOX_TYPE_BLNK:
				fprintf(dump, "<Blinking ");
				tx3g_print_char_offsets(dump, ((GF_TextBlinkBox *)a)->startcharoffset, ((GF_TextBlinkBox *)a)->endcharoffset, shift_offset, so_count);
				fprintf(dump, "/>\n");
				break;
			case GF_ISOM_BOX_TYPE_KROK:
			{
				u32 k;
				Double t;
				GF_TextKaraokeBox *krok = (GF_TextKaraokeBox *)a;
				t = krok->highlight_starttime;
				t /= trak->Media->mediaHeader->timeScale;
				fprintf(dump, "<Karaoke startTime=\"%g\">\n", t);
				for (k=0; k<krok->nb_entries; k++) {
					t = krok->records[k].highlight_endtime;
					t /= trak->Media->mediaHeader->timeScale;
					fprintf(dump, "<KaraokeRange ");
					tx3g_print_char_offsets(dump, krok->records[k].start_charoffset, krok->records[k].end_charoffset, shift_offset, so_count);
					fprintf(dump, "endTime=\"%g\"/>\n", t);
				}
				fprintf(dump, "</Karaoke>\n");
			}
				break;
			}
		}

		fprintf(dump, "</TextSample>\n");
		gf_isom_sample_del(&s);
		gf_isom_delete_text_sample(s_txt);
		gf_set_progress("TTXT Extract", i, count);
	}
	if (last_DTS < trak->Media->mediaHeader->duration) {
		fprintf(dump, "<TextSample sampleTime=\"%s\" text=\"\" />\n", tx3g_format_time(trak->Media->mediaHeader->duration, trak->Media->mediaHeader->timeScale, szDur, GF_FALSE));
	}

	if (box_dump) {
		fprintf(dump, "</TextTrack>\n");
	} else {
		fprintf(dump, "</TextStream>\n");
	}
	if (count) gf_set_progress("TTXT Extract", count, count);
	return GF_OK;
}

#include <gpac/webvtt.h>
static GF_Err gf_isom_dump_srt_track(GF_ISOFile *the_file, u32 track, FILE *dump)
{
	u32 i, j, k, count, di, len, ts, cur_frame;
	u64 start, end;
	GF_Tx3gSampleEntryBox *txtd;
	char szDur[100];
	GF_TrackBox *trak = gf_isom_get_track_from_file(the_file, track);
	u32 subtype = gf_isom_get_media_subtype(the_file, track, 1);
	if (!trak) return GF_BAD_PARAM;
	switch (trak->Media->handler->handlerType) {
	case GF_ISOM_MEDIA_TEXT:
	case GF_ISOM_MEDIA_SUBT:
		break;
	default:
		return GF_BAD_PARAM;
	}

	ts = trak->Media->mediaHeader->timeScale;
	cur_frame = 0;
	end = 0;

	switch (subtype) {
	case GF_ISOM_SUBTYPE_TX3G:
	case GF_ISOM_SUBTYPE_TEXT:
	case GF_ISOM_SUBTYPE_STXT:
	case GF_ISOM_SUBTYPE_WVTT:
		break;
	default:
		return GF_NOT_SUPPORTED;
	}

	count = gf_isom_get_sample_count(the_file, track);
	for (i=0; i<count; i++) {
		GF_BitStream *bs;
		GF_TextSample *txt;
		GF_ISOSample *s = gf_isom_get_sample(the_file, track, i+1, &di);
		if (!s) continue;

		start = s->DTS;
		if (s->dataLength==2) {
			gf_isom_sample_del(&s);
			continue;
		}
		if (i+1<count) {
			GF_ISOSample *next = gf_isom_get_sample_info(the_file, track, i+2, NULL, NULL);
			if (next) {
				end = next->DTS;
				gf_isom_sample_del(&next);
			}
		} else {
			end = gf_isom_get_media_duration(the_file, track) ;
		}
		cur_frame++;
		fprintf(dump, "%d\n", cur_frame);
		tx3g_format_time(start, ts, szDur, GF_TRUE);
		fprintf(dump, "%s --> ", szDur);
		tx3g_format_time(end, ts, szDur, GF_TRUE);
		fprintf(dump, "%s\n", szDur);

		if (subtype == GF_ISOM_SUBTYPE_WVTT) {
			u64 start_ts;
			void webvtt_write_cue(GF_BitStream *bs, GF_WebVTTCue *cue);
			GF_List *cues;
			u8 *data;
			u32 data_len;
			bs = gf_bs_new(NULL, 0, GF_BITSTREAM_WRITE);

			start_ts = s->DTS * 1000;
			start_ts /= trak->Media->mediaHeader->timeScale;
			cues = gf_webvtt_parse_cues_from_data(s->data, s->dataLength, start_ts);
			for (j = 0; j < gf_list_count(cues); j++) {
				GF_WebVTTCue *cue = (GF_WebVTTCue *)gf_list_get(cues, j);
				webvtt_write_cue(bs, cue);
				gf_webvtt_cue_del(cue);
			}
			gf_list_del(cues);
			gf_bs_write_u16(bs, 0);
			gf_bs_get_content(bs, &data, &data_len);
			gf_bs_del(bs);

			if (data) {
				fprintf(dump, "%s\n", data);
				gf_free(data);
			} else {
				fprintf(dump, "\n");
			}
			continue;
		} else if (subtype == GF_ISOM_SUBTYPE_STXT) {
			if (s->dataLength)
			fprintf(dump, "%s\n", s->data);
			continue;
		}
		else if ((subtype!=GF_ISOM_SUBTYPE_TX3G) && (subtype!=GF_ISOM_SUBTYPE_TEXT)) {
			fprintf(dump, "unknwon\n");
			continue;
		}
		bs = gf_bs_new(s->data, s->dataLength, GF_BITSTREAM_READ);
		txt = gf_isom_parse_texte_sample(bs);
		gf_bs_del(bs);

		txtd = (GF_Tx3gSampleEntryBox *)gf_list_get(trak->Media->information->sampleTable->SampleDescription->child_boxes, di-1);

		if (!txt || !txt->len) {
			fprintf(dump, "\n");
		} else {
			u32 styles, char_num, new_styles, color, new_color;
			u16 utf16Line[10000];

			/*UTF16*/
			if ((txt->len>2) && ((unsigned char) txt->text[0] == (unsigned char) 0xFE) && ((unsigned char) txt->text[1] == (unsigned char) 0xFF)) {
				memcpy(utf16Line, txt->text+2, sizeof(char)*txt->len);
				( ((char *)utf16Line)[txt->len] ) = 0;
				len = txt->len;
			} else {
				u8 *str = (u8 *) (txt->text);
				size_t res = gf_utf8_mbstowcs(utf16Line, 10000, (const char **) &str);
				if (res==(size_t)-1) return GF_NON_COMPLIANT_BITSTREAM;
				len = (u32) res;
				utf16Line[len] = 0;
			}
			char_num = 0;
			styles = 0;
			new_styles = txtd->default_style.style_flags;
			color = new_color = txtd->default_style.text_color;

			for (j=0; j<len; j++) {
				Bool is_new_line;

				if (txt->styles) {
					new_styles = txtd->default_style.style_flags;
					new_color = txtd->default_style.text_color;
					for (k=0; k<txt->styles->entry_count; k++) {
						if (txt->styles->styles[k].startCharOffset>char_num) continue;
						if (txt->styles->styles[k].endCharOffset<char_num+1) continue;

						if (txt->styles->styles[k].style_flags & (GF_TXT_STYLE_ITALIC | GF_TXT_STYLE_BOLD | GF_TXT_STYLE_UNDERLINED)) {
							new_styles = txt->styles->styles[k].style_flags;
							new_color = txt->styles->styles[k].text_color;
							break;
						}
					}
				}
				if (new_styles != styles) {
					if ((new_styles & GF_TXT_STYLE_BOLD) && !(styles & GF_TXT_STYLE_BOLD)) fprintf(dump, "<b>");
					if ((new_styles & GF_TXT_STYLE_ITALIC) && !(styles & GF_TXT_STYLE_ITALIC)) fprintf(dump, "<i>");
					if ((new_styles & GF_TXT_STYLE_UNDERLINED) && !(styles & GF_TXT_STYLE_UNDERLINED)) fprintf(dump, "<u>");

					if ((styles & GF_TXT_STYLE_UNDERLINED) && !(new_styles & GF_TXT_STYLE_UNDERLINED)) fprintf(dump, "</u>");
					if ((styles & GF_TXT_STYLE_ITALIC) && !(new_styles & GF_TXT_STYLE_ITALIC)) fprintf(dump, "</i>");
					if ((styles & GF_TXT_STYLE_BOLD) && !(new_styles & GF_TXT_STYLE_BOLD)) fprintf(dump, "</b>");

					styles = new_styles;
				}
				if (new_color != color) {
					if (new_color ==txtd->default_style.text_color) {
						fprintf(dump, "</font>");
					} else {
						fprintf(dump, "<font color=\"%s\">", gf_color_get_name(new_color) );
					}
					color = new_color;
				}

				/*not sure if styles must be reseted at line breaks in srt...*/
				is_new_line = GF_FALSE;
				if ((utf16Line[j]=='\n') || (utf16Line[j]=='\r') ) {
					if ((utf16Line[j]=='\r') && (utf16Line[j+1]=='\n')) j++;
					fprintf(dump, "\n");
					is_new_line = GF_TRUE;
				}

				if (!is_new_line) {
					size_t sl;
					char szChar[30];
					s16 swT[2], *swz;
					swT[0] = utf16Line[j];
					swT[1] = 0;
					swz= (s16 *)swT;
					sl = gf_utf8_wcstombs(szChar, 30, (const unsigned short **) &swz);
					if (sl == (size_t)-1) sl=0;
					szChar[(u32) sl]=0;
					fprintf(dump, "%s", szChar);
				}
				char_num++;
			}
			new_styles = 0;
			if (new_styles != styles) {
				if (styles & GF_TXT_STYLE_UNDERLINED) fprintf(dump, "</u>");
				if (styles & GF_TXT_STYLE_ITALIC) fprintf(dump, "</i>");
				if (styles & GF_TXT_STYLE_BOLD) fprintf(dump, "</b>");

//				styles = 0;
			}

			if (color != txtd->default_style.text_color) {
				fprintf(dump, "</font>");
//				color = txtd->default_style.text_color;
			}
			fprintf(dump, "\n");
		}
		gf_isom_sample_del(&s);
		gf_isom_delete_text_sample(txt);
		fprintf(dump, "\n");
		gf_set_progress("SRT Extract", i, count);
	}
	if (count) gf_set_progress("SRT Extract", i, count);
	return GF_OK;
}

static GF_Err gf_isom_dump_svg_track(GF_ISOFile *the_file, u32 track, FILE *dump)
{
	char nhmlFileName[1024];
	FILE *nhmlFile;
	u32 i, count, di, ts, cur_frame;
	u64 start, end;
	GF_BitStream *bs;

	GF_TrackBox *trak = gf_isom_get_track_from_file(the_file, track);
	if (!trak) return GF_BAD_PARAM;
	switch (trak->Media->handler->handlerType) {
	case GF_ISOM_MEDIA_TEXT:
	case GF_ISOM_MEDIA_SUBT:
		break;
	default:
		return GF_BAD_PARAM;
	}

	strcpy(nhmlFileName, the_file->fileName);
	strcat(nhmlFileName, ".nhml");
	nhmlFile = gf_fopen(nhmlFileName, "wt");
	fprintf(nhmlFile, "<?xml version=\"1.0\" encoding=\"UTF-8\"?>\n");
	fprintf(nhmlFile, "<NHNTStream streamType=\"3\" objectTypeIndication=\"10\" timeScale=\"%d\" baseMediaFile=\"file.svg\" inRootOD=\"yes\">\n", trak->Media->mediaHeader->timeScale);
	fprintf(nhmlFile, "<NHNTSample isRAP=\"yes\" DTS=\"0\" xmlFrom=\"doc.start\" xmlTo=\"text_1.start\"/>\n");

	ts = trak->Media->mediaHeader->timeScale;
	cur_frame = 0;
	end = 0;

	fprintf(dump, "<?xml version=\"1.0\" encoding=\"UTF-8\"?>\n");
	fprintf(dump, "<svg version=\"1.2\" baseProfile=\"tiny\" xmlns=\"http://www.w3.org/2000/svg\" xmlns:xlink=\"http://www.w3.org/1999/xlink\" width=\"%d\" height=\"%d\" fill=\"black\">\n", trak->Header->width >> 16 , trak->Header->height >> 16);
	fprintf(dump, "<g transform=\"translate(%d, %d)\" text-anchor=\"middle\">\n", (trak->Header->width >> 16)/2 , (trak->Header->height >> 16)/2);

	count = gf_isom_get_sample_count(the_file, track);
	for (i=0; i<count; i++) {
		GF_TextSample *txt;
		GF_ISOSample *s = gf_isom_get_sample(the_file, track, i+1, &di);
		if (!s) continue;

		start = s->DTS;
		if (s->dataLength==2) {
			gf_isom_sample_del(&s);
			continue;
		}
		if (i+1<count) {
			GF_ISOSample *next = gf_isom_get_sample_info(the_file, track, i+2, NULL, NULL);
			if (next) {
				end = next->DTS;
				gf_isom_sample_del(&next);
			}
		}

		cur_frame++;
		bs = gf_bs_new(s->data, s->dataLength, GF_BITSTREAM_READ);
		txt = gf_isom_parse_texte_sample(bs);
		gf_bs_del(bs);

		if (!txt->len) continue;

		fprintf(dump, " <text id=\"text_%d\" display=\"none\">%s\n", cur_frame, txt->text);
		fprintf(dump, "  <set attributeName=\"display\" to=\"inline\" begin=\"%g\" end=\"%g\"/>\n", ((s64)start*1.0)/ts, ((s64)end*1.0)/ts);
		fprintf(dump, "  <discard begin=\"%g\"/>\n", ((s64)end*1.0)/ts);
		fprintf(dump, " </text>\n");
		gf_isom_sample_del(&s);
		gf_isom_delete_text_sample(txt);
		fprintf(dump, "\n");
		gf_set_progress("SRT Extract", i, count);

		if (i == count - 2) {
			fprintf(nhmlFile, "<NHNTSample isRAP=\"no\" DTS=\"%f\" xmlFrom=\"text_%d.start\" xmlTo=\"doc.end\"/>\n", ((s64)start*1.0), cur_frame);
		} else {
			fprintf(nhmlFile, "<NHNTSample isRAP=\"no\" DTS=\"%f\" xmlFrom=\"text_%d.start\" xmlTo=\"text_%d.start\"/>\n", ((s64)start*1.0), cur_frame, cur_frame+1);
		}

	}
	fprintf(dump, "</g>\n");
	fprintf(dump, "</svg>\n");

	fprintf(nhmlFile, "</NHNTStream>\n");
	gf_fclose(nhmlFile);
	gf_delete_file(nhmlFileName);
	if (count) gf_set_progress("SRT Extract", i, count);
	return GF_OK;
}

GF_EXPORT
GF_Err gf_isom_text_dump(GF_ISOFile *the_file, u32 track, FILE *dump, GF_TextDumpType dump_type)
{
	switch (dump_type) {
	case GF_TEXTDUMPTYPE_SVG:
		return gf_isom_dump_svg_track(the_file, track, dump);
	case GF_TEXTDUMPTYPE_SRT:
		return gf_isom_dump_srt_track(the_file, track, dump);
	case GF_TEXTDUMPTYPE_TTXT:
	case GF_TEXTDUMPTYPE_TTXT_BOXES:
		return gf_isom_dump_ttxt_track(the_file, track, dump, (dump_type==GF_TEXTDUMPTYPE_TTXT_BOXES) ? GF_TRUE : GF_FALSE);
	default:
		return GF_BAD_PARAM;
	}
}


/* ISMA 1.0 Encryption and Authentication V 1.0  dump */
GF_Err sinf_box_dump(GF_Box *a, FILE * trace)
{
	gf_isom_box_dump_start(a, "ProtectionSchemeInfoBox", trace);
	fprintf(trace, ">\n");
	gf_isom_box_dump_done("ProtectionSchemeInfoBox", a, trace);
	return GF_OK;
}

GF_Err frma_box_dump(GF_Box *a, FILE * trace)
{
	GF_OriginalFormatBox *p;
	p = (GF_OriginalFormatBox *)a;
	gf_isom_box_dump_start(a, "OriginalFormatBox", trace);
	fprintf(trace, "data_format=\"%s\">\n", gf_4cc_to_str(p->data_format));
	gf_isom_box_dump_done("OriginalFormatBox", a, trace);
	return GF_OK;
}

GF_Err schm_box_dump(GF_Box *a, FILE * trace)
{
	GF_SchemeTypeBox *p;
	p = (GF_SchemeTypeBox *)a;
	gf_isom_box_dump_start(a, "SchemeTypeBox", trace);
	fprintf(trace, "scheme_type=\"%s\" scheme_version=\"%d\" ", gf_4cc_to_str(p->scheme_type), p->scheme_version);
	if (p->URI) fprintf(trace, "scheme_uri=\"%s\"", p->URI);
	fprintf(trace, ">\n");

	gf_isom_box_dump_done("SchemeTypeBox", a, trace);
	return GF_OK;
}

GF_Err schi_box_dump(GF_Box *a, FILE * trace)
{
	gf_isom_box_dump_start(a, "SchemeInformationBox", trace);
	fprintf(trace, ">\n");
	gf_isom_box_dump_done("SchemeInformationBox", a, trace);
	return GF_OK;
}

GF_Err iKMS_box_dump(GF_Box *a, FILE * trace)
{
	GF_ISMAKMSBox *p;
	p = (GF_ISMAKMSBox *)a;
	gf_isom_box_dump_start(a, "KMSBox", trace);
	fprintf(trace, "kms_URI=\"%s\">\n", p->URI);
	gf_isom_box_dump_done("KMSBox", a, trace);
	return GF_OK;

}

GF_Err iSFM_box_dump(GF_Box *a, FILE * trace)
{
	GF_ISMASampleFormatBox *p;
	const char *name = (a->type==GF_ISOM_BOX_TYPE_ISFM) ? "ISMASampleFormat" : "OMADRMAUFormatBox";
	p = (GF_ISMASampleFormatBox *)a;
	gf_isom_box_dump_start(a, name, trace);
	fprintf(trace, "selective_encryption=\"%d\" key_indicator_length=\"%d\" IV_length=\"%d\">\n", p->selective_encryption, p->key_indicator_length, p->IV_length);
	gf_isom_box_dump_done(name, a, trace);
	return GF_OK;
}

GF_Err iSLT_box_dump(GF_Box *a, FILE * trace)
{
	GF_ISMACrypSaltBox *p = (GF_ISMACrypSaltBox *)a;
	gf_isom_box_dump_start(a, "ISMACrypSaltBox", trace);
	fprintf(trace, "salt=\""LLU"\">\n", p->salt);
	gf_isom_box_dump_done("ISMACrypSaltBox", a, trace);
	return GF_OK;
}

GF_EXPORT
GF_Err gf_isom_dump_ismacryp_protection(GF_ISOFile *the_file, u32 trackNumber, FILE * trace)
{
	u32 i, count;
	GF_SampleEntryBox *entry;
	GF_Err e;
	GF_TrackBox *trak;

	trak = gf_isom_get_track_from_file(the_file, trackNumber);
	if (!trak) return GF_BAD_PARAM;


	fprintf(trace, "<ISMACrypSampleDescriptions>\n");
	count = gf_isom_get_sample_description_count(the_file, trackNumber);
	for (i=0; i<count; i++) {
		e = Media_GetSampleDesc(trak->Media, i+1, (GF_SampleEntryBox **) &entry, NULL);
		if (e) return e;

		switch (entry->type) {
		case GF_ISOM_BOX_TYPE_ENCA:
		case GF_ISOM_BOX_TYPE_ENCV:
		case GF_ISOM_BOX_TYPE_ENCT:
		case GF_ISOM_BOX_TYPE_ENCS:
			break;
		default:
			continue;
		}
		gf_isom_box_dump(entry, trace);
	}
	fprintf(trace, "</ISMACrypSampleDescriptions>\n");
	return GF_OK;
}

GF_EXPORT
GF_Err gf_isom_dump_ismacryp_sample(GF_ISOFile *the_file, u32 trackNumber, u32 SampleNum, FILE * trace)
{
	GF_ISOSample *samp;
	GF_ISMASample  *isma_samp;
	u32 descIndex;

	samp = gf_isom_get_sample(the_file, trackNumber, SampleNum, &descIndex);
	if (!samp) return GF_BAD_PARAM;

	isma_samp = gf_isom_get_ismacryp_sample(the_file, trackNumber, samp, descIndex);
	if (!isma_samp) {
		gf_isom_sample_del(&samp);
		return GF_NOT_SUPPORTED;
	}

	fprintf(trace, "<ISMACrypSample SampleNumber=\"%d\" DataSize=\"%d\" CompositionTime=\""LLD"\" ", SampleNum, isma_samp->dataLength, (samp->DTS+samp->CTS_Offset) );
	if (samp->CTS_Offset) fprintf(trace, "DecodingTime=\""LLD"\" ", samp->DTS);
	if (gf_isom_has_sync_points(the_file, trackNumber)) fprintf(trace, "RandomAccessPoint=\"%s\" ", samp->IsRAP ? "Yes" : "No");
	fprintf(trace, "IsEncrypted=\"%s\" ", (isma_samp->flags & GF_ISOM_ISMA_IS_ENCRYPTED) ? "Yes" : "No");
	if (isma_samp->flags & GF_ISOM_ISMA_IS_ENCRYPTED) {
		fprintf(trace, "IV=\""LLD"\" ", isma_samp->IV);
		if (isma_samp->key_indicator) dump_data_attribute(trace, "KeyIndicator", (char*)isma_samp->key_indicator, isma_samp->KI_length);
	}
	fprintf(trace, "/>\n");

	gf_isom_sample_del(&samp);
	gf_isom_ismacryp_delete_sample(isma_samp);
	return GF_OK;
}

/* end of ISMA 1.0 Encryption and Authentication V 1.0 */


/* Apple extensions */

GF_Err ilst_item_box_dump(GF_Box *a, FILE * trace)
{
	u32 val;
	Bool no_dump = GF_FALSE;
	char *name = "UnknownBox";
	GF_ListItemBox *itune = (GF_ListItemBox *)a;
	switch (itune->type) {
	case GF_ISOM_BOX_TYPE_0xA9NAM:
		name = "NameBox";
		break;
	case GF_ISOM_BOX_TYPE_0xA9CMT:
		name = "CommentBox";
		break;
	case GF_ISOM_BOX_TYPE_0xA9DAY:
		name = "CreatedBox";
		break;
	case GF_ISOM_BOX_TYPE_0xA9ART:
		name = "ArtistBox";
		break;
	case GF_ISOM_BOX_TYPE_0xA9TRK:
		name = "TrackBox";
		break;
	case GF_ISOM_BOX_TYPE_0xA9ALB:
		name = "AlbumBox";
		break;
	case GF_ISOM_BOX_TYPE_0xA9COM:
		name = "CompositorBox";
		break;
	case GF_ISOM_BOX_TYPE_0xA9WRT:
		name = "WriterBox";
		break;
	case GF_ISOM_BOX_TYPE_0xA9TOO:
		name = "ToolBox";
		break;
	case GF_ISOM_BOX_TYPE_0xA9CPY:
		name = "CopyrightBox";
		break;
	case GF_ISOM_BOX_TYPE_0xA9DES:
		name = "DescriptionBox";
		break;
	case GF_ISOM_BOX_TYPE_0xA9GEN:
	case GF_ISOM_BOX_TYPE_GNRE:
		name = "GenreBox";
		break;
	case GF_ISOM_BOX_TYPE_aART:
		name = "AlbumArtistBox";
		break;
	case GF_ISOM_BOX_TYPE_PGAP:
		name = "GapelessBox";
		break;
	case GF_ISOM_BOX_TYPE_DISK:
		name = "DiskBox";
		break;
	case GF_ISOM_BOX_TYPE_TRKN:
		name = "TrackNumberBox";
		break;
	case GF_ISOM_BOX_TYPE_TMPO:
		name = "TempoBox";
		break;
	case GF_ISOM_BOX_TYPE_CPIL:
		name = "CompilationBox";
		break;
	case GF_ISOM_BOX_TYPE_COVR:
		name = "CoverArtBox";
		no_dump = GF_TRUE;
		break;
	case GF_ISOM_BOX_TYPE_iTunesSpecificInfo:
		name = "iTunesSpecificBox";
		no_dump = GF_TRUE;
		break;
	case GF_ISOM_BOX_TYPE_0xA9GRP:
		name = "GroupBox";
		break;
	case GF_ISOM_ITUNE_ENCODER:
		name = "EncoderBox";
		break;
	}
	gf_isom_box_dump_start(a, name, trace);

	if (!no_dump) {
		GF_BitStream *bs;
		switch (itune->type) {
		case GF_ISOM_BOX_TYPE_DISK:
		case GF_ISOM_BOX_TYPE_TRKN:
			bs = gf_bs_new(itune->data->data, itune->data->dataSize, GF_BITSTREAM_READ);
			gf_bs_read_int(bs, 16);
			val = gf_bs_read_int(bs, 16);
			if (itune->type==GF_ISOM_BOX_TYPE_DISK) {
				fprintf(trace, " DiskNumber=\"%d\" NbDisks=\"%d\" ", val, gf_bs_read_int(bs, 16) );
			} else {
				fprintf(trace, " TrackNumber=\"%d\" NbTracks=\"%d\" ", val, gf_bs_read_int(bs, 16) );
			}
			gf_bs_del(bs);
			break;
		case GF_ISOM_BOX_TYPE_TMPO:
			bs = gf_bs_new(itune->data->data, itune->data->dataSize, GF_BITSTREAM_READ);
			fprintf(trace, " BPM=\"%d\" ", gf_bs_read_int(bs, 16) );
			gf_bs_del(bs);
			break;
		case GF_ISOM_BOX_TYPE_CPIL:
			fprintf(trace, " IsCompilation=\"%s\" ", (itune->data && itune->data->data && itune->data->data[0]) ? "yes" : "no");
			break;
		case GF_ISOM_BOX_TYPE_PGAP:
			fprintf(trace, " IsGapeless=\"%s\" ", (itune->data && itune->data->data && itune->data->data[0]) ? "yes" : "no");
			break;
		default:
			if (strcmp(name, "UnknownBox") && itune->data && itune->data->data) {
				fprintf(trace, " value=\"");
				if (itune->data && itune->data->data[0]) {
					dump_data_string(trace, itune->data->data, itune->data->dataSize);
				} else {
					dump_data(trace, itune->data->data, itune->data->dataSize);
				}
				fprintf(trace, "\" ");
			}
			break;
		}
	}
	fprintf(trace, ">\n");
	gf_isom_box_dump_done(name, a, trace);
	return GF_OK;
}

#ifndef GPAC_DISABLE_ISOM_ADOBE

GF_Err abst_box_dump(GF_Box *a, FILE * trace)
{
	u32 i;
	GF_AdobeBootstrapInfoBox *p = (GF_AdobeBootstrapInfoBox*)a;
	gf_isom_box_dump_start(a, "AdobeBootstrapBox", trace);

	fprintf(trace, "BootstrapinfoVersion=\"%u\" Profile=\"%u\" Live=\"%u\" Update=\"%u\" TimeScale=\"%u\" CurrentMediaTime=\""LLU"\" SmpteTimeCodeOffset=\""LLU"\" ",
	        p->bootstrapinfo_version, p->profile, p->live, p->update, p->time_scale, p->current_media_time, p->smpte_time_code_offset);
	if (p->movie_identifier)
		fprintf(trace, "MovieIdentifier=\"%s\" ", p->movie_identifier);
	if (p->drm_data)
		fprintf(trace, "DrmData=\"%s\" ", p->drm_data);
	if (p->meta_data)
		fprintf(trace, "MetaData=\"%s\" ", p->meta_data);
	fprintf(trace, ">\n");

	for (i=0; i<p->server_entry_count; i++) {
		char *str = (char*)gf_list_get(p->server_entry_table, i);
		fprintf(trace, "<ServerEntry>%s</ServerEntry>\n", str);
	}

	for (i=0; i<p->quality_entry_count; i++) {
		char *str = (char*)gf_list_get(p->quality_entry_table, i);
		fprintf(trace, "<QualityEntry>%s</QualityEntry>\n", str);
	}

	for (i=0; i<p->segment_run_table_count; i++)
		gf_isom_box_dump(gf_list_get(p->segment_run_table_entries, i), trace);

	for (i=0; i<p->fragment_run_table_count; i++)
		gf_isom_box_dump(gf_list_get(p->fragment_run_table_entries, i), trace);

	gf_isom_box_dump_done("AdobeBootstrapBox", a, trace);
	return GF_OK;
}

GF_Err afra_box_dump(GF_Box *a, FILE * trace)
{
	u32 i;
	GF_AdobeFragRandomAccessBox *p = (GF_AdobeFragRandomAccessBox*)a;
	gf_isom_box_dump_start(a, "AdobeFragmentRandomAccessBox", trace);

	fprintf(trace, "LongIDs=\"%u\" LongOffsets=\"%u\" TimeScale=\"%u\">\n", p->long_ids, p->long_offsets, p->time_scale);

	for (i=0; i<p->entry_count; i++) {
		GF_AfraEntry *ae = (GF_AfraEntry *)gf_list_get(p->local_access_entries, i);
		fprintf(trace, "<LocalAccessEntry Time=\""LLU"\" Offset=\""LLU"\"/>\n", ae->time, ae->offset);
	}

	for (i=0; i<p->global_entry_count; i++) {
		GF_GlobalAfraEntry *gae = (GF_GlobalAfraEntry *)gf_list_get(p->global_access_entries, i);
		fprintf(trace, "<GlobalAccessEntry Time=\""LLU"\" Segment=\"%u\" Fragment=\"%u\" AfraOffset=\""LLU"\" OffsetFromAfra=\""LLU"\"/>\n",
		        gae->time, gae->segment, gae->fragment, gae->afra_offset, gae->offset_from_afra);
	}

	gf_isom_box_dump_done("AdobeFragmentRandomAccessBox", a, trace);
	return GF_OK;
}

GF_Err afrt_box_dump(GF_Box *a, FILE * trace)
{
	u32 i;
	GF_AdobeFragmentRunTableBox *p = (GF_AdobeFragmentRunTableBox*)a;
	gf_isom_box_dump_start(a, "AdobeFragmentRunTableBox", trace);

	fprintf(trace, "TimeScale=\"%u\">\n", p->timescale);

	for (i=0; i<p->quality_entry_count; i++) {
		char *str = (char*)gf_list_get(p->quality_segment_url_modifiers, i);
		fprintf(trace, "<QualityEntry>%s</QualityEntry>\n", str);
	}

	for (i=0; i<p->fragment_run_entry_count; i++) {
		GF_AdobeFragmentRunEntry *fre = (GF_AdobeFragmentRunEntry *)gf_list_get(p->fragment_run_entry_table, i);
		fprintf(trace, "<FragmentRunEntry FirstFragment=\"%u\" FirstFragmentTimestamp=\""LLU"\" FirstFragmentDuration=\"%u\"", fre->first_fragment, fre->first_fragment_timestamp, fre->fragment_duration);
		if (!fre->fragment_duration)
			fprintf(trace, " DiscontinuityIndicator=\"%u\"", fre->discontinuity_indicator);
		fprintf(trace, "/>\n");
	}

	gf_isom_box_dump_done("AdobeFragmentRunTableBox", a, trace);
	return GF_OK;
}

GF_Err asrt_box_dump(GF_Box *a, FILE * trace)
{
	u32 i;
	GF_AdobeSegmentRunTableBox *p = (GF_AdobeSegmentRunTableBox*)a;
	gf_isom_box_dump_start(a, "AdobeSegmentRunTableBox", trace);

	fprintf(trace, ">\n");

	for (i=0; i<p->quality_entry_count; i++) {
		char *str = (char*)gf_list_get(p->quality_segment_url_modifiers, i);
		fprintf(trace, "<QualityEntry>%s</QualityEntry>\n", str);
	}

	for (i=0; i<p->segment_run_entry_count; i++) {
		GF_AdobeSegmentRunEntry *sre = (GF_AdobeSegmentRunEntry *)gf_list_get(p->segment_run_entry_table, i);
		fprintf(trace, "<SegmentRunEntry FirstSegment=\"%u\" FragmentsPerSegment=\"%u\"/>\n", sre->first_segment, sre->fragment_per_segment);
	}

	gf_isom_box_dump_done("AdobeSegmentRunTableBox", a, trace);
	return GF_OK;
}

#endif /*GPAC_DISABLE_ISOM_ADOBE*/

GF_Err ilst_box_dump(GF_Box *a, FILE * trace)
{
	u32 i;
	GF_Box *tag;
	GF_Err e;
	GF_ItemListBox *ptr;
	ptr = (GF_ItemListBox *)a;
	gf_isom_box_dump_start(a, "ItemListBox", trace);
	fprintf(trace, ">\n");

	i=0;
	while ( (tag = (GF_Box*)gf_list_enum(ptr->child_boxes, &i))) {
		e = ilst_item_box_dump(tag, trace);
		if(e) return e;
	}
	gf_isom_box_dump_done("ItemListBox", NULL, trace);
	return GF_OK;
}

GF_Err databox_box_dump(GF_Box *a, FILE * trace)
{
	gf_isom_box_dump_start(a, "data", trace);

	fprintf(trace, ">\n");
	gf_isom_box_dump_done("data", a, trace);
	return GF_OK;
}

GF_Err ohdr_box_dump(GF_Box *a, FILE * trace)
{
	GF_OMADRMCommonHeaderBox *ptr = (GF_OMADRMCommonHeaderBox *)a;
	gf_isom_box_dump_start(a, "OMADRMCommonHeaderBox", trace);

	fprintf(trace, "EncryptionMethod=\"%d\" PaddingScheme=\"%d\" PlaintextLength=\""LLD"\" ",
	        ptr->EncryptionMethod, ptr->PaddingScheme, ptr->PlaintextLength);
	if (ptr->RightsIssuerURL) fprintf(trace, "RightsIssuerURL=\"%s\" ", ptr->RightsIssuerURL);
	if (ptr->ContentID) fprintf(trace, "ContentID=\"%s\" ", ptr->ContentID);
	if (ptr->TextualHeaders) {
		u32 i, offset;
		char *start = ptr->TextualHeaders;
		fprintf(trace, "TextualHeaders=\"");
		i=offset=0;
		while (i<ptr->TextualHeadersLen) {
			if (start[i]==0) {
				fprintf(trace, "%s ", start+offset);
				offset=i+1;
			}
			i++;
		}
		fprintf(trace, "%s\"  ", start+offset);
	}

	fprintf(trace, ">\n");
	gf_isom_box_dump_done("OMADRMCommonHeaderBox", a, trace);
	return GF_OK;
}
GF_Err grpi_box_dump(GF_Box *a, FILE * trace)
{
	GF_OMADRMGroupIDBox *ptr = (GF_OMADRMGroupIDBox *)a;
	gf_isom_box_dump_start(a, "OMADRMGroupIDBox", trace);

	fprintf(trace, "GroupID=\"%s\" EncryptionMethod=\"%d\" GroupKey=\" ", ptr->GroupID, ptr->GKEncryptionMethod);
	if (ptr->GroupKey)
		dump_data(trace, ptr->GroupKey, ptr->GKLength);
	fprintf(trace, "\">\n");
	gf_isom_box_dump_done("OMADRMGroupIDBox", a, trace);
	return GF_OK;
}
GF_Err mdri_box_dump(GF_Box *a, FILE * trace)
{
	//GF_OMADRMMutableInformationBox *ptr = (GF_OMADRMMutableInformationBox*)a;
	gf_isom_box_dump_start(a, "OMADRMMutableInformationBox", trace);
	fprintf(trace, ">\n");
	gf_isom_box_dump_done("OMADRMMutableInformationBox", a, trace);
	return GF_OK;
}
GF_Err odtt_box_dump(GF_Box *a, FILE * trace)
{
	GF_OMADRMTransactionTrackingBox *ptr = (GF_OMADRMTransactionTrackingBox *)a;
	gf_isom_box_dump_start(a, "OMADRMTransactionTrackingBox", trace);

	fprintf(trace, "TransactionID=\"");
	dump_data(trace, ptr->TransactionID, 16);
	fprintf(trace, "\">\n");
	gf_isom_box_dump_done("OMADRMTransactionTrackingBox", a, trace);
	return GF_OK;
}
GF_Err odrb_box_dump(GF_Box *a, FILE * trace)
{
	GF_OMADRMRightsObjectBox*ptr = (GF_OMADRMRightsObjectBox*)a;
	gf_isom_box_dump_start(a, "OMADRMRightsObjectBox", trace);

	fprintf(trace, "OMARightsObject=\"");
	dump_data(trace, ptr->oma_ro, ptr->oma_ro_size);
	fprintf(trace, "\">\n");
	gf_isom_box_dump_done("OMADRMRightsObjectBox", a, trace);
	return GF_OK;
}
GF_Err odkm_box_dump(GF_Box *a, FILE * trace)
{
	gf_isom_box_dump_start(a, "OMADRMKMSBox", trace);
	fprintf(trace, ">\n");
	gf_isom_box_dump_done("OMADRMKMSBox", a, trace);
	return GF_OK;
}


GF_Err pasp_box_dump(GF_Box *a, FILE * trace)
{
	GF_PixelAspectRatioBox *ptr = (GF_PixelAspectRatioBox*)a;
	gf_isom_box_dump_start(a, "PixelAspectRatioBox", trace);
	fprintf(trace, "hSpacing=\"%d\" vSpacing=\"%d\" >\n", ptr->hSpacing, ptr->vSpacing);
	gf_isom_box_dump_done("PixelAspectRatioBox", a, trace);
	return GF_OK;
}

GF_Err clap_box_dump(GF_Box *a, FILE * trace)
{
	GF_CleanApertureBox *ptr = (GF_CleanApertureBox*)a;
	gf_isom_box_dump_start(a, "CleanApertureBox", trace);
	fprintf(trace, "cleanApertureWidthN=\"%d\" cleanApertureWidthD=\"%d\" ", ptr->cleanApertureWidthN, ptr->cleanApertureWidthD);
	fprintf(trace, "cleanApertureHeightN=\"%d\" cleanApertureHeightD=\"%d\" ", ptr->cleanApertureHeightN, ptr->cleanApertureHeightD);
	fprintf(trace, "horizOffN=\"%d\" horizOffD=\"%d\" ", ptr->horizOffN, ptr->horizOffD);
	fprintf(trace, "vertOffN=\"%d\" vertOffD=\"%d\"", ptr->vertOffN, ptr->vertOffD);
	fprintf(trace, ">\n");
	gf_isom_box_dump_done("CleanApertureBox", a, trace);
	return GF_OK;
}


GF_Err tsel_box_dump(GF_Box *a, FILE * trace)
{
	u32 i;
	GF_TrackSelectionBox *ptr = (GF_TrackSelectionBox *)a;
	gf_isom_box_dump_start(a, "TrackSelectionBox", trace);

	fprintf(trace, "switchGroup=\"%d\" >\n", ptr->switchGroup);
	for (i=0; i<ptr->attributeListCount; i++) {
		fprintf(trace, "<TrackSelectionCriteria value=\"%s\"/>\n", gf_4cc_to_str(ptr->attributeList[i]) );
	}
	if (!ptr->size)
		fprintf(trace, "<TrackSelectionCriteria value=\"\"/>\n");

	gf_isom_box_dump_done("TrackSelectionBox", a, trace);
	return GF_OK;
}

GF_Err metx_box_dump(GF_Box *a, FILE * trace)
{
	GF_MetaDataSampleEntryBox *ptr = (GF_MetaDataSampleEntryBox*)a;
	const char *name;
	switch (ptr->type) {
	case GF_ISOM_BOX_TYPE_METX:
		name = "XMLMetaDataSampleEntryBox";
		break;
	case GF_ISOM_BOX_TYPE_METT:
		name = "TextMetaDataSampleEntryBox";
		break;
	case GF_ISOM_BOX_TYPE_SBTT:
		name = "SubtitleSampleEntryBox";
		break;
	case GF_ISOM_BOX_TYPE_STXT:
		name = "SimpleTextSampleEntryBox";
		break;
	case GF_ISOM_BOX_TYPE_STPP:
		name = "XMLSubtitleSampleEntryBox";
		break;
	default:
		name = "UnknownTextSampleEntryBox";
		break;
	}
	gf_isom_box_dump_start(a, name, trace);

	if (ptr->type==GF_ISOM_BOX_TYPE_METX) {
		fprintf(trace, "namespace=\"%s\" ", ptr->xml_namespace);
		if (ptr->xml_schema_loc) fprintf(trace, "schema_location=\"%s\" ", ptr->xml_schema_loc);
		if (ptr->content_encoding) fprintf(trace, "content_encoding=\"%s\" ", ptr->content_encoding);

	} else if (ptr->type==GF_ISOM_BOX_TYPE_STPP) {
		fprintf(trace, "namespace=\"%s\" ", ptr->xml_namespace);
		if (ptr->xml_schema_loc) fprintf(trace, "schema_location=\"%s\" ", ptr->xml_schema_loc);
		if (ptr->mime_type) fprintf(trace, "auxiliary_mime_types=\"%s\" ", ptr->mime_type);
	}
	//mett, sbtt, stxt
	else {
		fprintf(trace, "mime_type=\"%s\" ", ptr->mime_type);
		if (ptr->content_encoding) fprintf(trace, "content_encoding=\"%s\" ", ptr->content_encoding);
	}
	fprintf(trace, ">\n");
	gf_isom_box_dump_done(name, a, trace);
	return GF_OK;
}

GF_Err txtc_box_dump(GF_Box *a, FILE * trace)
{
	GF_TextConfigBox *ptr = (GF_TextConfigBox*)a;
	const char *name = "TextConfigBox";

	gf_isom_box_dump_start(a, name, trace);
	fprintf(trace, ">\n");

	if (ptr->config) fprintf(trace, "<![CDATA[%s]]>", ptr->config);

	gf_isom_box_dump_done(name, a, trace);
	return GF_OK;
}

GF_Err dims_box_dump(GF_Box *a, FILE * trace)
{
	GF_DIMSSampleEntryBox *p = (GF_DIMSSampleEntryBox*)a;
	gf_isom_box_dump_start(a, "DIMSSampleEntryBox", trace);
	fprintf(trace, "dataReferenceIndex=\"%d\">\n", p->dataReferenceIndex);
	gf_isom_box_dump_done("DIMSSampleEntryBox", a, trace);
	return GF_OK;
}

GF_Err diST_box_dump(GF_Box *a, FILE * trace)
{
	GF_DIMSScriptTypesBox *p = (GF_DIMSScriptTypesBox*)a;
	gf_isom_box_dump_start(a, "DIMSScriptTypesBox", trace);
	fprintf(trace, "types=\"%s\">\n", p->content_script_types);
	gf_isom_box_dump_done("DIMSScriptTypesBox", a, trace);
	return GF_OK;
}

GF_Err dimC_box_dump(GF_Box *a, FILE * trace)
{
	GF_DIMSSceneConfigBox *p = (GF_DIMSSceneConfigBox *)a;
	gf_isom_box_dump_start(a, "DIMSSceneConfigBox", trace);
	fprintf(trace, "profile=\"%d\" level=\"%d\" pathComponents=\"%d\" useFullRequestHosts=\"%d\" streamType=\"%d\" containsRedundant=\"%d\" textEncoding=\"%s\" contentEncoding=\"%s\" >\n",
	        p->profile, p->level, p->pathComponents, p->fullRequestHost, p->streamType, p->containsRedundant, p->textEncoding, p->contentEncoding);
	gf_isom_box_dump_done("DIMSSceneConfigBox", a, trace);
	return GF_OK;
}


GF_Err dOps_box_dump(GF_Box *a, FILE * trace)
{
	GF_OpusSpecificBox *p = (GF_OpusSpecificBox *)a;

	gf_isom_box_dump_start(a, "OpusSpecificBox", trace);
	fprintf(trace, "version=\"%d\" OutputChannelCount=\"%d\" PreSkip=\"%d\" InputSampleRate=\"%d\" OutputGain=\"%d\" ChannelMappingFamily=\"%d\"",
		p->version, p->OutputChannelCount, p->PreSkip, p->InputSampleRate, p->OutputGain, p->ChannelMappingFamily);

	if (p->ChannelMappingFamily) {
		u32 i;
		fprintf(trace, " StreamCount=\"%d\" CoupledStreamCount=\"%d\" channelMapping=\"", p->StreamCount, p->CoupledCount);
		for (i=0; i<p->OutputChannelCount; i++) {
			fprintf(trace, "%s%d", i ? " " : "", p->ChannelMapping[i]);
		}
		fprintf(trace, "\"");
	}
	fprintf(trace, ">\n");
	gf_isom_box_dump_done("OpusSpecificBox", a, trace);

	return GF_OK;
}

GF_Err dac3_box_dump(GF_Box *a, FILE * trace)
{
	GF_AC3ConfigBox *p = (GF_AC3ConfigBox *)a;

	if (p->cfg.is_ec3) {
		u32 i;
		a->type = GF_ISOM_BOX_TYPE_DEC3;
		gf_isom_box_dump_start(a, "EC3SpecificBox", trace);
		a->type = GF_ISOM_BOX_TYPE_DAC3;
		fprintf(trace, "nb_streams=\"%d\" data_rate=\"%d\">\n", p->cfg.nb_streams, p->cfg.brcode);
		for (i=0; i<p->cfg.nb_streams; i++) {
			fprintf(trace, "<EC3StreamConfig fscod=\"%d\" bsid=\"%d\" bsmod=\"%d\" acmod=\"%d\" lfon=\"%d\" num_sub_dep=\"%d\" chan_loc=\"%d\"/>\n",
			        p->cfg.streams[i].fscod, p->cfg.streams[i].bsid, p->cfg.streams[i].bsmod, p->cfg.streams[i].acmod, p->cfg.streams[i].lfon, p->cfg.streams[i].nb_dep_sub, p->cfg.streams[i].chan_loc);
		}
		gf_isom_box_dump_done("EC3SpecificBox", a, trace);
	} else {
		gf_isom_box_dump_start(a, "AC3SpecificBox", trace);
		fprintf(trace, "fscod=\"%d\" bsid=\"%d\" bsmod=\"%d\" acmod=\"%d\" lfon=\"%d\" bit_rate_code=\"%d\">\n",
		        p->cfg.streams[0].fscod, p->cfg.streams[0].bsid, p->cfg.streams[0].bsmod, p->cfg.streams[0].acmod, p->cfg.streams[0].lfon, p->cfg.brcode);
		gf_isom_box_dump_done("AC3SpecificBox", a, trace);
	}
	return GF_OK;
}

GF_Err dvcC_box_dump(GF_Box *a, FILE * trace)
{
	GF_DOVIConfigurationBox *p = (GF_DOVIConfigurationBox *)a;
	gf_isom_box_dump_start(a, "DOVIConfigurationBox", trace);
	fprintf(trace, "dv_version_major=\"%u\" dv_version_minor=\"%u\" dv_profile=\"%u\" dv_level=\"%u\" rpu_present_flag=\"%u\" el_present_flag=\"%u\" bl_present_flag=\"%u\">\n",
		p->DOVIConfig.dv_version_major, p->DOVIConfig.dv_version_minor, p->DOVIConfig.dv_profile, p->DOVIConfig.dv_level,
		p->DOVIConfig.rpu_present_flag, p->DOVIConfig.el_present_flag, p->DOVIConfig.bl_present_flag);
	gf_isom_box_dump_done("DOVIConfigurationBox", a, trace);
	return GF_OK;
}

GF_Err lsrc_box_dump(GF_Box *a, FILE * trace)
{
	GF_LASERConfigurationBox *p = (GF_LASERConfigurationBox *)a;
	gf_isom_box_dump_start(a, "LASeRConfigurationBox", trace);
	dump_data_attribute(trace, "LASeRHeader", p->hdr, p->hdr_size);
	fprintf(trace, ">");
	gf_isom_box_dump_done("LASeRConfigurationBox", a, trace);
	return GF_OK;
}

GF_Err lsr1_box_dump(GF_Box *a, FILE * trace)
{
	GF_LASeRSampleEntryBox *p = (GF_LASeRSampleEntryBox*)a;
	gf_isom_box_dump_start(a, "LASeRSampleEntryBox", trace);
	fprintf(trace, "DataReferenceIndex=\"%d\">\n", p->dataReferenceIndex);
	gf_isom_box_dump_done("LASeRSampleEntryBox", a, trace);
	return GF_OK;
}


GF_Err sidx_box_dump(GF_Box *a, FILE * trace)
{
	u32 i;
	GF_SegmentIndexBox *p = (GF_SegmentIndexBox *)a;
	gf_isom_box_dump_start(a, "SegmentIndexBox", trace);
	fprintf(trace, "reference_ID=\"%d\" timescale=\"%d\" earliest_presentation_time=\""LLD"\" first_offset=\""LLD"\"", p->reference_ID, p->timescale, p->earliest_presentation_time, p->first_offset);

	if (p->compressed_diff)
		fprintf(trace, " compressedSize=\""LLU"\"", p->size - p->compressed_diff);

	fprintf(trace, ">\n");
	for (i=0; i<p->nb_refs; i++) {
		fprintf(trace, "<Reference type=\"%d\" size=\"%d\" duration=\"%d\" startsWithSAP=\"%d\" SAP_type=\"%d\" SAPDeltaTime=\"%d\"/>\n", p->refs[i].reference_type, p->refs[i].reference_size, p->refs[i].subsegment_duration, p->refs[i].starts_with_SAP, p->refs[i].SAP_type, p->refs[i].SAP_delta_time);
	}
	if (!p->size) {
		fprintf(trace, "<Reference type=\"\" size=\"\" duration=\"\" startsWithSAP=\"\" SAP_type=\"\" SAPDeltaTime=\"\"/>\n");
	}
	gf_isom_box_dump_done("SegmentIndexBox", a, trace);
	return GF_OK;
}

GF_Err ssix_box_dump(GF_Box *a, FILE * trace)
{
	u32 i, j;
	GF_SubsegmentIndexBox *p = (GF_SubsegmentIndexBox *)a;
	gf_isom_box_dump_start(a, "SubsegmentIndexBox", trace);

	fprintf(trace, "subsegment_count=\"%d\"", p->subsegment_count);
	if (p->compressed_diff)
		fprintf(trace, " compressedSize=\""LLU"\"", p->size - p->compressed_diff);

	fprintf(trace, ">\n");
	for (i = 0; i < p->subsegment_count; i++) {
		fprintf(trace, "<Subsegment range_count=\"%d\">\n", p->subsegments[i].range_count);
		for (j = 0; j < p->subsegments[i].range_count; j++) {
			fprintf(trace, "<Range level=\"%d\" range_size=\"%d\"/>\n", p->subsegments[i].ranges[j].level, p->subsegments[i].ranges[j].range_size);
		}
		fprintf(trace, "</Subsegment>\n");
	}
	if (!p->size) {
		fprintf(trace, "<Subsegment range_count=\"\">\n");
		fprintf(trace, "<Range level=\"\" range_size=\"\"/>\n");
		fprintf(trace, "</Subsegment>\n");
	}
	gf_isom_box_dump_done("SubsegmentIndexBox", a, trace);
	return GF_OK;
}


GF_Err leva_box_dump(GF_Box *a, FILE * trace)
{
	u32 i;
	GF_LevelAssignmentBox *p = (GF_LevelAssignmentBox *)a;
	gf_isom_box_dump_start(a, "LevelAssignmentBox", trace);

	fprintf(trace, "level_count=\"%d\" >\n", p->level_count);
	for (i = 0; i < p->level_count; i++) {
		fprintf(trace, "<Assignement track_id=\"%d\" padding_flag=\"%d\" assignement_type=\"%d\" grouping_type=\"%s\" grouping_type_parameter=\"%d\" sub_track_id=\"%d\" />\n", p->levels[i].track_id, p->levels[i].padding_flag, p->levels[i].type, gf_4cc_to_str(p->levels[i].grouping_type) , p->levels[i].grouping_type_parameter, p->levels[i].sub_track_id);
	}
	if (!p->size) {
		fprintf(trace, "<Assignement track_id=\"\" padding_flag=\"\" assignement_type=\"\" grouping_type=\"\" grouping_type_parameter=\"\" sub_track_id=\"\" />\n");
	}
	gf_isom_box_dump_done("LevelAssignmentBox", a, trace);
	return GF_OK;
}

GF_Err strk_box_dump(GF_Box *a, FILE * trace)
{
	gf_isom_box_dump_start(a, "SubTrackBox", trace);
	fprintf(trace, ">\n");
	gf_isom_box_dump_done("SubTrackBox", a, trace);
	return GF_OK;
}

GF_Err stri_box_dump(GF_Box *a, FILE * trace)
{
	u32 i;
	GF_SubTrackInformationBox *p = (GF_SubTrackInformationBox *)a;
	gf_isom_box_dump_start(a, "SubTrackInformationBox", trace);

	fprintf(trace, "switch_group=\"%d\" alternate_group=\"%d\" sub_track_id=\"%d\">\n", p->switch_group, p->alternate_group, p->sub_track_id);

	for (i = 0; i < p->attribute_count; i++) {
		fprintf(trace, "<SubTrackInformationAttribute value=\"%s\"/>\n", gf_4cc_to_str(p->attribute_list[i]) );
	}
	if (!p->size)
		fprintf(trace, "<SubTrackInformationAttribute value=\"\"/>\n");

	gf_isom_box_dump_done("SubTrackInformationBox", a, trace);
	return GF_OK;
}

GF_Err stsg_box_dump(GF_Box *a, FILE * trace)
{
	u32 i;
	GF_SubTrackSampleGroupBox *p = (GF_SubTrackSampleGroupBox *)a;
	gf_isom_box_dump_start(a, "SubTrackSampleGroupBox", trace);

	if (p->grouping_type)
		fprintf(trace, "grouping_type=\"%s\"", gf_4cc_to_str(p->grouping_type) );
	fprintf(trace, ">\n");

	for (i = 0; i < p->nb_groups; i++) {
		fprintf(trace, "<SubTrackSampleGroupBoxEntry group_description_index=\"%d\"/>\n", p->group_description_index[i]);
	}
	if (!p->size)
		fprintf(trace, "<SubTrackSampleGroupBoxEntry group_description_index=\"\"/>\n");

	gf_isom_box_dump_done("SubTrackSampleGroupBox", a, trace);
	return GF_OK;
}

GF_Err pcrb_box_dump(GF_Box *a, FILE * trace)
{
	u32 i;
	GF_PcrInfoBox *p = (GF_PcrInfoBox *)a;
	gf_isom_box_dump_start(a, "MPEG2TSPCRInfoBox", trace);
	fprintf(trace, "subsegment_count=\"%d\">\n", p->subsegment_count);

	for (i=0; i<p->subsegment_count; i++) {
		fprintf(trace, "<PCRInfo PCR=\""LLU"\" />\n", p->pcr_values[i]);
	}
	if (!p->size) {
		fprintf(trace, "<PCRInfo PCR=\"\" />\n");
	}
	gf_isom_box_dump_done("MPEG2TSPCRInfoBox", a, trace);
	return GF_OK;
}

GF_Err subs_box_dump(GF_Box *a, FILE * trace)
{
	u32 entry_count, i, j;
	u16 subsample_count;
	GF_SubSampleEntry *pSubSamp;
	GF_SubSampleInformationBox *ptr = (GF_SubSampleInformationBox *) a;

	if (!a) return GF_BAD_PARAM;

	entry_count = gf_list_count(ptr->Samples);
	gf_isom_box_dump_start(a, "SubSampleInformationBox", trace);

	fprintf(trace, "EntryCount=\"%d\">\n", entry_count);

	for (i=0; i<entry_count; i++) {
		GF_SubSampleInfoEntry *pSamp = (GF_SubSampleInfoEntry*) gf_list_get(ptr->Samples, i);

		subsample_count = gf_list_count(pSamp->SubSamples);

		fprintf(trace, "<SampleEntry SampleDelta=\"%d\" SubSampleCount=\"%d\">\n", pSamp->sample_delta, subsample_count);

		for (j=0; j<subsample_count; j++) {
			pSubSamp = (GF_SubSampleEntry*) gf_list_get(pSamp->SubSamples, j);
			fprintf(trace, "<SubSample Size=\"%u\" Priority=\"%u\" Discardable=\"%d\" Reserved=\"%08X\"/>\n", pSubSamp->subsample_size, pSubSamp->subsample_priority, pSubSamp->discardable, pSubSamp->reserved);
		}
		fprintf(trace, "</SampleEntry>\n");
	}
	if (!ptr->size) {
		fprintf(trace, "<SampleEntry SampleDelta=\"\" SubSampleCount=\"\">\n");
		fprintf(trace, "<SubSample Size=\"\" Priority=\"\" Discardable=\"\" Reserved=\"\"/>\n");
		fprintf(trace, "</SampleEntry>\n");
	}

	gf_isom_box_dump_done("SubSampleInformationBox", a, trace);
	return GF_OK;
}

#ifndef GPAC_DISABLE_ISOM_FRAGMENTS
GF_Err tfdt_box_dump(GF_Box *a, FILE * trace)
{
	GF_TFBaseMediaDecodeTimeBox *ptr = (GF_TFBaseMediaDecodeTimeBox*) a;
	if (!a) return GF_BAD_PARAM;
	gf_isom_box_dump_start(a, "TrackFragmentBaseMediaDecodeTimeBox", trace);

	fprintf(trace, "baseMediaDecodeTime=\""LLD"\">\n", ptr->baseMediaDecodeTime);
	gf_isom_box_dump_done("TrackFragmentBaseMediaDecodeTimeBox", a, trace);
	return GF_OK;
}
#endif /*GPAC_DISABLE_ISOM_FRAGMENTS*/

GF_Err rvcc_box_dump(GF_Box *a, FILE * trace)
{
	GF_RVCConfigurationBox *ptr = (GF_RVCConfigurationBox*) a;
	if (!a) return GF_BAD_PARAM;

	gf_isom_box_dump_start(a, "RVCConfigurationBox", trace);
	fprintf(trace, "predefined=\"%d\"", ptr->predefined_rvc_config);
	if (! ptr->predefined_rvc_config) fprintf(trace, " rvc_meta_idx=\"%d\"", ptr->rvc_meta_idx);
	fprintf(trace, ">\n");
	gf_isom_box_dump_done("RVCConfigurationBox", a, trace);
	return GF_OK;
}

GF_Err sbgp_box_dump(GF_Box *a, FILE * trace)
{
	u32 i;
	GF_SampleGroupBox *ptr = (GF_SampleGroupBox*) a;
	if (!a) return GF_BAD_PARAM;

	gf_isom_box_dump_start(a, "SampleGroupBox", trace);

	if (ptr->grouping_type)
		fprintf(trace, "grouping_type=\"%s\"", gf_4cc_to_str(ptr->grouping_type) );

	if (ptr->version==1) {
		if (isalnum(ptr->grouping_type_parameter&0xFF)) {
			fprintf(trace, " grouping_type_parameter=\"%s\"", gf_4cc_to_str(ptr->grouping_type_parameter) );
		} else {
			fprintf(trace, " grouping_type_parameter=\"%d\"", ptr->grouping_type_parameter);
		}
	}
	fprintf(trace, ">\n");
	for (i=0; i<ptr->entry_count; i++) {
		fprintf(trace, "<SampleGroupBoxEntry sample_count=\"%d\" group_description_index=\"%d\"/>\n", ptr->sample_entries[i].sample_count, ptr->sample_entries[i].group_description_index );
	}
	if (!ptr->size) {
		fprintf(trace, "<SampleGroupBoxEntry sample_count=\"\" group_description_index=\"\"/>\n");
	}
	gf_isom_box_dump_done("SampleGroupBox", a, trace);
	return GF_OK;
}

static void oinf_entry_dump(GF_OperatingPointsInformation *ptr, FILE * trace)
{
	u32 i, count;

	if (!ptr) {
		fprintf(trace, "<OperatingPointsInformation scalability_mask=\"Multiview|Spatial scalability|Auxilary|unknown\" num_profile_tier_level=\"\" num_operating_points=\"\" dependency_layers=\"\">\n");

		fprintf(trace, " <ProfileTierLevel general_profile_space=\"\" general_tier_flag=\"\" general_profile_idc=\"\" general_profile_compatibility_flags=\"\" general_constraint_indicator_flags=\"\" />\n");

		fprintf(trace, "<OperatingPoint output_layer_set_idx=\"\" max_temporal_id=\"\" layer_count=\"\" minPicWidth=\"\" minPicHeight=\"\" maxPicWidth=\"\" maxPicHeight=\"\" maxChromaFormat=\"\" maxBitDepth=\"\" frame_rate_info_flag=\"\" bit_rate_info_flag=\"\" avgFrameRate=\"\" constantFrameRate=\"\" maxBitRate=\"\" avgBitRate=\"\"/>\n");

		fprintf(trace, "<Layer dependent_layerID=\"\" num_layers_dependent_on=\"\" dependent_on_layerID=\"\" dimension_identifier=\"\"/>\n");
		fprintf(trace, "</OperatingPointsInformation>\n");
		return;
	}


	fprintf(trace, "<OperatingPointsInformation");
	fprintf(trace, " scalability_mask=\"%u (", ptr->scalability_mask);
	switch (ptr->scalability_mask) {
	case 2:
		fprintf(trace, "Multiview");
		break;
	case 4:
		fprintf(trace, "Spatial scalability");
		break;
	case 8:
		fprintf(trace, "Auxilary");
		break;
	default:
		fprintf(trace, "unknown");
	}
	fprintf(trace, ")\" num_profile_tier_level=\"%u\"", gf_list_count(ptr->profile_tier_levels) );
	fprintf(trace, " num_operating_points=\"%u\" dependency_layers=\"%u\"", gf_list_count(ptr->operating_points), gf_list_count(ptr->dependency_layers));
	fprintf(trace, ">\n");


	count=gf_list_count(ptr->profile_tier_levels);
	for (i = 0; i < count; i++) {
		LHEVC_ProfileTierLevel *ptl = (LHEVC_ProfileTierLevel *)gf_list_get(ptr->profile_tier_levels, i);
		fprintf(trace, " <ProfileTierLevel general_profile_space=\"%u\" general_tier_flag=\"%u\" general_profile_idc=\"%u\" general_profile_compatibility_flags=\"%X\" general_constraint_indicator_flags=\""LLX"\" />\n", ptl->general_profile_space, ptl->general_tier_flag, ptl->general_profile_idc, ptl->general_profile_compatibility_flags, ptl->general_constraint_indicator_flags);
	}


	count=gf_list_count(ptr->operating_points);
	for (i = 0; i < count; i++) {
		LHEVC_OperatingPoint *op = (LHEVC_OperatingPoint *)gf_list_get(ptr->operating_points, i);
		fprintf(trace, "<OperatingPoint output_layer_set_idx=\"%u\"", op->output_layer_set_idx);
		fprintf(trace, " max_temporal_id=\"%u\" layer_count=\"%u\"", op->max_temporal_id, op->layer_count);
		fprintf(trace, " minPicWidth=\"%u\" minPicHeight=\"%u\"", op->minPicWidth, op->minPicHeight);
		fprintf(trace, " maxPicWidth=\"%u\" maxPicHeight=\"%u\"", op->maxPicWidth, op->maxPicHeight);
		fprintf(trace, " maxChromaFormat=\"%u\" maxBitDepth=\"%u\"", op->maxChromaFormat, op->maxBitDepth);
		fprintf(trace, " frame_rate_info_flag=\"%u\" bit_rate_info_flag=\"%u\"", op->frame_rate_info_flag, op->bit_rate_info_flag);
		if (op->frame_rate_info_flag)
			fprintf(trace, " avgFrameRate=\"%u\" constantFrameRate=\"%u\"", op->avgFrameRate, op->constantFrameRate);
		if (op->bit_rate_info_flag)
			fprintf(trace, " maxBitRate=\"%u\" avgBitRate=\"%u\"", op->maxBitRate, op->avgBitRate);
		fprintf(trace, "/>\n");
	}
	count=gf_list_count(ptr->dependency_layers);
	for (i = 0; i < count; i++) {
		u32 j;
		LHEVC_DependentLayer *dep = (LHEVC_DependentLayer *)gf_list_get(ptr->dependency_layers, i);
		fprintf(trace, "<Layer dependent_layerID=\"%u\" num_layers_dependent_on=\"%u\"", dep->dependent_layerID, dep->num_layers_dependent_on);
		if (dep->num_layers_dependent_on) {
			fprintf(trace, " dependent_on_layerID=\"");
			for (j = 0; j < dep->num_layers_dependent_on; j++)
				fprintf(trace, "%d ", dep->dependent_on_layerID[j]);
			fprintf(trace, "\"");
		}
		fprintf(trace, " dimension_identifier=\"");
		for (j = 0; j < 16; j++)
			if (ptr->scalability_mask & (1 << j))
				fprintf(trace, "%d ", dep->dimension_identifier[j]);
		fprintf(trace, "\"/>\n");
	}
	fprintf(trace, "</OperatingPointsInformation>\n");
	return;
}

static void linf_dump(GF_LHVCLayerInformation *ptr, FILE * trace)
{
	u32 i, count;
	if (!ptr) {
		fprintf(trace, "<LayerInformation num_layers=\"\">\n");
		fprintf(trace, "<LayerInfoItem layer_id=\"\" min_temporalId=\"\" max_temporalId=\"\" sub_layer_presence_flags=\"\"/>\n");
		fprintf(trace, "</LayerInformation>\n");
		return;
	}

	count = gf_list_count(ptr->num_layers_in_track);
	fprintf(trace, "<LayerInformation num_layers=\"%d\">\n", count );
	for (i = 0; i < count; i++) {
		LHVCLayerInfoItem *li = (LHVCLayerInfoItem *)gf_list_get(ptr->num_layers_in_track, i);
		fprintf(trace, "<LayerInfoItem layer_id=\"%d\" min_temporalId=\"%d\" max_temporalId=\"%d\" sub_layer_presence_flags=\"%d\"/>\n", li->layer_id, li->min_TemporalId, li->max_TemporalId, li->sub_layer_presence_flags);
	}
	fprintf(trace, "</LayerInformation>\n");
	return;
}

static void trif_dump(FILE * trace, char *data, u32 data_size)
{
	GF_BitStream *bs;
	u32 id, independent, filter_disabled;
	Bool full_picture, has_dep, tile_group;

	if (!data) {
		fprintf(trace, "<TileRegionGroupEntry ID=\"\" tileGroup=\"\" independent=\"\" full_picture=\"\" filter_disabled=\"\" x=\"\" y=\"\" w=\"\" h=\"\">\n");
		fprintf(trace, "<TileRegionDependency tileID=\"\"/>\n");
		fprintf(trace, "</TileRegionGroupEntry>\n");
		return;
	}

	bs = gf_bs_new(data, data_size, GF_BITSTREAM_READ);
	id = gf_bs_read_u16(bs);
	tile_group = gf_bs_read_int(bs, 1);
	fprintf(trace, "<TileRegionGroupEntry ID=\"%d\" tileGroup=\"%d\" ", id, tile_group);
	if (tile_group) {
		independent = gf_bs_read_int(bs, 2);
		full_picture = (Bool)gf_bs_read_int(bs, 1);
		filter_disabled = gf_bs_read_int(bs, 1);
		has_dep = gf_bs_read_int(bs, 1);
		gf_bs_read_int(bs, 2);
		fprintf(trace, "independent=\"%d\" full_picture=\"%d\" filter_disabled=\"%d\" ", independent, full_picture, filter_disabled);

		if (!full_picture) {
			fprintf(trace, "x=\"%d\" y=\"%d\" ", gf_bs_read_u16(bs), gf_bs_read_u16(bs));
		}
		fprintf(trace, "w=\"%d\" h=\"%d\" ", gf_bs_read_u16(bs), gf_bs_read_u16(bs));
		if (!has_dep) {
			fprintf(trace, "/>\n");
		} else {
			u32 count = gf_bs_read_u16(bs);
			fprintf(trace, ">\n");
			while (count) {
				count--;
				fprintf(trace, "<TileRegionDependency tileID=\"%d\"/>\n", gf_bs_read_u16(bs) );
			}
			fprintf(trace, "</TileRegionGroupEntry>\n");
		}
	}
	gf_bs_del(bs);
}

static void nalm_dump(FILE * trace, char *data, u32 data_size)
{
	GF_BitStream *bs;

	Bool rle, large_size;
	u32 entry_count;

	if (!data) {
		fprintf(trace, "<NALUMap rle=\"\" large_size=\"\">\n");
		fprintf(trace, "<NALUMapEntry NALU_startNumber=\"\" groupID=\"\"/>\n");
		fprintf(trace, "</NALUMap>\n");
		return;
	}

	bs = gf_bs_new(data, data_size, GF_BITSTREAM_READ);
	gf_bs_read_int(bs, 6);
	large_size = gf_bs_read_int(bs, 1);
	rle = gf_bs_read_int(bs, 1);
	entry_count = gf_bs_read_int(bs, large_size ? 16 : 8);
	fprintf(trace, "<NALUMap rle=\"%d\" large_size=\"%d\">\n", rle, large_size);

	while (entry_count) {
		u32 ID;
		fprintf(trace, "<NALUMapEntry ");
		if (rle) {
			u32 start_num = gf_bs_read_int(bs, large_size ? 16 : 8);
			fprintf(trace, "NALU_startNumber=\"%d\" ", start_num);
		}
		ID = gf_bs_read_u16(bs);
		fprintf(trace, "groupID=\"%d\"/>\n", ID);
		entry_count--;
	}
	gf_bs_del(bs);
	fprintf(trace, "</NALUMap>\n");
	return;
}


GF_Err sgpd_box_dump(GF_Box *a, FILE * trace)
{
	u32 i;
	GF_SampleGroupDescriptionBox *ptr = (GF_SampleGroupDescriptionBox*) a;
	if (!a) return GF_BAD_PARAM;

	gf_isom_box_dump_start(a, "SampleGroupDescriptionBox", trace);

	if (ptr->grouping_type)
		fprintf(trace, "grouping_type=\"%s\"", gf_4cc_to_str(ptr->grouping_type) );
	if (ptr->version==1) fprintf(trace, " default_length=\"%d\"", ptr->default_length);
	if ((ptr->version>=2) && ptr->default_description_index) fprintf(trace, " default_group_index=\"%d\"", ptr->default_description_index);
	fprintf(trace, ">\n");
	for (i=0; i<gf_list_count(ptr->group_descriptions); i++) {
		void *entry = gf_list_get(ptr->group_descriptions, i);
		switch (ptr->grouping_type) {
		case GF_ISOM_SAMPLE_GROUP_ROLL:
			fprintf(trace, "<RollRecoveryEntry roll_distance=\"%d\" />\n", ((GF_RollRecoveryEntry*)entry)->roll_distance );
			break;
		case GF_ISOM_SAMPLE_GROUP_PROL:
			fprintf(trace, "<AudioPreRollEntry roll_distance=\"%d\" />\n", ((GF_RollRecoveryEntry*)entry)->roll_distance );
			break;
		case GF_ISOM_SAMPLE_GROUP_TELE:
			fprintf(trace, "<TemporalLevelEntry level_independently_decodable=\"%d\"/>\n", ((GF_TemporalLevelEntry*)entry)->level_independently_decodable);
			break;
		case GF_ISOM_SAMPLE_GROUP_RAP:
			fprintf(trace, "<VisualRandomAccessEntry num_leading_samples_known=\"%s\"", ((GF_VisualRandomAccessEntry*)entry)->num_leading_samples_known ? "yes" : "no");
			if (((GF_VisualRandomAccessEntry*)entry)->num_leading_samples_known)
				fprintf(trace, " num_leading_samples=\"%d\"", ((GF_VisualRandomAccessEntry*)entry)->num_leading_samples);
			fprintf(trace, "/>\n");
			break;
		case GF_ISOM_SAMPLE_GROUP_SYNC:
			fprintf(trace, "<SyncSampleGroupEntry NAL_unit_type=\"%d\"/>\n", ((GF_SYNCEntry*)entry)->NALU_type);
			break;
		case GF_ISOM_SAMPLE_GROUP_SEIG:
			fprintf(trace, "<CENCSampleEncryptionGroupEntry IsEncrypted=\"%d\" IV_size=\"%d\" KID=\"", ((GF_CENCSampleEncryptionGroupEntry*)entry)->IsProtected, ((GF_CENCSampleEncryptionGroupEntry*)entry)->Per_Sample_IV_size);
			dump_data_hex(trace, (char *)((GF_CENCSampleEncryptionGroupEntry*)entry)->KID, 16);
			if ((((GF_CENCSampleEncryptionGroupEntry*)entry)->IsProtected == 1) && !((GF_CENCSampleEncryptionGroupEntry*)entry)->Per_Sample_IV_size) {
				fprintf(trace, "\" constant_IV_size=\"%d\"  constant_IV=\"", ((GF_CENCSampleEncryptionGroupEntry*)entry)->constant_IV_size);
				dump_data_hex(trace, (char *)((GF_CENCSampleEncryptionGroupEntry*)entry)->constant_IV, ((GF_CENCSampleEncryptionGroupEntry*)entry)->constant_IV_size);
			}
			fprintf(trace, "\"/>\n");
			break;
		case GF_ISOM_SAMPLE_GROUP_OINF:
			oinf_entry_dump(entry, trace);
			break;
		case GF_ISOM_SAMPLE_GROUP_LINF:
			linf_dump(entry, trace);
			break;
		case GF_ISOM_SAMPLE_GROUP_TRIF:
			trif_dump(trace, (char *) ((GF_DefaultSampleGroupDescriptionEntry*)entry)->data,  ((GF_DefaultSampleGroupDescriptionEntry*)entry)->length);
			break;

		case GF_ISOM_SAMPLE_GROUP_NALM:
			nalm_dump(trace, (char *) ((GF_DefaultSampleGroupDescriptionEntry*)entry)->data,  ((GF_DefaultSampleGroupDescriptionEntry*)entry)->length);
			break;
		case GF_ISOM_SAMPLE_GROUP_SAP:
			fprintf(trace, "<SAPEntry dependent_flag=\"%d\" SAP_type=\"%d\" />\n", ((GF_SAPEntry*)entry)->dependent_flag, ((GF_SAPEntry*)entry)->SAP_type);
			break;
		default:
			fprintf(trace, "<DefaultSampleGroupDescriptionEntry size=\"%d\" data=\"", ((GF_DefaultSampleGroupDescriptionEntry*)entry)->length);
			dump_data(trace, (char *) ((GF_DefaultSampleGroupDescriptionEntry*)entry)->data,  ((GF_DefaultSampleGroupDescriptionEntry*)entry)->length);
			fprintf(trace, "\"/>\n");
		}
	}
	if (!ptr->size) {
		switch (ptr->grouping_type) {
		case GF_ISOM_SAMPLE_GROUP_ROLL:
			fprintf(trace, "<RollRecoveryEntry roll_distance=\"\"/>\n");
			break;
		case GF_ISOM_SAMPLE_GROUP_PROL:
			fprintf(trace, "<AudioPreRollEntry roll_distance=\"\"/>\n");
			break;
		case GF_ISOM_SAMPLE_GROUP_TELE:
			fprintf(trace, "<TemporalLevelEntry level_independently_decodable=\"\"/>\n");
			break;
		case GF_ISOM_SAMPLE_GROUP_RAP:
			fprintf(trace, "<VisualRandomAccessEntry num_leading_samples_known=\"yes|no\" num_leading_samples=\"\" />\n");
			break;
		case GF_ISOM_SAMPLE_GROUP_SYNC:
			fprintf(trace, "<SyncSampleGroupEntry NAL_unit_type=\"\" />\n");
			break;
		case GF_ISOM_SAMPLE_GROUP_SEIG:
			fprintf(trace, "<CENCSampleEncryptionGroupEntry IsEncrypted=\"\" IV_size=\"\" KID=\"\" constant_IV_size=\"\"  constant_IV=\"\"/>\n");
			break;
		case GF_ISOM_SAMPLE_GROUP_OINF:
			oinf_entry_dump(NULL, trace);
			break;
		case GF_ISOM_SAMPLE_GROUP_LINF:
			linf_dump(NULL, trace);
			break;
		case GF_ISOM_SAMPLE_GROUP_TRIF:
			trif_dump(trace, NULL, 0);
			break;
		case GF_ISOM_SAMPLE_GROUP_NALM:
			nalm_dump(trace, NULL, 0);
			break;
		case GF_ISOM_SAMPLE_GROUP_SAP:
			fprintf(trace, "<SAPEntry dependent_flag=\"\" SAP_type=\"\" />\n");
			break;
		default:
			fprintf(trace, "<DefaultSampleGroupDescriptionEntry size=\"\" data=\"\"/>\n");
		}
	}

	gf_isom_box_dump_done("SampleGroupDescriptionBox", a, trace);
	return GF_OK;
}

GF_Err saiz_box_dump(GF_Box *a, FILE * trace)
{
	u32 i;
	GF_SampleAuxiliaryInfoSizeBox *ptr = (GF_SampleAuxiliaryInfoSizeBox*) a;
	if (!a) return GF_BAD_PARAM;

	gf_isom_box_dump_start(a, "SampleAuxiliaryInfoSizeBox", trace);

	fprintf(trace, "default_sample_info_size=\"%d\" sample_count=\"%d\"", ptr->default_sample_info_size, ptr->sample_count);
	if (ptr->flags & 1) {
		if (isalnum(ptr->aux_info_type>>24)) {
			fprintf(trace, " aux_info_type=\"%s\" aux_info_type_parameter=\"%d\"", gf_4cc_to_str(ptr->aux_info_type), ptr->aux_info_type_parameter);
		} else {
			fprintf(trace, " aux_info_type=\"%d\" aux_info_type_parameter=\"%d\"", ptr->aux_info_type, ptr->aux_info_type_parameter);
		}
	}
	fprintf(trace, ">\n");
	if (ptr->default_sample_info_size==0) {
		for (i=0; i<ptr->sample_count; i++) {
			fprintf(trace, "<SAISize size=\"%d\" />\n", ptr->sample_info_size[i]);
		}
	}
	if (!ptr->size) {
			fprintf(trace, "<SAISize size=\"\" />\n");
	}
	gf_isom_box_dump_done("SampleAuxiliaryInfoSizeBox", a, trace);
	return GF_OK;
}

GF_Err saio_box_dump(GF_Box *a, FILE * trace)
{
	u32 i;
	GF_SampleAuxiliaryInfoOffsetBox *ptr = (GF_SampleAuxiliaryInfoOffsetBox*) a;
	if (!a) return GF_BAD_PARAM;

	gf_isom_box_dump_start(a, "SampleAuxiliaryInfoOffsetBox", trace);

	fprintf(trace, "entry_count=\"%d\"", ptr->entry_count);
	if (ptr->flags & 1) {
		if (isalnum(ptr->aux_info_type>>24)) {
			fprintf(trace, " aux_info_type=\"%s\" aux_info_type_parameter=\"%d\"", gf_4cc_to_str(ptr->aux_info_type), ptr->aux_info_type_parameter);
		} else {
			fprintf(trace, " aux_info_type=\"%d\" aux_info_type_parameter=\"%d\"", ptr->aux_info_type, ptr->aux_info_type_parameter);
		}
	}

	fprintf(trace, ">\n");

	if (ptr->version==0) {
		for (i=0; i<ptr->entry_count; i++) {
			fprintf(trace, "<SAIChunkOffset offset=\"%d\"/>\n", (u32) ptr->offsets[i]);
		}
	} else {
		for (i=0; i<ptr->entry_count; i++) {
			fprintf(trace, "<SAIChunkOffset offset=\""LLD"\"/>\n", ptr->offsets[i]);
		}
	}
	if (!ptr->size) {
			fprintf(trace, "<SAIChunkOffset offset=\"\"/>\n");
	}
	gf_isom_box_dump_done("SampleAuxiliaryInfoOffsetBox", a, trace);
	return GF_OK;
}

GF_Err pssh_box_dump(GF_Box *a, FILE * trace)
{
	GF_ProtectionSystemHeaderBox *ptr = (GF_ProtectionSystemHeaderBox*) a;
	if (!a) return GF_BAD_PARAM;

	gf_isom_box_dump_start(a, "ProtectionSystemHeaderBox", trace);

	fprintf(trace, "SystemID=\"");
	dump_data_hex(trace, (char *) ptr->SystemID, 16);
	fprintf(trace, "\">\n");

	if (ptr->KID_count) {
		u32 i;
		for (i=0; i<ptr->KID_count; i++) {
			fprintf(trace, " <PSSHKey KID=\"");
			dump_data_hex(trace, (char *) ptr->KIDs[i], 16);
			fprintf(trace, "\"/>\n");
		}
	}
	if (ptr->private_data_size) {
		fprintf(trace, " <PSSHData size=\"%d\" value=\"", ptr->private_data_size);
		dump_data_hex(trace, (char *) ptr->private_data, ptr->private_data_size);
		fprintf(trace, "\"/>\n");
	}
	if (!ptr->size) {
		fprintf(trace, " <PSSHKey KID=\"\"/>\n");
		fprintf(trace, " <PSSHData size=\"\" value=\"\"/>\n");
	}
	gf_isom_box_dump_done("ProtectionSystemHeaderBox", a, trace);
	return GF_OK;
}

GF_Err tenc_box_dump(GF_Box *a, FILE * trace)
{
	GF_TrackEncryptionBox *ptr = (GF_TrackEncryptionBox*) a;
	if (!a) return GF_BAD_PARAM;

	gf_isom_box_dump_start(a, "TrackEncryptionBox", trace);

	fprintf(trace, "isEncrypted=\"%d\"", ptr->isProtected);
	if (ptr->Per_Sample_IV_Size)
		fprintf(trace, " IV_size=\"%d\" KID=\"", ptr->Per_Sample_IV_Size);
	else {
		fprintf(trace, " constant_IV_size=\"%d\" constant_IV=\"", ptr->constant_IV_size);
		dump_data_hex(trace, (char *) ptr->constant_IV, ptr->constant_IV_size);
		fprintf(trace, "\"  KID=\"");
	}
	dump_data_hex(trace, (char *) ptr->KID, 16);
	if (ptr->version)
		fprintf(trace, "\" crypt_byte_block=\"%d\" skip_byte_block=\"%d", ptr->crypt_byte_block, ptr->skip_byte_block);
	fprintf(trace, "\">\n");
	gf_isom_box_dump_done("TrackEncryptionBox", a, trace);
	return GF_OK;
}

GF_Err piff_pssh_box_dump(GF_Box *a, FILE * trace)
{
	GF_PIFFProtectionSystemHeaderBox *ptr = (GF_PIFFProtectionSystemHeaderBox*) a;
	if (!a) return GF_BAD_PARAM;

	gf_isom_box_dump_start(a, "PIFFProtectionSystemHeaderBox", trace);

	fprintf(trace, "SystemID=\"");
	dump_data_hex(trace, (char *) ptr->SystemID, 16);
	fprintf(trace, "\" PrivateData=\"");
	dump_data_hex(trace, (char *) ptr->private_data, ptr->private_data_size);
	fprintf(trace, "\">\n");
	gf_isom_box_dump_done("PIFFProtectionSystemHeaderBox", a, trace);
	return GF_OK;
}

GF_Err piff_tenc_box_dump(GF_Box *a, FILE * trace)
{
	GF_PIFFTrackEncryptionBox *ptr = (GF_PIFFTrackEncryptionBox*) a;
	if (!a) return GF_BAD_PARAM;

	gf_isom_box_dump_start(a, "PIFFTrackEncryptionBox", trace);

	fprintf(trace, "AlgorithmID=\"%d\" IV_size=\"%d\" KID=\"", ptr->AlgorithmID, ptr->IV_size);
	dump_data_hex(trace,(char *) ptr->KID, 16);
	fprintf(trace, "\">\n");
	gf_isom_box_dump_done("PIFFTrackEncryptionBox", a, trace);
	return GF_OK;
}

GF_Err piff_psec_box_dump(GF_Box *a, FILE * trace)
{
	u32 i, j, sample_count;
	GF_SampleEncryptionBox *ptr = (GF_SampleEncryptionBox *) a;
	if (!a) return GF_BAD_PARAM;

	gf_isom_box_dump_start(a, "PIFFSampleEncryptionBox", trace);
	sample_count = gf_list_count(ptr->samp_aux_info);
	fprintf(trace, "sampleCount=\"%d\"", sample_count);
	if (ptr->flags & 1) {
		fprintf(trace, " AlgorithmID=\"%d\" IV_size=\"%d\" KID=\"", ptr->AlgorithmID, ptr->IV_size);
		dump_data(trace, (char *) ptr->KID, 16);
		fprintf(trace, "\"");
	}
	fprintf(trace, ">\n");

	if (sample_count) {
		for (i=0; i<sample_count; i++) {
			GF_CENCSampleAuxInfo *cenc_sample = (GF_CENCSampleAuxInfo *)gf_list_get(ptr->samp_aux_info, i);

			if (cenc_sample) {
				fprintf(trace, "<PIFFSampleEncryptionEntry sampleNumber=\"%d\" IV_size=\"%u\"", i+1, cenc_sample->IV_size);
				if (cenc_sample->IV_size) {
					fprintf(trace, " IV=\"");
					dump_data_hex(trace, (char *) cenc_sample->IV, cenc_sample->IV_size);
					fprintf(trace, "\"");
				}
				if (ptr->flags & 0x2) {
					fprintf(trace, " SubsampleCount=\"%d\"", cenc_sample->subsample_count);
					fprintf(trace, ">\n");

					for (j=0; j<cenc_sample->subsample_count; j++) {
						fprintf(trace, "<PIFFSubSampleEncryptionEntry NumClearBytes=\"%d\" NumEncryptedBytes=\"%d\"/>\n", cenc_sample->subsamples[j].bytes_clear_data, cenc_sample->subsamples[j].bytes_encrypted_data);
					}
				} else {
					fprintf(trace, ">\n");
				}
				fprintf(trace, "</PIFFSampleEncryptionEntry>\n");
			}
		}
	}
	if (!ptr->size) {
		fprintf(trace, "<PIFFSampleEncryptionEntry IV=\"\" SubsampleCount=\"\">\n");
		fprintf(trace, "<PIFFSubSampleEncryptionEntry NumClearBytes=\"\" NumEncryptedBytes=\"\"/>\n");
		fprintf(trace, "</PIFFSampleEncryptionEntry>\n");
	}
	gf_isom_box_dump_done("PIFFSampleEncryptionBox", a, trace);
	return GF_OK;
}

GF_Err senc_box_dump(GF_Box *a, FILE * trace)
{
	u32 i, j, sample_count;
	GF_SampleEncryptionBox *ptr = (GF_SampleEncryptionBox *) a;
	if (!a) return GF_BAD_PARAM;

	gf_isom_box_dump_start(a, "SampleEncryptionBox", trace);
	sample_count = gf_list_count(ptr->samp_aux_info);
	fprintf(trace, "sampleCount=\"%d\">\n", sample_count);
	//WARNING - PSEC (UUID) IS TYPECASTED TO SENC (FULL BOX) SO WE CANNOT USE USUAL FULL BOX FUNCTIONS
	fprintf(trace, "<FullBoxInfo Version=\"%d\" Flags=\"0x%X\"/>\n", ptr->version, ptr->flags);
	for (i=0; i<sample_count; i++) {
		GF_CENCSampleAuxInfo *cenc_sample = (GF_CENCSampleAuxInfo *)gf_list_get(ptr->samp_aux_info, i);

		if (cenc_sample) {
			fprintf(trace, "<SampleEncryptionEntry sampleNumber=\"%d\" IV_size=\"%u\"", i+1, cenc_sample->IV_size);
			if (cenc_sample->IV_size) {
				fprintf(trace, " IV=\"");
				dump_data_hex(trace, (char *) cenc_sample->IV, cenc_sample->IV_size);
				fprintf(trace, "\"");
			}
			if (ptr->flags & 0x2) {
				fprintf(trace, " SubsampleCount=\"%d\"", cenc_sample->subsample_count);
				fprintf(trace, ">\n");

				for (j=0; j<cenc_sample->subsample_count; j++) {
					fprintf(trace, "<SubSampleEncryptionEntry NumClearBytes=\"%d\" NumEncryptedBytes=\"%d\"/>\n", cenc_sample->subsamples[j].bytes_clear_data, cenc_sample->subsamples[j].bytes_encrypted_data);
				}
			} else {
				fprintf(trace, ">\n");
			}
			fprintf(trace, "</SampleEncryptionEntry>\n");
		}
	}
	if (!ptr->size) {
		fprintf(trace, "<SampleEncryptionEntry sampleCount=\"\" IV=\"\" SubsampleCount=\"\">\n");
		fprintf(trace, "<SubSampleEncryptionEntry NumClearBytes=\"\" NumEncryptedBytes=\"\"/>\n");
		fprintf(trace, "</SampleEncryptionEntry>\n");
	}
	gf_isom_box_dump_done("SampleEncryptionBox", a, trace);
	return GF_OK;
}

GF_Err prft_box_dump(GF_Box *a, FILE * trace)
{
	Double fracs;
	GF_ProducerReferenceTimeBox *ptr = (GF_ProducerReferenceTimeBox *) a;
	time_t secs;
	struct tm t;
	secs = (ptr->ntp >> 32) - GF_NTP_SEC_1900_TO_1970;
	if (secs < 0) {
		if (ptr->size) {
			GF_LOG(GF_LOG_ERROR, GF_LOG_CONTAINER, ("NTP time is not valid, using value 0\n"));
		}
		secs = 0;
	}
	t = *gf_gmtime(&secs);
	fracs = (Double) (ptr->ntp & 0xFFFFFFFFULL);
	fracs /= 0xFFFFFFFF;
	fracs *= 1000;
	gf_isom_box_dump_start(a, "ProducerReferenceTimeBox", trace);

	fprintf(trace, "referenceTrackID=\"%d\" timestamp=\""LLU"\" NTP=\""LLU"\" UTC=\"%d-%02d-%02dT%02d:%02d:%02d.%03dZ\">\n", ptr->refTrackID, ptr->timestamp, ptr->ntp, 1900+t.tm_year, t.tm_mon+1, t.tm_mday, t.tm_hour, t.tm_min, (u32) t.tm_sec, (u32) fracs);
	gf_isom_box_dump_done("ProducerReferenceTimeBox", a, trace);

	return GF_OK;
}

GF_Err adkm_box_dump(GF_Box *a, FILE * trace)
{
	if (!a) return GF_BAD_PARAM;
	gf_isom_box_dump_start(a, "AdobeDRMKeyManagementSystemBox", trace);

	fprintf(trace, ">\n");
	gf_isom_box_dump_done("AdobeDRMKeyManagementSystemBox", a, trace);
	return GF_OK;
}

GF_Err ahdr_box_dump(GF_Box *a, FILE * trace)
{
	if (!a) return GF_BAD_PARAM;
	gf_isom_box_dump_start(a, "AdobeDRMHeaderBox", trace);
	fprintf(trace, ">\n");
	gf_isom_box_dump_done("AdobeDRMHeaderBox", a, trace);
	return GF_OK;
}

GF_Err aprm_box_dump(GF_Box *a, FILE * trace)
{
	if (!a) return GF_BAD_PARAM;
	gf_isom_box_dump_start(a, "AdobeStdEncryptionParamsBox", trace);
	fprintf(trace, ">\n");
	gf_isom_box_dump_done("AdobeStdEncryptionParamsBox", a, trace);
	return GF_OK;
}

GF_Err aeib_box_dump(GF_Box *a, FILE * trace)
{
	GF_AdobeEncryptionInfoBox *ptr = (GF_AdobeEncryptionInfoBox *)a;
	if (!a) return GF_BAD_PARAM;
	gf_isom_box_dump_start(a, "AdobeEncryptionInfoBox", trace);
	fprintf(trace, "EncryptionAlgorithm=\"%s\" KeyLength=\"%d\">\n", ptr->enc_algo, ptr->key_length);
	gf_isom_box_dump_done("AdobeEncryptionInfoBox", a, trace);
	return GF_OK;
}

GF_Err akey_box_dump(GF_Box *a, FILE * trace)
{
	if (!a) return GF_BAD_PARAM;
	gf_isom_box_dump_start(a, "AdobeKeyInfoBox", trace);
	fprintf(trace, ">\n");
	gf_isom_box_dump_done("AdobeKeyInfoBox", a, trace);
	return GF_OK;
}

GF_Err flxs_box_dump(GF_Box *a, FILE * trace)
{
	if (!a) return GF_BAD_PARAM;
	gf_isom_box_dump_start(a, "AdobeFlashAccessParamsBox", trace);
	fprintf(trace, ">\n");
	gf_isom_box_dump_done("AdobeFlashAccessParamsBox", a, trace);
	return GF_OK;
}

GF_Err adaf_box_dump(GF_Box *a, FILE * trace)
{
	GF_AdobeDRMAUFormatBox *ptr = (GF_AdobeDRMAUFormatBox *)a;
	if (!a) return GF_BAD_PARAM;
	gf_isom_box_dump_start(a, "AdobeDRMAUFormatBox ", trace);
	fprintf(trace, "SelectiveEncryption=\"%d\" IV_length=\"%d\">\n", ptr->selective_enc ? 1 : 0, ptr->IV_length);
	gf_isom_box_dump_done("AdobeDRMAUFormatBox", a, trace);
	return GF_OK;
}

/* Image File Format dump */
GF_Err ispe_box_dump(GF_Box *a, FILE * trace)
{
	GF_ImageSpatialExtentsPropertyBox *ptr = (GF_ImageSpatialExtentsPropertyBox *)a;
	if (!a) return GF_BAD_PARAM;
	gf_isom_box_dump_start(a, "ImageSpatialExtentsPropertyBox", trace);
	fprintf(trace, "image_width=\"%d\" image_height=\"%d\">\n", ptr->image_width, ptr->image_height);
	gf_isom_box_dump_done("ImageSpatialExtentsPropertyBox", a, trace);
	return GF_OK;
}

GF_Err colr_box_dump(GF_Box *a, FILE * trace)
{
	u8 *prof_data_64=NULL;
	u32 size_64;
	GF_ColourInformationBox *ptr = (GF_ColourInformationBox *)a;
	if (!a) return GF_BAD_PARAM;

	gf_isom_box_dump_start(a, "ColourInformationBox", trace);

	if (ptr->is_jp2) {
		fprintf(trace, "method=\"%d\" precedence=\"%d\" approx=\"%d\"", ptr->method, ptr->precedence, ptr->approx);
		if (ptr->opaque_size) {
			fprintf(trace, " colour=\"");
			dump_data_hex(trace, ptr->opaque,ptr->opaque_size);
			fprintf(trace, "\"");
		}
		fprintf(trace, ">\n");
	} else {
		switch (ptr->colour_type) {
		case GF_ISOM_SUBTYPE_NCLC:
			fprintf(trace, "colour_type=\"%s\" colour_primaries=\"%d\" transfer_characteristics=\"%d\" matrix_coefficients=\"%d\">\n", gf_4cc_to_str(ptr->colour_type), ptr->colour_primaries, ptr->transfer_characteristics, ptr->matrix_coefficients);
			break;
		case GF_ISOM_SUBTYPE_NCLX:
			fprintf(trace, "colour_type=\"%s\" colour_primaries=\"%d\" transfer_characteristics=\"%d\" matrix_coefficients=\"%d\" full_range_flag=\"%d\">\n", gf_4cc_to_str(ptr->colour_type), ptr->colour_primaries, ptr->transfer_characteristics, ptr->matrix_coefficients, ptr->full_range_flag);
			break;
		case GF_ISOM_SUBTYPE_PROF:
		case GF_ISOM_SUBTYPE_RICC:
			fprintf(trace, "colour_type=\"%s\">\n", gf_4cc_to_str(ptr->colour_type));
			if (ptr->opaque != NULL) {
				fprintf(trace, "<profile><![CDATA[");
				size_64 = 2*ptr->opaque_size;
				prof_data_64 = gf_malloc(size_64);
				size_64 = gf_base64_encode((const char *) ptr->opaque, ptr->opaque_size, (char *)prof_data_64, size_64);
				prof_data_64[size_64] = 0;
				fprintf(trace, "%s", prof_data_64);
				fprintf(trace, "]]></profile>");
			}
			break;
		default:
			fprintf(trace, "colour_type=\"%s\">\n", gf_4cc_to_str(ptr->colour_type));
			break;
		}
	}

	gf_isom_box_dump_done("ColourInformationBox", a, trace);
	return GF_OK;
}

GF_Err pixi_box_dump(GF_Box *a, FILE * trace)
{
	u32 i;
	GF_PixelInformationPropertyBox *ptr = (GF_PixelInformationPropertyBox *)a;
	if (!a) return GF_BAD_PARAM;
	gf_isom_box_dump_start(a, "PixelInformationPropertyBox", trace);
	fprintf(trace, ">\n");
	for (i = 0; i < ptr->num_channels; i++) {
		fprintf(trace, "<BitPerChannel bits_per_channel=\"%d\"/>\n", ptr->bits_per_channel[i]);
	}
	if (!ptr->size)
		fprintf(trace, "<BitPerChannel bits_per_channel=\"\"/>\n");

	gf_isom_box_dump_done("PixelInformationPropertyBox", a, trace);
	return GF_OK;
}

GF_Err rloc_box_dump(GF_Box *a, FILE * trace)
{
	GF_RelativeLocationPropertyBox *ptr = (GF_RelativeLocationPropertyBox *)a;
	if (!a) return GF_BAD_PARAM;
	gf_isom_box_dump_start(a, "RelativeLocationPropertyBox", trace);
	fprintf(trace, "horizontal_offset=\"%d\" vertical_offset=\"%d\">\n", ptr->horizontal_offset, ptr->vertical_offset);
	gf_isom_box_dump_done("RelativeLocationPropertyBox", a, trace);
	return GF_OK;
}

GF_Err irot_box_dump(GF_Box *a, FILE * trace)
{
	GF_ImageRotationBox *ptr = (GF_ImageRotationBox *)a;
	if (!a) return GF_BAD_PARAM;
	gf_isom_box_dump_start(a, "ImageRotationBox", trace);
	fprintf(trace, "angle=\"%d\">\n", (ptr->angle*90));
	gf_isom_box_dump_done("ImageRotationBox", a, trace);
	return GF_OK;
}

GF_Err clli_box_dump(GF_Box *a, FILE * trace)
{
	GF_ContentLightLevelBox *ptr = (GF_ContentLightLevelBox *)a;
	if (!a) return GF_BAD_PARAM;
	gf_isom_box_dump_start(a, "ContentLightLevelBox", trace);
	fprintf(trace, "max_content_light_level=\"%u\" max_pic_average_light_level=\"%u\">\n", ptr->clli.max_content_light_level, ptr->clli.max_pic_average_light_level);
	gf_isom_box_dump_done("ContentLightLevelBox", a, trace);
	return GF_OK;
}

GF_Err mdcv_box_dump(GF_Box *a, FILE * trace)
{
	int c = 0;
	GF_MasteringDisplayColourVolumeBox *ptr = (GF_MasteringDisplayColourVolumeBox *)a;
	if (!a) return GF_BAD_PARAM;
	gf_isom_box_dump_start(a, "MasteringDisplayColourVolumeBox", trace);
	for (c = 0; c < 3; c++) {
		fprintf(trace, "display_primaries_%d_x=\"%u\" display_primaries_%d_y=\"%u\" ", c, ptr->mdcv.display_primaries[c].x, c, ptr->mdcv.display_primaries[c].y);
	}
	fprintf(trace, "white_point_x=\"%u\" white_point_y=\"%u\" max_display_mastering_luminance=\"%u\" min_display_mastering_luminance=\"%u\">\n", ptr->mdcv.white_point_x, ptr->mdcv.white_point_y, ptr->mdcv.max_display_mastering_luminance, ptr->mdcv.min_display_mastering_luminance);
	gf_isom_box_dump_done("MasteringDisplayColourVolumeBox", a, trace);
	return GF_OK;
}

GF_Err ipco_box_dump(GF_Box *a, FILE * trace)
{
	gf_isom_box_dump_start(a, "ItemPropertyContainerBox", trace);
	fprintf(trace, ">\n");
	gf_isom_box_dump_done("ItemPropertyContainerBox", a, trace);
	return GF_OK;
}

GF_Err iprp_box_dump(GF_Box *a, FILE * trace)
{
	gf_isom_box_dump_start(a, "ItemPropertiesBox", trace);
	fprintf(trace, ">\n");
	gf_isom_box_dump_done("ItemPropertiesBox", a, trace);
	return GF_OK;
}

GF_Err ipma_box_dump(GF_Box *a, FILE * trace)
{
	u32 i, j;
	GF_ItemPropertyAssociationBox *ptr = (GF_ItemPropertyAssociationBox *)a;
	u32 entry_count;
	if (!a) return GF_BAD_PARAM;
	entry_count = gf_list_count(ptr->entries);
	gf_isom_box_dump_start(a, "ItemPropertyAssociationBox", trace);
	fprintf(trace, "entry_count=\"%d\">\n", entry_count);
	for (i = 0; i < entry_count; i++) {
		GF_ItemPropertyAssociationEntry *entry = (GF_ItemPropertyAssociationEntry *)gf_list_get(ptr->entries, i);
		u32 association_count = gf_list_count(entry->essential);
		fprintf(trace, "<AssociationEntry item_ID=\"%d\" association_count=\"%d\">\n", entry->item_id, association_count);
		for (j = 0; j < association_count; j++) {
			Bool *ess = (Bool *)gf_list_get(entry->essential, j);
			u32 *prop_index = (u32 *)gf_list_get(entry->property_index, j);
			fprintf(trace, "<Property index=\"%d\" essential=\"%d\"/>\n", *prop_index, *ess);
		}
		fprintf(trace, "</AssociationEntry>\n");
	}
	if (!ptr->size) {
		fprintf(trace, "<AssociationEntry item_ID=\"\" association_count=\"\">\n");
		fprintf(trace, "<Property index=\"\" essential=\"\"/>\n");
		fprintf(trace, "</AssociationEntry>\n");
	}
	gf_isom_box_dump_done("ItemPropertyAssociationBox", a, trace);
	return GF_OK;
}

GF_Err auxc_box_dump(GF_Box *a, FILE * trace)
{
	GF_AuxiliaryTypePropertyBox *ptr = (GF_AuxiliaryTypePropertyBox *)a;

	gf_isom_box_dump_start(a, "AuxiliaryTypePropertyBox", trace);
	fprintf(trace, "aux_type=\"%s\" ", ptr->aux_urn);
	dump_data_attribute(trace, "aux_subtype", ptr->data, ptr->data_size);
	fprintf(trace, ">\n");
	gf_isom_box_dump_done("AuxiliaryTypePropertyBox", a, trace);
	return GF_OK;
}

GF_Err auxi_box_dump(GF_Box *a, FILE * trace)
{
	GF_AuxiliaryTypeInfoBox *ptr = (GF_AuxiliaryTypeInfoBox *)a;

	gf_isom_box_dump_start(a, "AuxiliaryTypeInfoBox", trace);
	fprintf(trace, "aux_track_type=\"%s\" ", ptr->aux_track_type);
	fprintf(trace, ">\n");
	gf_isom_box_dump_done("AuxiliaryTypeInfoBox", a, trace);
	return GF_OK;
}

GF_Err oinf_box_dump(GF_Box *a, FILE * trace)
{
	GF_OINFPropertyBox *ptr = (GF_OINFPropertyBox *)a;
	gf_isom_box_dump_start(a, "OperatingPointsInformationPropertyBox", trace);
	fprintf(trace, ">\n");

	oinf_entry_dump(ptr->oinf, trace);

	gf_isom_box_dump_done("OperatingPointsInformationPropertyBox", a, trace);
	return GF_OK;
}
GF_Err tols_box_dump(GF_Box *a, FILE * trace)
{
	GF_TargetOLSPropertyBox *ptr = (GF_TargetOLSPropertyBox *)a;
	gf_isom_box_dump_start(a, "TargetOLSPropertyBox", trace);
	fprintf(trace, "target_ols_index=\"%d\">\n", ptr->target_ols_index);

	gf_isom_box_dump_done("TargetOLSPropertyBox", a, trace);
	return GF_OK;
}

GF_Err trgr_box_dump(GF_Box *a, FILE * trace)
{
	gf_isom_box_dump_start(a, "TrackGroupBox", trace);
	fprintf(trace, ">\n");
	gf_isom_box_dump_done("TrackGroupBox", a, trace);
	return GF_OK;
}

GF_Err trgt_box_dump(GF_Box *a, FILE * trace)
{
	GF_TrackGroupTypeBox *ptr = (GF_TrackGroupTypeBox *) a;
	a->type = ptr->group_type;
	gf_isom_box_dump_start(a, "TrackGroupTypeBox", trace);
	a->type = GF_ISOM_BOX_TYPE_TRGT;
	fprintf(trace, "track_group_id=\"%d\">\n", ptr->track_group_id);
	gf_isom_box_dump_done("TrackGroupTypeBox", a, trace);
	return GF_OK;
}

GF_Err grpl_box_dump(GF_Box *a, FILE * trace)
{
	gf_isom_box_dump_start(a, "GroupListBox", trace);
	fprintf(trace, ">\n");
	gf_isom_box_dump_done("GroupListBox", a, trace);
	return GF_OK;
}

GF_Err grptype_box_dump(GF_Box *a, FILE * trace)
{
	u32 i;
	GF_EntityToGroupTypeBox *ptr = (GF_EntityToGroupTypeBox *) a;
	a->type = ptr->grouping_type;
	gf_isom_box_dump_start(a, "EntityToGroupTypeBox", trace);
	a->type = GF_ISOM_BOX_TYPE_GRPT;
	fprintf(trace, "group_id=\"%d\">\n", ptr->group_id);

	for (i=0; i<ptr->entity_id_count ; i++)
		fprintf(trace, "<EntityToGroupTypeBoxEntry EntityID=\"%d\"/>\n", ptr->entity_ids[i]);

	if (!ptr->size)
		fprintf(trace, "<EntityToGroupTypeBoxEntry EntityID=\"\"/>\n");

	gf_isom_box_dump_done("EntityToGroupTypeBox", a, trace);
	return GF_OK;
}

GF_Err stvi_box_dump(GF_Box *a, FILE * trace)
{
	GF_StereoVideoBox *ptr = (GF_StereoVideoBox *) a;
	gf_isom_box_dump_start(a, "StereoVideoBox", trace);

	fprintf(trace, "single_view_allowed=\"%d\" stereo_scheme=\"%d\" ", ptr->single_view_allowed, ptr->stereo_scheme);
	dump_data_attribute(trace, "stereo_indication_type", ptr->stereo_indication_type, ptr->sit_len);
	fprintf(trace, ">\n");
	gf_isom_box_dump_done("StereoVideoBox", a, trace);
	return GF_OK;
}

GF_Err def_parent_box_dump(GF_Box *a, FILE *trace)
{
	char *name = "GenericContainerBox";

	switch (a->type) {
	case GF_QT_BOX_TYPE_WAVE:
		name = "DecompressionParamBox";
		break;
	case GF_QT_BOX_TYPE_TMCD:
		name = "TimeCodeBox";
		break;
	case GF_ISOM_BOX_TYPE_GMHD:
		name = "GenericMediaHeaderBox";
		break;
	case GF_QT_BOX_TYPE_TAPT:
		name = "TrackApertureBox";
		break;
	case GF_ISOM_BOX_TYPE_STRD:
		name = "SubTrackDefinitionBox";
		break;
	}

	gf_isom_box_dump_start(a, name, trace);
	fprintf(trace, ">\n");
	gf_isom_box_dump_done(name, a, trace);
	return GF_OK;
}

GF_Err def_parent_full_box_dump(GF_Box *a, FILE *trace)
{
	char *name = "GenericFullBox";

	switch (a->type) {
	case GF_ISOM_BOX_TYPE_MVCI:
		name = "MultiviewInformationBox";
		break;
	}

	gf_isom_box_dump_start(a, name, trace);
	fprintf(trace, ">\n");
	gf_isom_box_dump_done(name, a, trace);
	return GF_OK;
}
GF_Err fiin_box_dump(GF_Box *a, FILE * trace)
{
	gf_isom_box_dump_start(a, "FDItemInformationBox", trace);
	fprintf(trace, ">\n");
	gf_isom_box_dump_done("FDItemInformationBox", a, trace);
	return GF_OK;
}

GF_Err fecr_box_dump(GF_Box *a, FILE * trace)
{
	u32 i;
	char *box_name;
	FECReservoirBox *ptr = (FECReservoirBox *) a;
	if (a->type==GF_ISOM_BOX_TYPE_FIRE) {
		box_name = "FILEReservoirBox";
	} else {
		box_name = "FECReservoirBox";
	}
	gf_isom_box_dump_start(a, box_name, trace);

	fprintf(trace, ">\n");

	for (i=0; i<ptr->nb_entries; i++) {
		fprintf(trace, "<%sEntry itemID=\"%d\" symbol_count=\"%d\"/>\n", box_name, ptr->entries[i].item_id, ptr->entries[i].symbol_count);
	}
	if (!ptr->size) {
		fprintf(trace, "<%sEntry itemID=\"\" symbol_count=\"\"/>\n", box_name);
	}
	gf_isom_box_dump_done(box_name, a, trace);
	return GF_OK;
}

GF_Err gitn_box_dump(GF_Box *a, FILE * trace)
{
	u32 i;
	GroupIdToNameBox *ptr = (GroupIdToNameBox *) a;
	gf_isom_box_dump_start(a, "GroupIdToNameBox", trace);

	fprintf(trace, ">\n");

	for (i=0; i<ptr->nb_entries; i++) {
		fprintf(trace, "<GroupIdToNameBoxEntry groupID=\"%d\" name=\"%s\"/>\n", ptr->entries[i].group_id, ptr->entries[i].name);
	}
	if (!ptr->size) {
		fprintf(trace, "<GroupIdToNameBoxEntryEntry groupID=\"\" name=\"\"/>\n");
	}

	gf_isom_box_dump_done("GroupIdToNameBox", a, trace);
	return GF_OK;
}

GF_Err paen_box_dump(GF_Box *a, FILE * trace)
{
	gf_isom_box_dump_start(a, "FDPartitionEntryBox", trace);
	fprintf(trace, ">\n");
	gf_isom_box_dump_done("FDPartitionEntryBox", a, trace);
	return GF_OK;
}

GF_Err fpar_box_dump(GF_Box *a, FILE * trace)
{
	u32 i;
	FilePartitionBox *ptr = (FilePartitionBox *) a;
	gf_isom_box_dump_start(a, "FilePartitionBox", trace);

	fprintf(trace, "itemID=\"%d\" FEC_encoding_ID=\"%d\" FEC_instance_ID=\"%d\" max_source_block_length=\"%d\" encoding_symbol_length=\"%d\" max_number_of_encoding_symbols=\"%d\" ", ptr->itemID, ptr->FEC_encoding_ID, ptr->FEC_instance_ID, ptr->max_source_block_length, ptr->encoding_symbol_length, ptr->max_number_of_encoding_symbols);

	if (ptr->scheme_specific_info)
		dump_data_attribute(trace, "scheme_specific_info", (char*)ptr->scheme_specific_info, (u32)strlen(ptr->scheme_specific_info) );

	fprintf(trace, ">\n");

	for (i=0; i<ptr->nb_entries; i++) {
		fprintf(trace, "<FilePartitionBoxEntry block_count=\"%d\" block_size=\"%d\"/>\n", ptr->entries[i].block_count, ptr->entries[i].block_size);
	}
	if (!ptr->size) {
		fprintf(trace, "<FilePartitionBoxEntry block_count=\"\" block_size=\"\"/>\n");
	}

	gf_isom_box_dump_done("FilePartitionBox", a, trace);
	return GF_OK;
}

GF_Err segr_box_dump(GF_Box *a, FILE * trace)
{
	u32 i, k;
	FDSessionGroupBox *ptr = (FDSessionGroupBox *) a;
	gf_isom_box_dump_start(a, "FDSessionGroupBox", trace);
	fprintf(trace, ">\n");

	for (i=0; i<ptr->num_session_groups; i++) {
		fprintf(trace, "<FDSessionGroupBoxEntry groupIDs=\"");
		for (k=0; k<ptr->session_groups[i].nb_groups; k++) {
			fprintf(trace, "%d ", ptr->session_groups[i].group_ids[k]);
		}
		fprintf(trace, "\" channels=\"");
		for (k=0; k<ptr->session_groups[i].nb_channels; k++) {
			fprintf(trace, "%d ", ptr->session_groups[i].channels[k]);
		}
		fprintf(trace, "\"/>\n");
	}
	if (!ptr->size) {
		fprintf(trace, "<FDSessionGroupBoxEntry groupIDs=\"\" channels=\"\"/>\n");
	}

	gf_isom_box_dump_done("FDSessionGroupBox", a, trace);
	return GF_OK;
}

GF_Err srpp_box_dump(GF_Box *a, FILE * trace)
{
	GF_SRTPProcessBox *ptr = (GF_SRTPProcessBox *) a;
	gf_isom_box_dump_start(a, "SRTPProcessBox", trace);

	fprintf(trace, "encryption_algorithm_rtp=\"%d\" encryption_algorithm_rtcp=\"%d\" integrity_algorithm_rtp=\"%d\" integrity_algorithm_rtcp=\"%d\">\n", ptr->encryption_algorithm_rtp, ptr->encryption_algorithm_rtcp, ptr->integrity_algorithm_rtp, ptr->integrity_algorithm_rtcp);
	gf_isom_box_dump_done("SRTPProcessBox", a, trace);
	return GF_OK;
}

#ifndef GPAC_DISABLE_ISOM_HINTING

GF_Err fdpa_box_dump(GF_Box *a, FILE * trace)
{
	u32 i;
	GF_FDpacketBox *ptr = (GF_FDpacketBox *) a;
	if (!a) return GF_BAD_PARAM;

	gf_isom_box_dump_start(a, "FDpacketBox", trace);
	fprintf(trace, "sender_current_time_present=\"%d\" expected_residual_time_present=\"%d\" session_close_bit=\"%d\" object_close_bit=\"%d\" transport_object_identifier=\"%d\">\n", ptr->info.sender_current_time_present, ptr->info.expected_residual_time_present, ptr->info.session_close_bit, ptr->info.object_close_bit, ptr->info.transport_object_identifier);

	for (i=0; i<ptr->header_ext_count; i++) {
		fprintf(trace, "<FDHeaderExt type=\"%d\"", ptr->headers[i].header_extension_type);
		if (ptr->headers[i].header_extension_type > 127) {
			dump_data_attribute(trace, "content", (char *) ptr->headers[i].content, 3);
		} else if (ptr->headers[i].data_length) {
			dump_data_attribute(trace, "data", ptr->headers[i].data, ptr->headers[i].data_length);
		}
		fprintf(trace, "/>\n");
	}
	if (!ptr->size) {
		fprintf(trace, "<FDHeaderExt type=\"\" content=\"\" data=\"\"/>\n");
	}
	gf_isom_box_dump_done("FDpacketBox", a, trace);
	return GF_OK;
}

GF_Err extr_box_dump(GF_Box *a, FILE * trace)
{
	GF_ExtraDataBox *ptr = (GF_ExtraDataBox *) a;
	if (!a) return GF_BAD_PARAM;
	gf_isom_box_dump_start(a, "ExtraDataBox", trace);
	dump_data_attribute(trace, "data", ptr->data, ptr->data_length);
	fprintf(trace, ">\n");
	if (ptr->feci)
		gf_isom_box_dump(ptr->feci, trace);
	gf_isom_box_dump_done("ExtraDataBox", a, trace);
	return GF_OK;
}

GF_Err fdsa_box_dump(GF_Box *a, FILE * trace)
{
	GF_Err e;
	GF_HintSample *ptr = (GF_HintSample *) a;
	if (!a) return GF_BAD_PARAM;

	gf_isom_box_dump_start(a, "FDSampleBox", trace);
	fprintf(trace, ">\n");

	e = gf_isom_box_array_dump(ptr->packetTable, trace);
	if (e) return e;
	gf_isom_box_dump_done("FDSampleBox", a, trace);
	return GF_OK;
}

#endif /*GPAC_DISABLE_ISOM_HINTING*/

GF_Err trik_box_dump(GF_Box *a, FILE * trace)
{
	u32 i;
	GF_TrickPlayBox *p = (GF_TrickPlayBox *) a;

	gf_isom_box_dump_start(a, "TrickPlayBox", trace);

	fprintf(trace, ">\n");
	for (i=0; i<p->entry_count; i++) {
		fprintf(trace, "<TrickPlayBoxEntry pic_type=\"%d\" dependency_level=\"%d\"/>\n", p->entries[i].pic_type, p->entries[i].dependency_level);
	}
	if (!p->size)
		fprintf(trace, "<TrickPlayBoxEntry pic_type=\"\" dependency_level=\"\"/>\n");

	gf_isom_box_dump_done("TrickPlayBox", a, trace);
	return GF_OK;
}

GF_Err bloc_box_dump(GF_Box *a, FILE * trace)
{
	GF_BaseLocationBox *p = (GF_BaseLocationBox *) a;

	gf_isom_box_dump_start(a, "BaseLocationBox", trace);

	fprintf(trace, "baseLocation=\"%s\" basePurlLocation=\"%s\">\n", p->baseLocation, p->basePurlLocation);
	gf_isom_box_dump_done("BaseLocationBox", a, trace);
	return GF_OK;
}

GF_Err ainf_box_dump(GF_Box *a, FILE * trace)
{
	GF_AssetInformationBox *p = (GF_AssetInformationBox *) a;

	gf_isom_box_dump_start(a, "AssetInformationBox", trace);

	fprintf(trace, "profile_version=\"%d\" APID=\"%s\">\n", p->profile_version, p->APID);
	gf_isom_box_dump_done("AssetInformationBox", a, trace);
	return GF_OK;
}


GF_Err mhac_box_dump(GF_Box *a, FILE * trace)
{
	GF_MHAConfigBox *p = (GF_MHAConfigBox *) a;

	gf_isom_box_dump_start(a, "MHAConfigurationBox", trace);

	fprintf(trace, "configurationVersion=\"%d\" mpegh3daProfileLevelIndication=\"%d\" referenceChannelLayout=\"%d\">\n", p->configuration_version, p->mha_pl_indication, p->reference_channel_layout);
	gf_isom_box_dump_done("MHAConfigurationBox", a, trace);
	return GF_OK;
}

GF_Err tmcd_box_dump(GF_Box *a, FILE * trace)
{
	GF_TimeCodeSampleEntryBox *p = (GF_TimeCodeSampleEntryBox *) a;

	gf_isom_box_dump_start(a, "TimeCodeSampleEntryBox", trace);

	fprintf(trace, "DataReferenceIndex=\"%d\" Flags=\"%08X\" TimeScale=\"%d\" FrameDuration=\"%d\" FramesPerTick=\"%d\">\n", p->dataReferenceIndex, p->flags, p->timescale, p->frame_duration, p->frames_per_counter_tick);

	gf_isom_box_dump_done("TimeCodeSampleEntryBox", a, trace);
	return GF_OK;
}

GF_Err tcmi_box_dump(GF_Box *a, FILE * trace)
{
	GF_TimeCodeMediaInformationBox *p = (GF_TimeCodeMediaInformationBox *) a;

	gf_isom_box_dump_start(a, "TimeCodeMediaInformationBox", trace);
	fprintf(trace, "textFont=\"%d\" textFace=\"%d\" textSize=\"%d\" textColorRed=\"%d\" textColorGreen=\"%d\" textColorBlue=\"%d\" backColorRed=\"%d\" backColorGreen=\"%d\" backColorBlue=\"%d\"",
			p->text_font, p->text_face, p->text_size, p->text_color_red, p->text_color_green, p->text_color_blue, p->back_color_red, p->back_color_green, p->back_color_blue);
	if (p->font)
		fprintf(trace, " font=\"%s\"", p->font);

	fprintf(trace, ">\n");

	gf_isom_box_dump_done("TimeCodeMediaInformationBox", a, trace);
	return GF_OK;
}

GF_Err fiel_box_dump(GF_Box *a, FILE * trace)
{
	GF_FieldInfoBox *p = (GF_FieldInfoBox *) a;

	gf_isom_box_dump_start(a, "FieldInfoBox", trace);
	fprintf(trace, "count=\"%d\" order=\"%d\">\n", p->field_count, p->field_order);
	gf_isom_box_dump_done("FieldInfoBox", a, trace);
	return GF_OK;
}

GF_Err gama_box_dump(GF_Box *a, FILE * trace)
{
	GF_GamaInfoBox *p = (GF_GamaInfoBox *) a;

	gf_isom_box_dump_start(a, "GamaInfoBox", trace);
	fprintf(trace, "gama=\"%d\">\n", p->gama);
	gf_isom_box_dump_done("GamaInfoBox", a, trace);
	return GF_OK;
}

GF_Err chrm_box_dump(GF_Box *a, FILE * trace)
{
	GF_ChromaInfoBox *p = (GF_ChromaInfoBox *) a;
	if (a->type==GF_QT_BOX_TYPE_ENDA) {
		gf_isom_box_dump_start(a, "AudioEndianBox", trace);
		fprintf(trace, "littleEndian=\"%d\">\n", p->chroma);
		gf_isom_box_dump_done("AudioEndianBox", a, trace);
	} else {
		gf_isom_box_dump_start(a, "ChromaInfoBox", trace);
		fprintf(trace, "chroma=\"%d\">\n", p->chroma);
		gf_isom_box_dump_done("ChromaInfoBox", a, trace);
	}
	return GF_OK;
}

GF_Err chan_box_dump(GF_Box *a, FILE * trace)
{
	u32 i;
	GF_ChannelLayoutInfoBox *p = (GF_ChannelLayoutInfoBox *) a;

	gf_isom_box_dump_start(a, "ChannelLayoutInfoBox", trace);
	fprintf(trace, "layout=\"%d\" bitmap=\"%d\">\n", p->layout_tag, p->bitmap);
	for (i=0; i<p->num_audio_description; i++) {
		GF_AudioChannelDescription *adesc = &p->audio_descs[i];
		fprintf(trace, "<AudioChannelDescription label=\"%d\" flags=\"%08X\" coordinates=\"%f %f %f\"/>\n", adesc->label, adesc->flags, adesc->coordinates[0], adesc->coordinates[1], adesc->coordinates[2]);
	}
	gf_isom_box_dump_done("ChannelLayoutInfoBox", a, trace);
	return GF_OK;
}


GF_Err jp2h_box_dump(GF_Box *a, FILE * trace)
{
	gf_isom_box_dump_start(a, "JP2HeaderBox", trace);
	fprintf(trace, ">\n");
	gf_isom_box_dump_done("JP2HeaderBox", a, trace);
	return GF_OK;
}

GF_Err ihdr_box_dump(GF_Box *a, FILE * trace)
{
	GF_J2KImageHeaderBox  *p = (GF_J2KImageHeaderBox *) a;
	gf_isom_box_dump_start(a, "ImageHeaderBox", trace);
	fprintf(trace, "width=\"%d\" height=\"%d\" nb_comp=\"%d\" BPC=\"%d\" Compression=\"%d\" UnkC=\"%d\" IPR=\"%d\">\n", p->width, p->height, p->nb_comp, p->bpc, p->Comp, p->UnkC, p->IPR);
	gf_isom_box_dump_done("ImageHeaderBox", a, trace);
	return GF_OK;
}

GF_Err dfla_box_dump(GF_Box *a, FILE * trace)
{
	GF_FLACConfigBox *ptr = (GF_FLACConfigBox *)a;
	gf_isom_box_dump_start(a, "FLACSpecificBox", trace);
	fprintf(trace, " dataSize=\"%d\">\n", ptr->dataSize);
	gf_isom_box_dump_done("FLACSpecificBox", a, trace);
	return GF_OK;
}


GF_Err mvcg_box_dump(GF_Box *a, FILE * trace)
{
	u32 i;
	GF_MultiviewGroupBox *ptr = (GF_MultiviewGroupBox *)a;
	gf_isom_box_dump_start(a, "MultiviewGroupBox", trace);
	fprintf(trace, " multiview_group_id=\"%d\">\n", ptr->multiview_group_id);
	for (i=0; i<ptr->num_entries; i++) {
		fprintf(trace, "<MVCIEntry type=\"%d\"", ptr->entries[i].entry_type);
		switch (ptr->entries[i].entry_type) {
		case 0:
			fprintf(trace, " trackID=\"%d\"", ptr->entries[i].trackID);
			break;
		case 1:
			fprintf(trace, " trackID=\"%d\" tierID=\"%d\"", ptr->entries[i].trackID, ptr->entries[i].tierID);
			break;
		case 2:
			fprintf(trace, " output_view_id=\"%d\"", ptr->entries[i].output_view_id);
			break;
		case 3:
			fprintf(trace, " start_view_id=\"%d\" view_count=\"%d\"", ptr->entries[i].start_view_id, ptr->entries[i].view_count);
			break;
		}
		fprintf(trace, "/>\n");
	}
	gf_isom_box_dump_done("MultiviewGroupBox", a, trace);
	return GF_OK;
}

GF_Err vwid_box_dump(GF_Box *a, FILE * trace)
{
	u32 i, j;
	GF_ViewIdentifierBox *ptr = (GF_ViewIdentifierBox *) a;
	gf_isom_box_dump_start(a, "ViewIdentifierBox", trace);
	fprintf(trace, " min_temporal_id=\"%d\" max_temporal_id=\"%d\">\n", ptr->min_temporal_id, ptr->max_temporal_id);
	for (i=0; i<ptr->num_views; i++) {
		fprintf(trace, "<ViewInfo viewid=\"%d\" viewOrderindex=\"%d\" texInStream=\"%d\" texInTrack=\"%d\" depthInStream=\"%d\" depthInTrack=\"%d\" baseViewId=\"%d\">\n",
			ptr->views[i].view_id,
			ptr->views[i].view_order_index,
			ptr->views[i].texture_in_stream,
			ptr->views[i].texture_in_track,
			ptr->views[i].depth_in_stream,
			ptr->views[i].depth_in_track,
			ptr->views[i].base_view_type
		);
		for (j=0; j<ptr->views[i].num_ref_views; j++) {
			fprintf(trace, "<RefViewInfo dependentComponentIDC=\"%d\" referenceViewID=\"%d\"/>\n", ptr->views[i].view_refs[j].dep_comp_idc, ptr->views[i].view_refs[j].ref_view_id);
		}
		fprintf(trace, "</ViewInfo>\n");
	}
	gf_isom_box_dump_done("ViewIdentifierBox", a, trace);
	return GF_OK;
}
#endif /*GPAC_DISABLE_ISOM_DUMP*/<|MERGE_RESOLUTION|>--- conflicted
+++ resolved
@@ -528,16 +528,6 @@
 	if (p->size && !p->Header) {
 		fprintf(trace, "<!--INVALID FILE: Missing Track Header-->\n");
 	}
-<<<<<<< HEAD
-=======
-	if (p->Aperture) gf_isom_box_dump(p->Aperture, trace);
-	if (p->References) gf_isom_box_dump(p->References, trace);
-	if (p->meta) gf_isom_box_dump(p->meta, trace);
-	if (p->editBox) gf_isom_box_dump(p->editBox, trace);
-	if (p->Media) gf_isom_box_dump(p->Media, trace);
-	if (p->groups) gf_isom_box_dump(p->groups, trace);
-	if (p->udta) gf_isom_box_dump(p->udta, trace);
->>>>>>> a1bfaf09
 	gf_isom_box_dump_done("TrackBox", a, trace);
 	return GF_OK;
 }
