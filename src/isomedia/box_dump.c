--- conflicted
+++ resolved
@@ -663,10 +663,6 @@
 		fprintf(trace, " Version=\"%d\"", p->version);
 	fprintf(trace, " SampleRate=\"%d\"", p->samplerate_hi);
 	fprintf(trace, " Channels=\"%d\" BitsPerSample=\"%d\"", p->channel_count, p->bitspersample);
-<<<<<<< HEAD
-	if (p->is_qtff)
-		fprintf(trace, " isQTFF=\"yes\"");
-=======
 	if (p->is_qtff) {
 		fprintf(trace, " isQTFF=\"%d\"", p->is_qtff);
 		fprintf(trace, " qtRevisionLevel=\"%d\"", p->revision);
@@ -680,8 +676,6 @@
 			fprintf(trace, " qtBytesPerSample=\"%d\"", p->extensions[12]<<24 | p->extensions[13]<<16 | p->extensions[14]<<8 | p->extensions[15]);
 		}
 	}
->>>>>>> 91f79300
-
 }
 
 GF_Err audio_sample_entry_box_dump(GF_Box *a, FILE * trace)
