/*
 *			GPAC - Multimedia Framework C SDK
 *
 *			Authors: Jean Le Feuvre
 *			Copyright (c) Telecom ParisTech 2000-2012
 *					All rights reserved
 *
 *  This file is part of GPAC / ISO Media File Format sub-project
 *
 *  GPAC is free software; you can redistribute it and/or modify
 *  it under the terms of the GNU Lesser General Public License as published by
 *  the Free Software Foundation; either version 2, or (at your option)
 *  any later version.
 *
 *  GPAC is distributed in the hope that it will be useful,
 *  but WITHOUT ANY WARRANTY; without even the implied warranty of
 *  MERCHANTABILITY or FITNESS FOR A PARTICULAR PURPOSE.  See the
 *  GNU Lesser General Public License for more details.
 *
 *  You should have received a copy of the GNU Lesser General Public
 *  License along with this library; see the file COPYING.  If not, write to
 *  the Free Software Foundation, 675 Mass Ave, Cambridge, MA 02139, USA.
 *
 */

#include <gpac/internal/isomedia_dev.h>
#include <gpac/constants.h>

#ifndef GPAC_DISABLE_ISOM

GF_TrackBox *GetTrackbyID(GF_MovieBox *moov, u32 TrackID)
{
	GF_TrackBox *trak;
	u32 i;
	if (!moov) return NULL;
	i=0;
	while ((trak = (GF_TrackBox *)gf_list_enum(moov->trackList, &i))) {
		if (trak->Header->trackID == TrackID) return trak;
	}
	return NULL;
}

GF_TrackBox *gf_isom_get_track(GF_MovieBox *moov, u32 trackNumber)
{
	GF_TrackBox *trak;
	if (!moov || !trackNumber || (trackNumber > gf_list_count(moov->trackList))) return NULL;
	trak = (GF_TrackBox*)gf_list_get(moov->trackList, trackNumber - 1);
	return trak;

}

//get the number of a track given its ID
//return 0 if not found error
u32 gf_isom_get_tracknum_from_id(GF_MovieBox *moov, u32 trackID)
{
	u32 i;
	GF_TrackBox *trak;
	i=0;
	while ((trak = (GF_TrackBox *)gf_list_enum(moov->trackList, &i))) {
		if (trak->Header->trackID == trackID) return i;
	}
	return 0;
}

//extraction of the ESD from the track
GF_Err GetESD(GF_MovieBox *moov, u32 trackID, u32 StreamDescIndex, GF_ESD **outESD)
{
	GF_Err e;
	GF_ESD *esd;
	u32 track_num = 0;
	u32 k;
	GF_SampleTableBox *stbl;
	GF_TrackBox *trak, *OCRTrack;
	GF_TrackReferenceTypeBox *dpnd;
	GF_SLConfig *slc;
	GF_MPEGSampleEntryBox *entry;

	if (!moov) return GF_ISOM_INVALID_FILE;

	track_num = gf_isom_get_tracknum_from_id(moov, trackID);
	dpnd = NULL;
	*outESD = NULL;

	trak = gf_isom_get_track(moov, track_num);
	if (!trak) return GF_ISOM_INVALID_FILE;

	e = Media_GetESD(trak->Media, StreamDescIndex, &esd, 0);
	if (e) return e;

	e = Media_GetSampleDesc(trak->Media, StreamDescIndex, (GF_SampleEntryBox **) &entry, NULL);
	if (e) return e;
	//set the ID
	esd->ESID = trackID;

	//find stream dependencies: dpnd, sbas and scal
	for (k=0; k<3; k++) {
		u32 ref = GF_ISOM_BOX_TYPE_DPND;
		if (k==1) ref = GF_ISOM_REF_BASE;
		else if (k==2) ref = GF_ISOM_REF_SCAL;

		e = Track_FindRef(trak, ref , &dpnd);
		if (e) return e;
		if (dpnd) {
			//ONLY ONE STREAM DEPENDENCY IS ALLOWED
			if (!k && (dpnd->trackIDCount != 1)) return GF_ISOM_INVALID_MEDIA;
			//fix the spec: where is the index located ??
			esd->dependsOnESID = dpnd->trackIDs[0];
			break;
		} else {
			esd->dependsOnESID = 0;
		}
	}

	if (trak->udta) {
		GF_UserDataMap *map;
		u32 i = 0;
		while ((map = (GF_UserDataMap*)gf_list_enum(trak->udta->recordList, &i))) {
			if (map->boxType == GF_ISOM_BOX_TYPE_AUXV) {
				GF_Descriptor *d = gf_odf_desc_new(GF_ODF_AUX_VIDEO_DATA);
				gf_list_add(esd->extensionDescriptors, d);
				break;
			}
		}
	}

	//OK, get the OCR (in a REAL MP4File, OCR is 0 in ESD and is specified through track reference
	dpnd = NULL;
	OCRTrack = NULL;
	//find OCR dependencies
	e = Track_FindRef(trak, GF_ISOM_BOX_TYPE_SYNC, &dpnd);
	if (e) return e;
	if (dpnd) {
		if (dpnd->trackIDCount != 1) return GF_ISOM_INVALID_MEDIA;
		esd->OCRESID = dpnd->trackIDs[0];
		OCRTrack = gf_isom_get_track_from_id(trak->moov, dpnd->trackIDs[0]);

		while (OCRTrack) {
			/*if we have a dependency on a track that doesn't have OCR dep, remove that dependency*/
			e = Track_FindRef(OCRTrack, GF_ISOM_BOX_TYPE_SYNC, &dpnd);
			if (e || !dpnd || !dpnd->trackIDCount) {
				OCRTrack = NULL;
				goto default_sync;
			}
			/*this is explicit desync*/
			if (dpnd && ((dpnd->trackIDs[0]==0) || (dpnd->trackIDs[0]==OCRTrack->Header->trackID))) break;
			/*loop in OCRs, break it*/
			if (esd->ESID == OCRTrack->Header->trackID) {
				OCRTrack = NULL;
				goto default_sync;
			}
			/*check next*/
			OCRTrack = gf_isom_get_track_from_id(trak->moov, dpnd->trackIDs[0]);
		}
		if (!OCRTrack) goto default_sync;
	} else {
default_sync:
		/*all tracks are sync'ed by default*/
		if (trak->moov->mov->es_id_default_sync<0) {
			if (esd->OCRESID)
				trak->moov->mov->es_id_default_sync = esd->OCRESID;
			else
				trak->moov->mov->es_id_default_sync = esd->ESID;
		}
		if (trak->moov->mov->es_id_default_sync) esd->OCRESID = (u16) trak->moov->mov->es_id_default_sync;
		/*cf ESD writer*/
		if (esd->OCRESID == esd->ESID) esd->OCRESID = 0;
	}



	//update the IPI stuff if needed
	if (esd->ipiPtr != NULL) {
		dpnd = NULL;
		e = Track_FindRef(trak, GF_ISOM_BOX_TYPE_IPIR, &dpnd);
		if (e) return e;
		if (dpnd) {
			if (esd->ipiPtr->tag != GF_ODF_ISOM_IPI_PTR_TAG) return GF_ISOM_INVALID_FILE;
			//OK, retrieve the ID: the IPI_ES_Id is currently the ref track
			esd->ipiPtr->IPI_ES_Id = dpnd->trackIDs[esd->ipiPtr->IPI_ES_Id - 1];
			//and change the tag
			esd->ipiPtr->tag = GF_ODF_IPI_PTR_TAG;
		} else {
			return GF_ISOM_INVALID_FILE;
		}
	}

	if ((trak->Media->mediaHeader->packedLanguage[0] != 'u')
	        || (trak->Media->mediaHeader->packedLanguage[1] != 'n')
	        || (trak->Media->mediaHeader->packedLanguage[2] != 'd') ) {
		if (!esd->langDesc) esd->langDesc = (GF_Language *) gf_odf_desc_new(GF_ODF_LANG_TAG);

		esd->langDesc->langCode = trak->Media->mediaHeader->packedLanguage[0];
		esd->langDesc->langCode <<= 8;
		esd->langDesc->langCode |= trak->Media->mediaHeader->packedLanguage[1];
		esd->langDesc->langCode <<= 8;
		esd->langDesc->langCode |= trak->Media->mediaHeader->packedLanguage[2];
	}


	{
		u16 rvc_predefined;
		char *rvc_cfg_data;
		const char *mime_type;
		u32 rvc_cfg_size;
		e = gf_isom_get_rvc_config(moov->mov, track_num, 1, &rvc_predefined, &rvc_cfg_data, &rvc_cfg_size, &mime_type);
		if (e==GF_OK) {
			if (rvc_predefined) {
				esd->decoderConfig->predefined_rvc_config = rvc_predefined;
			} else {
				esd->decoderConfig->rvc_config = (GF_DefaultDescriptor *) gf_odf_desc_new(GF_ODF_DSI_TAG);
				if (mime_type && !strcmp(mime_type, "application/rvc-config+xml+gz") ) {
#if !defined(GPAC_DISABLE_CORE_TOOLS) && !defined(GPAC_DISABLE_ZLIB)
					gf_gz_decompress_payload(rvc_cfg_data, rvc_cfg_size, &esd->decoderConfig->rvc_config->data, &esd->decoderConfig->rvc_config->dataLength);
					gf_free(rvc_cfg_data);
#endif
				} else {
					esd->decoderConfig->rvc_config->data = rvc_cfg_data;
					esd->decoderConfig->rvc_config->dataLength = rvc_cfg_size;
				}
			}
		}
	}


	/*normally all files shall be stored with predefined=SLPredef_MP4, but of course some are broken (philips)
	so we just check the ESD_URL. If set, use the given cfg, otherwise always rewrite it*/
	if (esd->URLString != NULL) {
		*outESD = esd;
		return GF_OK;
	}

	//if we are in publishing mode and we have an SLConfig specified, use it as is
	switch (entry->type) {
	case GF_ISOM_BOX_TYPE_MP4V:
		slc = ((GF_MPEGVisualSampleEntryBox *)entry)->slc;
		break;
	case GF_ISOM_BOX_TYPE_MP4A:
		slc = ((GF_MPEGAudioSampleEntryBox *)entry)->slc;
		break;
	case GF_ISOM_BOX_TYPE_MP4S:
		slc = entry->slc;
		break;
	default:
		slc = NULL;
		break;
	}
	if (slc) {
		gf_odf_desc_del((GF_Descriptor *)esd->slConfig);
		gf_odf_desc_copy((GF_Descriptor *)slc, (GF_Descriptor **)&esd->slConfig);
		*outESD = esd;
		return GF_OK;
	}
	//otherwise use the regular mapping

	//this is a desc for a media in the file, let's rewrite some param
	esd->slConfig->timestampLength = 32;
	esd->slConfig->timestampResolution = trak->Media->mediaHeader->timeScale;
	//NO OCR from MP4File streams (eg, constant OC Res one)
	esd->slConfig->OCRLength = 0;
	esd->slConfig->OCRResolution = 0;
//	if (OCRTrack) esd->slConfig->OCRResolution = OCRTrack->Media->mediaHeader->timeScale;

	stbl = trak->Media->information->sampleTable;
	// a little optimization here: if all our samples are sync,
	//set the RAPOnly to true... for external users...
	if (! stbl->SyncSample) {
		if (
#ifndef GPAC_DISABLE_ISOM_FRAGMENTS
		    moov->mvex &&
#endif
		    (esd->decoderConfig->streamType==GF_STREAM_VISUAL)) {
			esd->slConfig->hasRandomAccessUnitsOnlyFlag = 0;
			esd->slConfig->useRandomAccessPointFlag = 1;
			if (trak->moov->mov->openMode!=GF_ISOM_OPEN_READ)
				stbl->SyncSample = (GF_SyncSampleBox *) gf_isom_box_new(GF_ISOM_BOX_TYPE_STSS);
		} else {
			esd->slConfig->hasRandomAccessUnitsOnlyFlag = 1;
			esd->slConfig->useRandomAccessPointFlag = 0;
		}
	} else {
		esd->slConfig->hasRandomAccessUnitsOnlyFlag = 0;
		//signal we are NOT using sync points if no info is present in the table
		esd->slConfig->useRandomAccessPointFlag = stbl->SyncSample->nb_entries ? 1 : 0;
	}
	//do we have DegradationPriority ?
	if (stbl->DegradationPriority) {
		esd->slConfig->degradationPriorityLength = 15;
	} else {
		esd->slConfig->degradationPriorityLength = 0;
	}
	//paddingBits
	if (stbl->PaddingBits) {
		esd->slConfig->usePaddingFlag = 1;
	}
	//change to support reflecting OD streams
	esd->slConfig->useAccessUnitEndFlag = 1;
	esd->slConfig->useAccessUnitStartFlag = 1;

	//signal we do have padding flag (since we only use logical SL packet
	//the user can decide whether to use the info or not
	esd->slConfig->usePaddingFlag = stbl->PaddingBits ? 1 : 0;

	//same with degradation priority
	esd->slConfig->degradationPriorityLength = stbl->DegradationPriority ? 32 : 0;

	//this new SL will be OUT OF THE FILE. Let's set its predefined to 0
	esd->slConfig->predefined = 0;


	*outESD = esd;
	return GF_OK;
}


//extraction of the ESD from the track for the given time
GF_Err GetESDForTime(GF_MovieBox *moov, u32 trackID, u64 CTS, GF_ESD **outESD)
{
	GF_Err e;
	u32 sampleDescIndex;
	GF_TrackBox *trak;

	trak = gf_isom_get_track(moov, gf_isom_get_tracknum_from_id(moov, trackID));
	if (!trak) return GF_ISOM_INVALID_FILE;

	e = Media_GetSampleDescIndex(trak->Media, CTS, &sampleDescIndex );
	if (e) return e;
	return GetESD(moov, trackID, sampleDescIndex, outESD);
}


GF_Err Track_FindRef(GF_TrackBox *trak, u32 ReferenceType, GF_TrackReferenceTypeBox **dpnd)
{
	GF_TrackReferenceBox *ref;
	GF_TrackReferenceTypeBox *a;
	u32 i;
	if (! trak) return GF_BAD_PARAM;
	if (! trak->References) {
		*dpnd = NULL;
		return GF_OK;
	}
	ref = trak->References;
	i=0;
	while ((a = (GF_TrackReferenceTypeBox *)gf_list_enum(ref->other_boxes, &i))) {
		if (a->reference_type == ReferenceType) {
			*dpnd = a;
			return GF_OK;
		}
	}
	*dpnd = NULL;
	return GF_OK;
}

Bool Track_IsMPEG4Stream(u32 HandlerType)
{
	switch (HandlerType) {
	case GF_ISOM_MEDIA_VISUAL:
    case GF_ISOM_MEDIA_AUXV:
    case GF_ISOM_MEDIA_PICT:
	case GF_ISOM_MEDIA_AUDIO:
	case GF_ISOM_MEDIA_SUBPIC:
	case GF_ISOM_MEDIA_OD:
	case GF_ISOM_MEDIA_OCR:
	case GF_ISOM_MEDIA_SCENE:
	case GF_ISOM_MEDIA_MPEG7:
	case GF_ISOM_MEDIA_OCI:
	case GF_ISOM_MEDIA_IPMP:
	case GF_ISOM_MEDIA_MPEGJ:
	case GF_ISOM_MEDIA_ESM:
		return 1;
	/*Timedtext is NOT an MPEG-4 stream*/
	default:
		/*consider xxsm as MPEG-4 handlers*/
		if ( (((HandlerType>>8) & 0xFF)== 's') && ((HandlerType& 0xFF)== 'm'))
			return 1;
		return 0;
	}
}


GF_Err SetTrackDuration(GF_TrackBox *trak)
{
	u64 trackDuration;
	u32 i;
	GF_EdtsEntry *ent;
	GF_EditListBox *elst;
	GF_Err e;

	//the total duration is the media duration: adjust it in case...
	e = Media_SetDuration(trak);
	if (e) return e;

	//assert the timeScales are non-NULL
	if (!trak->moov->mvhd->timeScale || !trak->Media->mediaHeader->timeScale) return GF_ISOM_INVALID_FILE;
	trackDuration = (trak->Media->mediaHeader->duration * trak->moov->mvhd->timeScale) / trak->Media->mediaHeader->timeScale;

	//if we have an edit list, the duration is the sum of all the editList
	//entries' duration (always expressed in MovieTimeScale)
	if (trak->editBox && trak->editBox->editList) {
		trackDuration = 0;
		elst = trak->editBox->editList;
		i=0;
		while ((ent = (GF_EdtsEntry*)gf_list_enum(elst->entryList, &i))) {
			trackDuration += ent->segmentDuration;
		}
	}
	if (!trackDuration) {
		trackDuration = (trak->Media->mediaHeader->duration * trak->moov->mvhd->timeScale) / trak->Media->mediaHeader->timeScale;
	}
	trak->Header->duration = trackDuration;
	if (!trak->moov->mov->keep_utc && !gf_sys_is_test_mode() )
		trak->Header->modificationTime = gf_isom_get_mp4time();
	return GF_OK;
}


#ifndef	GPAC_DISABLE_ISOM_FRAGMENTS

GF_Err MergeTrack(GF_TrackBox *trak, GF_TrackFragmentBox *traf, u64 moof_offset, u64 *cumulated_offset, Bool is_first_merge)
{
	u32 i, j, chunk_size, track_num;
	u64 base_offset, data_offset, traf_duration;
	u32 def_duration, DescIndex, def_size, def_flags;
	u32 duration, size, flags, cts_offset, prev_trun_data_offset;
	u8 pad, sync;
	u16 degr;
	Bool first_samp_in_traf=GF_TRUE;
	GF_TrackFragmentRunBox *trun;
	GF_TrunEntry *ent;

	void stbl_AppendTime(GF_SampleTableBox *stbl, u32 duration, u32 nb_pack);
	void stbl_AppendSize(GF_SampleTableBox *stbl, u32 size, u32 nb_pack);
	void stbl_AppendChunk(GF_SampleTableBox *stbl, u64 offset);
	void stbl_AppendSampleToChunk(GF_SampleTableBox *stbl, u32 DescIndex, u32 samplesInChunk);
	void stbl_AppendCTSOffset(GF_SampleTableBox *stbl, s32 CTSOffset);
	void stbl_AppendRAP(GF_SampleTableBox *stbl, u8 isRap);
	void stbl_AppendPadding(GF_SampleTableBox *stbl, u8 padding);
	void stbl_AppendDegradation(GF_SampleTableBox *stbl, u16 DegradationPriority);

	if (trak->Header->trackID != traf->tfhd->trackID) return GF_OK;

	//setup all our defaults
	DescIndex = (traf->tfhd->flags & GF_ISOM_TRAF_SAMPLE_DESC) ? traf->tfhd->sample_desc_index : traf->trex->def_sample_desc_index;
	if (!DescIndex) {
		GF_LOG(GF_LOG_ERROR, GF_LOG_CONTAINER, ("[iso file] default sample description set to 0, likely broken ! Fixing to 1\n" ));
		DescIndex = 1;
	}

	def_duration = (traf->tfhd->flags & GF_ISOM_TRAF_SAMPLE_DUR) ? traf->tfhd->def_sample_duration : traf->trex->def_sample_duration;
	def_size = (traf->tfhd->flags & GF_ISOM_TRAF_SAMPLE_SIZE) ? traf->tfhd->def_sample_size : traf->trex->def_sample_size;
	def_flags = (traf->tfhd->flags & GF_ISOM_TRAF_SAMPLE_FLAGS) ? traf->tfhd->def_sample_flags : traf->trex->def_sample_flags;

	//locate base offset, by default use moof (dash-like)
	base_offset = moof_offset;
	//explicit base offset, use it
	if (traf->tfhd->flags & GF_ISOM_TRAF_BASE_OFFSET)
		base_offset = traf->tfhd->base_data_offset;
	//no moof offset and no explicit offset, the offset is the end of the last written chunk of
	//the previous traf. For the first traf, *cumulated_offset is actually moof offset
	else if (!(traf->tfhd->flags & GF_ISOM_MOOF_BASE_OFFSET))
		base_offset = *cumulated_offset;

	chunk_size = 0;
	prev_trun_data_offset = 0;
	data_offset = 0;
	traf_duration = 0;

	/*in playback mode*/
	if (traf->tfdt && is_first_merge) {
#ifndef GPAC_DISABLE_LOG
		if (trak->moov->mov->NextMoofNumber && trak->present_in_scalable_segment && trak->sample_count_at_seg_start && (trak->dts_at_seg_start != traf->tfdt->baseMediaDecodeTime)) {
			s32 drift = (s32) ((s64) traf->tfdt->baseMediaDecodeTime - (s64)trak->dts_at_seg_start);
			if (drift<0)  {
				GF_LOG(GF_LOG_WARNING, GF_LOG_CONTAINER, ("[iso file] Warning: TFDT timing "LLD" less than cumulated timing "LLD" - using tfdt\n", traf->tfdt->baseMediaDecodeTime, trak->dts_at_seg_start ));
			} else {
				GF_LOG(GF_LOG_INFO, GF_LOG_CONTAINER, ("[iso file] TFDT timing "LLD" higher than cumulated timing "LLD" (last sample got extended in duration)\n", traf->tfdt->baseMediaDecodeTime, trak->dts_at_seg_start ));
			}
		}
#endif
		trak->dts_at_seg_start = traf->tfdt->baseMediaDecodeTime;
	}

	i=0;
	while ((trun = (GF_TrackFragmentRunBox *)gf_list_enum(traf->TrackRuns, &i))) {
		//merge the run
		for (j=0; j<trun->sample_count; j++) {
			ent = (GF_TrunEntry*)gf_list_get(trun->entries, j);

			if (!ent) {
				GF_LOG(GF_LOG_ERROR, GF_LOG_CONTAINER, ("[iso file] Track %d doesn't have enough trun entries (%d) compared to sample count (%d) in run\n", traf->trex->trackID, gf_list_count(trun->entries), trun->sample_count ));
				break;
			}
			size = def_size;
			duration = def_duration;
			flags = def_flags;

			if (ent) {
				if (trun->flags & GF_ISOM_TRUN_DURATION) duration = ent->Duration;
				if (trun->flags & GF_ISOM_TRUN_SIZE) size = ent->size;
				if (trun->flags & GF_ISOM_TRUN_FLAGS) {
					flags = ent->flags;
				} else if (!j && (trun->flags & GF_ISOM_TRUN_FIRST_FLAG)) {
					flags = trun->first_sample_flags;
				}
			}
			//add size first
			stbl_AppendSize(trak->Media->information->sampleTable, size, ent->nb_pack);
			//then TS
			stbl_AppendTime(trak->Media->information->sampleTable, duration, ent->nb_pack);

			//add chunk on first sample
			if (!j) {
				data_offset = base_offset;
				//we have an explicit data offset for this trun
				if (trun->flags & GF_ISOM_TRUN_DATA_OFFSET) {
					data_offset += trun->data_offset;
					/*reset chunk size since data is now relative to this trun*/
					chunk_size = 0;
					/*remember this data offset for following trun*/
					prev_trun_data_offset = trun->data_offset;
				}
				//we had an explicit data offset for the previous trun, use it + chunk size
				else if (prev_trun_data_offset) {
					/*data offset is previous chunk size plus previous offset of the trun*/
					data_offset += prev_trun_data_offset + chunk_size;
				}
				//no explicit data offset, continuous data after last data in previous chunk
				else {
					data_offset += chunk_size;
				}
				stbl_AppendChunk(trak->Media->information->sampleTable, data_offset);
				//then sampleToChunk
				stbl_AppendSampleToChunk(trak->Media->information->sampleTable,
				                         DescIndex, trun->sample_count);
			}
			chunk_size += size;

			if (first_samp_in_traf) {
				first_samp_in_traf = GF_FALSE;
				stbl_AppendTrafMap(trak->Media->information->sampleTable);
			}
			if (ent->nb_pack) {
				j+= ent->nb_pack-1;
				traf_duration += ent->nb_pack*duration;
				continue;
			}

			traf_duration += duration;

			//CTS
			cts_offset = (trun->flags & GF_ISOM_TRUN_CTS_OFFSET) ? ent->CTS_Offset : 0;
			stbl_AppendCTSOffset(trak->Media->information->sampleTable, cts_offset);

			//flags
			sync = GF_ISOM_GET_FRAG_SYNC(flags);
			if (trak->Media->information->sampleTable->no_sync_found && sync) {
				trak->Media->information->sampleTable->no_sync_found = 0;
			}
			stbl_AppendRAP(trak->Media->information->sampleTable, sync);
			pad = GF_ISOM_GET_FRAG_PAD(flags);
			if (pad) stbl_AppendPadding(trak->Media->information->sampleTable, pad);
			degr = GF_ISOM_GET_FRAG_DEG(flags);
			if (degr) stbl_AppendDegradation(trak->Media->information->sampleTable, degr);

			stbl_AppendDependencyType(trak->Media->information->sampleTable, GF_ISOM_GET_FRAG_LEAD(flags), GF_ISOM_GET_FRAG_DEPENDS(flags), GF_ISOM_GET_FRAG_DEPENDED(flags), GF_ISOM_GET_FRAG_REDUNDANT(flags));
		}
	}
	if (traf_duration && trak->editBox && trak->editBox->editList) {
		for (i=0; i<gf_list_count(trak->editBox->editList->entryList); i++) {
			GF_EdtsEntry *ent = gf_list_get(trak->editBox->editList->entryList, i);
			if (ent->was_empty_dur) {
				u64 extend_dur = traf_duration;
				extend_dur *= trak->moov->mvhd->timeScale;
				extend_dur /= trak->Media->mediaHeader->timeScale;
				ent->segmentDuration += extend_dur;
			}
			else if (!ent->segmentDuration) {
				ent->was_empty_dur = GF_TRUE;
				if ((s64) traf_duration > ent->mediaTime)
					traf_duration -= ent->mediaTime;
				else
					traf_duration = 0;

				ent->segmentDuration = traf_duration;
				ent->segmentDuration *= trak->moov->mvhd->timeScale;
				ent->segmentDuration /= trak->Media->mediaHeader->timeScale;
			}

		}
	}

	//in any case, update the cumulated offset
	//this will handle hypothetical files mixing MOOF offset and implicit non-moof offset
	*cumulated_offset = data_offset + chunk_size;

	/*merge sample groups*/
	if (traf->sampleGroups) {
		GF_List *groups;
		GF_List *groupDescs;
		Bool is_identical_sgpd = GF_TRUE;
		u32 *new_idx = NULL;

		if (!trak->Media->information->sampleTable->sampleGroups)
			trak->Media->information->sampleTable->sampleGroups = gf_list_new();

		if (!trak->Media->information->sampleTable->sampleGroupsDescription)
			trak->Media->information->sampleTable->sampleGroupsDescription = gf_list_new();

		groupDescs = trak->Media->information->sampleTable->sampleGroupsDescription;
		for (i=0; i<gf_list_count(traf->sampleGroupsDescription); i++) {
			GF_SampleGroupDescriptionBox *new_sgdesc = NULL;
			GF_SampleGroupDescriptionBox *sgdesc = gf_list_get(traf->sampleGroupsDescription, i);
			for (j=0; j<gf_list_count(groupDescs); j++) {
				new_sgdesc = gf_list_get(groupDescs, j);
				if (new_sgdesc->grouping_type==sgdesc->grouping_type) break;
				new_sgdesc = NULL;
			}
			/*new description, move it to our sample table*/
			if (!new_sgdesc) {
				gf_list_add(groupDescs, sgdesc);
				gf_list_rem(traf->sampleGroupsDescription, i);
				i--;
			}
			/*merge descriptions*/
			else {
				u32 count;

				is_identical_sgpd = gf_isom_is_identical_sgpd(new_sgdesc, sgdesc, 0);
				if (is_identical_sgpd)
					continue;

				new_idx = (u32 *)gf_malloc(gf_list_count(sgdesc->group_descriptions)*sizeof(u32));
				count = 0;
				while (gf_list_count(sgdesc->group_descriptions)) {
					void *sgpd_entry = gf_list_get(sgdesc->group_descriptions, 0);
					Bool new_entry = GF_TRUE;

					for (j = 0; j < gf_list_count(new_sgdesc->group_descriptions); j++) {
						void *ptr = gf_list_get(new_sgdesc->group_descriptions, j);
						if (gf_isom_is_identical_sgpd(sgpd_entry, ptr, new_sgdesc->grouping_type)) {
							new_idx[count] = j + 1;
							count ++;
							new_entry = GF_FALSE;
							gf_free(sgpd_entry);
							break;
						}
					}

					if (new_entry) {
						gf_list_add(new_sgdesc->group_descriptions, sgpd_entry);
						new_idx[count] = gf_list_count(new_sgdesc->group_descriptions);
						count ++;
					}

					gf_list_rem(sgdesc->group_descriptions, 0);
				}
			}
		}

		groups = trak->Media->information->sampleTable->sampleGroups;
		for (i=0; i<gf_list_count(traf->sampleGroups); i++) {
			GF_SampleGroupBox *stbl_group = NULL;
			GF_SampleGroupBox *frag_group = gf_list_get(traf->sampleGroups, i);


			for (j=0; j<gf_list_count(groups); j++) {
				stbl_group = gf_list_get(groups, j);
				if ((frag_group->grouping_type==stbl_group->grouping_type) && (frag_group->grouping_type_parameter==stbl_group->grouping_type_parameter))
					break;
				stbl_group = NULL;
			}
			if (!stbl_group) {
				stbl_group = (GF_SampleGroupBox *) gf_isom_box_new(GF_ISOM_BOX_TYPE_SBGP);
				stbl_group->grouping_type = frag_group->grouping_type;
				stbl_group->grouping_type_parameter = frag_group->grouping_type_parameter;
				stbl_group->version = frag_group->version;
				gf_list_add(groups, stbl_group);
			}

			if (is_identical_sgpd) {
				//adjust sgpd index: in traf index start at 0x1001
				for (j = 0; j < frag_group->entry_count; j++)
					frag_group->sample_entries[j].group_description_index &= 0x0FFFF;
				if (frag_group->entry_count && stbl_group->entry_count &&
				        (frag_group->sample_entries[0].group_description_index==stbl_group->sample_entries[stbl_group->entry_count-1].group_description_index)
				   ) {
					stbl_group->sample_entries[stbl_group->entry_count - 1].sample_count += frag_group->sample_entries[0].sample_count;
					if (frag_group->entry_count>1) {
						stbl_group->sample_entries = gf_realloc(stbl_group->sample_entries, sizeof(GF_SampleGroupEntry) * (stbl_group->entry_count + frag_group->entry_count - 1));
						memcpy(&stbl_group->sample_entries[stbl_group->entry_count], &frag_group->sample_entries[1], sizeof(GF_SampleGroupEntry) * (frag_group->entry_count - 1));
						stbl_group->entry_count += frag_group->entry_count - 1;
					}
				} else {
					stbl_group->sample_entries = gf_realloc(stbl_group->sample_entries, sizeof(GF_SampleGroupEntry) * (stbl_group->entry_count + frag_group->entry_count));
					memcpy(&stbl_group->sample_entries[stbl_group->entry_count], &frag_group->sample_entries[0], sizeof(GF_SampleGroupEntry) * frag_group->entry_count);
					stbl_group->entry_count += frag_group->entry_count;
				}
			} else {
				stbl_group->sample_entries = gf_realloc(stbl_group->sample_entries, sizeof(GF_SampleGroupEntry) * (stbl_group->entry_count + frag_group->entry_count));
				//adjust sgpd index
				for (j = 0; j < frag_group->entry_count; j++)
					frag_group->sample_entries[j].group_description_index = new_idx[j];
				memcpy(&stbl_group->sample_entries[stbl_group->entry_count], &frag_group->sample_entries[0], sizeof(GF_SampleGroupEntry) * frag_group->entry_count);
				stbl_group->entry_count += frag_group->entry_count;
			}
		}

		if (new_idx) gf_free(new_idx);
	}

	/*content is encrypted*/
	track_num = gf_isom_get_tracknum_from_id(trak->moov, trak->Header->trackID);
	if (gf_isom_is_cenc_media(trak->moov->mov, track_num, 1)
		|| traf->sample_encryption) {
		/*Merge sample auxiliary encryption information*/
		GF_SampleEncryptionBox *senc = NULL;
		GF_List *sais = NULL;
		u32 scheme_type;
		gf_isom_get_cenc_info(trak->moov->mov, track_num, 1, NULL, &scheme_type, NULL, NULL);

		if (traf->sample_encryption) {
			for (i = 0; i < gf_list_count(trak->Media->information->sampleTable->other_boxes); i++) {
				GF_Box *a = (GF_Box *)gf_list_get(trak->Media->information->sampleTable->other_boxes, i);
				if (a->type != traf->sample_encryption->type) continue;

				if ((a->type ==GF_ISOM_BOX_TYPE_UUID) && (((GF_UUIDBox *)a)->internal_4cc == GF_ISOM_BOX_UUID_PSEC)) {
					senc = (GF_SampleEncryptionBox *)a;
					break;
				}
				else if (a->type ==GF_ISOM_BOX_TYPE_SENC) {
					senc = (GF_SampleEncryptionBox *)a;
					break;
				}
			}
			if (!senc && trak->sample_encryption)
				senc = trak->sample_encryption;

			if (!senc) {
				if (traf->sample_encryption->is_piff) {
					senc = (GF_SampleEncryptionBox *)gf_isom_create_piff_psec_box(1, 0x2, 0, 0, NULL);
				} else {
					senc = gf_isom_create_samp_enc_box(1, 0x2);
				}

				if (!trak->Media->information->sampleTable->other_boxes) trak->Media->information->sampleTable->other_boxes = gf_list_new();

				trak->sample_encryption = senc;
				gf_isom_box_add_default((GF_Box *)trak, (GF_Box *)senc);
			}

			sais = traf->sample_encryption->samp_aux_info;
		}

		/*get sample auxiliary information by saiz/saio rather than by parsing senc box*/
		if (gf_isom_cenc_has_saiz_saio_traf(traf, scheme_type)) {
			u32 size, nb_saio;
			u32 aux_info_type;
			u64 offset;
			GF_Err e;
			Bool is_encrypted;
			GF_SampleAuxiliaryInfoOffsetBox *saio = NULL;
			GF_SampleAuxiliaryInfoSizeBox *saiz = NULL;

			offset = nb_saio = 0;

			for (i = 0; i < gf_list_count(traf->sai_offsets); i++) {
				saio = (GF_SampleAuxiliaryInfoOffsetBox *)gf_list_get(traf->sai_offsets, i);
				aux_info_type = saio->aux_info_type;
				if (!aux_info_type) aux_info_type = scheme_type;

				/*if we have only 1 sai_offsets, assume that its type is cenc*/
				if ((aux_info_type == GF_ISOM_CENC_SCHEME) || (aux_info_type == GF_ISOM_CBC_SCHEME) ||
					(aux_info_type == GF_ISOM_CENS_SCHEME) || (aux_info_type == GF_ISOM_CBCS_SCHEME) ||
					(gf_list_count(traf->sai_offsets) == 1)) {
					offset = (saio->version ? saio->offsets_large[0] : saio->offsets[0]) + moof_offset;
					nb_saio = saio->entry_count;
					break;
				}
			}
			for (i = 0; i < gf_list_count(traf->sai_sizes); i++) {
				saiz = (GF_SampleAuxiliaryInfoSizeBox *)gf_list_get(traf->sai_sizes, i);
				aux_info_type = saiz->aux_info_type;
				if (!aux_info_type) aux_info_type = scheme_type;
				/*if we have only 1 sai_sizes, assume that its type is cenc*/
				if ((aux_info_type == GF_ISOM_CENC_SCHEME) || (aux_info_type == GF_ISOM_CBC_SCHEME) ||
					(aux_info_type == GF_ISOM_CENS_SCHEME) || (aux_info_type == GF_ISOM_CBCS_SCHEME) ||
					(gf_list_count(traf->sai_sizes) == 1)) {
					break;
				}
			}
			if (saiz && saio) {
				for (i = 0; i < saiz->sample_count; i++) {
					GF_CENCSampleAuxInfo *sai;

					u64 cur_position;
					if (nb_saio != 1)
						offset = (saio->version ? saio->offsets_large[i] : saio->offsets[i]) + moof_offset;
					size = saiz->default_sample_info_size ? saiz->default_sample_info_size : saiz->sample_info_size[i];


					cur_position = gf_bs_get_position(trak->moov->mov->movieFileMap->bs);
					gf_bs_seek(trak->moov->mov->movieFileMap->bs, offset);

					GF_SAFEALLOC(sai, GF_CENCSampleAuxInfo);

					e = gf_isom_get_sample_cenc_info_ex(trak, traf, senc, i+1, &is_encrypted, &sai->IV_size, NULL, NULL, NULL, NULL, NULL);
					if (e) {
						GF_LOG(GF_LOG_ERROR, GF_LOG_CONTAINER, ("[isobmf] could not get cenc info for sample %d: %s\n", i+1, gf_error_to_string(e) ));
						return e;
					}

					if (is_encrypted) {
						gf_bs_read_data(trak->moov->mov->movieFileMap->bs, (char *)sai->IV, sai->IV_size);
						if (size > sai->IV_size) {
							sai->subsample_count = gf_bs_read_u16(trak->moov->mov->movieFileMap->bs);
							sai->subsamples = (GF_CENCSubSampleEntry *)gf_malloc(sizeof(GF_CENCSubSampleEntry)*sai->subsample_count);
							for (j = 0; j < sai->subsample_count; j++) {
								sai->subsamples[j].bytes_clear_data = gf_bs_read_u16(trak->moov->mov->movieFileMap->bs);
								sai->subsamples[j].bytes_encrypted_data = gf_bs_read_u32(trak->moov->mov->movieFileMap->bs);
							}
						}
					} else {
						sai->IV_size=0;
						sai->subsample_count=0;
					}

					gf_bs_seek(trak->moov->mov->movieFileMap->bs, cur_position);

					gf_list_add(senc->samp_aux_info, sai);
					if (sai->subsample_count) senc->flags = 0x00000002;
					gf_isom_cenc_merge_saiz_saio(senc, trak->Media->information->sampleTable, offset, size);
					if (nb_saio == 1)
						offset += size;
				}
			}
		} else if (sais) {
			for (i = 0; i < gf_list_count(sais); i++) {
				GF_CENCSampleAuxInfo *sai, *new_sai;

				sai = (GF_CENCSampleAuxInfo *)gf_list_get(sais, i);

				new_sai = (GF_CENCSampleAuxInfo *)gf_malloc(sizeof(GF_CENCSampleAuxInfo));
				new_sai->IV_size = sai->IV_size;
				memmove((char *)new_sai->IV, (const char*)sai->IV, 16);
				new_sai->subsample_count = sai->subsample_count;
				new_sai->subsamples = (GF_CENCSubSampleEntry *)gf_malloc(new_sai->subsample_count*sizeof(GF_CENCSubSampleEntry));
				memmove(new_sai->subsamples, sai->subsamples, new_sai->subsample_count*sizeof(GF_CENCSubSampleEntry));

				gf_list_add(senc->samp_aux_info, new_sai);
				if (sai->subsample_count) senc->flags = 0x00000002;
			}
		} else if (traf->sample_encryption) {
			senc_Parse(trak->moov->mov->movieFileMap->bs, trak, traf, traf->sample_encryption);
			trak->sample_encryption->AlgorithmID = traf->sample_encryption->AlgorithmID;
			if (!trak->sample_encryption->IV_size)
				trak->sample_encryption->IV_size = traf->sample_encryption->IV_size;
			if (!trak->sample_encryption->samp_aux_info) trak->sample_encryption->samp_aux_info = gf_list_new();
			gf_list_transfer(trak->sample_encryption->samp_aux_info, traf->sample_encryption->samp_aux_info);
		}
	}
	return GF_OK;
}

#endif


#ifndef GPAC_DISABLE_ISOM_WRITE

//used to check if a TrackID is available
u8 RequestTrack(GF_MovieBox *moov, u32 TrackID)
{
	u32 i;
	GF_TrackBox *trak;

	i=0;
	while ((trak = (GF_TrackBox *)gf_list_enum(moov->trackList, &i))) {
		if (trak->Header->trackID == TrackID) {
			gf_isom_set_last_error(moov->mov, GF_BAD_PARAM);
			return 0;
		}
	}
	return 1;
}

GF_Err Track_RemoveRef(GF_TrackBox *trak, u32 ReferenceType)
{
	GF_TrackReferenceBox *ref;
	GF_Box *a;
	u32 i;
	if (! trak) return GF_BAD_PARAM;
	if (! trak->References) return GF_OK;
	ref = trak->References;
	i=0;
	while ((a = (GF_Box *)gf_list_enum(ref->other_boxes, &i))) {
		if (a->type == ReferenceType) {
			gf_isom_box_del(a);
			gf_list_rem(ref->other_boxes, i-1);
			return GF_OK;
		}
	}
	return GF_OK;
}

GF_Err NewMedia(GF_MediaBox **mdia, u32 MediaType, u32 TimeScale)
{
	GF_MediaHeaderBox *mdhd;
	GF_Box *mediaInfo;
	GF_HandlerBox *hdlr;
	GF_MediaInformationBox *minf;
	GF_DataInformationBox *dinf;
	GF_SampleTableBox *stbl;
	GF_DataReferenceBox *dref;
	char *str="";

	GF_Err e;

	if (!mdia) return GF_BAD_PARAM;

	minf = *mdia ? (*mdia)->information : NULL;
	mdhd = *mdia ? (*mdia)->mediaHeader : NULL;
	hdlr = *mdia ? (*mdia)->handler : NULL;
	dinf =  minf ? minf->dataInformation : NULL;
	stbl = minf ? minf->sampleTable : NULL;
	dref = dinf ? dinf->dref : NULL;
	mediaInfo = minf ? minf->InfoHeader : NULL;

	//first create the media
	if (!*mdia) *mdia = (GF_MediaBox *) gf_isom_box_new(GF_ISOM_BOX_TYPE_MDIA);
	if (!mdhd) {
		mdhd = (GF_MediaHeaderBox *) gf_isom_box_new(GF_ISOM_BOX_TYPE_MDHD);
		e = mdia_AddBox((GF_Box*)*mdia, (GF_Box *) mdhd);
		if (e) goto err_exit;
	}
	if (!hdlr) {
		hdlr = (GF_HandlerBox *) gf_isom_box_new(GF_ISOM_BOX_TYPE_HDLR);
		e = mdia_AddBox((GF_Box*)*mdia, (GF_Box *) hdlr);
		if (e) goto err_exit;
	}
	if (!minf) {
		minf = (GF_MediaInformationBox *) gf_isom_box_new(GF_ISOM_BOX_TYPE_MINF);
		e = mdia_AddBox((GF_Box*)*mdia, (GF_Box *) minf);
		if (e) goto err_exit;
	}
	if (!dinf) {
		dinf = (GF_DataInformationBox *) gf_isom_box_new(GF_ISOM_BOX_TYPE_DINF);
		e = minf_AddBox((GF_Box*)minf, (GF_Box *) dinf);
		if (e) goto err_exit;
	}

	if (!mediaInfo) {
		//"handler name" is for debugging purposes. Let's stick our name here ;)
		switch (MediaType) {
		case GF_ISOM_MEDIA_VISUAL:
			mediaInfo = gf_isom_box_new(GF_ISOM_BOX_TYPE_VMHD);
			str = "GPAC ISO Video Handler";
			break;
		case GF_ISOM_MEDIA_AUXV:
			mediaInfo = gf_isom_box_new(GF_ISOM_BOX_TYPE_VMHD);
			str = "GPAC ISO Auxiliary Video Handler";
			break;
		case GF_ISOM_MEDIA_PICT:
			mediaInfo = gf_isom_box_new(GF_ISOM_BOX_TYPE_VMHD);
			str = "GPAC ISO Picture Sequence Handler";
			break;
		case GF_ISOM_MEDIA_AUDIO:
			mediaInfo = gf_isom_box_new(GF_ISOM_BOX_TYPE_SMHD);
			str = "GPAC ISO Audio Handler";
			break;
		case GF_ISOM_MEDIA_HINT:
			mediaInfo = gf_isom_box_new(GF_ISOM_BOX_TYPE_HMHD);
			str = "GPAC ISO Hint Handler";
			break;
		case GF_ISOM_MEDIA_META:
			mediaInfo = gf_isom_box_new(GF_ISOM_BOX_TYPE_NMHD);
			str = "GPAC Timed MetaData Handler";
			break;
		case GF_ISOM_MEDIA_OD:
			mediaInfo = gf_isom_box_new(GF_ISOM_BOX_TYPE_NMHD);
			str = "GPAC MPEG-4 OD Handler";
			break;
		case GF_ISOM_MEDIA_OCR:
			mediaInfo = gf_isom_box_new(GF_ISOM_BOX_TYPE_NMHD);
			str = "GPAC MPEG-4 OCR Handler";
			break;
		case GF_ISOM_MEDIA_SCENE:
			mediaInfo = gf_isom_box_new(GF_ISOM_BOX_TYPE_NMHD);
			str = "GPAC MPEG-4 Scene Description Handler";
			break;
		case GF_ISOM_MEDIA_MPEG7:
			mediaInfo = gf_isom_box_new(GF_ISOM_BOX_TYPE_NMHD);
			str = "GPAC MPEG-4 MPEG-7 Handler";
			break;
		case GF_ISOM_MEDIA_OCI:
			mediaInfo = gf_isom_box_new(GF_ISOM_BOX_TYPE_NMHD);
			str = "GPAC MPEG-4 OCI Handler";
			break;
		case GF_ISOM_MEDIA_IPMP:
			mediaInfo = gf_isom_box_new(GF_ISOM_BOX_TYPE_NMHD);
			str = "GPAC MPEG-4 IPMP Handler";
			break;
		case GF_ISOM_MEDIA_MPEGJ:
			mediaInfo = gf_isom_box_new(GF_ISOM_BOX_TYPE_NMHD);
			str = "GPAC MPEG-4 MPEG-J Handler";
			break;
		case GF_ISOM_MEDIA_TEXT:
		case GF_ISOM_MEDIA_SUBT:
			mediaInfo = gf_isom_box_new(GF_ISOM_BOX_TYPE_NMHD);
			str = "GPAC Streaming Text Handler";
			break;
		case GF_ISOM_MEDIA_MPEG_SUBT:
			mediaInfo = gf_isom_box_new(GF_ISOM_BOX_TYPE_STHD);
			str = "GPAC MPEG Subtitle Handler";
			break;
		case GF_ISOM_MEDIA_DIMS:
			mediaInfo = gf_isom_box_new(GF_ISOM_BOX_TYPE_VMHD);
			MediaType = GF_ISOM_MEDIA_SCENE;
			str = "GPAC DIMS Handler";
			break;
		default:
			mediaInfo = gf_isom_box_new(GF_ISOM_BOX_TYPE_NMHD);
			str = "GPAC IsoMedia Handler";
			break;
		}
		e = minf_AddBox((GF_Box*)minf, (GF_Box *) mediaInfo);
		if (e) goto err_exit;
	}

	mdhd->timeScale = TimeScale;
	hdlr->handlerType = MediaType;
	if (!hdlr->nameUTF8)
		hdlr->nameUTF8 = gf_strdup(str);

	if (!dref) {
		//Create a data reference WITHOUT DATA ENTRY (we don't know anything yet about the media Data)
		dref = (GF_DataReferenceBox *) gf_isom_box_new(GF_ISOM_BOX_TYPE_DREF);
		e = dinf_AddBox((GF_Box*)dinf, (GF_Box *)dref);
		if (e) goto err_exit;
	}

	if (!stbl) {
		//first set-up the sample table...
		stbl = (GF_SampleTableBox *) gf_isom_box_new(GF_ISOM_BOX_TYPE_STBL);

		e = minf_AddBox((GF_Box*)minf, (GF_Box *) stbl);
		if (e) goto err_exit;
	}
	if (!stbl->SampleDescription)
		stbl->SampleDescription = (GF_SampleDescriptionBox *) gf_isom_box_new(GF_ISOM_BOX_TYPE_STSD);

	//by default create a regular table, 32 but offset and normal sample size
	if (!stbl->ChunkOffset)
		stbl->ChunkOffset = gf_isom_box_new(GF_ISOM_BOX_TYPE_STCO);

	if (!stbl->SampleSize)
		stbl->SampleSize = (GF_SampleSizeBox *) gf_isom_box_new(GF_ISOM_BOX_TYPE_STSZ);

	if (!stbl->SampleToChunk)
		stbl->SampleToChunk = (GF_SampleToChunkBox *) gf_isom_box_new(GF_ISOM_BOX_TYPE_STSC);

	if (!stbl->TimeToSample)
		stbl->TimeToSample = (GF_TimeToSampleBox *) gf_isom_box_new(GF_ISOM_BOX_TYPE_STTS);

	if (!stbl->SampleDescription)
		stbl->SampleDescription = (GF_SampleDescriptionBox *) gf_isom_box_new(GF_ISOM_BOX_TYPE_STSD);

	return GF_OK;

err_exit:
	if (mdhd) gf_isom_box_del((GF_Box *)mdhd);
	if (minf) gf_isom_box_del((GF_Box *)minf);
	if (hdlr) {
		if (hdlr->nameUTF8) gf_free(hdlr->nameUTF8);
		gf_isom_box_del((GF_Box *)hdlr);
	}
	return e;

}

GF_Err Track_SetStreamDescriptor(GF_TrackBox *trak, u32 StreamDescriptionIndex, u32 DataReferenceIndex, GF_ESD *esd, u32 *outStreamIndex)
{
	GF_Err e;
	GF_MPEGSampleEntryBox *entry;
	GF_MPEGVisualSampleEntryBox *entry_v;
	GF_MPEGAudioSampleEntryBox *entry_a;
	GF_TrackReferenceBox *tref;
	GF_TrackReferenceTypeBox *dpnd;
	u16 tmpRef;

	entry = NULL;
	tref = NULL;

	if (!trak || !esd || (!outStreamIndex && !DataReferenceIndex) ) return GF_BAD_PARAM;
	if (!Track_IsMPEG4Stream(trak->Media->handler->handlerType)) return GF_ISOM_INVALID_MEDIA;


	esd->ESID = 0;
	//set SL to predefined if no url
	if (esd->URLString == NULL) {
		if (!esd->slConfig) esd->slConfig = (GF_SLConfig*) gf_odf_desc_new(GF_ODF_SLC_TAG);
		esd->slConfig->predefined = SLPredef_MP4;
		esd->slConfig->durationFlag = 0;
		esd->slConfig->useTimestampsFlag = 1;
	}

	//get the REF box if needed
	if (esd->dependsOnESID || (esd->OCRESID  && (esd->OCRESID != trak->moov->mov->es_id_default_sync)) ) {
		if (!trak->References) {
			tref = (GF_TrackReferenceBox *) gf_isom_box_new(GF_ISOM_BOX_TYPE_TREF);
			e = trak_AddBox((GF_Box*)trak, (GF_Box *)tref);
			if (e) return e;
		}
		tref = trak->References;
	}

	//Update Stream dependencies
	e = Track_FindRef(trak, GF_ISOM_REF_DECODE, &dpnd);
	if (e) return e;

	if (!dpnd && esd->dependsOnESID) {
		e = Track_FindRef(trak, GF_ISOM_REF_BASE, &dpnd);
		if (e) return e;
	}

	if (!dpnd && esd->dependsOnESID) {
		dpnd = (GF_TrackReferenceTypeBox *) gf_isom_box_new(GF_ISOM_BOX_TYPE_REFT);
		dpnd->reference_type = GF_ISOM_BOX_TYPE_DPND;
		e = tref_AddBox((GF_Box*)tref, (GF_Box *) dpnd);
		if (e) return e;
		e = reftype_AddRefTrack(dpnd, esd->dependsOnESID, NULL);
		if (e) return e;
	} else if (dpnd && !esd->dependsOnESID) {
		Track_RemoveRef(trak, GF_ISOM_BOX_TYPE_DPND);
	}
	esd->dependsOnESID = 0;

	//Update GF_Clock dependencies
	e = Track_FindRef(trak, GF_ISOM_REF_OCR, &dpnd);
	if (e) return e;
	if (!dpnd && esd->OCRESID && (esd->OCRESID != trak->moov->mov->es_id_default_sync)) {
		dpnd = (GF_TrackReferenceTypeBox *) gf_isom_box_new(GF_ISOM_BOX_TYPE_REFT);
		dpnd->reference_type = GF_ISOM_BOX_TYPE_SYNC;
		e = tref_AddBox((GF_Box*)tref, (GF_Box *) dpnd);
		if (e) return e;
		e = reftype_AddRefTrack(dpnd, esd->OCRESID, NULL);
		if (e) return e;
	} else if (dpnd && !esd->OCRESID) {
		Track_RemoveRef(trak, GF_ISOM_BOX_TYPE_SYNC);
	} else if (dpnd && esd->OCRESID) {
		if (dpnd->trackIDCount != 1) return GF_ISOM_INVALID_MEDIA;
		dpnd->trackIDs[0] = esd->OCRESID;
	}
	esd->OCRESID = 0;

	//brand new case: we have to change the IPI desc
	if (esd->ipiPtr) {
		e = Track_FindRef(trak, GF_ISOM_REF_IPI, &dpnd);
		if (e) return e;
		if (!dpnd) {
			tmpRef = 0;
			dpnd = (GF_TrackReferenceTypeBox *) gf_isom_box_new(GF_ISOM_BOX_TYPE_REFT);
			dpnd->reference_type = GF_ISOM_BOX_TYPE_IPIR;
			e = tref_AddBox((GF_Box*)tref, (GF_Box *) dpnd);
			if (e) return e;
			e = reftype_AddRefTrack(dpnd, esd->ipiPtr->IPI_ES_Id, &tmpRef);
			if (e) return e;
			//and replace the tag and value...
			esd->ipiPtr->IPI_ES_Id = tmpRef;
			esd->ipiPtr->tag = GF_ODF_ISOM_IPI_PTR_TAG;
		} else {
			//Watch out! ONLY ONE IPI dependency is allowed per stream
			if (dpnd->trackIDCount != 1) return GF_ISOM_INVALID_MEDIA;
			//if an existing one is there, what shall we do ???
			//donno, erase it
			dpnd->trackIDs[0] = esd->ipiPtr->IPI_ES_Id;
			//and replace the tag and value...
			esd->ipiPtr->IPI_ES_Id = 1;
			esd->ipiPtr->tag = GF_ODF_ISOM_IPI_PTR_TAG;
		}
	}

	/*don't store the lang desc in ESD, use the media header language info*/
	if (esd->langDesc) {
		trak->Media->mediaHeader->packedLanguage[0] = (esd->langDesc->langCode>>16)&0xFF;
		trak->Media->mediaHeader->packedLanguage[1] = (esd->langDesc->langCode>>8)&0xFF;
		trak->Media->mediaHeader->packedLanguage[2] = (esd->langDesc->langCode)&0xFF;
		gf_odf_desc_del((GF_Descriptor *)esd->langDesc);
		esd->langDesc = NULL;
	}

	//we have a streamDescritpionIndex, use it
	if (StreamDescriptionIndex) {
		u32 entry_type;
		entry = (GF_MPEGSampleEntryBox*)gf_list_get(trak->Media->information->sampleTable->SampleDescription->other_boxes, StreamDescriptionIndex - 1);
		if (!entry) return GF_ISOM_INVALID_FILE;

		entry_type = entry->type;
		if (gf_list_count(entry->protections)) {
			GF_ProtectionSchemeInfoBox *sinf = (GF_ProtectionSchemeInfoBox *) gf_list_get(entry->protections, 0);
			if (sinf && sinf->original_format) entry_type = sinf->original_format->data_format;
		}

		switch (entry_type) {
		case GF_ISOM_BOX_TYPE_MP4S:
			//OK, delete the previous ESD
			gf_odf_desc_del((GF_Descriptor *) entry->esd->desc);
			entry->esd->desc = esd;
			break;
		case GF_ISOM_BOX_TYPE_MP4V:
			entry_v = (GF_MPEGVisualSampleEntryBox*) entry;
			//OK, delete the previous ESD
			gf_odf_desc_del((GF_Descriptor *) entry_v->esd->desc);
			entry_v->esd->desc = esd;
			break;
		case GF_ISOM_BOX_TYPE_MP4A:
			entry_a = (GF_MPEGAudioSampleEntryBox*) entry;
            if (entry_a->esd) { // some non-conformant files may not have an ESD ...
                //OK, delete the previous ESD
                gf_odf_desc_del((GF_Descriptor *) entry_a->esd->desc);
                entry_a->esd->desc = esd;
            }
			break;
		case GF_ISOM_BOX_TYPE_AVC1:
		case GF_ISOM_BOX_TYPE_AVC2:
		case GF_ISOM_BOX_TYPE_AVC3:
		case GF_ISOM_BOX_TYPE_AVC4:
		case GF_ISOM_BOX_TYPE_SVC1:
		case GF_ISOM_BOX_TYPE_MVC1:
		case GF_ISOM_BOX_TYPE_HVC1:
		case GF_ISOM_BOX_TYPE_HEV1:
		case GF_ISOM_BOX_TYPE_HVC2:
		case GF_ISOM_BOX_TYPE_HEV2:
		case GF_ISOM_BOX_TYPE_LHE1:
		case GF_ISOM_BOX_TYPE_LHV1:
		case GF_ISOM_BOX_TYPE_HVT1:
			e = AVC_HEVC_UpdateESD((GF_MPEGVisualSampleEntryBox*)entry, esd);
			if (e) return e;
			break;
		case GF_ISOM_BOX_TYPE_LSR1:
			e = LSR_UpdateESD((GF_LASeRSampleEntryBox*)entry, esd);
			if (e) return e;
			break;
		case GF_ISOM_BOX_TYPE_AV01:
		case GF_ISOM_BOX_TYPE_AV1C:
		case GF_ISOM_BOX_TYPE_OPUS:
		case GF_ISOM_BOX_TYPE_DOPS:
		case GF_ISOM_BOX_TYPE_STXT:
		case GF_ISOM_BOX_TYPE_WVTT:
		case GF_ISOM_BOX_TYPE_STPP:
			if (esd) gf_odf_desc_del((GF_Descriptor *) esd);
			e = GF_OK;
			break;

		default:
			//silently fail, not an MPEG-4 esd
			gf_odf_desc_del((GF_Descriptor *) esd);
			return GF_OK;
		}
	} else {
		//need to check we're not in URL mode where only ONE description is allowed...
		StreamDescriptionIndex = gf_list_count(trak->Media->information->sampleTable->SampleDescription->other_boxes);
		if (StreamDescriptionIndex) {
			entry = (GF_MPEGSampleEntryBox*)gf_list_get(trak->Media->information->sampleTable->SampleDescription->other_boxes, StreamDescriptionIndex - 1);
			if (!entry) return GF_ISOM_INVALID_FILE;
			if (entry->esd && entry->esd->desc->URLString) return GF_BAD_PARAM;
		}

		//OK, check the handler and create the entry
		switch (trak->Media->handler->handlerType) {
        case GF_ISOM_MEDIA_AUXV:
        case GF_ISOM_MEDIA_PICT:
		case GF_ISOM_MEDIA_VISUAL:
			if ((esd->decoderConfig->objectTypeIndication==GF_CODECID_AVC) || (esd->decoderConfig->objectTypeIndication==GF_CODECID_SVC) || (esd->decoderConfig->objectTypeIndication==GF_CODECID_MVC)) {
				entry_v = (GF_MPEGVisualSampleEntryBox *) gf_isom_box_new(GF_ISOM_BOX_TYPE_AVC1);
				if (!entry_v) return GF_OUT_OF_MEM;
				e = AVC_HEVC_UpdateESD((GF_MPEGVisualSampleEntryBox*)entry_v, esd);
				if (e) return  e;
			} else if (esd->decoderConfig->objectTypeIndication==GF_CODECID_HEVC) {
				entry_v = (GF_MPEGVisualSampleEntryBox *) gf_isom_box_new(GF_ISOM_BOX_TYPE_HVC1);
				if (!entry_v) return GF_OUT_OF_MEM;
				e = AVC_HEVC_UpdateESD((GF_MPEGVisualSampleEntryBox*)entry_v, esd);
				if (e) return  e;
			} else {
				entry_v = (GF_MPEGVisualSampleEntryBox *) gf_isom_box_new(GF_ISOM_BOX_TYPE_MP4V);
				if (!entry_v) return GF_OUT_OF_MEM;
				entry_v->esd = (GF_ESDBox *) gf_isom_box_new(GF_ISOM_BOX_TYPE_ESDS);
				entry_v->esd->desc = esd;
			}

			//type cast possible now
			entry = (GF_MPEGSampleEntryBox*) entry_v;
			break;
		case GF_ISOM_MEDIA_AUDIO:
<<<<<<< HEAD
			if (esd->decoderConfig->objectTypeIndication==GF_CODECID_AC3) {
=======
			if (esd->decoderConfig->objectTypeIndication == GPAC_OTI_MEDIA_OPUS) {
				GF_MPEGAudioSampleEntryBox *opus = (GF_MPEGAudioSampleEntryBox *)gf_isom_box_new(GF_ISOM_BOX_TYPE_OPUS);
				if (!opus) return GF_OUT_OF_MEM;
				opus->cfg_opus = (GF_OpusSpecificBox *)gf_isom_box_new(GF_ISOM_BOX_TYPE_DOPS);
				entry = (GF_MPEGSampleEntryBox*)opus;
			} else if (esd->decoderConfig->objectTypeIndication == GPAC_OTI_AUDIO_AC3) {
>>>>>>> f264e8ac
				GF_MPEGAudioSampleEntryBox *ac3 = (GF_MPEGAudioSampleEntryBox *) gf_isom_box_new(GF_ISOM_BOX_TYPE_AC3);
				if (!ac3) return GF_OUT_OF_MEM;
				ac3->cfg_ac3 = (GF_AC3ConfigBox *) gf_isom_box_new(GF_ISOM_BOX_TYPE_DAC3);
				entry = (GF_MPEGSampleEntryBox*) ac3;
			} else if (esd->decoderConfig->objectTypeIndication==GF_CODECID_EAC3) {
				GF_MPEGAudioSampleEntryBox *eac3 = (GF_MPEGAudioSampleEntryBox *) gf_isom_box_new(GF_ISOM_BOX_TYPE_EC3);
				if (!eac3) return GF_OUT_OF_MEM;
				eac3->cfg_ac3 = (GF_AC3ConfigBox *) gf_isom_box_new(GF_ISOM_BOX_TYPE_DEC3);
				entry = (GF_MPEGSampleEntryBox*) eac3;
			} else {
				entry_a = (GF_MPEGAudioSampleEntryBox *) gf_isom_box_new(GF_ISOM_BOX_TYPE_MP4A);
				if (!entry_a) return GF_OUT_OF_MEM;
				entry_a->samplerate_hi = trak->Media->mediaHeader->timeScale;
				entry_a->esd = (GF_ESDBox *) gf_isom_box_new(GF_ISOM_BOX_TYPE_ESDS);
				entry_a->esd->desc = esd;
				//type cast possible now
				entry = (GF_MPEGSampleEntryBox*) entry_a;
			}
			break;
		default:
			if ((esd->decoderConfig->streamType==0x03) && (esd->decoderConfig->objectTypeIndication==0x09)) {
				entry = (GF_MPEGSampleEntryBox *) gf_isom_box_new(GF_ISOM_BOX_TYPE_LSR1);
				if (!entry) return GF_OUT_OF_MEM;
				e = LSR_UpdateESD((GF_LASeRSampleEntryBox*)entry, esd);
				if (e) return  e;
			} else {
				entry = (GF_MPEGSampleEntryBox *) gf_isom_box_new(GF_ISOM_BOX_TYPE_MP4S);
				entry->esd = (GF_ESDBox *) gf_isom_box_new(GF_ISOM_BOX_TYPE_ESDS);
				entry->esd->desc = esd;
			}
			break;
		}
		entry->dataReferenceIndex = DataReferenceIndex;

		//and add the entry to our table...
		e = stsd_AddBox((GF_Box*)trak->Media->information->sampleTable->SampleDescription, (GF_Box *) entry);
		if (e) return e;
		if(outStreamIndex) *outStreamIndex = gf_list_count(trak->Media->information->sampleTable->SampleDescription->other_boxes);
	}
	return GF_OK;
}

#endif	/*GPAC_DISABLE_ISOM_WRITE*/

#endif /*GPAC_DISABLE_ISOM*/<|MERGE_RESOLUTION|>--- conflicted
+++ resolved
@@ -1289,16 +1289,12 @@
 			entry = (GF_MPEGSampleEntryBox*) entry_v;
 			break;
 		case GF_ISOM_MEDIA_AUDIO:
-<<<<<<< HEAD
-			if (esd->decoderConfig->objectTypeIndication==GF_CODECID_AC3) {
-=======
-			if (esd->decoderConfig->objectTypeIndication == GPAC_OTI_MEDIA_OPUS) {
+			if (esd->decoderConfig->objectTypeIndication == GF_CODECID_OPUS) {
 				GF_MPEGAudioSampleEntryBox *opus = (GF_MPEGAudioSampleEntryBox *)gf_isom_box_new(GF_ISOM_BOX_TYPE_OPUS);
 				if (!opus) return GF_OUT_OF_MEM;
 				opus->cfg_opus = (GF_OpusSpecificBox *)gf_isom_box_new(GF_ISOM_BOX_TYPE_DOPS);
 				entry = (GF_MPEGSampleEntryBox*)opus;
-			} else if (esd->decoderConfig->objectTypeIndication == GPAC_OTI_AUDIO_AC3) {
->>>>>>> f264e8ac
+			} else if (esd->decoderConfig->objectTypeIndication == GF_CODECID_AC3) {
 				GF_MPEGAudioSampleEntryBox *ac3 = (GF_MPEGAudioSampleEntryBox *) gf_isom_box_new(GF_ISOM_BOX_TYPE_AC3);
 				if (!ac3) return GF_OUT_OF_MEM;
 				ac3->cfg_ac3 = (GF_AC3ConfigBox *) gf_isom_box_new(GF_ISOM_BOX_TYPE_DAC3);
