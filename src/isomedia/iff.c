/*
 *			GPAC - Multimedia Framework C SDK
 *
 *			Authors: Cyril Concolato
 *			Copyright (c) Telecom ParisTech 2000-2021
 *					All rights reserved
 *
 *  This file is part of GPAC / ISO Media File Format sub-project
 *
 *  GPAC is free software; you can redistribute it and/or modify
 *  it under the terms of the GNU Lesser General Public License as published by
 *  the Free Software Foundation; either version 2, or (at your option)
 *  any later version.
 *
 *  GPAC is distributed in the hope that it will be useful,
 *  but WITHOUT ANY WARRANTY; without even the implied warranty of
 *  MERCHANTABILITY or FITNESS FOR A PARTICULAR PURPOSE.  See the
 *  GNU Lesser General Public License for more details.
 *
 *  You should have received a copy of the GNU Lesser General Public
 *  License along with this library; see the file COPYING.  If not, write to
 *  the Free Software Foundation, 675 Mass Ave, Cambridge, MA 02139, USA.
 *
 */

#include <gpac/internal/isomedia_dev.h>
#include <gpac/constants.h>
#include <gpac/media_tools.h>

#ifndef GPAC_DISABLE_ISOM

GF_Box *ispe_box_new()
{
	ISOM_DECL_BOX_ALLOC(GF_ImageSpatialExtentsPropertyBox, GF_ISOM_BOX_TYPE_ISPE);
	return (GF_Box *)tmp;
}

void ispe_box_del(GF_Box *a)
{
	GF_ImageSpatialExtentsPropertyBox *p = (GF_ImageSpatialExtentsPropertyBox *)a;
	gf_free(p);
}

GF_Err ispe_box_read(GF_Box *s, GF_BitStream *bs)
{
	GF_ImageSpatialExtentsPropertyBox *p = (GF_ImageSpatialExtentsPropertyBox *)s;

	if (p->version == 0 && p->flags == 0) {
		p->image_width = gf_bs_read_u32(bs);
		p->image_height = gf_bs_read_u32(bs);
		return GF_OK;
	} else {
		GF_LOG(GF_LOG_WARNING, GF_LOG_CONTAINER, ("version and flags for ispe box not supported" ));
		gf_bs_skip_bytes(bs, p->size);
		return GF_NOT_SUPPORTED;
	}
}

#ifndef GPAC_DISABLE_ISOM_WRITE
GF_Err ispe_box_write(GF_Box *s, GF_BitStream *bs)
{
	GF_Err e;
	GF_ImageSpatialExtentsPropertyBox *p = (GF_ImageSpatialExtentsPropertyBox*)s;

	p->version = 0;
	p->flags = 0;
	e = gf_isom_full_box_write(s, bs);
	if (e) return e;
	gf_bs_write_u32(bs, p->image_width);
	gf_bs_write_u32(bs, p->image_height);
	return GF_OK;
}

GF_Err ispe_box_size(GF_Box *s)
{
	GF_ImageSpatialExtentsPropertyBox *p = (GF_ImageSpatialExtentsPropertyBox*)s;
	if (p->version == 0 && p->flags == 0) {
		p->size += 8;
		return GF_OK;
	} else {
		GF_LOG(GF_LOG_WARNING, GF_LOG_CONTAINER, ("version and flags for ispe box not supported" ));
		return GF_NOT_SUPPORTED;
	}
}

GF_Box *a1lx_box_new()
{
	ISOM_DECL_BOX_ALLOC(GF_AV1LayeredImageIndexingPropertyBox, GF_ISOM_BOX_TYPE_A1LX);
	return (GF_Box *)tmp;
}

void a1lx_box_del(GF_Box *a)
{
	GF_AV1LayeredImageIndexingPropertyBox *p = (GF_AV1LayeredImageIndexingPropertyBox *)a;
	gf_free(p);
}

GF_Err a1lx_box_read(GF_Box *s, GF_BitStream *bs)
{
	u32 i;
	GF_AV1LayeredImageIndexingPropertyBox *p = (GF_AV1LayeredImageIndexingPropertyBox *)s;
	
	ISOM_DECREASE_SIZE(p, 1);
	gf_bs_read_int(bs, 7);
	p->large_size = gf_bs_read_int(bs, 1);
	for (i=0; i<3; i++) {
		if (p->large_size) {
			ISOM_DECREASE_SIZE(p, 4);
			p->layer_size[i] = gf_bs_read_u32(bs);
		} else {
			ISOM_DECREASE_SIZE(p, 2);
			p->layer_size[i] = gf_bs_read_u16(bs);
		}
	}
	return GF_OK;
}

#ifndef GPAC_DISABLE_ISOM_WRITE
GF_Err a1lx_box_write(GF_Box *s, GF_BitStream *bs)
{
	u32 i;
	GF_Err e = gf_isom_box_write_header(s, bs);
	if (e) return e;
	GF_AV1LayeredImageIndexingPropertyBox *p = (GF_AV1LayeredImageIndexingPropertyBox*)s;

	gf_bs_write_int(bs, 0, 7);
	gf_bs_write_int(bs, p->large_size ? 1 : 0, 1);
	for (i=0; i<3; i++) {
		if (p->large_size) {
			gf_bs_write_u32(bs, p->layer_size[i]);
		} else {
			gf_bs_write_u16(bs, p->layer_size[i]);
		}
	}
	return GF_OK;
}

GF_Err a1lx_box_size(GF_Box *s)
{
	GF_AV1LayeredImageIndexingPropertyBox *p = (GF_AV1LayeredImageIndexingPropertyBox*)s;

	//if large was set, do not override
	if (! p->large_size) {
		if (p->layer_size[0]>0xFFFF) p->large_size = 1;
		else if (p->layer_size[1]>0xFFFF) p->large_size = 1;
		else if (p->layer_size[2]>0xFFFF) p->large_size = 1;
	}

	p->size += (p->large_size ? 4 : 2) * 3 + 1;
	return GF_OK;
}

#endif /*GPAC_DISABLE_ISOM_WRITE*/

#endif /*GPAC_DISABLE_ISOM_WRITE*/

GF_Box *colr_box_new()
{
	ISOM_DECL_BOX_ALLOC(GF_ColourInformationBox, GF_ISOM_BOX_TYPE_COLR);
	return (GF_Box *)tmp;
}

void colr_box_del(GF_Box *a)
{
	GF_ColourInformationBox *p = (GF_ColourInformationBox *)a;
	if (p->opaque) gf_free(p->opaque);
	gf_free(p);
}

GF_Err colr_box_read(GF_Box *s, GF_BitStream *bs)
{
	GF_ColourInformationBox *p = (GF_ColourInformationBox *)s;

	if (p->is_jp2) {
		ISOM_DECREASE_SIZE(p, 3);
		p->method = gf_bs_read_u8(bs);
		p->precedence = gf_bs_read_u8(bs);
		p->approx = gf_bs_read_u8(bs);
		if (p->size) {
			p->opaque = gf_malloc(sizeof(u8)*(size_t)p->size);
			p->opaque_size = (u32) p->size;
			gf_bs_read_data(bs, (char *) p->opaque, p->opaque_size);
		}
	} else {
		ISOM_DECREASE_SIZE(p, 4);
		p->colour_type = gf_bs_read_u32(bs);
		switch (p->colour_type) {
		case GF_ISOM_SUBTYPE_NCLX:
			ISOM_DECREASE_SIZE(p, 7);
			p->colour_primaries = gf_bs_read_u16(bs);
			p->transfer_characteristics = gf_bs_read_u16(bs);
			p->matrix_coefficients = gf_bs_read_u16(bs);
			p->full_range_flag = (gf_bs_read_u8(bs) & 0x80) ? GF_TRUE : GF_FALSE;
			break;
		case GF_ISOM_SUBTYPE_NCLC:
			ISOM_DECREASE_SIZE(p, 6);
			p->colour_primaries = gf_bs_read_u16(bs);
			p->transfer_characteristics = gf_bs_read_u16(bs);
			p->matrix_coefficients = gf_bs_read_u16(bs);
			break;
		default:
			p->opaque = gf_malloc(sizeof(u8)*(size_t)p->size);
			p->opaque_size = (u32) p->size;
			gf_bs_read_data(bs, (char *) p->opaque, p->opaque_size);
			break;
		}
	}
	return GF_OK;
}

#ifndef GPAC_DISABLE_ISOM_WRITE
GF_Err colr_box_write(GF_Box *s, GF_BitStream *bs)
{
	GF_Err e;
	GF_ColourInformationBox *p = (GF_ColourInformationBox*)s;
	e = gf_isom_box_write_header(s, bs);
	if (e) return e;

	if (p->is_jp2) {
		gf_bs_write_u8(bs, p->method);
		gf_bs_write_u8(bs, p->precedence);
		gf_bs_write_u8(bs, p->approx);
		if (p->opaque_size)
			gf_bs_write_data(bs, (char *)p->opaque, p->opaque_size);
	} else {
		switch (p->colour_type) {
		case GF_ISOM_SUBTYPE_NCLX:
			gf_bs_write_u32(bs, p->colour_type);
			gf_bs_write_u16(bs, p->colour_primaries);
			gf_bs_write_u16(bs, p->transfer_characteristics);
			gf_bs_write_u16(bs, p->matrix_coefficients);
			gf_bs_write_u8(bs, (p->full_range_flag == GF_TRUE ? 0x80 : 0));
			break;
		case GF_ISOM_SUBTYPE_NCLC:
			gf_bs_write_u32(bs, p->colour_type);
			gf_bs_write_u16(bs, p->colour_primaries);
			gf_bs_write_u16(bs, p->transfer_characteristics);
			gf_bs_write_u16(bs, p->matrix_coefficients);
			break;
		default:
			gf_bs_write_u32(bs, p->colour_type);
			gf_bs_write_data(bs, (char *)p->opaque, p->opaque_size);
			break;
		}
	}
	return GF_OK;
}

GF_Err colr_box_size(GF_Box *s)
{
	GF_ColourInformationBox *p = (GF_ColourInformationBox*)s;

	if (p->is_jp2) {
		p->size += 3 + p->opaque_size;
	} else {
		switch (p->colour_type) {
		case GF_ISOM_SUBTYPE_NCLX:
			p->size += 11;
			break;
		case GF_ISOM_SUBTYPE_NCLC:
			p->size += 10;
			break;
		default:
			p->size += 4 + p->opaque_size;
			break;
		}
	}
	return GF_OK;
}

#endif /*GPAC_DISABLE_ISOM_WRITE*/

GF_Box *pixi_box_new()
{
	ISOM_DECL_BOX_ALLOC(GF_PixelInformationPropertyBox, GF_ISOM_BOX_TYPE_PIXI);
	return (GF_Box *)tmp;
}

void pixi_box_del(GF_Box *a)
{
	GF_PixelInformationPropertyBox *p = (GF_PixelInformationPropertyBox *)a;
	if (p->bits_per_channel) gf_free(p->bits_per_channel);
	gf_free(p);
}

GF_Err pixi_box_read(GF_Box *s, GF_BitStream *bs)
{
	u32 i;
	GF_PixelInformationPropertyBox *p = (GF_PixelInformationPropertyBox *)s;

	if (p->version == 0 && p->flags == 0) {
		p->num_channels = gf_bs_read_u8(bs);
		p->bits_per_channel = (u8 *)gf_malloc(p->num_channels);
		for (i = 0; i < p->num_channels; i++) {
			ISOM_DECREASE_SIZE(p, 1)
			p->bits_per_channel[i] = gf_bs_read_u8(bs);
		}
		return GF_OK;
	} else {
		GF_LOG(GF_LOG_WARNING, GF_LOG_CONTAINER, ("version and flags for pixi box not supported" ));
		gf_bs_skip_bytes(bs, p->size);
		return GF_NOT_SUPPORTED;
	}
}

#ifndef GPAC_DISABLE_ISOM_WRITE
GF_Err pixi_box_write(GF_Box *s, GF_BitStream *bs)
{
	u32 i;
	GF_Err e;
	GF_PixelInformationPropertyBox *p = (GF_PixelInformationPropertyBox*)s;

	p->version = 0;
	p->flags = 0;
	e = gf_isom_full_box_write(s, bs);
	if (e) return e;
	gf_bs_write_u8(bs, p->num_channels);
	for (i = 0; i < p->num_channels; i++) {
		gf_bs_write_u8(bs, p->bits_per_channel[i]);
	}
	return GF_OK;
}

GF_Err pixi_box_size(GF_Box *s)
{
	GF_PixelInformationPropertyBox *p = (GF_PixelInformationPropertyBox*)s;
	if (p->version == 0 && p->flags == 0) {
		p->size += 1 + p->num_channels;
		return GF_OK;
	} else {
		GF_LOG(GF_LOG_WARNING, GF_LOG_CONTAINER, ("version and flags for pixi box not supported" ));
		return GF_NOT_SUPPORTED;
	}
}

#endif /*GPAC_DISABLE_ISOM_WRITE*/

GF_Box *rloc_box_new()
{
	ISOM_DECL_BOX_ALLOC(GF_RelativeLocationPropertyBox, GF_ISOM_BOX_TYPE_RLOC);
	return (GF_Box *)tmp;
}

void rloc_box_del(GF_Box *a)
{
	GF_RelativeLocationPropertyBox *p = (GF_RelativeLocationPropertyBox *)a;
	gf_free(p);
}

GF_Err rloc_box_read(GF_Box *s, GF_BitStream *bs)
{
	GF_RelativeLocationPropertyBox *p = (GF_RelativeLocationPropertyBox *)s;

	if (p->version == 0 && p->flags == 0) {
		p->horizontal_offset = gf_bs_read_u32(bs);
		p->vertical_offset = gf_bs_read_u32(bs);
		return GF_OK;
	} else {
		GF_LOG(GF_LOG_WARNING, GF_LOG_CONTAINER, ("version and flags for rloc box not supported" ));
		gf_bs_skip_bytes(bs, p->size);
		return GF_NOT_SUPPORTED;
	}
}

#ifndef GPAC_DISABLE_ISOM_WRITE
GF_Err rloc_box_write(GF_Box *s, GF_BitStream *bs)
{
	GF_Err e;
	GF_RelativeLocationPropertyBox *p = (GF_RelativeLocationPropertyBox*)s;

	p->version = 0;
	p->flags = 0;
	e = gf_isom_full_box_write(s, bs);
	if (e) return e;
	gf_bs_write_u32(bs, p->horizontal_offset);
	gf_bs_write_u32(bs, p->vertical_offset);
	return GF_OK;
}

GF_Err rloc_box_size(GF_Box *s)
{
	GF_RelativeLocationPropertyBox *p = (GF_RelativeLocationPropertyBox*)s;
	if (p->version == 0 && p->flags == 0) {
		p->size += 8;
		return GF_OK;
	} else {
		GF_LOG(GF_LOG_WARNING, GF_LOG_CONTAINER, ("version and flags for rloc box not supported" ));
		return GF_NOT_SUPPORTED;
	}
}

#endif /*GPAC_DISABLE_ISOM_WRITE*/

GF_Box *irot_box_new()
{
	ISOM_DECL_BOX_ALLOC(GF_ImageRotationBox, GF_ISOM_BOX_TYPE_IROT);
	return (GF_Box *)tmp;
}

void irot_box_del(GF_Box *a)
{
	GF_ImageRotationBox *p = (GF_ImageRotationBox *)a;
	gf_free(p);
}

GF_Err irot_box_read(GF_Box *s, GF_BitStream *bs)
{
	GF_ImageRotationBox *p = (GF_ImageRotationBox *)s;
	p->angle = gf_bs_read_u8(bs) & 0x3;
	return GF_OK;
}

#ifndef GPAC_DISABLE_ISOM_WRITE
GF_Err irot_box_write(GF_Box *s, GF_BitStream *bs)
{
	GF_Err e;
	GF_ImageRotationBox *p = (GF_ImageRotationBox*)s;
	e = gf_isom_box_write_header(s, bs);
	if (e) return e;
	gf_bs_write_u8(bs, p->angle);
	return GF_OK;
}

GF_Err irot_box_size(GF_Box *s)
{
	GF_ImageRotationBox *p = (GF_ImageRotationBox*)s;
	p->size += 1;
	return GF_OK;
}

#endif /*GPAC_DISABLE_ISOM_WRITE*/

GF_Box *imir_box_new()
{
	ISOM_DECL_BOX_ALLOC(GF_ImageMirrorBox, GF_ISOM_BOX_TYPE_IMIR);
	return (GF_Box *)tmp;
}

void imir_box_del(GF_Box *a)
{
	GF_ImageMirrorBox *p = (GF_ImageMirrorBox *)a;
	gf_free(p);
}

GF_Err imir_box_read(GF_Box *s, GF_BitStream *bs)
{
	GF_ImageMirrorBox *p = (GF_ImageMirrorBox *)s;
	p->axis = gf_bs_read_u8(bs) & 0x1;
	return GF_OK;
}

#ifndef GPAC_DISABLE_ISOM_WRITE
GF_Err imir_box_write(GF_Box *s, GF_BitStream *bs)
{
	GF_Err e;
	GF_ImageMirrorBox *p = (GF_ImageMirrorBox*)s;
	e = gf_isom_box_write_header(s, bs);
	if (e) return e;
	gf_bs_write_u8(bs, p->axis);
	return GF_OK;
}

GF_Err imir_box_size(GF_Box *s)
{
	GF_ImageMirrorBox *p = (GF_ImageMirrorBox*)s;
	p->size += 1;
	return GF_OK;
}

#endif /*GPAC_DISABLE_ISOM_WRITE*/

GF_Box *ipco_box_new()
{
	ISOM_DECL_BOX_ALLOC(GF_ItemPropertyContainerBox, GF_ISOM_BOX_TYPE_IPCO);
	return (GF_Box *)tmp;
}

void ipco_box_del(GF_Box *s)
{
	GF_ItemPropertyContainerBox *p = (GF_ItemPropertyContainerBox *)s;
	gf_free(p);
}

GF_Err ipco_box_read(GF_Box *s, GF_BitStream *bs)
{
	return gf_isom_box_array_read(s, bs);
}

#ifndef GPAC_DISABLE_ISOM_WRITE

GF_Err ipco_box_write(GF_Box *s, GF_BitStream *bs)
{
	if (!s) return GF_BAD_PARAM;
	return gf_isom_box_write_header(s, bs);
}

GF_Err ipco_box_size(GF_Box *s)
{
	return GF_OK;
}
#endif /*GPAC_DISABLE_ISOM_WRITE*/

GF_Box *iprp_box_new()
{
	ISOM_DECL_BOX_ALLOC(GF_ItemPropertiesBox, GF_ISOM_BOX_TYPE_IPRP);
	return (GF_Box *)tmp;
}

void iprp_box_del(GF_Box *s)
{
	gf_free(s);
}

GF_Err iprp_on_child_box(GF_Box *s, GF_Box *a, Bool is_rem)
{
	GF_ItemPropertiesBox *ptr = (GF_ItemPropertiesBox *)s;
	switch (a->type) {
	case GF_ISOM_BOX_TYPE_IPCO:
		BOX_FIELD_ASSIGN(property_container, GF_ItemPropertyContainerBox)
		break;
	case GF_ISOM_BOX_TYPE_IPMA:
		BOX_FIELD_ASSIGN(property_association, GF_ItemPropertyAssociationBox)
		break;
	default:
		return GF_OK;
	}
	return GF_OK;
}

GF_Err iprp_box_read(GF_Box *s, GF_BitStream *bs)
{
	return gf_isom_box_array_read(s, bs);
}

#ifndef GPAC_DISABLE_ISOM_WRITE

GF_Err iprp_box_write(GF_Box *s, GF_BitStream *bs)
{
	return gf_isom_box_write_header(s, bs);
}

GF_Err iprp_box_size(GF_Box *s)
{
	u32 pos=0;
	GF_ItemPropertiesBox *p = (GF_ItemPropertiesBox *)s;
	gf_isom_check_position(s, (GF_Box*)p->property_container, &pos);
	gf_isom_check_position(s, (GF_Box*)p->property_association, &pos);
	return GF_OK;
}

#endif /*GPAC_DISABLE_ISOM_WRITE*/

GF_Box *ipma_box_new()
{
	ISOM_DECL_BOX_ALLOC(GF_ItemPropertyAssociationBox, GF_ISOM_BOX_TYPE_IPMA);
	tmp->entries = gf_list_new();
	return (GF_Box *)tmp;
}

void ipma_box_del(GF_Box *a)
{
	GF_ItemPropertyAssociationBox *p = (GF_ItemPropertyAssociationBox *)a;
	if (p->entries) {
		u32 i;
		u32 count;
		count = gf_list_count(p->entries);

		for (i = 0; i < count; i++) {
			GF_ItemPropertyAssociationEntry *entry = (GF_ItemPropertyAssociationEntry *)gf_list_get(p->entries, i);
			if (entry) {
				gf_free(entry->associations);
				gf_free(entry);
			}
		}
		gf_list_del(p->entries);
	}
	gf_free(p);
}

GF_Err ipma_box_read(GF_Box *s, GF_BitStream *bs)
{
	u32 i, j;
	GF_ItemPropertyAssociationBox *p = (GF_ItemPropertyAssociationBox *)s;
	u32 entry_count;

	ISOM_DECREASE_SIZE(p, 4)
	entry_count = gf_bs_read_u32(bs);
	for (i = 0; i < entry_count; i++) {
		GF_ItemPropertyAssociationEntry *entry;
		GF_SAFEALLOC(entry, GF_ItemPropertyAssociationEntry);
		if (!entry) return GF_OUT_OF_MEM;
		gf_list_add(p->entries, entry);
		if (p->version == 0) {
			ISOM_DECREASE_SIZE(p, 3)
			entry->item_id = gf_bs_read_u16(bs);
		} else {
			ISOM_DECREASE_SIZE(p, 5)
			entry->item_id = gf_bs_read_u32(bs);
		}
		entry->nb_associations = gf_bs_read_u8(bs);
		entry->associations = gf_malloc(sizeof(GF_ItemPropertyAssociationSlot) * entry->nb_associations);
		if (!entry->associations) return GF_OUT_OF_MEM;
		for (j = 0; j < entry->nb_associations; j++) {
			if (p->flags & 1) {
				u16 tmp = gf_bs_read_u16(bs);
				entry->associations[j].essential = (tmp >> 15) ? GF_TRUE : GF_FALSE;
				entry->associations[j].index = (tmp & 0x7FFF);
			} else {
				u8 tmp = gf_bs_read_u8(bs);
				entry->associations[j].essential = (tmp >> 7) ? GF_TRUE : GF_FALSE;
				entry->associations[j].index = (tmp & 0x7F);
			}
		}
	}
	return GF_OK;
}

#ifndef GPAC_DISABLE_ISOM_WRITE
GF_Err ipma_box_write(GF_Box *s, GF_BitStream *bs)
{
	u32 i, j;
	GF_Err e;
	u32 entry_count;
	GF_ItemPropertyAssociationBox *p = (GF_ItemPropertyAssociationBox*)s;

	e = gf_isom_full_box_write(s, bs);
	if (e) return e;
	entry_count = gf_list_count(p->entries);
	gf_bs_write_u32(bs, entry_count);
	for (i = 0; i < entry_count; i++) {
		GF_ItemPropertyAssociationEntry *entry = (GF_ItemPropertyAssociationEntry *)gf_list_get(p->entries, i);
		if (p->version == 0) {
			gf_bs_write_u16(bs, entry->item_id);
		} else {
			gf_bs_write_u32(bs, entry->item_id);
		}
		gf_bs_write_u8(bs, entry->nb_associations);
		for (j = 0; j < entry->nb_associations; j++) {
			if (p->flags & 1) {
				gf_bs_write_u16(bs, (u16)( ( (entry->associations[j].essential ? 1 : 0) << 15) | (entry->associations[j].index & 0x7F) ) );
			} else {
				gf_bs_write_u8(bs, (u32)(( (entry->associations[j].essential ? 1 : 0) << 7) | entry->associations[j].index));
			}
		}
	}
	return GF_OK;
}

GF_Err ipma_box_size(GF_Box *s)
{
	u32 i;
	u32 entry_count;
	GF_ItemPropertyAssociationBox *p = (GF_ItemPropertyAssociationBox*)s;

	entry_count = gf_list_count(p->entries);
	p->size += 4;
	if (p->version == 0) {
		p->size += entry_count * 2;
	} else {
		p->size += entry_count * 4;
	}
	p->size += entry_count;
	for (i = 0; i < entry_count; i++) {
		GF_ItemPropertyAssociationEntry *entry = (GF_ItemPropertyAssociationEntry *)gf_list_get(p->entries, i);
		if (p->flags & 1) {
			p->size += entry->nb_associations * 2;
		} else {
			p->size += entry->nb_associations;
		}
	}
	return GF_OK;
}

#endif /*GPAC_DISABLE_ISOM_WRITE*/

GF_Box *grpl_box_new()
{
	ISOM_DECL_BOX_ALLOC(GF_GroupListBox, GF_ISOM_BOX_TYPE_GRPL);
	return (GF_Box *)tmp;
}

void grpl_box_del(GF_Box *s)
{
	GF_GroupListBox *p = (GF_GroupListBox *)s;
	gf_free(p);
}

GF_Err grpl_box_read(GF_Box *s, GF_BitStream *bs)
{
	return gf_isom_box_array_read_ex(s, bs, s->type);
}

#ifndef GPAC_DISABLE_ISOM_WRITE

GF_Err grpl_box_write(GF_Box *s, GF_BitStream *bs)
{
	if (!s) return GF_BAD_PARAM;
	return gf_isom_box_write_header(s, bs);
}

GF_Err grpl_box_size(GF_Box *s)
{
	return GF_OK;
}
#endif /*GPAC_DISABLE_ISOM_WRITE*/


void grptype_box_del(GF_Box *s)
{
	GF_EntityToGroupTypeBox *ptr = (GF_EntityToGroupTypeBox *)s;
	if (!ptr) return;
	if (ptr->entity_ids) gf_free(ptr->entity_ids);
	gf_free(ptr);
}


GF_Err grptype_box_read(GF_Box *s, GF_BitStream *bs)
{
	u32 i;
	GF_EntityToGroupTypeBox *ptr = (GF_EntityToGroupTypeBox *)s;

	ISOM_DECREASE_SIZE(ptr, 8)
	ptr->group_id = gf_bs_read_u32(bs);
	ptr->entity_id_count = gf_bs_read_u32(bs);

	if (ptr->entity_id_count > ptr->size / 4) return GF_ISOM_INVALID_FILE;

	ptr->entity_ids = (u32 *) gf_malloc(ptr->entity_id_count * sizeof(u32));
	if (!ptr->entity_ids) return GF_OUT_OF_MEM;

	for (i = 0; i < ptr->entity_id_count; i++) {
		ptr->entity_ids[i] = gf_bs_read_u32(bs);
	}
	return GF_OK;
}

GF_Box *grptype_box_new()
{
	ISOM_DECL_BOX_ALLOC(GF_EntityToGroupTypeBox, GF_ISOM_BOX_TYPE_GRPT);
	//the group type code is assign in gf_isom_box_parse_ex
	return (GF_Box *)tmp;
}

#ifndef GPAC_DISABLE_ISOM_WRITE

GF_Err grptype_box_write(GF_Box *s, GF_BitStream *bs)
{
	GF_Err e;
	u32 i;
	GF_EntityToGroupTypeBox *ptr = (GF_EntityToGroupTypeBox *)s;
	ptr->type = ptr->grouping_type;
	e = gf_isom_full_box_write(s, bs);
	if (e) return e;
	ptr->type = GF_ISOM_BOX_TYPE_GRPT;

	gf_bs_write_u32(bs, ptr->group_id);
	gf_bs_write_u32(bs, ptr->entity_id_count);

	for (i = 0; i < ptr->entity_id_count; i++) {
		gf_bs_write_u32(bs, ptr->entity_ids[i]);
	}
	return GF_OK;
}


GF_Err grptype_box_size(GF_Box *s)
{
	GF_EntityToGroupTypeBox *ptr = (GF_EntityToGroupTypeBox *)s;
	ptr->size += 8 + 4*ptr->entity_id_count;
	return GF_OK;
}

#endif /*GPAC_DISABLE_ISOM_WRITE*/


GF_Box *auxc_box_new()
{
	ISOM_DECL_BOX_ALLOC(GF_AuxiliaryTypePropertyBox, GF_ISOM_BOX_TYPE_AUXC);
	return (GF_Box *)tmp;
}

void auxc_box_del(GF_Box *a)
{
	GF_AuxiliaryTypePropertyBox *p = (GF_AuxiliaryTypePropertyBox *)a;
	if (p->aux_urn) gf_free(p->aux_urn);
	if (p->data) gf_free(p->data);
	gf_free(p);
}

GF_Err auxc_box_read(GF_Box *s, GF_BitStream *bs)
{
	GF_AuxiliaryTypePropertyBox *p = (GF_AuxiliaryTypePropertyBox *)s;
	GF_Err e;

	e = gf_isom_read_null_terminated_string(s, bs, s->size, &p->aux_urn);
	if (e) return e;
	p->data_size = (u32) p->size;
	p->data = gf_malloc(sizeof(char) * p->data_size);
	gf_bs_read_data(bs, p->data, p->data_size);
	return GF_OK;
}

#ifndef GPAC_DISABLE_ISOM_WRITE
GF_Err auxc_box_write(GF_Box *s, GF_BitStream *bs)
{
	GF_Err e;
	GF_AuxiliaryTypePropertyBox *p = (GF_AuxiliaryTypePropertyBox*)s;

	e = gf_isom_full_box_write(s, bs);
	if (e) return e;
	//with terminating 0
    if (p->aux_urn)
        gf_bs_write_data(bs, p->aux_urn, (u32) strlen(p->aux_urn) );
    gf_bs_write_u8(bs, 0);
	gf_bs_write_data(bs, p->data, p->data_size);

	return GF_OK;
}

GF_Err auxc_box_size(GF_Box *s)
{
	GF_AuxiliaryTypePropertyBox *p = (GF_AuxiliaryTypePropertyBox*)s;
    p->size += (p->aux_urn ? strlen(p->aux_urn) : 0) + 1 + p->data_size;
	return GF_OK;
}

#endif /*GPAC_DISABLE_ISOM_WRITE*/

void auxi_box_del(GF_Box *s)
{
	GF_AuxiliaryTypeInfoBox *ptr = (GF_AuxiliaryTypeInfoBox *)s;
	if (ptr->aux_track_type) gf_free(ptr->aux_track_type);
	if (ptr) gf_free(ptr);
	return;
}

GF_Err auxi_box_read(GF_Box *s, GF_BitStream *bs)
{
	GF_AuxiliaryTypeInfoBox *ptr = (GF_AuxiliaryTypeInfoBox *)s;
	return gf_isom_read_null_terminated_string(s, bs, s->size, &ptr->aux_track_type);
}

GF_Box *auxi_box_new()
{
	ISOM_DECL_BOX_ALLOC(GF_AuxiliaryTypeInfoBox, GF_ISOM_BOX_TYPE_AUXI);
	return (GF_Box *) tmp;
}

#ifndef GPAC_DISABLE_ISOM_WRITE

GF_Err auxi_box_write(GF_Box *s, GF_BitStream *bs)
{
	GF_Err e;
	GF_AuxiliaryTypeInfoBox *ptr = (GF_AuxiliaryTypeInfoBox *)s;

	e = gf_isom_full_box_write(s, bs);
	if (e) return e;
	//with terminating 0
    if (ptr->aux_track_type)
        gf_bs_write_data(bs, ptr->aux_track_type, (u32) strlen(ptr->aux_track_type) );
    gf_bs_write_u8(bs, 0);
	return GF_OK;
}

GF_Err auxi_box_size(GF_Box *s)
{
	GF_AuxiliaryTypeInfoBox *ptr = (GF_AuxiliaryTypeInfoBox *)s;
    ptr->size += (ptr->aux_track_type ? strlen(ptr->aux_track_type) : 0 )+ 1;
	return GF_OK;
}

#endif /*GPAC_DISABLE_ISOM_WRITE*/
GF_Box *oinf_box_new()
{
	ISOM_DECL_BOX_ALLOC(GF_OINFPropertyBox, GF_ISOM_BOX_TYPE_OINF);
	tmp->oinf = gf_isom_oinf_new_entry();
	return (GF_Box *)tmp;
}

void oinf_box_del(GF_Box *a)
{
	GF_OINFPropertyBox *p = (GF_OINFPropertyBox *)a;
	if (p->oinf) gf_isom_oinf_del_entry(p->oinf);
	gf_free(p);
}

GF_Err oinf_box_read(GF_Box *s, GF_BitStream *bs)
{
	GF_OINFPropertyBox *p = (GF_OINFPropertyBox *)s;
	return gf_isom_oinf_read_entry(p->oinf, bs);
}

#ifndef GPAC_DISABLE_ISOM_WRITE
GF_Err oinf_box_write(GF_Box *s, GF_BitStream *bs)
{
	GF_Err e;
	GF_OINFPropertyBox *p = (GF_OINFPropertyBox*)s;

	e = gf_isom_full_box_write(s, bs);
	if (e) return e;
	return gf_isom_oinf_write_entry(p->oinf, bs);
}

GF_Err oinf_box_size(GF_Box *s)
{
	GF_OINFPropertyBox *p = (GF_OINFPropertyBox*)s;
	if (!p->oinf) return GF_BAD_PARAM;
	p->size += gf_isom_oinf_size_entry(p->oinf);
	return GF_OK;
}

#endif /*GPAC_DISABLE_ISOM_WRITE*/

GF_Box *tols_box_new()
{
	ISOM_DECL_BOX_ALLOC(GF_TargetOLSPropertyBox, GF_ISOM_BOX_TYPE_TOLS);
	return (GF_Box *)tmp;
}

void tols_box_del(GF_Box *a)
{
	gf_free(a);
}

GF_Err tols_box_read(GF_Box *s, GF_BitStream *bs)
{
	GF_TargetOLSPropertyBox *p = (GF_TargetOLSPropertyBox *)s;

	ISOM_DECREASE_SIZE(p, 2)
	p->target_ols_index = gf_bs_read_u16(bs);
	return GF_OK;
}

#ifndef GPAC_DISABLE_ISOM_WRITE
GF_Err tols_box_write(GF_Box *s, GF_BitStream *bs)
{
	GF_Err e;
	GF_TargetOLSPropertyBox *p = (GF_TargetOLSPropertyBox*)s;

	e = gf_isom_full_box_write(s, bs);
	if (e) return e;
	gf_bs_write_u16(bs, p->target_ols_index);
	return GF_OK;
}

GF_Err tols_box_size(GF_Box *s)
{
	GF_TargetOLSPropertyBox *p = (GF_TargetOLSPropertyBox*)s;
	p->size += 2;
	return GF_OK;
}

#endif /*GPAC_DISABLE_ISOM_WRITE*/


GF_Box *clli_box_new()
{
	ISOM_DECL_BOX_ALLOC(GF_ContentLightLevelBox, GF_ISOM_BOX_TYPE_CLLI);
	return (GF_Box *)tmp;
}

void clli_box_del(GF_Box *a)
{
	GF_ContentLightLevelBox *p = (GF_ContentLightLevelBox *)a;
	gf_free(p);
}

GF_Err clli_box_read(GF_Box *s, GF_BitStream *bs)
{
	GF_ContentLightLevelBox *p = (GF_ContentLightLevelBox *)s;
	ISOM_DECREASE_SIZE(p, 4)
	p->clli.max_content_light_level = gf_bs_read_u16(bs);
	p->clli.max_pic_average_light_level = gf_bs_read_u16(bs);
	return GF_OK;
}

#ifndef GPAC_DISABLE_ISOM_WRITE

GF_Err clli_box_write(GF_Box *s, GF_BitStream *bs)
{
	GF_Err e;
	GF_ContentLightLevelBox *p = (GF_ContentLightLevelBox*)s;
	e = gf_isom_box_write_header(s, bs);
	if (e) return e;
	gf_bs_write_u16(bs, p->clli.max_content_light_level);
	gf_bs_write_u16(bs, p->clli.max_pic_average_light_level);
	return GF_OK;
}

GF_Err clli_box_size(GF_Box *s)
{
	GF_ContentLightLevelBox *p = (GF_ContentLightLevelBox*)s;
	p->size += 4;
	return GF_OK;
}

#endif /*GPAC_DISABLE_ISOM_WRITE*/


GF_Box *mdcv_box_new()
{
	ISOM_DECL_BOX_ALLOC(GF_MasteringDisplayColourVolumeBox, GF_ISOM_BOX_TYPE_MDCV);
	return (GF_Box *)tmp;
}

void mdcv_box_del(GF_Box *a)
{
	GF_MasteringDisplayColourVolumeBox *p = (GF_MasteringDisplayColourVolumeBox *)a;
	gf_free(p);
}

GF_Err mdcv_box_read(GF_Box *s, GF_BitStream *bs)
{
	int c = 0;
	GF_MasteringDisplayColourVolumeBox *p = (GF_MasteringDisplayColourVolumeBox *)s;
	ISOM_DECREASE_SIZE(p, 24)
	for (c = 0; c<3; c++) {
		p->mdcv.display_primaries[c].x = gf_bs_read_u16(bs);
		p->mdcv.display_primaries[c].y = gf_bs_read_u16(bs);
	}
	p->mdcv.white_point_x = gf_bs_read_u16(bs);
	p->mdcv.white_point_y = gf_bs_read_u16(bs);
	p->mdcv.max_display_mastering_luminance = gf_bs_read_u32(bs);
	p->mdcv.min_display_mastering_luminance = gf_bs_read_u32(bs);

	return GF_OK;
}

#ifndef GPAC_DISABLE_ISOM_WRITE

GF_Err mdcv_box_write(GF_Box *s, GF_BitStream *bs)
{
	int c = 0;
	GF_Err e;
	GF_MasteringDisplayColourVolumeBox *p = (GF_MasteringDisplayColourVolumeBox*)s;
	e = gf_isom_box_write_header(s, bs);
	if (e) return e;

	for (c = 0; c<3; c++) {
		gf_bs_write_u16(bs, p->mdcv.display_primaries[c].x);
		gf_bs_write_u16(bs, p->mdcv.display_primaries[c].y);
	}
	gf_bs_write_u16(bs, p->mdcv.white_point_x);
	gf_bs_write_u16(bs, p->mdcv.white_point_y);
	gf_bs_write_u32(bs, p->mdcv.max_display_mastering_luminance);
	gf_bs_write_u32(bs, p->mdcv.min_display_mastering_luminance);
	
	return GF_OK;
}

GF_Err mdcv_box_size(GF_Box *s)
{
	GF_MasteringDisplayColourVolumeBox *p = (GF_MasteringDisplayColourVolumeBox*)s;
	p->size += 24;
	return GF_OK;
}

#endif /*GPAC_DISABLE_ISOM_WRITE*/


GF_Box *ienc_box_new()
{
	ISOM_DECL_BOX_ALLOC(GF_ItemEncryptionPropertyBox, GF_ISOM_BOX_TYPE_IENC);
	return (GF_Box *)tmp;
}

void ienc_box_del(GF_Box *a)
{
	GF_ItemEncryptionPropertyBox *p = (GF_ItemEncryptionPropertyBox *)a;
	if (p->key_info) gf_free(p->key_info);
	gf_free(p);
}

GF_Err ienc_box_read(GF_Box *s, GF_BitStream *bs)
{
	u32 nb_keys;
	GF_ItemEncryptionPropertyBox *p = (GF_ItemEncryptionPropertyBox *)s;

	ISOM_DECREASE_SIZE(p, 3)
	gf_bs_read_u8(bs);
	if (p->version == 0) {
		gf_bs_read_u8(bs);
	} else {
		p->skip_byte_block = gf_bs_read_int(bs, 4);
		p->crypt_byte_block = gf_bs_read_int(bs, 4);
	}
	nb_keys = gf_bs_read_u8(bs);
	if (nb_keys * (sizeof(bin128)+1) > p->size)
		return GF_NON_COMPLIANT_BITSTREAM;
	p->key_info_size = (u32) (3+p->size);
	p->key_info = gf_malloc(sizeof(u8) * p->key_info_size);
	if (!p->key_info) return GF_OUT_OF_MEM;
	p->key_info[0] = 1;
	p->key_info[1] = 0;
	p->key_info[2] = nb_keys;
	gf_bs_read_data(bs, p->key_info+3, (u32) p->size);
	p->size = 0;
	if (!gf_cenc_validate_key_info(p->key_info, p->key_info_size))
		return GF_ISOM_INVALID_FILE;
	return GF_OK;
}

#ifndef GPAC_DISABLE_ISOM_WRITE
GF_Err ienc_box_write(GF_Box *s, GF_BitStream *bs)
{
	GF_Err e;
	u32 nb_keys;
	GF_ItemEncryptionPropertyBox *p = (GF_ItemEncryptionPropertyBox*)s;
	if (p->skip_byte_block || p->crypt_byte_block)
		p->version = 1;
	e = gf_isom_full_box_write(s, bs);
	if (e) return e;
	gf_bs_write_u8(bs, 0);
	if (p->version) {
		gf_bs_write_int(bs, p->skip_byte_block, 4);
		gf_bs_write_int(bs, p->crypt_byte_block, 4);
	} else {
		gf_bs_write_u8(bs, 0);
	}
	if (p->key_info[0]) {
		if (p->key_info[1]) {
			GF_LOG(GF_LOG_ERROR, GF_LOG_CONTAINER, ("Too many keys for ienc box, max is 255)\n"))
			return GF_BAD_PARAM;
		}
		nb_keys = p->key_info[2];
	} else {
		nb_keys = 1;
	}
	gf_bs_write_u8(bs, nb_keys);
	gf_bs_write_data(bs, p->key_info+3, p->key_info_size-3);
	return GF_OK;
}

GF_Err ienc_box_size(GF_Box *s)
{
	GF_ItemEncryptionPropertyBox *p = (GF_ItemEncryptionPropertyBox*)s;
	if (!p->key_info || (p->key_info_size<19))
		return GF_BAD_PARAM;
	p->size += 3 + p->key_info_size-3;
	return GF_OK;
}

#endif /*GPAC_DISABLE_ISOM_WRITE*/


GF_Box *iaux_box_new()
{
	ISOM_DECL_BOX_ALLOC(GF_AuxiliaryInfoPropertyBox, GF_ISOM_BOX_TYPE_IAUX);
	return (GF_Box *)tmp;
}

void iaux_box_del(GF_Box *a)
{
	gf_free(a);
}

GF_Err iaux_box_read(GF_Box *s, GF_BitStream *bs)
{
	GF_AuxiliaryInfoPropertyBox *p = (GF_AuxiliaryInfoPropertyBox *)s;

	ISOM_DECREASE_SIZE(p, 8)
	p->aux_info_type = gf_bs_read_u32(bs);
	p->aux_info_parameter = gf_bs_read_u32(bs);
	return GF_OK;
}

#ifndef GPAC_DISABLE_ISOM_WRITE
GF_Err iaux_box_write(GF_Box *s, GF_BitStream *bs)
{
	GF_Err e;
	GF_AuxiliaryInfoPropertyBox *p = (GF_AuxiliaryInfoPropertyBox*)s;

	e = gf_isom_full_box_write(s, bs);
	if (e) return e;
	gf_bs_write_u32(bs, p->aux_info_type);
	gf_bs_write_u32(bs, p->aux_info_parameter);
	return GF_OK;
}

GF_Err iaux_box_size(GF_Box *s)
{
	GF_AuxiliaryInfoPropertyBox *p = (GF_AuxiliaryInfoPropertyBox*)s;
	p->size += 8;
	return GF_OK;
}

#endif /*GPAC_DISABLE_ISOM_WRITE*/



static GF_Err gf_isom_iff_create_image_item_from_track_internal(GF_ISOFile *movie, Bool root_meta, u32 meta_track_number, u32 imported_track, const char *item_name, u32 item_id, GF_ImageItemProperties *image_props, GF_List *item_extent_refs, u32 sample_number) {
#ifndef GPAC_DISABLE_ISOM_WRITE
	GF_Err e;
	u32 w, h, hSpacing, vSpacing;
	u8 num_channels;
	u8 bits_per_channel[3];
	u32 subtype;
	GF_ISOSample *sample = NULL;
	u32 timescale;
	u32 item_type = 0;
	GF_ImageItemProperties local_image_props;
	GF_ImageItemProtection ipro, *orig_ipro = NULL;
	Bool config_needed = 0;
	GF_Box *config_box = NULL;
	Bool is_cenc = GF_FALSE;
	Bool is_first = GF_TRUE;
	Bool neg_time = (image_props && image_props->time<0) ? GF_TRUE : GF_FALSE;
	u8 *sai = NULL;
	u32 sai_size = 0, sai_alloc_size = 0;
	u32 sample_desc_index = 0;
	GF_ISOFile *fsrc = movie;

	if (image_props && image_props->src_file)
		fsrc = image_props->src_file;

	if (image_props && image_props->tile_mode != TILE_ITEM_NONE) {
		/* Processing the input file in Tiled mode:
		   The single track is split into multiple tracks
		   and each track is processed to create an item */
		u32 i, count;
		u32 tile_track;
		GF_List *tile_item_ids;
		char sz_item_name[256];
		GF_TileItemMode orig_tile_mode;

#if !defined(GPAC_DISABLE_HEVC) && !defined(GPAC_DISABLE_AV_PARSERS)
		if (image_props->src_file)
			e = GF_SERVICE_ERROR;
		else
			e = gf_media_split_hevc_tiles(movie, 0);
#else
		e = GF_NOT_SUPPORTED;
#endif

		if (e) return e;
		tile_item_ids = gf_list_new();
		orig_tile_mode = image_props->tile_mode;
		image_props->tile_mode = TILE_ITEM_NONE;
		count = gf_isom_get_reference_count(movie, imported_track, GF_ISOM_REF_SABT);
		for (i = 0; i < count; i++) {
			u32 *tile_item_id = gf_malloc(sizeof(u32));
			if (!tile_item_id) return GF_OUT_OF_MEM;

			*tile_item_id = item_id + i+1;
			gf_list_add(tile_item_ids, tile_item_id);
			e = gf_isom_get_reference(movie, imported_track, GF_ISOM_REF_SABT, 1, &tile_track);
			if (e) return e;
			sprintf(sz_item_name, "%s-Tile%d", (item_name ? item_name : "Image"), i + 1);
			if (orig_tile_mode != TILE_ITEM_SINGLE || image_props->single_tile_number == i + 1) {
				e = gf_isom_iff_create_image_item_from_track(movie, root_meta, meta_track_number, tile_track, sz_item_name, *tile_item_id, NULL, NULL);
			}
			if (e) return e;
			gf_isom_remove_track(movie, tile_track);
			if (orig_tile_mode == TILE_ITEM_ALL_BASE) {
				e = gf_isom_meta_add_item_ref(movie, root_meta, meta_track_number, *tile_item_id, item_id, GF_ISOM_REF_TBAS, NULL);
			}
			if (e) return e;
		}
		sprintf(sz_item_name, "%s-TileBase", (item_name ? item_name : "Image"));
		if (orig_tile_mode == TILE_ITEM_ALL_BASE) {
			gf_isom_iff_create_image_item_from_track(movie, root_meta, meta_track_number, imported_track, sz_item_name, item_id, image_props, tile_item_ids);
		}
		else if (orig_tile_mode == TILE_ITEM_ALL_GRID) {
			// TODO
		}
		for (i = 0; i < count; i++) {
			u32 *tile_item_id = gf_list_get(tile_item_ids, i);
			gf_free(tile_item_id);
		}
		gf_list_del(tile_item_ids);
		return GF_OK;
	}

	if (!image_props) {
		image_props = &local_image_props;
		memset(image_props, 0, sizeof(GF_ImageItemProperties));
	} else {
		orig_ipro = image_props->cenc_info;
		image_props->cenc_info = NULL;
	}

import_next_sample:

	timescale = gf_isom_get_media_timescale(fsrc, imported_track);
	if (image_props->sample_num) {
		sample_number = image_props->sample_num;
		sample = gf_isom_get_sample(fsrc, imported_track, sample_number, &sample_desc_index);
		e = gf_isom_last_error(fsrc);
	} else if (image_props->time<0) {
		sample = gf_isom_get_sample(fsrc, imported_track, sample_number, &sample_desc_index);
		e = gf_isom_last_error(fsrc);
	} else {
		e = gf_isom_get_sample_for_media_time(fsrc, imported_track, (u64)(image_props->time*timescale), &sample_desc_index, GF_ISOM_SEARCH_SYNC_FORWARD, &sample, &sample_number, NULL);
	}
	if (e || !sample || !sample->IsRAP) {
		if (!sample) {
			if (is_first) {
				GF_LOG(GF_LOG_ERROR, GF_LOG_CONTAINER, ("No sample found%s\n", (image_props->time<0) ? "" : " for requested time"));
			} else {
				e = GF_OK;
				goto exit;
			}
		} else if ((image_props->time<0) || (image_props->step_time)) {
			if (image_props->sample_num) {
				GF_LOG(GF_LOG_ERROR, GF_LOG_CONTAINER, ("Error: imported sample %d (DTS "LLU") is not a sync sample (RAP %d size %d)\n", sample_number, sample->DTS, sample->IsRAP, sample->dataLength));
			} else if (image_props->step_time) {
				gf_isom_sample_del(&sample);
				e = GF_OK;
				goto exit;
			} else {
				gf_isom_sample_del(&sample);
				sample_number++;
				if (sample_number == gf_isom_get_sample_count(fsrc, imported_track)) {
					e = GF_OK;
					goto exit;
				}
				goto import_next_sample;
			}
		} else {
			GF_LOG(GF_LOG_ERROR, GF_LOG_CONTAINER, ("Error no sync sample found after time %g\n", image_props->time));
		}
		if (!e) e = GF_BAD_PARAM;
		goto exit;
	}

	/* Check if the track type is supported as item type */
	/* Get the config box if needed */
	subtype = gf_isom_get_media_subtype(fsrc, imported_track, sample_desc_index);
	if (gf_isom_is_media_encrypted(fsrc, imported_track, sample_desc_index)) {
		if (gf_isom_is_cenc_media(fsrc, imported_track, sample_desc_index)) {
			e = gf_isom_get_original_format_type(fsrc, imported_track, sample_desc_index, &subtype);
			if (e) goto exit;
			is_cenc = GF_TRUE;
		} else {
			GF_LOG(GF_LOG_ERROR, GF_LOG_CONTAINER, ("Protected sample not using CENC, cannot add as item\n"));
			e = GF_BAD_PARAM;
			goto exit;
		}
	}


	switch (subtype) {
	case GF_ISOM_SUBTYPE_AVC_H264:
	case GF_ISOM_SUBTYPE_AVC2_H264:
	case GF_ISOM_SUBTYPE_AVC3_H264:
	case GF_ISOM_SUBTYPE_AVC4_H264:
		//FIXME: in avc1 with multiple descriptor, we should take the right description index
		config_box = gf_isom_box_new(GF_ISOM_BOX_TYPE_AVCC);
		if (!config_box) { e = GF_OUT_OF_MEM; goto exit; }
		((GF_AVCConfigurationBox *)config_box)->config = gf_isom_avc_config_get(fsrc, imported_track, sample_desc_index);
		if (! ((GF_AVCConfigurationBox *)config_box)->config) { e = GF_OUT_OF_MEM; goto exit; }
		item_type = GF_ISOM_SUBTYPE_AVC_H264;
		config_needed = 1;
		num_channels = 3;
		bits_per_channel[0] = ((GF_AVCConfigurationBox *)config_box)->config->luma_bit_depth;
		bits_per_channel[1] = ((GF_AVCConfigurationBox *)config_box)->config->chroma_bit_depth;
		bits_per_channel[2] = ((GF_AVCConfigurationBox *)config_box)->config->chroma_bit_depth;
		break;
	case GF_ISOM_SUBTYPE_SVC_H264:
		config_box = gf_isom_box_new(GF_ISOM_BOX_TYPE_SVCC);
		if (!config_box) { e = GF_OUT_OF_MEM; goto exit; }
		((GF_AVCConfigurationBox *)config_box)->config = gf_isom_svc_config_get(fsrc, imported_track, sample_desc_index);
		if (! ((GF_AVCConfigurationBox *)config_box)->config) { e = GF_OUT_OF_MEM; goto exit; }
		item_type = GF_ISOM_SUBTYPE_SVC_H264;
		config_needed = 1;
		num_channels = 3;
		bits_per_channel[0] = ((GF_AVCConfigurationBox *)config_box)->config->luma_bit_depth;
		bits_per_channel[1] = ((GF_AVCConfigurationBox *)config_box)->config->chroma_bit_depth;
		bits_per_channel[2] = ((GF_AVCConfigurationBox *)config_box)->config->chroma_bit_depth;
		break;
	case GF_ISOM_SUBTYPE_MVC_H264:
		config_box = gf_isom_box_new(GF_ISOM_BOX_TYPE_MVCC);
		if (!config_box) { e = GF_OUT_OF_MEM; goto exit; }
		((GF_AVCConfigurationBox *)config_box)->config = gf_isom_mvc_config_get(fsrc, imported_track, sample_desc_index);
		if (! ((GF_AVCConfigurationBox *)config_box)->config) { e = GF_OUT_OF_MEM; goto exit; }
		item_type = GF_ISOM_SUBTYPE_MVC_H264;
		config_needed = 1;
		num_channels = 3;
		bits_per_channel[0] = ((GF_AVCConfigurationBox *)config_box)->config->luma_bit_depth;
		bits_per_channel[1] = ((GF_AVCConfigurationBox *)config_box)->config->chroma_bit_depth;
		bits_per_channel[2] = ((GF_AVCConfigurationBox *)config_box)->config->chroma_bit_depth;
		break;
	case GF_ISOM_SUBTYPE_HVC1:
	case GF_ISOM_SUBTYPE_HEV1:
	case GF_ISOM_SUBTYPE_HVC2:
	case GF_ISOM_SUBTYPE_HEV2:
	case GF_ISOM_SUBTYPE_HVT1:
	case GF_ISOM_SUBTYPE_LHV1:
	case GF_ISOM_SUBTYPE_LHE1:
		config_box = gf_isom_box_new(GF_ISOM_BOX_TYPE_HVCC);
		if (!config_box) { e = GF_OUT_OF_MEM; goto exit; }
		((GF_HEVCConfigurationBox *)config_box)->config = gf_isom_hevc_config_get(fsrc, imported_track, sample_desc_index);
		if (! ((GF_HEVCConfigurationBox *)config_box)->config) { e = GF_OUT_OF_MEM; goto exit; }
		if (subtype == GF_ISOM_SUBTYPE_HVT1) {
			item_type = GF_ISOM_SUBTYPE_HVT1;
		}
		else {
			item_type = GF_ISOM_SUBTYPE_HVC1;
		}
		config_needed = 1;
		if (!((GF_HEVCConfigurationBox *)config_box)->config) {
			((GF_HEVCConfigurationBox *)config_box)->config = gf_isom_lhvc_config_get(fsrc, imported_track, sample_desc_index);
			if (! ((GF_HEVCConfigurationBox *)config_box)->config) { e = GF_OUT_OF_MEM; goto exit; }
			item_type = GF_ISOM_SUBTYPE_LHV1;
		}
		num_channels = 3;
		bits_per_channel[0] = ((GF_HEVCConfigurationBox *)config_box)->config->luma_bit_depth;
		bits_per_channel[1] = ((GF_HEVCConfigurationBox *)config_box)->config->chroma_bit_depth;
		bits_per_channel[2] = ((GF_HEVCConfigurationBox *)config_box)->config->chroma_bit_depth;
		//media_brand = GF_ISOM_BRAND_HEIC;
		break;
	case GF_ISOM_SUBTYPE_AV01:
		{
			config_box = gf_isom_box_new(GF_ISOM_BOX_TYPE_AV1C);
			if (!config_box) { e = GF_OUT_OF_MEM; goto exit; }
			((GF_AV1ConfigurationBox *)config_box)->config = gf_isom_av1_config_get(fsrc, imported_track, sample_desc_index);
			if (! ((GF_AV1ConfigurationBox *)config_box)->config) { e = GF_OUT_OF_MEM; goto exit; }
			item_type = GF_ISOM_SUBTYPE_AV01;
			config_needed = 1;
			u8 depth = ((GF_AV1ConfigurationBox *)config_box)->config->high_bitdepth ? (((GF_AV1ConfigurationBox *)config_box)->config->twelve_bit ? 12 : 10 ) : 8;
			if (((GF_AV1ConfigurationBox *)config_box)->config->monochrome) {
				num_channels = 1;
				bits_per_channel[0] = depth;
				bits_per_channel[1] = 0;
				bits_per_channel[2] = 0;
			} else {
				num_channels = 3;
				bits_per_channel[0] = depth;
				bits_per_channel[1] = depth;
				bits_per_channel[2] = depth;
			}
<<<<<<< HEAD
			// presence of OBU SH in config is not recommended and properties should be used instead of metadata OBUs
			while (gf_list_count(((GF_AV1ConfigurationBox *)config_box)->config->obu_array)) {
				gf_free(gf_list_pop_back(((GF_AV1ConfigurationBox *)config_box)->config->obu_array));
			}
			gf_list_del(((GF_AV1ConfigurationBox *)config_box)->config->obu_array);
			((GF_AV1ConfigurationBox *)config_box)->config->obu_array = NULL;
=======
			gf_media_av1_layer_size_get(fsrc, imported_track, sample_number, image_props->av1_layer_size);
>>>>>>> 67271ce0
			//media_brand = GF_ISOM_BRAND_AVIF;
		}
		break;

	case GF_ISOM_SUBTYPE_VVC1:
		config_box = gf_isom_box_new(GF_ISOM_BOX_TYPE_VVCC);
		if (!config_box) { e = GF_OUT_OF_MEM; goto exit; }
		((GF_VVCConfigurationBox *)config_box)->config = gf_isom_vvc_config_get(fsrc, imported_track, sample_desc_index);
		if (! ((GF_VVCConfigurationBox *)config_box)->config) { e = GF_OUT_OF_MEM; goto exit; }
		item_type = GF_ISOM_SUBTYPE_VVC1;

		config_needed = 1;
		num_channels = 3;
		bits_per_channel[0] = ((GF_VVCConfigurationBox *)config_box)->config->bit_depth_plus_one - 1;
		bits_per_channel[1] = bits_per_channel[2] = bits_per_channel[0];
		//media_brand = GF_ISOM_BRAND_HEIC;
		break;
	default:
		GF_LOG(GF_LOG_ERROR, GF_LOG_CONTAINER, ("Error: Codec not supported to create HEIF image items\n"));
		e = GF_NOT_SUPPORTED;
		goto exit;
	}
	if (config_needed && !config_box && !((GF_AVCConfigurationBox *)config_box)->config) {
		GF_LOG(GF_LOG_ERROR, GF_LOG_CONTAINER, ("Error: Image type %s requires a missing configuration box\n", gf_4cc_to_str(item_type)));
		e = GF_BAD_PARAM;
		goto exit;
	}
	/* Get some images properties from the track data */
	e = gf_isom_get_visual_info(fsrc, imported_track, sample_desc_index, &w, &h);
	if (e) {
		GF_LOG(GF_LOG_ERROR, GF_LOG_CONTAINER, ("Error determining image size\n"));
		goto exit;
	}
	e = gf_isom_get_pixel_aspect_ratio(fsrc, imported_track, sample_desc_index, &hSpacing, &vSpacing);
	if (e) {
		GF_LOG(GF_LOG_ERROR, GF_LOG_CONTAINER, ("Error determining image aspect ratio\n"));
		goto exit;
	}
	if (!image_props->width && !image_props->height) {
		image_props->width = w;
		image_props->height = h;
	}
	if (!image_props->hSpacing && !image_props->vSpacing) {
		image_props->hSpacing = hSpacing;
		image_props->vSpacing = vSpacing;
	}
	image_props->config = config_box;
	if (!image_props->num_channels) {
		image_props->num_channels = num_channels;
		image_props->bits_per_channel[0] = bits_per_channel[0];
		image_props->bits_per_channel[1] = bits_per_channel[1];
		image_props->bits_per_channel[2] = bits_per_channel[2];
	}
	if (is_cenc) {
		Bool Is_Encrypted;

		memset(&ipro, 0, sizeof(GF_ImageItemProtection));
		gf_isom_get_cenc_info(fsrc, imported_track, sample_desc_index, NULL, &ipro.scheme_type, &ipro.scheme_version);
		e = gf_isom_get_sample_cenc_info(fsrc, imported_track, sample_desc_index, &Is_Encrypted, &ipro.crypt_byte_block, &ipro.skip_byte_block, &ipro.key_info, &ipro.key_info_size);
		if (e) goto exit;

		if (Is_Encrypted) {
			sai_size = sai_alloc_size;
			e = gf_isom_cenc_get_sample_aux_info(fsrc, imported_track, sample_number, sample_desc_index, NULL, &sai, &sai_size);
			if (e) goto exit;

			if (sai_size > sai_alloc_size)
				sai_alloc_size = sai_size;

			ipro.sai_data = sai;
			ipro.sai_data_size = sai_size;
			image_props->cenc_info = &ipro;

			if (is_first) {
				u32 i, nb_pssh = gf_isom_get_pssh_count(fsrc);
				for (i=0; i<nb_pssh; i++) {
					bin128 SystemID;
					u32 version;
					u32 KID_count;
					const bin128 *KIDs;
					const u8 *private_data;
					u32 private_data_size;

					gf_isom_get_pssh_info(fsrc, i+1, SystemID, &version, &KID_count, &KIDs, &private_data, &private_data_size);
					
					gf_cenc_set_pssh(movie, SystemID, version, KID_count, (bin128 *) KIDs, (u8 *) private_data, private_data_size, 2);
				}
			}

		} else {
			image_props->cenc_info = NULL;
		}
	}

	if (!item_id) {
		e = gf_isom_meta_get_next_item_id(movie, root_meta, meta_track_number, &item_id);
		if (e) goto exit;
	}
	if (image_props->use_reference) {
		if (image_props->sample_num) {
			GF_LOG(GF_LOG_INFO, GF_LOG_CONTAINER, ("referring trackID %d sample %d as item %d\n", imported_track, sample_number, item_id));
		} else {
			GF_LOG(GF_LOG_INFO, GF_LOG_CONTAINER, ("referring trackID %d sample at time %.3f as item %d\n", imported_track, (sample->DTS+sample->CTS_Offset)*1.0/timescale, item_id));
		}
		e = gf_isom_add_meta_item_sample_ref(movie, root_meta, meta_track_number, (!item_name || !strlen(item_name)) ? "Image" : item_name, &item_id, item_type, NULL, NULL, image_props, imported_track, sample_number);
	} else {

		if (image_props->sample_num) {
			GF_LOG(GF_LOG_INFO, GF_LOG_CONTAINER, ("Adding sample %d as item %d\n", sample_number, item_id));
		} else {
			GF_LOG(GF_LOG_INFO, GF_LOG_CONTAINER, ("Adding sample at time %.3f as item %d\n", (sample->DTS+sample->CTS_Offset)*1.0/timescale, item_id));
		}
		e = gf_isom_add_meta_item_memory(movie, root_meta, meta_track_number, (!item_name || !strlen(item_name) ? "Image" : item_name), &item_id, item_type, NULL, NULL, image_props, sample->data, sample->dataLength, item_extent_refs);

	}

	image_props->cenc_info = NULL;

	gf_isom_set_brand_info(movie, GF_ISOM_BRAND_MIF1, 0);
	gf_isom_reset_alt_brands(movie);
	// TODO Analyze configuration to determine the brand */
	//if (media_brand) {
	//	gf_isom_modify_alternate_brand(movie, media_brand, GF_TRUE);
	//}

	if (neg_time)
		image_props->time = -1;

	if (!e && !image_props->sample_num && ((image_props->time<0) || image_props->end_time || image_props->step_time)) {
		if (image_props->end_time || image_props->step_time) {
			Double t = (Double) (sample->DTS + sample->CTS_Offset);
			t /= timescale;
			if (image_props->step_time) {
				t += image_props->step_time;
			} else {
				//step 1ms
				t += 0.001;
			}

			if ((image_props->end_time>0) && (t>image_props->end_time)) {
				goto exit;
			}
			image_props->time = t;
		}

		item_id=0;
		gf_isom_sample_del(&sample);
		if (config_box) {
			gf_isom_box_del(config_box);
			config_box = NULL;
		}
		is_first = GF_FALSE;
		if (sample_number >= gf_isom_get_sample_count(fsrc, imported_track)) return e;
		sample_number++;
		//avoid recursion this could get quite big
		goto import_next_sample;
	}

exit:
	if (sai) gf_free(sai);
	gf_isom_sample_del(&sample);
	if (config_box) gf_isom_box_del(config_box);
	image_props->cenc_info = orig_ipro;
	return e;


#else
	return GF_NOT_SUPPORTED;
#endif

}

static
GF_Err gf_isom_iff_create_image_grid_item_internal(GF_ISOFile *movie, Bool root_meta, u32 meta_track_number, const char *item_name, u32 *item_id, GF_ImageItemProperties *image_props) {
	GF_Err e = GF_OK;
	u32 grid4cc = GF_4CC('g', 'r', 'i', 'd');
	GF_BitStream *grid_bs;
	if (image_props->num_grid_rows < 1 || image_props->num_grid_columns < 1 || image_props->num_grid_rows > 256 || image_props->num_grid_columns > 256) {
		GF_LOG(GF_LOG_ERROR, GF_LOG_CONTAINER, ("Wrong grid parameters: %d, %d\n", image_props->num_grid_rows, image_props->num_grid_columns));
		return GF_BAD_PARAM;
	}
	if (image_props->width == 0 || image_props->height == 0) {
		GF_LOG(GF_LOG_WARNING, GF_LOG_CONTAINER, ("At least one grid dimension set to 0: %d, %d\n", image_props->width, image_props->height));
		return GF_BAD_PARAM;
	}
	grid_bs = gf_bs_new(NULL, 0, GF_BITSTREAM_WRITE);
	if (!grid_bs) return GF_OUT_OF_MEM;
	gf_bs_write_u8(grid_bs, 0); //version
	gf_bs_write_u8(grid_bs, (image_props->width > 1<<16 || image_props->width > 1<<16) ? 1 : 0); // flags
	gf_bs_write_u8(grid_bs, image_props->num_grid_rows-1);
	gf_bs_write_u8(grid_bs, image_props->num_grid_columns-1);
	gf_bs_write_u16(grid_bs, image_props->width);
	gf_bs_write_u16(grid_bs, image_props->height);
	u8 *grid_data;
	u32 grid_data_size;
	gf_bs_get_content(grid_bs, &grid_data, &grid_data_size);
	e = gf_isom_add_meta_item_memory(movie, root_meta, meta_track_number, item_name, item_id, grid4cc, NULL, NULL, image_props, grid_data, grid_data_size, NULL);
	gf_free(grid_data);
	gf_bs_del(grid_bs);
	return e;
}

GF_EXPORT
GF_Err gf_isom_iff_create_image_grid_item(GF_ISOFile *movie, Bool root_meta, u32 meta_track_number, const char *item_name, u32 item_id, GF_ImageItemProperties *image_props)
{
	return gf_isom_iff_create_image_grid_item_internal(movie, root_meta, meta_track_number, item_name, &item_id, image_props);
}

static GF_Err iff_create_auto_grid(GF_ISOFile *movie, Bool root_meta, u32 meta_track_number, const char *item_name, u32 item_id, GF_ImageItemProperties *image_props)
{
	GF_Err e;
	GF_ImageItemProperties props;
	u32 w=0, h=0;
	u32 *imgs_ids=NULL;
	u32 nb_imgs=0, nb_src_imgs;
	u32 nb_cols, nb_rows;
	u32 last_valid_nb_cols;
	Bool first_pass = GF_TRUE;
	Double ar;
	u32 i, nb_items = gf_isom_get_meta_item_count(movie, root_meta, meta_track_number);
	for (i=0; i<nb_items; i++) {
		u32 an_item_id, item_type;
		gf_isom_get_meta_item_info(movie, root_meta, meta_track_number, i+1, &an_item_id, &item_type, NULL, NULL, NULL, NULL, NULL, NULL, NULL, NULL);

		if (!item_id) continue;
		if (item_type==GF_ISOM_ITEM_TYPE_AUXI) continue;

		memset(&props, 0, sizeof(props));
		gf_isom_get_meta_image_props(movie, root_meta, meta_track_number, an_item_id, &props);
		if (!props.width || !props.height) continue;

		if (!w) w = props.width;
		if (!h) h = props.height;

		if ((w != props.width) || (h != props.height)) {
			if (imgs_ids) gf_free(imgs_ids);
			GF_LOG(GF_LOG_ERROR, GF_LOG_CONTAINER, ("Auto grid can only be generated for images of the same size - try using `-add-image-grid`\n"));
			return GF_NOT_SUPPORTED;
		}
		imgs_ids = gf_realloc(imgs_ids, sizeof(u32) * (nb_imgs+1));
		if (!imgs_ids) return GF_OUT_OF_MEM;
		imgs_ids[nb_imgs] = an_item_id;
		nb_imgs++;
	}

	if (!nb_imgs || !w || !h) {
		if (imgs_ids) gf_free(imgs_ids);
		GF_LOG(GF_LOG_ERROR, GF_LOG_CONTAINER, ("No image items found\n"));
		return GF_BAD_PARAM;
	}

	//try roughly the same aspect ratio
	if (image_props->auto_grid_ratio) {
		ar = image_props->auto_grid_ratio;
	} else {
		ar = w;
		ar /= h;
	}
	nb_src_imgs = nb_imgs;

recompute_grid:
	nb_cols=1;
	nb_rows=1;
	last_valid_nb_cols = 0;

	if (nb_imgs>1) {
		while (nb_cols < nb_imgs) {
			Double target_ar = ((Double) nb_cols) * w;
			nb_rows = nb_imgs / nb_cols;
			if (nb_rows * nb_cols != nb_imgs) {
				nb_cols++;
				continue;
			}
			target_ar /= ((Double)nb_rows) * h;
			if (target_ar >= ar) break;
			last_valid_nb_cols = nb_cols;
			nb_cols++;
		}
	}
	if ((nb_cols==nb_imgs) && last_valid_nb_cols) {
		nb_cols = last_valid_nb_cols;
		nb_rows = nb_imgs / nb_cols;
	}

	if (first_pass && (nb_imgs>1) && ((nb_cols==1) || (nb_rows==1) ) ) {
		if (nb_imgs % 2) {
			GF_LOG(GF_LOG_WARNING, GF_LOG_CONTAINER, ("Not an even number of images, removing last item from grid\n"));
			nb_imgs--;
			first_pass = GF_FALSE;
			goto recompute_grid;
		}
	}

	memset(&props, 0, sizeof(props));
	if (image_props)
		memcpy(&props, image_props, sizeof(props));
	props.hidden = GF_FALSE;
	props.width = nb_cols * w;
	props.height = nb_rows * h;
	props.num_grid_rows = nb_rows;
	props.num_grid_columns = nb_cols;
	GF_LOG(GF_LOG_INFO, GF_LOG_CONTAINER, ("Grid: %u rows %u cols - size %ux%u pixels\n", nb_cols, nb_rows, props.width, props.height));

	e = gf_isom_iff_create_image_grid_item_internal(movie, root_meta, meta_track_number, item_name, &item_id, &props);
	if (e) {
		gf_free(imgs_ids);
		return e;
	}

	for (i=0; i<nb_imgs; i++) {
		e = gf_isom_meta_add_item_ref(movie, root_meta, meta_track_number, item_id, imgs_ids[i], GF_4CC('d','i','m','g'), NULL);
		if (e) goto exit;
	}

	//we might want an option to avoid this?
	//if (image_props->hidden)
	{
		GF_MetaBox *meta = gf_isom_get_meta(movie, root_meta, meta_track_number);
		for (i=0; i<nb_src_imgs; i++) {
			GF_ItemInfoEntryBox *iinf;
			u32 j=0;
			while ((iinf = (GF_ItemInfoEntryBox *)gf_list_enum(meta->item_infos->item_infos, &j))) {
				if (iinf->item_ID == imgs_ids[i]) {
					iinf->flags |= 0x1;
					break;
				}
			}
		}
		e = gf_isom_set_meta_primary_item(movie, root_meta, meta_track_number, item_id);
	}

exit:
	gf_free(imgs_ids);
	return e;
}

GF_EXPORT
GF_Err gf_isom_iff_create_image_overlay_item(GF_ISOFile *movie, Bool root_meta, u32 meta_track_number, const char *item_name, u32 item_id, GF_ImageItemProperties *image_props) {
	u32 i;
	Bool use32bitFields = GF_FALSE;
	GF_Err e = GF_OK;
	u32 overlay4cc = GF_4CC('i', 'o', 'v', 'l');
	GF_BitStream *overlay_bs;
	if (image_props->overlay_count == 0 || image_props->width == 0 || image_props->height == 0) {
		GF_LOG(GF_LOG_WARNING, GF_LOG_CONTAINER, ("Unusual overlay parameters: %d, %d, %d\n", image_props->overlay_count, image_props->width, image_props->height));
	}
	if (image_props->width <= 1<<16 || image_props->height <= 1<<16) {
		for (i=0; i< image_props->overlay_count; i++) {
			if ( image_props->overlay_offsets[i].horizontal > 1<<16 ||
				image_props->overlay_offsets[i].vertical > 1<<16) {
				use32bitFields = GF_TRUE;
				break;
			}
		}
	} else {
		use32bitFields = GF_TRUE;
	}
	overlay_bs = gf_bs_new(NULL, 0, GF_BITSTREAM_WRITE);
	if (!overlay_bs) return GF_OUT_OF_MEM;
	gf_bs_write_u8(overlay_bs, 0); // version
	gf_bs_write_u8(overlay_bs, use32bitFields ? 1 : 0); // flags
	gf_bs_write_u16(overlay_bs, image_props->overlay_canvas_fill_value_r);
	gf_bs_write_u16(overlay_bs, image_props->overlay_canvas_fill_value_g);
	gf_bs_write_u16(overlay_bs, image_props->overlay_canvas_fill_value_b);
	gf_bs_write_u16(overlay_bs, image_props->overlay_canvas_fill_value_a);
	gf_bs_write_u16(overlay_bs, image_props->width);
	gf_bs_write_u16(overlay_bs, image_props->height);
	for (i = 0; i <image_props->overlay_count; i++) {
		gf_bs_write_u16(overlay_bs, image_props->overlay_offsets[i].horizontal);
		gf_bs_write_u16(overlay_bs, image_props->overlay_offsets[i].vertical);
	}
	u8 *overlay_data;
	u32 overlay_data_size;
	gf_bs_get_content(overlay_bs, &overlay_data, &overlay_data_size);
	e = gf_isom_add_meta_item_memory(movie, root_meta, meta_track_number, item_name, &item_id, overlay4cc, NULL, NULL, image_props, overlay_data, overlay_data_size, NULL);
	gf_free(overlay_data);
	gf_bs_del(overlay_bs);
	return e;
}

GF_EXPORT
GF_Err gf_isom_iff_create_image_identity_item(GF_ISOFile *movie, Bool root_meta, u32 meta_track_number, const char *item_name, u32 item_id, GF_ImageItemProperties *image_props) {
	GF_Err e = GF_OK;
	u32 identity4cc = GF_4CC('i', 'd', 'e', 'n');
	if (image_props->width == 0 || image_props->height == 0) {
		GF_LOG(GF_LOG_WARNING, GF_LOG_CONTAINER, ("At least one identity dimension set to 0: %d, %d\n", image_props->width, image_props->height));
	}
	e = gf_isom_add_meta_item_memory(movie, root_meta, meta_track_number, item_name, &item_id, identity4cc, NULL, NULL, image_props, NULL, 0, NULL);
	return e;
}

GF_Err gf_isom_iff_create_image_item_from_track(GF_ISOFile *movie, Bool root_meta, u32 meta_track_number, u32 imported_track, const char *item_name, u32 item_id, GF_ImageItemProperties *image_props, GF_List *item_extent_refs)
{

	if (image_props && image_props->auto_grid)
		return iff_create_auto_grid(movie, root_meta, meta_track_number, item_name, item_id, image_props);

 	return gf_isom_iff_create_image_item_from_track_internal(movie, root_meta, meta_track_number, imported_track, item_name, item_id, image_props, item_extent_refs, 1);
}

#endif /*GPAC_DISABLE_ISOM*/<|MERGE_RESOLUTION|>--- conflicted
+++ resolved
@@ -1429,16 +1429,13 @@
 				bits_per_channel[1] = depth;
 				bits_per_channel[2] = depth;
 			}
-<<<<<<< HEAD
 			// presence of OBU SH in config is not recommended and properties should be used instead of metadata OBUs
 			while (gf_list_count(((GF_AV1ConfigurationBox *)config_box)->config->obu_array)) {
 				gf_free(gf_list_pop_back(((GF_AV1ConfigurationBox *)config_box)->config->obu_array));
 			}
 			gf_list_del(((GF_AV1ConfigurationBox *)config_box)->config->obu_array);
 			((GF_AV1ConfigurationBox *)config_box)->config->obu_array = NULL;
-=======
 			gf_media_av1_layer_size_get(fsrc, imported_track, sample_number, image_props->av1_layer_size);
->>>>>>> 67271ce0
 			//media_brand = GF_ISOM_BRAND_AVIF;
 		}
 		break;
@@ -1830,6 +1827,7 @@
 	return e;
 }
 
+GF_EXPORT
 GF_Err gf_isom_iff_create_image_item_from_track(GF_ISOFile *movie, Bool root_meta, u32 meta_track_number, u32 imported_track, const char *item_name, u32 item_id, GF_ImageItemProperties *image_props, GF_List *item_extent_refs)
 {
 
