/*
 *			GPAC - Multimedia Framework C SDK
 *
 *			Authors: Cyril Concolato
 *			Copyright (c) Telecom ParisTech 2000-2020
 *					All rights reserved
 *
 *  This file is part of GPAC / ISO Media File Format sub-project
 *
 *  GPAC is free software; you can redistribute it and/or modify
 *  it under the terms of the GNU Lesser General Public License as published by
 *  the Free Software Foundation; either version 2, or (at your option)
 *  any later version.
 *
 *  GPAC is distributed in the hope that it will be useful,
 *  but WITHOUT ANY WARRANTY; without even the implied warranty of
 *  MERCHANTABILITY or FITNESS FOR A PARTICULAR PURPOSE.  See the
 *  GNU Lesser General Public License for more details.
 *
 *  You should have received a copy of the GNU Lesser General Public
 *  License along with this library; see the file COPYING.  If not, write to
 *  the Free Software Foundation, 675 Mass Ave, Cambridge, MA 02139, USA.
 *
 */

#include <gpac/internal/isomedia_dev.h>
#include <gpac/constants.h>
#include <gpac/media_tools.h>

#ifndef GPAC_DISABLE_ISOM

GF_Box *ispe_box_new()
{
	ISOM_DECL_BOX_ALLOC(GF_ImageSpatialExtentsPropertyBox, GF_ISOM_BOX_TYPE_ISPE);
	return (GF_Box *)tmp;
}

void ispe_box_del(GF_Box *a)
{
	GF_ImageSpatialExtentsPropertyBox *p = (GF_ImageSpatialExtentsPropertyBox *)a;
	gf_free(p);
}

GF_Err ispe_box_read(GF_Box *s, GF_BitStream *bs)
{
	GF_ImageSpatialExtentsPropertyBox *p = (GF_ImageSpatialExtentsPropertyBox *)s;

	if (p->version == 0 && p->flags == 0) {
		p->image_width = gf_bs_read_u32(bs);
		p->image_height = gf_bs_read_u32(bs);
		return GF_OK;
	} else {
		GF_LOG(GF_LOG_WARNING, GF_LOG_CONTAINER, ("version and flags for ispe box not supported" ));
		gf_bs_skip_bytes(bs, p->size);
		return GF_NOT_SUPPORTED;
	}
}

#ifndef GPAC_DISABLE_ISOM_WRITE
GF_Err ispe_box_write(GF_Box *s, GF_BitStream *bs)
{
	GF_Err e;
	GF_ImageSpatialExtentsPropertyBox *p = (GF_ImageSpatialExtentsPropertyBox*)s;

	p->version = 0;
	p->flags = 0;
	e = gf_isom_full_box_write(s, bs);
	if (e) return e;
	gf_bs_write_u32(bs, p->image_width);
	gf_bs_write_u32(bs, p->image_height);
	return GF_OK;
}

GF_Err ispe_box_size(GF_Box *s)
{
	GF_ImageSpatialExtentsPropertyBox *p = (GF_ImageSpatialExtentsPropertyBox*)s;
	if (p->version == 0 && p->flags == 0) {
		p->size += 8;
		return GF_OK;
	} else {
		GF_LOG(GF_LOG_WARNING, GF_LOG_CONTAINER, ("version and flags for ispe box not supported" ));
		return GF_NOT_SUPPORTED;
	}
}

#endif /*GPAC_DISABLE_ISOM_WRITE*/

GF_Box *colr_box_new()
{
	ISOM_DECL_BOX_ALLOC(GF_ColourInformationBox, GF_ISOM_BOX_TYPE_COLR);
	return (GF_Box *)tmp;
}

void colr_box_del(GF_Box *a)
{
	GF_ColourInformationBox *p = (GF_ColourInformationBox *)a;
	if (p->opaque) gf_free(p->opaque);
	gf_free(p);
}

GF_Err colr_box_read(GF_Box *s, GF_BitStream *bs)
{
	GF_ColourInformationBox *p = (GF_ColourInformationBox *)s;

	if (p->is_jp2) {
		ISOM_DECREASE_SIZE(p, 3);
		p->method = gf_bs_read_u8(bs);
		p->precedence = gf_bs_read_u8(bs);
		p->approx = gf_bs_read_u8(bs);
		if (p->size) {
			p->opaque = gf_malloc(sizeof(u8)*(size_t)p->size);
			p->opaque_size = (u32) p->size;
			gf_bs_read_data(bs, (char *) p->opaque, p->opaque_size);
		}
	} else {
		ISOM_DECREASE_SIZE(p, 4);
		p->colour_type = gf_bs_read_u32(bs);
		switch (p->colour_type) {
		case GF_ISOM_SUBTYPE_NCLX:
			ISOM_DECREASE_SIZE(p, 7);
			p->colour_primaries = gf_bs_read_u16(bs);
			p->transfer_characteristics = gf_bs_read_u16(bs);
			p->matrix_coefficients = gf_bs_read_u16(bs);
			p->full_range_flag = (gf_bs_read_u8(bs) & 0x80) ? GF_TRUE : GF_FALSE;
			break;
		case GF_ISOM_SUBTYPE_NCLC:
			ISOM_DECREASE_SIZE(p, 6);
			p->colour_primaries = gf_bs_read_u16(bs);
			p->transfer_characteristics = gf_bs_read_u16(bs);
			p->matrix_coefficients = gf_bs_read_u16(bs);
			break;
		default:
			p->opaque = gf_malloc(sizeof(u8)*(size_t)p->size);
			p->opaque_size = (u32) p->size;
			gf_bs_read_data(bs, (char *) p->opaque, p->opaque_size);
			break;
		}
	}
	return GF_OK;
}

#ifndef GPAC_DISABLE_ISOM_WRITE
GF_Err colr_box_write(GF_Box *s, GF_BitStream *bs)
{
	GF_Err e;
	GF_ColourInformationBox *p = (GF_ColourInformationBox*)s;
	e = gf_isom_box_write_header(s, bs);
	if (e) return e;

	if (p->is_jp2) {
		gf_bs_write_u8(bs, p->method);
		gf_bs_write_u8(bs, p->precedence);
		gf_bs_write_u8(bs, p->approx);
		if (p->opaque_size)
			gf_bs_write_data(bs, (char *)p->opaque, p->opaque_size);
	} else {
		switch (p->colour_type) {
		case GF_ISOM_SUBTYPE_NCLX:
			gf_bs_write_u32(bs, p->colour_type);
			gf_bs_write_u16(bs, p->colour_primaries);
			gf_bs_write_u16(bs, p->transfer_characteristics);
			gf_bs_write_u16(bs, p->matrix_coefficients);
			gf_bs_write_u8(bs, (p->full_range_flag == GF_TRUE ? 0x80 : 0));
			break;
		case GF_ISOM_SUBTYPE_NCLC:
			gf_bs_write_u32(bs, p->colour_type);
			gf_bs_write_u16(bs, p->colour_primaries);
			gf_bs_write_u16(bs, p->transfer_characteristics);
			gf_bs_write_u16(bs, p->matrix_coefficients);
			break;
		default:
			gf_bs_write_u32(bs, p->colour_type);
			gf_bs_write_data(bs, (char *)p->opaque, p->opaque_size);
			break;
		}
	}
	return GF_OK;
}

GF_Err colr_box_size(GF_Box *s)
{
	GF_ColourInformationBox *p = (GF_ColourInformationBox*)s;

	if (p->is_jp2) {
		p->size += 3 + p->opaque_size;
	} else {
		switch (p->colour_type) {
		case GF_ISOM_SUBTYPE_NCLX:
			p->size += 11;
			break;
		case GF_ISOM_SUBTYPE_NCLC:
			p->size += 10;
			break;
		default:
			p->size += 4 + p->opaque_size;
			break;
		}
	}
	return GF_OK;
}

#endif /*GPAC_DISABLE_ISOM_WRITE*/

GF_Box *pixi_box_new()
{
	ISOM_DECL_BOX_ALLOC(GF_PixelInformationPropertyBox, GF_ISOM_BOX_TYPE_PIXI);
	return (GF_Box *)tmp;
}

void pixi_box_del(GF_Box *a)
{
	GF_PixelInformationPropertyBox *p = (GF_PixelInformationPropertyBox *)a;
	if (p->bits_per_channel) gf_free(p->bits_per_channel);
	gf_free(p);
}

GF_Err pixi_box_read(GF_Box *s, GF_BitStream *bs)
{
	u32 i;
	GF_PixelInformationPropertyBox *p = (GF_PixelInformationPropertyBox *)s;

	if (p->version == 0 && p->flags == 0) {
		p->num_channels = gf_bs_read_u8(bs);
		p->bits_per_channel = (u8 *)gf_malloc(p->num_channels);
		for (i = 0; i < p->num_channels; i++) {
			ISOM_DECREASE_SIZE(p, 1)
			p->bits_per_channel[i] = gf_bs_read_u8(bs);
		}
		return GF_OK;
	} else {
		GF_LOG(GF_LOG_WARNING, GF_LOG_CONTAINER, ("version and flags for pixi box not supported" ));
		gf_bs_skip_bytes(bs, p->size);
		return GF_NOT_SUPPORTED;
	}
}

#ifndef GPAC_DISABLE_ISOM_WRITE
GF_Err pixi_box_write(GF_Box *s, GF_BitStream *bs)
{
	u32 i;
	GF_Err e;
	GF_PixelInformationPropertyBox *p = (GF_PixelInformationPropertyBox*)s;

	p->version = 0;
	p->flags = 0;
	e = gf_isom_full_box_write(s, bs);
	if (e) return e;
	gf_bs_write_u8(bs, p->num_channels);
	for (i = 0; i < p->num_channels; i++) {
		gf_bs_write_u8(bs, p->bits_per_channel[i]);
	}
	return GF_OK;
}

GF_Err pixi_box_size(GF_Box *s)
{
	GF_PixelInformationPropertyBox *p = (GF_PixelInformationPropertyBox*)s;
	if (p->version == 0 && p->flags == 0) {
		p->size += 1 + p->num_channels;
		return GF_OK;
	} else {
		GF_LOG(GF_LOG_WARNING, GF_LOG_CONTAINER, ("version and flags for pixi box not supported" ));
		return GF_NOT_SUPPORTED;
	}
}

#endif /*GPAC_DISABLE_ISOM_WRITE*/

GF_Box *rloc_box_new()
{
	ISOM_DECL_BOX_ALLOC(GF_RelativeLocationPropertyBox, GF_ISOM_BOX_TYPE_RLOC);
	return (GF_Box *)tmp;
}

void rloc_box_del(GF_Box *a)
{
	GF_RelativeLocationPropertyBox *p = (GF_RelativeLocationPropertyBox *)a;
	gf_free(p);
}

GF_Err rloc_box_read(GF_Box *s, GF_BitStream *bs)
{
	GF_RelativeLocationPropertyBox *p = (GF_RelativeLocationPropertyBox *)s;

	if (p->version == 0 && p->flags == 0) {
		p->horizontal_offset = gf_bs_read_u32(bs);
		p->vertical_offset = gf_bs_read_u32(bs);
		return GF_OK;
	} else {
		GF_LOG(GF_LOG_WARNING, GF_LOG_CONTAINER, ("version and flags for rloc box not supported" ));
		gf_bs_skip_bytes(bs, p->size);
		return GF_NOT_SUPPORTED;
	}
}

#ifndef GPAC_DISABLE_ISOM_WRITE
GF_Err rloc_box_write(GF_Box *s, GF_BitStream *bs)
{
	GF_Err e;
	GF_RelativeLocationPropertyBox *p = (GF_RelativeLocationPropertyBox*)s;

	p->version = 0;
	p->flags = 0;
	e = gf_isom_full_box_write(s, bs);
	if (e) return e;
	gf_bs_write_u32(bs, p->horizontal_offset);
	gf_bs_write_u32(bs, p->vertical_offset);
	return GF_OK;
}

GF_Err rloc_box_size(GF_Box *s)
{
	GF_RelativeLocationPropertyBox *p = (GF_RelativeLocationPropertyBox*)s;
	if (p->version == 0 && p->flags == 0) {
		p->size += 8;
		return GF_OK;
	} else {
		GF_LOG(GF_LOG_WARNING, GF_LOG_CONTAINER, ("version and flags for rloc box not supported" ));
		return GF_NOT_SUPPORTED;
	}
}

#endif /*GPAC_DISABLE_ISOM_WRITE*/

GF_Box *irot_box_new()
{
	ISOM_DECL_BOX_ALLOC(GF_ImageRotationBox, GF_ISOM_BOX_TYPE_IROT);
	return (GF_Box *)tmp;
}

void irot_box_del(GF_Box *a)
{
	GF_ImageRotationBox *p = (GF_ImageRotationBox *)a;
	gf_free(p);
}

GF_Err irot_box_read(GF_Box *s, GF_BitStream *bs)
{
	GF_ImageRotationBox *p = (GF_ImageRotationBox *)s;
	p->angle = gf_bs_read_u8(bs) & 0x3;
	return GF_OK;
}

#ifndef GPAC_DISABLE_ISOM_WRITE
GF_Err irot_box_write(GF_Box *s, GF_BitStream *bs)
{
	GF_Err e;
	GF_ImageRotationBox *p = (GF_ImageRotationBox*)s;
	e = gf_isom_box_write_header(s, bs);
	if (e) return e;
	gf_bs_write_u8(bs, p->angle);
	return GF_OK;
}

GF_Err irot_box_size(GF_Box *s)
{
	GF_ImageRotationBox *p = (GF_ImageRotationBox*)s;
	p->size += 1;
	return GF_OK;
}

#endif /*GPAC_DISABLE_ISOM_WRITE*/

GF_Box *imir_box_new()
{
	ISOM_DECL_BOX_ALLOC(GF_ImageMirrorBox, GF_ISOM_BOX_TYPE_IMIR);
	return (GF_Box *)tmp;
}

void imir_box_del(GF_Box *a)
{
	GF_ImageMirrorBox *p = (GF_ImageMirrorBox *)a;
	gf_free(p);
}

GF_Err imir_box_read(GF_Box *s, GF_BitStream *bs)
{
	GF_ImageMirrorBox *p = (GF_ImageMirrorBox *)s;
	p->axis = gf_bs_read_u8(bs) & 0x1;
	return GF_OK;
}

#ifndef GPAC_DISABLE_ISOM_WRITE
GF_Err imir_box_write(GF_Box *s, GF_BitStream *bs)
{
	GF_Err e;
	GF_ImageMirrorBox *p = (GF_ImageMirrorBox*)s;
	e = gf_isom_box_write_header(s, bs);
	if (e) return e;
	gf_bs_write_u8(bs, p->axis);
	return GF_OK;
}

GF_Err imir_box_size(GF_Box *s)
{
	GF_ImageMirrorBox *p = (GF_ImageMirrorBox*)s;
	p->size += 1;
	return GF_OK;
}

#endif /*GPAC_DISABLE_ISOM_WRITE*/

GF_Box *ipco_box_new()
{
	ISOM_DECL_BOX_ALLOC(GF_ItemPropertyContainerBox, GF_ISOM_BOX_TYPE_IPCO);
	return (GF_Box *)tmp;
}

void ipco_box_del(GF_Box *s)
{
	GF_ItemPropertyContainerBox *p = (GF_ItemPropertyContainerBox *)s;
	gf_free(p);
}

GF_Err ipco_box_read(GF_Box *s, GF_BitStream *bs)
{
	return gf_isom_box_array_read(s, bs, NULL);
}

#ifndef GPAC_DISABLE_ISOM_WRITE

GF_Err ipco_box_write(GF_Box *s, GF_BitStream *bs)
{
	if (!s) return GF_BAD_PARAM;
	return gf_isom_box_write_header(s, bs);
}

GF_Err ipco_box_size(GF_Box *s)
{
	return GF_OK;
}
#endif /*GPAC_DISABLE_ISOM_WRITE*/

GF_Box *iprp_box_new()
{
	ISOM_DECL_BOX_ALLOC(GF_ItemPropertiesBox, GF_ISOM_BOX_TYPE_IPRP);
	return (GF_Box *)tmp;
}

void iprp_box_del(GF_Box *s)
{
	gf_free(s);
}

static GF_Err iprp_on_child_box(GF_Box *s, GF_Box *a)
{
	GF_ItemPropertiesBox *p = (GF_ItemPropertiesBox *)s;
	switch (a->type) {
	case GF_ISOM_BOX_TYPE_IPCO:
		if (p->property_container) ERROR_ON_DUPLICATED_BOX(a, p)
		p->property_container = (GF_ItemPropertyContainerBox*)a;
		break;
	case GF_ISOM_BOX_TYPE_IPMA:
		if (p->property_association) ERROR_ON_DUPLICATED_BOX(a, p)
		p->property_association = (GF_ItemPropertyAssociationBox*)a;
		break;
	default:
		return GF_OK;
	}
	return GF_OK;
}

GF_Err iprp_box_read(GF_Box *s, GF_BitStream *bs)
{
	return gf_isom_box_array_read(s, bs, iprp_on_child_box);
}

#ifndef GPAC_DISABLE_ISOM_WRITE

GF_Err iprp_box_write(GF_Box *s, GF_BitStream *bs)
{
	return gf_isom_box_write_header(s, bs);
}

GF_Err iprp_box_size(GF_Box *s)
{
	u32 pos=0;
	GF_ItemPropertiesBox *p = (GF_ItemPropertiesBox *)s;
	gf_isom_check_position(s, (GF_Box*)p->property_container, &pos);
	gf_isom_check_position(s, (GF_Box*)p->property_association, &pos);
	return GF_OK;
}

#endif /*GPAC_DISABLE_ISOM_WRITE*/

GF_Box *ipma_box_new()
{
	ISOM_DECL_BOX_ALLOC(GF_ItemPropertyAssociationBox, GF_ISOM_BOX_TYPE_IPMA);
	tmp->entries = gf_list_new();
	return (GF_Box *)tmp;
}

void ipma_box_del(GF_Box *a)
{
	GF_ItemPropertyAssociationBox *p = (GF_ItemPropertyAssociationBox *)a;
	if (p->entries) {
		u32 i;
		u32 count;
		count = gf_list_count(p->entries);

		for (i = 0; i < count; i++) {
			GF_ItemPropertyAssociationEntry *entry = (GF_ItemPropertyAssociationEntry *)gf_list_get(p->entries, i);
			if (entry) {
				gf_free(entry->associations);
				gf_free(entry);
			}
		}
		gf_list_del(p->entries);
	}
	gf_free(p);
}

GF_Err ipma_box_read(GF_Box *s, GF_BitStream *bs)
{
	u32 i, j;
	GF_ItemPropertyAssociationBox *p = (GF_ItemPropertyAssociationBox *)s;
	u32 entry_count;

	ISOM_DECREASE_SIZE(p, 4)
	entry_count = gf_bs_read_u32(bs);
	for (i = 0; i < entry_count; i++) {
		GF_ItemPropertyAssociationEntry *entry;
		GF_SAFEALLOC(entry, GF_ItemPropertyAssociationEntry);
		if (!entry) return GF_OUT_OF_MEM;
		gf_list_add(p->entries, entry);
		if (p->version == 0) {
			ISOM_DECREASE_SIZE(p, 3)
			entry->item_id = gf_bs_read_u16(bs);
		} else {
			ISOM_DECREASE_SIZE(p, 5)
			entry->item_id = gf_bs_read_u32(bs);
		}
		entry->nb_associations = gf_bs_read_u8(bs);
		entry->associations = gf_malloc(sizeof(GF_ItemPropertyAssociationSlot) * entry->nb_associations);
		if (!entry->associations) return GF_OUT_OF_MEM;
		for (j = 0; j < entry->nb_associations; j++) {
			if (p->flags & 1) {
				u16 tmp = gf_bs_read_u16(bs);
				entry->associations[j].essential = (tmp >> 15) ? GF_TRUE : GF_FALSE;
				entry->associations[j].index = (tmp & 0x7FFF);
			} else {
				u8 tmp = gf_bs_read_u8(bs);
				entry->associations[j].essential = (tmp >> 7) ? GF_TRUE : GF_FALSE;
				entry->associations[j].index = (tmp & 0x7F);
			}
		}
	}
	return GF_OK;
}

#ifndef GPAC_DISABLE_ISOM_WRITE
GF_Err ipma_box_write(GF_Box *s, GF_BitStream *bs)
{
	u32 i, j;
	GF_Err e;
	u32 entry_count;
	GF_ItemPropertyAssociationBox *p = (GF_ItemPropertyAssociationBox*)s;

	e = gf_isom_full_box_write(s, bs);
	if (e) return e;
	entry_count = gf_list_count(p->entries);
	gf_bs_write_u32(bs, entry_count);
	for (i = 0; i < entry_count; i++) {
		GF_ItemPropertyAssociationEntry *entry = (GF_ItemPropertyAssociationEntry *)gf_list_get(p->entries, i);
		if (p->version == 0) {
			gf_bs_write_u16(bs, entry->item_id);
		} else {
			gf_bs_write_u32(bs, entry->item_id);
		}
		gf_bs_write_u8(bs, entry->nb_associations);
		for (j = 0; j < entry->nb_associations; j++) {
			if (p->flags & 1) {
				gf_bs_write_u16(bs, (u16)( ( (entry->associations[j].essential ? 1 : 0) << 15) | (entry->associations[j].index & 0x7F) ) );
			} else {
				gf_bs_write_u8(bs, (u32)(( (entry->associations[j].essential ? 1 : 0) << 7) | entry->associations[j].index));
			}
		}
	}
	return GF_OK;
}

GF_Err ipma_box_size(GF_Box *s)
{
	u32 i;
	u32 entry_count;
	GF_ItemPropertyAssociationBox *p = (GF_ItemPropertyAssociationBox*)s;

	entry_count = gf_list_count(p->entries);
	p->size += 4;
	if (p->version == 0) {
		p->size += entry_count * 2;
	} else {
		p->size += entry_count * 4;
	}
	p->size += entry_count;
	for (i = 0; i < entry_count; i++) {
		GF_ItemPropertyAssociationEntry *entry = (GF_ItemPropertyAssociationEntry *)gf_list_get(p->entries, i);
		if (p->flags & 1) {
			p->size += entry->nb_associations * 2;
		} else {
			p->size += entry->nb_associations;
		}
	}
	return GF_OK;
}

#endif /*GPAC_DISABLE_ISOM_WRITE*/

GF_Box *grpl_box_new()
{
	ISOM_DECL_BOX_ALLOC(GF_GroupListBox, GF_ISOM_BOX_TYPE_GRPL);
	return (GF_Box *)tmp;
}

void grpl_box_del(GF_Box *s)
{
	GF_GroupListBox *p = (GF_GroupListBox *)s;
	gf_free(p);
}

GF_Err grpl_box_read(GF_Box *s, GF_BitStream *bs)
{
	return gf_isom_box_array_read_ex(s, bs, NULL, s->type);
}

#ifndef GPAC_DISABLE_ISOM_WRITE

GF_Err grpl_box_write(GF_Box *s, GF_BitStream *bs)
{
	if (!s) return GF_BAD_PARAM;
	return gf_isom_box_write_header(s, bs);
}

GF_Err grpl_box_size(GF_Box *s)
{
	return GF_OK;
}
#endif /*GPAC_DISABLE_ISOM_WRITE*/


void grptype_box_del(GF_Box *s)
{
	GF_EntityToGroupTypeBox *ptr = (GF_EntityToGroupTypeBox *)s;
	if (!ptr) return;
	if (ptr->entity_ids) gf_free(ptr->entity_ids);
	gf_free(ptr);
}


GF_Err grptype_box_read(GF_Box *s, GF_BitStream *bs)
{
	u32 i;
	GF_EntityToGroupTypeBox *ptr = (GF_EntityToGroupTypeBox *)s;

	ISOM_DECREASE_SIZE(ptr, 8)
	ptr->group_id = gf_bs_read_u32(bs);
	ptr->entity_id_count = gf_bs_read_u32(bs);

	if (ptr->entity_id_count*4 > ptr->size) return GF_ISOM_INVALID_FILE;

	ptr->entity_ids = (u32 *) gf_malloc(ptr->entity_id_count * sizeof(u32));
	if (!ptr->entity_ids) return GF_OUT_OF_MEM;

	for (i = 0; i < ptr->entity_id_count; i++) {
		ptr->entity_ids[i] = gf_bs_read_u32(bs);
	}
	return GF_OK;
}

GF_Box *grptype_box_new()
{
	ISOM_DECL_BOX_ALLOC(GF_EntityToGroupTypeBox, GF_ISOM_BOX_TYPE_GRPT);
	//the group type code is assign in gf_isom_box_parse_ex
	return (GF_Box *)tmp;
}

#ifndef GPAC_DISABLE_ISOM_WRITE

GF_Err grptype_box_write(GF_Box *s, GF_BitStream *bs)
{
	GF_Err e;
	u32 i;
	GF_EntityToGroupTypeBox *ptr = (GF_EntityToGroupTypeBox *)s;
	ptr->type = ptr->grouping_type;
	e = gf_isom_full_box_write(s, bs);
	if (e) return e;
	ptr->type = GF_ISOM_BOX_TYPE_GRPT;

	gf_bs_write_u32(bs, ptr->group_id);
	gf_bs_write_u32(bs, ptr->entity_id_count);

	for (i = 0; i < ptr->entity_id_count; i++) {
		gf_bs_write_u32(bs, ptr->entity_ids[i]);
	}
	return GF_OK;
}


GF_Err grptype_box_size(GF_Box *s)
{
	GF_EntityToGroupTypeBox *ptr = (GF_EntityToGroupTypeBox *)s;
	ptr->size += 8 + 4*ptr->entity_id_count;
	return GF_OK;
}

#endif /*GPAC_DISABLE_ISOM_WRITE*/


GF_Box *auxc_box_new()
{
	ISOM_DECL_BOX_ALLOC(GF_AuxiliaryTypePropertyBox, GF_ISOM_BOX_TYPE_AUXC);
	return (GF_Box *)tmp;
}

void auxc_box_del(GF_Box *a)
{
	GF_AuxiliaryTypePropertyBox *p = (GF_AuxiliaryTypePropertyBox *)a;
	if (p->aux_urn) gf_free(p->aux_urn);
	if (p->data) gf_free(p->data);
	gf_free(p);
}

GF_Err auxc_box_read(GF_Box *s, GF_BitStream *bs)
{
	GF_AuxiliaryTypePropertyBox *p = (GF_AuxiliaryTypePropertyBox *)s;
	GF_Err e;

	e = gf_isom_read_null_terminated_string(s, bs, s->size, &p->aux_urn);
	if (e) return e;
	p->data_size = (u32) p->size;
	p->data = gf_malloc(sizeof(char) * p->data_size);
	gf_bs_read_data(bs, p->data, p->data_size);
	return GF_OK;
}

#ifndef GPAC_DISABLE_ISOM_WRITE
GF_Err auxc_box_write(GF_Box *s, GF_BitStream *bs)
{
	GF_Err e;
	GF_AuxiliaryTypePropertyBox *p = (GF_AuxiliaryTypePropertyBox*)s;

	e = gf_isom_full_box_write(s, bs);
	if (e) return e;
	//with terminating 0
    if (p->aux_urn)
        gf_bs_write_data(bs, p->aux_urn, (u32) strlen(p->aux_urn) );
    gf_bs_write_u8(bs, 0);
	gf_bs_write_data(bs, p->data, p->data_size);

	return GF_OK;
}

GF_Err auxc_box_size(GF_Box *s)
{
	GF_AuxiliaryTypePropertyBox *p = (GF_AuxiliaryTypePropertyBox*)s;
    p->size += (p->aux_urn ? strlen(p->aux_urn) : 0) + 1 + p->data_size;
	return GF_OK;
}

#endif /*GPAC_DISABLE_ISOM_WRITE*/

void auxi_box_del(GF_Box *s)
{
	GF_AuxiliaryTypeInfoBox *ptr = (GF_AuxiliaryTypeInfoBox *)s;
	if (ptr->aux_track_type) gf_free(ptr->aux_track_type);
	if (ptr) gf_free(ptr);
	return;
}

GF_Err auxi_box_read(GF_Box *s, GF_BitStream *bs)
{
	GF_AuxiliaryTypeInfoBox *ptr = (GF_AuxiliaryTypeInfoBox *)s;
	return gf_isom_read_null_terminated_string(s, bs, s->size, &ptr->aux_track_type);
}

GF_Box *auxi_box_new()
{
	ISOM_DECL_BOX_ALLOC(GF_AuxiliaryTypeInfoBox, GF_ISOM_BOX_TYPE_AUXI);
	return (GF_Box *) tmp;
}

#ifndef GPAC_DISABLE_ISOM_WRITE

GF_Err auxi_box_write(GF_Box *s, GF_BitStream *bs)
{
	GF_Err e;
	GF_AuxiliaryTypeInfoBox *ptr = (GF_AuxiliaryTypeInfoBox *)s;

	e = gf_isom_full_box_write(s, bs);
	if (e) return e;
	//with terminating 0
    if (ptr->aux_track_type)
        gf_bs_write_data(bs, ptr->aux_track_type, (u32) strlen(ptr->aux_track_type) );
    gf_bs_write_u8(bs, 0);
	return GF_OK;
}

GF_Err auxi_box_size(GF_Box *s)
{
	GF_AuxiliaryTypeInfoBox *ptr = (GF_AuxiliaryTypeInfoBox *)s;
    ptr->size += (ptr->aux_track_type ? strlen(ptr->aux_track_type) : 0 )+ 1;
	return GF_OK;
}

#endif /*GPAC_DISABLE_ISOM_WRITE*/
GF_Box *oinf_box_new()
{
	ISOM_DECL_BOX_ALLOC(GF_OINFPropertyBox, GF_ISOM_BOX_TYPE_OINF);
	tmp->oinf = gf_isom_oinf_new_entry();
	return (GF_Box *)tmp;
}

void oinf_box_del(GF_Box *a)
{
	GF_OINFPropertyBox *p = (GF_OINFPropertyBox *)a;
	if (p->oinf) gf_isom_oinf_del_entry(p->oinf);
	gf_free(p);
}

GF_Err oinf_box_read(GF_Box *s, GF_BitStream *bs)
{
	GF_OINFPropertyBox *p = (GF_OINFPropertyBox *)s;
	return gf_isom_oinf_read_entry(p->oinf, bs);
}

#ifndef GPAC_DISABLE_ISOM_WRITE
GF_Err oinf_box_write(GF_Box *s, GF_BitStream *bs)
{
	GF_Err e;
	GF_OINFPropertyBox *p = (GF_OINFPropertyBox*)s;

	e = gf_isom_full_box_write(s, bs);
	if (e) return e;
	return gf_isom_oinf_write_entry(p->oinf, bs);
}

GF_Err oinf_box_size(GF_Box *s)
{
	GF_OINFPropertyBox *p = (GF_OINFPropertyBox*)s;
	if (!p->oinf) return GF_BAD_PARAM;
	p->size += gf_isom_oinf_size_entry(p->oinf);
	return GF_OK;
}

#endif /*GPAC_DISABLE_ISOM_WRITE*/

GF_Box *tols_box_new()
{
	ISOM_DECL_BOX_ALLOC(GF_TargetOLSPropertyBox, GF_ISOM_BOX_TYPE_TOLS);
	return (GF_Box *)tmp;
}

void tols_box_del(GF_Box *a)
{
	gf_free(a);
}

GF_Err tols_box_read(GF_Box *s, GF_BitStream *bs)
{
	GF_TargetOLSPropertyBox *p = (GF_TargetOLSPropertyBox *)s;

	ISOM_DECREASE_SIZE(p, 2)
	p->target_ols_index = gf_bs_read_u16(bs);
	return GF_OK;
}

#ifndef GPAC_DISABLE_ISOM_WRITE
GF_Err tols_box_write(GF_Box *s, GF_BitStream *bs)
{
	GF_Err e;
	GF_TargetOLSPropertyBox *p = (GF_TargetOLSPropertyBox*)s;

	e = gf_isom_full_box_write(s, bs);
	if (e) return e;
	gf_bs_write_u16(bs, p->target_ols_index);
	return GF_OK;
}

GF_Err tols_box_size(GF_Box *s)
{
	GF_TargetOLSPropertyBox *p = (GF_TargetOLSPropertyBox*)s;
	p->size += 2;
	return GF_OK;
}

#endif /*GPAC_DISABLE_ISOM_WRITE*/


GF_Box *clli_box_new()
{
	ISOM_DECL_BOX_ALLOC(GF_ContentLightLevelBox, GF_ISOM_BOX_TYPE_CLLI);
	return (GF_Box *)tmp;
}

void clli_box_del(GF_Box *a)
{
	GF_ContentLightLevelBox *p = (GF_ContentLightLevelBox *)a;
	gf_free(p);
}

GF_Err clli_box_read(GF_Box *s, GF_BitStream *bs)
{
	GF_ContentLightLevelBox *p = (GF_ContentLightLevelBox *)s;
	ISOM_DECREASE_SIZE(p, 4)
	p->clli.max_content_light_level = gf_bs_read_u16(bs);
	p->clli.max_pic_average_light_level = gf_bs_read_u16(bs);
	return GF_OK;
}

#ifndef GPAC_DISABLE_ISOM_WRITE

GF_Err clli_box_write(GF_Box *s, GF_BitStream *bs)
{
	GF_Err e;
	GF_ContentLightLevelBox *p = (GF_ContentLightLevelBox*)s;
	e = gf_isom_box_write_header(s, bs);
	if (e) return e;
	gf_bs_write_u16(bs, p->clli.max_content_light_level);
	gf_bs_write_u16(bs, p->clli.max_pic_average_light_level);
	return GF_OK;
}

GF_Err clli_box_size(GF_Box *s)
{
	GF_ContentLightLevelBox *p = (GF_ContentLightLevelBox*)s;
	p->size += 4;
	return GF_OK;
}

#endif /*GPAC_DISABLE_ISOM_WRITE*/


GF_Box *mdcv_box_new()
{
	ISOM_DECL_BOX_ALLOC(GF_MasteringDisplayColourVolumeBox, GF_ISOM_BOX_TYPE_MDCV);
	return (GF_Box *)tmp;
}

void mdcv_box_del(GF_Box *a)
{
	GF_MasteringDisplayColourVolumeBox *p = (GF_MasteringDisplayColourVolumeBox *)a;
	gf_free(p);
}

GF_Err mdcv_box_read(GF_Box *s, GF_BitStream *bs)
{
	int c = 0;
	GF_MasteringDisplayColourVolumeBox *p = (GF_MasteringDisplayColourVolumeBox *)s;
	ISOM_DECREASE_SIZE(p, 24)
	for (c = 0; c<3; c++) {
		p->mdcv.display_primaries[c].x = gf_bs_read_u16(bs);
		p->mdcv.display_primaries[c].y = gf_bs_read_u16(bs);
	}
	p->mdcv.white_point_x = gf_bs_read_u16(bs);
	p->mdcv.white_point_y = gf_bs_read_u16(bs);
	p->mdcv.max_display_mastering_luminance = gf_bs_read_u32(bs);
	p->mdcv.min_display_mastering_luminance = gf_bs_read_u32(bs);

	return GF_OK;
}

#ifndef GPAC_DISABLE_ISOM_WRITE

GF_Err mdcv_box_write(GF_Box *s, GF_BitStream *bs)
{
	int c = 0;
	GF_Err e;
	GF_MasteringDisplayColourVolumeBox *p = (GF_MasteringDisplayColourVolumeBox*)s;
	e = gf_isom_box_write_header(s, bs);
	if (e) return e;

	for (c = 0; c<3; c++) {
		gf_bs_write_u16(bs, p->mdcv.display_primaries[c].x);
		gf_bs_write_u16(bs, p->mdcv.display_primaries[c].y);
	}
	gf_bs_write_u16(bs, p->mdcv.white_point_x);
	gf_bs_write_u16(bs, p->mdcv.white_point_y);
	gf_bs_write_u32(bs, p->mdcv.max_display_mastering_luminance);
	gf_bs_write_u32(bs, p->mdcv.min_display_mastering_luminance);
	
	return GF_OK;
}

GF_Err mdcv_box_size(GF_Box *s)
{
	GF_MasteringDisplayColourVolumeBox *p = (GF_MasteringDisplayColourVolumeBox*)s;
	p->size += 24;
	return GF_OK;
}

#endif /*GPAC_DISABLE_ISOM_WRITE*/


GF_Box *ienc_box_new()
{
	ISOM_DECL_BOX_ALLOC(GF_ItemEncryptionPropertyBox, GF_ISOM_BOX_TYPE_IENC);
	return (GF_Box *)tmp;
}

void ienc_box_del(GF_Box *a)
{
	GF_ItemEncryptionPropertyBox *p = (GF_ItemEncryptionPropertyBox *)a;
	if (p->key_info) gf_free(p->key_info);
	gf_free(p);
}

GF_Err ienc_box_read(GF_Box *s, GF_BitStream *bs)
{
	u32 nb_keys;
	GF_ItemEncryptionPropertyBox *p = (GF_ItemEncryptionPropertyBox *)s;

	ISOM_DECREASE_SIZE(p, 3)
	gf_bs_read_u8(bs);
	if (p->version == 0) {
		gf_bs_read_u8(bs);
	} else {
		p->skip_byte_block = gf_bs_read_int(bs, 4);
		p->crypt_byte_block = gf_bs_read_int(bs, 4);
	}
	nb_keys = gf_bs_read_u8(bs);
	if (nb_keys * (sizeof(bin128)+1) > p->size)
		return GF_NON_COMPLIANT_BITSTREAM;
	p->key_info_size = (u32) (3+p->size);
	p->key_info = gf_malloc(sizeof(u8) * p->key_info_size);
	if (!p->key_info) return GF_OUT_OF_MEM;
	p->key_info[0] = 1;
	p->key_info[1] = 0;
	p->key_info[2] = nb_keys;
	gf_bs_read_data(bs, p->key_info+3, (u32) p->size);
	p->size = 0;
	if (!gf_cenc_validate_key_info(p->key_info, p->key_info_size))
		return GF_ISOM_INVALID_FILE;
	return GF_OK;
}

#ifndef GPAC_DISABLE_ISOM_WRITE
GF_Err ienc_box_write(GF_Box *s, GF_BitStream *bs)
{
	GF_Err e;
	u32 nb_keys;
	GF_ItemEncryptionPropertyBox *p = (GF_ItemEncryptionPropertyBox*)s;
	if (p->skip_byte_block || p->crypt_byte_block)
		p->version = 1;
	e = gf_isom_full_box_write(s, bs);
	if (e) return e;
	gf_bs_write_u8(bs, 0);
	if (p->version) {
		gf_bs_write_int(bs, p->skip_byte_block, 4);
		gf_bs_write_int(bs, p->crypt_byte_block, 4);
	} else {
		gf_bs_write_u8(bs, 0);
	}
	if (p->key_info[0]) {
		if (p->key_info[1]) {
			GF_LOG(GF_LOG_ERROR, GF_LOG_CONTAINER, ("Too many keys for ienc box, max is 255)\n"))
			return GF_BAD_PARAM;
		}
		nb_keys = p->key_info[2];
	} else {
		nb_keys = 1;
	}
	gf_bs_write_u8(bs, nb_keys);
	gf_bs_write_data(bs, p->key_info+3, p->key_info_size-3);
	return GF_OK;
}

GF_Err ienc_box_size(GF_Box *s)
{
	GF_ItemEncryptionPropertyBox *p = (GF_ItemEncryptionPropertyBox*)s;
	if (!p->key_info || (p->key_info_size<19))
		return GF_BAD_PARAM;
	p->size += 3 + p->key_info_size-3;
	return GF_OK;
}

#endif /*GPAC_DISABLE_ISOM_WRITE*/


GF_Box *iaux_box_new()
{
	ISOM_DECL_BOX_ALLOC(GF_AuxiliaryInfoPropertyBox, GF_ISOM_BOX_TYPE_IAUX);
	return (GF_Box *)tmp;
}

void iaux_box_del(GF_Box *a)
{
	gf_free(a);
}

GF_Err iaux_box_read(GF_Box *s, GF_BitStream *bs)
{
	GF_AuxiliaryInfoPropertyBox *p = (GF_AuxiliaryInfoPropertyBox *)s;

	ISOM_DECREASE_SIZE(p, 8)
	p->aux_info_type = gf_bs_read_u32(bs);
	p->aux_info_parameter = gf_bs_read_u32(bs);
	return GF_OK;
}

#ifndef GPAC_DISABLE_ISOM_WRITE
GF_Err iaux_box_write(GF_Box *s, GF_BitStream *bs)
{
	GF_Err e;
	GF_AuxiliaryInfoPropertyBox *p = (GF_AuxiliaryInfoPropertyBox*)s;

	e = gf_isom_full_box_write(s, bs);
	if (e) return e;
	gf_bs_write_u32(bs, p->aux_info_type);
	gf_bs_write_u32(bs, p->aux_info_parameter);
	return GF_OK;
}

GF_Err iaux_box_size(GF_Box *s)
{
	GF_AuxiliaryInfoPropertyBox *p = (GF_AuxiliaryInfoPropertyBox*)s;
	p->size += 8;
	return GF_OK;
}

#endif /*GPAC_DISABLE_ISOM_WRITE*/



static GF_Err gf_isom_iff_create_image_item_from_track_internal(GF_ISOFile *movie, Bool root_meta, u32 meta_track_number, u32 imported_track, const char *item_name, u32 item_id, GF_ImageItemProperties *image_props, GF_List *item_extent_refs, u32 sample_number) {
#ifndef GPAC_DISABLE_ISOM_WRITE
	GF_Err e;
	u32 w, h, hSpacing, vSpacing;
	u8 num_channels;
	u8 bits_per_channel[3];
	u32 subtype;
	GF_ISOSample *sample = NULL;
	u32 timescale;
	u32 item_type = 0;
	GF_ImageItemProperties local_image_props;
	GF_ImageItemProtection ipro, *orig_ipro = NULL;
	Bool config_needed = 0;
	GF_Box *config_box = NULL;
	Bool is_cenc = GF_FALSE;
	Bool is_first = GF_TRUE;
	Bool neg_time = (image_props && image_props->time<0) ? GF_TRUE : GF_FALSE;
	u8 *sai = NULL;
	u32 sai_size = 0, sai_alloc_size = 0;
	u32 sample_desc_index = 0;
	GF_ISOFile *fsrc = movie;

	if (image_props && image_props->src_file)
		fsrc = image_props->src_file;

	if (image_props && image_props->tile_mode != TILE_ITEM_NONE) {
		/* Processing the input file in Tiled mode:
		   The single track is split into multiple tracks
		   and each track is processed to create an item */
		u32 i, count;
		u32 tile_track;
		GF_List *tile_item_ids;
		char sz_item_name[256];
		GF_TileItemMode orig_tile_mode;

#if !defined(GPAC_DISABLE_HEVC) && !defined(GPAC_DISABLE_AV_PARSERS)
		if (image_props->src_file)
			e = GF_SERVICE_ERROR;
		else
			e = gf_media_split_hevc_tiles(movie, 0);
#else
		e = GF_NOT_SUPPORTED;
#endif

		if (e) return e;
		tile_item_ids = gf_list_new();
		orig_tile_mode = image_props->tile_mode;
		image_props->tile_mode = TILE_ITEM_NONE;
		count = gf_isom_get_reference_count(movie, imported_track, GF_ISOM_REF_SABT);
		for (i = 0; i < count; i++) {
			u32 *tile_item_id = gf_malloc(sizeof(u32));
			if (!tile_item_id) return GF_OUT_OF_MEM;

			*tile_item_id = item_id + i+1;
			gf_list_add(tile_item_ids, tile_item_id);
			e = gf_isom_get_reference(movie, imported_track, GF_ISOM_REF_SABT, 1, &tile_track);
			if (e) return e;
			sprintf(sz_item_name, "%s-Tile%d", (item_name ? item_name : "Image"), i + 1);
			if (orig_tile_mode != TILE_ITEM_SINGLE || image_props->single_tile_number == i + 1) {
				e = gf_isom_iff_create_image_item_from_track(movie, root_meta, meta_track_number, tile_track, sz_item_name, *tile_item_id, NULL, NULL);
			}
			if (e) return e;
			gf_isom_remove_track(movie, tile_track);
			if (orig_tile_mode == TILE_ITEM_ALL_BASE) {
				e = gf_isom_meta_add_item_ref(movie, root_meta, meta_track_number, *tile_item_id, item_id, GF_ISOM_REF_TBAS, NULL);
			}
			if (e) return e;
		}
		sprintf(sz_item_name, "%s-TileBase", (item_name ? item_name : "Image"));
		if (orig_tile_mode == TILE_ITEM_ALL_BASE) {
			gf_isom_iff_create_image_item_from_track(movie, root_meta, meta_track_number, imported_track, sz_item_name, item_id, image_props, tile_item_ids);
		}
		else if (orig_tile_mode == TILE_ITEM_ALL_GRID) {
			// TODO
		}
		for (i = 0; i < count; i++) {
			u32 *tile_item_id = gf_list_get(tile_item_ids, i);
			gf_free(tile_item_id);
		}
		gf_list_del(tile_item_ids);
		return GF_OK;
	}

	if (!image_props) {
		image_props = &local_image_props;
		memset(image_props, 0, sizeof(GF_ImageItemProperties));
	} else {
		orig_ipro = image_props->cenc_info;
		image_props->cenc_info = NULL;
	}

import_next_sample:

	timescale = gf_isom_get_media_timescale(fsrc, imported_track);
	if (image_props->sample_num) {
		sample_number = image_props->sample_num;
		sample = gf_isom_get_sample(fsrc, imported_track, sample_number, &sample_desc_index);
		e = gf_isom_last_error(fsrc);
	} else if (image_props->time<0) {
		sample = gf_isom_get_sample(fsrc, imported_track, sample_number, &sample_desc_index);
		e = gf_isom_last_error(fsrc);
	} else {
		e = gf_isom_get_sample_for_media_time(fsrc, imported_track, (u64)(image_props->time*timescale), &sample_desc_index, GF_ISOM_SEARCH_SYNC_FORWARD, &sample, &sample_number, NULL);
	}
	if (e || !sample || !sample->IsRAP) {
		if (!sample) {
			if (is_first) {
				GF_LOG(GF_LOG_ERROR, GF_LOG_CONTAINER, ("No sample found%s\n", (image_props->time<0) ? "" : " for requested time"));
			} else {
				e = GF_OK;
				goto exit;
			}
		} else if ((image_props->time<0) || (image_props->step_time)) {
			if (image_props->sample_num) {
				GF_LOG(GF_LOG_ERROR, GF_LOG_CONTAINER, ("Error: imported sample %d (DTS "LLU") is not a sync sample (RAP %d size %d)\n", sample_number, sample->DTS, sample->IsRAP, sample->dataLength));
			} else if (image_props->step_time) {
				gf_isom_sample_del(&sample);
				e = GF_OK;
				goto exit;
			} else {
				gf_isom_sample_del(&sample);
				sample_number++;
				if (sample_number == gf_isom_get_sample_count(fsrc, imported_track)) {
					e = GF_OK;
					goto exit;
				}
				goto import_next_sample;
			}
		} else {
			GF_LOG(GF_LOG_ERROR, GF_LOG_CONTAINER, ("Error no sync sample found after time %g\n", image_props->time));
		}
		if (!e) e = GF_BAD_PARAM;
		goto exit;
	}

	/* Check if the track type is supported as item type */
	/* Get the config box if needed */
	subtype = gf_isom_get_media_subtype(fsrc, imported_track, sample_desc_index);
	if (gf_isom_is_media_encrypted(fsrc, imported_track, sample_desc_index)) {
		if (gf_isom_is_cenc_media(fsrc, imported_track, sample_desc_index)) {
			e = gf_isom_get_original_format_type(fsrc, imported_track, sample_desc_index, &subtype);
			if (e) goto exit;
			is_cenc = GF_TRUE;
		} else {
			GF_LOG(GF_LOG_ERROR, GF_LOG_CONTAINER, ("Protected sample not using CENC, cannot add as item\n"));
			e = GF_BAD_PARAM;
			goto exit;
		}
	}


	switch (subtype) {
	case GF_ISOM_SUBTYPE_AVC_H264:
	case GF_ISOM_SUBTYPE_AVC2_H264:
	case GF_ISOM_SUBTYPE_AVC3_H264:
	case GF_ISOM_SUBTYPE_AVC4_H264:
		//FIXME: in avc1 with multiple descriptor, we should take the right description index
		config_box = gf_isom_box_new(GF_ISOM_BOX_TYPE_AVCC);
		if (!config_box) { e = GF_OUT_OF_MEM; goto exit; }
		((GF_AVCConfigurationBox *)config_box)->config = gf_isom_avc_config_get(fsrc, imported_track, sample_desc_index);
		if (! ((GF_AVCConfigurationBox *)config_box)->config) { e = GF_OUT_OF_MEM; goto exit; }
		item_type = GF_ISOM_SUBTYPE_AVC_H264;
		config_needed = 1;
		num_channels = 3;
		bits_per_channel[0] = ((GF_AVCConfigurationBox *)config_box)->config->luma_bit_depth;
		bits_per_channel[1] = ((GF_AVCConfigurationBox *)config_box)->config->chroma_bit_depth;
		bits_per_channel[2] = ((GF_AVCConfigurationBox *)config_box)->config->chroma_bit_depth;
		break;
	case GF_ISOM_SUBTYPE_SVC_H264:
		config_box = gf_isom_box_new(GF_ISOM_BOX_TYPE_SVCC);
		if (!config_box) { e = GF_OUT_OF_MEM; goto exit; }
		((GF_AVCConfigurationBox *)config_box)->config = gf_isom_svc_config_get(fsrc, imported_track, sample_desc_index);
		if (! ((GF_AVCConfigurationBox *)config_box)->config) { e = GF_OUT_OF_MEM; goto exit; }
		item_type = GF_ISOM_SUBTYPE_SVC_H264;
		config_needed = 1;
		num_channels = 3;
		bits_per_channel[0] = ((GF_AVCConfigurationBox *)config_box)->config->luma_bit_depth;
		bits_per_channel[1] = ((GF_AVCConfigurationBox *)config_box)->config->chroma_bit_depth;
		bits_per_channel[2] = ((GF_AVCConfigurationBox *)config_box)->config->chroma_bit_depth;
		break;
	case GF_ISOM_SUBTYPE_MVC_H264:
		config_box = gf_isom_box_new(GF_ISOM_BOX_TYPE_MVCC);
		if (!config_box) { e = GF_OUT_OF_MEM; goto exit; }
		((GF_AVCConfigurationBox *)config_box)->config = gf_isom_mvc_config_get(fsrc, imported_track, sample_desc_index);
		if (! ((GF_AVCConfigurationBox *)config_box)->config) { e = GF_OUT_OF_MEM; goto exit; }
		item_type = GF_ISOM_SUBTYPE_MVC_H264;
		config_needed = 1;
		num_channels = 3;
		bits_per_channel[0] = ((GF_AVCConfigurationBox *)config_box)->config->luma_bit_depth;
		bits_per_channel[1] = ((GF_AVCConfigurationBox *)config_box)->config->chroma_bit_depth;
		bits_per_channel[2] = ((GF_AVCConfigurationBox *)config_box)->config->chroma_bit_depth;
		break;
	case GF_ISOM_SUBTYPE_HVC1:
	case GF_ISOM_SUBTYPE_HEV1:
	case GF_ISOM_SUBTYPE_HVC2:
	case GF_ISOM_SUBTYPE_HEV2:
	case GF_ISOM_SUBTYPE_HVT1:
	case GF_ISOM_SUBTYPE_LHV1:
	case GF_ISOM_SUBTYPE_LHE1:
		config_box = gf_isom_box_new(GF_ISOM_BOX_TYPE_HVCC);
		if (!config_box) { e = GF_OUT_OF_MEM; goto exit; }
		((GF_HEVCConfigurationBox *)config_box)->config = gf_isom_hevc_config_get(fsrc, imported_track, sample_desc_index);
		if (! ((GF_HEVCConfigurationBox *)config_box)->config) { e = GF_OUT_OF_MEM; goto exit; }
		if (subtype == GF_ISOM_SUBTYPE_HVT1) {
			item_type = GF_ISOM_SUBTYPE_HVT1;
		}
		else {
			item_type = GF_ISOM_SUBTYPE_HVC1;
		}
		config_needed = 1;
		if (!((GF_HEVCConfigurationBox *)config_box)->config) {
			((GF_HEVCConfigurationBox *)config_box)->config = gf_isom_lhvc_config_get(fsrc, imported_track, sample_desc_index);
			if (! ((GF_HEVCConfigurationBox *)config_box)->config) { e = GF_OUT_OF_MEM; goto exit; }
			item_type = GF_ISOM_SUBTYPE_LHV1;
		}
		num_channels = 3;
		bits_per_channel[0] = ((GF_HEVCConfigurationBox *)config_box)->config->luma_bit_depth;
		bits_per_channel[1] = ((GF_HEVCConfigurationBox *)config_box)->config->chroma_bit_depth;
		bits_per_channel[2] = ((GF_HEVCConfigurationBox *)config_box)->config->chroma_bit_depth;
		//media_brand = GF_ISOM_BRAND_HEIC;
		break;
	case GF_ISOM_SUBTYPE_AV01:
		{
			config_box = gf_isom_box_new(GF_ISOM_BOX_TYPE_AV1C);
			if (!config_box) { e = GF_OUT_OF_MEM; goto exit; }
			((GF_AV1ConfigurationBox *)config_box)->config = gf_isom_av1_config_get(fsrc, imported_track, sample_desc_index);
			if (! ((GF_AV1ConfigurationBox *)config_box)->config) { e = GF_OUT_OF_MEM; goto exit; }
			item_type = GF_ISOM_SUBTYPE_AV01;
			config_needed = 1;
			u8 depth = ((GF_AV1ConfigurationBox *)config_box)->config->high_bitdepth ? (((GF_AV1ConfigurationBox *)config_box)->config->twelve_bit ? 12 : 10 ) : 8;
			if (((GF_AV1ConfigurationBox *)config_box)->config->monochrome) {
				num_channels = 1;
				bits_per_channel[0] = depth;
				bits_per_channel[1] = 0;
				bits_per_channel[2] = 0;
			} else {
				num_channels = 3;
				bits_per_channel[0] = depth;
				bits_per_channel[1] = depth;
				bits_per_channel[2] = depth;
			}
			// presence of OBU SH in config is not recommended and properties should be used instead of metadata OBUs
			while (gf_list_count(((GF_AV1ConfigurationBox *)config_box)->config->obu_array)) {
				gf_free(gf_list_pop_back(((GF_AV1ConfigurationBox *)config_box)->config->obu_array));
			}
			gf_list_del(((GF_AV1ConfigurationBox *)config_box)->config->obu_array);
			((GF_AV1ConfigurationBox *)config_box)->config->obu_array = NULL;
			//media_brand = GF_ISOM_BRAND_AVIF;
		}
		break;

	case GF_ISOM_SUBTYPE_VVC1:
		config_box = gf_isom_box_new(GF_ISOM_BOX_TYPE_VVCC);
		if (!config_box) { e = GF_OUT_OF_MEM; goto exit; }
		((GF_VVCConfigurationBox *)config_box)->config = gf_isom_vvc_config_get(fsrc, imported_track, sample_desc_index);
		if (! ((GF_VVCConfigurationBox *)config_box)->config) { e = GF_OUT_OF_MEM; goto exit; }
		item_type = GF_ISOM_SUBTYPE_VVC1;

		config_needed = 1;
		num_channels = 3;
		bits_per_channel[0] = ((GF_VVCConfigurationBox *)config_box)->config->bit_depth_plus_one - 1;
		bits_per_channel[1] = bits_per_channel[2] = bits_per_channel[0];
		//media_brand = GF_ISOM_BRAND_HEIC;
		break;
	default:
		GF_LOG(GF_LOG_ERROR, GF_LOG_CONTAINER, ("Error: Codec not supported to create HEIF image items\n"));
		e = GF_NOT_SUPPORTED;
		goto exit;
	}
	if (config_needed && !config_box && !((GF_AVCConfigurationBox *)config_box)->config) {
		GF_LOG(GF_LOG_ERROR, GF_LOG_CONTAINER, ("Error: Image type %s requires a missing configuration box\n", gf_4cc_to_str(item_type)));
		e = GF_BAD_PARAM;
		goto exit;
	}
	/* Get some images properties from the track data */
	e = gf_isom_get_visual_info(fsrc, imported_track, sample_desc_index, &w, &h);
	if (e) {
		GF_LOG(GF_LOG_ERROR, GF_LOG_CONTAINER, ("Error determining image size\n"));
		goto exit;
	}
	e = gf_isom_get_pixel_aspect_ratio(fsrc, imported_track, sample_desc_index, &hSpacing, &vSpacing);
	if (e) {
		GF_LOG(GF_LOG_ERROR, GF_LOG_CONTAINER, ("Error determining image aspect ratio\n"));
		goto exit;
	}
	if (!image_props->width && !image_props->height) {
		image_props->width = w;
		image_props->height = h;
	}
	if (!image_props->hSpacing && !image_props->vSpacing) {
		image_props->hSpacing = hSpacing;
		image_props->vSpacing = vSpacing;
	}
	image_props->config = config_box;
	if (!image_props->num_channels) {
		image_props->num_channels = num_channels;
		image_props->bits_per_channel[0] = bits_per_channel[0];
		image_props->bits_per_channel[1] = bits_per_channel[1];
		image_props->bits_per_channel[2] = bits_per_channel[2];
	}
	if (is_cenc) {
		Bool Is_Encrypted;

		memset(&ipro, 0, sizeof(GF_ImageItemProtection));
		gf_isom_get_cenc_info(fsrc, imported_track, sample_desc_index, NULL, &ipro.scheme_type, &ipro.scheme_version);
		e = gf_isom_get_sample_cenc_info(fsrc, imported_track, sample_desc_index, &Is_Encrypted, &ipro.crypt_byte_block, &ipro.skip_byte_block, &ipro.key_info, &ipro.key_info_size);
		if (e) goto exit;

		if (Is_Encrypted) {
			sai_size = sai_alloc_size;
			e = gf_isom_cenc_get_sample_aux_info(fsrc, imported_track, sample_number, sample_desc_index, NULL, &sai, &sai_size);
			if (e) goto exit;

			if (sai_size > sai_alloc_size)
				sai_alloc_size = sai_size;

			ipro.sai_data = sai;
			ipro.sai_data_size = sai_size;
			image_props->cenc_info = &ipro;

			if (is_first) {
				u32 i, nb_pssh = gf_isom_get_pssh_count(fsrc);
				for (i=0; i<nb_pssh; i++) {
					bin128 SystemID;
					u32 version;
					u32 KID_count;
					const bin128 *KIDs;
					const u8 *private_data;
					u32 private_data_size;

					gf_isom_get_pssh_info(fsrc, i+1, SystemID, &version, &KID_count, &KIDs, &private_data, &private_data_size);
					
					gf_cenc_set_pssh(movie, SystemID, version, KID_count, (bin128 *) KIDs, (u8 *) private_data, private_data_size, 2);
				}
			}

		} else {
			image_props->cenc_info = NULL;
		}
	}

	if (!item_id) {
		e = gf_isom_meta_get_next_item_id(movie, root_meta, meta_track_number, &item_id);
		if (e) goto exit;
	}
	if (image_props->use_reference) {
		if (image_props->sample_num) {
			GF_LOG(GF_LOG_INFO, GF_LOG_CONTAINER, ("Refering trackID %d sample %d as item %d\n", imported_track, sample_number, item_id));
		} else {
			GF_LOG(GF_LOG_INFO, GF_LOG_CONTAINER, ("Refering trackID %d sample at time %.3f as item %d\n", imported_track, (sample->DTS+sample->CTS_Offset)*1.0/timescale, item_id));
		}
		e = gf_isom_add_meta_item_sample_ref(movie, root_meta, meta_track_number, (!item_name || !strlen(item_name)) ? "Image" : item_name, &item_id, item_type, NULL, NULL, image_props, imported_track, sample_number);
	} else {

		if (image_props->sample_num) {
			GF_LOG(GF_LOG_INFO, GF_LOG_CONTAINER, ("Adding sample %d as item %d\n", sample_number, item_id));
		} else {
			GF_LOG(GF_LOG_INFO, GF_LOG_CONTAINER, ("Adding sample at time %.3f as item %d\n", (sample->DTS+sample->CTS_Offset)*1.0/timescale, item_id));
		}
		e = gf_isom_add_meta_item_memory(movie, root_meta, meta_track_number, (!item_name || !strlen(item_name) ? "Image" : item_name), &item_id, item_type, NULL, NULL, image_props, sample->data, sample->dataLength, item_extent_refs);

	}

	image_props->cenc_info = NULL;

	gf_isom_set_brand_info(movie, GF_ISOM_BRAND_MIF1, 0);
	gf_isom_reset_alt_brands(movie);
	// TODO Analyze configuration to determine the brand */
	//if (media_brand) {
	//	gf_isom_modify_alternate_brand(movie, media_brand, GF_TRUE);
	//}

	if (neg_time)
		image_props->time = -1;

	if (!e && !image_props->sample_num && ((image_props->time<0) || image_props->end_time || image_props->step_time)) {
		if (image_props->end_time || image_props->step_time) {
			Double t = (Double) (sample->DTS + sample->CTS_Offset);
			t /= timescale;
			if (image_props->step_time) {
				t += image_props->step_time;
			} else {
				//step 1ms
				t += 0.001;
			}

			if ((image_props->end_time>0) && (t>image_props->end_time)) {
				goto exit;
			}
			image_props->time = t;
		}

		item_id=0;
		gf_isom_sample_del(&sample);
		if (config_box) {
			gf_isom_box_del(config_box);
			config_box = NULL;
		}
		is_first = GF_FALSE;
		if (sample_number >= gf_isom_get_sample_count(fsrc, imported_track)) return e;
		sample_number++;
		//avoid recursion this could get quite big
		goto import_next_sample;
	}

exit:
	if (sai) gf_free(sai);
	gf_isom_sample_del(&sample);
	if (config_box) gf_isom_box_del(config_box);
	image_props->cenc_info = orig_ipro;
	return e;


#else
	return GF_NOT_SUPPORTED;
#endif

}

static
GF_Err gf_isom_iff_create_image_grid_item_internal(GF_ISOFile *movie, Bool root_meta, u32 meta_track_number, const char *item_name, u32 *item_id, GF_ImageItemProperties *image_props) {
	GF_Err e = GF_OK;
	u32 grid4cc = GF_4CC('g', 'r', 'i', 'd');
	GF_BitStream *grid_bs;
	if (image_props->num_grid_rows < 1 || image_props->num_grid_columns < 1 || image_props->num_grid_rows > 256 || image_props->num_grid_columns > 256) {
		GF_LOG(GF_LOG_ERROR, GF_LOG_CONTAINER, ("Wrong grid parameters: %d, %d\n", image_props->num_grid_rows, image_props->num_grid_columns));
		return GF_BAD_PARAM;
	}
	if (image_props->width == 0 || image_props->height == 0) {
		GF_LOG(GF_LOG_WARNING, GF_LOG_CONTAINER, ("At least one grid dimension set to 0: %d, %d\n", image_props->width, image_props->height));
		return GF_BAD_PARAM;
	}
	grid_bs = gf_bs_new(NULL, 0, GF_BITSTREAM_WRITE);
	if (!grid_bs) return GF_OUT_OF_MEM;
	gf_bs_write_u8(grid_bs, 0); //version
	gf_bs_write_u8(grid_bs, (image_props->width > 1<<16 || image_props->width > 1<<16) ? 1 : 0); // flags
	gf_bs_write_u8(grid_bs, image_props->num_grid_rows-1);
	gf_bs_write_u8(grid_bs, image_props->num_grid_columns-1);
	gf_bs_write_u16(grid_bs, image_props->width);
	gf_bs_write_u16(grid_bs, image_props->height);
	u8 *grid_data;
	u32 grid_data_size;
	gf_bs_get_content(grid_bs, &grid_data, &grid_data_size);
	e = gf_isom_add_meta_item_memory(movie, root_meta, meta_track_number, item_name, item_id, grid4cc, NULL, NULL, image_props, grid_data, grid_data_size, NULL);
	gf_free(grid_data);
	gf_bs_del(grid_bs);
	return e;
}

GF_EXPORT
<<<<<<< HEAD
GF_Err gf_isom_iff_create_image_overlay_item(GF_ISOFile *movie, Bool root_meta, u32 meta_track_number, const char *item_name, u32 item_id, GF_ImageItemProperties *image_props, GF_List *item_extent_refs) {
	u32 i;
	Bool use32bitFields = GF_FALSE;
	GF_Err e = GF_OK;
	u32 overlay4cc = GF_4CC('i', 'o', 'v', 'l');
	GF_BitStream *overlay_bs;
	if (image_props->overlay_count == 0 || image_props->width == 0 || image_props->height == 0) {
		GF_LOG(GF_LOG_WARNING, GF_LOG_CONTAINER, ("Unusual overlay parameters: %d, %d, %d\n", image_props->overlay_count, image_props->width, image_props->height));
	}
	if (image_props->width <= 1<<16 || image_props->height <= 1<<16) {
		for (i=0; i< image_props->overlay_count; i++) {
			if ( image_props->overlay_offsets[i].horizontal > 1<<16 ||
				image_props->overlay_offsets[i].vertical > 1<<16) {
				use32bitFields = GF_TRUE;
				break;
			}
		}
	} else {
		use32bitFields = GF_TRUE;
	}
	overlay_bs = gf_bs_new(NULL, 0, GF_BITSTREAM_WRITE);
	if (!overlay_bs) return GF_OUT_OF_MEM;
	gf_bs_write_u8(overlay_bs, 0); // version
	gf_bs_write_u8(overlay_bs, use32bitFields ? 1 : 0); // flags
	gf_bs_write_u16(overlay_bs, image_props->overlay_canvas_fill_value_r);
	gf_bs_write_u16(overlay_bs, image_props->overlay_canvas_fill_value_g);
	gf_bs_write_u16(overlay_bs, image_props->overlay_canvas_fill_value_b);
	gf_bs_write_u16(overlay_bs, image_props->overlay_canvas_fill_value_a);
	gf_bs_write_u16(overlay_bs, image_props->width);
	gf_bs_write_u16(overlay_bs, image_props->height);
	for (i = 0; i <image_props->overlay_count; i++) {
		gf_bs_write_u16(overlay_bs, image_props->overlay_offsets[i].horizontal);
		gf_bs_write_u16(overlay_bs, image_props->overlay_offsets[i].vertical);
	}
	u8 *overlay_data;
	u32 overlay_data_size;
	gf_bs_get_content(overlay_bs, &overlay_data, &overlay_data_size);
	e = gf_isom_add_meta_item_memory(movie, root_meta, meta_track_number, item_name, item_id, overlay4cc, NULL, NULL, image_props, overlay_data, overlay_data_size, item_extent_refs);
	gf_free(overlay_data);
	gf_bs_del(overlay_bs);
=======
GF_Err gf_isom_iff_create_image_grid_item(GF_ISOFile *movie, Bool root_meta, u32 meta_track_number, const char *item_name, u32 item_id, GF_ImageItemProperties *image_props)
{
	return gf_isom_iff_create_image_grid_item_internal(movie, root_meta, meta_track_number, item_name, &item_id, image_props);
}

static GF_Err iff_create_auto_grid(GF_ISOFile *movie, Bool root_meta, u32 meta_track_number, const char *item_name, u32 item_id, GF_ImageItemProperties *image_props)
{
	GF_Err e;
	GF_ImageItemProperties props;
	u32 w=0, h=0;
	u32 *imgs_ids=NULL;
	u32 nb_imgs=0, nb_src_imgs;
	u32 nb_cols, nb_rows;
	u32 last_valid_nb_cols;
	Double ar;
	u32 i, nb_items = gf_isom_get_meta_item_count(movie, root_meta, meta_track_number);
	for (i=0; i<nb_items; i++) {
		u32 an_item_id, item_type;
		gf_isom_get_meta_item_info(movie, root_meta, meta_track_number, i+1, &an_item_id, &item_type, NULL, NULL, NULL, NULL, NULL, NULL, NULL, NULL);

		if (!item_id) continue;
		if (item_type==GF_ISOM_ITEM_TYPE_AUXI) continue;

		memset(&props, 0, sizeof(props));
		gf_isom_get_meta_image_props(movie, root_meta, meta_track_number, an_item_id, &props);
		if (!props.width || !props.height) continue;

		if (!w) w = props.width;
		if (!h) h = props.height;

		if ((w != props.width) || (h != props.height)) {
			if (imgs_ids) gf_free(imgs_ids);
			GF_LOG(GF_LOG_ERROR, GF_LOG_CONTAINER, ("Auto grid can only be generated for images of the same size - try using `-add-image-grid`\n"));
			return GF_NOT_SUPPORTED;
		}
		imgs_ids = gf_realloc(imgs_ids, sizeof(u32) * (nb_imgs+1));
		if (!imgs_ids) return GF_OUT_OF_MEM;
		imgs_ids[nb_imgs] = an_item_id;
		nb_imgs++;
	}

	if (!nb_imgs || !w || !h) {
		if (imgs_ids) gf_free(imgs_ids);
		GF_LOG(GF_LOG_ERROR, GF_LOG_CONTAINER, ("No image items found\n"));
		return GF_BAD_PARAM;
	}

	//try roughly the same aspect ratio
	if (image_props->auto_grid_ratio) {
		ar = image_props->auto_grid_ratio;
	} else {
		ar = w;
		ar /= h;
	}
	nb_src_imgs = nb_imgs;

	nb_cols=1;
	nb_rows=1;
	last_valid_nb_cols = 0;
	if (nb_imgs % 2) {
		GF_LOG(GF_LOG_WARNING, GF_LOG_CONTAINER, ("Not an even number of images, removing last item from grid\n"));
		nb_imgs--;
	}
	if (nb_imgs>1) {
		while (nb_cols < nb_imgs) {
			Double target_ar = ((Double) nb_cols) * w;
			nb_rows = nb_imgs / nb_cols;
			if (nb_rows * nb_cols != nb_imgs) {
				nb_cols++;
				continue;
			}
			target_ar /= ((Double)nb_rows) * h;
			if (target_ar >= ar) break;
			last_valid_nb_cols = nb_cols;
			nb_cols++;
		}
	}
	if ((nb_cols==nb_imgs) && last_valid_nb_cols) {
		nb_cols = last_valid_nb_cols;
		nb_rows = nb_imgs / nb_cols;
	}
	memset(&props, 0, sizeof(props));
	if (image_props)
		memcpy(&props, image_props, sizeof(props));
	props.hidden = GF_FALSE;
	props.width = nb_cols * w;
	props.height = nb_rows * h;
	props.num_grid_rows = nb_rows;
	props.num_grid_columns = nb_cols;
	GF_LOG(GF_LOG_INFO, GF_LOG_CONTAINER, ("Grid: %u rows %u cols - size %ux%u pixels\n", nb_cols, nb_rows, props.width, props.height));

	e = gf_isom_iff_create_image_grid_item_internal(movie, root_meta, meta_track_number, item_name, &item_id, &props);
	if (e) {
		gf_free(imgs_ids);
		return e;
	}

	for (i=0; i<nb_imgs; i++) {
		e = gf_isom_meta_add_item_ref(movie, root_meta, meta_track_number, item_id, imgs_ids[i], GF_4CC('d','i','m','g'), NULL);
		if (e) goto exit;
	}

	//we might want an option to avoid this?
	//if (image_props->hidden)
	{
		GF_MetaBox *meta = gf_isom_get_meta(movie, root_meta, meta_track_number);
		for (i=0; i<nb_src_imgs; i++) {
			GF_ItemInfoEntryBox *iinf;
			u32 j=0;
			while ((iinf = (GF_ItemInfoEntryBox *)gf_list_enum(meta->item_infos->item_infos, &j))) {
				if (iinf->item_ID == imgs_ids[i]) {
					iinf->flags |= 0x1;
					break;
				}
			}
		}
		e = gf_isom_set_meta_primary_item(movie, root_meta, meta_track_number, item_id);
	}

exit:
	gf_free(imgs_ids);
>>>>>>> f9e00433
	return e;
}

GF_EXPORT
<<<<<<< HEAD
GF_Err gf_isom_iff_create_image_identity_item(GF_ISOFile *movie, Bool root_meta, u32 meta_track_number, const char *item_name, u32 item_id, GF_ImageItemProperties *image_props, GF_List *item_extent_refs) {
	GF_Err e = GF_OK;
	u32 identity4cc = GF_4CC('i', 'd', 'e', 'n');
	if (image_props->width == 0 || image_props->height == 0) {
		GF_LOG(GF_LOG_WARNING, GF_LOG_CONTAINER, ("At least one identity dimension set to 0: %d, %d\n", image_props->width, image_props->height));
	}
	e = gf_isom_add_meta_item_memory(movie, root_meta, meta_track_number, item_name, item_id, identity4cc, NULL, NULL, image_props, NULL, 0, item_extent_refs);
	return e;
}
=======
GF_Err gf_isom_iff_create_image_item_from_track(GF_ISOFile *movie, Bool root_meta, u32 meta_track_number, u32 imported_track, const char *item_name, u32 item_id, GF_ImageItemProperties *image_props, GF_List *item_extent_refs)
{

	if (image_props && image_props->auto_grid)
		return iff_create_auto_grid(movie, root_meta, meta_track_number, item_name, item_id, image_props);

 	return gf_isom_iff_create_image_item_from_track_internal(movie, root_meta, meta_track_number, imported_track, item_name, item_id, image_props, item_extent_refs, 1);
}


>>>>>>> f9e00433
#endif /*GPAC_DISABLE_ISOM*/<|MERGE_RESOLUTION|>--- conflicted
+++ resolved
@@ -1571,8 +1571,132 @@
 }
 
 GF_EXPORT
-<<<<<<< HEAD
-GF_Err gf_isom_iff_create_image_overlay_item(GF_ISOFile *movie, Bool root_meta, u32 meta_track_number, const char *item_name, u32 item_id, GF_ImageItemProperties *image_props, GF_List *item_extent_refs) {
+GF_Err gf_isom_iff_create_image_grid_item(GF_ISOFile *movie, Bool root_meta, u32 meta_track_number, const char *item_name, u32 item_id, GF_ImageItemProperties *image_props)
+{
+	return gf_isom_iff_create_image_grid_item_internal(movie, root_meta, meta_track_number, item_name, &item_id, image_props);
+}
+
+static GF_Err iff_create_auto_grid(GF_ISOFile *movie, Bool root_meta, u32 meta_track_number, const char *item_name, u32 item_id, GF_ImageItemProperties *image_props)
+{
+	GF_Err e;
+	GF_ImageItemProperties props;
+	u32 w=0, h=0;
+	u32 *imgs_ids=NULL;
+	u32 nb_imgs=0, nb_src_imgs;
+	u32 nb_cols, nb_rows;
+	u32 last_valid_nb_cols;
+	Double ar;
+	u32 i, nb_items = gf_isom_get_meta_item_count(movie, root_meta, meta_track_number);
+	for (i=0; i<nb_items; i++) {
+		u32 an_item_id, item_type;
+		gf_isom_get_meta_item_info(movie, root_meta, meta_track_number, i+1, &an_item_id, &item_type, NULL, NULL, NULL, NULL, NULL, NULL, NULL, NULL);
+
+		if (!item_id) continue;
+		if (item_type==GF_ISOM_ITEM_TYPE_AUXI) continue;
+
+		memset(&props, 0, sizeof(props));
+		gf_isom_get_meta_image_props(movie, root_meta, meta_track_number, an_item_id, &props);
+		if (!props.width || !props.height) continue;
+
+		if (!w) w = props.width;
+		if (!h) h = props.height;
+
+		if ((w != props.width) || (h != props.height)) {
+			if (imgs_ids) gf_free(imgs_ids);
+			GF_LOG(GF_LOG_ERROR, GF_LOG_CONTAINER, ("Auto grid can only be generated for images of the same size - try using `-add-image-grid`\n"));
+			return GF_NOT_SUPPORTED;
+		}
+		imgs_ids = gf_realloc(imgs_ids, sizeof(u32) * (nb_imgs+1));
+		if (!imgs_ids) return GF_OUT_OF_MEM;
+		imgs_ids[nb_imgs] = an_item_id;
+		nb_imgs++;
+	}
+
+	if (!nb_imgs || !w || !h) {
+		if (imgs_ids) gf_free(imgs_ids);
+		GF_LOG(GF_LOG_ERROR, GF_LOG_CONTAINER, ("No image items found\n"));
+		return GF_BAD_PARAM;
+	}
+
+	//try roughly the same aspect ratio
+	if (image_props->auto_grid_ratio) {
+		ar = image_props->auto_grid_ratio;
+	} else {
+		ar = w;
+		ar /= h;
+	}
+	nb_src_imgs = nb_imgs;
+
+	nb_cols=1;
+	nb_rows=1;
+	last_valid_nb_cols = 0;
+	if (nb_imgs % 2) {
+		GF_LOG(GF_LOG_WARNING, GF_LOG_CONTAINER, ("Not an even number of images, removing last item from grid\n"));
+		nb_imgs--;
+	}
+	if (nb_imgs>1) {
+		while (nb_cols < nb_imgs) {
+			Double target_ar = ((Double) nb_cols) * w;
+			nb_rows = nb_imgs / nb_cols;
+			if (nb_rows * nb_cols != nb_imgs) {
+				nb_cols++;
+				continue;
+			}
+			target_ar /= ((Double)nb_rows) * h;
+			if (target_ar >= ar) break;
+			last_valid_nb_cols = nb_cols;
+			nb_cols++;
+		}
+	}
+	if ((nb_cols==nb_imgs) && last_valid_nb_cols) {
+		nb_cols = last_valid_nb_cols;
+		nb_rows = nb_imgs / nb_cols;
+	}
+	memset(&props, 0, sizeof(props));
+	if (image_props)
+		memcpy(&props, image_props, sizeof(props));
+	props.hidden = GF_FALSE;
+	props.width = nb_cols * w;
+	props.height = nb_rows * h;
+	props.num_grid_rows = nb_rows;
+	props.num_grid_columns = nb_cols;
+	GF_LOG(GF_LOG_INFO, GF_LOG_CONTAINER, ("Grid: %u rows %u cols - size %ux%u pixels\n", nb_cols, nb_rows, props.width, props.height));
+
+	e = gf_isom_iff_create_image_grid_item_internal(movie, root_meta, meta_track_number, item_name, &item_id, &props);
+	if (e) {
+		gf_free(imgs_ids);
+		return e;
+	}
+
+	for (i=0; i<nb_imgs; i++) {
+		e = gf_isom_meta_add_item_ref(movie, root_meta, meta_track_number, item_id, imgs_ids[i], GF_4CC('d','i','m','g'), NULL);
+		if (e) goto exit;
+	}
+
+	//we might want an option to avoid this?
+	//if (image_props->hidden)
+	{
+		GF_MetaBox *meta = gf_isom_get_meta(movie, root_meta, meta_track_number);
+		for (i=0; i<nb_src_imgs; i++) {
+			GF_ItemInfoEntryBox *iinf;
+			u32 j=0;
+			while ((iinf = (GF_ItemInfoEntryBox *)gf_list_enum(meta->item_infos->item_infos, &j))) {
+				if (iinf->item_ID == imgs_ids[i]) {
+					iinf->flags |= 0x1;
+					break;
+				}
+			}
+		}
+		e = gf_isom_set_meta_primary_item(movie, root_meta, meta_track_number, item_id);
+	}
+
+exit:
+	gf_free(imgs_ids);
+	return e;
+}
+
+GF_EXPORT
+GF_Err gf_isom_iff_create_image_overlay_item(GF_ISOFile *movie, Bool root_meta, u32 meta_track_number, const char *item_name, u32 item_id, GF_ImageItemProperties *image_props) {
 	u32 i;
 	Bool use32bitFields = GF_FALSE;
 	GF_Err e = GF_OK;
@@ -1609,147 +1733,23 @@
 	u8 *overlay_data;
 	u32 overlay_data_size;
 	gf_bs_get_content(overlay_bs, &overlay_data, &overlay_data_size);
-	e = gf_isom_add_meta_item_memory(movie, root_meta, meta_track_number, item_name, item_id, overlay4cc, NULL, NULL, image_props, overlay_data, overlay_data_size, item_extent_refs);
+	e = gf_isom_add_meta_item_memory(movie, root_meta, meta_track_number, item_name, &item_id, overlay4cc, NULL, NULL, image_props, overlay_data, overlay_data_size, NULL);
 	gf_free(overlay_data);
 	gf_bs_del(overlay_bs);
-=======
-GF_Err gf_isom_iff_create_image_grid_item(GF_ISOFile *movie, Bool root_meta, u32 meta_track_number, const char *item_name, u32 item_id, GF_ImageItemProperties *image_props)
-{
-	return gf_isom_iff_create_image_grid_item_internal(movie, root_meta, meta_track_number, item_name, &item_id, image_props);
-}
-
-static GF_Err iff_create_auto_grid(GF_ISOFile *movie, Bool root_meta, u32 meta_track_number, const char *item_name, u32 item_id, GF_ImageItemProperties *image_props)
-{
-	GF_Err e;
-	GF_ImageItemProperties props;
-	u32 w=0, h=0;
-	u32 *imgs_ids=NULL;
-	u32 nb_imgs=0, nb_src_imgs;
-	u32 nb_cols, nb_rows;
-	u32 last_valid_nb_cols;
-	Double ar;
-	u32 i, nb_items = gf_isom_get_meta_item_count(movie, root_meta, meta_track_number);
-	for (i=0; i<nb_items; i++) {
-		u32 an_item_id, item_type;
-		gf_isom_get_meta_item_info(movie, root_meta, meta_track_number, i+1, &an_item_id, &item_type, NULL, NULL, NULL, NULL, NULL, NULL, NULL, NULL);
-
-		if (!item_id) continue;
-		if (item_type==GF_ISOM_ITEM_TYPE_AUXI) continue;
-
-		memset(&props, 0, sizeof(props));
-		gf_isom_get_meta_image_props(movie, root_meta, meta_track_number, an_item_id, &props);
-		if (!props.width || !props.height) continue;
-
-		if (!w) w = props.width;
-		if (!h) h = props.height;
-
-		if ((w != props.width) || (h != props.height)) {
-			if (imgs_ids) gf_free(imgs_ids);
-			GF_LOG(GF_LOG_ERROR, GF_LOG_CONTAINER, ("Auto grid can only be generated for images of the same size - try using `-add-image-grid`\n"));
-			return GF_NOT_SUPPORTED;
-		}
-		imgs_ids = gf_realloc(imgs_ids, sizeof(u32) * (nb_imgs+1));
-		if (!imgs_ids) return GF_OUT_OF_MEM;
-		imgs_ids[nb_imgs] = an_item_id;
-		nb_imgs++;
-	}
-
-	if (!nb_imgs || !w || !h) {
-		if (imgs_ids) gf_free(imgs_ids);
-		GF_LOG(GF_LOG_ERROR, GF_LOG_CONTAINER, ("No image items found\n"));
-		return GF_BAD_PARAM;
-	}
-
-	//try roughly the same aspect ratio
-	if (image_props->auto_grid_ratio) {
-		ar = image_props->auto_grid_ratio;
-	} else {
-		ar = w;
-		ar /= h;
-	}
-	nb_src_imgs = nb_imgs;
-
-	nb_cols=1;
-	nb_rows=1;
-	last_valid_nb_cols = 0;
-	if (nb_imgs % 2) {
-		GF_LOG(GF_LOG_WARNING, GF_LOG_CONTAINER, ("Not an even number of images, removing last item from grid\n"));
-		nb_imgs--;
-	}
-	if (nb_imgs>1) {
-		while (nb_cols < nb_imgs) {
-			Double target_ar = ((Double) nb_cols) * w;
-			nb_rows = nb_imgs / nb_cols;
-			if (nb_rows * nb_cols != nb_imgs) {
-				nb_cols++;
-				continue;
-			}
-			target_ar /= ((Double)nb_rows) * h;
-			if (target_ar >= ar) break;
-			last_valid_nb_cols = nb_cols;
-			nb_cols++;
-		}
-	}
-	if ((nb_cols==nb_imgs) && last_valid_nb_cols) {
-		nb_cols = last_valid_nb_cols;
-		nb_rows = nb_imgs / nb_cols;
-	}
-	memset(&props, 0, sizeof(props));
-	if (image_props)
-		memcpy(&props, image_props, sizeof(props));
-	props.hidden = GF_FALSE;
-	props.width = nb_cols * w;
-	props.height = nb_rows * h;
-	props.num_grid_rows = nb_rows;
-	props.num_grid_columns = nb_cols;
-	GF_LOG(GF_LOG_INFO, GF_LOG_CONTAINER, ("Grid: %u rows %u cols - size %ux%u pixels\n", nb_cols, nb_rows, props.width, props.height));
-
-	e = gf_isom_iff_create_image_grid_item_internal(movie, root_meta, meta_track_number, item_name, &item_id, &props);
-	if (e) {
-		gf_free(imgs_ids);
-		return e;
-	}
-
-	for (i=0; i<nb_imgs; i++) {
-		e = gf_isom_meta_add_item_ref(movie, root_meta, meta_track_number, item_id, imgs_ids[i], GF_4CC('d','i','m','g'), NULL);
-		if (e) goto exit;
-	}
-
-	//we might want an option to avoid this?
-	//if (image_props->hidden)
-	{
-		GF_MetaBox *meta = gf_isom_get_meta(movie, root_meta, meta_track_number);
-		for (i=0; i<nb_src_imgs; i++) {
-			GF_ItemInfoEntryBox *iinf;
-			u32 j=0;
-			while ((iinf = (GF_ItemInfoEntryBox *)gf_list_enum(meta->item_infos->item_infos, &j))) {
-				if (iinf->item_ID == imgs_ids[i]) {
-					iinf->flags |= 0x1;
-					break;
-				}
-			}
-		}
-		e = gf_isom_set_meta_primary_item(movie, root_meta, meta_track_number, item_id);
-	}
-
-exit:
-	gf_free(imgs_ids);
->>>>>>> f9e00433
 	return e;
 }
 
 GF_EXPORT
-<<<<<<< HEAD
-GF_Err gf_isom_iff_create_image_identity_item(GF_ISOFile *movie, Bool root_meta, u32 meta_track_number, const char *item_name, u32 item_id, GF_ImageItemProperties *image_props, GF_List *item_extent_refs) {
+GF_Err gf_isom_iff_create_image_identity_item(GF_ISOFile *movie, Bool root_meta, u32 meta_track_number, const char *item_name, u32 item_id, GF_ImageItemProperties *image_props) {
 	GF_Err e = GF_OK;
 	u32 identity4cc = GF_4CC('i', 'd', 'e', 'n');
 	if (image_props->width == 0 || image_props->height == 0) {
 		GF_LOG(GF_LOG_WARNING, GF_LOG_CONTAINER, ("At least one identity dimension set to 0: %d, %d\n", image_props->width, image_props->height));
 	}
-	e = gf_isom_add_meta_item_memory(movie, root_meta, meta_track_number, item_name, item_id, identity4cc, NULL, NULL, image_props, NULL, 0, item_extent_refs);
+	e = gf_isom_add_meta_item_memory(movie, root_meta, meta_track_number, item_name, &item_id, identity4cc, NULL, NULL, image_props, NULL, 0, NULL);
 	return e;
 }
-=======
+
 GF_Err gf_isom_iff_create_image_item_from_track(GF_ISOFile *movie, Bool root_meta, u32 meta_track_number, u32 imported_track, const char *item_name, u32 item_id, GF_ImageItemProperties *image_props, GF_List *item_extent_refs)
 {
 
@@ -1759,6 +1759,4 @@
  	return gf_isom_iff_create_image_item_from_track_internal(movie, root_meta, meta_track_number, imported_track, item_name, item_id, image_props, item_extent_refs, 1);
 }
 
-
->>>>>>> f9e00433
 #endif /*GPAC_DISABLE_ISOM*/