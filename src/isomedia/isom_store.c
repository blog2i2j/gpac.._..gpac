--- conflicted
+++ resolved
@@ -733,11 +733,7 @@
 
 
 //write the file track by track, with moov box before or after the mdat
-<<<<<<< HEAD
 static GF_Err WriteFlat(MovieWriter *mw, u8 moovFirst, GF_BitStream *bs, Bool non_seakable, Bool for_fragments, GF_BitStream *moov_bs)
-=======
-GF_Err WriteFlat(MovieWriter *mw, u8 moovFirst, GF_BitStream *bs, GF_BitStream *moov_bs)
->>>>>>> cb3523f8
 {
 	GF_Err e;
 	u32 i;
@@ -891,20 +887,12 @@
 
 			firstSize = GetMoovAndMetaSize(movie, writers);
 
-<<<<<<< HEAD
-//			offset = firstSize + 8 + (movie->mdat->dataSize > 0xFFFFFFFF ? 8 : 0);
-=======
->>>>>>> cb3523f8
 			offset = firstSize;
 			e = ShiftOffset(movie, writers, offset);
 			if (e) goto exit;
 			//get the size and see if it has changed (eg, we moved to 64 bit offsets)
 			finalSize = GetMoovAndMetaSize(movie, writers);
 			if (firstSize != finalSize) {
-<<<<<<< HEAD
-//				finalOffset = finalSize + 8 + (movie->mdat->dataSize > 0xFFFFFFFF ? 8 : 0);
-=======
->>>>>>> cb3523f8
 				finalOffset = finalSize;
 				//OK, now we're sure about the final size.
 				//we don't need to re-emulate, as the only thing that changed is the offset
@@ -912,13 +900,7 @@
 				e = ShiftOffset(movie, writers, finalOffset - offset);
 				if (e) goto exit;
 			}
-<<<<<<< HEAD
-
-		}
-
-=======
-		}
->>>>>>> cb3523f8
+		}
 		//OK, write the movie box.
 		e = WriteMoovAndMeta(movie, writers, moov_bs ? moov_bs : bs);
 		if (e) goto exit;
@@ -1636,7 +1618,6 @@
 	}
 	//capture mode: we don't need a new bitstream
 	if (movie->openMode == GF_ISOM_OPEN_WRITE) {
-<<<<<<< HEAD
 		if (!strcmp(movie->fileName, "_gpac_isobmff_redirect")) {
 			GF_BitStream *bs, *moov_bs=NULL;
 			u64 mdat_end = gf_bs_get_position(movie->editFileMap->bs);
@@ -1694,7 +1675,7 @@
 			}
 		} else {
 			GF_BitStream *moov_bs = NULL;
-			if (movie->storageMode==GF_ISOM_STORE_FASTSTART) {
+			if (movie->storageMode==GF_ISOM_STORE_STREAMABLE) {
 				moov_bs = gf_bs_new(NULL, 0, GF_BITSTREAM_WRITE);
 			}
 			e = WriteFlat(&mw, 0, movie->editFileMap->bs, GF_FALSE, GF_FALSE, moov_bs);
@@ -1710,26 +1691,6 @@
 				gf_free(moov_data);
 			}
 		}
-=======
-		GF_BitStream *moov_bs = NULL;
-		if (movie->storageMode==GF_ISOM_STORE_STREAMABLE) {
-			moov_bs = gf_bs_new(NULL, 0, GF_BITSTREAM_WRITE);
-		}
-		e = WriteFlat(&mw, 0, movie->editFileMap->bs, moov_bs);
-		if (moov_bs) {
-			char *moov_data;
-			u32 moov_size;
-
-			gf_bs_get_content(moov_bs, &moov_data, &moov_size);
-			gf_bs_del(moov_bs);
-			if (!e)
-				e = gf_bs_insert_data(movie->editFileMap->bs, (u8 *) moov_data, moov_size, movie->mdat->bsOffset);
-
-			gf_free(moov_data);
-		}
-
-
->>>>>>> cb3523f8
 	} else {
 		FILE *stream=NULL;
 		u32 buffer_size = movie->editFileMap ? gf_bs_get_output_buffering(movie->editFileMap->bs) : 0;
@@ -1771,17 +1732,10 @@
 			e = WriteInterleaved(&mw, bs, 1);
 			break;
 		case GF_ISOM_STORE_STREAMABLE:
-<<<<<<< HEAD
 			e = WriteFlat(&mw, 1, bs, is_stdout, GF_FALSE, NULL);
 			break;
 		default:
 			e = WriteFlat(&mw, 0, bs, is_stdout, GF_FALSE, NULL);
-=======
-			e = WriteFlat(&mw, 1, bs, NULL);
-			break;
-		default:
-			e = WriteFlat(&mw, 0, bs, NULL);
->>>>>>> cb3523f8
 			break;
 		}
 
