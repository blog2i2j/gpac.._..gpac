/*
 *			GPAC - Multimedia Framework C SDK
 *
 *			Authors: Jean Le Feuvre
 *			Copyright (c) Telecom ParisTech 2000-2012
 *					All rights reserved
 *
 *  This file is part of GPAC / ISO Media File Format sub-project
 *
 *  GPAC is free software; you can redistribute it and/or modify
 *  it under the terms of the GNU Lesser General Public License as published by
 *  the Free Software Foundation; either version 2, or (at your option)
 *  any later version.
 *
 *  GPAC is distributed in the hope that it will be useful,
 *  but WITHOUT ANY WARRANTY; without even the implied warranty of
 *  MERCHANTABILITY or FITNESS FOR A PARTICULAR PURPOSE.  See the
 *  GNU Lesser General Public License for more details.
 *
 *  You should have received a copy of the GNU Lesser General Public
 *  License along with this library; see the file COPYING.  If not, write to
 *  the Free Software Foundation, 675 Mass Ave, Cambridge, MA 02139, USA.
 *
 */

#include <gpac/internal/isomedia_dev.h>

#ifndef GPAC_DISABLE_ISOM


GF_Err gf_isom_base_sample_entry_read(GF_SampleEntryBox *ptr, GF_BitStream *bs)
{
	gf_bs_read_data(bs, ptr->reserved, 6);
	ptr->dataReferenceIndex = gf_bs_read_u16(bs);
	if (!ptr->dataReferenceIndex) {
		GF_LOG(GF_LOG_WARNING, GF_LOG_CONTAINER, ("[ISO file] dataReferenceIndex set to 0 in sample entry, overriding to 1\n"));
		ptr->dataReferenceIndex = 1;
	}
	return GF_OK;
}

void gf_isom_sample_entry_predestroy(GF_SampleEntryBox *ptr)
{
	if (ptr->protections) gf_isom_box_array_del(ptr->protections);
}

void gf_isom_sample_entry_init(GF_SampleEntryBox *ent)
{
	ent->protections = gf_list_new();
}

void gf_isom_video_sample_entry_init(GF_VisualSampleEntryBox *ent)
{
	gf_isom_sample_entry_init((GF_SampleEntryBox*)ent);
	ent->internal_type = GF_ISOM_SAMPLE_ENTRY_VIDEO;
	ent->horiz_res = ent->vert_res = 0x00480000;
	ent->frames_per_sample = 1;
	ent->bit_depth = 0x18;
	ent->color_table_index = -1;
}

GF_Err gf_isom_video_sample_entry_read(GF_VisualSampleEntryBox *ptr, GF_BitStream *bs)
{
	GF_Err e;
	if (ptr->size < 78) return GF_ISOM_INVALID_FILE;
	ptr->size -= 78;
	e = gf_isom_base_sample_entry_read((GF_SampleEntryBox *)ptr, bs);
	if (e) return e;

	ptr->version = gf_bs_read_u16(bs);
	ptr->revision = gf_bs_read_u16(bs);
	ptr->vendor = gf_bs_read_u32(bs);
	ptr->temporal_quality  = gf_bs_read_u32(bs);
	ptr->spatial_quality = gf_bs_read_u32(bs);
	ptr->Width = gf_bs_read_u16(bs);
	ptr->Height = gf_bs_read_u16(bs);
	ptr->horiz_res = gf_bs_read_u32(bs);
	ptr->vert_res = gf_bs_read_u32(bs);
	ptr->entry_data_size = gf_bs_read_u32(bs);
	ptr->frames_per_sample = gf_bs_read_u16(bs);
	gf_bs_read_data(bs, ptr->compressor_name, 32);
	ptr->compressor_name[32] = 0;
	ptr->bit_depth = gf_bs_read_u16(bs);
	ptr->color_table_index = gf_bs_read_u16(bs);
	return GF_OK;
}

#ifndef GPAC_DISABLE_ISOM_WRITE
void gf_isom_video_sample_entry_write(GF_VisualSampleEntryBox *ptr, GF_BitStream *bs)
{
	gf_bs_write_data(bs, ptr->reserved, 6);
	gf_bs_write_u16(bs, ptr->dataReferenceIndex);

	gf_bs_write_u16(bs, ptr->version);
	gf_bs_write_u16(bs, ptr->revision);
	gf_bs_write_u32(bs, ptr->vendor);
	gf_bs_write_u32(bs, ptr->temporal_quality);
	gf_bs_write_u32(bs, ptr->spatial_quality);
	gf_bs_write_u16(bs, ptr->Width);
	gf_bs_write_u16(bs, ptr->Height);
	gf_bs_write_u32(bs, ptr->horiz_res);
	gf_bs_write_u32(bs, ptr->vert_res);
	gf_bs_write_u32(bs, ptr->entry_data_size);
	gf_bs_write_u16(bs, ptr->frames_per_sample);
	gf_bs_write_data(bs, ptr->compressor_name, 32);
	gf_bs_write_u16(bs, ptr->bit_depth);
	gf_bs_write_u16(bs, ptr->color_table_index);
}

void gf_isom_video_sample_entry_size(GF_VisualSampleEntryBox *ent)
{
	ent->size += 78;
}

#endif /*GPAC_DISABLE_ISOM_WRITE*/



void gf_isom_audio_sample_entry_init(GF_AudioSampleEntryBox *ptr)
{
	gf_isom_sample_entry_init((GF_SampleEntryBox*)ptr);
	ptr->internal_type = GF_ISOM_SAMPLE_ENTRY_AUDIO;

	ptr->channel_count = 2;
	ptr->bitspersample = 16;
}

GF_Err gf_isom_audio_sample_entry_read(GF_AudioSampleEntryBox *ptr, GF_BitStream *bs)
{
	GF_Err e;
	if (ptr->size<28) return GF_ISOM_INVALID_FILE;

	e = gf_isom_base_sample_entry_read((GF_SampleEntryBox *)ptr, bs);
	if (e) return e;

	ptr->version = gf_bs_read_u16(bs);
	ptr->revision = gf_bs_read_u16(bs);
	ptr->vendor = gf_bs_read_u32(bs);
	ptr->channel_count = gf_bs_read_u16(bs);
	ptr->bitspersample = gf_bs_read_u16(bs);
	ptr->compression_id = gf_bs_read_u16(bs);
	ptr->packet_size = gf_bs_read_u16(bs);
	ptr->samplerate_hi = gf_bs_read_u16(bs);
	ptr->samplerate_lo = gf_bs_read_u16(bs);

	ptr->size -= 28;
	if (!ptr->is_qtff) return GF_OK;
	//QT only
	if (ptr->version==1) {
		if (ptr->size<16) return GF_ISOM_INVALID_FILE;
		gf_bs_read_data(bs, (char *) ptr->extensions, 16);
		ptr->size-=16;
	} else if (ptr->version==2) {
		if (ptr->size<36) return GF_ISOM_INVALID_FILE;
		gf_bs_read_data(bs,  (char *) ptr->extensions, 36);
		ptr->size -= 36;
	}
	return GF_OK;
}

#ifndef GPAC_DISABLE_ISOM_WRITE

void gf_isom_audio_sample_entry_write(GF_AudioSampleEntryBox *ptr, GF_BitStream *bs)
{
	gf_bs_write_data(bs, ptr->reserved, 6);
	gf_bs_write_u16(bs, ptr->dataReferenceIndex);

	gf_bs_write_u16(bs, ptr->version);
	gf_bs_write_u16(bs, ptr->revision);
	gf_bs_write_u32(bs, ptr->vendor);
	gf_bs_write_u16(bs, ptr->channel_count);
	gf_bs_write_u16(bs, ptr->bitspersample);
	gf_bs_write_u16(bs, ptr->compression_id);
	gf_bs_write_u16(bs, ptr->packet_size);
	gf_bs_write_u16(bs, ptr->samplerate_hi);
	gf_bs_write_u16(bs, ptr->samplerate_lo);

<<<<<<< HEAD
	if (!ptr->is_qtff) {
		if (ptr->version==1) {
			gf_bs_write_data(bs,  (char *) ptr->extensions, 16);
		} else if (ptr->version==2) {
			gf_bs_write_data(bs,  (char *) ptr->extensions, 36);
		}
	} else {
=======
	if (ptr->is_qtff) {
>>>>>>> 0b6f2060
		GF_Box *esds = NULL;
		if (ptr->is_qtff==1) {
			if ((ptr->type==GF_ISOM_BOX_TYPE_MP4A) && ((GF_MPEGAudioSampleEntryBox*)ptr)->esd) {
				esds = (GF_Box *) ((GF_MPEGAudioSampleEntryBox*)ptr)->esd;
			}
		}

		if (ptr->version==1) {
<<<<<<< HEAD
			//direct copy of data
=======
>>>>>>> 0b6f2060
			if (ptr->is_qtff==2) {
				gf_bs_write_data(bs,  (char *) ptr->extensions, 16);
			} else {
				gf_bs_write_u32(bs, esds ? 1024 : 1);
				gf_bs_write_u32(bs, esds ? 0 : ptr->bitspersample);
				gf_bs_write_u32(bs, esds ? 0 : ptr->bitspersample*ptr->channel_count);
				gf_bs_write_u32(bs, esds ? 0 : ptr->bitspersample/8);
<<<<<<< HEAD
			}
		} else if (ptr->version==2) {
			gf_bs_write_data(bs,  (char *) ptr->extensions, 36);
=======
			}
		} else if (ptr->version==2) {
			gf_bs_write_data(bs,  (char *) ptr->extensions, 36);
		}

		if (ptr->is_qtff==1) {
			u32 wave_size = 8 + 12 + 10 + 8;
			if ((ptr->type==GF_ISOM_BOX_TYPE_MP4A) && ((GF_MPEGAudioSampleEntryBox*)ptr)->esd) {
				wave_size += esds->size;
			}
			gf_bs_write_u32(bs, wave_size);
			gf_bs_write_u32(bs, GF_QT_BOX_TYPE_WAVE);
			gf_bs_write_u32(bs, 12);
			gf_bs_write_u32(bs, GF_QT_BOX_TYPE_FRMA);
			gf_bs_write_u32(bs, ptr->type);
			if (esds) gf_isom_box_write(esds, bs);

			gf_bs_write_u32(bs, 10);
			gf_bs_write_u32(bs, GF_QT_BOX_TYPE_ENDA);
			gf_bs_write_u16(bs, 1);
			gf_bs_write_u32(bs, 8);
			gf_bs_write_u32(bs, GF_QT_BOX_TYPE_TERMINATOR);
>>>>>>> 0b6f2060
		}
	}
}

void gf_isom_audio_sample_entry_size(GF_AudioSampleEntryBox *ptr)
{
	ptr->size += 28;
	if (ptr->is_qtff) {
<<<<<<< HEAD
		if (!ptr->is_qtff) {
			if (ptr->version==1) {
				ptr->size+=16;
			} else if (ptr->version==2) {
				ptr->size += 36;
			}
		} else {
			if (ptr->version==1) {
				ptr->size+=16;
			} else if (ptr->version==2) {
				ptr->size += 36;
=======
		if (ptr->version==1) {
			ptr->size+=16;
		} else if (ptr->version==2) {
			ptr->size += 36;
		}

		if (ptr->is_qtff==1) {
			//add wave: 12 (frma) +10(enda)+8(term null)+ 8 header for wave
			ptr->size += 8 + 12 + 10 + 8;
			if ((ptr->type==GF_ISOM_BOX_TYPE_MP4A) && ((GF_MPEGAudioSampleEntryBox*)ptr)->esd) {
				GF_Box *esds = (GF_Box *) ((GF_MPEGAudioSampleEntryBox*)ptr)->esd;
				gf_isom_box_size(esds);
				ptr->size += esds->size;
				ptr->compression_id=-2;
>>>>>>> 0b6f2060
			}
		}
	}
}


#endif	/*GPAC_DISABLE_ISOM_WRITE*/



GF_EXPORT
GF_3GPConfig *gf_isom_3gp_config_get(GF_ISOFile *the_file, u32 trackNumber, u32 StreamDescriptionIndex)
{
	GF_3GPConfig *config, *res;
	GF_TrackBox *trak;
	GF_SampleEntryBox *entry;
	trak = gf_isom_get_track_from_file(the_file, trackNumber);
	if (!trak || !StreamDescriptionIndex) return NULL;

	config = NULL;
	entry = (GF_SampleEntryBox *)gf_list_get(trak->Media->information->sampleTable->SampleDescription->other_boxes, StreamDescriptionIndex-1);
	if (!entry) return NULL;
	switch (entry->type) {
	case GF_ISOM_SUBTYPE_3GP_AMR:
	case GF_ISOM_SUBTYPE_3GP_AMR_WB:
	case GF_ISOM_SUBTYPE_3GP_EVRC:
	case GF_ISOM_SUBTYPE_3GP_QCELP:
	case GF_ISOM_SUBTYPE_3GP_SMV:
		if (! ((GF_MPEGAudioSampleEntryBox*)entry)->cfg_3gpp) return NULL;
		config = & ((GF_MPEGAudioSampleEntryBox*)entry)->cfg_3gpp->cfg;
		break;
	case GF_ISOM_SUBTYPE_3GP_H263:
		if (! ((GF_MPEGVisualSampleEntryBox*)entry)->cfg_3gpp) return NULL;
		config = & ((GF_MPEGVisualSampleEntryBox*)entry)->cfg_3gpp->cfg;
		break;
	default:
		return NULL;
	}
	if (!config) return NULL;

	res = (GF_3GPConfig*)gf_malloc(sizeof(GF_3GPConfig));
	memcpy(res, config, sizeof(GF_3GPConfig));
	return res;
}

GF_EXPORT
GF_AC3Config *gf_isom_ac3_config_get(GF_ISOFile *the_file, u32 trackNumber, u32 StreamDescriptionIndex)
{
	GF_AC3Config *res;
	GF_TrackBox *trak;
	GF_MPEGAudioSampleEntryBox *entry;
	trak = gf_isom_get_track_from_file(the_file, trackNumber);
	if (!trak || !StreamDescriptionIndex) return NULL;

	entry = (GF_MPEGAudioSampleEntryBox *)gf_list_get(trak->Media->information->sampleTable->SampleDescription->other_boxes, StreamDescriptionIndex-1);
	if (!entry || !entry->cfg_ac3) return NULL;
	if ( (entry->type!=GF_ISOM_BOX_TYPE_AC3) && (entry->type!=GF_ISOM_BOX_TYPE_EC3) ) return NULL;
	if ( (entry->cfg_ac3->type!=GF_ISOM_BOX_TYPE_DAC3) && (entry->cfg_ac3->type!=GF_ISOM_BOX_TYPE_DEC3) ) return NULL;

	res = (GF_AC3Config*)gf_malloc(sizeof(GF_AC3Config));
	memcpy(res, &entry->cfg_ac3->cfg, sizeof(GF_AC3Config));
	return res;
}

#ifndef GPAC_DISABLE_ISOM_WRITE

GF_EXPORT
GF_Err gf_isom_3gp_config_new(GF_ISOFile *the_file, u32 trackNumber, GF_3GPConfig *cfg, char *URLname, char *URNname, u32 *outDescriptionIndex)
{
	GF_TrackBox *trak;
	GF_Err e;
	u32 dataRefIndex;
	u32 cfg_type;

	e = CanAccessMovie(the_file, GF_ISOM_OPEN_WRITE);
	if (e) return e;

	trak = gf_isom_get_track_from_file(the_file, trackNumber);
	if (!trak || !trak->Media || !cfg) return GF_BAD_PARAM;

	switch (cfg->type) {
	case GF_ISOM_SUBTYPE_3GP_AMR:
	case GF_ISOM_SUBTYPE_3GP_AMR_WB:
		if (trak->Media->handler->handlerType!=GF_ISOM_MEDIA_AUDIO) return GF_BAD_PARAM;
		cfg_type = GF_ISOM_BOX_TYPE_DAMR;
		break;
	case GF_ISOM_SUBTYPE_3GP_EVRC:
		if (trak->Media->handler->handlerType!=GF_ISOM_MEDIA_AUDIO) return GF_BAD_PARAM;
		cfg_type = GF_ISOM_BOX_TYPE_DEVC;
		break;
	case GF_ISOM_SUBTYPE_3GP_QCELP:
		if (trak->Media->handler->handlerType!=GF_ISOM_MEDIA_AUDIO) return GF_BAD_PARAM;
		cfg_type = GF_ISOM_BOX_TYPE_DQCP;
		break;
	case GF_ISOM_SUBTYPE_3GP_SMV:
		if (trak->Media->handler->handlerType!=GF_ISOM_MEDIA_AUDIO) return GF_BAD_PARAM;
		cfg_type = GF_ISOM_BOX_TYPE_DSMV;
		break;
	case GF_ISOM_SUBTYPE_3GP_H263:
		if (!gf_isom_is_video_subtype(trak->Media->handler->handlerType)) return GF_BAD_PARAM;
		cfg_type = GF_ISOM_BOX_TYPE_D263;
		break;
	case 0:
		return GF_BAD_PARAM;
	default:
		return GF_NOT_SUPPORTED;
	}

	//get or create the data ref
	e = Media_FindDataRef(trak->Media->information->dataInformation->dref, URLname, URNname, &dataRefIndex);
	if (e) return e;
	if (!dataRefIndex) {
		e = Media_CreateDataRef(the_file, trak->Media->information->dataInformation->dref, URLname, URNname, &dataRefIndex);
		if (e) return e;
	}
	if (!the_file->keep_utc)
		trak->Media->mediaHeader->modificationTime = gf_isom_get_mp4time();

	switch (cfg->type) {
	case GF_ISOM_SUBTYPE_3GP_AMR:
	case GF_ISOM_SUBTYPE_3GP_AMR_WB:
	case GF_ISOM_SUBTYPE_3GP_EVRC:
	case GF_ISOM_SUBTYPE_3GP_QCELP:
	case GF_ISOM_SUBTYPE_3GP_SMV:
	{
		GF_MPEGAudioSampleEntryBox *entry = (GF_MPEGAudioSampleEntryBox *) gf_isom_box_new(cfg->type);
		if (!entry) return GF_OUT_OF_MEM;
		entry->cfg_3gpp = (GF_3GPPConfigBox *) gf_isom_box_new(cfg_type);
		if (!entry->cfg_3gpp) {
			gf_isom_box_del((GF_Box *) entry);
			return GF_OUT_OF_MEM;
		}
		memcpy(&entry->cfg_3gpp->cfg, cfg, sizeof(GF_3GPConfig));
		entry->samplerate_hi = trak->Media->mediaHeader->timeScale;
		entry->dataReferenceIndex = dataRefIndex;
		e = gf_list_add(trak->Media->information->sampleTable->SampleDescription->other_boxes, entry);
		*outDescriptionIndex = gf_list_count(trak->Media->information->sampleTable->SampleDescription->other_boxes);
	}
	break;
	case GF_ISOM_SUBTYPE_3GP_H263:
	{
		GF_MPEGVisualSampleEntryBox *entry = (GF_MPEGVisualSampleEntryBox *) gf_isom_box_new(cfg->type);
		if (!entry) return GF_OUT_OF_MEM;
		entry->cfg_3gpp = (GF_3GPPConfigBox *) gf_isom_box_new(cfg_type);
		if (!entry->cfg_3gpp) {
			gf_isom_box_del((GF_Box *) entry);
			return GF_OUT_OF_MEM;
		}
		memcpy(&entry->cfg_3gpp->cfg, cfg, sizeof(GF_3GPConfig));
		entry->dataReferenceIndex = dataRefIndex;
		e = gf_list_add(trak->Media->information->sampleTable->SampleDescription->other_boxes, entry);
		*outDescriptionIndex = gf_list_count(trak->Media->information->sampleTable->SampleDescription->other_boxes);
	}
	break;
	}
	return e;
}

GF_EXPORT
GF_Err gf_isom_3gp_config_update(GF_ISOFile *the_file, u32 trackNumber, GF_3GPConfig *param, u32 DescriptionIndex)
{
	GF_TrackBox *trak;
	GF_Err e;
	GF_3GPConfig *cfg;
	GF_MPEGAudioSampleEntryBox *a_entry;
	GF_MPEGVisualSampleEntryBox *v_entry;

	e = CanAccessMovie(the_file, GF_ISOM_OPEN_WRITE);
	if (e) return e;

	trak = gf_isom_get_track_from_file(the_file, trackNumber);
	if (!trak || !trak->Media || !param || !DescriptionIndex) return GF_BAD_PARAM;

	cfg = NULL;
	a_entry = (GF_MPEGAudioSampleEntryBox *)gf_list_get(trak->Media->information->sampleTable->SampleDescription->other_boxes, DescriptionIndex-1);
	if (!a_entry) return GF_BAD_PARAM;
	v_entry = (GF_MPEGVisualSampleEntryBox *) a_entry;

	switch (a_entry->type) {
	case GF_ISOM_SUBTYPE_3GP_AMR:
	case GF_ISOM_SUBTYPE_3GP_AMR_WB:
	case GF_ISOM_SUBTYPE_3GP_EVRC:
	case GF_ISOM_SUBTYPE_3GP_QCELP:
	case GF_ISOM_SUBTYPE_3GP_SMV:
		cfg = &a_entry->cfg_3gpp->cfg;
		break;
	case GF_ISOM_SUBTYPE_3GP_H263:
		cfg = & v_entry->cfg_3gpp->cfg;
		break;
	default:
		break;
	}
	if (!cfg || (cfg->type != param->type)) return GF_BAD_PARAM;
	memcpy(cfg, param, sizeof(GF_3GPConfig));
	return GF_OK;
}

GF_EXPORT
GF_Err gf_isom_ac3_config_new(GF_ISOFile *the_file, u32 trackNumber, GF_AC3Config *cfg, char *URLname, char *URNname, u32 *outDescriptionIndex)
{
	GF_TrackBox *trak;
	GF_Err e;
	u32 dataRefIndex;
	GF_MPEGAudioSampleEntryBox *entry;

	e = CanAccessMovie(the_file, GF_ISOM_OPEN_WRITE);
	if (e) return e;

	trak = gf_isom_get_track_from_file(the_file, trackNumber);
	if (!trak || !trak->Media || !cfg) return GF_BAD_PARAM;

	//get or create the data ref
	e = Media_FindDataRef(trak->Media->information->dataInformation->dref, URLname, URNname, &dataRefIndex);
	if (e) return e;
	if (!dataRefIndex) {
		e = Media_CreateDataRef(the_file, trak->Media->information->dataInformation->dref, URLname, URNname, &dataRefIndex);
		if (e) return e;
	}
	if (!the_file->keep_utc)
		trak->Media->mediaHeader->modificationTime = gf_isom_get_mp4time();

	if (cfg->is_ec3) {
		entry = (GF_MPEGAudioSampleEntryBox *) gf_isom_box_new(GF_ISOM_BOX_TYPE_EC3);
		if (!entry) return GF_OUT_OF_MEM;
		entry->cfg_ac3 = (GF_AC3ConfigBox *) gf_isom_box_new(GF_ISOM_BOX_TYPE_DEC3);
	} else {
		entry = (GF_MPEGAudioSampleEntryBox *) gf_isom_box_new(GF_ISOM_BOX_TYPE_AC3);
		if (!entry) return GF_OUT_OF_MEM;
		entry->cfg_ac3 = (GF_AC3ConfigBox *) gf_isom_box_new(GF_ISOM_BOX_TYPE_DAC3);
	}
	if (!entry->cfg_ac3) {
		gf_isom_box_del((GF_Box *) entry);
		return GF_OUT_OF_MEM;
	}
	memcpy(&entry->cfg_ac3->cfg, cfg, sizeof(GF_AC3Config));
	entry->samplerate_hi = trak->Media->mediaHeader->timeScale;
	entry->dataReferenceIndex = dataRefIndex;
	e = gf_list_add(trak->Media->information->sampleTable->SampleDescription->other_boxes, entry);
	*outDescriptionIndex = gf_list_count(trak->Media->information->sampleTable->SampleDescription->other_boxes);
	return e;
}


GF_EXPORT
GF_Err gf_isom_new_mj2k_description(GF_ISOFile *the_file, u32 trackNumber, char *URLname, char *URNname, u32 *outDescriptionIndex, char *dsi, u32 dsi_len)
{
	GF_TrackBox *trak;
	GF_Err e;
	u32 dataRefIndex=0;

	e = CanAccessMovie(the_file, GF_ISOM_OPEN_WRITE);
	if (e) return e;

	trak = gf_isom_get_track_from_file(the_file, trackNumber);
	if (!trak || !trak->Media) return GF_BAD_PARAM;

	//get or create the data ref
	e = Media_FindDataRef(trak->Media->information->dataInformation->dref, URLname, URNname, &dataRefIndex);
	if (e) return e;
	if (!dataRefIndex) {
		e = Media_CreateDataRef(the_file, trak->Media->information->dataInformation->dref, URLname, URNname, &dataRefIndex);
		if (e) return e;
	}
	if (!the_file->keep_utc)
		trak->Media->mediaHeader->modificationTime = gf_isom_get_mp4time();

	GF_MPEGVisualSampleEntryBox *entry = (GF_MPEGVisualSampleEntryBox *) gf_isom_box_new(GF_ISOM_BOX_TYPE_MJP2);
	if (!entry) return GF_OUT_OF_MEM;
	entry->jp2h = (GF_J2KHeaderBox *) gf_isom_box_new(GF_ISOM_BOX_TYPE_JP2H);
	if (!entry->jp2h) {
		gf_isom_box_del((GF_Box *) entry);
		return GF_OUT_OF_MEM;
	}
	if (!entry->other_boxes) entry->other_boxes = gf_list_new();

	gf_list_add(entry->other_boxes, entry->jp2h);
	if (dsi && dsi_len) {
		GF_BitStream *bs = gf_bs_new(dsi, dsi_len, GF_BITSTREAM_READ);
		entry->jp2h->size = dsi_len;
		gf_isom_box_read((GF_Box *)entry->jp2h, bs);
		gf_bs_del(bs);
	}
	entry->dataReferenceIndex = dataRefIndex;
	e = gf_list_add(trak->Media->information->sampleTable->SampleDescription->other_boxes, entry);
	*outDescriptionIndex = gf_list_count(trak->Media->information->sampleTable->SampleDescription->other_boxes);
	return e;
}

#endif	/*GPAC_DISABLE_ISOM_WRITE*/



GF_EXPORT
GF_Err gf_isom_get_dims_description(GF_ISOFile *movie, u32 trackNumber, u32 descriptionIndex, GF_DIMSDescription *desc)
{
	GF_DIMSSampleEntryBox *dims;
	GF_TrackBox *trak;
	trak = gf_isom_get_track_from_file(movie, trackNumber);
	if (!trak || !descriptionIndex || !desc) return GF_BAD_PARAM;

	dims = (GF_DIMSSampleEntryBox *)gf_list_get(trak->Media->information->sampleTable->SampleDescription->other_boxes, descriptionIndex-1);
	if (!dims) return GF_BAD_PARAM;
	if (dims->type != GF_ISOM_BOX_TYPE_DIMS) return GF_BAD_PARAM;

	memset(desc, 0, sizeof(GF_DIMSDescription));
	if (dims->config) {
		desc->profile = dims->config->profile;
		desc->level = dims->config->level;
		desc->pathComponents = dims->config->pathComponents;
		desc->fullRequestHost = dims->config->fullRequestHost;
		desc->containsRedundant = dims->config->containsRedundant;
		desc->streamType = dims->config->streamType;
		desc->textEncoding = dims->config->textEncoding;
		desc->contentEncoding = dims->config->contentEncoding;
	}
	if (dims->scripts) {
		desc->content_script_types = dims->scripts->content_script_types;
	}
	return GF_OK;
}

#ifndef GPAC_DISABLE_ISOM_WRITE

GF_EXPORT
GF_Err gf_isom_new_dims_description(GF_ISOFile *movie, u32 trackNumber, GF_DIMSDescription *desc, char *URLname, char *URNname, u32 *outDescriptionIndex)
{
	GF_TrackBox *trak;
	GF_Err e;
	u32 dataRefIndex;
	GF_DIMSSampleEntryBox *dims;

	e = CanAccessMovie(movie, GF_ISOM_OPEN_WRITE);
	if (e) return e;

	trak = gf_isom_get_track_from_file(movie, trackNumber);
	if (!trak || !trak->Media) return GF_BAD_PARAM;

	if (trak->Media->handler->handlerType != GF_ISOM_MEDIA_SCENE) return GF_BAD_PARAM;

	//get or create the data ref
	e = Media_FindDataRef(trak->Media->information->dataInformation->dref, URLname, URNname, &dataRefIndex);
	if (e) return e;
	if (!dataRefIndex) {
		e = Media_CreateDataRef(movie, trak->Media->information->dataInformation->dref, URLname, URNname, &dataRefIndex);
		if (e) return e;
	}
	if (!movie->keep_utc)
		trak->Media->mediaHeader->modificationTime = gf_isom_get_mp4time();

	dims = (GF_DIMSSampleEntryBox *) gf_isom_box_new(GF_ISOM_BOX_TYPE_DIMS);
	dims->dataReferenceIndex = dataRefIndex;
	gf_list_add(trak->Media->information->sampleTable->SampleDescription->other_boxes, dims);
	if (outDescriptionIndex) *outDescriptionIndex = gf_list_count(trak->Media->information->sampleTable->SampleDescription->other_boxes);

	dims->config = (GF_DIMSSceneConfigBox*) gf_isom_box_new(GF_ISOM_BOX_TYPE_DIMC);
	dims->config->profile = desc->profile;
	dims->config->level = desc->level;
	dims->config->pathComponents = desc->pathComponents;
	dims->config->fullRequestHost = desc->fullRequestHost;
	dims->config->containsRedundant = desc->containsRedundant;
	if (!dims->config->containsRedundant) dims->config->containsRedundant = 1;
	dims->config->streamType = desc->streamType;
	dims->config->textEncoding = gf_strdup(desc->textEncoding ? desc->textEncoding : "");
	dims->config->contentEncoding = gf_strdup(desc->contentEncoding ? desc->contentEncoding : "");

	if (desc->content_script_types) {
		dims->scripts = (GF_DIMSScriptTypesBox*) gf_isom_box_new(GF_ISOM_BOX_TYPE_DIST);
		dims->scripts->content_script_types = gf_strdup(desc->content_script_types);
	}
	return e;
}

GF_EXPORT
GF_Err gf_isom_update_dims_description(GF_ISOFile *movie, u32 trackNumber, GF_DIMSDescription *desc, char *URLname, char *URNname, u32 DescriptionIndex)
{
	GF_TrackBox *trak;
	GF_Err e;
	GF_DIMSSampleEntryBox *dims;

	e = CanAccessMovie(movie, GF_ISOM_OPEN_WRITE);
	if (e) return e;

	trak = gf_isom_get_track_from_file(movie, trackNumber);
	if (!trak || !trak->Media || !desc || !DescriptionIndex) return GF_BAD_PARAM;

	dims = (GF_DIMSSampleEntryBox *)gf_list_get(trak->Media->information->sampleTable->SampleDescription->other_boxes, DescriptionIndex-1);
	if (!dims) return GF_BAD_PARAM;
	if (dims->type != GF_ISOM_BOX_TYPE_DIMS) return GF_BAD_PARAM;
	if (!dims->config)
		dims->config = (GF_DIMSSceneConfigBox*) gf_isom_box_new(GF_ISOM_BOX_TYPE_DIMC);

	if (!movie->keep_utc)
		trak->Media->mediaHeader->modificationTime = gf_isom_get_mp4time();

	dims->config->profile = desc->profile;
	dims->config->level = desc->level;
	dims->config->pathComponents = desc->pathComponents;
	dims->config->fullRequestHost = desc->fullRequestHost;
	dims->config->containsRedundant = desc->containsRedundant;
	dims->config->streamType = desc->streamType;

	if (dims->config->textEncoding) gf_free(dims->config->textEncoding);
	dims->config->textEncoding = gf_strdup(desc->textEncoding ? desc->textEncoding : "");

	if (dims->config->contentEncoding) gf_free(dims->config->contentEncoding);
	dims->config->contentEncoding = gf_strdup(desc->contentEncoding ? desc->contentEncoding : "");

	if (desc->content_script_types) {
		if (!dims->scripts)
			dims->scripts = (GF_DIMSScriptTypesBox*) gf_isom_box_new(GF_ISOM_BOX_TYPE_DIST);
		if (dims->scripts->content_script_types) gf_free(dims->scripts->content_script_types);
		dims->scripts->content_script_types = gf_strdup(desc->content_script_types ? desc->content_script_types  :"");
	} else if (dims->scripts) {
		gf_isom_box_del((GF_Box *) dims->scripts);
		dims->scripts = NULL;
	}
	return e;
}
#endif /*GPAC_DISABLE_ISOM_WRITE*/

GF_Err LSR_UpdateESD(GF_LASeRSampleEntryBox *lsr, GF_ESD *esd)
{
	GF_BitRateBox *btrt = gf_isom_sample_entry_get_bitrate((GF_SampleEntryBox *)lsr, GF_TRUE);

	if (lsr->descr) gf_isom_box_del((GF_Box *) lsr->descr);
	lsr->descr = NULL;
	btrt->avgBitrate = esd->decoderConfig->avgBitrate;
	btrt->maxBitrate = esd->decoderConfig->maxBitrate;
	btrt->bufferSizeDB = esd->decoderConfig->bufferSizeDB;

	if (gf_list_count(esd->IPIDataSet)
	        || gf_list_count(esd->IPMPDescriptorPointers)
	        || esd->langDesc
	        || gf_list_count(esd->extensionDescriptors)
	        || esd->ipiPtr || esd->qos || esd->RegDescriptor) {

		lsr->descr = (GF_MPEG4ExtensionDescriptorsBox *)gf_isom_box_new(GF_ISOM_BOX_TYPE_M4DS);
		if (esd->RegDescriptor) {
			gf_list_add(lsr->descr->descriptors, esd->RegDescriptor);
			esd->RegDescriptor = NULL;
		}
		if (esd->qos) {
			gf_list_add(lsr->descr->descriptors, esd->qos);
			esd->qos = NULL;
		}
		if (esd->ipiPtr) {
			gf_list_add(lsr->descr->descriptors, esd->ipiPtr);
			esd->ipiPtr= NULL;
		}

		while (gf_list_count(esd->IPIDataSet)) {
			GF_Descriptor *desc = (GF_Descriptor *)gf_list_get(esd->IPIDataSet, 0);
			gf_list_rem(esd->IPIDataSet, 0);
			gf_list_add(lsr->descr->descriptors, desc);
		}
		while (gf_list_count(esd->IPMPDescriptorPointers)) {
			GF_Descriptor *desc = (GF_Descriptor *)gf_list_get(esd->IPMPDescriptorPointers, 0);
			gf_list_rem(esd->IPMPDescriptorPointers, 0);
			gf_list_add(lsr->descr->descriptors, desc);
		}
		if (esd->langDesc) {
			gf_list_add(lsr->descr->descriptors, esd->langDesc);
			esd->langDesc = NULL;
		}
		while (gf_list_count(esd->extensionDescriptors)) {
			GF_Descriptor *desc = (GF_Descriptor *)gf_list_get(esd->extensionDescriptors, 0);
			gf_list_rem(esd->extensionDescriptors, 0);
			gf_list_add(lsr->descr->descriptors, desc);
		}
	}

	/*update GF_AVCConfig*/
	if (!lsr->lsr_config) lsr->lsr_config = (GF_LASERConfigurationBox *)gf_isom_box_new(GF_ISOM_BOX_TYPE_LSRC);
	if (esd->decoderConfig->decoderSpecificInfo && esd->decoderConfig->decoderSpecificInfo->data) {
		lsr->lsr_config->hdr = gf_realloc(lsr->lsr_config->hdr, sizeof(char) * esd->decoderConfig->decoderSpecificInfo->dataLength);
		lsr->lsr_config->hdr_size = esd->decoderConfig->decoderSpecificInfo->dataLength;
		memcpy(lsr->lsr_config->hdr, esd->decoderConfig->decoderSpecificInfo->data, sizeof(char)*esd->decoderConfig->decoderSpecificInfo->dataLength);
	}
	gf_odf_desc_del((GF_Descriptor *)esd);
	return GF_OK;
}

/* MetadataSampleEntry */
GF_EXPORT
GF_Err gf_isom_get_xml_metadata_description(GF_ISOFile *file, u32 track, u32 sampleDescription,
        const char **_namespace, const char **schema_loc, const char **content_encoding)
{
	GF_TrackBox *trak;
	GF_MetaDataSampleEntryBox *ptr;
	*_namespace = NULL;
	*content_encoding = NULL;
	*schema_loc = NULL;
	trak = gf_isom_get_track_from_file(file, track);
	if (!trak || !sampleDescription) return GF_BAD_PARAM;
	ptr = (GF_MetaDataSampleEntryBox*)gf_list_get(trak->Media->information->sampleTable->SampleDescription->other_boxes, sampleDescription-1);
	if (!ptr) return GF_BAD_PARAM;

	if (schema_loc) *schema_loc = ptr->xml_schema_loc;
	if (_namespace) *_namespace = ptr->xml_namespace;
	if (content_encoding) *content_encoding = ptr->content_encoding;
	return GF_OK;
}

#ifndef GPAC_DISABLE_ISOM_WRITE

GF_Err gf_isom_new_xml_metadata_description(GF_ISOFile *movie, u32 trackNumber,
        const char *_namespace, const char *schema_loc, const char *content_encoding,
        u32 *outDescriptionIndex)
{
	GF_TrackBox *trak;
	GF_Err e;
	u32 dataRefIndex;
	GF_MetaDataSampleEntryBox *metad;
	char *URLname = NULL;
	char *URNname = NULL;

	e = CanAccessMovie(movie, GF_ISOM_OPEN_WRITE);
	if (e) return e;

	trak = gf_isom_get_track_from_file(movie, trackNumber);
	if (!trak || !trak->Media || !_namespace)
		return GF_BAD_PARAM;

	switch (trak->Media->handler->handlerType) {
	case GF_ISOM_MEDIA_MPEG_SUBT:
	case GF_ISOM_MEDIA_META:
	case GF_ISOM_MEDIA_TEXT:
		break;
	default:
		return GF_BAD_PARAM;
	}

	//get or create the data ref
	e = Media_FindDataRef(trak->Media->information->dataInformation->dref, URLname, URNname, &dataRefIndex);
	if (e) return e;
	if (!dataRefIndex) {
		e = Media_CreateDataRef(movie, trak->Media->information->dataInformation->dref, URLname, URNname, &dataRefIndex);
		if (e) return e;
	}
	if (!movie->keep_utc)
		trak->Media->mediaHeader->modificationTime = gf_isom_get_mp4time();

	metad = (GF_MetaDataSampleEntryBox*) gf_isom_box_new(GF_ISOM_BOX_TYPE_METX);
	if (!metad) return GF_OUT_OF_MEM;

	metad->dataReferenceIndex = dataRefIndex;
	metad->xml_namespace = gf_strdup(_namespace);
	if (content_encoding) metad->content_encoding = gf_strdup(content_encoding);
	if (schema_loc) metad->xml_schema_loc = gf_strdup(schema_loc);

	e = gf_list_add(trak->Media->information->sampleTable->SampleDescription->other_boxes, metad);
	if (outDescriptionIndex) *outDescriptionIndex = gf_list_count(trak->Media->information->sampleTable->SampleDescription->other_boxes);
	return e;
}

GF_Err gf_isom_update_xml_metadata_description(GF_ISOFile *movie, u32 trackNumber,
        const char *schema_loc, const char *encoding,
        u32 DescriptionIndex)
{
	/* TODO */
	return GF_NOT_SUPPORTED;
}

#endif /*GPAC_DISABLE_ISOM_WRITE*/

/* XMLSubtitleSampleEntry */
GF_EXPORT
GF_Err gf_isom_xml_subtitle_get_description(GF_ISOFile *the_file, u32 trackNumber, u32 StreamDescriptionIndex,
        const char **xmlnamespace, const char **xml_schema_loc, const char **mimes)
{
	GF_TrackBox *trak;
	GF_MetaDataSampleEntryBox *entry;
	if (xmlnamespace) *xmlnamespace = NULL;
	if (xml_schema_loc) *xml_schema_loc = NULL;
	if (mimes) *mimes = NULL;
	trak = gf_isom_get_track_from_file(the_file, trackNumber);
	if (!trak || !StreamDescriptionIndex) return GF_BAD_PARAM;

	entry = (GF_MetaDataSampleEntryBox *)gf_list_get(trak->Media->information->sampleTable->SampleDescription->other_boxes, StreamDescriptionIndex-1);
	if (!entry) return GF_BAD_PARAM;
 
	if ((entry->type!=GF_ISOM_BOX_TYPE_STPP) && (entry->type!=GF_ISOM_BOX_TYPE_METX)) {
		return GF_BAD_PARAM;
	}

	if (entry->mime_type) {
		if (mimes) *mimes = entry->mime_type;
	}
	if (entry->xml_schema_loc) {
		if (xml_schema_loc) *xml_schema_loc = entry->xml_schema_loc;
	}
	if (xmlnamespace)
		*xmlnamespace = entry->xml_namespace;
	return GF_OK;
}

#ifndef GPAC_DISABLE_ISOM_WRITE

GF_EXPORT
GF_Err gf_isom_new_xml_subtitle_description(GF_ISOFile  *movie, u32 trackNumber,
        const char *xmlnamespace, const char *xml_schema_loc, const char *mimes,
        u32 *outDescriptionIndex)
{
	GF_TrackBox                 *trak;
	GF_Err                      e;
	u32                         dataRefIndex;
	GF_MetaDataSampleEntryBox *stpp;
	char *URLname = NULL;
	char *URNname = NULL;

	e = CanAccessMovie(movie, GF_ISOM_OPEN_WRITE);
	if (e) return e;

	trak = gf_isom_get_track_from_file(movie, trackNumber);
	if (!trak || !trak->Media) return GF_BAD_PARAM;

	switch (trak->Media->handler->handlerType) {
	case GF_ISOM_MEDIA_MPEG_SUBT:
	case GF_ISOM_MEDIA_META:
	case GF_ISOM_MEDIA_TEXT:
		break;
	default:
		return GF_BAD_PARAM;
	}

	if (!xmlnamespace) {
		GF_LOG(GF_LOG_WARNING, GF_LOG_PARSER, ("XML (Subtitle, Metadata or Text) SampleEntry: namespace is mandatory. Abort.\n"));
		return GF_BAD_PARAM;
	}

	//get or create the data ref
	e = Media_FindDataRef(trak->Media->information->dataInformation->dref, URLname, URNname, &dataRefIndex);
	if (e) return e;
	if (!dataRefIndex) {
		e = Media_CreateDataRef(movie, trak->Media->information->dataInformation->dref, URLname, URNname, &dataRefIndex);
		if (e) return e;
	}
	if (!movie->keep_utc)
		trak->Media->mediaHeader->modificationTime = gf_isom_get_mp4time();

	stpp = (GF_MetaDataSampleEntryBox *) gf_isom_box_new(GF_ISOM_BOX_TYPE_STPP);
	stpp->dataReferenceIndex = dataRefIndex;
	gf_list_add(trak->Media->information->sampleTable->SampleDescription->other_boxes, stpp);
	if (outDescriptionIndex) *outDescriptionIndex = gf_list_count(trak->Media->information->sampleTable->SampleDescription->other_boxes);

	stpp->xml_namespace = gf_strdup(xmlnamespace);
	if (xml_schema_loc) stpp->xml_schema_loc = gf_strdup(xml_schema_loc); //optional
	if (mimes) stpp->mime_type = gf_strdup(mimes); //optional
	return e;
}

GF_Err gf_isom_update_xml_subtitle_description(GF_ISOFile *movie, u32 trackNumber,
        u32 descriptionIndex, GF_GenericSubtitleSampleDescriptor *desc)
{
	GF_TrackBox *trak;
	GF_Err      e;

	if (!descriptionIndex || !desc) return GF_BAD_PARAM;
	e = CanAccessMovie(movie, GF_ISOM_OPEN_WRITE);
	if (e) return e;

	trak = gf_isom_get_track_from_file(movie, trackNumber);
	if (!trak || !trak->Media) return GF_BAD_PARAM;

	switch (trak->Media->handler->handlerType) {
	case GF_ISOM_MEDIA_MPEG_SUBT:
		break;
	default:
		return GF_BAD_PARAM;
	}

	if (!movie->keep_utc)
		trak->Media->mediaHeader->modificationTime = gf_isom_get_mp4time();

	return e;
}

#endif /*GPAC_DISABLE_ISOM_WRITE*/


/* SimpleTextSampleEntry: also used for MetadataTextSampleEntry and SubtitleTextSampleEntry */
GF_EXPORT
GF_Err gf_isom_stxt_get_description(GF_ISOFile *the_file, u32 trackNumber, u32 StreamDescriptionIndex,
                                    const char **mime, const char **encoding, const char **config)
{
	GF_TrackBox *trak;
	GF_MetaDataSampleEntryBox *entry;
	if (mime) *mime = NULL;
	if (config) *config = NULL;
	if (encoding) *encoding = NULL;
	trak = gf_isom_get_track_from_file(the_file, trackNumber);
	if (!trak || !StreamDescriptionIndex) return GF_BAD_PARAM;

	entry = (GF_MetaDataSampleEntryBox *)gf_list_get(trak->Media->information->sampleTable->SampleDescription->other_boxes, StreamDescriptionIndex-1);
	if (!entry ||
	        ((entry->type!=GF_ISOM_BOX_TYPE_STXT) &&
	         (entry->type!=GF_ISOM_BOX_TYPE_METT) &&
	         (entry->type!=GF_ISOM_BOX_TYPE_SBTT))) {
		return GF_BAD_PARAM;
	}

	if (entry->config) {
		if (config) *config = entry->config->config;
	}
	if (entry->mime_type) {
		if (mime) *mime = entry->mime_type;
	}
	if (entry->content_encoding) {
		if (encoding) *encoding = entry->content_encoding;
	}
	return GF_OK;
}

#ifndef GPAC_DISABLE_ISOM_WRITE
GF_Err gf_isom_new_stxt_description(GF_ISOFile *movie, u32 trackNumber, u32 type,
                                    const char *mime, const char *encoding, const char * config,
                                    u32 *outDescriptionIndex)
{
	GF_TrackBox *trak;
	GF_Err e;
	u32 dataRefIndex;
	GF_MetaDataSampleEntryBox *sample_entry;
	char *URLname = NULL;
	char *URNname = NULL;

	e = CanAccessMovie(movie, GF_ISOM_OPEN_WRITE);
	if (e) return e;

	trak = gf_isom_get_track_from_file(movie, trackNumber);
	if (!trak || !trak->Media) return GF_BAD_PARAM;

	switch (trak->Media->handler->handlerType) {
	case GF_ISOM_MEDIA_MPEG_SUBT:
	case GF_ISOM_MEDIA_META:
	case GF_ISOM_MEDIA_SCENE:
	case GF_ISOM_MEDIA_TEXT:
	case GF_ISOM_MEDIA_SUBT:
		break;
	default:
		return GF_BAD_PARAM;
	}
	switch (type) {
	case GF_ISOM_SUBTYPE_SBTT:
	case GF_ISOM_SUBTYPE_STXT:
	case GF_ISOM_SUBTYPE_METT:
		break;
	default:
		GF_LOG(GF_LOG_ERROR, GF_LOG_PARSER, ("SampleEntry shall be either Metadata, Subtitle or SimpleText. Abort.\n"));
		return GF_BAD_PARAM;
	}

	if (!mime) {
		GF_LOG(GF_LOG_WARNING, GF_LOG_PARSER, ("Text (Metadata, Subtitle or SimpleText) SampleEntry: mime is mandatory. Using text/plain.\n"));
		mime = "text/plain";
	}

	//get or create the data ref
	e = Media_FindDataRef(trak->Media->information->dataInformation->dref, URLname, URNname, &dataRefIndex);
	if (e) return e;
	if (!dataRefIndex) {
		e = Media_CreateDataRef(movie, trak->Media->information->dataInformation->dref, URLname, URNname, &dataRefIndex);
		if (e) return e;
	}
	if (!movie->keep_utc)
		trak->Media->mediaHeader->modificationTime = gf_isom_get_mp4time();

	sample_entry = (GF_MetaDataSampleEntryBox *) gf_isom_box_new(type);
	sample_entry->dataReferenceIndex = dataRefIndex;
	gf_list_add(trak->Media->information->sampleTable->SampleDescription->other_boxes, sample_entry);
	if (outDescriptionIndex) *outDescriptionIndex = gf_list_count(trak->Media->information->sampleTable->SampleDescription->other_boxes);

	sample_entry->mime_type = gf_strdup(mime);
	if (encoding) sample_entry->content_encoding = gf_strdup(encoding);
	if (config) {
		sample_entry->config = (GF_TextConfigBox*) gf_isom_box_new(GF_ISOM_BOX_TYPE_TXTC);
		sample_entry->config->config = gf_strdup(config);
	}
	return e;
}


GF_Err gf_isom_update_stxt_description(GF_ISOFile *movie, u32 trackNumber,
                                       const char *encoding, const char *config,
                                       u32 DescriptionIndex)
{
	GF_TrackBox *trak;
	GF_Err e;
	GF_MetaDataSampleEntryBox *sample_entry;

	e = CanAccessMovie(movie, GF_ISOM_OPEN_WRITE);
	if (e) return e;

	trak = gf_isom_get_track_from_file(movie, trackNumber);
	if (!trak || !trak->Media || !DescriptionIndex) return GF_BAD_PARAM;

	sample_entry = (GF_MetaDataSampleEntryBox *)gf_list_get(trak->Media->information->sampleTable->SampleDescription->other_boxes, DescriptionIndex-1);
	if (!sample_entry) return GF_BAD_PARAM;
	if (sample_entry->type != GF_ISOM_BOX_TYPE_METT &&
	        sample_entry->type != GF_ISOM_BOX_TYPE_SBTT &&
	        sample_entry->type != GF_ISOM_BOX_TYPE_STXT) {
		return GF_BAD_PARAM;
	}

	if (!sample_entry->config)
		sample_entry->config = (GF_TextConfigBox*) gf_isom_box_new(GF_ISOM_BOX_TYPE_TXTC);

	if (!movie->keep_utc)
		trak->Media->mediaHeader->modificationTime = gf_isom_get_mp4time();

	if (sample_entry->config->config) {
		gf_free(sample_entry->config->config);
	}
	sample_entry->config->config = gf_strdup(config);

	if (sample_entry->content_encoding) {
		gf_free(sample_entry->content_encoding);
	}
	if (encoding) {
		sample_entry->content_encoding = gf_strdup(encoding);
	}
	return e;
}
#endif /*GPAC_DISABLE_ISOM_WRITE*/

#ifndef GPAC_DISABLE_VTT

GF_WebVTTSampleEntryBox *gf_webvtt_isom_get_description(GF_ISOFile *movie, u32 trackNumber, u32 descriptionIndex)
{
	GF_WebVTTSampleEntryBox *wvtt;
	GF_TrackBox *trak;

	if (!descriptionIndex) return NULL;

	trak = gf_isom_get_track_from_file(movie, trackNumber);
	if (!trak || !trak->Media) return NULL;

	switch (trak->Media->handler->handlerType) {
	case GF_ISOM_MEDIA_TEXT:
		break;
	default:
		return NULL;
	}

	wvtt = (GF_WebVTTSampleEntryBox*)gf_list_get(trak->Media->information->sampleTable->SampleDescription->other_boxes, descriptionIndex - 1);
	if (!wvtt) return NULL;
	switch (wvtt->type) {
	case GF_ISOM_BOX_TYPE_WVTT:
		break;
	default:
		return NULL;
	}
	return wvtt;
}

GF_EXPORT
const char *gf_isom_get_webvtt_config(GF_ISOFile *file, u32 track, u32 index)
{
	GF_WebVTTSampleEntryBox *wvtt = gf_webvtt_isom_get_description(file, track, index);
	if (!wvtt) return NULL;
	return wvtt->config ? wvtt->config->string : NULL;
}

#endif /*GPAC_DISABLE_VTT*/

#ifndef GPAC_DISABLE_ISOM_WRITE

#ifndef GPAC_DISABLE_VTT

GF_Err gf_isom_update_webvtt_description(GF_ISOFile *movie, u32 trackNumber, u32 descriptionIndex, const char *config)
{
	GF_Err e;
	GF_WebVTTSampleEntryBox *wvtt;
	GF_TrackBox *trak;

	e = CanAccessMovie(movie, GF_ISOM_OPEN_WRITE);
	if (e) return GF_BAD_PARAM;

	trak = gf_isom_get_track_from_file(movie, trackNumber);
	if (!trak || !trak->Media) return GF_BAD_PARAM;

	switch (trak->Media->handler->handlerType) {
	case GF_ISOM_MEDIA_TEXT:
	case GF_ISOM_MEDIA_SUBT:
	case GF_ISOM_MEDIA_MPEG_SUBT:
		break;
	default:
		return GF_BAD_PARAM;
	}

	wvtt = (GF_WebVTTSampleEntryBox*)gf_list_get(trak->Media->information->sampleTable->SampleDescription->other_boxes, descriptionIndex - 1);
	if (!wvtt) return GF_BAD_PARAM;
	switch (wvtt->type) {
	case GF_ISOM_BOX_TYPE_WVTT:
		break;
	default:
		return GF_BAD_PARAM;
	}
	if (wvtt) {
		if (!movie->keep_utc)
			trak->Media->mediaHeader->modificationTime = gf_isom_get_mp4time();

		if (wvtt->config) gf_isom_box_del((GF_Box *)wvtt->config);
		wvtt->config = (GF_StringBox *)boxstring_new_with_data(GF_ISOM_BOX_TYPE_VTTC_CONFIG, config);
	} else {
		e = GF_BAD_PARAM;
	}
	return e;
}

GF_Err gf_isom_new_webvtt_description(GF_ISOFile *movie, u32 trackNumber, char *URLname, char *URNname, u32 *outDescriptionIndex, const char *config)
{
	GF_TrackBox *trak;
	GF_Err e;
	u32 dataRefIndex;
	GF_WebVTTSampleEntryBox *wvtt;

	e = CanAccessMovie(movie, GF_ISOM_OPEN_WRITE);
	if (e) return e;

	trak = gf_isom_get_track_from_file(movie, trackNumber);
	if (!trak || !trak->Media) return GF_BAD_PARAM;

	switch (trak->Media->handler->handlerType) {
	case GF_ISOM_MEDIA_TEXT:
	case GF_ISOM_MEDIA_SUBT:
	case GF_ISOM_MEDIA_MPEG_SUBT:
		break;
	default:
		return GF_BAD_PARAM;
	}

	//get or create the data ref
	e = Media_FindDataRef(trak->Media->information->dataInformation->dref, URLname, URNname, &dataRefIndex);
	if (e) return e;
	if (!dataRefIndex) {
		e = Media_CreateDataRef(movie, trak->Media->information->dataInformation->dref, URLname, URNname, &dataRefIndex);
		if (e) return e;
	}
	if (!movie->keep_utc)
		trak->Media->mediaHeader->modificationTime = gf_isom_get_mp4time();

	wvtt = (GF_WebVTTSampleEntryBox *) gf_isom_box_new(GF_ISOM_BOX_TYPE_WVTT);
	wvtt->dataReferenceIndex = dataRefIndex;
	gf_list_add(trak->Media->information->sampleTable->SampleDescription->other_boxes, wvtt);
	if (outDescriptionIndex) *outDescriptionIndex = gf_list_count(trak->Media->information->sampleTable->SampleDescription->other_boxes);

	if (config) {
		wvtt->config = (GF_StringBox *)boxstring_new_with_data(GF_ISOM_BOX_TYPE_VTTC_CONFIG, config);
	}
	return e;
}

#endif /*GPAC_DISABLE_VTT*/

GF_BitRateBox *gf_isom_sample_entry_get_bitrate(GF_SampleEntryBox *ent, Bool create)
{
	u32 i=0;
	GF_BitRateBox *a;
	while ((a = (GF_BitRateBox *)gf_list_enum(ent->other_boxes, &i))) {
		if (a->type==GF_ISOM_BOX_TYPE_BTRT) return a;
	}
	if (!create) return NULL;
	a = (GF_BitRateBox *) gf_isom_box_new(GF_ISOM_BOX_TYPE_BTRT);
	if (!ent->other_boxes) ent->other_boxes = gf_list_new();
	gf_list_add(ent->other_boxes, a);
	return a;
}

GF_EXPORT
GF_Err gf_isom_update_bitrate(GF_ISOFile *movie, u32 trackNumber, u32 sampleDescriptionIndex, u32 average_bitrate, u32 max_bitrate, u32 decode_buffer_size)
{
	GF_BitRateBox *a;
	GF_Err e;
	GF_SampleEntryBox *ent;
	u32 i, count;
	GF_TrackBox *trak;

	e = CanAccessMovie(movie, GF_ISOM_OPEN_WRITE);
	if (e) return GF_BAD_PARAM;

	trak = gf_isom_get_track_from_file(movie, trackNumber);

	if (!trak || !trak->Media) return GF_BAD_PARAM;

	count = gf_list_count(trak->Media->information->sampleTable->SampleDescription->other_boxes);
	for (i=0; i<count; i++) {
		u32 ent_type;
		GF_ProtectionSchemeInfoBox *sinf;
		GF_ESDBox *esds=NULL;
		if (sampleDescriptionIndex && (sampleDescriptionIndex!=i+1)) continue;

		ent = (GF_SampleEntryBox *)gf_list_get(trak->Media->information->sampleTable->SampleDescription->other_boxes, i);
		if (!ent) return GF_BAD_PARAM;

		ent_type = ent->type;
		switch (ent_type) {
		case GF_ISOM_BOX_TYPE_ENCV:
		case GF_ISOM_BOX_TYPE_ENCA:
		case GF_ISOM_BOX_TYPE_ENCS:
			sinf = gf_list_get(ent->protections, 0);
			if (sinf && sinf->original_format)
				ent_type = sinf->original_format->data_format;
			break;
		}
		switch (ent_type) {
		case GF_ISOM_BOX_TYPE_MP4V:
			esds = ((GF_MPEGVisualSampleEntryBox *)ent)->esd;
			break;
		case GF_ISOM_BOX_TYPE_MP4A:
			esds = ((GF_MPEGAudioSampleEntryBox *)ent)->esd;
			break;
		case GF_ISOM_BOX_TYPE_MP4S:
			esds = ((GF_MPEGSampleEntryBox *) ent)->esd;
			break;
		}
		//using mpeg4 esd
		if (esds) {
			if (esds->desc && esds->desc->decoderConfig) {
				esds->desc->decoderConfig->avgBitrate = average_bitrate;
				esds->desc->decoderConfig->maxBitrate = max_bitrate;
				if (decode_buffer_size)
					esds->desc->decoderConfig->bufferSizeDB = decode_buffer_size;
			}
			continue;
		}
		
		//using BTRT
		if (!max_bitrate && average_bitrate) max_bitrate = average_bitrate;
		a = gf_isom_sample_entry_get_bitrate(ent, max_bitrate ? GF_TRUE : GF_FALSE);

		if (!max_bitrate) {
			if (a) {
				gf_list_del_item(ent->other_boxes, a);
				gf_isom_box_del((GF_Box *) a);

				if (!gf_list_count(ent->other_boxes)) {
					gf_list_del(ent->other_boxes);
					ent->other_boxes = NULL;
				}
			}
		} else {
			a->avgBitrate = average_bitrate;
			a->maxBitrate = max_bitrate;
			if (decode_buffer_size)
				a->bufferSizeDB = decode_buffer_size;
		}
	}
	return GF_OK;
}



#endif /*GPAC_DISABLE_ISOM_WRITE*/

#endif /*GPAC_DISABLE_ISOM*/<|MERGE_RESOLUTION|>--- conflicted
+++ resolved
@@ -175,17 +175,7 @@
 	gf_bs_write_u16(bs, ptr->samplerate_hi);
 	gf_bs_write_u16(bs, ptr->samplerate_lo);
 
-<<<<<<< HEAD
-	if (!ptr->is_qtff) {
-		if (ptr->version==1) {
-			gf_bs_write_data(bs,  (char *) ptr->extensions, 16);
-		} else if (ptr->version==2) {
-			gf_bs_write_data(bs,  (char *) ptr->extensions, 36);
-		}
-	} else {
-=======
 	if (ptr->is_qtff) {
->>>>>>> 0b6f2060
 		GF_Box *esds = NULL;
 		if (ptr->is_qtff==1) {
 			if ((ptr->type==GF_ISOM_BOX_TYPE_MP4A) && ((GF_MPEGAudioSampleEntryBox*)ptr)->esd) {
@@ -194,10 +184,7 @@
 		}
 
 		if (ptr->version==1) {
-<<<<<<< HEAD
 			//direct copy of data
-=======
->>>>>>> 0b6f2060
 			if (ptr->is_qtff==2) {
 				gf_bs_write_data(bs,  (char *) ptr->extensions, 16);
 			} else {
@@ -205,34 +192,9 @@
 				gf_bs_write_u32(bs, esds ? 0 : ptr->bitspersample);
 				gf_bs_write_u32(bs, esds ? 0 : ptr->bitspersample*ptr->channel_count);
 				gf_bs_write_u32(bs, esds ? 0 : ptr->bitspersample/8);
-<<<<<<< HEAD
 			}
 		} else if (ptr->version==2) {
 			gf_bs_write_data(bs,  (char *) ptr->extensions, 36);
-=======
-			}
-		} else if (ptr->version==2) {
-			gf_bs_write_data(bs,  (char *) ptr->extensions, 36);
-		}
-
-		if (ptr->is_qtff==1) {
-			u32 wave_size = 8 + 12 + 10 + 8;
-			if ((ptr->type==GF_ISOM_BOX_TYPE_MP4A) && ((GF_MPEGAudioSampleEntryBox*)ptr)->esd) {
-				wave_size += esds->size;
-			}
-			gf_bs_write_u32(bs, wave_size);
-			gf_bs_write_u32(bs, GF_QT_BOX_TYPE_WAVE);
-			gf_bs_write_u32(bs, 12);
-			gf_bs_write_u32(bs, GF_QT_BOX_TYPE_FRMA);
-			gf_bs_write_u32(bs, ptr->type);
-			if (esds) gf_isom_box_write(esds, bs);
-
-			gf_bs_write_u32(bs, 10);
-			gf_bs_write_u32(bs, GF_QT_BOX_TYPE_ENDA);
-			gf_bs_write_u16(bs, 1);
-			gf_bs_write_u32(bs, 8);
-			gf_bs_write_u32(bs, GF_QT_BOX_TYPE_TERMINATOR);
->>>>>>> 0b6f2060
 		}
 	}
 }
@@ -241,35 +203,10 @@
 {
 	ptr->size += 28;
 	if (ptr->is_qtff) {
-<<<<<<< HEAD
-		if (!ptr->is_qtff) {
-			if (ptr->version==1) {
-				ptr->size+=16;
-			} else if (ptr->version==2) {
-				ptr->size += 36;
-			}
-		} else {
-			if (ptr->version==1) {
-				ptr->size+=16;
-			} else if (ptr->version==2) {
-				ptr->size += 36;
-=======
 		if (ptr->version==1) {
 			ptr->size+=16;
 		} else if (ptr->version==2) {
 			ptr->size += 36;
-		}
-
-		if (ptr->is_qtff==1) {
-			//add wave: 12 (frma) +10(enda)+8(term null)+ 8 header for wave
-			ptr->size += 8 + 12 + 10 + 8;
-			if ((ptr->type==GF_ISOM_BOX_TYPE_MP4A) && ((GF_MPEGAudioSampleEntryBox*)ptr)->esd) {
-				GF_Box *esds = (GF_Box *) ((GF_MPEGAudioSampleEntryBox*)ptr)->esd;
-				gf_isom_box_size(esds);
-				ptr->size += esds->size;
-				ptr->compression_id=-2;
->>>>>>> 0b6f2060
-			}
 		}
 	}
 }
