/*
 *			GPAC - Multimedia Framework C SDK
 *
 *			Authors: Jean Le Feuvre
 *			Copyright (c) Telecom ParisTech 2000-2012
 *					All rights reserved
 *
 *  This file is part of GPAC / ISO Media File Format sub-project
 *
 *  GPAC is free software; you can redistribute it and/or modify
 *  it under the terms of the GNU Lesser General Public License as published by
 *  the Free Software Foundation; either version 2, or (at your option)
 *  any later version.
 *
 *  GPAC is distributed in the hope that it will be useful,
 *  but WITHOUT ANY WARRANTY; without even the implied warranty of
 *  MERCHANTABILITY or FITNESS FOR A PARTICULAR PURPOSE.  See the
 *  GNU Lesser General Public License for more details.
 *
 *  You should have received a copy of the GNU Lesser General Public
 *  License along with this library; see the file COPYING.  If not, write to
 *  the Free Software Foundation, 675 Mass Ave, Cambridge, MA 02139, USA.
 *
 */


#include <gpac/internal/isomedia_dev.h>
#include <gpac/constants.h>

#ifndef GPAC_DISABLE_ISOM

//the only static var. Used to store any error happening while opening a movie
static GF_Err MP4_API_IO_Err;

void gf_isom_set_last_error(GF_ISOFile *movie, GF_Err error)
{
	if (!movie) {
		MP4_API_IO_Err = error;
	} else {
		movie->LastError = error;
	}
}


GF_EXPORT
GF_Err gf_isom_last_error(GF_ISOFile *the_file)
{
	if (!the_file) return MP4_API_IO_Err;
	return the_file->LastError;
}

GF_EXPORT
u8 gf_isom_get_mode(GF_ISOFile *the_file)
{
	if (!the_file) return 0;
	return the_file->openMode;
}

GF_EXPORT
u64 gf_isom_get_file_size(GF_ISOFile *the_file)
{
	if (!the_file) return 0;
	if (the_file->movieFileMap) return gf_bs_get_size(the_file->movieFileMap->bs);
#ifndef GPAC_DISABLE_ISOM_WRITE
	if (the_file->editFileMap) return gf_bs_get_size(the_file->editFileMap->bs);
#endif
	return 0;
}

/**************************************************************
					Sample Manip
**************************************************************/

//creates a new empty sample
GF_EXPORT
GF_ISOSample *gf_isom_sample_new()
{
	GF_ISOSample *tmp;
	GF_SAFEALLOC(tmp, GF_ISOSample);
	return tmp;
}

//delete a sample
GF_EXPORT
void gf_isom_sample_del(GF_ISOSample **samp)
{
	if (!samp || ! *samp) return;
	if ((*samp)->data && (*samp)->dataLength) gf_free((*samp)->data);
	gf_free(*samp);
	*samp = NULL;
}

GF_EXPORT
u32 gf_isom_probe_file_range(const char *fileName, u64 start_range, u64 end_range)
{
	u32 type = 0;

	if (!strncmp(fileName, "gmem://", 7)) {
		u32 size;
		u8 *mem_address;
		if (sscanf(fileName, "gmem://%d@%p", &size, &mem_address) != 2) {
			return 0;
		}
		if (size > start_range + 8)
			type = GF_4CC(mem_address[start_range + 4], mem_address[start_range + 5], mem_address[start_range + 6], mem_address[start_range + 7]);
	} else {
		unsigned char data[4];
		FILE *f = gf_fopen(fileName, "rb");
		if (!f) return 0;
		if (start_range) gf_fseek(f, start_range, SEEK_SET);
		type = 0;
		if (fread(data, 1, 4, f) == 4) {
			if (fread(data, 1, 4, f) == 4) {
				type = GF_4CC(data[0], data[1], data[2], data[3]);
			}
		}
		gf_fclose(f);
	}
	switch (type) {
	case GF_ISOM_BOX_TYPE_FTYP:
	case GF_ISOM_BOX_TYPE_MOOV:
		return 2;
#ifndef	GPAC_DISABLE_ISOM_FRAGMENTS
	case GF_ISOM_BOX_TYPE_MOOF:
	case GF_ISOM_BOX_TYPE_STYP:
	case GF_ISOM_BOX_TYPE_SIDX:
		return 3;
#ifndef GPAC_DISABLE_ISOM_ADOBE
	/*Adobe specific*/
	case GF_ISOM_BOX_TYPE_AFRA:
	case GF_ISOM_BOX_TYPE_ABST:
#endif
#endif
	case GF_ISOM_BOX_TYPE_MDAT:
	case GF_ISOM_BOX_TYPE_FREE:
	case GF_ISOM_BOX_TYPE_SKIP:
	case GF_ISOM_BOX_TYPE_UDTA:
	case GF_ISOM_BOX_TYPE_META:
	case GF_ISOM_BOX_TYPE_VOID:
	case GF_ISOM_BOX_TYPE_JP:
	case GF_ISOM_BOX_TYPE_WIDE:
		return 1;
	default:
		return 0;
	}
}

GF_EXPORT
u32 gf_isom_probe_file(const char *fileName)
{
	return gf_isom_probe_file_range(fileName, 0, 0);
}
#ifndef GPAC_DISABLE_AV_PARSERS
#include <gpac/internal/media_dev.h>
#endif

static GF_Err isom_create_init_from_mem(const char *fileName, GF_ISOFile *file)
{
	u32 sample_rate=0;
	u32 nb_channels=0;
	u32 bps=0;
	//u32 atag=0;
	u32 nal_len=4;
	u32 width = 0;
	u32 height = 0;
	u32 timescale = 10000000;
	u64 tfdt = 0;
	char sz4cc[5];
	char CodecParams[2048];
	u32 CodecParamLen=0;
	char *sep, *val;
	GF_TrackBox *trak;
	GF_TrackExtendsBox *trex;

	sz4cc[0] = 0;

	val = (char*) ( fileName + strlen("isobmff://") );
	while (1)  {
		sep = strchr(val, ' ');
		if (sep) sep[0] = 0;

		if (!strncmp(val, "4cc=", 4)) strcpy(sz4cc, val+4);
		else if (!strncmp(val, "init=", 5)) {
			char szH[3], *data = val+5;
			u32 i, len = (u32) strlen(data);
			for (i=0; i<len; i+=2) {
				u32 v;
				//init is hex-encoded so 2 input bytes for one output char
				szH[0] = data[i];
				szH[1] = data[i+1];
				szH[2] = 0;
				sscanf(szH, "%X", &v);
				CodecParams[CodecParamLen] = (char) v;
				CodecParamLen++;
			}
		}
		else if (!strncmp(val, "nal=", 4)) nal_len = atoi(val+4);
		else if (!strncmp(val, "bps=", 4)) bps = atoi(val+4);
		//else if (!strncmp(val, "atag=", 5)) atag = atoi(val+5);
		else if (!strncmp(val, "ch=", 3)) nb_channels = atoi(val+3);
		else if (!strncmp(val, "srate=", 6)) sample_rate = atoi(val+6);
		else if (!strncmp(val, "w=", 2)) width = atoi(val+2);
		else if (!strncmp(val, "h=", 2)) height = atoi(val+2);
		else if (!strncmp(val, "scale=", 6)) timescale = atoi(val+6);
		else if (!strncmp(val, "tfdt=", 5)) tfdt = atoi(val+5);

		if (!sep) break;
		sep[0] = ' ';
		val = sep+1;
	}
	if (!stricmp(sz4cc, "H264")) {
	}
	else if (!stricmp(sz4cc, "AACL")) {
	}
	else {
		GF_LOG(GF_LOG_WARNING, GF_LOG_CONTAINER, ("[iso file] Cannot convert smooth media type %s to ISO init segment\n", sz4cc));
		return GF_NOT_SUPPORTED;
	}

	file->moov = (GF_MovieBox *) gf_isom_box_new(GF_ISOM_BOX_TYPE_MOOV);
	file->moov->mov = file;
	file->is_smooth = GF_TRUE;
	file->moov->mvhd = (GF_MovieHeaderBox *) gf_isom_box_new(GF_ISOM_BOX_TYPE_MVHD);
	file->moov->mvhd->timeScale = timescale;
	file->moov->mvex = (GF_MovieExtendsBox *) gf_isom_box_new(GF_ISOM_BOX_TYPE_MVEX);
	trex = (GF_TrackExtendsBox *) gf_isom_box_new(GF_ISOM_BOX_TYPE_TREX);
	trex->def_sample_desc_index = 1;
	trex->trackID = 1;
	gf_list_add(file->moov->mvex->TrackExList, trex);

	trak = (GF_TrackBox *) gf_isom_box_new(GF_ISOM_BOX_TYPE_TRAK);
	trak->moov = file->moov;
	gf_list_add(file->moov->trackList, trak);

	trak->Header = (GF_TrackHeaderBox *) gf_isom_box_new(GF_ISOM_BOX_TYPE_TKHD);
	trak->Header->trackID = 1;
	trak->Header->flags |= 1;
	trak->Header->width = width;
	trak->Header->height = height;

	trak->Media = (GF_MediaBox *) gf_isom_box_new(GF_ISOM_BOX_TYPE_MDIA);
	trak->Media->mediaTrack = trak;
	trak->Media->mediaHeader = (GF_MediaHeaderBox *) gf_isom_box_new(GF_ISOM_BOX_TYPE_MDHD);
	trak->Media->mediaHeader->timeScale = timescale;

	trak->Media->handler = (GF_HandlerBox *) gf_isom_box_new(GF_ISOM_BOX_TYPE_HDLR);
    //we assume by default vide for handler type (only used for smooth streaming)
	trak->Media->handler->handlerType = width ? GF_ISOM_MEDIA_VISUAL : GF_ISOM_MEDIA_AUDIO;

	trak->Media->information = (GF_MediaInformationBox *) gf_isom_box_new(GF_ISOM_BOX_TYPE_MINF);
	trak->Media->information->sampleTable = (GF_SampleTableBox *) gf_isom_box_new(GF_ISOM_BOX_TYPE_STBL);
	trak->Media->information->sampleTable->SampleSize = (GF_SampleSizeBox *) gf_isom_box_new(GF_ISOM_BOX_TYPE_STSZ);
	trak->Media->information->sampleTable->TimeToSample = (GF_TimeToSampleBox *) gf_isom_box_new(GF_ISOM_BOX_TYPE_STTS);
	trak->Media->information->sampleTable->ChunkOffset = (GF_Box *) gf_isom_box_new(GF_ISOM_BOX_TYPE_STCO);
	trak->Media->information->sampleTable->SampleToChunk = (GF_SampleToChunkBox *) gf_isom_box_new(GF_ISOM_BOX_TYPE_STSC);
	trak->Media->information->sampleTable->SyncSample = (GF_SyncSampleBox *) gf_isom_box_new(GF_ISOM_BOX_TYPE_STSS);

	trak->Media->information->sampleTable->SampleDescription = (GF_SampleDescriptionBox *) gf_isom_box_new(GF_ISOM_BOX_TYPE_STSD);

	trak->dts_at_seg_start = tfdt;


	if (!stricmp(sz4cc, "H264")) {
		u32 pos = 0;
		u32 end, sc_size=0;
		GF_MPEGVisualSampleEntryBox *avc =  (GF_MPEGVisualSampleEntryBox *) gf_isom_box_new(GF_ISOM_BOX_TYPE_AVC1);
		avc->avc_config =  (GF_AVCConfigurationBox *) gf_isom_box_new(GF_ISOM_BOX_TYPE_AVCC);

		avc->Width = width;
		avc->Height = height;

		avc->avc_config->config = gf_odf_avc_cfg_new();
		avc->avc_config->config->nal_unit_size = nal_len;
		avc->avc_config->config->configurationVersion = 1;

#ifndef GPAC_DISABLE_AV_PARSERS
		//locate pps and sps
		gf_media_nalu_next_start_code((u8 *) CodecParams, CodecParamLen, &sc_size);
		pos += sc_size;
		while (pos<CodecParamLen) {
			GF_AVCConfigSlot *slc;
			u8 nal_type;
			char *nal = &CodecParams[pos];
			end = gf_media_nalu_next_start_code(nal, CodecParamLen-pos, &sc_size);
			if (!end) end = CodecParamLen;

			GF_SAFEALLOC(slc, GF_AVCConfigSlot);
			slc->size = end;
			slc->data = gf_malloc(sizeof(char)*slc->size);
			memcpy(slc->data, nal, sizeof(char)*slc->size);

			nal_type = nal[0] & 0x1F;
			if (nal_type == GF_AVC_NALU_SEQ_PARAM) {
/*				AVCState avcc;
				u32 idx = gf_media_avc_read_sps(slc->data, slc->size, &avcc, 0, NULL);
				avc->avc_config->config->profile_compatibility = avcc.sps[idx].prof_compat;
				avc->avc_config->config->AVCProfileIndication = avcc.sps[idx].profile_idc;
				avc->avc_config->config->AVCLevelIndication = avcc.sps[idx].level_idc;
				avc->avc_config->config->chroma_format = avcc.sps[idx].chroma_format;
				avc->avc_config->config->luma_bit_depth = 8 + avcc.sps[idx].luma_bit_depth_m8;
				avc->avc_config->config->chroma_bit_depth = 8 + avcc.sps[idx].chroma_bit_depth_m8;
*/

				gf_list_add(avc->avc_config->config->sequenceParameterSets, slc);
			} else {
				gf_list_add(avc->avc_config->config->pictureParameterSets, slc);
			}
			pos += slc->size + sc_size;
		}
#endif

		AVC_RewriteESDescriptor(avc);
		gf_list_add(trak->Media->information->sampleTable->SampleDescription->other_boxes, avc);
	}
	else if (!stricmp(sz4cc, "AACL")) {
#ifndef GPAC_DISABLE_AV_PARSERS
		GF_M4ADecSpecInfo aacinfo;
#endif

		GF_MPEGAudioSampleEntryBox *aac =  (GF_MPEGAudioSampleEntryBox *) gf_isom_box_new(GF_ISOM_BOX_TYPE_MP4A);
		aac->esd = (GF_ESDBox *) gf_isom_box_new(GF_ISOM_BOX_TYPE_ESDS);
		aac->esd->desc = gf_odf_desc_esd_new(2);
#ifndef GPAC_DISABLE_AV_PARSERS
		memset(&aacinfo, 0, sizeof(GF_M4ADecSpecInfo));
		aacinfo.nb_chan = nb_channels;
		aacinfo.base_object_type = GF_M4A_AAC_LC;
		aacinfo.base_sr = sample_rate;
		gf_m4a_write_config(&aacinfo, &aac->esd->desc->decoderConfig->decoderSpecificInfo->data, &aac->esd->desc->decoderConfig->decoderSpecificInfo->dataLength);
#endif
		aac->esd->desc->decoderConfig->streamType = GF_STREAM_AUDIO;
		aac->esd->desc->decoderConfig->objectTypeIndication = GF_CODECID_AAC_MPEG4;
		aac->bitspersample = bps;
		aac->samplerate_hi = sample_rate;
		aac->channel_count = nb_channels;

		gf_list_add(trak->Media->information->sampleTable->SampleDescription->other_boxes, aac);
	}

	return GF_OK;
}

/**************************************************************
					File Opening in streaming mode
			the file map is regular (through FILE handles)
**************************************************************/
GF_EXPORT
GF_Err gf_isom_open_progressive(const char *fileName, u64 start_range, u64 end_range, GF_ISOFile **the_file, u64 *BytesMissing)
{
	GF_Err e;
	GF_ISOFile *movie;

	if (!BytesMissing || !the_file)
		return GF_BAD_PARAM;
	*BytesMissing = 0;
	*the_file = NULL;

	movie = gf_isom_new_movie();
	if (!movie) return GF_OUT_OF_MEM;

	movie->fileName = gf_strdup(fileName);
	movie->openMode = GF_ISOM_OPEN_READ;

#ifndef GPAC_DISABLE_ISOM_WRITE
	movie->editFileMap = NULL;
	movie->finalName = NULL;
#endif /*GPAC_DISABLE_ISOM_WRITE*/

	if (!strncmp(fileName, "isobmff://", 10)) {
		movie->movieFileMap = NULL;
		e = isom_create_init_from_mem(fileName, movie);
	} else {
		//do NOT use FileMapping on incomplete files
		e = gf_isom_datamap_new(fileName, NULL, GF_ISOM_DATA_MAP_READ, &movie->movieFileMap);
		if (e) {
			gf_isom_delete_movie(movie);
			return e;
		}

		if (end_range>start_range) {
			gf_bs_seek(movie->movieFileMap->bs, end_range+1);
			gf_bs_truncate(movie->movieFileMap->bs);
			gf_bs_seek(movie->movieFileMap->bs, start_range);
		}
		e = gf_isom_parse_movie_boxes(movie, BytesMissing, GF_TRUE);

	}
	if (e == GF_ISOM_INCOMPLETE_FILE) {
		//if we have a moov, we're fine
		if (movie->moov) {
			*the_file = (GF_ISOFile *)movie;
			return GF_OK;
		}
		//if not, delete the movie
		gf_isom_delete_movie(movie);
		return e;
	} else if (e) {
		//if not, delete the movie
		gf_isom_delete_movie(movie);
		return e;
	}

	//OK, let's return
	*the_file = (GF_ISOFile *)movie;
	return GF_OK;
}

/**************************************************************
					File Reading
**************************************************************/

GF_EXPORT
GF_ISOFile *gf_isom_open(const char *fileName, u32 OpenMode, const char *tmp_dir)
{
	GF_ISOFile *movie;
	MP4_API_IO_Err = GF_OK;

	switch (OpenMode & 0xFF) {
	case GF_ISOM_OPEN_READ_DUMP:
	case GF_ISOM_OPEN_READ:
		movie = gf_isom_open_file(fileName, OpenMode, NULL);
		break;

#ifndef GPAC_DISABLE_ISOM_WRITE

	case GF_ISOM_OPEN_WRITE:
		movie = gf_isom_create_movie(fileName, OpenMode, tmp_dir);
		break;
	case GF_ISOM_OPEN_EDIT:
	case GF_ISOM_OPEN_CAT_FRAGMENTS:
		movie = gf_isom_open_file(fileName, OpenMode, tmp_dir);
		break;
	case GF_ISOM_WRITE_EDIT:
		movie = gf_isom_create_movie(fileName, OpenMode, tmp_dir);
		break;

#endif /*GPAC_DISABLE_ISOM_WRITE*/

	default:
		return NULL;
	}
	return (GF_ISOFile *) movie;
}

GF_EXPORT
GF_Err gf_isom_get_bs(GF_ISOFile *movie, GF_BitStream **out_bs)
{
	if (movie->openMode != GF_ISOM_OPEN_WRITE || !movie->editFileMap) //memory mode
		return GF_NOT_SUPPORTED;

	if (movie->segment_bs)
		*out_bs = movie->segment_bs;
	else
		*out_bs = movie->editFileMap->bs;

	return GF_OK;
}

GF_EXPORT
GF_Err gf_isom_write(GF_ISOFile *movie) {
	GF_Err e;
	if (movie == NULL) return GF_ISOM_INVALID_FILE;
	e = GF_OK;

#ifndef GPAC_DISABLE_ISOM_WRITE
	//write our movie to the file
	if (movie->openMode != GF_ISOM_OPEN_READ) {
		gf_isom_get_duration(movie);
#ifndef	GPAC_DISABLE_ISOM_FRAGMENTS
		//movie fragment mode, just store the fragment
		if ( (movie->openMode == GF_ISOM_OPEN_WRITE) && (movie->FragmentsFlags & GF_ISOM_FRAG_WRITE_READY) ) {
			e = gf_isom_close_fragments(movie);
			if (e) return e;
		} else
#endif
			e = WriteToFile(movie);
	}
#endif /*GPAC_DISABLE_ISOM_WRITE*/

#ifndef GPAC_DISABLE_ISOM_FRAGMENTS
	if (movie->moov) {
		u32 i;
		for (i=0; i<gf_list_count(movie->moov->trackList); i++) {
			GF_TrackBox *trak = (GF_TrackBox*)gf_list_get(movie->moov->trackList, i);
			/*delete any pending dataHandler of scalable enhancements*/
			if (trak->Media && trak->Media->information && trak->Media->information->scalableDataHandler && (trak->Media->information->scalableDataHandler != movie->movieFileMap))
				gf_isom_datamap_del(trak->Media->information->scalableDataHandler);
		}
	}
#endif

	return e;
}

GF_EXPORT
GF_Err gf_isom_close(GF_ISOFile *movie)
{
	GF_Err e;
	if (movie == NULL) return GF_ISOM_INVALID_FILE;
	e = gf_isom_write(movie);
	if (e) return e;

	//free and return;
	gf_isom_delete_movie(movie);
	return GF_OK;
}


GF_EXPORT
Bool gf_isom_has_root_od(GF_ISOFile *movie)
{
	if (!movie || !movie->moov || !movie->moov->iods || !movie->moov->iods->descriptor) return GF_FALSE;
	return GF_TRUE;
}

//this funct is used for exchange files, where the iods contains an OD
GF_EXPORT
GF_Descriptor *gf_isom_get_root_od(GF_ISOFile *movie)
{
	GF_Descriptor *desc;
	GF_ObjectDescriptor *od;
	GF_InitialObjectDescriptor *iod;
	GF_IsomObjectDescriptor *isom_od;
	GF_IsomInitialObjectDescriptor *isom_iod;
	GF_ESD *esd;
	GF_ES_ID_Inc *inc;
	u32 i;
	u8 useIOD;

	if (!movie || !movie->moov) return NULL;
	if (!movie->moov->iods) return NULL;

	od = NULL;
	iod = NULL;

	switch (movie->moov->iods->descriptor->tag) {
	case GF_ODF_ISOM_OD_TAG:
		od = (GF_ObjectDescriptor*)gf_malloc(sizeof(GF_ObjectDescriptor));
		memset(od, 0, sizeof(GF_ObjectDescriptor));
		od->ESDescriptors = gf_list_new();
		useIOD = 0;
		break;
	case GF_ODF_ISOM_IOD_TAG:
		iod = (GF_InitialObjectDescriptor*)gf_malloc(sizeof(GF_InitialObjectDescriptor));
		memset(iod, 0, sizeof(GF_InitialObjectDescriptor));
		iod->ESDescriptors = gf_list_new();
		useIOD = 1;
		break;
	default:
		return NULL;
	}

	//duplicate our descriptor
	movie->LastError = gf_odf_desc_copy((GF_Descriptor *) movie->moov->iods->descriptor, &desc);
	if (movie->LastError) return NULL;

	if (!useIOD) {
		isom_od = (GF_IsomObjectDescriptor *)desc;
		od->objectDescriptorID = isom_od->objectDescriptorID;
		od->extensionDescriptors = isom_od->extensionDescriptors;
		isom_od->extensionDescriptors = NULL;
		od->IPMP_Descriptors = isom_od->IPMP_Descriptors;
		isom_od->IPMP_Descriptors = NULL;
		od->OCIDescriptors = isom_od->OCIDescriptors;
		isom_od->OCIDescriptors = NULL;
		od->URLString = isom_od->URLString;
		isom_od->URLString = NULL;
		od->tag = GF_ODF_OD_TAG;
		//then recreate the desc in Inc
		i=0;
		while ((inc = (GF_ES_ID_Inc*)gf_list_enum(isom_od->ES_ID_IncDescriptors, &i))) {
			movie->LastError = GetESDForTime(movie->moov, inc->trackID, 0, &esd);
			if (!movie->LastError) movie->LastError = gf_list_add(od->ESDescriptors, esd);
			if (movie->LastError) {
				gf_odf_desc_del(desc);
				gf_odf_desc_del((GF_Descriptor *) od);
				return NULL;
			}
		}
		gf_odf_desc_del(desc);
		return (GF_Descriptor *)od;
	} else {
		isom_iod = (GF_IsomInitialObjectDescriptor *)desc;
		iod->objectDescriptorID = isom_iod->objectDescriptorID;
		iod->extensionDescriptors = isom_iod->extensionDescriptors;
		isom_iod->extensionDescriptors = NULL;
		iod->IPMP_Descriptors = isom_iod->IPMP_Descriptors;
		isom_iod->IPMP_Descriptors = NULL;
		iod->OCIDescriptors = isom_iod->OCIDescriptors;
		isom_iod->OCIDescriptors = NULL;
		iod->URLString = isom_iod->URLString;
		isom_iod->URLString = NULL;
		iod->tag = GF_ODF_IOD_TAG;

		iod->audio_profileAndLevel = isom_iod->audio_profileAndLevel;
		iod->graphics_profileAndLevel = isom_iod->graphics_profileAndLevel;
		iod->inlineProfileFlag = isom_iod->inlineProfileFlag;
		iod->OD_profileAndLevel = isom_iod->OD_profileAndLevel;
		iod->scene_profileAndLevel = isom_iod->scene_profileAndLevel;
		iod->visual_profileAndLevel = isom_iod->visual_profileAndLevel;
		iod->IPMPToolList = isom_iod->IPMPToolList;
		isom_iod->IPMPToolList = NULL;

		//then recreate the desc in Inc
		i=0;
		while ((inc = (GF_ES_ID_Inc*)gf_list_enum(isom_iod->ES_ID_IncDescriptors, &i))) {
			movie->LastError = GetESDForTime(movie->moov, inc->trackID, 0, &esd);
			if (!movie->LastError) movie->LastError = gf_list_add(iod->ESDescriptors, esd);
			if (movie->LastError) {
				gf_odf_desc_del(desc);
				gf_odf_desc_del((GF_Descriptor *) iod);
				return NULL;
			}
		}
		gf_odf_desc_del(desc);
		return (GF_Descriptor *)iod;
	}
}


GF_EXPORT
u32 gf_isom_get_track_count(GF_ISOFile *movie)
{
	if (!movie || !movie->moov) return 0;

	if (!movie->moov->trackList) {
		movie->LastError = GF_ISOM_INVALID_FILE;
		return 0;
	}
	return gf_list_count(movie->moov->trackList);
}


GF_EXPORT
u32 gf_isom_get_track_id(GF_ISOFile *movie, u32 trackNumber)
{
	GF_TrackBox *trak;
	if (!movie) return 0;
	trak = gf_isom_get_track_from_file(movie, trackNumber);
	if (!trak) return 0;
	return trak->Header->trackID;
}


GF_EXPORT
u32 gf_isom_get_track_by_id(GF_ISOFile *the_file, u32 trackID)
{
	GF_TrackBox *trak;
	u32 count;
	u32 i;
	if (the_file == NULL) return 0;

	count = gf_isom_get_track_count(the_file);
	if (!count) return 0;
	for (i = 0; i < count; i++) {
		trak = gf_isom_get_track_from_file(the_file, i+1);
		if (!trak) return 0;
		if (trak->Header->trackID == trackID) return i+1;
	}
	return 0;
}

GF_EXPORT
u32 gf_isom_get_track_original_id(GF_ISOFile *movie, u32 trackNumber)
{
	GF_TrackBox *trak;
	if (!movie) return 0;
	trak = gf_isom_get_track_from_file(movie, trackNumber);
	if (!trak) return 0;
	return trak->originalID;
}

//return the timescale of the movie, 0 if error
GF_EXPORT
Bool gf_isom_has_movie(GF_ISOFile *file)
{
	if (file && file->moov) return GF_TRUE;
	return GF_FALSE;
}

#ifndef GPAC_DISABLE_ISOM
GF_EXPORT
Bool gf_isom_has_segment(GF_ISOFile *file, u32 *brand, u32 *version)
{
#ifndef GPAC_DISABLE_ISOM_FRAGMENTS
	u32 i;
	GF_Box *a;
	i = 0;
	while (NULL != (a = (GF_Box*)gf_list_enum(file->TopBoxes, &i))) {
#ifndef GPAC_DISABLE_ISOM_FRAGMENTS
		if (a->type == GF_ISOM_BOX_TYPE_STYP) {
			GF_SegmentTypeBox *styp = (GF_SegmentTypeBox *)a;
			*brand = styp->majorBrand;
			*version = styp->minorVersion;
			return GF_TRUE;
		}
#endif
	}
#endif
	return GF_FALSE;
}

GF_EXPORT
u32 gf_isom_segment_get_fragment_count(GF_ISOFile *file)
{
#ifndef GPAC_DISABLE_ISOM_FRAGMENTS
	if (file) {
		u32 i, count = 0;
		for (i=0; i<gf_list_count(file->TopBoxes); i++) {
			GF_Box *a = (GF_Box*)gf_list_get(file->TopBoxes, i);
			if (a->type==GF_ISOM_BOX_TYPE_MOOF) count++;
		}
		return count;
	}
#endif
	return 0;
}

#ifndef GPAC_DISABLE_ISOM_FRAGMENTS
static GF_MovieFragmentBox *gf_isom_get_moof(GF_ISOFile *file, u32 moof_index)
{
	u32 i;
	for (i=0; i<gf_list_count(file->TopBoxes); i++) {
		GF_Box *a = (GF_Box*)gf_list_get(file->TopBoxes, i);
		if (a->type==GF_ISOM_BOX_TYPE_MOOF) {
			moof_index--;
			if (!moof_index) return (GF_MovieFragmentBox *) a;
		}
	}
	return NULL;
}
#endif /* GPAC_DISABLE_ISOM_FRAGMENTS */

GF_EXPORT
u32 gf_isom_segment_get_track_fragment_count(GF_ISOFile *file, u32 moof_index)
{
#ifndef GPAC_DISABLE_ISOM_FRAGMENTS
	GF_MovieFragmentBox *moof;
	if (!file) return 0;
	gf_list_count(file->TopBoxes);
	moof = gf_isom_get_moof(file, moof_index);
	return moof ? gf_list_count(moof->TrackList) : 0;
#endif
	return 0;
}

GF_EXPORT
u32 gf_isom_segment_get_track_fragment_decode_time(GF_ISOFile *file, u32 moof_index, u32 traf_index, u64 *decode_time)
{
#ifndef GPAC_DISABLE_ISOM_FRAGMENTS
	GF_MovieFragmentBox *moof;
	GF_TrackFragmentBox *traf;
	if (!file) return 0;
	gf_list_count(file->TopBoxes);
	moof = gf_isom_get_moof(file, moof_index);
	traf = moof ? (GF_TrackFragmentBox*)gf_list_get(moof->TrackList, traf_index-1) : NULL;
	if (!traf) return 0;
	if (decode_time) {
		*decode_time = traf->tfdt ? traf->tfdt->baseMediaDecodeTime : 0;
	}
	return traf->tfhd->trackID;
#endif
	return 0;
}
#endif

//return the timescale of the movie, 0 if error
GF_EXPORT
u32 gf_isom_get_timescale(GF_ISOFile *movie)
{
	if (!movie || !movie->moov) return 0;
	return movie->moov->mvhd->timeScale;
}


//return the duration of the movie, 0 if error
GF_EXPORT
u64 gf_isom_get_duration(GF_ISOFile *movie)
{
	if (!movie || !movie->moov) return 0;

	//if file was open in Write or Edit mode, recompute the duration
	//the duration of a movie is the MaxDuration of all the tracks...

#ifndef GPAC_DISABLE_ISOM_WRITE
	gf_isom_update_duration(movie);
#endif /*GPAC_DISABLE_ISOM_WRITE*/

	return movie->moov->mvhd->duration;
}
//return the duration of the movie, 0 if error
GF_EXPORT
u64 gf_isom_get_original_duration(GF_ISOFile *movie)
{
	if (!movie || !movie->moov) return 0;
	return movie->moov->mvhd->original_duration;
}

//return the creation info of the movie
GF_EXPORT
GF_Err gf_isom_get_creation_time(GF_ISOFile *movie, u64 *creationTime, u64 *modificationTime)
{
	if (!movie || !movie->moov) return GF_BAD_PARAM;

	if (creationTime) *creationTime = movie->moov->mvhd->creationTime;
	if (creationTime) *modificationTime = movie->moov->mvhd->modificationTime;
	return GF_OK;
}


//check the presence of a track in IOD. 0: NO, 1: YES, 2: ERROR
GF_EXPORT
u8 gf_isom_is_track_in_root_od(GF_ISOFile *movie, u32 trackNumber)
{
	u32 i;
	u32 trackID;
	GF_Descriptor *desc;
	GF_ES_ID_Inc *inc;
	GF_List *inc_list;
	if (!movie) return 2;
	if (!movie->moov || !movie->moov->iods) return 0;

	desc = movie->moov->iods->descriptor;
	switch (desc->tag) {
	case GF_ODF_ISOM_IOD_TAG:
		inc_list = ((GF_IsomInitialObjectDescriptor *)desc)->ES_ID_IncDescriptors;
		break;
	case GF_ODF_ISOM_OD_TAG:
		inc_list = ((GF_IsomObjectDescriptor *)desc)->ES_ID_IncDescriptors;
		break;
	//files without IOD are possible !
	default:
		return 0;
	}
	trackID = gf_isom_get_track_id(movie, trackNumber);
	if (!trackID) return 2;
	i=0;
	while ((inc = (GF_ES_ID_Inc*)gf_list_enum(inc_list, &i))) {
		if (inc->trackID == trackID) return 1;
	}
	return 0;
}



//gets the enable flag of a track
//0: NO, 1: YES, 2: ERROR
GF_EXPORT
u8 gf_isom_is_track_enabled(GF_ISOFile *the_file, u32 trackNumber)
{
	GF_TrackBox *trak;
	trak = gf_isom_get_track_from_file(the_file, trackNumber);

	if (!trak) return 2;
	return (trak->Header->flags & 1) ? 1 : 0;
}


//get the track duration
//return 0 if bad param
GF_EXPORT
u64 gf_isom_get_track_duration(GF_ISOFile *movie, u32 trackNumber)
{
	GF_TrackBox *trak;
	trak = gf_isom_get_track_from_file(movie, trackNumber);
	if (!trak) return 0;

#ifndef GPAC_DISABLE_ISOM_WRITE
	/*in all modes except dump recompute duration in case headers are wrong*/
	if (movie->openMode != GF_ISOM_OPEN_READ_DUMP) {
		SetTrackDuration(trak);
	}
#endif
	return trak->Header->duration;
}

GF_EXPORT
GF_Err gf_isom_get_media_language(GF_ISOFile *the_file, u32 trackNumber, char **lang)
{
	u32 count;
	Bool elng_found = GF_FALSE;
	GF_TrackBox *trak;
	if (!lang) {
		return GF_BAD_PARAM;
	}
	*lang = NULL;
	trak = gf_isom_get_track_from_file(the_file, trackNumber);
	if (!trak) return GF_BAD_PARAM;
	count = gf_list_count(trak->Media->other_boxes);
	if (count>0) {
		u32 i;
		for (i = 0; i < count; i++) {
			GF_Box *box = (GF_Box *)gf_list_get(trak->Media->other_boxes, i);
			if (box->type == GF_ISOM_BOX_TYPE_ELNG) {
				*lang = gf_strdup(((GF_ExtendedLanguageBox *)box)->extended_language);
				return GF_OK;
			}
		}
	}
	if (!elng_found) {
		*lang = gf_strdup(trak->Media->mediaHeader->packedLanguage);
	}
	return GF_OK;
}

GF_EXPORT
u32 gf_isom_get_track_kind_count(GF_ISOFile *the_file, u32 trackNumber)
{
	GF_UserDataBox *udta;
	GF_UserDataMap *map;
	if (trackNumber) {
		GF_TrackBox *trak = gf_isom_get_track_from_file(the_file, trackNumber);
		if (!trak) return 0;
		if (!trak->udta) {
			return 0;
		}
		udta = trak->udta;
	} else {
		return 0;
	}
	map = udta_getEntry(udta, GF_ISOM_BOX_TYPE_KIND, NULL);
	if (!map) return 0;

	return gf_list_count(map->other_boxes);
}

GF_EXPORT
GF_Err gf_isom_get_track_kind(GF_ISOFile *the_file, u32 trackNumber, u32 index, char **scheme, char **value)
{
	GF_Err e;
	GF_UserDataBox *udta;
	GF_UserDataMap *map;
	GF_KindBox *kindBox;
	if (!scheme || !value) {
		return GF_BAD_PARAM;
	}
	*scheme = NULL;
	*value = NULL;

	if (trackNumber) {
		GF_TrackBox *trak = gf_isom_get_track_from_file(the_file, trackNumber);
		if (!trak) return GF_BAD_PARAM;
		if (!trak->udta) {
			e = trak_AddBox((GF_Box*)trak, gf_isom_box_new(GF_ISOM_BOX_TYPE_UDTA));
			if (e) return e;
		}
		udta = trak->udta;
	} else {
		return GF_BAD_PARAM;
	}
	map = udta_getEntry(udta, GF_ISOM_BOX_TYPE_KIND, NULL);
	if (!map) return GF_BAD_PARAM;

	kindBox = (GF_KindBox *)gf_list_get(map->other_boxes, index);
	if (!kindBox) return GF_BAD_PARAM;

	*scheme = gf_strdup(kindBox->schemeURI);
	if (kindBox->value) {
		*value = gf_strdup(kindBox->value);
	}
	return GF_OK;
}


//Return the number of track references of a track for a given ReferenceType
//return 0 if error
GF_EXPORT
s32 gf_isom_get_reference_count(GF_ISOFile *movie, u32 trackNumber, u32 referenceType)
{
	GF_TrackBox *trak;
	GF_TrackReferenceTypeBox *dpnd;
	trak = gf_isom_get_track_from_file(movie, trackNumber);
	if (!trak) return -1;
	if (!trak->References) return 0;
	if (movie->openMode == GF_ISOM_OPEN_WRITE) {
		movie->LastError = GF_ISOM_INVALID_MODE;
		return -1;
	}

	dpnd = NULL;
	if ( (movie->LastError = Track_FindRef(trak, referenceType, &dpnd)) ) return -1;
	if (!dpnd) return 0;
	return dpnd->trackIDCount;
}


//Return the referenced track number for a track and a given ReferenceType and Index
//return -1 if error, 0 if the reference is a NULL one, or the trackNumber
GF_EXPORT
GF_Err gf_isom_get_reference(GF_ISOFile *movie, u32 trackNumber, u32 referenceType, u32 referenceIndex, u32 *refTrack)
{
	GF_Err e;
	GF_TrackBox *trak;
	GF_TrackReferenceTypeBox *dpnd;
	u32 refTrackNum;
	trak = gf_isom_get_track_from_file(movie, trackNumber);

	*refTrack = 0;
	if (!trak || !trak->References) return GF_BAD_PARAM;

	dpnd = NULL;
	e = Track_FindRef(trak, referenceType, &dpnd);
	if (e) return e;
	if (!dpnd) return GF_BAD_PARAM;

	if (referenceIndex > dpnd->trackIDCount) return GF_BAD_PARAM;

	//the spec allows a NULL reference
	//(ex, to force desync of a track, set a sync ref with ID = 0)
	if (dpnd->trackIDs[referenceIndex - 1] == 0) return GF_OK;

	refTrackNum = gf_isom_get_tracknum_from_id(movie->moov, dpnd->trackIDs[referenceIndex-1]);

	//if the track was not found, this means the file is broken !!!
	if (! refTrackNum) return GF_ISOM_INVALID_FILE;
	*refTrack = refTrackNum;
	return GF_OK;
}

//Return the referenced track ID for a track and a given ReferenceType and Index
//return -1 if error, 0 if the reference is a NULL one, or the trackNumber
GF_EXPORT
GF_Err gf_isom_get_reference_ID(GF_ISOFile *movie, u32 trackNumber, u32 referenceType, u32 referenceIndex, u32 *refTrackID)
{
	GF_Err e;
	GF_TrackBox *trak;
	GF_TrackReferenceTypeBox *dpnd;
	trak = gf_isom_get_track_from_file(movie, trackNumber);

	*refTrackID = 0;
	if (!trak || !trak->References) return GF_BAD_PARAM;

	dpnd = NULL;
	e = Track_FindRef(trak, referenceType, &dpnd);
	if (e) return e;
	if (!dpnd) return GF_BAD_PARAM;

	if (referenceIndex > dpnd->trackIDCount) return GF_BAD_PARAM;

	*refTrackID = dpnd->trackIDs[referenceIndex-1];

	return GF_OK;
}

//Return referenceIndex if the given track has a reference to the given TreckID of a given ReferenceType
//return 0 if error
GF_EXPORT
u32 gf_isom_has_track_reference(GF_ISOFile *movie, u32 trackNumber, u32 referenceType, u32 refTrackID)
{
	u32 i;
	GF_TrackBox *trak;
	GF_TrackReferenceTypeBox *dpnd;
	trak = gf_isom_get_track_from_file(movie, trackNumber);
	if (!trak) return 0;
	if (!trak->References) return 0;

	dpnd = NULL;
	if ( (movie->LastError = Track_FindRef(trak, referenceType, &dpnd)) ) return 0;
	if (!dpnd) return 0;
	for (i=0; i<dpnd->trackIDCount; i++) {
		if (dpnd->trackIDs[i]==refTrackID) return i+1;
	}
	return 0;
}



//Return the media time given the absolute time in the Movie
GF_EXPORT
GF_Err gf_isom_get_media_time(GF_ISOFile *the_file, u32 trackNumber, u32 movieTime, u64 *MediaTime)
{
	GF_TrackBox *trak;
	u8 useEdit;
	s64 SegmentStartTime, mediaOffset;
	trak = gf_isom_get_track_from_file(the_file, trackNumber);
	if (!trak || !MediaTime) return GF_BAD_PARAM;;

	SegmentStartTime = 0;
	return GetMediaTime(trak, GF_FALSE, movieTime, MediaTime, &SegmentStartTime, &mediaOffset, &useEdit, NULL);
}


//Get the stream description index (eg, the ESD) for a given time IN MEDIA TIMESCALE
//return 0 if error or if empty
GF_EXPORT
u32 gf_isom_get_sample_description_index(GF_ISOFile *movie, u32 trackNumber, u64 for_time)
{
	u32 streamDescIndex;
	GF_TrackBox *trak;
	trak = gf_isom_get_track_from_file(movie, trackNumber);
	if (!trak) return 0;

	if ( (movie->LastError = Media_GetSampleDescIndex(trak->Media, for_time, &streamDescIndex)) ) {
		return 0;
	}
	return streamDescIndex;
}

//Get the number of "streams" stored in the media - a media can have several stream descriptions...
GF_EXPORT
u32 gf_isom_get_sample_description_count(GF_ISOFile *the_file, u32 trackNumber)
{
	GF_TrackBox *trak;
	trak = gf_isom_get_track_from_file(the_file, trackNumber);
	if (!trak) return 0;

	return gf_list_count(trak->Media->information->sampleTable->SampleDescription->other_boxes);
}


//Get the GF_ESD given the StreamDescriptionIndex
//THE DESCRIPTOR IS DUPLICATED, SO HAS TO BE DELETED BY THE APP
GF_EXPORT
GF_ESD *gf_isom_get_esd(GF_ISOFile *movie, u32 trackNumber, u32 StreamDescriptionIndex)
{
	GF_ESD *esd;
	GF_Err e;
	e = GetESD(movie->moov, gf_isom_get_track_id(movie, trackNumber), StreamDescriptionIndex, &esd);
	if (e && (e!= GF_ISOM_INVALID_MEDIA)) {
		movie->LastError = e;
		return NULL;
	}

	return esd;
}

//Get the decoderConfigDescriptor given the SampleDescriptionIndex
//THE DESCRIPTOR IS DUPLICATED, SO HAS TO BE DELETED BY THE APP
GF_EXPORT
GF_DecoderConfig *gf_isom_get_decoder_config(GF_ISOFile *the_file, u32 trackNumber, u32 StreamDescriptionIndex)
{
	GF_TrackBox *trak;
	GF_ESD *esd;
	GF_Descriptor *decInfo;
	trak = gf_isom_get_track_from_file(the_file, trackNumber);
	if (!trak) return NULL;
	//get the ESD (possibly emulated)
	Media_GetESD(trak->Media, StreamDescriptionIndex, &esd, GF_FALSE);
	if (!esd) return NULL;
	decInfo = (GF_Descriptor *) esd->decoderConfig;
	esd->decoderConfig = NULL;
	gf_odf_desc_del((GF_Descriptor *) esd);
	return (GF_DecoderConfig *)decInfo;
}


//get the media duration (without edit)
//return 0 if bad param
GF_EXPORT
u64 gf_isom_get_media_duration(GF_ISOFile *movie, u32 trackNumber)
{
	GF_TrackBox *trak;
	trak = gf_isom_get_track_from_file(movie, trackNumber);
	if (!trak) return 0;


#ifndef GPAC_DISABLE_ISOM_WRITE

	/*except in dump mode always recompute the duration*/
	if (movie->openMode != GF_ISOM_OPEN_READ_DUMP) {
		if ( (movie->LastError = Media_SetDuration(trak)) ) return 0;
	}

#endif

	return trak->Media->mediaHeader->duration;
}

//get the media duration (without edit)
//return 0 if bad param
GF_EXPORT
u64 gf_isom_get_media_original_duration(GF_ISOFile *movie, u32 trackNumber)
{
	GF_TrackBox *trak;
	trak = gf_isom_get_track_from_file(movie, trackNumber);
	if (!trak) return 0;

	return trak->Media->mediaHeader->original_duration;
}

//Get the timeScale of the media. All samples DTS/CTS are expressed in this timeScale
GF_EXPORT
u32 gf_isom_get_media_timescale(GF_ISOFile *the_file, u32 trackNumber)
{
	GF_TrackBox *trak;
	trak = gf_isom_get_track_from_file(the_file, trackNumber);
	if (!trak) return 0;
	return trak->Media->mediaHeader->timeScale;
}


GF_EXPORT
u32 gf_isom_get_copyright_count(GF_ISOFile *mov)
{
	GF_UserDataMap *map;
	if (!mov || !mov->moov || !mov->moov->udta) return 0;
	map = udta_getEntry(mov->moov->udta, GF_ISOM_BOX_TYPE_CPRT, NULL);
	if (!map) return 0;
	return gf_list_count(map->other_boxes);
}

GF_EXPORT
GF_Err gf_isom_get_copyright(GF_ISOFile *mov, u32 Index, const char **threeCharCode, const char **notice)
{
	GF_UserDataMap *map;
	GF_CopyrightBox *cprt;

	if (!mov || !mov->moov || !Index) return GF_BAD_PARAM;

	if (!mov->moov->udta) return GF_OK;
	map = udta_getEntry(mov->moov->udta, GF_ISOM_BOX_TYPE_CPRT, NULL);
	if (!map) return GF_OK;

	if (Index > gf_list_count(map->other_boxes)) return GF_BAD_PARAM;

	cprt = (GF_CopyrightBox*)gf_list_get(map->other_boxes, Index-1);
	(*threeCharCode) = cprt->packedLanguageCode;
	(*notice) = cprt->notice;
	return GF_OK;
}

GF_EXPORT
GF_Err gf_isom_get_watermark(GF_ISOFile *mov, bin128 UUID, u8** data, u32* length)
{
	GF_UserDataMap *map;
	GF_UnknownUUIDBox *wm;

	if (!mov) return GF_BAD_PARAM;
	if (!mov->moov || !mov->moov->udta) return GF_NOT_SUPPORTED;

	map = udta_getEntry(mov->moov->udta, GF_ISOM_BOX_TYPE_UUID, (bin128 *) & UUID);
	if (!map) return GF_NOT_SUPPORTED;

	wm = (GF_UnknownUUIDBox*)gf_list_get(map->other_boxes, 0);
	if (!wm) return GF_NOT_SUPPORTED;

	*data = (u8 *) gf_malloc(sizeof(char)*wm->dataSize);
	memcpy(*data, wm->data, wm->dataSize);
	*length = wm->dataSize;
	return GF_OK;
}

GF_EXPORT
u32 gf_isom_get_chapter_count(GF_ISOFile *movie, u32 trackNumber)
{
	GF_UserDataMap *map;
	GF_ChapterListBox *lst;
	GF_UserDataBox *udta;

	if (!movie || !movie->moov) return 0;

	udta = NULL;
	if (trackNumber) {
		GF_TrackBox *trak = gf_isom_get_track_from_file(movie, trackNumber);
		if (!trak) return 0;
		udta = trak->udta;
	} else {
		udta = movie->moov->udta;
	}
	if (!udta) return 0;
	map = udta_getEntry(udta, GF_ISOM_BOX_TYPE_CHPL, NULL);
	if (!map) return 0;
	lst = (GF_ChapterListBox *)gf_list_get(map->other_boxes, 0);
	if (!lst) return 0;
	return gf_list_count(lst->list);
}

GF_EXPORT
GF_Err gf_isom_get_chapter(GF_ISOFile *movie, u32 trackNumber, u32 Index, u64 *chapter_time, const char **name)
{
	GF_UserDataMap *map;
	GF_ChapterListBox *lst;
	GF_ChapterEntry *ce;
	GF_UserDataBox *udta;

	if (!movie || !movie->moov) return GF_BAD_PARAM;

	udta = NULL;
	if (trackNumber) {
		GF_TrackBox *trak = gf_isom_get_track_from_file(movie, trackNumber);
		if (!trak) return GF_BAD_PARAM;
		udta = trak->udta;
	} else {
		udta = movie->moov->udta;
	}
	if (!udta) return GF_BAD_PARAM;
	map = udta_getEntry(movie->moov->udta, GF_ISOM_BOX_TYPE_CHPL, NULL);
	if (!map) return GF_BAD_PARAM;
	lst = (GF_ChapterListBox *)gf_list_get(map->other_boxes, 0);
	if (!lst) return GF_BAD_PARAM;

	ce = (GF_ChapterEntry *)gf_list_get(lst->list, Index-1);
	if (!ce) return GF_BAD_PARAM;
	if (chapter_time) {
		*chapter_time = ce->start_time;
		*chapter_time /= 10000L;
	}
	if (name) *name = ce->name;
	return GF_OK;
}


GF_EXPORT
u32 gf_isom_get_media_type(GF_ISOFile *movie, u32 trackNumber)
{
	GF_TrackBox *trak;
	trak = gf_isom_get_track_from_file(movie, trackNumber);
	if (!trak) return GF_BAD_PARAM;
	return (trak->Media && trak->Media->handler) ? trak->Media->handler->handlerType : 0;
}

Bool IsMP4Description(u32 entryType)
{
	switch (entryType) {
	case GF_ISOM_BOX_TYPE_MP4S:
	case GF_ISOM_BOX_TYPE_LSR1:
	case GF_ISOM_BOX_TYPE_MP4A:
	case GF_ISOM_BOX_TYPE_MP4V:
	case GF_ISOM_BOX_TYPE_ENCA:
	case GF_ISOM_BOX_TYPE_ENCV:
	case GF_ISOM_BOX_TYPE_RESV:
	case GF_ISOM_BOX_TYPE_ENCS:
		return GF_TRUE;
	default:
		return GF_FALSE;
	}
}

Bool IsMP4EncryptedDescription(u32 entryType)
{
	switch (entryType) {
	case GF_ISOM_BOX_TYPE_ENCA:
	case GF_ISOM_BOX_TYPE_ENCV:
	case GF_ISOM_BOX_TYPE_ENCS:
		return GF_TRUE;
	default:
		return GF_FALSE;
	}
}

GF_EXPORT
Bool gf_isom_is_track_encrypted(GF_ISOFile *the_file, u32 trackNumber)
{
	GF_TrackBox *trak;
	GF_Box *entry;
	trak = gf_isom_get_track_from_file(the_file, trackNumber);
	if (!trak) return 2;
	entry = (GF_Box*)gf_list_get(trak->Media->information->sampleTable->SampleDescription->other_boxes, 0);
	if (!entry) return 2;
	if (IsMP4EncryptedDescription(entry->type)) return GF_TRUE;

	if (gf_isom_is_cenc_media(the_file, trackNumber, 1))
		return GF_TRUE;

	return GF_FALSE;
}

GF_EXPORT
u32 gf_isom_get_media_subtype(GF_ISOFile *the_file, u32 trackNumber, u32 DescriptionIndex)
{
	GF_TrackBox *trak;
	GF_Box *entry;
	trak = gf_isom_get_track_from_file(the_file, trackNumber);
	if (!trak || !DescriptionIndex || !trak->Media || !trak->Media->information || !trak->Media->information->sampleTable) return 0;
	entry = (GF_Box*)gf_list_get(trak->Media->information->sampleTable->SampleDescription->other_boxes, DescriptionIndex-1);
	if (!entry) return 0;

	//filter MPEG sub-types
	if (IsMP4Description(entry->type)) {
		if (IsMP4EncryptedDescription(entry->type)) return GF_ISOM_SUBTYPE_MPEG4_CRYP;
		else return GF_ISOM_SUBTYPE_MPEG4;
	}
	if (entry->type == GF_ISOM_BOX_TYPE_GNRV) {
		return ((GF_GenericVisualSampleEntryBox *)entry)->EntryType;
	}
	else if (entry->type == GF_ISOM_BOX_TYPE_GNRA) {
		return ((GF_GenericAudioSampleEntryBox *)entry)->EntryType;
	}
	else if (entry->type == GF_ISOM_BOX_TYPE_GNRM) {
		return ((GF_GenericSampleEntryBox *)entry)->EntryType;
	}
	return entry->type;
}

GF_EXPORT
u32 gf_isom_get_mpeg4_subtype(GF_ISOFile *the_file, u32 trackNumber, u32 DescriptionIndex)
{
	GF_TrackBox *trak;
	GF_Box *entry;
	trak = gf_isom_get_track_from_file(the_file, trackNumber);
	if (!trak || !DescriptionIndex) return 0;
	entry = (GF_Box*)gf_list_get(trak->Media->information->sampleTable->SampleDescription->other_boxes, DescriptionIndex-1);
	if (!entry) return 0;

	//filter MPEG sub-types
	if (!IsMP4Description(entry->type)) return 0;
	return entry->type;
}

//Get the HandlerDescription name.
GF_EXPORT
GF_Err gf_isom_get_handler_name(GF_ISOFile *the_file, u32 trackNumber, const char **outName)
{
	GF_TrackBox *trak;
	trak = gf_isom_get_track_from_file(the_file, trackNumber);
	if (!trak || !outName) return GF_BAD_PARAM;
	*outName = trak->Media->handler->nameUTF8;
	return GF_OK;
}

//Check the DataReferences of this track
GF_EXPORT
GF_Err gf_isom_check_data_reference(GF_ISOFile *the_file, u32 trackNumber, u32 StreamDescriptionIndex)
{
	GF_Err e;
	u32 drefIndex;
	GF_TrackBox *trak;

	if (!StreamDescriptionIndex || !trackNumber) return GF_BAD_PARAM;
	trak = gf_isom_get_track_from_file(the_file, trackNumber);
	if (!trak) return GF_BAD_PARAM;

	e = Media_GetSampleDesc(trak->Media, StreamDescriptionIndex , NULL, &drefIndex);
	if (e) return e;
	if (!drefIndex) return GF_BAD_PARAM;
	return Media_CheckDataEntry(trak->Media, drefIndex);
}

//get the location of the data. If URL && URN are NULL, the data is in this file
GF_EXPORT
GF_Err gf_isom_get_data_reference(GF_ISOFile *the_file, u32 trackNumber, u32 StreamDescriptionIndex, const char **outURL, const char **outURN)
{
	GF_TrackBox *trak;
	GF_DataEntryURLBox *url;
	GF_DataEntryURNBox *urn;
	u32 drefIndex;
	GF_Err e;

	*outURL = *outURN = NULL;

	if (!StreamDescriptionIndex || !trackNumber) return GF_BAD_PARAM;
	trak = gf_isom_get_track_from_file(the_file, trackNumber);
	if (!trak) return GF_BAD_PARAM;

	e = Media_GetSampleDesc(trak->Media, StreamDescriptionIndex , NULL, &drefIndex);
	if (e) return e;
	if (!drefIndex) return GF_BAD_PARAM;

	url = (GF_DataEntryURLBox*)gf_list_get(trak->Media->information->dataInformation->dref->other_boxes, drefIndex - 1);
	if (!url) return GF_ISOM_INVALID_FILE;

	*outURL = *outURN = NULL;
	if (url->type == GF_ISOM_BOX_TYPE_URL) {
		*outURL = url->location;
		*outURN = NULL;
	} else if (url->type == GF_ISOM_BOX_TYPE_URN) {
		urn = (GF_DataEntryURNBox *) url;
		*outURN = urn->nameURN;
		*outURL = urn->location;
	} else {
		*outURN = NULL;
		*outURL = NULL;
	}
	return GF_OK;
}

//Get the number of samples
//return 0 if error or empty
GF_EXPORT
u32 gf_isom_get_sample_count(GF_ISOFile *the_file, u32 trackNumber)
{
	GF_TrackBox *trak;
	trak = gf_isom_get_track_from_file(the_file, trackNumber);
	if (!trak || !trak->Media->information->sampleTable->SampleSize) return 0;
	return trak->Media->information->sampleTable->SampleSize->sampleCount
#ifndef GPAC_DISABLE_ISOM_FRAGMENTS
	       + trak->sample_count_at_seg_start
#endif
	       ;
}

u32 gf_isom_get_constant_sample_size(GF_ISOFile *the_file, u32 trackNumber)
{
	GF_TrackBox *trak;
	trak = gf_isom_get_track_from_file(the_file, trackNumber);
	if (!trak) return 0;
	return trak->Media->information->sampleTable->SampleSize->sampleSize;
}

GF_EXPORT
u32 gf_isom_has_time_offset(GF_ISOFile *the_file, u32 trackNumber)
{
	u32 i;
	GF_CompositionOffsetBox *ctts;
	GF_TrackBox *trak;
	trak = gf_isom_get_track_from_file(the_file, trackNumber);
	if (!trak || !trak->Media->information->sampleTable->CompositionOffset) return 0;

	//return true at the first offset found
	ctts = trak->Media->information->sampleTable->CompositionOffset;
	for (i=0; i<ctts->nb_entries; i++) {
		if (ctts->entries[i].decodingOffset && ctts->entries[i].sampleCount) return ctts->version ? 2 : 1;
	}
	return 0;
}

GF_EXPORT
s64 gf_isom_get_cts_to_dts_shift(GF_ISOFile *the_file, u32 trackNumber)
{
	GF_TrackBox *trak;
	trak = gf_isom_get_track_from_file(the_file, trackNumber);
	if (!trak || !trak->Media->information->sampleTable->CompositionToDecode) return 0;
	return trak->Media->information->sampleTable->CompositionToDecode->compositionToDTSShift;
}

GF_EXPORT
Bool gf_isom_has_sync_shadows(GF_ISOFile *the_file, u32 trackNumber)
{
	GF_TrackBox *trak = gf_isom_get_track_from_file(the_file, trackNumber);
	if (!trak) return GF_FALSE;
	if (!trak->Media->information->sampleTable->ShadowSync) return GF_FALSE;
	if (gf_list_count(trak->Media->information->sampleTable->ShadowSync->entries) ) return GF_TRUE;
	return GF_FALSE;
}

GF_EXPORT
Bool gf_isom_has_sample_dependency(GF_ISOFile *the_file, u32 trackNumber)
{
	GF_TrackBox *trak = gf_isom_get_track_from_file(the_file, trackNumber);
	if (!trak) return GF_FALSE;
	if (!trak->Media->information->sampleTable->SampleDep) return GF_FALSE;
	return GF_TRUE;
}

GF_EXPORT
GF_Err gf_isom_get_sample_flags(GF_ISOFile *the_file, u32 trackNumber, u32 sampleNumber, u32 *isLeading, u32 *dependsOn, u32 *dependedOn, u32 *redundant)
{
	GF_TrackBox *trak = NULL;
	*isLeading = 0;
	*dependsOn = 0;
	*dependedOn = 0;
	*redundant = 0;
	trak = gf_isom_get_track_from_file(the_file, trackNumber);
	if (!trak) return GF_BAD_PARAM;
	if (!trak->Media->information->sampleTable->SampleDep) return GF_BAD_PARAM;
	return stbl_GetSampleDepType(trak->Media->information->sampleTable->SampleDep, sampleNumber, isLeading, dependsOn, dependedOn, redundant);
}

//return a sample give its number, and set the SampleDescIndex of this sample
//this index allows to retrieve the stream description if needed (2 media in 1 track)
//return NULL if error
GF_EXPORT
GF_ISOSample *gf_isom_get_sample_ex(GF_ISOFile *the_file, u32 trackNumber, u32 sampleNumber, u32 *sampleDescriptionIndex, GF_ISOSample *static_sample)
{
	GF_Err e;
	u32 descIndex;
	GF_TrackBox *trak;
	GF_ISOSample *samp;
	trak = gf_isom_get_track_from_file(the_file, trackNumber);
	if (!trak) return NULL;

	if (!sampleNumber) return NULL;
	if (static_sample) {
		samp = static_sample;
		if (static_sample->dataLength && !static_sample->alloc_size)
			static_sample->alloc_size = static_sample->dataLength;
	} else {
		samp = gf_isom_sample_new();
	}
	if (!samp) return NULL;

#ifndef	GPAC_DISABLE_ISOM_FRAGMENTS
	if (sampleNumber<=trak->sample_count_at_seg_start)
		return NULL;
	sampleNumber -= trak->sample_count_at_seg_start;
#endif

	e = Media_GetSample(trak->Media, sampleNumber, &samp, &descIndex, GF_FALSE, NULL);
	if (static_sample && !static_sample->alloc_size)
		static_sample->alloc_size = static_sample->dataLength;

	if (e) {
		gf_isom_set_last_error(the_file, e);
		if (!static_sample) gf_isom_sample_del(&samp);
		return NULL;
	}
	if (sampleDescriptionIndex) *sampleDescriptionIndex = descIndex;
#ifndef	GPAC_DISABLE_ISOM_FRAGMENTS
	if (samp) samp->DTS += trak->dts_at_seg_start;
#endif

	return samp;
}

GF_EXPORT
GF_ISOSample *gf_isom_get_sample(GF_ISOFile *the_file, u32 trackNumber, u32 sampleNumber, u32 *sampleDescriptionIndex)
{
	return gf_isom_get_sample_ex(the_file, trackNumber, sampleNumber, sampleDescriptionIndex, NULL);
}

GF_EXPORT
u32 gf_isom_get_sample_duration(GF_ISOFile *the_file, u32 trackNumber, u32 sampleNumber)
{
	u32 dur;
	u64 dts;
	GF_TrackBox *trak = gf_isom_get_track_from_file(the_file, trackNumber);
	if (!trak || !sampleNumber) return 0;
#ifndef	GPAC_DISABLE_ISOM_FRAGMENTS
	if (sampleNumber<=trak->sample_count_at_seg_start) return 0;
	sampleNumber -= trak->sample_count_at_seg_start;
#endif

	stbl_GetSampleDTS_and_Duration(trak->Media->information->sampleTable->TimeToSample, sampleNumber, &dts, &dur);
	return dur;
}


GF_EXPORT
u32 gf_isom_get_sample_size(GF_ISOFile *the_file, u32 trackNumber, u32 sampleNumber)
{
	u32 size = 0;
	GF_TrackBox *trak = gf_isom_get_track_from_file(the_file, trackNumber);
	if (!trak || !sampleNumber) return 0;
#ifndef	GPAC_DISABLE_ISOM_FRAGMENTS
	if (sampleNumber<=trak->sample_count_at_seg_start) return 0;
	sampleNumber -= trak->sample_count_at_seg_start;
#endif
	stbl_GetSampleSize(trak->Media->information->sampleTable->SampleSize, sampleNumber, &size);
	return size;
}

GF_EXPORT
u8 gf_isom_get_sample_sync(GF_ISOFile *the_file, u32 trackNumber, u32 sampleNumber)
{
	SAPType is_rap;
	GF_Err e;
	GF_TrackBox *trak = gf_isom_get_track_from_file(the_file, trackNumber);
	if (!trak || !sampleNumber) return 0;

	if (! trak->Media->information->sampleTable->SyncSample) return 1;
#ifndef	GPAC_DISABLE_ISOM_FRAGMENTS
	if (sampleNumber<=trak->sample_count_at_seg_start) return 0;
	sampleNumber -= trak->sample_count_at_seg_start;
#endif
	e = stbl_GetSampleRAP(trak->Media->information->sampleTable->SyncSample, sampleNumber, &is_rap, NULL, NULL);
	if (e) return 0;
	return is_rap;
}

//same as gf_isom_get_sample but doesn't fetch media data
GF_EXPORT
GF_ISOSample *gf_isom_get_sample_info_ex(GF_ISOFile *the_file, u32 trackNumber, u32 sampleNumber, u32 *sampleDescriptionIndex, u64 *data_offset, GF_ISOSample *static_sample)
{
	GF_Err e;
	GF_TrackBox *trak;
	GF_ISOSample *samp;
	trak = gf_isom_get_track_from_file(the_file, trackNumber);
	if (!trak) return NULL;

	if (!sampleNumber) return NULL;
#ifndef	GPAC_DISABLE_ISOM_FRAGMENTS
	if (sampleNumber<=trak->sample_count_at_seg_start) return NULL;
	sampleNumber -= trak->sample_count_at_seg_start;
#endif
	if (static_sample) {
		samp = static_sample;
	} else {
		samp = gf_isom_sample_new();
		if (!samp) return NULL;
	}

	e = Media_GetSample(trak->Media, sampleNumber, &samp, sampleDescriptionIndex, GF_TRUE, data_offset);
	if (e) {
		gf_isom_set_last_error(the_file, e);
		if (!static_sample)
			gf_isom_sample_del(&samp);
		return NULL;
	}
#ifndef	GPAC_DISABLE_ISOM_FRAGMENTS
	if (samp) samp->DTS += trak->dts_at_seg_start;
#endif
	return samp;
}

GF_EXPORT
GF_ISOSample *gf_isom_get_sample_info(GF_ISOFile *the_file, u32 trackNumber, u32 sampleNumber, u32 *sampleDescriptionIndex, u64 *data_offset)
{
	return gf_isom_get_sample_info_ex(the_file, trackNumber, sampleNumber, sampleDescriptionIndex, data_offset, NULL);
}


//get sample dts
GF_EXPORT
u64 gf_isom_get_sample_dts(GF_ISOFile *the_file, u32 trackNumber, u32 sampleNumber)
{
	u64 dts;
	GF_TrackBox *trak;
	trak = gf_isom_get_track_from_file(the_file, trackNumber);
	if (!trak) return 0;

	if (!sampleNumber) return 0;
#ifndef	GPAC_DISABLE_ISOM_FRAGMENTS
	if (sampleNumber<=trak->sample_count_at_seg_start) return 0;
	sampleNumber -= trak->sample_count_at_seg_start;
#endif
	if (stbl_GetSampleDTS(trak->Media->information->sampleTable->TimeToSample, sampleNumber, &dts) != GF_OK) return 0;
	return dts;
}

GF_EXPORT
Bool gf_isom_is_self_contained(GF_ISOFile *the_file, u32 trackNumber, u32 sampleDescriptionIndex)
{
	GF_TrackBox *trak;
	trak = gf_isom_get_track_from_file(the_file, trackNumber);
	if (!trak) return GF_FALSE;
	return Media_IsSelfContained(trak->Media, sampleDescriptionIndex);
}

/*retrieves given sample DTS*/
u32 gf_isom_get_sample_from_dts(GF_ISOFile *the_file, u32 trackNumber, u64 dts)
{
	GF_Err e;
	u32 sampleNumber, prevSampleNumber;
	GF_TrackBox *trak;
	GF_SampleTableBox *stbl;

	trak = gf_isom_get_track_from_file(the_file, trackNumber);
	if (!trak) return 0;

	stbl = trak->Media->information->sampleTable;

	e = stbl_findEntryForTime(stbl, dts, 1, &sampleNumber, &prevSampleNumber);
	if (e) return 0;
	return sampleNumber;
}


//return a sample given a desired display time IN MEDIA TIME SCALE
//and set the StreamDescIndex of this sample
//this index allows to retrieve the stream description if needed (2 media in 1 track)
//return NULL if error
//WARNING: the sample may not be sync even though the sync was requested (depends on the media)
GF_EXPORT
GF_Err gf_isom_get_sample_for_media_time(GF_ISOFile *the_file, u32 trackNumber, u64 desiredTime, u32 *StreamDescriptionIndex, u8 SearchMode, GF_ISOSample **sample, u32 *SampleNum, u64 *data_offset)
{
	GF_Err e;
	u32 sampleNumber, prevSampleNumber, syncNum, shadowSync;
	GF_TrackBox *trak;
	GF_ISOSample *shadow;
	GF_SampleTableBox *stbl;
	Bool static_sample = GF_FALSE;
	u8 useShadow, IsSync;

	if (SampleNum) *SampleNum = 0;
	trak = gf_isom_get_track_from_file(the_file, trackNumber);
	if (!trak) return GF_BAD_PARAM;

	stbl = trak->Media->information->sampleTable;

#ifndef	GPAC_DISABLE_ISOM_FRAGMENTS
	if (desiredTime < trak->dts_at_seg_start) {
		desiredTime = 0;
	} else {
		desiredTime -= trak->dts_at_seg_start;
	}
#endif

	e = stbl_findEntryForTime(stbl, desiredTime, 0, &sampleNumber, &prevSampleNumber);
	if (e) return e;

	//if no shadow table, reset to sync only
	useShadow = 0;
	if (!stbl->ShadowSync && (SearchMode == GF_ISOM_SEARCH_SYNC_SHADOW))
		SearchMode = GF_ISOM_SEARCH_SYNC_BACKWARD;

	//if no syncTable, disable syncSearching, as all samples ARE sync
	if (! trak->Media->information->sampleTable->SyncSample) {
		if (SearchMode == GF_ISOM_SEARCH_SYNC_FORWARD) SearchMode = GF_ISOM_SEARCH_FORWARD;
		if (SearchMode == GF_ISOM_SEARCH_SYNC_BACKWARD) SearchMode = GF_ISOM_SEARCH_BACKWARD;
	}

	//not found, return EOF or browse backward
	if (!sampleNumber && !prevSampleNumber) {
		if (SearchMode == GF_ISOM_SEARCH_SYNC_BACKWARD || SearchMode == GF_ISOM_SEARCH_BACKWARD) {
			sampleNumber = trak->Media->information->sampleTable->SampleSize->sampleCount;
		}
		if (!sampleNumber) return GF_EOS;
	}

	//check in case we have the perfect sample
	IsSync = 0;

	//according to the direction adjust the sampleNum value
	switch (SearchMode) {
	case GF_ISOM_SEARCH_SYNC_FORWARD:
		IsSync = 1;
	case GF_ISOM_SEARCH_FORWARD:
		//not the exact one
		if (!sampleNumber) {
			if (prevSampleNumber != stbl->SampleSize->sampleCount) {
				sampleNumber = prevSampleNumber + 1;
			} else {
				sampleNumber = prevSampleNumber;
			}
		}
		break;

	//if dummy mode, reset to default browsing
	case GF_ISOM_SEARCH_SYNC_BACKWARD:
		IsSync = 1;
	case GF_ISOM_SEARCH_SYNC_SHADOW:
	case GF_ISOM_SEARCH_BACKWARD:
	default:
		//first case, not found....
		if (!sampleNumber && !prevSampleNumber) {
			sampleNumber = stbl->SampleSize->sampleCount;
		} else if (!sampleNumber) {
			sampleNumber = prevSampleNumber;
		}
		break;
	}

	//get the sync sample num
	if (IsSync) {
		//get the SyncNumber
		e = Media_FindSyncSample(trak->Media->information->sampleTable,
		                         sampleNumber, &syncNum, SearchMode);
		if (e) return e;
		if (syncNum) sampleNumber = syncNum;
		syncNum = 0;
	}
	//if we are in shadow mode, get the previous sync sample
	//in case we can't find a good SyncShadow
	else if (SearchMode == GF_ISOM_SEARCH_SYNC_SHADOW) {
		//get the SyncNumber
		e = Media_FindSyncSample(trak->Media->information->sampleTable,
		                         sampleNumber, &syncNum, GF_ISOM_SEARCH_SYNC_BACKWARD);
		if (e) return e;
	}


	//OK sampleNumber is exactly the sample we need (except for shadow)

	if (sample) {
		if (*sample) {
			static_sample = GF_TRUE;
		} else {
			*sample = gf_isom_sample_new();
			if (*sample == NULL) return GF_OUT_OF_MEM;
		}
	}
	//we are in shadow mode, we need to browse both SyncSample and ShadowSyncSample to get
	//the desired sample...
	if (SearchMode == GF_ISOM_SEARCH_SYNC_SHADOW) {
		//get the shadowing number
		stbl_GetSampleShadow(stbl->ShadowSync, &sampleNumber, &shadowSync);
		//now sampleNumber is the closest previous shadowed sample.
		//1- If we have a closer sync sample, use it.
		//2- if the shadowSync is 0, we don't have any shadowing, use syncNum
		if ((sampleNumber < syncNum) || (!shadowSync)) {
			sampleNumber = syncNum;
		} else {
			//otherwise, we have a better alternate sample in the shadowSync for this sample
			useShadow = 1;
		}
	}

	e = Media_GetSample(trak->Media, sampleNumber, sample, StreamDescriptionIndex, GF_FALSE, data_offset);
	if (e) {
		if (!static_sample)
			gf_isom_sample_del(sample);

		return e;
	}
	if (sample && ! (*sample)->IsRAP) {
		Bool has_roll, is_rap;
		e = gf_isom_get_sample_rap_roll_info(the_file, trackNumber, sampleNumber, &is_rap, &has_roll, NULL);
		if (e) return e;
		if (is_rap) (*sample)->IsRAP = SAP_TYPE_3;
	}
	//optionally get the sample number
	if (SampleNum) {
		*SampleNum = sampleNumber;
#ifndef	GPAC_DISABLE_ISOM_FRAGMENTS
		*SampleNum += trak->sample_count_at_seg_start;
#endif
	}

	//in shadow mode, we only get the data of the shadowing sample !
	if (sample && useShadow) {
		//we have to use StreamDescriptionIndex in case the sample data is in another desc
		//though this is unlikely as non optimized...
		shadow = gf_isom_get_sample(the_file, trackNumber, shadowSync, StreamDescriptionIndex);
		//if no sample, the shadowSync is broken, return the sample
		if (!shadow) return GF_OK;
		(*sample)->IsRAP = RAP;
		gf_free((*sample)->data);
		(*sample)->dataLength = shadow->dataLength;
		(*sample)->data = shadow->data;
		//set data length to 0 to keep the buffer alive...
		shadow->dataLength = 0;
		gf_isom_sample_del(&shadow);
	}
	if (static_sample && ! (*sample)->alloc_size )
		 (*sample)->alloc_size =  (*sample)->dataLength;
		 
	return GF_OK;
}

GF_EXPORT
GF_Err gf_isom_get_sample_for_movie_time(GF_ISOFile *the_file, u32 trackNumber, u64 movieTime, u32 *StreamDescriptionIndex, u8 SearchMode, GF_ISOSample **sample, u32 *sampleNumber, u64 *data_offset)
{
	Double tsscale;
	GF_Err e;
	GF_TrackBox *trak;
	u64 mediaTime, nextMediaTime;
	s64 segStartTime, mediaOffset;
	u32 sampNum;
	u8 useEdit;

	trak = gf_isom_get_track_from_file(the_file, trackNumber);
	if (!trak) return GF_BAD_PARAM;

	//check 0-duration tracks (BIFS and co). Check we're not searching forward
	if (!trak->Header->duration) {
		if (movieTime && ( (SearchMode == GF_ISOM_SEARCH_SYNC_FORWARD) || (SearchMode == GF_ISOM_SEARCH_FORWARD)) ) {
			if (sampleNumber) *sampleNumber = 0;
			*StreamDescriptionIndex = 0;
			return GF_EOS;
		}
	}
	else if ((movieTime * trak->moov->mvhd->timeScale > trak->Header->duration * trak->Media->mediaHeader->timeScale)
#ifndef GPAC_DISABLE_ISOM_FRAGMENTS
	         && !trak->dts_at_seg_start
#endif
	        ) {
		if (sampleNumber) *sampleNumber = 0;
		*StreamDescriptionIndex = 0;
		return GF_EOS;
	}

	//get the media time for this movie time...
	mediaTime = segStartTime = 0;
	*StreamDescriptionIndex = 0;
	nextMediaTime = 0;

	e = GetMediaTime(trak, (SearchMode==GF_ISOM_SEARCH_SYNC_FORWARD) ? GF_TRUE : GF_FALSE, movieTime, &mediaTime, &segStartTime, &mediaOffset, &useEdit, &nextMediaTime);
	if (e) return e;

	/*here we check if we were playing or not and return no sample in normal search modes*/
	if (useEdit && mediaOffset == -1) {
		if ((SearchMode==GF_ISOM_SEARCH_FORWARD) || (SearchMode==GF_ISOM_SEARCH_BACKWARD)) {
			/*get next sample time in MOVIE timescale*/
			if (SearchMode==GF_ISOM_SEARCH_FORWARD)
				e = GetNextMediaTime(trak, movieTime, &mediaTime);
			else
				e = GetPrevMediaTime(trak, movieTime, &mediaTime);
			if (e) return e;
			return gf_isom_get_sample_for_movie_time(the_file, trackNumber, (u32) mediaTime, StreamDescriptionIndex, GF_ISOM_SEARCH_SYNC_FORWARD, sample, sampleNumber, data_offset);
		}
		if (sampleNumber) *sampleNumber = 0;
		if (! (*sample)) {
			*sample = gf_isom_sample_new();
			if (! *sample) return GF_OUT_OF_MEM;
		}
		(*sample)->DTS = movieTime;
		return GF_OK;
	}
	/*dwell edit in non-sync mode, fetch next/prev sample depending on mode.
	Otherwise return the dwell entry*/
	if (useEdit==2) {
		if ((SearchMode==GF_ISOM_SEARCH_FORWARD) || (SearchMode==GF_ISOM_SEARCH_BACKWARD)) {
			/*get next sample time in MOVIE timescale*/
			if (SearchMode==GF_ISOM_SEARCH_FORWARD)
				e = GetNextMediaTime(trak, movieTime, &mediaTime);
			else
				e = GetPrevMediaTime(trak, movieTime, &mediaTime);
			if (e) return e;
			return gf_isom_get_sample_for_movie_time(the_file, trackNumber, (u32) mediaTime, StreamDescriptionIndex, GF_ISOM_SEARCH_SYNC_FORWARD, sample, sampleNumber, data_offset);
		}
	}

	tsscale = trak->Media->mediaHeader->timeScale;
	tsscale /= trak->moov->mvhd->timeScale;

	//OK, we have a sample so fetch it
	e = gf_isom_get_sample_for_media_time(the_file, trackNumber, mediaTime, StreamDescriptionIndex, SearchMode, sample, &sampNum, data_offset);
	if (e) {
		if (e==GF_EOS) {
#ifndef GPAC_DISABLE_ISOM_FRAGMENTS
			//movie is fragmented and samples not yet received, return EOS
			if (the_file->moov->mvex && !trak->Media->information->sampleTable->SampleSize->sampleCount)
				return e;
#endif

			if (nextMediaTime)
				return gf_isom_get_sample_for_movie_time(the_file, trackNumber, nextMediaTime-1, StreamDescriptionIndex, SearchMode, sample, sampleNumber, data_offset);
		}
		return e;
	}

	//OK, now the trick: we have to rebuild the time stamps, according
	//to the media time scale (used by SLConfig) - add the edit start time but stay in
	//the track TS
	if (useEdit) {
		u64 _ts = (u64)(segStartTime * tsscale);

		(*sample)->DTS += _ts;
		/*watchout, the sample fetched may be before the first sample in the edit list (when seeking)*/
		if ( (*sample)->DTS > (u64) mediaOffset) {
			(*sample)->DTS -= (u64) mediaOffset;
		} else {
			(*sample)->DTS = 0;
		}
	}
	if (sampleNumber) *sampleNumber = sampNum;
#ifndef	GPAC_DISABLE_ISOM_FRAGMENTS
	if (sample && (*sample) ) (*sample)->DTS += trak->dts_at_seg_start;
#endif

	return GF_OK;
}



GF_EXPORT
u64 gf_isom_get_missing_bytes(GF_ISOFile *the_file, u32 trackNumber)
{
	GF_TrackBox *trak;
	trak = gf_isom_get_track_from_file(the_file, trackNumber);
	if (!trak) return 0;

	return trak->Media->BytesMissing;
}

GF_EXPORT
GF_Err gf_isom_set_sample_padding(GF_ISOFile *the_file, u32 trackNumber, u32 padding_bytes)
{
	GF_TrackBox *trak;
	trak = gf_isom_get_track_from_file(the_file, trackNumber);
	if (!trak) return GF_BAD_PARAM;
	trak->padding_bytes = padding_bytes;
	return GF_OK;

}

//get the number of edited segment
GF_EXPORT
Bool gf_isom_get_edit_list_type(GF_ISOFile *the_file, u32 trackNumber, s64 *mediaOffset)
{
	GF_EdtsEntry *ent;
	GF_TrackBox *trak;
	u32 count;
	trak = gf_isom_get_track_from_file(the_file, trackNumber);
	if (!trak) return GF_FALSE;
	*mediaOffset = 0;
	if (!trak->editBox || !trak->editBox->editList) return GF_FALSE;

	count = gf_list_count(trak->editBox->editList->entryList);
	ent = (GF_EdtsEntry*)gf_list_get(trak->editBox->editList->entryList, 0);
	if (!ent) return GF_TRUE;
	/*mediaRate>0, the track playback shall start at media time>0 -> mediaOffset is < 0 */
	if ((count==1) && (ent->mediaRate==1)) {
		*mediaOffset = - ent->mediaTime;
		return GF_FALSE;
	} else if (count==2) {
		/*mediaRate==-1, the track playback shall be empty for segmentDuration -> mediaOffset is > 0 */
		if ((ent->mediaRate==-1) || (ent->mediaTime==-1)) {
			Double time = (Double) ent->segmentDuration;
			time /= trak->moov->mvhd->timeScale;
			time *= trak->Media->mediaHeader->timeScale;
			*mediaOffset = (s64) time;
			return GF_FALSE;
		}
	}
	return GF_TRUE;
}


//get the number of edited segment
GF_EXPORT
u32 gf_isom_get_edit_segment_count(GF_ISOFile *the_file, u32 trackNumber)
{
	GF_TrackBox *trak;
	trak = gf_isom_get_track_from_file(the_file, trackNumber);
	if (!trak) return 0;

	if (!trak->editBox || !trak->editBox->editList) return 0;
	return gf_list_count(trak->editBox->editList->entryList);
}


//Get the desired segment information
GF_EXPORT
GF_Err gf_isom_get_edit_segment(GF_ISOFile *the_file, u32 trackNumber, u32 SegmentIndex, u64 *EditTime, u64 *SegmentDuration, u64 *MediaTime, u8 *EditMode)
{
	u32 i;
	u64 startTime;
	GF_TrackBox *trak;
	GF_EditListBox *elst;
	GF_EdtsEntry *ent;

	ent = NULL;
	trak = gf_isom_get_track_from_file(the_file, trackNumber);
	if (!trak) return GF_BAD_PARAM;

	if (!trak->editBox ||
	        !trak->editBox->editList ||
	        (SegmentIndex > gf_list_count(trak->editBox->editList->entryList)) ||
	        !SegmentIndex)
		return GF_BAD_PARAM;

	elst = trak->editBox->editList;
	startTime = 0;

	for (i = 0; i < SegmentIndex; i++) {
		ent = (GF_EdtsEntry*)gf_list_get(elst->entryList, i);
		if (i < SegmentIndex-1) startTime += ent->segmentDuration;
	}
	*EditTime = startTime;
	*SegmentDuration = ent->segmentDuration;
	if (ent->mediaTime < 0) {
		*MediaTime = 0;
		*EditMode = GF_ISOM_EDIT_EMPTY;
		return GF_OK;
	}
	if (ent->mediaRate == 0) {
		*MediaTime = ent->mediaTime;
		*EditMode = GF_ISOM_EDIT_DWELL;
		return GF_OK;
	}
	*MediaTime = ent->mediaTime;
	*EditMode = GF_ISOM_EDIT_NORMAL;
	return GF_OK;
}

GF_EXPORT
u8 gf_isom_has_sync_points(GF_ISOFile *the_file, u32 trackNumber)
{
	GF_TrackBox *trak;

	trak = gf_isom_get_track_from_file(the_file, trackNumber);
	if (!trak) return 0;
	if (trak->Media->information->sampleTable->SyncSample) {
		if (!trak->Media->information->sampleTable->SyncSample->nb_entries) return 2;
		return 1;
	}
	return 0;
}

/*returns number of sync points*/
GF_EXPORT
u32 gf_isom_get_sync_point_count(GF_ISOFile *the_file, u32 trackNumber)
{
	GF_TrackBox *trak;
	trak = gf_isom_get_track_from_file(the_file, trackNumber);
	if (!trak) return 0;
	if (trak->Media->information->sampleTable->SyncSample) {
		return trak->Media->information->sampleTable->SyncSample->nb_entries;
	}
	return 0;
}


GF_EXPORT
GF_Err gf_isom_get_brand_info(GF_ISOFile *movie, u32 *brand, u32 *minorVersion, u32 *AlternateBrandsCount)
{
	if (!movie || !brand) return GF_BAD_PARAM;
	if (!movie->brand) {
		*brand = 0;
		if (minorVersion) *minorVersion = 0;
		if (AlternateBrandsCount) *AlternateBrandsCount = 0;
		return GF_OK;
	}

	*brand = movie->brand->majorBrand;
	if (minorVersion) *minorVersion = movie->brand->minorVersion;
	if (AlternateBrandsCount) *AlternateBrandsCount = movie->brand->altCount;
	return GF_OK;
}

GF_EXPORT
GF_Err gf_isom_get_alternate_brand(GF_ISOFile *movie, u32 BrandIndex, u32 *brand)
{
	if (!movie || !movie->brand || !brand) return GF_BAD_PARAM;
	if (BrandIndex > movie->brand->altCount || !BrandIndex) return GF_BAD_PARAM;
	*brand = movie->brand->altBrand[BrandIndex-1];
	return GF_OK;
}

GF_Err gf_isom_get_sample_padding_bits(GF_ISOFile *the_file, u32 trackNumber, u32 sampleNumber, u8 *NbBits)
{
	GF_TrackBox *trak;

	trak = gf_isom_get_track_from_file(the_file, trackNumber);
	if (!trak) return GF_BAD_PARAM;


	//Padding info
	return stbl_GetPaddingBits(trak->Media->information->sampleTable->PaddingBits,
	                           sampleNumber, NbBits);

}


GF_EXPORT
Bool gf_isom_has_padding_bits(GF_ISOFile *the_file, u32 trackNumber)
{
	GF_TrackBox *trak;

	trak = gf_isom_get_track_from_file(the_file, trackNumber);
	if (!trak) return GF_FALSE;

	if (trak->Media->information->sampleTable->PaddingBits) return GF_TRUE;
	return GF_FALSE;
}

GF_EXPORT
u32 gf_isom_get_udta_count(GF_ISOFile *movie, u32 trackNumber)
{
	GF_TrackBox *trak;
	GF_UserDataBox *udta;
	if (!movie || !movie->moov) return 0;

	if (trackNumber) {
		trak = gf_isom_get_track_from_file(movie, trackNumber);
		if (!trak) return 0;
		udta = trak->udta;
	} else {
		udta = movie->moov->udta;
	}
	if (udta) return gf_list_count(udta->recordList);
	return 0;
}

GF_EXPORT
GF_Err gf_isom_get_udta_type(GF_ISOFile *movie, u32 trackNumber, u32 udta_idx, u32 *UserDataType, bin128 *UUID)
{
	GF_TrackBox *trak;
	GF_UserDataBox *udta;
	GF_UserDataMap *map;
	if (!movie || !movie->moov || !udta_idx) return GF_BAD_PARAM;

	if (trackNumber) {
		trak = gf_isom_get_track_from_file(movie, trackNumber);
		if (!trak) return GF_OK;
		udta = trak->udta;
	} else {
		udta = movie->moov->udta;
	}
	if (!udta) return GF_BAD_PARAM;
	if (udta_idx>gf_list_count(udta->recordList)) return GF_BAD_PARAM;
	map = (GF_UserDataMap*)gf_list_get(udta->recordList, udta_idx - 1);
	if (UserDataType) *UserDataType = map->boxType;
	if (UUID) memcpy(*UUID, map->uuid, 16);
	return GF_OK;
}

GF_EXPORT
u32 gf_isom_get_user_data_count(GF_ISOFile *movie, u32 trackNumber, u32 UserDataType, bin128 UUID)
{
	GF_UserDataMap *map;
	GF_TrackBox *trak;
	GF_UserDataBox *udta;
	bin128 t;
	u32 i, count;

	if (!movie || !movie->moov) return 0;

	if (UserDataType == GF_ISOM_BOX_TYPE_UUID) UserDataType = 0;
	memset(t, 1, 16);

	if (trackNumber) {
		trak = gf_isom_get_track_from_file(movie, trackNumber);
		if (!trak) return 0;
		udta = trak->udta;
	} else {
		udta = movie->moov->udta;
	}
	if (!udta) return 0;

	i=0;
	while ((map = (GF_UserDataMap*)gf_list_enum(udta->recordList, &i))) {
		count = gf_list_count(map->other_boxes);

		if ((map->boxType == GF_ISOM_BOX_TYPE_UUID) && !memcmp(map->uuid, UUID, 16)) return count;
		else if (map->boxType == UserDataType) return count;
	}
	return 0;
}

GF_EXPORT
GF_Err gf_isom_get_user_data(GF_ISOFile *movie, u32 trackNumber, u32 UserDataType, bin128 UUID, u32 UserDataIndex, char **userData, u32 *userDataSize)
{
	GF_UserDataMap *map;
	GF_UnknownBox *ptr;
	GF_BitStream *bs;
	u32 i;
	bin128 t;
	GF_TrackBox *trak;
	GF_UserDataBox *udta;

	if (!movie || !movie->moov) return GF_BAD_PARAM;

	if (trackNumber) {
		trak = gf_isom_get_track_from_file(movie, trackNumber);
		if (!trak) return GF_BAD_PARAM;
		udta = trak->udta;
	} else {
		udta = movie->moov->udta;
	}
	if (!udta) return GF_BAD_PARAM;

	if (UserDataType == GF_ISOM_BOX_TYPE_UUID) UserDataType = 0;
	memset(t, 1, 16);

	if (!userData || !userDataSize || *userData) return GF_BAD_PARAM;

	i=0;
	while ((map = (GF_UserDataMap*)gf_list_enum(udta->recordList, &i))) {
		if ((map->boxType == GF_ISOM_BOX_TYPE_UUID) && !memcmp(map->uuid, UUID, 16)) goto found;
		else if (map->boxType == UserDataType) goto found;

	}
	return GF_BAD_PARAM;

found:
	if (UserDataIndex) {
		if (UserDataIndex > gf_list_count(map->other_boxes) ) return GF_BAD_PARAM;
		ptr = (GF_UnknownBox*)gf_list_get(map->other_boxes, UserDataIndex-1);

		if (ptr->type == GF_ISOM_BOX_TYPE_UNKNOWN) {
			*userData = (char *)gf_malloc(sizeof(char)*ptr->dataSize);
			if (!*userData) return GF_OUT_OF_MEM;
			memcpy(*userData, ptr->data, sizeof(char)*ptr->dataSize);
			*userDataSize = ptr->dataSize;
			return GF_OK;
		} else if (ptr->type != GF_ISOM_BOX_TYPE_UUID) {
			GF_UnknownUUIDBox *p_uuid = (GF_UnknownUUIDBox *)ptr;
			*userData = (char *)gf_malloc(sizeof(char)*p_uuid->dataSize);
			if (!*userData) return GF_OUT_OF_MEM;
			memcpy(*userData, p_uuid->data, sizeof(char)*p_uuid->dataSize);
			*userDataSize = p_uuid->dataSize;
			return GF_OK;
		} else {
			return GF_ISOM_INVALID_FILE;
		}
	}

	//serialize all boxes
	bs = gf_bs_new(NULL, 0, GF_BITSTREAM_WRITE);
	i=0;
	while ( (ptr = (GF_UnknownBox*)gf_list_enum(map->other_boxes, &i))) {
		u32 type, s, data_size;
		char *data=NULL;
		if (ptr->type == GF_ISOM_BOX_TYPE_UNKNOWN) {
			type = ptr->original_4cc;
			data_size = ptr->dataSize;
			data = ptr->data;
		} else if (ptr->type == GF_ISOM_BOX_TYPE_UUID) {
			GF_UnknownUUIDBox *p_uuid = (GF_UnknownUUIDBox *)ptr;
			type = p_uuid->type;
			data_size = p_uuid->dataSize;
			data = p_uuid->data;
		} else {
			gf_isom_box_write((GF_Box *)ptr, bs);
			continue;
		}
		s = data_size+8;
		if (ptr->type==GF_ISOM_BOX_TYPE_UUID) s += 16;

		gf_bs_write_u32(bs, s);
		gf_bs_write_u32(bs, type);
		if (type==GF_ISOM_BOX_TYPE_UUID) gf_bs_write_data(bs, (char *) map->uuid, 16);
		if (data) {
			gf_bs_write_data(bs, data, data_size);
		} else if (ptr->other_boxes) {
#ifndef GPAC_DISABLE_ISOM_WRITE
			gf_isom_box_array_write((GF_Box *)ptr, ptr->other_boxes, bs);
#else
			GF_LOG(GF_LOG_WARNING, GF_LOG_CONTAINER, ("ISOBMF: udta is a box-list - cannot export in read-only version of libisom in GPAC\n" ));
#endif
		}
	}
	gf_bs_get_content(bs, userData, userDataSize);
	gf_bs_del(bs);
	return GF_OK;
}

GF_EXPORT
void gf_isom_delete(GF_ISOFile *movie)
{
	//free and return;
	gf_isom_delete_movie(movie);
}

GF_EXPORT
GF_Err gf_isom_get_chunks_infos(GF_ISOFile *movie, u32 trackNumber, u32 *dur_min, u32 *dur_avg, u32 *dur_max, u32 *size_min, u32 *size_avg, u32 *size_max)
{
	GF_TrackBox *trak;
	u32 i, k, sample_idx, dmin, dmax, smin, smax, tot_chunks;
	u64 davg, savg;
	GF_SampleToChunkBox *stsc;
	GF_TimeToSampleBox *stts;
	if (!movie || !trackNumber || !movie->moov) return GF_BAD_PARAM;
	trak = gf_isom_get_track_from_file(movie, trackNumber);
	if (!trak) return GF_BAD_PARAM;

	stsc = trak->Media->information->sampleTable->SampleToChunk;
	stts = trak->Media->information->sampleTable->TimeToSample;
	if (!stsc || !stts) return GF_ISOM_INVALID_FILE;

	dmin = smin = (u32) -1;
	dmax = smax = 0;
	davg = savg = 0;
	sample_idx = 1;
	tot_chunks = 0;
	for (i=0; i<stsc->nb_entries; i++) {
		u32 nb_chunk = 0;
		if (stsc->entries[i].samplesPerChunk >  2*trak->Media->information->sampleTable->SampleSize->sampleCount) {
			GF_LOG(GF_LOG_ERROR, GF_LOG_CONTAINER, ("[iso file] likely broken stco entry (%u samples per chunk but %u samples total)\n", stsc->entries[i].samplesPerChunk, trak->Media->information->sampleTable->SampleSize->sampleCount));
			return GF_ISOM_INVALID_FILE;
		}
		while (1) {
			u32 chunk_dur = 0;
			u32 chunk_size = 0;
			for (k=0; k<stsc->entries[i].samplesPerChunk; k++) {
				u64 dts;
				u32 dur;
				u32 size;
				stbl_GetSampleDTS_and_Duration(stts, k+sample_idx, &dts, &dur);
				chunk_dur += dur;
				stbl_GetSampleSize(trak->Media->information->sampleTable->SampleSize, k+sample_idx, &size);
				chunk_size += size;

			}
			if (dmin>chunk_dur) dmin = chunk_dur;
			if (dmax<chunk_dur) dmax = chunk_dur;
			davg += chunk_dur;
			if (smin>chunk_size) smin = chunk_size;
			if (smax<chunk_size) smax = chunk_size;
			savg += chunk_size;

			tot_chunks ++;
			sample_idx += stsc->entries[i].samplesPerChunk;
			if (i+1==stsc->nb_entries) break;
			nb_chunk ++;
			if (stsc->entries[i].firstChunk + nb_chunk == stsc->entries[i+1].firstChunk) break;
		}
	}
	if (tot_chunks) {
		davg /= tot_chunks;
		savg /= tot_chunks;
	}
	if (dur_min) *dur_min = dmin;
	if (dur_avg) *dur_avg = (u32) davg;
	if (dur_max) *dur_max = dmax;

	if (size_min) *size_min = smin;
	if (size_avg) *size_avg = (u32) savg;
	if (size_max) *size_max = smax;
	return GF_OK;
}

GF_EXPORT
u32 gf_isom_get_sample_fragment_count(GF_ISOFile *the_file, u32 trackNumber, u32 sampleNumber)
{
	GF_TrackBox *trak;
	trak = gf_isom_get_track_from_file(the_file, trackNumber);
	if (!trak) return 0;

	//Padding info
	return stbl_GetSampleFragmentCount(trak->Media->information->sampleTable->Fragments, sampleNumber);
}

GF_EXPORT
u16 gf_isom_get_sample_fragment_size(GF_ISOFile *the_file, u32 trackNumber, u32 sampleNumber, u32 FragmentIndex)
{
	GF_TrackBox *trak;
	trak = gf_isom_get_track_from_file(the_file, trackNumber);
	if (!trak || !FragmentIndex) return 0;

	//Padding info
	return stbl_GetSampleFragmentSize(trak->Media->information->sampleTable->Fragments, sampleNumber, FragmentIndex);
}


GF_EXPORT
GF_Err gf_isom_get_fragment_defaults(GF_ISOFile *the_file, u32 trackNumber,
                                     u32 *defaultDuration, u32 *defaultSize, u32 *defaultDescriptionIndex,
                                     u32 *defaultRandomAccess, u8 *defaultPadding, u16 *defaultDegradationPriority)
{
	GF_TrackBox *trak;
	GF_StscEntry *sc_ent;
	u32 i, j, maxValue, value;
#ifndef	GPAC_DISABLE_ISOM_FRAGMENTS
	GF_TrackExtendsBox *trex;
#endif
	GF_SampleTableBox *stbl;
	trak = gf_isom_get_track_from_file(the_file, trackNumber);
	if (!trak) return GF_BAD_PARAM;

	/*if trex is already set, restore flags*/
#ifndef	GPAC_DISABLE_ISOM_FRAGMENTS
	trex = the_file->moov->mvex ? GetTrex(the_file->moov, gf_isom_get_track_id(the_file,trackNumber) ) : NULL;
	if (trex) {
		trex->track = trak;

		if (defaultDuration) *defaultDuration = trex->def_sample_duration;
		if (defaultSize) *defaultSize = trex->def_sample_size;
		if (defaultDescriptionIndex) *defaultDescriptionIndex = trex->def_sample_desc_index;
		if (defaultRandomAccess) *defaultRandomAccess = GF_ISOM_GET_FRAG_SYNC(trex->def_sample_flags);
		if (defaultPadding) *defaultPadding = GF_ISOM_GET_FRAG_PAD(trex->def_sample_flags);
		if (defaultDegradationPriority) *defaultDegradationPriority = GF_ISOM_GET_FRAG_DEG(trex->def_sample_flags);
		return GF_OK;
	}
#endif

	stbl = trak->Media->information->sampleTable;
	if (!stbl->TimeToSample || !stbl->SampleSize || !stbl->SampleToChunk) return GF_ISOM_INVALID_FILE;


	//duration
	if (defaultDuration) {
		maxValue = value = 0;
		for (i=0; i<stbl->TimeToSample->nb_entries; i++) {
			if (stbl->TimeToSample->entries[i].sampleCount>maxValue) {
				value = stbl->TimeToSample->entries[i].sampleDelta;
				maxValue = stbl->TimeToSample->entries[i].sampleCount;
			}
		}
		*defaultDuration = value;
	}
	//size
	if (defaultSize) {
		*defaultSize = stbl->SampleSize->sampleSize;
	}
	//descIndex
	if (defaultDescriptionIndex) {
		GF_SampleToChunkBox *stsc= stbl->SampleToChunk;
		maxValue = value = 0;
		for (i=0; i<stsc->nb_entries; i++) {
			sc_ent = &stsc->entries[i];
			if ((sc_ent->nextChunk - sc_ent->firstChunk) * sc_ent->samplesPerChunk > maxValue) {
				value = sc_ent->sampleDescriptionIndex;
				maxValue = (sc_ent->nextChunk - sc_ent->firstChunk) * sc_ent->samplesPerChunk;
			}
		}
		*defaultDescriptionIndex = value ? value : 1;
	}
	//RAP
	if (defaultRandomAccess) {
		//no sync table is ALL RAP
		*defaultRandomAccess = stbl->SyncSample ? 0 : 1;
		if (stbl->SyncSample
		        && (stbl->SyncSample->nb_entries >= stbl->SampleSize->sampleCount/2)) {
			*defaultRandomAccess = 1;
		}
	}
	//defaultPadding
	if (defaultPadding) {
		*defaultPadding = 0;
		if (stbl->PaddingBits) {
			maxValue = 0;
			for (i=0; i<stbl->PaddingBits->SampleCount; i++) {
				value = 0;
				for (j=0; j<stbl->PaddingBits->SampleCount; j++) {
					if (stbl->PaddingBits->padbits[i]==stbl->PaddingBits->padbits[j]) {
						value ++;
					}
				}
				if (value>maxValue) {
					maxValue = value;
					*defaultPadding = stbl->PaddingBits->padbits[i];
				}
			}
		}
	}
	//defaultDegradationPriority
	if (defaultDegradationPriority) {
		*defaultDegradationPriority = 0;
		if (stbl->DegradationPriority) {
			maxValue = 0;
			for (i=0; i<stbl->DegradationPriority->nb_entries; i++) {
				value = 0;
				for (j=0; j<stbl->DegradationPriority->nb_entries; j++) {
					if (stbl->DegradationPriority->priorities[i]==stbl->DegradationPriority->priorities[j]) {
						value ++;
					}
				}
				if (value>maxValue) {
					maxValue = value;
					*defaultDegradationPriority = stbl->DegradationPriority->priorities[i];
				}
			}
		}
	}
	return GF_OK;
}


GF_EXPORT
GF_Err gf_isom_refresh_fragmented(GF_ISOFile *movie, u64 *MissingBytes, const char *new_location)
{
#ifdef	GPAC_DISABLE_ISOM_FRAGMENTS
	return GF_NOT_SUPPORTED;
#else
	u64 prevsize, size;
	u32 i;
	if (!movie || !movie->movieFileMap || !movie->moov || !movie->moov->mvex) return GF_BAD_PARAM;
	if (movie->openMode != GF_ISOM_OPEN_READ) return GF_BAD_PARAM;

	/*refresh size*/
	size = movie->movieFileMap ? gf_bs_get_size(movie->movieFileMap->bs) : 0;

	if (new_location) {
		Bool delete_map;
		GF_DataMap *previous_movie_fileMap_address = movie->movieFileMap;
		GF_Err e;

		e = gf_isom_datamap_new(new_location, NULL, GF_ISOM_DATA_MAP_READ_ONLY, &movie->movieFileMap);
		if (e) {
			movie->movieFileMap = previous_movie_fileMap_address;
			return e;
		}

		delete_map = (previous_movie_fileMap_address != NULL ? GF_TRUE: GF_FALSE);
		for (i=0; i<gf_list_count(movie->moov->trackList); i++) {
			GF_TrackBox *trak = (GF_TrackBox *)gf_list_get(movie->moov->trackList, i);
			if (trak->Media->information->dataHandler == previous_movie_fileMap_address) {
				//reaasign for later destruction
				trak->Media->information->scalableDataHandler = movie->movieFileMap;
				//reassign for Media_GetSample function
				trak->Media->information->dataHandler = movie->movieFileMap;
			} else if (trak->Media->information->scalableDataHandler == previous_movie_fileMap_address) {
				delete_map = GF_FALSE;
			}
		}
		if (delete_map) {
			gf_isom_datamap_del(previous_movie_fileMap_address);
		}
	}

	prevsize = gf_bs_get_refreshed_size(movie->movieFileMap->bs);
	if (prevsize==size) return GF_OK;

	//ok parse root boxes
	return gf_isom_parse_movie_boxes(movie, MissingBytes, GF_TRUE);
#endif
}

#ifndef GPAC_DISABLE_ISOM_FRAGMENTS
GF_EXPORT
void gf_isom_set_single_moof_mode(GF_ISOFile *movie, Bool mode)
{
	movie->single_moof_mode = mode;
}
#endif

GF_EXPORT
GF_Err gf_isom_reset_data_offset(GF_ISOFile *movie, u64 *top_box_start)
{
#ifndef	GPAC_DISABLE_ISOM_FRAGMENTS
	if (!movie || !movie->moov) return GF_BAD_PARAM;
	*top_box_start = movie->current_top_box_start;
	movie->current_top_box_start = 0;
	if (movie->moov->mvex && movie->single_moof_mode) {
		movie->single_moof_state = 0;
	}
#endif
	return GF_OK;
}

#define RECREATE_BOX(_a, __cast)	\
    if (_a) {	\
        type = _a->type;\
        gf_isom_box_del((GF_Box *)_a);\
        _a = __cast gf_isom_box_new(type);\
    }\


GF_EXPORT
GF_Err gf_isom_reset_tables(GF_ISOFile *movie, Bool reset_sample_count)
{
#ifndef	GPAC_DISABLE_ISOM_FRAGMENTS
	u32 i, j;
	GF_Box *a;

	if (!movie || !movie->moov || !movie->moov->mvex) return GF_BAD_PARAM;
	for (i=0; i<gf_list_count(movie->moov->trackList); i++) {
		GF_TrackBox *trak = (GF_TrackBox *)gf_list_get(movie->moov->trackList, i);

		u32 type, dur;
		u64 dts;
		GF_SampleTableBox *stbl = trak->Media->information->sampleTable;

		trak->sample_count_at_seg_start += stbl->SampleSize->sampleCount;
		if (trak->sample_count_at_seg_start) {
			GF_Err e;
			e = stbl_GetSampleDTS_and_Duration(stbl->TimeToSample, stbl->SampleSize->sampleCount, &dts, &dur);
			if (e == GF_OK) {
				trak->dts_at_seg_start += dts + dur;
			}
		}

		RECREATE_BOX(stbl->ChunkOffset, (GF_Box *));
		RECREATE_BOX(stbl->CompositionOffset, (GF_CompositionOffsetBox *));
		RECREATE_BOX(stbl->DegradationPriority, (GF_DegradationPriorityBox *));
		RECREATE_BOX(stbl->PaddingBits, (GF_PaddingBitsBox *));
		RECREATE_BOX(stbl->SampleDep, (GF_SampleDependencyTypeBox *));
		RECREATE_BOX(stbl->SampleSize, (GF_SampleSizeBox *));
		RECREATE_BOX(stbl->SampleToChunk, (GF_SampleToChunkBox *));
		RECREATE_BOX(stbl->ShadowSync, (GF_ShadowSyncBox *));
		RECREATE_BOX(stbl->SyncSample, (GF_SyncSampleBox *));
		RECREATE_BOX(stbl->TimeToSample, (GF_TimeToSampleBox *));

		gf_isom_box_array_del(stbl->sai_offsets);
		stbl->sai_offsets = NULL;

		gf_isom_box_array_del(stbl->sai_sizes);
		stbl->sai_sizes = NULL;

		gf_isom_box_array_del(stbl->sampleGroups);
		stbl->sampleGroups = NULL;

		j = stbl->nb_sgpd_in_stbl;
		while ((a = (GF_Box *)gf_list_enum(stbl->sampleGroupsDescription, &j))) {
			gf_isom_box_del(a);
			j--;
			gf_list_rem(stbl->sampleGroupsDescription, j);
		}

		j = stbl->nb_other_boxes_in_stbl;
		while ((a = (GF_Box *)gf_list_enum(stbl->other_boxes, &j))) {
			gf_isom_box_del(a);
			j--;
			gf_list_rem(stbl->other_boxes, j);
		}

		if (reset_sample_count) {
			trak->Media->information->sampleTable->SampleSize->sampleCount = 0;
#ifndef GPAC_DISABLE_ISOM_FRAGMENTS
			trak->sample_count_at_seg_start = 0;
#endif
		}

	}

#endif
	return GF_OK;

}

GF_EXPORT
GF_Err gf_isom_release_segment(GF_ISOFile *movie, Bool reset_tables)
{
#ifndef	GPAC_DISABLE_ISOM_FRAGMENTS
	u32 i, j, base_track_sample_count;
	Bool has_scalable;
	GF_Box *a;
	if (!movie || !movie->moov || !movie->moov->mvex) return GF_BAD_PARAM;
	has_scalable = gf_isom_needs_layer_reconstruction(movie);
	base_track_sample_count = 0;
	for (i=0; i<gf_list_count(movie->moov->trackList); i++) {
		GF_TrackBox *trak = (GF_TrackBox*)gf_list_get(movie->moov->trackList, i);
		trak->first_traf_merged = GF_FALSE;
		if (trak->Media->information->dataHandler == movie->movieFileMap) {
			trak->Media->information->dataHandler = NULL;
		}
		if (trak->Media->information->scalableDataHandler == movie->movieFileMap) {
			trak->Media->information->scalableDataHandler = NULL;
		} else {
			if (trak->Media->information->scalableDataHandler==trak->Media->information->dataHandler)
				trak->Media->information->dataHandler = NULL;

			gf_isom_datamap_del(trak->Media->information->scalableDataHandler);
			trak->Media->information->scalableDataHandler = NULL;
		}


		if (reset_tables) {
			u32 type, dur;
			u64 dts;
			GF_SampleTableBox *stbl = trak->Media->information->sampleTable;

			if (has_scalable) {
				//check if the base reference is in the file - if not, do not consider the track is scalable.
				if (gf_isom_get_reference_count(movie, i+1, GF_ISOM_REF_BASE) > 0) {
					u32 on_track=0;
					GF_TrackBox *base;
					gf_isom_get_reference(movie, i+1, GF_ISOM_REF_BASE, 1, &on_track);

					base = gf_isom_get_track_from_file(movie, on_track);
					if (!base) {
						base_track_sample_count=0;
					} else {
						base_track_sample_count = base->Media->information->sampleTable->SampleSize->sampleCount;
					}
				}
			}

			trak->sample_count_at_seg_start += base_track_sample_count ? base_track_sample_count : stbl->SampleSize->sampleCount;

			if (trak->sample_count_at_seg_start) {
				GF_Err e;
				e = stbl_GetSampleDTS_and_Duration(stbl->TimeToSample, stbl->SampleSize->sampleCount, &dts, &dur);
				if (e == GF_OK) {
					trak->dts_at_seg_start += dts + dur;
				}
			}

			RECREATE_BOX(stbl->ChunkOffset, (GF_Box *));
			RECREATE_BOX(stbl->CompositionOffset, (GF_CompositionOffsetBox *));
			RECREATE_BOX(stbl->DegradationPriority, (GF_DegradationPriorityBox *));
			RECREATE_BOX(stbl->PaddingBits, (GF_PaddingBitsBox *));
			RECREATE_BOX(stbl->SampleDep, (GF_SampleDependencyTypeBox *));
			RECREATE_BOX(stbl->SampleSize, (GF_SampleSizeBox *));
			RECREATE_BOX(stbl->SampleToChunk, (GF_SampleToChunkBox *));
			RECREATE_BOX(stbl->ShadowSync, (GF_ShadowSyncBox *));
			RECREATE_BOX(stbl->SyncSample, (GF_SyncSampleBox *));
			RECREATE_BOX(stbl->TimeToSample, (GF_TimeToSampleBox *));

			gf_isom_box_array_del(stbl->sai_offsets);
			stbl->sai_offsets = NULL;

			gf_isom_box_array_del(stbl->sai_sizes);
			stbl->sai_sizes = NULL;

			gf_isom_box_array_del(stbl->sampleGroups);
			stbl->sampleGroups = NULL;

			if (trak->sample_encryption) {
				gf_list_del_item(trak->other_boxes, trak->sample_encryption);
				if (trak->Media->information->sampleTable->other_boxes) {
					gf_list_del_item(trak->Media->information->sampleTable->other_boxes, trak->sample_encryption);
				}
				gf_isom_box_del((GF_Box*)trak->sample_encryption);
				trak->sample_encryption = NULL;
			}

			j = stbl->nb_sgpd_in_stbl;
			while ((a = (GF_Box *)gf_list_enum(stbl->sampleGroupsDescription, &j))) {
				gf_isom_box_del(a);
				j--;
				gf_list_rem(stbl->sampleGroupsDescription, j);
			}


			j = stbl->nb_other_boxes_in_stbl;
			while ((a = (GF_Box *)gf_list_enum(stbl->other_boxes, &j))) {
				gf_isom_box_del(a);
				j--;
				gf_list_rem(stbl->other_boxes, j);
			}
		}


		j = 0;
		while ((a = (GF_Box *)gf_list_enum(movie->moov->other_boxes, &j))) {
			if (a->type == GF_ISOM_BOX_TYPE_PSSH) {
				gf_isom_box_del(a);
				j--;
				gf_list_rem(movie->moov->other_boxes, j);
			}
		}
	}

	gf_isom_datamap_del(movie->movieFileMap);
	movie->movieFileMap = NULL;
#endif
	return GF_OK;
}

GF_EXPORT
GF_Err gf_isom_open_segment(GF_ISOFile *movie, const char *fileName, u64 start_range, u64 end_range, u32 flags)
{
#ifdef	GPAC_DISABLE_ISOM_FRAGMENTS
	return GF_NOT_SUPPORTED;
#else
	u64 MissingBytes;
	GF_Err e;
	u32 i;
	Bool segment_map_assigned = GF_FALSE;
	Bool is_scalable_segment = (flags & GF_ISOM_SEGMENT_SCALABLE_FLAG) ? GF_TRUE : GF_FALSE;
	Bool no_order_check = (flags & GF_ISOM_SEGMENT_NO_ORDER_FLAG) ? GF_TRUE: GF_FALSE;
	GF_DataMap *tmp = NULL;
	GF_DataMap *orig_file_map = NULL;
	if (!movie || !movie->moov || !movie->moov->mvex) return GF_BAD_PARAM;
	if (movie->openMode != GF_ISOM_OPEN_READ) return GF_BAD_PARAM;

	/*this is a scalable segment - use a temp data map for the associated track(s) but do NOT touch the movie file map*/
	if (is_scalable_segment) {
		tmp = NULL;
		e = gf_isom_datamap_new(fileName, NULL, GF_ISOM_DATA_MAP_READ_ONLY, &tmp);
		if (e) return e;

		orig_file_map = movie->movieFileMap;
		movie->movieFileMap = tmp;
	} else {
		if (movie->movieFileMap)
			gf_isom_release_segment(movie, GF_FALSE);

		e = gf_isom_datamap_new(fileName, NULL, GF_ISOM_DATA_MAP_READ_ONLY, &movie->movieFileMap);
		if (e) return e;
	}
	movie->current_top_box_start = 0;

	if (end_range > start_range) {
		gf_bs_seek(movie->movieFileMap->bs, end_range+1);
		gf_bs_truncate(movie->movieFileMap->bs);
		gf_bs_seek(movie->movieFileMap->bs, start_range);
		movie->current_top_box_start = start_range;
	}

	for (i=0; i<gf_list_count(movie->moov->trackList); i++) {
		GF_TrackBox *trak = (GF_TrackBox*)gf_list_get(movie->moov->trackList, i);

		if (!is_scalable_segment) {
			/*reset data handler to new segment*/
			if (trak->Media->information->dataHandler == NULL) {
				trak->Media->information->dataHandler = movie->movieFileMap;
			}
		} else {
			trak->present_in_scalable_segment = GF_FALSE;
		}
	}
	if (no_order_check) movie->NextMoofNumber = 0;


	//ok parse root boxes
	e = gf_isom_parse_movie_boxes(movie, &MissingBytes, GF_TRUE);

	if (!is_scalable_segment)
		return e;

	for (i=0; i<gf_list_count(movie->moov->trackList); i++) {
		GF_TrackBox *trak = (GF_TrackBox*)gf_list_get(movie->moov->trackList, i);
		if (trak->present_in_scalable_segment) {
			/*store the temp dataHandler into scalableDataHandler so that it will not be destroyed
			if we append another representation - destruction of this data handler is done in release_segment*/
			trak->Media->information->scalableDataHandler = tmp;
			if (!segment_map_assigned) {
				trak->Media->information->scalableDataHandler = tmp;
				segment_map_assigned = GF_TRUE;
			}
			//and update the regular dataHandler for the Media_GetSample function
			trak->Media->information->dataHandler = tmp;
		}
	}
	movie->movieFileMap = 	orig_file_map;
	return e;
#endif
}

GF_EXPORT
u32 gf_isom_get_highest_track_in_scalable_segment(GF_ISOFile *movie, u32 for_base_track)
{
#ifdef	GPAC_DISABLE_ISOM_FRAGMENTS
	return 0;
#else
	s32 max_ref;
	u32 i, j, track_id;

	max_ref = 0;
	track_id = 0;
	for (i=0; i<gf_list_count(movie->moov->trackList); i++) {
		s32 ref;
		u32 ref_type = GF_ISOM_REF_SCAL;
		GF_TrackBox *trak = (GF_TrackBox*)gf_list_get(movie->moov->trackList, i);
		if (! trak->present_in_scalable_segment) continue;

		ref = gf_isom_get_reference_count(movie, i+1, ref_type);
		if (ref<=0) {
			//handle implicit reconstruction for LHE1/LHV1, check sbas track ref
			u32 subtype = gf_isom_get_media_subtype(movie, i+1, 1);
			switch (subtype) {
			case GF_ISOM_SUBTYPE_LHE1:
			case GF_ISOM_SUBTYPE_LHV1:
				ref = gf_isom_get_reference_count(movie, i+1, GF_ISOM_REF_BASE);
				if (ref<=0) continue;
				break;
			default:
				continue;
			}
		}
		if (ref<=max_ref) continue;

		for (j=0; j< (u32) ref; j++) {
			u32 on_track=0;
			gf_isom_get_reference(movie, i+1, GF_ISOM_REF_BASE, j+1, &on_track);
			if (on_track==for_base_track) {
				max_ref = ref;
				track_id = trak->Header->trackID;
			}
		}
	}
	return track_id;
#endif
}


GF_EXPORT
GF_Err gf_isom_text_set_streaming_mode(GF_ISOFile *movie, Bool do_convert)
{
	if (!movie) return GF_BAD_PARAM;
	movie->convert_streaming_text = do_convert;
	return GF_OK;
}


GF_EXPORT
GF_GenericSampleDescription *gf_isom_get_generic_sample_description(GF_ISOFile *movie, u32 trackNumber, u32 StreamDescriptionIndex)
{
	GF_GenericVisualSampleEntryBox *entry;
	GF_GenericAudioSampleEntryBox *gena;
	GF_GenericSampleEntryBox *genm;
	GF_TrackBox *trak;
	GF_GenericSampleDescription *udesc;
	trak = gf_isom_get_track_from_file(movie, trackNumber);
	if (!trak || !StreamDescriptionIndex || !trak->Media || !trak->Media->information || !trak->Media->information->sampleTable) return 0;

	entry = (GF_GenericVisualSampleEntryBox *)gf_list_get(trak->Media->information->sampleTable->SampleDescription->other_boxes, StreamDescriptionIndex-1);
	//no entry or MPEG entry:
	if (!entry || IsMP4Description(entry->type) ) return NULL;
	//if we handle the description return false
	switch (entry->type) {
	case GF_ISOM_SUBTYPE_3GP_AMR:
	case GF_ISOM_SUBTYPE_3GP_AMR_WB:
	case GF_ISOM_SUBTYPE_3GP_EVRC:
	case GF_ISOM_SUBTYPE_3GP_QCELP:
	case GF_ISOM_SUBTYPE_3GP_SMV:
	case GF_ISOM_SUBTYPE_3GP_H263:
		return NULL;
	case GF_ISOM_BOX_TYPE_GNRV:
		GF_SAFEALLOC(udesc, GF_GenericSampleDescription);
		if (!udesc) return NULL;
		if (entry->EntryType == GF_ISOM_BOX_TYPE_UUID) {
			memcpy(udesc->UUID, ((GF_UUIDBox*)entry)->uuid, sizeof(bin128));
		} else {
			udesc->codec_tag = entry->EntryType;
		}
		udesc->version = entry->version;
		udesc->revision = entry->revision;
		udesc->vendor_code = entry->vendor;
		udesc->temporal_quality = entry->temporal_quality;
		udesc->spatial_quality = entry->spatial_quality;
		udesc->width = entry->Width;
		udesc->height = entry->Height;
		udesc->h_res = entry->horiz_res;
		udesc->v_res = entry->vert_res;
		strcpy(udesc->compressor_name, entry->compressor_name);
		udesc->depth = entry->bit_depth;
		udesc->color_table_index = entry->color_table_index;
		if (entry->data_size) {
			udesc->extension_buf_size = entry->data_size;
			udesc->extension_buf = (char*)gf_malloc(sizeof(char) * entry->data_size);
			if (!udesc->extension_buf) {
				gf_free(udesc);
				return NULL;
			}
			memcpy(udesc->extension_buf, entry->data, entry->data_size);
		}
		return udesc;
	case GF_ISOM_BOX_TYPE_GNRA:
		gena = (GF_GenericAudioSampleEntryBox *)entry;
		GF_SAFEALLOC(udesc, GF_GenericSampleDescription);
		if (!udesc) return NULL;
		if (gena->EntryType == GF_ISOM_BOX_TYPE_UUID) {
			memcpy(udesc->UUID, ((GF_UUIDBox*)gena)->uuid, sizeof(bin128));
		} else {
			udesc->codec_tag = gena->EntryType;
		}
		udesc->version = gena->version;
		udesc->revision = gena->revision;
		udesc->vendor_code = gena->vendor;
		udesc->samplerate = gena->samplerate_hi;
		udesc->bits_per_sample = gena->bitspersample;
		udesc->nb_channels = gena->channel_count;
		if (gena->data_size) {
			udesc->extension_buf_size = gena->data_size;
			udesc->extension_buf = (char*)gf_malloc(sizeof(char) * gena->data_size);
			if (!udesc->extension_buf) {
				gf_free(udesc);
				return NULL;
			}
			memcpy(udesc->extension_buf, gena->data, gena->data_size);
		}
		return udesc;
	case GF_ISOM_BOX_TYPE_GNRM:
		genm = (GF_GenericSampleEntryBox *)entry;
		GF_SAFEALLOC(udesc, GF_GenericSampleDescription);
		if (!udesc) return NULL;
		if (genm->EntryType == GF_ISOM_BOX_TYPE_UUID) {
			memcpy(udesc->UUID, ((GF_UUIDBox*)genm)->uuid, sizeof(bin128));
		} else {
			udesc->codec_tag = genm->EntryType;
		}
		if (genm->data_size) {
			udesc->extension_buf_size = genm->data_size;
			udesc->extension_buf = (char*)gf_malloc(sizeof(char) * genm->data_size);
			if (!udesc->extension_buf) {
				gf_free(udesc);
				return NULL;
			}
			memcpy(udesc->extension_buf, genm->data, genm->data_size);
		}
		return udesc;
	}
	return NULL;
}

GF_EXPORT
GF_Err gf_isom_get_visual_info(GF_ISOFile *movie, u32 trackNumber, u32 StreamDescriptionIndex, u32 *Width, u32 *Height)
{
	GF_TrackBox *trak;
	GF_SampleEntryBox *entry;
	GF_SampleDescriptionBox *stsd;

	trak = gf_isom_get_track_from_file(movie, trackNumber);
	if (!trak) return GF_BAD_PARAM;

	stsd = trak->Media->information->sampleTable->SampleDescription;
	if (!stsd) return movie->LastError = GF_ISOM_INVALID_FILE;
	if (!StreamDescriptionIndex || StreamDescriptionIndex > gf_list_count(stsd->other_boxes)) return movie->LastError = GF_BAD_PARAM;

	entry = (GF_SampleEntryBox *)gf_list_get(stsd->other_boxes, StreamDescriptionIndex - 1);
	//no support for generic sample entries (eg, no MPEG4 descriptor)
	if (entry == NULL) return GF_BAD_PARAM;

	//valid for MPEG visual, JPG and 3GPP H263
	if (entry->internal_type == GF_ISOM_SAMPLE_ENTRY_VIDEO) {
		*Width = ((GF_VisualSampleEntryBox*)entry)->Width;
		*Height = ((GF_VisualSampleEntryBox*)entry)->Height;
	} else if (trak->Media->handler->handlerType==GF_ISOM_MEDIA_SCENE) {
		*Width = trak->Header->width>>16;
		*Height = trak->Header->height>>16;
	} else {
		return GF_BAD_PARAM;
	}
	return GF_OK;
}

GF_EXPORT
GF_Err gf_isom_get_audio_info(GF_ISOFile *movie, u32 trackNumber, u32 StreamDescriptionIndex, u32 *SampleRate, u32 *Channels, u8 *bitsPerSample)
{
	GF_TrackBox *trak;
	GF_SampleEntryBox *entry;
	GF_SampleDescriptionBox *stsd;

	trak = gf_isom_get_track_from_file(movie, trackNumber);
	if (!trak) return GF_BAD_PARAM;

	stsd = trak->Media->information->sampleTable->SampleDescription;
	if (!stsd) return movie->LastError = GF_ISOM_INVALID_FILE;
	if (!StreamDescriptionIndex || StreamDescriptionIndex > gf_list_count(stsd->other_boxes)) return movie->LastError = GF_BAD_PARAM;

	entry = (GF_SampleEntryBox *)gf_list_get(stsd->other_boxes, StreamDescriptionIndex - 1);
	//no support for generic sample entries (eg, no MPEG4 descriptor)
	if (entry == NULL) return GF_BAD_PARAM;

	if (entry->internal_type != GF_ISOM_SAMPLE_ENTRY_AUDIO) return GF_BAD_PARAM;

	if (SampleRate) (*SampleRate) = ((GF_AudioSampleEntryBox*)entry)->samplerate_hi;
	if (Channels) (*Channels) = ((GF_AudioSampleEntryBox*)entry)->channel_count;
	if (bitsPerSample) (*bitsPerSample) = (u8) ((GF_AudioSampleEntryBox*)entry)->bitspersample;

	return GF_OK;
}

GF_EXPORT
GF_Err gf_isom_get_pixel_aspect_ratio(GF_ISOFile *movie, u32 trackNumber, u32 StreamDescriptionIndex, u32 *hSpacing, u32 *vSpacing)
{
	GF_TrackBox *trak;
	GF_VisualSampleEntryBox *entry;
	GF_SampleDescriptionBox *stsd;

	trak = gf_isom_get_track_from_file(movie, trackNumber);
	if (!trak || !hSpacing || !vSpacing) return GF_BAD_PARAM;
	*hSpacing = 1;
	*vSpacing = 1;

	stsd = trak->Media->information->sampleTable->SampleDescription;
	if (!stsd) return movie->LastError = GF_ISOM_INVALID_FILE;
	if (!StreamDescriptionIndex || StreamDescriptionIndex > gf_list_count(stsd->other_boxes)) return movie->LastError = GF_BAD_PARAM;

	entry = (GF_VisualSampleEntryBox *)gf_list_get(stsd->other_boxes, StreamDescriptionIndex - 1);
	//no support for generic sample entries (eg, no MPEG4 descriptor)
	if (entry == NULL) return GF_OK;

	//valid for MPEG visual, JPG and 3GPP H263
	if (entry->internal_type==GF_ISOM_SAMPLE_ENTRY_VIDEO) {
		if (entry->pasp) {
			*hSpacing = entry->pasp->hSpacing;
			*vSpacing = entry->pasp->vSpacing;
		}
		return GF_OK;
	} else {
		return GF_BAD_PARAM;
	}
}

GF_EXPORT
const char *gf_isom_get_filename(GF_ISOFile *movie)
{
	if (!movie) return NULL;
#ifndef GPAC_DISABLE_ISOM_WRITE
	if (movie->finalName && !movie->fileName) return movie->finalName;
#endif
	return movie->fileName;
}


GF_EXPORT
u8 gf_isom_get_pl_indication(GF_ISOFile *movie, u8 PL_Code)
{
	GF_IsomInitialObjectDescriptor *iod;
	if (!movie || !movie->moov) return 0;
	if (!movie->moov->iods || !movie->moov->iods->descriptor) return 0xFF;
	if (movie->moov->iods->descriptor->tag != GF_ODF_ISOM_IOD_TAG) return 0xFF;

	iod = (GF_IsomInitialObjectDescriptor *)movie->moov->iods->descriptor;
	switch (PL_Code) {
	case GF_ISOM_PL_AUDIO:
		return iod->audio_profileAndLevel;
	case GF_ISOM_PL_VISUAL:
		return iod->visual_profileAndLevel;
	case GF_ISOM_PL_GRAPHICS:
		return iod->graphics_profileAndLevel;
	case GF_ISOM_PL_SCENE:
		return iod->scene_profileAndLevel;
	case GF_ISOM_PL_OD:
		return iod->OD_profileAndLevel;
	case GF_ISOM_PL_INLINE:
		return iod->inlineProfileFlag;
	case GF_ISOM_PL_MPEGJ:
	default:
		return 0xFF;
	}
}

GF_EXPORT
GF_Err gf_isom_get_track_matrix(GF_ISOFile *the_file, u32 trackNumber, u32 matrix[9])
{
	GF_TrackBox *trak = gf_isom_get_track_from_file(the_file, trackNumber);
	if (!trak || !trak->Header) return GF_BAD_PARAM;
	memcpy(matrix, trak->Header->matrix, sizeof(trak->Header->matrix));
	return GF_OK;
}

GF_EXPORT
GF_Err gf_isom_get_track_layout_info(GF_ISOFile *movie, u32 trackNumber, u32 *width, u32 *height, s32 *translation_x, s32 *translation_y, s16 *layer)
{
	GF_TrackBox *tk = gf_isom_get_track_from_file(movie, trackNumber);
	if (!tk) return GF_BAD_PARAM;
	if (width) *width = tk->Header->width>>16;
	if (height) *height = tk->Header->height>>16;
	if (layer) *layer = tk->Header->layer;
	if (translation_x) *translation_x = tk->Header->matrix[6] >> 16;
	if (translation_y) *translation_y = tk->Header->matrix[7] >> 16;
	return GF_OK;
}


/*returns total amount of media bytes in track*/
GF_EXPORT
u64 gf_isom_get_media_data_size(GF_ISOFile *movie, u32 trackNumber)
{
	u32 i, size;
	GF_SampleSizeBox *stsz;
	GF_TrackBox *tk = gf_isom_get_track_from_file(movie, trackNumber);
	if (!tk) return 0;
	stsz = tk->Media->information->sampleTable->SampleSize;
	if (stsz->sampleSize) return stsz->sampleSize*stsz->sampleCount;
	size = 0;
	for (i=0; i<stsz->sampleCount; i++) size += stsz->sizes[i];
	return size;
}


GF_EXPORT
void gf_isom_set_default_sync_track(GF_ISOFile *movie, u32 trackNumber)
{
	GF_TrackBox *tk = gf_isom_get_track_from_file(movie, trackNumber);
	if (!tk) movie->es_id_default_sync = -1;
	else movie->es_id_default_sync = tk->Header->trackID;
}


GF_EXPORT
Bool gf_isom_is_single_av(GF_ISOFile *file)
{
	u32 count, i, nb_any, nb_a, nb_v, nb_auxv, nb_pict, nb_scene, nb_od, nb_text;
	nb_auxv = nb_pict = nb_a = nb_v = nb_any = nb_scene = nb_od = nb_text = 0;

	if (!file->moov) return GF_FALSE;
	count = gf_isom_get_track_count(file);
	for (i=0; i<count; i++) {
		u32 mtype = gf_isom_get_media_type(file, i+1);
		switch (mtype) {
		case GF_ISOM_MEDIA_SCENE:
			if (gf_isom_get_sample_count(file, i+1)>1) nb_any++;
			else nb_scene++;
			break;
		case GF_ISOM_MEDIA_OD:
			if (gf_isom_get_sample_count(file, i+1)>1) nb_any++;
			else nb_od++;
			break;
		case GF_ISOM_MEDIA_TEXT:
		case GF_ISOM_MEDIA_SUBT:
			nb_text++;
			break;
		case GF_ISOM_MEDIA_AUDIO:
			nb_a++;
			break;
        case GF_ISOM_MEDIA_AUXV:
            /*discard file with images*/
            if (gf_isom_get_sample_count(file, i+1)==1) nb_any++;
            else nb_auxv++;
            break;
        case GF_ISOM_MEDIA_PICT:
            /*discard file with images*/
            if (gf_isom_get_sample_count(file, i+1)==1) nb_any++;
            else nb_pict++;
            break;
		case GF_ISOM_MEDIA_VISUAL:
			/*discard file with images*/
			if (gf_isom_get_sample_count(file, i+1)==1) nb_any++;
			else nb_v++;
			break;
		default:
			nb_any++;
			break;
		}
	}
	if (nb_any) return GF_FALSE;
	if ((nb_scene<=1) && (nb_od<=1) && (nb_a<=1) && (nb_v+nb_pict+nb_auxv<=1) && (nb_text<=1) ) return GF_TRUE;
	return GF_FALSE;
}

GF_EXPORT
Bool gf_isom_is_JPEG2000(GF_ISOFile *mov)
{
	return (mov && mov->is_jp2) ? GF_TRUE : GF_FALSE;
}

GF_EXPORT
u32 gf_isom_guess_specification(GF_ISOFile *file)
{
	u32 count, i, nb_any, nb_m4s, nb_a, nb_v, nb_auxv,nb_scene, nb_od, nb_mp3, nb_aac, nb_m4v, nb_avc, nb_amr, nb_h263, nb_qcelp, nb_evrc, nb_smv, nb_text, nb_pict;

	nb_m4s = nb_a = nb_v = nb_auxv = nb_any = nb_scene = nb_od = nb_mp3 = nb_aac = nb_m4v = nb_avc = nb_amr = nb_h263 = nb_qcelp = nb_evrc = nb_smv = nb_text = nb_pict = 0;

	if (file->is_jp2) {
		if (file->moov) return GF_ISOM_BRAND_MJP2;
		return GF_ISOM_BRAND_JP2;
	}
	if (!file->moov) {
		if (!file->meta || !file->meta->handler) return 0;
		return file->meta->handler->handlerType;
	}

	count = gf_isom_get_track_count(file);
	for (i=0; i<count; i++) {
		u32 mtype = gf_isom_get_media_type(file, i+1);
		u32 mstype = gf_isom_get_media_subtype(file, i+1, 1);

		if (mtype==GF_ISOM_MEDIA_SCENE) {
			nb_scene++;
			/*forces non-isma*/
			if (gf_isom_get_sample_count(file, i+1)>1) nb_m4s++;
		} else if (mtype==GF_ISOM_MEDIA_OD) {
			nb_od++;
			/*forces non-isma*/
			if (gf_isom_get_sample_count(file, i+1)>1) nb_m4s++;
		}
		else if ((mtype==GF_ISOM_MEDIA_TEXT) || (mtype==GF_ISOM_MEDIA_SUBT)) nb_text++;
		else if ((mtype==GF_ISOM_MEDIA_AUDIO) || gf_isom_is_video_subtype(mtype) ) {
			switch (mstype) {
			case GF_ISOM_SUBTYPE_3GP_AMR:
			case GF_ISOM_SUBTYPE_3GP_AMR_WB:
				nb_amr++;
				break;
			case GF_ISOM_SUBTYPE_3GP_H263:
				nb_h263++;
				break;
			case GF_ISOM_SUBTYPE_3GP_EVRC:
				nb_evrc++;
				break;
			case GF_ISOM_SUBTYPE_3GP_QCELP:
				nb_qcelp++;
				break;
			case GF_ISOM_SUBTYPE_3GP_SMV:
				nb_smv++;
				break;
			case GF_ISOM_SUBTYPE_AVC_H264:
			case GF_ISOM_SUBTYPE_AVC2_H264:
			case GF_ISOM_SUBTYPE_AVC3_H264:
			case GF_ISOM_SUBTYPE_AVC4_H264:
				nb_avc++;
				break;
			case GF_ISOM_SUBTYPE_SVC_H264:
			case GF_ISOM_SUBTYPE_MVC_H264:
				nb_avc++;
				break;
			case GF_ISOM_SUBTYPE_MPEG4:
			case GF_ISOM_SUBTYPE_MPEG4_CRYP:
			{
				GF_DecoderConfig *dcd = gf_isom_get_decoder_config(file, i+1, 1);
				switch (dcd->streamType) {
				case GF_STREAM_VISUAL:
					if (dcd->objectTypeIndication==GF_CODECID_MPEG4_PART2) nb_m4v++;
					else if ((dcd->objectTypeIndication==GF_CODECID_AVC) || (dcd->objectTypeIndication==GF_CODECID_SVC) || (dcd->objectTypeIndication==GF_CODECID_MVC)) nb_avc++;
					else nb_v++;
					break;
				case GF_STREAM_AUDIO:
					switch (dcd->objectTypeIndication) {
					case GF_CODECID_AAC_MPEG2_MP:
					case GF_CODECID_AAC_MPEG2_LCP:
					case GF_CODECID_AAC_MPEG2_SSRP:
					case GF_CODECID_AAC_MPEG4:
						nb_aac++;
						break;
					case GF_CODECID_MPEG2_PART3:
					case GF_CODECID_MPEG_AUDIO:
						nb_mp3++;
						break;
					case GF_CODECID_EVRC:
						nb_evrc++;
						break;
					case GF_CODECID_SMV:
						nb_smv++;
						break;
					case GF_CODECID_QCELP:
						nb_qcelp++;
						break;
					default:
						nb_a++;
						break;
					}
					break;
				/*SHOULD NEVER HAPPEN - IF SO, BROKEN MPEG4 FILE*/
				default:
					nb_any++;
					break;
				}
				gf_odf_desc_del((GF_Descriptor *)dcd);
			}
				break;
			default:
				if (mtype==GF_ISOM_MEDIA_VISUAL) nb_v++;
				else if (mtype==GF_ISOM_MEDIA_AUXV) nb_auxv++;
				else if (mtype==GF_ISOM_MEDIA_PICT) nb_pict++;
				else nb_a++;
				break;
			}
		} else if ((mtype==GF_ISOM_SUBTYPE_MPEG4) || (mtype==GF_ISOM_SUBTYPE_MPEG4_CRYP)) nb_m4s++;
		else nb_any++;
	}
	if (nb_any) return GF_ISOM_BRAND_ISOM;
	if (nb_qcelp || nb_evrc || nb_smv) {
		/*non std mix of streams*/
		if (nb_m4s || nb_avc || nb_scene || nb_od || nb_mp3 || nb_a || nb_v) return GF_ISOM_BRAND_ISOM;
		return GF_ISOM_BRAND_3G2A;
	}
	/*other a/v/s streams*/
	if (nb_v || nb_a || nb_m4s) return GF_ISOM_BRAND_MP42;

	nb_v = nb_m4v + nb_avc + nb_h263;
	nb_a = nb_mp3 + nb_aac + nb_amr;

	/*avc file: whatever has AVC and no systems*/
	if (nb_avc) {
		if (!nb_scene && !nb_od) return GF_ISOM_BRAND_AVC1;
		return GF_ISOM_BRAND_MP42;
	}
	/*MP3: ISMA and MPEG4*/
	if (nb_mp3) {
		if (!nb_text && (nb_v<=1) && (nb_a<=1) && (nb_scene==1) && (nb_od==1))
			return GF_ISOM_BRAND_ISMA;
		return GF_ISOM_BRAND_MP42;
	}
	/*MP4*/
	if (nb_scene || nb_od) {
		/*issue with AMR and H263 which don't have MPEG mapping: non compliant file*/
		if (nb_amr || nb_h263) return GF_ISOM_BRAND_ISOM;
		return GF_ISOM_BRAND_MP42;
	}
	/*use ISMA (3GP fine too)*/
	if (!nb_amr && !nb_h263 && !nb_text) {
		if ((nb_v<=1) && (nb_a<=1)) return GF_ISOM_BRAND_ISMA;
		return GF_ISOM_BRAND_MP42;
	}

	if ((nb_v<=1) && (nb_a<=1) && (nb_text<=1)) return nb_text ? GF_ISOM_BRAND_3GP6 : GF_ISOM_BRAND_3GP5;
	return GF_ISOM_BRAND_3GG6;
}

GF_ItemListBox *gf_ismo_locate_box(GF_List *list, u32 boxType, bin128 UUID)
{
	u32 i;
	GF_Box *box;
	i=0;
	while ((box = (GF_Box *)gf_list_enum(list, &i))) {
		if (box->type == boxType) {
			GF_UUIDBox* box2 = (GF_UUIDBox* )box;
			if (boxType != GF_ISOM_BOX_TYPE_UUID) return (GF_ItemListBox *)box;
			if (!memcmp(box2->uuid, UUID, 16)) return (GF_ItemListBox *)box;
		}
	}
	return NULL;
}

/*Apple extensions*/


GF_EXPORT
GF_Err gf_isom_apple_get_tag(GF_ISOFile *mov, u32 tag, const char **data, u32 *data_len)
{
	u32 i;
	GF_ListItemBox *info;
	GF_ItemListBox *ilst;
	GF_MetaBox *meta;

	*data = NULL;
	*data_len = 0;

	meta = gf_isom_apple_get_meta_extensions(mov);
	if (!meta) return GF_URL_ERROR;

	ilst = gf_ismo_locate_box(meta->other_boxes, GF_ISOM_BOX_TYPE_ILST, NULL);
	if (!ilst) return GF_URL_ERROR;

	if (tag==GF_ISOM_ITUNE_PROBE) return GF_OK;

	i=0;
	while ( (info=(GF_ListItemBox*)gf_list_enum(ilst->other_boxes, &i))) {
		if (info->type==tag) break;
		/*special cases*/
		if ((tag==GF_ISOM_ITUNE_GENRE) && (info->type==(u32) GF_ISOM_BOX_TYPE_0xA9GEN)) break;
		info = NULL;
	}
	if (!info || !info->data || !info->data->data) return GF_URL_ERROR;

	if ((tag == GF_ISOM_ITUNE_GENRE) && (info->data->flags == 0)) {
		if (info->data->dataSize && (info->data->dataSize>2) && (info->data->dataSize < 5)) {
			GF_BitStream* bs = gf_bs_new(info->data->data, info->data->dataSize, GF_BITSTREAM_READ);
			*data_len = gf_bs_read_int(bs, info->data->dataSize * 8);
			gf_bs_del(bs);
			return GF_OK;
		}
	}
//	if (info->data->flags != 0x1) return GF_URL_ERROR;
	*data = info->data->data;
	*data_len = info->data->dataSize;
	if ((tag==GF_ISOM_ITUNE_COVER_ART) && (info->data->flags==14)) *data_len |= (1<<31);
	return GF_OK;
}




GF_EXPORT
GF_Err gf_isom_get_track_switch_group_count(GF_ISOFile *movie, u32 trackNumber, u32 *alternateGroupID, u32 *nb_groups)
{
	GF_UserDataMap *map;
	GF_TrackBox *trak;

	trak = gf_isom_get_track_from_file(movie, trackNumber);
	if (!trak) return GF_BAD_PARAM;
	*alternateGroupID = trak->Header->alternate_group;
	*nb_groups = 0;
	if (!trak->udta) return GF_OK;

	map = udta_getEntry(trak->udta, GF_ISOM_BOX_TYPE_TSEL, NULL);
	if (!map) return GF_OK;
	*nb_groups = gf_list_count(map->other_boxes);
	return GF_OK;
}

GF_EXPORT
const u32 *gf_isom_get_track_switch_parameter(GF_ISOFile *movie, u32 trackNumber, u32 group_index, u32 *switchGroupID, u32 *criteriaListSize)
{
	GF_TrackBox *trak;
	GF_UserDataMap *map;
	GF_TrackSelectionBox *tsel;

	trak = gf_isom_get_track_from_file(movie, trackNumber);
	if (!group_index || !trak || !trak->udta) return NULL;

	map = udta_getEntry(trak->udta, GF_ISOM_BOX_TYPE_TSEL, NULL);
	if (!map) return NULL;
	tsel = (GF_TrackSelectionBox*)gf_list_get(map->other_boxes, group_index-1);
	*switchGroupID = tsel->switchGroup;
	*criteriaListSize = tsel->attributeListCount;
	return (const u32 *) tsel->attributeList;
}

GF_EXPORT
u32 gf_isom_get_next_alternate_group_id(GF_ISOFile *movie)
{
	u32 id = 0;
	u32 i=0;

	while (i< gf_isom_get_track_count(movie) ) {
		GF_TrackBox *trak = gf_isom_get_track_from_file(movie, i+1);
		if (trak->Header->alternate_group > id)
			id = trak->Header->alternate_group;
		i++;
	}
	return id+1;
}


u32 gf_isom_sample_has_subsamples(GF_ISOFile *movie, u32 track, u32 sampleNumber, u32 flags)
{
	GF_TrackBox *trak = gf_isom_get_track_from_file(movie, track);
	if (!trak) return GF_BAD_PARAM;
	if (!trak->Media->information->sampleTable->sub_samples) return 0;
	return gf_isom_sample_get_subsample_entry(movie, track, sampleNumber, flags, NULL);
}

GF_Err gf_isom_sample_get_subsample(GF_ISOFile *movie, u32 track, u32 sampleNumber, u32 flags, u32 subSampleNumber, u32 *size, u8 *priority, u32 *reserved, Bool *discardable)
{
	GF_SubSampleEntry *entry;
	GF_SubSampleInfoEntry *sub_sample;
	u32 count = gf_isom_sample_get_subsample_entry(movie, track, sampleNumber, flags, &sub_sample);
	if (!size || !priority || !discardable) return GF_BAD_PARAM;

	if (!subSampleNumber || (subSampleNumber>count)) return GF_BAD_PARAM;
	entry = (GF_SubSampleEntry*)gf_list_get(sub_sample->SubSamples, subSampleNumber-1);
	*size = entry->subsample_size;
	*priority = entry->subsample_priority;
	*reserved = entry->reserved;
	*discardable = entry->discardable ? GF_TRUE : GF_FALSE;
	return GF_OK;
}

GF_EXPORT
GF_Err gf_isom_get_rvc_config(GF_ISOFile *movie, u32 track, u32 sampleDescriptionIndex, u16 *rvc_predefined, char **data, u32 *size, const char **mime)
{
	GF_MPEGVisualSampleEntryBox *entry;
	GF_TrackBox *trak;

	if (!rvc_predefined || !data || !size) return GF_BAD_PARAM;
	*rvc_predefined = 0;

	trak = gf_isom_get_track_from_file(movie, track);
	if (!trak) return GF_BAD_PARAM;


	entry = (GF_MPEGVisualSampleEntryBox *) gf_list_get(trak->Media->information->sampleTable->SampleDescription->other_boxes, sampleDescriptionIndex-1);
	if (!entry ) return GF_BAD_PARAM;
	if (entry->internal_type != GF_ISOM_SAMPLE_ENTRY_VIDEO) return GF_BAD_PARAM;

	if (!entry->rvcc) return GF_BAD_PARAM;

	*rvc_predefined = entry->rvcc->predefined_rvc_config;
	if (entry->rvcc->rvc_meta_idx) {
		if (!data || !size) return GF_OK;
		return gf_isom_extract_meta_item_mem(movie, GF_FALSE, track, entry->rvcc->rvc_meta_idx, data, size, NULL, mime, GF_FALSE);
	}
	return GF_OK;
}

GF_EXPORT
Bool gf_isom_moov_first(GF_ISOFile *movie)
{
	u32 i;
	for (i=0; i<gf_list_count(movie->TopBoxes); i++) {
		GF_Box *b = (GF_Box*)gf_list_get(movie->TopBoxes, i);
		if (b->type == GF_ISOM_BOX_TYPE_MOOV) return GF_TRUE;
		if (b->type == GF_ISOM_BOX_TYPE_MDAT) return GF_FALSE;
	}
	return GF_FALSE;
}

GF_EXPORT
void gf_isom_reset_fragment_info(GF_ISOFile *movie, Bool keep_sample_count)
{
	u32 i;
	if (!movie) return;
	for (i=0; i<gf_list_count(movie->moov->trackList); i++) {
		GF_TrackBox *trak = (GF_TrackBox*)gf_list_get(movie->moov->trackList, i);
		trak->Media->information->sampleTable->SampleSize->sampleCount = 0;
#ifdef GPAC_DISABLE_ISOM_FRAGMENTS
	}
#else
		trak->dts_at_seg_start = 0;
		if (!keep_sample_count)
			trak->sample_count_at_seg_start = 0;
	}
	movie->NextMoofNumber = 0;
#endif
}

GF_EXPORT
void gf_isom_reset_seq_num(GF_ISOFile *movie)
{
#ifdef GPAC_DISABLE_ISOM_FRAGMENTS
	movie->NextMoofNumber = 0;
#endif
}

GF_EXPORT
void gf_isom_reset_sample_count(GF_ISOFile *movie)
{
#ifndef GPAC_DISABLE_ISOM_FRAGMENTS
	u32 i;
	if (!movie) return;
	for (i=0; i<gf_list_count(movie->moov->trackList); i++) {
		GF_TrackBox *trak = (GF_TrackBox*)gf_list_get(movie->moov->trackList, i);
		trak->Media->information->sampleTable->SampleSize->sampleCount = 0;
		trak->sample_count_at_seg_start = 0;
	}
	movie->NextMoofNumber = 0;
#endif
}


GF_EXPORT
GF_Err gf_isom_get_sample_rap_roll_info(GF_ISOFile *the_file, u32 trackNumber, u32 sample_number, Bool *is_rap, Bool *has_roll, s32 *roll_distance)
{
	GF_TrackBox *trak;
	u32 i, count;

	if (is_rap) *is_rap = GF_FALSE;
	if (has_roll) *has_roll = GF_FALSE;
	if (roll_distance) *roll_distance = 0;

	trak = gf_isom_get_track_from_file(the_file, trackNumber);
	if (!trak) return GF_BAD_PARAM;
	if (!trak->Media->information->sampleTable->sampleGroups) return GF_OK;

	if (!sample_number) {
		count = gf_list_count(trak->Media->information->sampleTable->sampleGroupsDescription);
		for (i=0; i<count; i++) {
			GF_SampleGroupDescriptionBox *sgdesc = (GF_SampleGroupDescriptionBox*)gf_list_get(trak->Media->information->sampleTable->sampleGroupsDescription, i);
			switch (sgdesc->grouping_type) {
			case GF_ISOM_SAMPLE_GROUP_RAP:
			case GF_ISOM_SAMPLE_GROUP_SYNC:
				if (is_rap) *is_rap = GF_TRUE;
				break;
			case GF_ISOM_SAMPLE_GROUP_ROLL:
				if (has_roll) *has_roll = GF_TRUE;
				if (roll_distance) {
					s32 max_roll = 0;
					u32 j;
					for (j=0; j<gf_list_count(sgdesc->group_descriptions); j++) {
						GF_RollRecoveryEntry *roll_entry = (GF_RollRecoveryEntry*)gf_list_get(sgdesc->group_descriptions, j);
						if (max_roll < roll_entry->roll_distance)
							max_roll = roll_entry->roll_distance;
					}
					if (*roll_distance < max_roll) *roll_distance = max_roll;
				}
				break;
			}
		}
		return GF_OK;
	}

	count = gf_list_count(trak->Media->information->sampleTable->sampleGroups);
	for (i=0; i<count; i++) {
		GF_SampleGroupBox *sg;
		u32 j, group_desc_index;
		GF_SampleGroupDescriptionBox *sgdesc;
		u32 first_sample_in_entry, last_sample_in_entry;
		first_sample_in_entry = 1;
		group_desc_index = 0;
		sg = (GF_SampleGroupBox*)gf_list_get(trak->Media->information->sampleTable->sampleGroups, i);
		for (j=0; j<sg->entry_count; j++) {
			last_sample_in_entry = first_sample_in_entry + sg->sample_entries[j].sample_count - 1;
			if ((sample_number<first_sample_in_entry) || (sample_number>last_sample_in_entry)) {
				first_sample_in_entry = last_sample_in_entry+1;
				continue;
			}
			/*we found our sample*/
			group_desc_index = sg->sample_entries[j].group_description_index;
			break;
		}
		/*no sampleGroup info associated*/
		if (!group_desc_index) continue;

		sgdesc = NULL;
		for (j=0; j<gf_list_count(trak->Media->information->sampleTable->sampleGroupsDescription); j++) {
			sgdesc = (GF_SampleGroupDescriptionBox*)gf_list_get(trak->Media->information->sampleTable->sampleGroupsDescription, j);
			if (sgdesc->grouping_type==sg->grouping_type) break;
			sgdesc = NULL;
		}
		/*no sampleGroup description found for this group (invalid file)*/
		if (!sgdesc) continue;

		switch (sgdesc->grouping_type) {
		case GF_ISOM_SAMPLE_GROUP_RAP:
		case GF_ISOM_SAMPLE_GROUP_SYNC:
			if (is_rap) *is_rap = GF_TRUE;
			break;
		case GF_ISOM_SAMPLE_GROUP_ROLL:
			if (has_roll) *has_roll = GF_TRUE;
			if (roll_distance) {
				GF_RollRecoveryEntry *roll_entry = (GF_RollRecoveryEntry *) gf_list_get(sgdesc->group_descriptions, group_desc_index - 1);
				if (roll_entry)
					*roll_distance = roll_entry->roll_distance;
			}
			break;
		}
	}
	return GF_OK;
}

GF_DefaultSampleGroupDescriptionEntry * gf_isom_get_sample_group_info_entry(GF_ISOFile *the_file, GF_TrackBox *trak, u32 grouping_type, u32 sample_description_index, u32 *default_index, GF_SampleGroupDescriptionBox **out_sgdp)
{
	u32 i, count;

	if (!trak || !sample_description_index) return NULL;
	if (!trak->Media->information->sampleTable->sampleGroupsDescription) return NULL;

	count = gf_list_count(trak->Media->information->sampleTable->sampleGroupsDescription);
	for (i=0; i<count; i++) {
		GF_SampleGroupDescriptionBox *sgdesc = (GF_SampleGroupDescriptionBox*)gf_list_get(trak->Media->information->sampleTable->sampleGroupsDescription, i);
		if (sgdesc->grouping_type != grouping_type) continue;

		if (sgdesc->default_description_index && !sample_description_index) sample_description_index = sgdesc->default_description_index;

		if (default_index) *default_index = sgdesc->default_description_index ;
		if (out_sgdp) *out_sgdp = sgdesc;

		if (!sample_description_index) return NULL;
		return (GF_DefaultSampleGroupDescriptionEntry*)gf_list_get(sgdesc->group_descriptions, sample_description_index-1);
	}
	return NULL;
}

GF_EXPORT
Bool gf_isom_get_sample_group_info(GF_ISOFile *the_file, u32 trackNumber, u32 sample_description_index, u32 grouping_type, u32 *default_index, const char **data, u32 *size)
{
	GF_DefaultSampleGroupDescriptionEntry *sg_entry;
	GF_TrackBox *trak = gf_isom_get_track_from_file(the_file, trackNumber);

	if (default_index) *default_index = 0;
	if (size) *size = 0;
	if (data) *data = NULL;

	sg_entry = gf_isom_get_sample_group_info_entry(the_file, trak, grouping_type, sample_description_index, default_index, NULL);
	if (!sg_entry) return GF_FALSE;

	switch (grouping_type) {
	case GF_ISOM_SAMPLE_GROUP_RAP:
	case GF_ISOM_SAMPLE_GROUP_SYNC:
	case GF_ISOM_SAMPLE_GROUP_ROLL:
	case GF_ISOM_SAMPLE_GROUP_SEIG:
	case GF_ISOM_SAMPLE_GROUP_OINF:
	case GF_ISOM_SAMPLE_GROUP_LINF:
		return GF_TRUE;
	default:
		if (sg_entry && data) *data = (char *) sg_entry->data;
		if (sg_entry && size) *size = sg_entry->length;
		return GF_TRUE;
	}
	return GF_FALSE;
}

#ifndef GPAC_DISABLE_ISOM_FRAGMENTS
//return the duration of the movie+fragments if known, 0 if error
GF_EXPORT
u64 gf_isom_get_fragmented_duration(GF_ISOFile *movie)
{
	if (movie->moov->mvex && movie->moov->mvex->mehd)
		return movie->moov->mvex->mehd->fragment_duration;

	return 0;
}
//return the duration of the movie+fragments if known, 0 if error
GF_EXPORT
u32 gf_isom_get_fragments_count(GF_ISOFile *movie, Bool segments_only)
{
	u32 i=0;
	u32 nb_frags = 0;
	GF_Box *b;
	while ((b=(GF_Box*)gf_list_enum(movie->TopBoxes, &i))) {
		if (segments_only) {
			if (b->type==GF_ISOM_BOX_TYPE_SIDX)
				nb_frags++;
		} else {
			if (b->type==GF_ISOM_BOX_TYPE_MOOF)
				nb_frags++;
		}
	}
	return nb_frags;
}

GF_EXPORT
GF_Err gf_isom_get_fragmented_samples_info(GF_ISOFile *movie, u32 trackID, u32 *nb_samples, u64 *duration)
{
	u32 i=0;
	u32 k, l;
	u64 def_duration, samp_dur;
	GF_MovieFragmentBox *moof;
	GF_TrackFragmentBox *traf;

	*nb_samples = 0;
	*duration = 0;
	while ((moof=(GF_MovieFragmentBox*)gf_list_enum(movie->TopBoxes, &i))) {
		if (moof->type==GF_ISOM_BOX_TYPE_MOOF) {
			u32 j=0;
			while ((traf=(GF_TrackFragmentBox*)gf_list_enum( moof->TrackList, &j))) {
				if (traf->tfhd->trackID != trackID)
					continue;

				def_duration = 0;
				if (traf->tfhd->flags & GF_ISOM_TRAF_SAMPLE_DUR) def_duration = traf->tfhd->def_sample_duration;
				else if (traf->trex) def_duration = traf->trex->def_sample_duration;

				for (k=0; k<gf_list_count(traf->TrackRuns); k++) {
					GF_TrackFragmentRunBox *trun = (GF_TrackFragmentRunBox*)gf_list_get(traf->TrackRuns, k);
					*nb_samples += gf_list_count(trun->entries);

					for (l=0; l<gf_list_count(trun->entries); l++) {
						GF_TrunEntry *ent = (GF_TrunEntry*)gf_list_get(trun->entries, l);

						samp_dur = def_duration;
						if (trun->flags & GF_ISOM_TRUN_DURATION) samp_dur = ent->Duration;
						*duration += samp_dur;
					}
				}
			}
		}
	}
	return GF_OK;
}
#endif

GF_EXPORT
GF_Err gf_isom_set_nalu_extract_mode(GF_ISOFile *the_file, u32 trackNumber, u32 nalu_extract_mode)
{
	GF_TrackReferenceTypeBox *dpnd;
	GF_TrackBox *trak = gf_isom_get_track_from_file(the_file, trackNumber);
	if (!trak) return GF_BAD_PARAM;
	trak->extractor_mode = nalu_extract_mode;

	if (!trak->References) return GF_OK;

	/*get base*/
	dpnd = NULL;
	trak->has_base_layer = GF_FALSE;
	Track_FindRef(trak, GF_ISOM_REF_SCAL, &dpnd);
	if (dpnd) trak->has_base_layer = GF_TRUE;
	return GF_OK;
}

GF_EXPORT
u32 gf_isom_get_nalu_extract_mode(GF_ISOFile *the_file, u32 trackNumber)
{
	GF_TrackBox *trak = gf_isom_get_track_from_file(the_file, trackNumber);
	if (!trak) return 0;
	return trak->extractor_mode;
}

GF_EXPORT
s32 gf_isom_get_composition_offset_shift(GF_ISOFile *file, u32 track)
{
	GF_TrackBox *trak = gf_isom_get_track_from_file(file, track);
	if (!trak) return 0;
	if (!trak->Media || !trak->Media->information || !trak->Media->information->sampleTable || !trak->Media->information->sampleTable->CompositionToDecode) return 0;
	return trak->Media->information->sampleTable->CompositionToDecode->compositionToDTSShift;
}

GF_EXPORT
Bool gf_isom_needs_layer_reconstruction(GF_ISOFile *file)
{
	u32 count, i;
	if (!file)
		return GF_FALSE;
	count = gf_isom_get_track_count(file);
	for (i = 0; i < count; i++) {
		if (gf_isom_get_reference_count(file, i+1, GF_ISOM_REF_SCAL) > 0) {
			return GF_TRUE;
		}
		if (gf_isom_get_reference_count(file, i+1, GF_ISOM_REF_SABT) > 0) {
			return GF_TRUE;
		}
		switch (gf_isom_get_media_subtype(file, i+1, 1)) {
		case GF_ISOM_SUBTYPE_LHV1:
		case GF_ISOM_SUBTYPE_LHE1:
			if (gf_isom_get_reference_count(file, i+1, GF_ISOM_REF_BASE) > 0) {
				return GF_TRUE;
			}
		}
	}
	return GF_FALSE;
}

GF_EXPORT
void gf_isom_keep_utc_times(GF_ISOFile *file, Bool keep_utc)
{
	if (!file) return;
	file->keep_utc = keep_utc;
}


GF_EXPORT
void gf_isom_no_version_date_info(GF_ISOFile *file, Bool drop_info)
{
	if (!file) return;
	file->drop_date_version_info = drop_info;
}

GF_EXPORT
u32 gf_isom_get_pssh_count(GF_ISOFile *file)
{
	u32 count=0;
	u32 i=0;
	GF_Box *a_box;
	while ((a_box = (GF_Box*)gf_list_enum(file->moov->other_boxes, &i))) {
		if (a_box->type != GF_ISOM_BOX_TYPE_PSSH) continue;
		count++;
	}
	return count;
}

GF_EXPORT
GF_Err gf_isom_get_pssh_info(GF_ISOFile *file, u32 pssh_index, bin128 SystemID, u32 *KID_count, const bin128 **KIDs, const u8 **private_data, u32 *private_data_size)
{
	u32 count=1;
	u32 i=0;
	GF_ProtectionSystemHeaderBox *pssh;
	while ((pssh = (GF_ProtectionSystemHeaderBox *)gf_list_enum(file->moov->other_boxes, &i))) {
		if (pssh->type != GF_ISOM_BOX_TYPE_PSSH) continue;
		if (count == pssh_index) break;
		count++;
	}
	if (!pssh) return GF_BAD_PARAM;

	memcpy(SystemID, pssh->SystemID, 16);
	*KID_count = pssh->KID_count;
	*KIDs = (const bin128 *) pssh->KIDs;
	*private_data_size = pssh->private_data_size;
	*private_data = pssh->private_data;
	return GF_OK;
}

GF_EXPORT
#ifndef	GPAC_DISABLE_ISOM_FRAGMENTS
GF_Err gf_isom_get_sample_cenc_info_ex(GF_TrackBox *trak, GF_TrackFragmentBox *traf, GF_SampleEncryptionBox *senc, u32 sample_number, u32 *IsEncrypted, u8 *IV_size, bin128 *KID, u8 *crypt_byte_block, u8 *skip_byte_block, u8 *constant_IV_size, bin128 *constant_IV)
#else
GF_Err gf_isom_get_sample_cenc_info_ex(GF_TrackBox *trak, void *traf, GF_SampleEncryptionBox *senc, u32 sample_number, u32 *IsEncrypted, u8 *IV_size, bin128 *KID, u8 *crypt_byte_block, u8 *skip_byte_block, u8 *constant_IV_size, bin128 *constant_IV)
#endif
{
	GF_SampleGroupBox *sample_group;
	u32 j, group_desc_index;
	GF_SampleGroupDescriptionBox *sgdesc;
	u32 i, count;
	u32 descIndex, chunkNum;
	u64 offset;
	u8 edit;
	u32 first_sample_in_entry, last_sample_in_entry;
	GF_CENCSampleEncryptionGroupEntry *entry;

	if (IsEncrypted) *IsEncrypted = 0;
	if (IV_size) *IV_size = 0;
	if (KID) memset(*KID, 0, 16);
	if (crypt_byte_block) *crypt_byte_block = 0;
	if (skip_byte_block) *skip_byte_block = 0;
	if (constant_IV_size) *constant_IV_size = 0;
	if (constant_IV) memset(*constant_IV, 0, 16);

	if (!senc) return GF_BAD_PARAM;

#ifdef	GPAC_DISABLE_ISOM_FRAGMENTS
	if (traf)
		return GF_BAD_PARAM;
#endif

	if (trak && trak->Media->information->sampleTable->SampleSize && trak->Media->information->sampleTable->SampleSize->sampleCount>=sample_number) {
		stbl_GetSampleInfos(trak->Media->information->sampleTable, sample_number, &offset, &chunkNum, &descIndex, &edit);
	} else {
		//this is dump mode of fragments, we haven't merged tables yet :(
		descIndex = 1;
	}
	gf_isom_cenc_get_default_info_ex(trak, descIndex, IsEncrypted, IV_size, KID);


	sample_group = NULL;
	group_desc_index = 0;
	if (trak->Media->information->sampleTable->sampleGroups) {
		count = gf_list_count(trak->Media->information->sampleTable->sampleGroups);
		for (i=0; i<count; i++) {
			sample_group = (GF_SampleGroupBox*)gf_list_get(trak->Media->information->sampleTable->sampleGroups, i);
			if (sample_group->grouping_type ==  GF_ISOM_SAMPLE_GROUP_SEIG)
				break;
			sample_group = NULL;
		}
		if (sample_group) {
			first_sample_in_entry = 1;
			for (j=0; j<sample_group->entry_count; j++) {
				last_sample_in_entry = first_sample_in_entry + sample_group->sample_entries[j].sample_count - 1;
				if ((sample_number<first_sample_in_entry) || (sample_number>last_sample_in_entry)) {
					first_sample_in_entry = last_sample_in_entry+1;
					continue;
				}
				/*we found our sample*/
				group_desc_index = sample_group->sample_entries[j].group_description_index;
				break;
			}
		}
	}
#ifndef GPAC_DISABLE_ISOM_FRAGMENTS
	if (!group_desc_index && traf && traf->sampleGroups) {
		count = gf_list_count(traf->sampleGroups);
		for (i=0; i<count; i++) {
			group_desc_index = 0;
			sample_group = (GF_SampleGroupBox*)gf_list_get(traf->sampleGroups, i);
			if (sample_group->grouping_type ==  GF_ISOM_SAMPLE_GROUP_SEIG)
				break;
			sample_group = NULL;
		}
		if (sample_group) {
			first_sample_in_entry = 1;
			for (j=0; j<sample_group->entry_count; j++) {
				last_sample_in_entry = first_sample_in_entry + sample_group->sample_entries[j].sample_count - 1;
				if ((sample_number<first_sample_in_entry) || (sample_number>last_sample_in_entry)) {
					first_sample_in_entry = last_sample_in_entry+1;
					continue;
				}
				/*we found our sample*/
				group_desc_index = sample_group->sample_entries[j].group_description_index;
				break;
			}
		}
	}
#endif
	/*no sampleGroup info associated*/
	if (!group_desc_index) goto exit;

	sgdesc = NULL;

	if (group_desc_index<=0x10000) {
		for (j=0; j<gf_list_count(trak->Media->information->sampleTable->sampleGroupsDescription); j++) {
			sgdesc = (GF_SampleGroupDescriptionBox*)gf_list_get(trak->Media->information->sampleTable->sampleGroupsDescription, j);
			if (sgdesc->grouping_type==sample_group->grouping_type) break;
			sgdesc = NULL;
		}
	} else if (traf) {
		group_desc_index -= 0x10000;
#ifndef GPAC_DISABLE_ISOM_FRAGMENTS
		for (j=0; j<gf_list_count(traf->sampleGroupsDescription); j++) {
			sgdesc = (GF_SampleGroupDescriptionBox*)gf_list_get(traf->sampleGroupsDescription, j);
			if (sgdesc->grouping_type==sample_group->grouping_type) break;
			sgdesc = NULL;
		}
#endif
	}
	/*no sampleGroup description found for this group (invalid file)*/
	if (!sgdesc) return GF_ISOM_INVALID_FILE;

	entry = (GF_CENCSampleEncryptionGroupEntry *) gf_list_get(sgdesc->group_descriptions, group_desc_index - 1);
	if (!entry) return GF_ISOM_INVALID_FILE;

	if (IsEncrypted) *IsEncrypted = entry->IsProtected;
	if (IV_size) *IV_size = entry->Per_Sample_IV_size;
	if (KID) memmove(*KID, entry->KID, 16);
	if (crypt_byte_block) *crypt_byte_block = entry->crypt_byte_block;
	if (skip_byte_block) *skip_byte_block = entry->skip_byte_block;
	if (constant_IV_size) *constant_IV_size = entry->constant_IV_size;
	if (constant_IV) memmove(*constant_IV, entry->constant_IV, 16);

exit:

	//in PIFF we may have default values if no TENC is present: 8 bytes for IV size
	if ((senc->is_piff || (trak->moov && trak->moov->mov->is_smooth) ) && IV_size && !(*IV_size) ) {
		if (!senc->is_piff) {
			senc->is_piff = GF_TRUE;
			senc->IV_size=8;
		}
		assert(senc->IV_size);
		*IV_size = senc->IV_size;
		*IsEncrypted = GF_TRUE;
	}

	return GF_OK;
}

GF_EXPORT
GF_Err gf_isom_get_sample_cenc_info(GF_ISOFile *movie, u32 track, u32 sample_number, u32 *IsEncrypted, u8 *IV_size, bin128 *KID,
									u8 *crypt_byte_block, u8 *skip_byte_block, u8 *constant_IV_size, bin128 *constant_IV)
{
	GF_TrackBox *trak = gf_isom_get_track_from_file(movie, track);
	GF_SampleEncryptionBox *senc = trak->sample_encryption;

	return gf_isom_get_sample_cenc_info_ex(trak, NULL, senc, sample_number, IsEncrypted, IV_size, KID, crypt_byte_block, skip_byte_block, constant_IV_size, constant_IV);
}

GF_EXPORT
Bool gf_isom_get_last_producer_time_box(GF_ISOFile *file, u32 *refTrackID, u64 *ntp, u64 *timestamp, Bool reset_info)
{
	if (!file) return GF_FALSE;
	if (refTrackID) *refTrackID = 0;
	if (ntp) *ntp = 0;
	if (timestamp) *timestamp = 0;

	if (file->last_producer_ref_time) {
		if (refTrackID) *refTrackID = file->last_producer_ref_time->refTrackID;
		if (ntp) *ntp = file->last_producer_ref_time->ntp;
		if (timestamp) *timestamp = file->last_producer_ref_time->timestamp;

		if (reset_info) {
			file->last_producer_ref_time = NULL;
		}
		return GF_TRUE;
	}
	return GF_FALSE;
}

GF_EXPORT
u64 gf_isom_get_current_tfdt(GF_ISOFile *the_file, u32 trackNumber)
{
#ifdef	GPAC_DISABLE_ISOM_FRAGMENTS
	return 0;
#else
	GF_TrackBox *trak;
	trak = gf_isom_get_track_from_file(the_file, trackNumber);
	if (!trak) return 0;
	return trak->dts_at_seg_start;
#endif
}

GF_EXPORT
Bool gf_isom_is_smooth_streaming_moov(GF_ISOFile *the_file)
{
	return the_file ? the_file->is_smooth : GF_FALSE;
}


void gf_isom_parse_trif_info(const char *data, u32 size, u32 *id, u32 *independent, Bool *full_picture, u32 *x, u32 *y, u32 *w, u32 *h)
{
	GF_BitStream *bs;
	bs = gf_bs_new(data, size, GF_BITSTREAM_READ);
	*id = gf_bs_read_u16(bs);
	if (! gf_bs_read_int(bs, 1)) {
		*independent=0;
		*full_picture=0;
		*x = *y = *w = *h = 0;
	} else {
		*independent = gf_bs_read_int(bs, 2);
		*full_picture = (Bool)gf_bs_read_int(bs, 1);
		/*filter_disabled*/ gf_bs_read_int(bs, 1);
		/*has_dependency_list*/ gf_bs_read_int(bs, 1);
		gf_bs_read_int(bs, 2);
		*x = *full_picture ? 0 : gf_bs_read_u16(bs);
		*y = *full_picture ? 0 : gf_bs_read_u16(bs);
		*w = gf_bs_read_u16(bs);
		*h = gf_bs_read_u16(bs);
	}
	gf_bs_del(bs);
}

GF_EXPORT
Bool gf_isom_get_tile_info(GF_ISOFile *file, u32 trackNumber, u32 sample_description_index, u32 *default_sample_group_index, u32 *id, u32 *independent, Bool *full_picture, u32 *x, u32 *y, u32 *w, u32 *h)
{
	const char *data;
	u32 size;

	if (!gf_isom_get_sample_group_info(file, trackNumber, sample_description_index, GF_ISOM_SAMPLE_GROUP_TRIF, default_sample_group_index, &data, &size))
		return GF_FALSE;
	gf_isom_parse_trif_info(data, size, id, independent, full_picture, x, y, w, h);
	return GF_TRUE;
}

GF_EXPORT
Bool gf_isom_drop_date_version_info_enabled(GF_ISOFile *file)
{
    return file->drop_date_version_info;
}

GF_EXPORT
Bool gf_isom_get_oinf_info(GF_ISOFile *file, u32 trackNumber, GF_OperatingPointsInformation **ptr)
{
	u32 oref_track, def_index=0;
	GF_TrackBox *trak = gf_isom_get_track_from_file(file, trackNumber);

	if (!ptr) return GF_FALSE;

	oref_track=0;
	gf_isom_get_reference(file, trackNumber, GF_ISOM_REF_OREF, 1, &oref_track);
	if (oref_track) {
		trak = gf_isom_get_track_from_file(file, oref_track);
		if (!trak) return GF_FALSE;
	}

	*ptr = (GF_OperatingPointsInformation *) gf_isom_get_sample_group_info_entry(file, trak, GF_ISOM_SAMPLE_GROUP_OINF, 1, &def_index, NULL);

	return *ptr ? GF_TRUE : GF_FALSE;
}

GF_EXPORT
<<<<<<< HEAD
GF_Err gf_isom_set_byte_offset(GF_ISOFile *file, u64 byte_offset)
{
	if (!file) return GF_BAD_PARAM;
	file->read_byte_offset = byte_offset;
	return GF_OK;
}

GF_EXPORT
u32 gf_isom_get_nalu_length_field(GF_ISOFile *file, u32 track, u32 StreamDescriptionIndex)
{
	GF_TrackBox *trak;
	GF_SampleEntryBox *entry;
	GF_MPEGVisualSampleEntryBox *ve;
	GF_SampleDescriptionBox *stsd;

	trak = gf_isom_get_track_from_file(file, track);
	if (!trak) {
		file->LastError = GF_BAD_PARAM;
		return 0;
	}

	stsd = trak->Media->information->sampleTable->SampleDescription;
	if (!stsd || !StreamDescriptionIndex || StreamDescriptionIndex > gf_list_count(stsd->other_boxes)) {
		file->LastError = GF_BAD_PARAM;
		return 0;
	}

	entry = (GF_SampleEntryBox *)gf_list_get(stsd->other_boxes, StreamDescriptionIndex - 1);
	//no support for generic sample entries (eg, no MPEG4 descriptor)
	if (!entry || ! gf_isom_is_nalu_based_entry(trak->Media, entry)) {
		file->LastError = GF_BAD_PARAM;
		return 0;
	}

	ve = (GF_MPEGVisualSampleEntryBox*)entry;
	if (ve->avc_config) return ve->avc_config->config->nal_unit_size;
	if (ve->svc_config) return ve->svc_config->config->nal_unit_size;
	if (ve->hevc_config) return ve->hevc_config->config->nal_unit_size;
	if (ve->lhvc_config) return ve->lhvc_config->config->nal_unit_size;
	return 0;
=======
Bool gf_isom_is_video_subtype(u32 mtype)
{
	switch (mtype) {
	case GF_ISOM_MEDIA_VISUAL:
	case GF_ISOM_MEDIA_AUXV:
	case GF_ISOM_MEDIA_PICT:
		return GF_TRUE;
	default:
		return GF_FALSE;
	}
>>>>>>> c1210024
}

#endif /*GPAC_DISABLE_ISOM*/<|MERGE_RESOLUTION|>--- conflicted
+++ resolved
@@ -4291,7 +4291,6 @@
 }
 
 GF_EXPORT
-<<<<<<< HEAD
 GF_Err gf_isom_set_byte_offset(GF_ISOFile *file, u64 byte_offset)
 {
 	if (!file) return GF_BAD_PARAM;
@@ -4332,7 +4331,8 @@
 	if (ve->hevc_config) return ve->hevc_config->config->nal_unit_size;
 	if (ve->lhvc_config) return ve->lhvc_config->config->nal_unit_size;
 	return 0;
-=======
+}
+
 Bool gf_isom_is_video_subtype(u32 mtype)
 {
 	switch (mtype) {
@@ -4343,7 +4343,6 @@
 	default:
 		return GF_FALSE;
 	}
->>>>>>> c1210024
 }
 
 #endif /*GPAC_DISABLE_ISOM*/