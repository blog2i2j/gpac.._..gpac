--- conflicted
+++ resolved
@@ -92,31 +92,6 @@
 
 static u32 gf_isom_probe_type(u32 type)
 {
-<<<<<<< HEAD
-=======
-	u32 type = 0;
-
-	if (!strncmp(fileName, "gmem://", 7)) {
-		u32 size;
-		u8 *mem_address;
-		if (sscanf(fileName, "gmem://%d@%p", &size, &mem_address) != 2) {
-			return 0;
-		}
-		if (size>8)
-			type = GF_4CC(mem_address[4], mem_address[5], mem_address[6], mem_address[7]);
-	} else {
-		unsigned char data[4];
-		FILE *f = gf_fopen(fileName, "rb");
-		if (!f) return 0;
-		type = 0;
-		if (fread(data, 1, 4, f) == 4) {
-			if (fread(data, 1, 4, f) == 4) {
-				type = GF_4CC((u32)data[0], (u8)data[1], (u8)data[2], (u8)data[3]);
-			}
-		}
-		gf_fclose(f);
-	}
->>>>>>> 97f56860
 	switch (type) {
 	case GF_ISOM_BOX_TYPE_FTYP:
 	case GF_ISOM_BOX_TYPE_MOOV:
