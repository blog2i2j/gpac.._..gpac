/*
 *			GPAC - Multimedia Framework C SDK
 *
 *			Authors: Jean Le Feuvre
 *			Copyright (c) Telecom ParisTech 2000-2020
 *					All rights reserved
 *
 *  This file is part of GPAC / ISO Media File Format sub-project
 *
 *  GPAC is free software; you can redistribute it and/or modify
 *  it under the terms of the GNU Lesser General Public License as published by
 *  the Free Software Foundation; either version 2, or (at your option)
 *  any later version.
 *
 *  GPAC is distributed in the hope that it will be useful,
 *  but WITHOUT ANY WARRANTY; without even the implied warranty of
 *  MERCHANTABILITY or FITNESS FOR A PARTICULAR PURPOSE.  See the
 *  GNU Lesser General Public License for more details.
 *
 *  You should have received a copy of the GNU Lesser General Public
 *  License along with this library; see the file COPYING.  If not, write to
 *  the Free Software Foundation, 675 Mass Ave, Cambridge, MA 02139, USA.
 *
 */


#include <gpac/internal/isomedia_dev.h>
#include <gpac/constants.h>

#ifndef GPAC_DISABLE_ISOM

//the only static var. Used to store any error happening while opening a movie
static GF_Err MP4_API_IO_Err;

void gf_isom_set_last_error(GF_ISOFile *movie, GF_Err error)
{
	if (!movie) {
		MP4_API_IO_Err = error;
	} else {
		movie->LastError = error;
	}
}


GF_EXPORT
GF_Err gf_isom_last_error(GF_ISOFile *the_file)
{
	if (!the_file) return MP4_API_IO_Err;
	return the_file->LastError;
}

GF_EXPORT
u8 gf_isom_get_mode(GF_ISOFile *the_file)
{
	if (!the_file) return 0;
	return the_file->openMode;
}

GF_EXPORT
u64 gf_isom_get_file_size(GF_ISOFile *the_file)
{
	if (!the_file) return 0;
	if (the_file->movieFileMap) return gf_bs_get_size(the_file->movieFileMap->bs);
#ifndef GPAC_DISABLE_ISOM_WRITE
	if (the_file->editFileMap) return gf_bs_get_size(the_file->editFileMap->bs);
#endif
	return 0;
}

GF_EXPORT
GF_Err gf_isom_freeze_order(GF_ISOFile *file)
{
	u32 i=0;
	GF_Box *box;
	if (!file) return GF_BAD_PARAM;
	while ((box=gf_list_enum(file->TopBoxes, &i))) {
		gf_isom_box_freeze_order(box);
	}
	return GF_OK;
}

/**************************************************************
					Sample Manip
**************************************************************/

//creates a new empty sample
GF_EXPORT
GF_ISOSample *gf_isom_sample_new()
{
	GF_ISOSample *tmp;
	GF_SAFEALLOC(tmp, GF_ISOSample);
	return tmp;
}

//delete a sample
GF_EXPORT
void gf_isom_sample_del(GF_ISOSample **samp)
{
	if (!samp || ! *samp) return;
	if ((*samp)->data && (*samp)->dataLength) gf_free((*samp)->data);
	gf_free(*samp);
	*samp = NULL;
}

static u32 gf_isom_probe_type(u32 type)
{
	switch (type) {
	case GF_ISOM_BOX_TYPE_FTYP:
	case GF_ISOM_BOX_TYPE_MOOV:
		return 2;
#ifndef	GPAC_DISABLE_ISOM_FRAGMENTS
	case GF_ISOM_BOX_TYPE_MOOF:
	case GF_ISOM_BOX_TYPE_STYP:
	case GF_ISOM_BOX_TYPE_SIDX:
	case GF_ISOM_BOX_TYPE_EMSG:
		return 3;
#ifndef GPAC_DISABLE_ISOM_ADOBE
	/*Adobe specific*/
	case GF_ISOM_BOX_TYPE_AFRA:
	case GF_ISOM_BOX_TYPE_ABST:
#endif
#endif
	case GF_ISOM_BOX_TYPE_MDAT:
	case GF_ISOM_BOX_TYPE_FREE:
	case GF_ISOM_BOX_TYPE_SKIP:
	case GF_ISOM_BOX_TYPE_UDTA:
	case GF_ISOM_BOX_TYPE_META:
	case GF_ISOM_BOX_TYPE_VOID:
	case GF_ISOM_BOX_TYPE_JP:
	case GF_QT_BOX_TYPE_WIDE:
		return 1;
	default:
		return 0;
	}
}

GF_EXPORT
u32 gf_isom_probe_file_range(const char *fileName, u64 start_range, u64 end_range)
{
	u32 type = 0;

	if (!strncmp(fileName, "gmem://", 7)) {
		u32 size;
		u8 *mem_address;
		if (gf_blob_get_data(fileName, &mem_address, &size) != GF_OK) {
			return 0;
		}
		if (!size) return 0;
		if (size > start_range + 8)
			type = GF_4CC(mem_address[start_range + 4], mem_address[start_range + 5], mem_address[start_range + 6], mem_address[start_range + 7]);
	} else {
		u32 nb_read;
		unsigned char data[4];
		FILE *f = gf_fopen(fileName, "rb");
		if (!f) return 0;
		if (start_range) gf_fseek(f, start_range, SEEK_SET);
		type = 0;
		nb_read = (u32) gf_fread(data, 4, f);
		if (nb_read == 4) {
			if (gf_fread(data, 4, f) == 4) {
				type = GF_4CC(data[0], data[1], data[2], data[3]);
			}
		}
		gf_fclose(f);
		if (!nb_read) return 0;
	}
	return gf_isom_probe_type(type);
}

GF_EXPORT
u32 gf_isom_probe_file(const char *fileName)
{
	return gf_isom_probe_file_range(fileName, 0, 0);
}

GF_EXPORT
u32 gf_isom_probe_data(const u8*inBuf, u32 inSize)
{
	u32 type;
	if (inSize < 8) return 0;
	type = GF_4CC(inBuf[4], inBuf[5], inBuf[6], inBuf[7]);
	return gf_isom_probe_type(type);
}


#ifndef GPAC_DISABLE_AV_PARSERS
#include <gpac/internal/media_dev.h>
#endif

static GF_Err isom_create_init_from_mem(const char *fileName, GF_ISOFile *file)
{
	u32 sample_rate=0;
	u32 nb_channels=0;
	u32 bps=0;
	//u32 atag=0;
	u32 nal_len=4;
	u32 width = 0;
	u32 height = 0;
	u32 timescale = 10000000;
	u64 tfdt = 0;
	char sz4cc[5];
	char CodecParams[2048];
	u32 CodecParamLen=0;
	char *sep, *val;
	GF_TrackBox *trak;
	GF_TrackExtendsBox *trex;
	GF_SampleTableBox *stbl;

	sz4cc[0] = 0;

	val = (char*) ( fileName + strlen("isobmff://") );
	while (1)  {
		sep = strchr(val, ' ');
		if (sep) sep[0] = 0;

		if (!strncmp(val, "4cc=", 4)) strcpy(sz4cc, val+4);
		else if (!strncmp(val, "init=", 5)) {
			char szH[3], *data = val+5;
			u32 i, len = (u32) strlen(data);
			for (i=0; i<len; i+=2) {
				u32 v;
				//init is hex-encoded so 2 input bytes for one output char
				szH[0] = data[i];
				szH[1] = data[i+1];
				szH[2] = 0;
				sscanf(szH, "%X", &v);
				CodecParams[CodecParamLen] = (char) v;
				CodecParamLen++;
			}
		}
		else if (!strncmp(val, "nal=", 4)) nal_len = atoi(val+4);
		else if (!strncmp(val, "bps=", 4)) bps = atoi(val+4);
		//else if (!strncmp(val, "atag=", 5)) atag = atoi(val+5);
		else if (!strncmp(val, "ch=", 3)) nb_channels = atoi(val+3);
		else if (!strncmp(val, "srate=", 6)) sample_rate = atoi(val+6);
		else if (!strncmp(val, "w=", 2)) width = atoi(val+2);
		else if (!strncmp(val, "h=", 2)) height = atoi(val+2);
		else if (!strncmp(val, "scale=", 6)) timescale = atoi(val+6);
		else if (!strncmp(val, "tfdt=", 5)) tfdt = atoi(val+5);

		if (!sep) break;
		sep[0] = ' ';
		val = sep+1;
	}
	if (!stricmp(sz4cc, "H264")) {
	}
	else if (!stricmp(sz4cc, "AACL")) {
	}
	else {
		GF_LOG(GF_LOG_WARNING, GF_LOG_CONTAINER, ("[iso file] Cannot convert smooth media type %s to ISO init segment\n", sz4cc));
		return GF_NOT_SUPPORTED;
	}

	file->moov = (GF_MovieBox *) gf_isom_box_new(GF_ISOM_BOX_TYPE_MOOV);
	gf_list_add(file->TopBoxes, file->moov);
	file->moov->mov = file;
	file->is_smooth = GF_TRUE;
	file->moov->mvhd = (GF_MovieHeaderBox *) gf_isom_box_new_parent(&file->moov->child_boxes, GF_ISOM_BOX_TYPE_MVHD);
	file->moov->mvhd->timeScale = timescale;
	file->moov->mvex = (GF_MovieExtendsBox *) gf_isom_box_new_parent(&file->moov->child_boxes, GF_ISOM_BOX_TYPE_MVEX);
	trex = (GF_TrackExtendsBox *) gf_isom_box_new_parent(&file->moov->mvex->child_boxes, GF_ISOM_BOX_TYPE_TREX);
	trex->def_sample_desc_index = 1;
	trex->trackID = 1;
	gf_list_add(file->moov->mvex->TrackExList, trex);

	trak = (GF_TrackBox *) gf_isom_box_new_parent(&file->moov->child_boxes, GF_ISOM_BOX_TYPE_TRAK);
	trak->moov = file->moov;
	gf_list_add(file->moov->trackList, trak);

	trak->Header = (GF_TrackHeaderBox *) gf_isom_box_new_parent(&trak->child_boxes, GF_ISOM_BOX_TYPE_TKHD);
	trak->Header->trackID = 1;
	trak->Header->flags |= 1;
	trak->Header->width = width;
	trak->Header->height = height;

	trak->Media = (GF_MediaBox *) gf_isom_box_new_parent(&trak->child_boxes, GF_ISOM_BOX_TYPE_MDIA);
	trak->Media->mediaTrack = trak;
	trak->Media->mediaHeader = (GF_MediaHeaderBox *) gf_isom_box_new_parent(&trak->Media->child_boxes, GF_ISOM_BOX_TYPE_MDHD);
	trak->Media->mediaHeader->timeScale = timescale;

	trak->Media->handler = (GF_HandlerBox *) gf_isom_box_new_parent(&trak->Media->child_boxes,GF_ISOM_BOX_TYPE_HDLR);
    //we assume by default vide for handler type (only used for smooth streaming)
	trak->Media->handler->handlerType = width ? GF_ISOM_MEDIA_VISUAL : GF_ISOM_MEDIA_AUDIO;

	trak->Media->information = (GF_MediaInformationBox *) gf_isom_box_new_parent(&trak->Media->child_boxes, GF_ISOM_BOX_TYPE_MINF);
	trak->Media->information->sampleTable = (GF_SampleTableBox *) gf_isom_box_new_parent(&trak->Media->information->child_boxes, GF_ISOM_BOX_TYPE_STBL);

	stbl = trak->Media->information->sampleTable;
	stbl->SampleSize = (GF_SampleSizeBox *) gf_isom_box_new_parent(&stbl->child_boxes, GF_ISOM_BOX_TYPE_STSZ);
	stbl->TimeToSample = (GF_TimeToSampleBox *) gf_isom_box_new_parent(&stbl->child_boxes, GF_ISOM_BOX_TYPE_STTS);
	stbl->ChunkOffset = (GF_Box *) gf_isom_box_new_parent(&stbl->child_boxes, GF_ISOM_BOX_TYPE_STCO);
	stbl->SampleToChunk = (GF_SampleToChunkBox *) gf_isom_box_new_parent(&stbl->child_boxes, GF_ISOM_BOX_TYPE_STSC);
	stbl->SyncSample = (GF_SyncSampleBox *) gf_isom_box_new_parent(&stbl->child_boxes, GF_ISOM_BOX_TYPE_STSS);
	stbl->SampleDescription = (GF_SampleDescriptionBox *) gf_isom_box_new_parent(&stbl->child_boxes, GF_ISOM_BOX_TYPE_STSD);

	trak->dts_at_seg_start = tfdt;


	if (!stricmp(sz4cc, "H264")) {
#ifndef GPAC_DISABLE_AV_PARSERS
		u32 pos = 0;
		u32 end, sc_size=0;
#endif
		GF_MPEGVisualSampleEntryBox *avc =  (GF_MPEGVisualSampleEntryBox *) gf_isom_box_new_parent(&stbl->SampleDescription->child_boxes, GF_ISOM_BOX_TYPE_AVC1);
		avc->avc_config =  (GF_AVCConfigurationBox *) gf_isom_box_new_parent(&avc->child_boxes, GF_ISOM_BOX_TYPE_AVCC);

		avc->Width = width;
		avc->Height = height;

		avc->avc_config->config = gf_odf_avc_cfg_new();
		avc->avc_config->config->nal_unit_size = nal_len;
		avc->avc_config->config->configurationVersion = 1;

#ifndef GPAC_DISABLE_AV_PARSERS
		//locate pps and sps
		gf_media_nalu_next_start_code((u8 *) CodecParams, CodecParamLen, &sc_size);
		pos += sc_size;
		while (pos<CodecParamLen) {
			GF_AVCConfigSlot *slc;
			u8 nal_type;
			char *nal = &CodecParams[pos];
			end = gf_media_nalu_next_start_code(nal, CodecParamLen-pos, &sc_size);
			if (!end) end = CodecParamLen;

			GF_SAFEALLOC(slc, GF_AVCConfigSlot);
			slc->size = end;
			slc->data = gf_malloc(sizeof(char)*slc->size);
			memcpy(slc->data, nal, sizeof(char)*slc->size);

			nal_type = nal[0] & 0x1F;
			if (nal_type == GF_AVC_NALU_SEQ_PARAM) {
/*				AVCState avcc;
				u32 idx = gf_media_avc_read_sps(slc->data, slc->size, &avcc, 0, NULL);
				avc->avc_config->config->profile_compatibility = avcc.sps[idx].prof_compat;
				avc->avc_config->config->AVCProfileIndication = avcc.sps[idx].profile_idc;
				avc->avc_config->config->AVCLevelIndication = avcc.sps[idx].level_idc;
				avc->avc_config->config->chroma_format = avcc.sps[idx].chroma_format;
				avc->avc_config->config->luma_bit_depth = 8 + avcc.sps[idx].luma_bit_depth_m8;
				avc->avc_config->config->chroma_bit_depth = 8 + avcc.sps[idx].chroma_bit_depth_m8;
*/

				gf_list_add(avc->avc_config->config->sequenceParameterSets, slc);
			} else {
				gf_list_add(avc->avc_config->config->pictureParameterSets, slc);
			}
			pos += slc->size + sc_size;
		}
#endif

		AVC_RewriteESDescriptor(avc);
	}
	else if (!stricmp(sz4cc, "AACL")) {
#ifndef GPAC_DISABLE_AV_PARSERS
		GF_M4ADecSpecInfo aacinfo;
#endif

		GF_MPEGAudioSampleEntryBox *aac =  (GF_MPEGAudioSampleEntryBox *) gf_isom_box_new_parent(&stbl->SampleDescription->child_boxes, GF_ISOM_BOX_TYPE_MP4A);
		aac->esd = (GF_ESDBox *) gf_isom_box_new_parent(&aac->child_boxes, GF_ISOM_BOX_TYPE_ESDS);
		aac->esd->desc = gf_odf_desc_esd_new(2);
#ifndef GPAC_DISABLE_AV_PARSERS
		memset(&aacinfo, 0, sizeof(GF_M4ADecSpecInfo));
		aacinfo.nb_chan = nb_channels;
		aacinfo.base_object_type = GF_M4A_AAC_LC;
		aacinfo.base_sr = sample_rate;
		gf_m4a_write_config(&aacinfo, &aac->esd->desc->decoderConfig->decoderSpecificInfo->data, &aac->esd->desc->decoderConfig->decoderSpecificInfo->dataLength);
#endif
		aac->esd->desc->decoderConfig->streamType = GF_STREAM_AUDIO;
		aac->esd->desc->decoderConfig->objectTypeIndication = GF_CODECID_AAC_MPEG4;
		aac->bitspersample = bps;
		aac->samplerate_hi = sample_rate;
		aac->channel_count = nb_channels;
	}

	return GF_OK;
}

/**************************************************************
					File Opening in streaming mode
			the file map is regular (through FILE handles)
**************************************************************/
GF_EXPORT
GF_Err gf_isom_open_progressive_ex(const char *fileName, u64 start_range, u64 end_range, Bool enable_frag_bounds, GF_ISOFile **the_file, u64 *BytesMissing, u32 *outBoxType)
{
	GF_Err e;
	GF_ISOFile *movie;

	if (!BytesMissing || !the_file)
		return GF_BAD_PARAM;
	*BytesMissing = 0;
	*the_file = NULL;

	movie = gf_isom_new_movie();
	if (!movie) return GF_OUT_OF_MEM;

	movie->fileName = gf_strdup(fileName);
	movie->openMode = GF_ISOM_OPEN_READ;
	movie->signal_frag_bounds = enable_frag_bounds;

#ifndef GPAC_DISABLE_ISOM_WRITE
	movie->editFileMap = NULL;
	movie->finalName = NULL;
#endif /*GPAC_DISABLE_ISOM_WRITE*/

	if (!strncmp(fileName, "isobmff://", 10)) {
		movie->movieFileMap = NULL;
		e = isom_create_init_from_mem(fileName, movie);
	} else {
		//do NOT use FileMapping on incomplete files
		e = gf_isom_datamap_new(fileName, NULL, GF_ISOM_DATA_MAP_READ, &movie->movieFileMap);
		if (e) {
			gf_isom_delete_movie(movie);
			return e;
		}

		if (end_range>start_range) {
			gf_bs_seek(movie->movieFileMap->bs, end_range+1);
			gf_bs_truncate(movie->movieFileMap->bs);
			gf_bs_seek(movie->movieFileMap->bs, start_range);
		}
		e = gf_isom_parse_movie_boxes(movie, outBoxType, BytesMissing, GF_TRUE);

	}
	if (e == GF_ISOM_INCOMPLETE_FILE) {
		//if we have a moov, we're fine
		if (movie->moov) {
			*the_file = (GF_ISOFile *)movie;
			return GF_OK;
		}
		//if not, delete the movie
		gf_isom_delete_movie(movie);
		return e;
	} else if (e) {
		//if not, delete the movie
		gf_isom_delete_movie(movie);
		return e;
	}

	//OK, let's return
	*the_file = (GF_ISOFile *)movie;
	return GF_OK;
}

GF_EXPORT
GF_Err gf_isom_open_progressive(const char *fileName, u64 start_range, u64 end_range, Bool enable_frag_bounds, GF_ISOFile **the_file, u64 *BytesMissing)
{
	return gf_isom_open_progressive_ex(fileName, start_range, end_range, enable_frag_bounds, the_file, BytesMissing, NULL);
}

/**************************************************************
					File Reading
**************************************************************/

GF_EXPORT
GF_ISOFile *gf_isom_open(const char *fileName, GF_ISOOpenMode OpenMode, const char *tmp_dir)
{
	GF_ISOFile *movie;
	MP4_API_IO_Err = GF_OK;

	switch (OpenMode & 0xFF) {
	case GF_ISOM_OPEN_READ_DUMP:
	case GF_ISOM_OPEN_READ:
		movie = gf_isom_open_file(fileName, OpenMode, NULL);
		break;

#ifndef GPAC_DISABLE_ISOM_WRITE

	case GF_ISOM_OPEN_WRITE:
		movie = gf_isom_create_movie(fileName, OpenMode, tmp_dir);
		break;
	case GF_ISOM_OPEN_EDIT:
	case GF_ISOM_OPEN_CAT_FRAGMENTS:
		movie = gf_isom_open_file(fileName, OpenMode, tmp_dir);
		break;
	case GF_ISOM_WRITE_EDIT:
		movie = gf_isom_create_movie(fileName, OpenMode, tmp_dir);
		break;

#endif /*GPAC_DISABLE_ISOM_WRITE*/

	default:
		return NULL;
	}
	return (GF_ISOFile *) movie;
}


#if 0
/*! gets access to the data bitstream  - see \ref gf_isom_open
\param isom_file the target ISO file
\param out_bs set to the file input bitstream - do NOT destroy
\return error if any
*/
GF_Err gf_isom_get_bs(GF_ISOFile *movie, GF_BitStream **out_bs)
{
#ifndef GPAC_DISABLE_ISOM_WRITE
	if (!movie || movie->openMode != GF_ISOM_OPEN_WRITE || !movie->editFileMap) //memory mode
		return GF_NOT_SUPPORTED;

	if (movie->segment_bs)
		*out_bs = movie->segment_bs;
	else
		*out_bs = movie->editFileMap->bs;

	if (movie->moof)
		movie->moof->fragment_offset = 0;

	return GF_OK;
#else
	return GF_NOT_SUPPORTED;
#endif
}
#endif


GF_EXPORT
GF_Err gf_isom_write(GF_ISOFile *movie) {
	GF_Err e;
	if (movie == NULL) return GF_ISOM_INVALID_FILE;
	e = GF_OK;

#ifndef GPAC_DISABLE_ISOM_WRITE
	//write our movie to the file
	if (movie->openMode != GF_ISOM_OPEN_READ) {
		gf_isom_get_duration(movie);
#ifndef	GPAC_DISABLE_ISOM_FRAGMENTS
		//movie fragment mode, just store the fragment
		if ( (movie->openMode == GF_ISOM_OPEN_WRITE) && (movie->FragmentsFlags & GF_ISOM_FRAG_WRITE_READY) ) {
			e = gf_isom_close_fragments(movie);
			if (e) return e;
			//in case of mfra box usage -> create mfro, calculate box sizes and write it out
			if (movie->mfra) {
				if (!movie->mfra->mfro)
					movie->mfra->mfro = (GF_MovieFragmentRandomAccessOffsetBox *)gf_isom_box_new_parent(&movie->mfra->child_boxes, GF_ISOM_BOX_TYPE_MFRO);

				e = gf_isom_box_size((GF_Box *)movie->mfra);
				if (e) return e;
				movie->mfra->mfro->container_size = (u32) movie->mfra->size;
				//write mfra
				e = gf_isom_box_write((GF_Box *)movie->mfra, movie->editFileMap->bs);
			}
		} else
#endif
			e = WriteToFile(movie, GF_FALSE);
	}
#endif /*GPAC_DISABLE_ISOM_WRITE*/

#ifndef GPAC_DISABLE_ISOM_FRAGMENTS
	if (movie->moov) {
		u32 i;
		for (i=0; i<gf_list_count(movie->moov->trackList); i++) {
			GF_TrackBox *trak = (GF_TrackBox*)gf_list_get(movie->moov->trackList, i);
			/*delete any pending dataHandler of scalable enhancements*/
			if (trak->Media && trak->Media->information && trak->Media->information->scalableDataHandler && (trak->Media->information->scalableDataHandler != movie->movieFileMap))
				gf_isom_datamap_del(trak->Media->information->scalableDataHandler);
		}
	}
#endif

	return e;
}

GF_EXPORT
GF_Err gf_isom_close(GF_ISOFile *movie)
{
	GF_Err e=GF_OK;
	if (movie == NULL) return GF_ISOM_INVALID_FILE;
	e = gf_isom_write(movie);
	//free and return;
	gf_isom_delete_movie(movie);
	return e;
}


GF_EXPORT
Bool gf_isom_has_root_od(GF_ISOFile *movie)
{
	if (!movie || !movie->moov || !movie->moov->iods || !movie->moov->iods->descriptor) return GF_FALSE;
	return GF_TRUE;
}

//this funct is used for exchange files, where the iods contains an OD
GF_EXPORT
GF_Descriptor *gf_isom_get_root_od(GF_ISOFile *movie)
{
	GF_Descriptor *desc;
	GF_ObjectDescriptor *od;
	GF_InitialObjectDescriptor *iod;
	GF_IsomObjectDescriptor *isom_od;
	GF_IsomInitialObjectDescriptor *isom_iod;
	GF_ESD *esd;
	GF_ES_ID_Inc *inc;
	u32 i;
	u8 useIOD;

	if (!movie || !movie->moov) return NULL;
	if (!movie->moov->iods) return NULL;

	od = NULL;
	iod = NULL;

	switch (movie->moov->iods->descriptor->tag) {
	case GF_ODF_ISOM_OD_TAG:
		od = (GF_ObjectDescriptor*)gf_malloc(sizeof(GF_ObjectDescriptor));
		memset(od, 0, sizeof(GF_ObjectDescriptor));
		od->ESDescriptors = gf_list_new();
		useIOD = 0;
		break;
	case GF_ODF_ISOM_IOD_TAG:
		iod = (GF_InitialObjectDescriptor*)gf_malloc(sizeof(GF_InitialObjectDescriptor));
		memset(iod, 0, sizeof(GF_InitialObjectDescriptor));
		iod->ESDescriptors = gf_list_new();
		useIOD = 1;
		break;
	default:
		return NULL;
	}

	//duplicate our descriptor
	movie->LastError = gf_odf_desc_copy((GF_Descriptor *) movie->moov->iods->descriptor, &desc);
	if (movie->LastError) return NULL;

	if (!useIOD) {
		isom_od = (GF_IsomObjectDescriptor *)desc;
		od->objectDescriptorID = isom_od->objectDescriptorID;
		od->extensionDescriptors = isom_od->extensionDescriptors;
		isom_od->extensionDescriptors = NULL;
		od->IPMP_Descriptors = isom_od->IPMP_Descriptors;
		isom_od->IPMP_Descriptors = NULL;
		od->OCIDescriptors = isom_od->OCIDescriptors;
		isom_od->OCIDescriptors = NULL;
		od->URLString = isom_od->URLString;
		isom_od->URLString = NULL;
		od->tag = GF_ODF_OD_TAG;
		//then recreate the desc in Inc
		i=0;
		while ((inc = (GF_ES_ID_Inc*)gf_list_enum(isom_od->ES_ID_IncDescriptors, &i))) {
			movie->LastError = GetESDForTime(movie->moov, inc->trackID, 0, &esd);
			if (!movie->LastError) movie->LastError = gf_list_add(od->ESDescriptors, esd);
			if (movie->LastError) {
				gf_odf_desc_del(desc);
				gf_odf_desc_del((GF_Descriptor *) od);
				return NULL;
			}
		}
		gf_odf_desc_del(desc);
		return (GF_Descriptor *)od;
	} else {
		isom_iod = (GF_IsomInitialObjectDescriptor *)desc;
		iod->objectDescriptorID = isom_iod->objectDescriptorID;
		iod->extensionDescriptors = isom_iod->extensionDescriptors;
		isom_iod->extensionDescriptors = NULL;
		iod->IPMP_Descriptors = isom_iod->IPMP_Descriptors;
		isom_iod->IPMP_Descriptors = NULL;
		iod->OCIDescriptors = isom_iod->OCIDescriptors;
		isom_iod->OCIDescriptors = NULL;
		iod->URLString = isom_iod->URLString;
		isom_iod->URLString = NULL;
		iod->tag = GF_ODF_IOD_TAG;

		iod->audio_profileAndLevel = isom_iod->audio_profileAndLevel;
		iod->graphics_profileAndLevel = isom_iod->graphics_profileAndLevel;
		iod->inlineProfileFlag = isom_iod->inlineProfileFlag;
		iod->OD_profileAndLevel = isom_iod->OD_profileAndLevel;
		iod->scene_profileAndLevel = isom_iod->scene_profileAndLevel;
		iod->visual_profileAndLevel = isom_iod->visual_profileAndLevel;
		iod->IPMPToolList = isom_iod->IPMPToolList;
		isom_iod->IPMPToolList = NULL;

		//then recreate the desc in Inc
		i=0;
		while ((inc = (GF_ES_ID_Inc*)gf_list_enum(isom_iod->ES_ID_IncDescriptors, &i))) {
			movie->LastError = GetESDForTime(movie->moov, inc->trackID, 0, &esd);
			if (!movie->LastError) movie->LastError = gf_list_add(iod->ESDescriptors, esd);
			if (movie->LastError) {
				gf_odf_desc_del(desc);
				gf_odf_desc_del((GF_Descriptor *) iod);
				return NULL;
			}
		}
		gf_odf_desc_del(desc);
		return (GF_Descriptor *)iod;
	}
}


GF_EXPORT
u32 gf_isom_get_track_count(GF_ISOFile *movie)
{
	if (!movie || !movie->moov) return 0;

	if (!movie->moov->trackList) {
		movie->LastError = GF_ISOM_INVALID_FILE;
		return 0;
	}
	return gf_list_count(movie->moov->trackList);
}


GF_EXPORT
GF_ISOTrackID gf_isom_get_track_id(GF_ISOFile *movie, u32 trackNumber)
{
	GF_TrackBox *trak;
	if (!movie) return 0;
	trak = gf_isom_get_track_from_file(movie, trackNumber);
	if (!trak || !trak->Header) return 0;
	return trak->Header->trackID;
}


GF_EXPORT
u32 gf_isom_get_track_by_id(GF_ISOFile *the_file, GF_ISOTrackID trackID)
{
	u32 count;
	u32 i;
	if (the_file == NULL) return 0;

	count = gf_isom_get_track_count(the_file);
	if (!count) return 0;
	for (i = 0; i < count; i++) {
<<<<<<< HEAD
		GF_TrackBox *trak = gf_isom_get_track_from_file(the_file, i+1);
		if (!trak) return 0;
=======
		trak = gf_isom_get_track_from_file(the_file, i+1);
		if (!trak || !trak->Header) return 0;
>>>>>>> 546c0e3f
		if (trak->Header->trackID == trackID) return i+1;
	}
	return 0;
}

GF_EXPORT
GF_ISOTrackID gf_isom_get_track_original_id(GF_ISOFile *movie, u32 trackNumber)
{
	GF_TrackBox *trak;
	if (!movie) return 0;
	trak = gf_isom_get_track_from_file(movie, trackNumber);
	if (!trak) return 0;
	return trak->originalID;
}

//return the timescale of the movie, 0 if error
GF_EXPORT
Bool gf_isom_has_movie(GF_ISOFile *file)
{
	if (file && file->moov) return GF_TRUE;
	return GF_FALSE;
}

#ifndef GPAC_DISABLE_ISOM
GF_EXPORT
Bool gf_isom_has_segment(GF_ISOFile *file, u32 *brand, u32 *version)
{
#ifndef GPAC_DISABLE_ISOM_FRAGMENTS
	u32 i;
	GF_Box *a;
	i = 0;
	while (NULL != (a = (GF_Box*)gf_list_enum(file->TopBoxes, &i))) {
#ifndef GPAC_DISABLE_ISOM_FRAGMENTS
		if (a->type == GF_ISOM_BOX_TYPE_STYP) {
			GF_FileTypeBox *styp = (GF_FileTypeBox *)a;
			*brand = styp->majorBrand;
			*version = styp->minorVersion;
			return GF_TRUE;
		}
#endif
	}
#endif
	return GF_FALSE;
}

GF_EXPORT
u32 gf_isom_segment_get_fragment_count(GF_ISOFile *file)
{
#ifndef GPAC_DISABLE_ISOM_FRAGMENTS
	if (file) {
		u32 i, count = 0;
		for (i=0; i<gf_list_count(file->TopBoxes); i++) {
			GF_Box *a = (GF_Box*)gf_list_get(file->TopBoxes, i);
			if (a->type==GF_ISOM_BOX_TYPE_MOOF) count++;
		}
		return count;
	}
#endif
	return 0;
}

#ifndef GPAC_DISABLE_ISOM_FRAGMENTS
static GF_MovieFragmentBox *gf_isom_get_moof(GF_ISOFile *file, u32 moof_index)
{
	u32 i;
	for (i=0; i<gf_list_count(file->TopBoxes); i++) {
		GF_Box *a = (GF_Box*)gf_list_get(file->TopBoxes, i);
		if (a->type==GF_ISOM_BOX_TYPE_MOOF) {
			moof_index--;
			if (!moof_index) return (GF_MovieFragmentBox *) a;
		}
	}
	return NULL;
}
#endif /* GPAC_DISABLE_ISOM_FRAGMENTS */

GF_EXPORT
u32 gf_isom_segment_get_track_fragment_count(GF_ISOFile *file, u32 moof_index)
{
#ifndef GPAC_DISABLE_ISOM_FRAGMENTS
	GF_MovieFragmentBox *moof;
	if (!file) return 0;
	gf_list_count(file->TopBoxes);
	moof = gf_isom_get_moof(file, moof_index);
	return moof ? gf_list_count(moof->TrackList) : 0;
#endif
	return 0;
}

GF_EXPORT
u32 gf_isom_segment_get_track_fragment_decode_time(GF_ISOFile *file, u32 moof_index, u32 traf_index, u64 *decode_time)
{
#ifndef GPAC_DISABLE_ISOM_FRAGMENTS
	GF_MovieFragmentBox *moof;
	GF_TrackFragmentBox *traf;
	if (!file) return 0;
	gf_list_count(file->TopBoxes);
	moof = gf_isom_get_moof(file, moof_index);
	traf = moof ? (GF_TrackFragmentBox*)gf_list_get(moof->TrackList, traf_index-1) : NULL;
	if (!traf) return 0;
	if (decode_time) {
		*decode_time = traf->tfdt ? traf->tfdt->baseMediaDecodeTime : 0;
	}
	return traf->tfhd->trackID;
#endif
	return 0;
}
#endif

//return the timescale of the movie, 0 if error
GF_EXPORT
u32 gf_isom_get_timescale(GF_ISOFile *movie)
{
	if (!movie || !movie->moov) return 0;
	return movie->moov->mvhd->timeScale;
}


//return the duration of the movie, 0 if error
GF_EXPORT
u64 gf_isom_get_duration(GF_ISOFile *movie)
{
	if (!movie || !movie->moov) return 0;

	//if file was open in Write or Edit mode, recompute the duration
	//the duration of a movie is the MaxDuration of all the tracks...

#ifndef GPAC_DISABLE_ISOM_WRITE
	gf_isom_update_duration(movie);
#endif /*GPAC_DISABLE_ISOM_WRITE*/

	return movie->moov->mvhd->duration;
}
//return the duration of the movie, 0 if error
GF_EXPORT
u64 gf_isom_get_original_duration(GF_ISOFile *movie)
{
	if (!movie || !movie->moov) return 0;
	return movie->moov->mvhd->original_duration;
}

//return the creation info of the movie
GF_EXPORT
GF_Err gf_isom_get_creation_time(GF_ISOFile *movie, u64 *creationTime, u64 *modificationTime)
{
	if (!movie || !movie->moov) return GF_BAD_PARAM;

	if (creationTime) *creationTime = movie->moov->mvhd->creationTime;
	if (creationTime) *modificationTime = movie->moov->mvhd->modificationTime;
	return GF_OK;
}


//check the presence of a track in IOD. 0: NO, 1: YES, 2: ERROR
GF_EXPORT
u8 gf_isom_is_track_in_root_od(GF_ISOFile *movie, u32 trackNumber)
{
	u32 i;
	GF_ISOTrackID trackID;
	GF_Descriptor *desc;
	GF_ES_ID_Inc *inc;
	GF_List *inc_list;
	if (!movie) return 2;
	if (!movie->moov || !movie->moov->iods) return 0;

	desc = movie->moov->iods->descriptor;
	switch (desc->tag) {
	case GF_ODF_ISOM_IOD_TAG:
		inc_list = ((GF_IsomInitialObjectDescriptor *)desc)->ES_ID_IncDescriptors;
		break;
	case GF_ODF_ISOM_OD_TAG:
		inc_list = ((GF_IsomObjectDescriptor *)desc)->ES_ID_IncDescriptors;
		break;
	//files without IOD are possible !
	default:
		return 0;
	}
	trackID = gf_isom_get_track_id(movie, trackNumber);
	if (!trackID) return 2;
	i=0;
	while ((inc = (GF_ES_ID_Inc*)gf_list_enum(inc_list, &i))) {
		if (inc->trackID == (u32) trackID) return 1;
	}
	return 0;
}



//gets the enable flag of a track
//0: NO, 1: YES, 2: ERROR
GF_EXPORT
u8 gf_isom_is_track_enabled(GF_ISOFile *the_file, u32 trackNumber)
{
	GF_TrackBox *trak;
	trak = gf_isom_get_track_from_file(the_file, trackNumber);

	if (!trak) return 2;
	return (trak->Header->flags & 1) ? 1 : 0;
}

GF_EXPORT
u32 gf_isom_get_track_flags(GF_ISOFile *the_file, u32 trackNumber)
{
	GF_TrackBox *trak;
	trak = gf_isom_get_track_from_file(the_file, trackNumber);
	if (!trak) return 0;
	return trak->Header->flags;
}


//get the track duration
//return 0 if bad param
GF_EXPORT
u64 gf_isom_get_track_duration(GF_ISOFile *movie, u32 trackNumber)
{
	GF_TrackBox *trak;
	trak = gf_isom_get_track_from_file(movie, trackNumber);
	if (!trak) return 0;

#ifndef GPAC_DISABLE_ISOM_WRITE
	/*in all modes except dump recompute duration in case headers are wrong*/
	if (movie->openMode != GF_ISOM_OPEN_READ_DUMP) {
		SetTrackDuration(trak);
	}
#endif
	return trak->Header->duration;
}

GF_EXPORT
GF_Err gf_isom_get_media_language(GF_ISOFile *the_file, u32 trackNumber, char **lang)
{
	u32 count;
	Bool elng_found = GF_FALSE;
	GF_TrackBox *trak;
	if (!lang) {
		return GF_BAD_PARAM;
	}
	*lang = NULL;
	trak = gf_isom_get_track_from_file(the_file, trackNumber);
<<<<<<< HEAD
	if (!trak) return GF_BAD_PARAM;
	count = gf_list_count(trak->Media->child_boxes);
=======
	if (!trak || !trak->Media) return GF_BAD_PARAM;
	count = gf_list_count(trak->Media->other_boxes);
>>>>>>> 546c0e3f
	if (count>0) {
		u32 i;
		for (i = 0; i < count; i++) {
			GF_Box *box = (GF_Box *)gf_list_get(trak->Media->child_boxes, i);
			if (box->type == GF_ISOM_BOX_TYPE_ELNG) {
				*lang = gf_strdup(((GF_ExtendedLanguageBox *)box)->extended_language);
				return GF_OK;
			}
		}
	}
	if (!elng_found) {
		*lang = gf_strdup(trak->Media->mediaHeader->packedLanguage);
	}
	return GF_OK;
}

GF_EXPORT
u32 gf_isom_get_track_kind_count(GF_ISOFile *the_file, u32 trackNumber)
{
	GF_UserDataBox *udta;
	GF_UserDataMap *map;
	if (trackNumber) {
		GF_TrackBox *trak = gf_isom_get_track_from_file(the_file, trackNumber);
		if (!trak) return 0;
		if (!trak->udta) {
			return 0;
		}
		udta = trak->udta;
	} else {
		return 0;
	}
	map = udta_getEntry(udta, GF_ISOM_BOX_TYPE_KIND, NULL);
	if (!map) return 0;

	return gf_list_count(map->boxes);
}

GF_EXPORT
GF_Err gf_isom_get_track_kind(GF_ISOFile *the_file, u32 trackNumber, u32 index, char **scheme, char **value)
{
	GF_Err e;
	GF_UserDataBox *udta;
	GF_UserDataMap *map;
	GF_KindBox *kindBox;
	if (!scheme || !value) {
		return GF_BAD_PARAM;
	}
	*scheme = NULL;
	*value = NULL;

	if (trackNumber) {
		GF_TrackBox *trak = gf_isom_get_track_from_file(the_file, trackNumber);
		if (!trak) return GF_BAD_PARAM;
		if (!trak->udta) {
			e = trak_on_child_box((GF_Box*)trak, gf_isom_box_new_parent(&trak->child_boxes, GF_ISOM_BOX_TYPE_UDTA));
			if (e) return e;
		}
		udta = trak->udta;
	} else {
		return GF_BAD_PARAM;
	}
	map = udta_getEntry(udta, GF_ISOM_BOX_TYPE_KIND, NULL);
	if (!map) return GF_BAD_PARAM;

	kindBox = (GF_KindBox *)gf_list_get(map->boxes, index);
	if (!kindBox) return GF_BAD_PARAM;

	*scheme = gf_strdup(kindBox->schemeURI);
	if (kindBox->value) {
		*value = gf_strdup(kindBox->value);
	}
	return GF_OK;
}


//Return the number of track references of a track for a given ReferenceType
//return 0 if error
GF_EXPORT
s32 gf_isom_get_reference_count(GF_ISOFile *movie, u32 trackNumber, u32 referenceType)
{
	GF_TrackBox *trak;
	GF_TrackReferenceTypeBox *dpnd;
	trak = gf_isom_get_track_from_file(movie, trackNumber);
	if (!trak) return -1;
	if (!trak->References) return 0;
	if (movie->openMode == GF_ISOM_OPEN_WRITE) {
		movie->LastError = GF_ISOM_INVALID_MODE;
		return -1;
	}

	dpnd = NULL;
	if ( (movie->LastError = Track_FindRef(trak, referenceType, &dpnd)) ) return -1;
	if (!dpnd) return 0;
	return dpnd->trackIDCount;
}


//Return the referenced track number for a track and a given ReferenceType and Index
//return -1 if error, 0 if the reference is a NULL one, or the trackNumber
GF_EXPORT
GF_Err gf_isom_get_reference(GF_ISOFile *movie, u32 trackNumber, u32 referenceType, u32 referenceIndex, u32 *refTrack)
{
	GF_Err e;
	GF_TrackBox *trak;
	GF_TrackReferenceTypeBox *dpnd;
	GF_ISOTrackID refTrackNum;
	trak = gf_isom_get_track_from_file(movie, trackNumber);

	*refTrack = 0;
	if (!trak || !trak->References) return GF_BAD_PARAM;

	dpnd = NULL;
	e = Track_FindRef(trak, referenceType, &dpnd);
	if (e) return e;
	if (!dpnd) return GF_BAD_PARAM;

	if (!referenceIndex || (referenceIndex > dpnd->trackIDCount)) return GF_BAD_PARAM;

	//the spec allows a NULL reference
	//(ex, to force desync of a track, set a sync ref with ID = 0)
	if (dpnd->trackIDs[referenceIndex - 1] == 0) return GF_OK;

	refTrackNum = gf_isom_get_tracknum_from_id(movie->moov, dpnd->trackIDs[referenceIndex-1]);

	//if the track was not found, this means the file is broken !!!
	if (! refTrackNum) return GF_ISOM_INVALID_FILE;
	*refTrack = refTrackNum;
	return GF_OK;
}

//Return the referenced track ID for a track and a given ReferenceType and Index
//return -1 if error, 0 if the reference is a NULL one, or the trackNumber
GF_EXPORT
GF_Err gf_isom_get_reference_ID(GF_ISOFile *movie, u32 trackNumber, u32 referenceType, u32 referenceIndex, GF_ISOTrackID *refTrackID)
{
	GF_Err e;
	GF_TrackBox *trak;
	GF_TrackReferenceTypeBox *dpnd;
	trak = gf_isom_get_track_from_file(movie, trackNumber);

	*refTrackID = 0;
	if (!trak || !trak->References) return GF_BAD_PARAM;

	dpnd = NULL;
	e = Track_FindRef(trak, referenceType, &dpnd);
	if (e) return e;
	if (!dpnd) return GF_BAD_PARAM;

	if (referenceIndex > dpnd->trackIDCount) return GF_BAD_PARAM;

	*refTrackID = dpnd->trackIDs[referenceIndex-1];

	return GF_OK;
}

//Return referenceIndex if the given track has a reference to the given TreckID of a given ReferenceType
//return 0 if error
GF_EXPORT
u32 gf_isom_has_track_reference(GF_ISOFile *movie, u32 trackNumber, u32 referenceType, GF_ISOTrackID refTrackID)
{
	u32 i;
	GF_TrackBox *trak;
	GF_TrackReferenceTypeBox *dpnd;
	trak = gf_isom_get_track_from_file(movie, trackNumber);
	if (!trak) return 0;
	if (!trak->References) return 0;

	dpnd = NULL;
	if ( (movie->LastError = Track_FindRef(trak, referenceType, &dpnd)) ) return 0;
	if (!dpnd) return 0;
	for (i=0; i<dpnd->trackIDCount; i++) {
		if (dpnd->trackIDs[i]==refTrackID) return i+1;
	}
	return 0;
}



//Return the media time given the absolute time in the Movie
GF_EXPORT
GF_Err gf_isom_get_media_time(GF_ISOFile *the_file, u32 trackNumber, u32 movieTime, u64 *MediaTime)
{
	GF_TrackBox *trak;
	u8 useEdit;
	s64 SegmentStartTime, mediaOffset;
	trak = gf_isom_get_track_from_file(the_file, trackNumber);
	if (!trak || !MediaTime) return GF_BAD_PARAM;

	SegmentStartTime = 0;
	return GetMediaTime(trak, GF_FALSE, movieTime, MediaTime, &SegmentStartTime, &mediaOffset, &useEdit, NULL);
}


//Get the stream description index (eg, the ESD) for a given time IN MEDIA TIMESCALE
//return 0 if error or if empty
GF_EXPORT
u32 gf_isom_get_sample_description_index(GF_ISOFile *movie, u32 trackNumber, u64 for_time)
{
	u32 streamDescIndex;
	GF_TrackBox *trak;
	trak = gf_isom_get_track_from_file(movie, trackNumber);
	if (!trak) return 0;

	if ( (movie->LastError = Media_GetSampleDescIndex(trak->Media, for_time, &streamDescIndex)) ) {
		return 0;
	}
	return streamDescIndex;
}

//Get the number of "streams" stored in the media - a media can have several stream descriptions...
GF_EXPORT
u32 gf_isom_get_sample_description_count(GF_ISOFile *the_file, u32 trackNumber)
{
	GF_TrackBox *trak;
	trak = gf_isom_get_track_from_file(the_file, trackNumber);
	if (!trak) return 0;

	return gf_list_count(trak->Media->information->sampleTable->SampleDescription->child_boxes);
}


//Get the GF_ESD given the StreamDescriptionIndex
//THE DESCRIPTOR IS DUPLICATED, SO HAS TO BE DELETED BY THE APP
GF_EXPORT
GF_ESD *gf_isom_get_esd(GF_ISOFile *movie, u32 trackNumber, u32 StreamDescriptionIndex)
{
	GF_ESD *esd;
	GF_Err e;
	e = GetESD(movie->moov, gf_isom_get_track_id(movie, trackNumber), StreamDescriptionIndex, &esd);
	if (e && (e!= GF_ISOM_INVALID_MEDIA)) {
		movie->LastError = e;
		if (esd) gf_odf_desc_del((GF_Descriptor *)esd);
		return NULL;
	}

	return esd;
}

//Get the decoderConfigDescriptor given the SampleDescriptionIndex
//THE DESCRIPTOR IS DUPLICATED, SO HAS TO BE DELETED BY THE APP
GF_EXPORT
GF_DecoderConfig *gf_isom_get_decoder_config(GF_ISOFile *the_file, u32 trackNumber, u32 StreamDescriptionIndex)
{
	GF_TrackBox *trak;
	GF_ESD *esd;
	GF_Descriptor *decInfo;
	trak = gf_isom_get_track_from_file(the_file, trackNumber);
	if (!trak) return NULL;
	//get the ESD (possibly emulated)
	Media_GetESD(trak->Media, StreamDescriptionIndex, &esd, GF_FALSE);
	if (!esd) return NULL;
	decInfo = (GF_Descriptor *) esd->decoderConfig;
	esd->decoderConfig = NULL;
	gf_odf_desc_del((GF_Descriptor *) esd);
	return (GF_DecoderConfig *)decInfo;
}


//get the media duration (without edit)
//return 0 if bad param
GF_EXPORT
u64 gf_isom_get_media_duration(GF_ISOFile *movie, u32 trackNumber)
{
	GF_TrackBox *trak;
	trak = gf_isom_get_track_from_file(movie, trackNumber);
	if (!trak) return 0;


#ifndef GPAC_DISABLE_ISOM_WRITE

	/*except in dump mode always recompute the duration*/
	if (movie->openMode != GF_ISOM_OPEN_READ_DUMP) {
		if ( (movie->LastError = Media_SetDuration(trak)) ) return 0;
	}

#endif

	return trak->Media->mediaHeader->duration;
}

//get the media duration (without edit)
//return 0 if bad param
GF_EXPORT
u64 gf_isom_get_media_original_duration(GF_ISOFile *movie, u32 trackNumber)
{
	GF_TrackBox *trak;
	trak = gf_isom_get_track_from_file(movie, trackNumber);
	if (!trak) return 0;

	return trak->Media->mediaHeader->original_duration;
}

//Get the timeScale of the media. All samples DTS/CTS are expressed in this timeScale
GF_EXPORT
u32 gf_isom_get_media_timescale(GF_ISOFile *the_file, u32 trackNumber)
{
	GF_TrackBox *trak;
	trak = gf_isom_get_track_from_file(the_file, trackNumber);
	if (!trak) return 0;
	return trak->Media->mediaHeader->timeScale;
}


GF_EXPORT
u32 gf_isom_get_copyright_count(GF_ISOFile *mov)
{
	GF_UserDataMap *map;
	if (!mov || !mov->moov || !mov->moov->udta) return 0;
	map = udta_getEntry(mov->moov->udta, GF_ISOM_BOX_TYPE_CPRT, NULL);
	if (!map) return 0;
	return gf_list_count(map->boxes);
}

GF_EXPORT
GF_Err gf_isom_get_copyright(GF_ISOFile *mov, u32 Index, const char **threeCharCode, const char **notice)
{
	GF_UserDataMap *map;
	GF_CopyrightBox *cprt;

	if (!mov || !mov->moov || !Index) return GF_BAD_PARAM;

	if (!mov->moov->udta) return GF_OK;
	map = udta_getEntry(mov->moov->udta, GF_ISOM_BOX_TYPE_CPRT, NULL);
	if (!map) return GF_OK;

	if (Index > gf_list_count(map->boxes)) return GF_BAD_PARAM;

	cprt = (GF_CopyrightBox*)gf_list_get(map->boxes, Index-1);
	(*threeCharCode) = cprt->packedLanguageCode;
	(*notice) = cprt->notice;
	return GF_OK;
}

#if 0
GF_Err gf_isom_get_watermark(GF_ISOFile *mov, bin128 UUID, u8** data, u32* length)
{
	GF_UserDataMap *map;
	GF_UnknownUUIDBox *wm;

	if (!mov) return GF_BAD_PARAM;
	if (!mov->moov || !mov->moov->udta) return GF_NOT_SUPPORTED;

	map = udta_getEntry(mov->moov->udta, GF_ISOM_BOX_TYPE_UUID, (bin128 *) & UUID);
	if (!map) return GF_NOT_SUPPORTED;

	wm = (GF_UnknownUUIDBox*)gf_list_get(map->boxes, 0);
	if (!wm) return GF_NOT_SUPPORTED;

	*data = (u8 *) gf_malloc(sizeof(char)*wm->dataSize);
	memcpy(*data, wm->data, wm->dataSize);
	*length = wm->dataSize;
	return GF_OK;
}
#endif

GF_EXPORT
u32 gf_isom_get_chapter_count(GF_ISOFile *movie, u32 trackNumber)
{
	GF_UserDataMap *map;
	GF_ChapterListBox *lst;
	GF_UserDataBox *udta;

	if (!movie || !movie->moov) return 0;

	udta = NULL;
	if (trackNumber) {
		GF_TrackBox *trak = gf_isom_get_track_from_file(movie, trackNumber);
		if (!trak) return 0;
		udta = trak->udta;
	} else {
		udta = movie->moov->udta;
	}
	if (!udta) return 0;
	map = udta_getEntry(udta, GF_ISOM_BOX_TYPE_CHPL, NULL);
	if (!map) return 0;
	lst = (GF_ChapterListBox *)gf_list_get(map->boxes, 0);
	if (!lst) return 0;
	return gf_list_count(lst->list);
}

GF_EXPORT
GF_Err gf_isom_get_chapter(GF_ISOFile *movie, u32 trackNumber, u32 Index, u64 *chapter_time, const char **name)
{
	GF_UserDataMap *map;
	GF_ChapterListBox *lst;
	GF_ChapterEntry *ce;
	GF_UserDataBox *udta;

	if (!movie || !movie->moov) return GF_BAD_PARAM;

	udta = NULL;
	if (trackNumber) {
		GF_TrackBox *trak = gf_isom_get_track_from_file(movie, trackNumber);
		if (!trak) return GF_BAD_PARAM;
		udta = trak->udta;
	} else {
		udta = movie->moov->udta;
	}
	if (!udta) return GF_BAD_PARAM;
	map = udta_getEntry(movie->moov->udta, GF_ISOM_BOX_TYPE_CHPL, NULL);
	if (!map) return GF_BAD_PARAM;
	lst = (GF_ChapterListBox *)gf_list_get(map->boxes, 0);
	if (!lst) return GF_BAD_PARAM;

	ce = (GF_ChapterEntry *)gf_list_get(lst->list, Index-1);
	if (!ce) return GF_BAD_PARAM;
	if (chapter_time) {
		*chapter_time = ce->start_time;
		*chapter_time /= 10000L;
	}
	if (name) *name = ce->name;
	return GF_OK;
}


GF_EXPORT
u32 gf_isom_get_media_type(GF_ISOFile *movie, u32 trackNumber)
{
	GF_TrackBox *trak;
	trak = gf_isom_get_track_from_file(movie, trackNumber);
	if (!trak) return GF_BAD_PARAM;
	return (trak->Media && trak->Media->handler) ? trak->Media->handler->handlerType : 0;
}

Bool IsMP4Description(u32 entryType)
{
	switch (entryType) {
	case GF_ISOM_BOX_TYPE_MP4S:
	case GF_ISOM_BOX_TYPE_LSR1:
	case GF_ISOM_BOX_TYPE_MP4A:
	case GF_ISOM_BOX_TYPE_MP4V:
	case GF_ISOM_BOX_TYPE_ENCA:
	case GF_ISOM_BOX_TYPE_ENCV:
	case GF_ISOM_BOX_TYPE_RESV:
	case GF_ISOM_BOX_TYPE_ENCS:
		return GF_TRUE;
	default:
		return GF_FALSE;
	}
}

Bool gf_isom_is_encrypted_entry(u32 entryType)
{
	switch (entryType) {
	case GF_ISOM_BOX_TYPE_ENCA:
	case GF_ISOM_BOX_TYPE_ENCV:
	case GF_ISOM_BOX_TYPE_ENCS:
		return GF_TRUE;
	default:
		return GF_FALSE;
	}
}

GF_EXPORT
Bool gf_isom_is_track_encrypted(GF_ISOFile *the_file, u32 trackNumber)
{
	GF_TrackBox *trak;
	GF_Box *entry;
	u32 i=0;
	trak = gf_isom_get_track_from_file(the_file, trackNumber);
	if (!trak) return 2;
	while (1) {
		entry = (GF_Box*)gf_list_get(trak->Media->information->sampleTable->SampleDescription->child_boxes, i);
		if (!entry) break;
		if (gf_isom_is_encrypted_entry(entry->type)) return GF_TRUE;

		if (gf_isom_is_cenc_media(the_file, trackNumber, i+1))
			return GF_TRUE;

		i++;
	}
	return GF_FALSE;
}

GF_EXPORT
u32 gf_isom_get_media_subtype(GF_ISOFile *the_file, u32 trackNumber, u32 DescriptionIndex)
{
	GF_TrackBox *trak;
	GF_Box *entry;
	trak = gf_isom_get_track_from_file(the_file, trackNumber);
	if (!trak || !DescriptionIndex || !trak->Media || !trak->Media->information || !trak->Media->information->sampleTable) return 0;
	entry = (GF_Box*)gf_list_get(trak->Media->information->sampleTable->SampleDescription->child_boxes, DescriptionIndex-1);
	if (!entry) return 0;

	//filter MPEG sub-types
	if (IsMP4Description(entry->type)) {
		if (gf_isom_is_encrypted_entry(entry->type)) return GF_ISOM_SUBTYPE_MPEG4_CRYP;
		else return GF_ISOM_SUBTYPE_MPEG4;
	}
	if (entry->type == GF_ISOM_BOX_TYPE_GNRV) {
		return ((GF_GenericVisualSampleEntryBox *)entry)->EntryType;
	}
	else if (entry->type == GF_ISOM_BOX_TYPE_GNRA) {
		return ((GF_GenericAudioSampleEntryBox *)entry)->EntryType;
	}
	else if (entry->type == GF_ISOM_BOX_TYPE_GNRM) {
		return ((GF_GenericSampleEntryBox *)entry)->EntryType;
	}
	return entry->type;
}

GF_EXPORT
u32 gf_isom_get_mpeg4_subtype(GF_ISOFile *the_file, u32 trackNumber, u32 DescriptionIndex)
{
	GF_TrackBox *trak;
	GF_Box *entry;
	trak = gf_isom_get_track_from_file(the_file, trackNumber);
	if (!trak || !DescriptionIndex) return 0;
	entry = (GF_Box*)gf_list_get(trak->Media->information->sampleTable->SampleDescription->child_boxes, DescriptionIndex-1);
	if (!entry) return 0;

	//filter MPEG sub-types
	if (!IsMP4Description(entry->type)) return 0;
	return entry->type;
}

//Get the HandlerDescription name.
GF_EXPORT
GF_Err gf_isom_get_handler_name(GF_ISOFile *the_file, u32 trackNumber, const char **outName)
{
	GF_TrackBox *trak;
	trak = gf_isom_get_track_from_file(the_file, trackNumber);
	if (!trak || !outName) return GF_BAD_PARAM;
	*outName = trak->Media->handler->nameUTF8;
	return GF_OK;
}

//Check the DataReferences of this track
GF_EXPORT
GF_Err gf_isom_check_data_reference(GF_ISOFile *the_file, u32 trackNumber, u32 StreamDescriptionIndex)
{
	GF_Err e;
	u32 drefIndex;
	GF_TrackBox *trak;

	if (!StreamDescriptionIndex || !trackNumber) return GF_BAD_PARAM;
	trak = gf_isom_get_track_from_file(the_file, trackNumber);
	if (!trak) return GF_BAD_PARAM;

	e = Media_GetSampleDesc(trak->Media, StreamDescriptionIndex , NULL, &drefIndex);
	if (e) return e;
	if (!drefIndex) return GF_BAD_PARAM;
	return Media_CheckDataEntry(trak->Media, drefIndex);
}

//get the location of the data. If URL && URN are NULL, the data is in this file
GF_EXPORT
GF_Err gf_isom_get_data_reference(GF_ISOFile *the_file, u32 trackNumber, u32 StreamDescriptionIndex, const char **outURL, const char **outURN)
{
	GF_TrackBox *trak;
	GF_DataEntryURLBox *url;
	GF_DataEntryURNBox *urn;
	u32 drefIndex;
	GF_Err e;

	*outURL = *outURN = NULL;

	if (!StreamDescriptionIndex || !trackNumber) return GF_BAD_PARAM;
	trak = gf_isom_get_track_from_file(the_file, trackNumber);
	if (!trak) return GF_BAD_PARAM;

	e = Media_GetSampleDesc(trak->Media, StreamDescriptionIndex , NULL, &drefIndex);
	if (e) return e;
	if (!drefIndex) return GF_BAD_PARAM;

	url = (GF_DataEntryURLBox*)gf_list_get(trak->Media->information->dataInformation->dref->child_boxes, drefIndex - 1);
	if (!url) return GF_ISOM_INVALID_FILE;

	*outURL = *outURN = NULL;
	if (url->type == GF_ISOM_BOX_TYPE_URL) {
		*outURL = url->location;
		*outURN = NULL;
	} else if (url->type == GF_ISOM_BOX_TYPE_URN) {
		urn = (GF_DataEntryURNBox *) url;
		*outURN = urn->nameURN;
		*outURL = urn->location;
	} else {
		*outURN = NULL;
		*outURL = NULL;
	}
	return GF_OK;
}

//Get the number of samples
//return 0 if error or empty
GF_EXPORT
u32 gf_isom_get_sample_count(GF_ISOFile *the_file, u32 trackNumber)
{
	GF_TrackBox *trak;
	trak = gf_isom_get_track_from_file(the_file, trackNumber);
	if (!trak || !trak->Media->information->sampleTable->SampleSize) return 0;
	return trak->Media->information->sampleTable->SampleSize->sampleCount
#ifndef GPAC_DISABLE_ISOM_FRAGMENTS
	       + trak->sample_count_at_seg_start
#endif
	       ;
}

GF_EXPORT
u32 gf_isom_get_constant_sample_size(GF_ISOFile *the_file, u32 trackNumber)
{
	GF_TrackBox *trak;
	trak = gf_isom_get_track_from_file(the_file, trackNumber);
	if (!trak) return 0;
	return trak->Media->information->sampleTable->SampleSize->sampleSize;
}

GF_EXPORT
u32 gf_isom_get_constant_sample_duration(GF_ISOFile *the_file, u32 trackNumber)
{
	GF_TrackBox *trak;
	trak = gf_isom_get_track_from_file(the_file, trackNumber);
	if (!trak || !trak->Media || !trak->Media->information || !trak->Media->information->sampleTable || !trak->Media->information->sampleTable->TimeToSample) return 0;
	if (trak->Media->information->sampleTable->TimeToSample->nb_entries != 1) return 0;
	return trak->Media->information->sampleTable->TimeToSample->entries[0].sampleDelta;
}

GF_EXPORT
Bool gf_isom_enable_raw_pack(GF_ISOFile *the_file, u32 trackNumber, u32 pack_num_samples)
{
	GF_TrackBox *trak;
	trak = gf_isom_get_track_from_file(the_file, trackNumber);
	if (!trak) return GF_FALSE;
	trak->pack_num_samples = 0;
	//we only activate sample packing for raw audio
	if (!trak->Media || !trak->Media->handler) return GF_FALSE;
	if (trak->Media->handler->handlerType != GF_ISOM_MEDIA_AUDIO) return GF_FALSE;
	//and sample duration of 1
	if (!trak->Media->information || !trak->Media->information->sampleTable || !trak->Media->information->sampleTable->TimeToSample) return GF_FALSE;
	if (trak->Media->information->sampleTable->TimeToSample->nb_entries != 1) return GF_FALSE;
	if (!trak->Media->information->sampleTable->TimeToSample->entries) return GF_FALSE;
	if (trak->Media->information->sampleTable->TimeToSample->entries[0].sampleDelta != 1) return GF_FALSE;
	//and sample with constant size
	if (!trak->Media->information->sampleTable->SampleSize || !trak->Media->information->sampleTable->SampleSize->sampleSize) return GF_FALSE;
	trak->pack_num_samples = pack_num_samples;
	return pack_num_samples ? GF_TRUE : GF_FALSE;
}

GF_EXPORT
u32 gf_isom_has_time_offset(GF_ISOFile *the_file, u32 trackNumber)
{
	u32 i;
	GF_CompositionOffsetBox *ctts;
	GF_TrackBox *trak;
	trak = gf_isom_get_track_from_file(the_file, trackNumber);
	if (!trak || !trak->Media->information->sampleTable->CompositionOffset) return 0;

	//return true at the first offset found
	ctts = trak->Media->information->sampleTable->CompositionOffset;
	for (i=0; i<ctts->nb_entries; i++) {
		if (ctts->entries[i].decodingOffset && ctts->entries[i].sampleCount) return ctts->version ? 2 : 1;
	}
	return 0;
}

GF_EXPORT
s64 gf_isom_get_cts_to_dts_shift(GF_ISOFile *the_file, u32 trackNumber)
{
	GF_TrackBox *trak;
	trak = gf_isom_get_track_from_file(the_file, trackNumber);
	if (!trak || !trak->Media->information->sampleTable->CompositionToDecode) return 0;
	return trak->Media->information->sampleTable->CompositionToDecode->compositionToDTSShift;
}

GF_EXPORT
Bool gf_isom_has_sync_shadows(GF_ISOFile *the_file, u32 trackNumber)
{
	GF_TrackBox *trak = gf_isom_get_track_from_file(the_file, trackNumber);
	if (!trak) return GF_FALSE;
	if (!trak->Media->information->sampleTable->ShadowSync) return GF_FALSE;
	if (gf_list_count(trak->Media->information->sampleTable->ShadowSync->entries) ) return GF_TRUE;
	return GF_FALSE;
}

GF_EXPORT
Bool gf_isom_has_sample_dependency(GF_ISOFile *the_file, u32 trackNumber)
{
	GF_TrackBox *trak = gf_isom_get_track_from_file(the_file, trackNumber);
	if (!trak) return GF_FALSE;
	if (!trak->Media->information->sampleTable->SampleDep) return GF_FALSE;
	return GF_TRUE;
}

GF_EXPORT
GF_Err gf_isom_get_sample_flags(GF_ISOFile *the_file, u32 trackNumber, u32 sampleNumber, u32 *isLeading, u32 *dependsOn, u32 *dependedOn, u32 *redundant)
{
	GF_TrackBox *trak = NULL;
	*isLeading = 0;
	*dependsOn = 0;
	*dependedOn = 0;
	*redundant = 0;
	trak = gf_isom_get_track_from_file(the_file, trackNumber);
	if (!trak) return GF_BAD_PARAM;
	if (!trak->Media->information->sampleTable->SampleDep) return GF_BAD_PARAM;
	return stbl_GetSampleDepType(trak->Media->information->sampleTable->SampleDep, sampleNumber, isLeading, dependsOn, dependedOn, redundant);
}

//return a sample give its number, and set the SampleDescIndex of this sample
//this index allows to retrieve the stream description if needed (2 media in 1 track)
//return NULL if error
GF_EXPORT
GF_ISOSample *gf_isom_get_sample_ex(GF_ISOFile *the_file, u32 trackNumber, u32 sampleNumber, u32 *sampleDescriptionIndex, GF_ISOSample *static_sample, u64 *data_offset)
{
	GF_Err e;
	u32 descIndex;
	GF_TrackBox *trak;
	GF_ISOSample *samp;
	trak = gf_isom_get_track_from_file(the_file, trackNumber);
	if (!trak) return NULL;

	if (!sampleNumber) return NULL;
	if (static_sample) {
		samp = static_sample;
		if (static_sample->dataLength && !static_sample->alloc_size)
			static_sample->alloc_size = static_sample->dataLength;
	} else {
		samp = gf_isom_sample_new();
	}
	if (!samp) return NULL;

#ifndef	GPAC_DISABLE_ISOM_FRAGMENTS
	if (sampleNumber<=trak->sample_count_at_seg_start)
		return NULL;
	sampleNumber -= trak->sample_count_at_seg_start;
#endif

	e = Media_GetSample(trak->Media, sampleNumber, &samp, &descIndex, GF_FALSE, data_offset);
	if (static_sample && !static_sample->alloc_size)
		static_sample->alloc_size = static_sample->dataLength;

	if (e) {
		gf_isom_set_last_error(the_file, e);
		if (!static_sample) gf_isom_sample_del(&samp);
		return NULL;
	}
	if (sampleDescriptionIndex) *sampleDescriptionIndex = descIndex;
#ifndef	GPAC_DISABLE_ISOM_FRAGMENTS
	if (samp) samp->DTS += trak->dts_at_seg_start;
#endif

	return samp;
}

GF_EXPORT
GF_ISOSample *gf_isom_get_sample(GF_ISOFile *the_file, u32 trackNumber, u32 sampleNumber, u32 *sampleDescriptionIndex)
{
	return gf_isom_get_sample_ex(the_file, trackNumber, sampleNumber, sampleDescriptionIndex, NULL, NULL);
}

GF_EXPORT
u32 gf_isom_get_sample_duration(GF_ISOFile *the_file, u32 trackNumber, u32 sampleNumber)
{
	u32 dur;
	u64 dts;
	GF_TrackBox *trak = gf_isom_get_track_from_file(the_file, trackNumber);
	if (!trak || !sampleNumber) return 0;
#ifndef	GPAC_DISABLE_ISOM_FRAGMENTS
	if (sampleNumber<=trak->sample_count_at_seg_start) return 0;
	sampleNumber -= trak->sample_count_at_seg_start;
#endif

	stbl_GetSampleDTS_and_Duration(trak->Media->information->sampleTable->TimeToSample, sampleNumber, &dts, &dur);
	return dur;
}


GF_EXPORT
u32 gf_isom_get_sample_size(GF_ISOFile *the_file, u32 trackNumber, u32 sampleNumber)
{
	u32 size = 0;
	GF_TrackBox *trak = gf_isom_get_track_from_file(the_file, trackNumber);
	if (!trak || !sampleNumber) return 0;
#ifndef	GPAC_DISABLE_ISOM_FRAGMENTS
	if (sampleNumber<=trak->sample_count_at_seg_start) return 0;
	sampleNumber -= trak->sample_count_at_seg_start;
#endif
	stbl_GetSampleSize(trak->Media->information->sampleTable->SampleSize, sampleNumber, &size);
	return size;
}

GF_EXPORT
u32 gf_isom_get_max_sample_size(GF_ISOFile *the_file, u32 trackNumber)
{
	GF_TrackBox *trak = gf_isom_get_track_from_file(the_file, trackNumber);
	if (!trak || !trak->Media || !trak->Media->information || !trak->Media->information->sampleTable || !trak->Media->information->sampleTable->SampleSize) return 0;

	return trak->Media->information->sampleTable->SampleSize->max_size;
}

GF_EXPORT
u32 gf_isom_get_avg_sample_size(GF_ISOFile *the_file, u32 trackNumber)
{
	GF_TrackBox *trak = gf_isom_get_track_from_file(the_file, trackNumber);
	if (!trak || !trak->Media || !trak->Media->information || !trak->Media->information->sampleTable || !trak->Media->information->sampleTable->SampleSize) return 0;

	if ( trak->Media->information->sampleTable->SampleSize->sampleSize)
		return trak->Media->information->sampleTable->SampleSize->sampleSize;

	if (!trak->Media->information->sampleTable->SampleSize->total_samples) return 0;
	return (u32) (trak->Media->information->sampleTable->SampleSize->total_size / trak->Media->information->sampleTable->SampleSize->total_samples);
}

GF_EXPORT
u32 gf_isom_get_max_sample_delta(GF_ISOFile *the_file, u32 trackNumber)
{
	GF_TrackBox *trak = gf_isom_get_track_from_file(the_file, trackNumber);
	if (!trak || !trak->Media || !trak->Media->information || !trak->Media->information->sampleTable || !trak->Media->information->sampleTable->TimeToSample) return 0;

	return trak->Media->information->sampleTable->TimeToSample->max_ts_delta;
}

GF_EXPORT
u32 gf_isom_get_max_sample_cts_offset(GF_ISOFile *the_file, u32 trackNumber)
{
	GF_TrackBox *trak = gf_isom_get_track_from_file(the_file, trackNumber);
	if (!trak || !trak->Media || !trak->Media->information || !trak->Media->information->sampleTable || !trak->Media->information->sampleTable->CompositionOffset) return 0;

	return trak->Media->information->sampleTable->CompositionOffset->max_ts_delta;
}


GF_EXPORT
Bool gf_isom_get_sample_sync(GF_ISOFile *the_file, u32 trackNumber, u32 sampleNumber)
{
	GF_ISOSAPType is_rap;
	GF_Err e;
	GF_TrackBox *trak = gf_isom_get_track_from_file(the_file, trackNumber);
	if (!trak || !sampleNumber) return GF_FALSE;

	if (! trak->Media->information->sampleTable->SyncSample) return GF_TRUE;
#ifndef	GPAC_DISABLE_ISOM_FRAGMENTS
	if (sampleNumber<=trak->sample_count_at_seg_start) return GF_FALSE;
	sampleNumber -= trak->sample_count_at_seg_start;
#endif
	e = stbl_GetSampleRAP(trak->Media->information->sampleTable->SyncSample, sampleNumber, &is_rap, NULL, NULL);
	if (e) return GF_FALSE;
	return is_rap ? GF_TRUE : GF_FALSE;
}

//same as gf_isom_get_sample but doesn't fetch media data
GF_EXPORT
GF_ISOSample *gf_isom_get_sample_info_ex(GF_ISOFile *the_file, u32 trackNumber, u32 sampleNumber, u32 *sampleDescriptionIndex, u64 *data_offset, GF_ISOSample *static_sample)
{
	GF_Err e;
	GF_TrackBox *trak;
	GF_ISOSample *samp;
	trak = gf_isom_get_track_from_file(the_file, trackNumber);
	if (!trak) return NULL;

	if (!sampleNumber) return NULL;
#ifndef	GPAC_DISABLE_ISOM_FRAGMENTS
	if (sampleNumber<=trak->sample_count_at_seg_start) return NULL;
	sampleNumber -= trak->sample_count_at_seg_start;
#endif
	if (static_sample) {
		samp = static_sample;
	} else {
		samp = gf_isom_sample_new();
		if (!samp) return NULL;
	}

	e = Media_GetSample(trak->Media, sampleNumber, &samp, sampleDescriptionIndex, GF_TRUE, data_offset);
	if (e) {
		gf_isom_set_last_error(the_file, e);
		if (!static_sample)
			gf_isom_sample_del(&samp);
		return NULL;
	}
#ifndef	GPAC_DISABLE_ISOM_FRAGMENTS
	if (samp) samp->DTS += trak->dts_at_seg_start;
#endif
	return samp;
}

GF_EXPORT
GF_ISOSample *gf_isom_get_sample_info(GF_ISOFile *the_file, u32 trackNumber, u32 sampleNumber, u32 *sampleDescriptionIndex, u64 *data_offset)
{
	return gf_isom_get_sample_info_ex(the_file, trackNumber, sampleNumber, sampleDescriptionIndex, data_offset, NULL);
}


//get sample dts
GF_EXPORT
u64 gf_isom_get_sample_dts(GF_ISOFile *the_file, u32 trackNumber, u32 sampleNumber)
{
	u64 dts;
	GF_TrackBox *trak;
	trak = gf_isom_get_track_from_file(the_file, trackNumber);
	if (!trak) return 0;

	if (!sampleNumber) return 0;
#ifndef	GPAC_DISABLE_ISOM_FRAGMENTS
	if (sampleNumber<=trak->sample_count_at_seg_start) return 0;
	sampleNumber -= trak->sample_count_at_seg_start;
#endif
	if (stbl_GetSampleDTS(trak->Media->information->sampleTable->TimeToSample, sampleNumber, &dts) != GF_OK) return 0;
	return dts;
}

GF_EXPORT
Bool gf_isom_is_self_contained(GF_ISOFile *the_file, u32 trackNumber, u32 sampleDescriptionIndex)
{
	GF_TrackBox *trak;
	trak = gf_isom_get_track_from_file(the_file, trackNumber);
	if (!trak) return GF_FALSE;
	return Media_IsSelfContained(trak->Media, sampleDescriptionIndex);
}

/*retrieves given sample DTS*/
u32 gf_isom_get_sample_from_dts(GF_ISOFile *the_file, u32 trackNumber, u64 dts)
{
	GF_Err e;
	u32 sampleNumber, prevSampleNumber;
	GF_TrackBox *trak;
	GF_SampleTableBox *stbl;

	trak = gf_isom_get_track_from_file(the_file, trackNumber);
	if (!trak) return 0;

	stbl = trak->Media->information->sampleTable;

	e = stbl_findEntryForTime(stbl, dts, 1, &sampleNumber, &prevSampleNumber);
	if (e) return 0;
	return sampleNumber;
}


//return a sample given a desired display time IN MEDIA TIME SCALE
//and set the StreamDescIndex of this sample
//this index allows to retrieve the stream description if needed (2 media in 1 track)
//return NULL if error
//WARNING: the sample may not be sync even though the sync was requested (depends on the media)
GF_EXPORT
GF_Err gf_isom_get_sample_for_media_time(GF_ISOFile *the_file, u32 trackNumber, u64 desiredTime, u32 *StreamDescriptionIndex, GF_ISOSearchMode SearchMode, GF_ISOSample **sample, u32 *SampleNum, u64 *data_offset)
{
	GF_Err e;
	u32 sampleNumber, prevSampleNumber, syncNum, shadowSync;
	GF_TrackBox *trak;
	GF_ISOSample *shadow;
	GF_SampleTableBox *stbl;
	Bool static_sample = GF_FALSE;
	u8 useShadow, IsSync;

	if (SampleNum) *SampleNum = 0;
	trak = gf_isom_get_track_from_file(the_file, trackNumber);
	if (!trak) return GF_BAD_PARAM;

	stbl = trak->Media->information->sampleTable;

#ifndef	GPAC_DISABLE_ISOM_FRAGMENTS
	if (desiredTime < trak->dts_at_seg_start) {
		desiredTime = 0;
	} else {
		desiredTime -= trak->dts_at_seg_start;
	}
#endif

	e = stbl_findEntryForTime(stbl, desiredTime, 0, &sampleNumber, &prevSampleNumber);
	if (e) return e;

	//if no shadow table, reset to sync only
	useShadow = 0;
	if (!stbl->ShadowSync && (SearchMode == GF_ISOM_SEARCH_SYNC_SHADOW))
		SearchMode = GF_ISOM_SEARCH_SYNC_BACKWARD;

	//if no syncTable, disable syncSearching, as all samples ARE sync
	if (! trak->Media->information->sampleTable->SyncSample) {
		if (SearchMode == GF_ISOM_SEARCH_SYNC_FORWARD) SearchMode = GF_ISOM_SEARCH_FORWARD;
		if (SearchMode == GF_ISOM_SEARCH_SYNC_BACKWARD) SearchMode = GF_ISOM_SEARCH_BACKWARD;
	}

	//not found, return EOF or browse backward
	if (!sampleNumber && !prevSampleNumber) {
		if (SearchMode == GF_ISOM_SEARCH_SYNC_BACKWARD || SearchMode == GF_ISOM_SEARCH_BACKWARD) {
			sampleNumber = trak->Media->information->sampleTable->SampleSize->sampleCount;
		}
		if (!sampleNumber) return GF_EOS;
	}

	//check in case we have the perfect sample
	IsSync = 0;

	//according to the direction adjust the sampleNum value
	switch (SearchMode) {
	case GF_ISOM_SEARCH_SYNC_FORWARD:
		IsSync = 1;
	case GF_ISOM_SEARCH_FORWARD:
		//not the exact one
		if (!sampleNumber) {
			if (prevSampleNumber != stbl->SampleSize->sampleCount) {
				sampleNumber = prevSampleNumber + 1;
			} else {
				sampleNumber = prevSampleNumber;
			}
		}
		break;

	//if dummy mode, reset to default browsing
	case GF_ISOM_SEARCH_SYNC_BACKWARD:
		IsSync = 1;
	case GF_ISOM_SEARCH_SYNC_SHADOW:
	case GF_ISOM_SEARCH_BACKWARD:
	default:
		//first case, not found....
		if (!sampleNumber && !prevSampleNumber) {
			sampleNumber = stbl->SampleSize->sampleCount;
		} else if (!sampleNumber) {
			sampleNumber = prevSampleNumber;
		}
		break;
	}

	//get the sync sample num
	if (IsSync) {
		//get the SyncNumber
		e = Media_FindSyncSample(trak->Media->information->sampleTable,
		                         sampleNumber, &syncNum, SearchMode);
		if (e) return e;
		if (syncNum) sampleNumber = syncNum;
		syncNum = 0;
	}
	//if we are in shadow mode, get the previous sync sample
	//in case we can't find a good SyncShadow
	else if (SearchMode == GF_ISOM_SEARCH_SYNC_SHADOW) {
		//get the SyncNumber
		e = Media_FindSyncSample(trak->Media->information->sampleTable,
		                         sampleNumber, &syncNum, GF_ISOM_SEARCH_SYNC_BACKWARD);
		if (e) return e;
	}


	//OK sampleNumber is exactly the sample we need (except for shadow)

	if (sample) {
		if (*sample) {
			static_sample = GF_TRUE;
		} else {
			*sample = gf_isom_sample_new();
			if (*sample == NULL) return GF_OUT_OF_MEM;
		}
	}
	//we are in shadow mode, we need to browse both SyncSample and ShadowSyncSample to get
	//the desired sample...
	if (SearchMode == GF_ISOM_SEARCH_SYNC_SHADOW) {
		//get the shadowing number
		stbl_GetSampleShadow(stbl->ShadowSync, &sampleNumber, &shadowSync);
		//now sampleNumber is the closest previous shadowed sample.
		//1- If we have a closer sync sample, use it.
		//2- if the shadowSync is 0, we don't have any shadowing, use syncNum
		if ((sampleNumber < syncNum) || (!shadowSync)) {
			sampleNumber = syncNum;
		} else {
			//otherwise, we have a better alternate sample in the shadowSync for this sample
			useShadow = 1;
		}
	}

	e = Media_GetSample(trak->Media, sampleNumber, sample, StreamDescriptionIndex, GF_FALSE, data_offset);
	if (e) {
		if (!static_sample)
			gf_isom_sample_del(sample);
		else if (! (*sample)->alloc_size && (*sample)->data && (*sample)->dataLength )
		 	(*sample)->alloc_size =  (*sample)->dataLength;

		return e;
	}
	if (sample && ! (*sample)->IsRAP) {
		Bool has_roll, is_rap;
		e = gf_isom_get_sample_rap_roll_info(the_file, trackNumber, sampleNumber, &is_rap, &has_roll, NULL);
		if (e) return e;
		if (is_rap) (*sample)->IsRAP = SAP_TYPE_3;
	}
	//optionally get the sample number
	if (SampleNum) {
		*SampleNum = sampleNumber;
#ifndef	GPAC_DISABLE_ISOM_FRAGMENTS
		*SampleNum += trak->sample_count_at_seg_start;
#endif
	}

	//in shadow mode, we only get the data of the shadowing sample !
	if (sample && useShadow) {
		//we have to use StreamDescriptionIndex in case the sample data is in another desc
		//though this is unlikely as non optimized...
		shadow = gf_isom_get_sample(the_file, trackNumber, shadowSync, StreamDescriptionIndex);
		//if no sample, the shadowSync is broken, return the sample
		if (!shadow) return GF_OK;
		(*sample)->IsRAP = RAP;
		gf_free((*sample)->data);
		(*sample)->dataLength = shadow->dataLength;
		(*sample)->data = shadow->data;
		//set data length to 0 to keep the buffer alive...
		shadow->dataLength = 0;
		gf_isom_sample_del(&shadow);
	}
	if (static_sample && ! (*sample)->alloc_size )
		 (*sample)->alloc_size =  (*sample)->dataLength;
		 
	return GF_OK;
}

GF_EXPORT
GF_Err gf_isom_get_sample_for_movie_time(GF_ISOFile *the_file, u32 trackNumber, u64 movieTime, u32 *StreamDescriptionIndex, GF_ISOSearchMode SearchMode, GF_ISOSample **sample, u32 *sampleNumber, u64 *data_offset)
{
	Double tsscale;
	GF_Err e;
	GF_TrackBox *trak;
	u64 mediaTime, nextMediaTime;
	s64 segStartTime, mediaOffset;
	u32 sampNum;
	u8 useEdit;

	trak = gf_isom_get_track_from_file(the_file, trackNumber);
	if (!trak) return GF_BAD_PARAM;

	//check 0-duration tracks (BIFS and co). Check we're not searching forward
	if (!trak->Header->duration) {
		if (movieTime && ( (SearchMode == GF_ISOM_SEARCH_SYNC_FORWARD) || (SearchMode == GF_ISOM_SEARCH_FORWARD)) ) {
			if (sampleNumber) *sampleNumber = 0;
			*StreamDescriptionIndex = 0;
			return GF_EOS;
		}
	}
	else if ((movieTime * trak->moov->mvhd->timeScale > trak->Header->duration * trak->Media->mediaHeader->timeScale)
#ifndef GPAC_DISABLE_ISOM_FRAGMENTS
	         && !trak->dts_at_seg_start
#endif
	        ) {
		if (sampleNumber) *sampleNumber = 0;
		*StreamDescriptionIndex = 0;
		return GF_EOS;
	}

	//get the media time for this movie time...
	mediaTime = segStartTime = 0;
	*StreamDescriptionIndex = 0;
	nextMediaTime = 0;

	e = GetMediaTime(trak, (SearchMode==GF_ISOM_SEARCH_SYNC_FORWARD) ? GF_TRUE : GF_FALSE, movieTime, &mediaTime, &segStartTime, &mediaOffset, &useEdit, &nextMediaTime);
	if (e) return e;

	/*here we check if we were playing or not and return no sample in normal search modes*/
	if (useEdit && mediaOffset == -1) {
		if ((SearchMode==GF_ISOM_SEARCH_FORWARD) || (SearchMode==GF_ISOM_SEARCH_BACKWARD)) {
			/*get next sample time in MOVIE timescale*/
			if (SearchMode==GF_ISOM_SEARCH_FORWARD)
				e = GetNextMediaTime(trak, movieTime, &mediaTime);
			else
				e = GetPrevMediaTime(trak, movieTime, &mediaTime);
			if (e) return e;
			return gf_isom_get_sample_for_movie_time(the_file, trackNumber, (u32) mediaTime, StreamDescriptionIndex, GF_ISOM_SEARCH_SYNC_FORWARD, sample, sampleNumber, data_offset);
		}
		if (sampleNumber) *sampleNumber = 0;
		if (sample) {
			if (! (*sample)) {
				*sample = gf_isom_sample_new();
				if (! *sample) return GF_OUT_OF_MEM;
			}
			(*sample)->DTS = movieTime;
			(*sample)->dataLength = 0;
			(*sample)->CTS_Offset = 0;
		}
		return GF_OK;
	}
	/*dwell edit in non-sync mode, fetch next/prev sample depending on mode.
	Otherwise return the dwell entry*/
	if (useEdit==2) {
		if ((SearchMode==GF_ISOM_SEARCH_FORWARD) || (SearchMode==GF_ISOM_SEARCH_BACKWARD)) {
			/*get next sample time in MOVIE timescale*/
			if (SearchMode==GF_ISOM_SEARCH_FORWARD)
				e = GetNextMediaTime(trak, movieTime, &mediaTime);
			else
				e = GetPrevMediaTime(trak, movieTime, &mediaTime);
			if (e) return e;
			return gf_isom_get_sample_for_movie_time(the_file, trackNumber, (u32) mediaTime, StreamDescriptionIndex, GF_ISOM_SEARCH_SYNC_FORWARD, sample, sampleNumber, data_offset);
		}
	}

	tsscale = trak->Media->mediaHeader->timeScale;
	tsscale /= trak->moov->mvhd->timeScale;

	//OK, we have a sample so fetch it
	e = gf_isom_get_sample_for_media_time(the_file, trackNumber, mediaTime, StreamDescriptionIndex, SearchMode, sample, &sampNum, data_offset);
	if (e) {
		if (e==GF_EOS) {
#ifndef GPAC_DISABLE_ISOM_FRAGMENTS
			//movie is fragmented and samples not yet received, return EOS
			if (the_file->moov->mvex && !trak->Media->information->sampleTable->SampleSize->sampleCount)
				return e;
#endif

			if (nextMediaTime && (nextMediaTime-1 != movieTime))
				return gf_isom_get_sample_for_movie_time(the_file, trackNumber, nextMediaTime-1, StreamDescriptionIndex, SearchMode, sample, sampleNumber, data_offset);
		}
		return e;
	}

	//OK, now the trick: we have to rebuild the time stamps, according
	//to the media time scale (used by SLConfig) - add the edit start time but stay in
	//the track TS
	if (sample && useEdit) {
		u64 _ts = (u64)(segStartTime * tsscale);

		(*sample)->DTS += _ts;
		/*watchout, the sample fetched may be before the first sample in the edit list (when seeking)*/
		if ( (*sample)->DTS > (u64) mediaOffset) {
			(*sample)->DTS -= (u64) mediaOffset;
		} else {
			(*sample)->DTS = 0;
		}
	}
	if (sampleNumber) *sampleNumber = sampNum;
#ifndef	GPAC_DISABLE_ISOM_FRAGMENTS
	if (sample && (*sample) ) (*sample)->DTS += trak->dts_at_seg_start;
#endif

	return GF_OK;
}



GF_EXPORT
u64 gf_isom_get_missing_bytes(GF_ISOFile *the_file, u32 trackNumber)
{
	GF_TrackBox *trak;
	trak = gf_isom_get_track_from_file(the_file, trackNumber);
	if (!trak) return 0;

	return trak->Media->BytesMissing;
}

GF_EXPORT
GF_Err gf_isom_set_sample_padding(GF_ISOFile *the_file, u32 trackNumber, u32 padding_bytes)
{
	GF_TrackBox *trak;
	trak = gf_isom_get_track_from_file(the_file, trackNumber);
	if (!trak) return GF_BAD_PARAM;
	trak->padding_bytes = padding_bytes;
	return GF_OK;

}

//get the number of edited segment
GF_EXPORT
Bool gf_isom_get_edit_list_type(GF_ISOFile *the_file, u32 trackNumber, s64 *mediaOffset)
{
	GF_EdtsEntry *ent;
	GF_TrackBox *trak;
	u32 count;
	trak = gf_isom_get_track_from_file(the_file, trackNumber);
	if (!trak) return GF_FALSE;
	*mediaOffset = 0;
	if (!trak->editBox || !trak->editBox->editList) return GF_FALSE;

	count = gf_list_count(trak->editBox->editList->entryList);
	ent = (GF_EdtsEntry*)gf_list_get(trak->editBox->editList->entryList, 0);
	if (!ent) return GF_TRUE;
	/*mediaRate>0, the track playback shall start at media time>0 -> mediaOffset is < 0 */
	if ((count==1) && (ent->mediaRate==1)) {
		*mediaOffset = - ent->mediaTime;
		return GF_FALSE;
	} else if (count==2) {
		/*mediaRate==-1, the track playback shall be empty for segmentDuration -> mediaOffset is > 0 */
		if ((ent->mediaRate==-1) || (ent->mediaTime==-1)) {
			Double time = (Double) ent->segmentDuration;
			time /= trak->moov->mvhd->timeScale;
			time *= trak->Media->mediaHeader->timeScale;
			*mediaOffset = (s64) time;
			return GF_FALSE;
		}
	}
	return GF_TRUE;
}


//get the number of edited segment
GF_EXPORT
u32 gf_isom_get_edits_count(GF_ISOFile *the_file, u32 trackNumber)
{
	GF_TrackBox *trak;
	trak = gf_isom_get_track_from_file(the_file, trackNumber);
	if (!trak) return 0;

	if (!trak->editBox || !trak->editBox->editList) return 0;
	return gf_list_count(trak->editBox->editList->entryList);
}


//Get the desired segment information
GF_EXPORT
GF_Err gf_isom_get_edit(GF_ISOFile *the_file, u32 trackNumber, u32 SegmentIndex, u64 *EditTime, u64 *SegmentDuration, u64 *MediaTime, GF_ISOEditType *EditMode)
{
	u32 i;
	u64 startTime;
	GF_TrackBox *trak;
	GF_EditListBox *elst;
	GF_EdtsEntry *ent;

	ent = NULL;
	trak = gf_isom_get_track_from_file(the_file, trackNumber);
	if (!trak) return GF_BAD_PARAM;

	if (!trak->editBox ||
	        !trak->editBox->editList ||
	        (SegmentIndex > gf_list_count(trak->editBox->editList->entryList)) ||
	        !SegmentIndex)
		return GF_BAD_PARAM;

	elst = trak->editBox->editList;
	startTime = 0;

	for (i = 0; i < SegmentIndex; i++) {
		ent = (GF_EdtsEntry*)gf_list_get(elst->entryList, i);
		if (i < SegmentIndex-1) startTime += ent->segmentDuration;
	}
	*EditTime = startTime;
	*SegmentDuration = ent->segmentDuration;
	if (ent->mediaTime < 0) {
		*MediaTime = 0;
		*EditMode = GF_ISOM_EDIT_EMPTY;
		return GF_OK;
	}
	if (ent->mediaRate == 0) {
		*MediaTime = ent->mediaTime;
		*EditMode = GF_ISOM_EDIT_DWELL;
		return GF_OK;
	}
	*MediaTime = ent->mediaTime;
	*EditMode = GF_ISOM_EDIT_NORMAL;
	return GF_OK;
}

GF_EXPORT
u8 gf_isom_has_sync_points(GF_ISOFile *the_file, u32 trackNumber)
{
	GF_TrackBox *trak;

	trak = gf_isom_get_track_from_file(the_file, trackNumber);
	if (!trak) return 0;
	if (trak->Media->information->sampleTable->SyncSample) {
		if (!trak->Media->information->sampleTable->SyncSample->nb_entries) return 2;
		return 1;
	}
	return 0;
}

/*returns number of sync points*/
GF_EXPORT
u32 gf_isom_get_sync_point_count(GF_ISOFile *the_file, u32 trackNumber)
{
	GF_TrackBox *trak;
	trak = gf_isom_get_track_from_file(the_file, trackNumber);
	if (!trak) return 0;
	if (trak->Media->information->sampleTable->SyncSample) {
		return trak->Media->information->sampleTable->SyncSample->nb_entries;
	}
	return 0;
}


GF_EXPORT
GF_Err gf_isom_get_brand_info(GF_ISOFile *movie, u32 *brand, u32 *minorVersion, u32 *AlternateBrandsCount)
{
	if (!movie) return GF_BAD_PARAM;
	if (!movie->brand) {
		if (brand) *brand = GF_ISOM_BRAND_ISOM;
		if (minorVersion) *minorVersion = 1;
		if (AlternateBrandsCount) *AlternateBrandsCount = 0;
		return GF_OK;
	}

	if (brand) *brand = movie->brand->majorBrand;
	if (minorVersion) *minorVersion = movie->brand->minorVersion;
	if (AlternateBrandsCount) *AlternateBrandsCount = movie->brand->altCount;
	return GF_OK;
}

GF_EXPORT
GF_Err gf_isom_get_alternate_brand(GF_ISOFile *movie, u32 BrandIndex, u32 *brand)
{
	if (!movie || !movie->brand || !brand) return GF_BAD_PARAM;
	if (BrandIndex > movie->brand->altCount || !BrandIndex) return GF_BAD_PARAM;
	*brand = movie->brand->altBrand[BrandIndex-1];
	return GF_OK;
}

GF_EXPORT
const u32 *gf_isom_get_brands(GF_ISOFile *movie)
{
	if (!movie || !movie->brand) return NULL;
	return movie->brand->altBrand;
}

GF_Err gf_isom_get_sample_padding_bits(GF_ISOFile *the_file, u32 trackNumber, u32 sampleNumber, u8 *NbBits)
{
	GF_TrackBox *trak;

	trak = gf_isom_get_track_from_file(the_file, trackNumber);
	if (!trak) return GF_BAD_PARAM;


	//Padding info
	return stbl_GetPaddingBits(trak->Media->information->sampleTable->PaddingBits,
	                           sampleNumber, NbBits);

}


GF_EXPORT
Bool gf_isom_has_padding_bits(GF_ISOFile *the_file, u32 trackNumber)
{
	GF_TrackBox *trak;

	trak = gf_isom_get_track_from_file(the_file, trackNumber);
	if (!trak) return GF_FALSE;

	if (trak->Media->information->sampleTable->PaddingBits) return GF_TRUE;
	return GF_FALSE;
}

GF_EXPORT
u32 gf_isom_get_udta_count(GF_ISOFile *movie, u32 trackNumber)
{
	GF_TrackBox *trak;
	GF_UserDataBox *udta;
	if (!movie || !movie->moov) return 0;

	if (trackNumber) {
		trak = gf_isom_get_track_from_file(movie, trackNumber);
		if (!trak) return 0;
		udta = trak->udta;
	} else {
		udta = movie->moov->udta;
	}
	if (udta) return gf_list_count(udta->recordList);
	return 0;
}

GF_EXPORT
GF_Err gf_isom_get_udta_type(GF_ISOFile *movie, u32 trackNumber, u32 udta_idx, u32 *UserDataType, bin128 *UUID)
{
	GF_TrackBox *trak;
	GF_UserDataBox *udta;
	GF_UserDataMap *map;
	if (!movie || !movie->moov || !udta_idx) return GF_BAD_PARAM;

	if (trackNumber) {
		trak = gf_isom_get_track_from_file(movie, trackNumber);
		if (!trak) return GF_OK;
		udta = trak->udta;
	} else {
		udta = movie->moov->udta;
	}
	if (!udta) return GF_BAD_PARAM;
	if (udta_idx>gf_list_count(udta->recordList)) return GF_BAD_PARAM;
	map = (GF_UserDataMap*)gf_list_get(udta->recordList, udta_idx - 1);
	if (UserDataType) *UserDataType = map->boxType;
	if (UUID) memcpy(*UUID, map->uuid, 16);
	return GF_OK;
}

GF_EXPORT
u32 gf_isom_get_user_data_count(GF_ISOFile *movie, u32 trackNumber, u32 UserDataType, bin128 UUID)
{
	GF_UserDataMap *map;
	GF_TrackBox *trak;
	GF_UserDataBox *udta;
	bin128 t;
	u32 i, count;

	if (!movie || !movie->moov) return 0;

	if (UserDataType == GF_ISOM_BOX_TYPE_UUID) UserDataType = 0;
	memset(t, 1, 16);

	if (trackNumber) {
		trak = gf_isom_get_track_from_file(movie, trackNumber);
		if (!trak) return 0;
		udta = trak->udta;
	} else {
		udta = movie->moov->udta;
	}
	if (!udta) return 0;

	i=0;
	while ((map = (GF_UserDataMap*)gf_list_enum(udta->recordList, &i))) {
		count = gf_list_count(map->boxes);

		if ((map->boxType == GF_ISOM_BOX_TYPE_UUID) && !memcmp(map->uuid, UUID, 16)) return count;
		else if (map->boxType == UserDataType) return count;
	}
	return 0;
}

GF_EXPORT
GF_Err gf_isom_get_user_data(GF_ISOFile *movie, u32 trackNumber, u32 UserDataType, bin128 UUID, u32 UserDataIndex, u8 **userData, u32 *userDataSize)
{
	GF_UserDataMap *map;
	GF_UnknownBox *ptr;
	GF_BitStream *bs;
	u32 i;
	bin128 t;
	GF_TrackBox *trak;
	GF_UserDataBox *udta;

	if (!movie || !movie->moov) return GF_BAD_PARAM;

	if (trackNumber) {
		trak = gf_isom_get_track_from_file(movie, trackNumber);
		if (!trak) return GF_BAD_PARAM;
		udta = trak->udta;
	} else {
		udta = movie->moov->udta;
	}
	if (!udta) return GF_BAD_PARAM;

	if (UserDataType == GF_ISOM_BOX_TYPE_UUID) UserDataType = 0;
	memset(t, 1, 16);

	if (!userData || !userDataSize || *userData) return GF_BAD_PARAM;

	i=0;
	while ((map = (GF_UserDataMap*)gf_list_enum(udta->recordList, &i))) {
		if ((map->boxType == GF_ISOM_BOX_TYPE_UUID) && !memcmp(map->uuid, UUID, 16)) goto found;
		else if (map->boxType == UserDataType) goto found;

	}
	return GF_BAD_PARAM;

found:
	if (UserDataIndex) {
		if (UserDataIndex > gf_list_count(map->boxes) ) return GF_BAD_PARAM;
		ptr = (GF_UnknownBox*)gf_list_get(map->boxes, UserDataIndex-1);

		if (ptr->type == GF_ISOM_BOX_TYPE_UNKNOWN) {
			*userData = (char *)gf_malloc(sizeof(char)*ptr->dataSize);
			if (!*userData) return GF_OUT_OF_MEM;
			memcpy(*userData, ptr->data, sizeof(char)*ptr->dataSize);
			*userDataSize = ptr->dataSize;
			return GF_OK;
		} else if (ptr->type != GF_ISOM_BOX_TYPE_UUID) {
			GF_UnknownUUIDBox *p_uuid = (GF_UnknownUUIDBox *)ptr;
			*userData = (char *)gf_malloc(sizeof(char)*p_uuid->dataSize);
			if (!*userData) return GF_OUT_OF_MEM;
			memcpy(*userData, p_uuid->data, sizeof(char)*p_uuid->dataSize);
			*userDataSize = p_uuid->dataSize;
			return GF_OK;
		} else {
			return GF_ISOM_INVALID_FILE;
		}
	}

	//serialize all boxes
	bs = gf_bs_new(NULL, 0, GF_BITSTREAM_WRITE);
	i=0;
	while ( (ptr = (GF_UnknownBox*)gf_list_enum(map->boxes, &i))) {
		u32 type, s, data_size;
		char *data=NULL;
		if (ptr->type == GF_ISOM_BOX_TYPE_UNKNOWN) {
			type = ptr->original_4cc;
			data_size = ptr->dataSize;
			data = ptr->data;
		} else if (ptr->type == GF_ISOM_BOX_TYPE_UUID) {
			GF_UnknownUUIDBox *p_uuid = (GF_UnknownUUIDBox *)ptr;
			type = p_uuid->type;
			data_size = p_uuid->dataSize;
			data = p_uuid->data;
		} else {
			gf_isom_box_write((GF_Box *)ptr, bs);
			continue;
		}
		s = data_size+8;
		if (ptr->type==GF_ISOM_BOX_TYPE_UUID) s += 16;

		gf_bs_write_u32(bs, s);
		gf_bs_write_u32(bs, type);
		if (type==GF_ISOM_BOX_TYPE_UUID) gf_bs_write_data(bs, (char *) map->uuid, 16);
		if (data) {
			gf_bs_write_data(bs, data, data_size);
		} else if (ptr->child_boxes) {
#ifndef GPAC_DISABLE_ISOM_WRITE
			gf_isom_box_array_write((GF_Box *)ptr, ptr->child_boxes, bs);
#else
			GF_LOG(GF_LOG_WARNING, GF_LOG_CONTAINER, ("ISOBMF: udta is a box-list - cannot export in read-only version of libisom in GPAC\n" ));
#endif
		}
	}
	gf_bs_get_content(bs, userData, userDataSize);
	gf_bs_del(bs);
	return GF_OK;
}

GF_EXPORT
void gf_isom_delete(GF_ISOFile *movie)
{
	//free and return;
	gf_isom_delete_movie(movie);
}

GF_EXPORT
GF_Err gf_isom_get_chunks_infos(GF_ISOFile *movie, u32 trackNumber, u32 *dur_min, u32 *dur_avg, u32 *dur_max, u32 *size_min, u32 *size_avg, u32 *size_max)
{
	GF_TrackBox *trak;
	u32 i, k, sample_idx, dmin, dmax, smin, smax, tot_chunks;
	u64 davg, savg;
	GF_SampleToChunkBox *stsc;
	GF_TimeToSampleBox *stts;
	if (!movie || !trackNumber || !movie->moov) return GF_BAD_PARAM;
	trak = gf_isom_get_track_from_file(movie, trackNumber);
	if (!trak) return GF_BAD_PARAM;

	stsc = trak->Media->information->sampleTable->SampleToChunk;
	stts = trak->Media->information->sampleTable->TimeToSample;
	if (!stsc || !stts) return GF_ISOM_INVALID_FILE;

	dmin = smin = (u32) -1;
	dmax = smax = 0;
	davg = savg = 0;
	sample_idx = 1;
	tot_chunks = 0;
	for (i=0; i<stsc->nb_entries; i++) {
		u32 nb_chunk = 0;
		if (stsc->entries[i].samplesPerChunk >  2*trak->Media->information->sampleTable->SampleSize->sampleCount) {
			GF_LOG(GF_LOG_ERROR, GF_LOG_CONTAINER, ("[iso file] likely broken stco entry (%u samples per chunk but %u samples total)\n", stsc->entries[i].samplesPerChunk, trak->Media->information->sampleTable->SampleSize->sampleCount));
			return GF_ISOM_INVALID_FILE;
		}
		while (1) {
			u32 chunk_dur = 0;
			u32 chunk_size = 0;
			for (k=0; k<stsc->entries[i].samplesPerChunk; k++) {
				u64 dts;
				u32 dur;
				u32 size;
				stbl_GetSampleDTS_and_Duration(stts, k+sample_idx, &dts, &dur);
				chunk_dur += dur;
				stbl_GetSampleSize(trak->Media->information->sampleTable->SampleSize, k+sample_idx, &size);
				chunk_size += size;

			}
			if (dmin>chunk_dur) dmin = chunk_dur;
			if (dmax<chunk_dur) dmax = chunk_dur;
			davg += chunk_dur;
			if (smin>chunk_size) smin = chunk_size;
			if (smax<chunk_size) smax = chunk_size;
			savg += chunk_size;

			tot_chunks ++;
			sample_idx += stsc->entries[i].samplesPerChunk;
			if (i+1==stsc->nb_entries) break;
			nb_chunk ++;
			if (stsc->entries[i].firstChunk + nb_chunk == stsc->entries[i+1].firstChunk) break;
		}
	}
	if (tot_chunks) {
		davg /= tot_chunks;
		savg /= tot_chunks;
	}
	if (dur_min) *dur_min = dmin;
	if (dur_avg) *dur_avg = (u32) davg;
	if (dur_max) *dur_max = dmax;

	if (size_min) *size_min = smin;
	if (size_avg) *size_avg = (u32) savg;
	if (size_max) *size_max = smax;
	return GF_OK;
}

GF_EXPORT
GF_Err gf_isom_get_fragment_defaults(GF_ISOFile *the_file, u32 trackNumber,
                                     u32 *defaultDuration, u32 *defaultSize, u32 *defaultDescriptionIndex,
                                     u32 *defaultRandomAccess, u8 *defaultPadding, u16 *defaultDegradationPriority)
{
	GF_TrackBox *trak;
	GF_StscEntry *sc_ent;
	u32 i, j, maxValue, value;
#ifndef	GPAC_DISABLE_ISOM_FRAGMENTS
	GF_TrackExtendsBox *trex;
#endif
	GF_SampleTableBox *stbl;
	trak = gf_isom_get_track_from_file(the_file, trackNumber);
	if (!trak) return GF_BAD_PARAM;

	/*if trex is already set, restore flags*/
#ifndef	GPAC_DISABLE_ISOM_FRAGMENTS
	trex = the_file->moov->mvex ? GetTrex(the_file->moov, gf_isom_get_track_id(the_file,trackNumber) ) : NULL;
	if (trex) {
		trex->track = trak;

		if (defaultDuration) *defaultDuration = trex->def_sample_duration;
		if (defaultSize) *defaultSize = trex->def_sample_size;
		if (defaultDescriptionIndex) *defaultDescriptionIndex = trex->def_sample_desc_index;
		if (defaultRandomAccess) *defaultRandomAccess = GF_ISOM_GET_FRAG_SYNC(trex->def_sample_flags);
		if (defaultPadding) *defaultPadding = GF_ISOM_GET_FRAG_PAD(trex->def_sample_flags);
		if (defaultDegradationPriority) *defaultDegradationPriority = GF_ISOM_GET_FRAG_DEG(trex->def_sample_flags);
		return GF_OK;
	}
#endif

	stbl = trak->Media->information->sampleTable;
	if (!stbl->TimeToSample || !stbl->SampleSize || !stbl->SampleToChunk) return GF_ISOM_INVALID_FILE;


	//duration
	if (defaultDuration) {
		maxValue = value = 0;
		for (i=0; i<stbl->TimeToSample->nb_entries; i++) {
			if (stbl->TimeToSample->entries[i].sampleCount>maxValue) {
				value = stbl->TimeToSample->entries[i].sampleDelta;
				maxValue = stbl->TimeToSample->entries[i].sampleCount;
			}
		}
		*defaultDuration = value;
	}
	//size
	if (defaultSize) {
		*defaultSize = stbl->SampleSize->sampleSize;
	}
	//descIndex
	if (defaultDescriptionIndex) {
		GF_SampleToChunkBox *stsc= stbl->SampleToChunk;
		maxValue = value = 0;
		for (i=0; i<stsc->nb_entries; i++) {
			sc_ent = &stsc->entries[i];
			if ((sc_ent->nextChunk - sc_ent->firstChunk) * sc_ent->samplesPerChunk > maxValue) {
				value = sc_ent->sampleDescriptionIndex;
				maxValue = (sc_ent->nextChunk - sc_ent->firstChunk) * sc_ent->samplesPerChunk;
			}
		}
		*defaultDescriptionIndex = value ? value : 1;
	}
	//RAP
	if (defaultRandomAccess) {
		//no sync table is ALL RAP
		*defaultRandomAccess = stbl->SyncSample ? 0 : 1;
		if (stbl->SyncSample
		        && (stbl->SyncSample->nb_entries == stbl->SampleSize->sampleCount)) {
			*defaultRandomAccess = 1;
		}
	}
	//defaultPadding
	if (defaultPadding) {
		*defaultPadding = 0;
		if (stbl->PaddingBits) {
			maxValue = 0;
			for (i=0; i<stbl->PaddingBits->SampleCount; i++) {
				value = 0;
				for (j=0; j<stbl->PaddingBits->SampleCount; j++) {
					if (stbl->PaddingBits->padbits[i]==stbl->PaddingBits->padbits[j]) {
						value ++;
					}
				}
				if (value>maxValue) {
					maxValue = value;
					*defaultPadding = stbl->PaddingBits->padbits[i];
				}
			}
		}
	}
	//defaultDegradationPriority
	if (defaultDegradationPriority) {
		*defaultDegradationPriority = 0;
		if (stbl->DegradationPriority) {
			maxValue = 0;
			for (i=0; i<stbl->DegradationPriority->nb_entries; i++) {
				value = 0;
				for (j=0; j<stbl->DegradationPriority->nb_entries; j++) {
					if (stbl->DegradationPriority->priorities[i]==stbl->DegradationPriority->priorities[j]) {
						value ++;
					}
				}
				if (value>maxValue) {
					maxValue = value;
					*defaultDegradationPriority = stbl->DegradationPriority->priorities[i];
				}
			}
		}
	}
	return GF_OK;
}


GF_EXPORT
GF_Err gf_isom_refresh_fragmented(GF_ISOFile *movie, u64 *MissingBytes, const char *new_location)
{
#ifdef	GPAC_DISABLE_ISOM_FRAGMENTS
	return GF_NOT_SUPPORTED;
#else
	u64 prevsize, size;
	u32 i;
	if (!movie || !movie->movieFileMap || !movie->moov) return GF_BAD_PARAM;
	if (movie->openMode != GF_ISOM_OPEN_READ) return GF_BAD_PARAM;

	/*refresh size*/
	size = movie->movieFileMap ? gf_bs_get_size(movie->movieFileMap->bs) : 0;

	if (new_location) {
		Bool delete_map;
		GF_DataMap *previous_movie_fileMap_address = movie->movieFileMap;
		GF_Err e;

		e = gf_isom_datamap_new(new_location, NULL, GF_ISOM_DATA_MAP_READ_ONLY, &movie->movieFileMap);
		if (e) {
			movie->movieFileMap = previous_movie_fileMap_address;
			return e;
		}

		delete_map = (previous_movie_fileMap_address != NULL ? GF_TRUE: GF_FALSE);
		for (i=0; i<gf_list_count(movie->moov->trackList); i++) {
			GF_TrackBox *trak = (GF_TrackBox *)gf_list_get(movie->moov->trackList, i);
			if (trak->Media->information->dataHandler == previous_movie_fileMap_address) {
				//reaasign for later destruction
				trak->Media->information->scalableDataHandler = movie->movieFileMap;
				//reassign for Media_GetSample function
				trak->Media->information->dataHandler = movie->movieFileMap;
			} else if (trak->Media->information->scalableDataHandler == previous_movie_fileMap_address) {
				delete_map = GF_FALSE;
			}
		}
		if (delete_map) {
			gf_isom_datamap_del(previous_movie_fileMap_address);
		}
	}

	prevsize = gf_bs_get_refreshed_size(movie->movieFileMap->bs);
	if (prevsize==size) return GF_OK;

	if (!movie->moov->mvex)
		return GF_OK;
	//ok parse root boxes
	return gf_isom_parse_movie_boxes(movie, NULL, MissingBytes, GF_TRUE);
#endif
}

#ifndef GPAC_DISABLE_ISOM_FRAGMENTS
GF_EXPORT
void gf_isom_set_single_moof_mode(GF_ISOFile *movie, Bool mode)
{
	movie->single_moof_mode = mode;
}
#endif

GF_EXPORT
GF_Err gf_isom_reset_data_offset(GF_ISOFile *movie, u64 *top_box_start)
{
#ifndef	GPAC_DISABLE_ISOM_FRAGMENTS
	if (!movie || !movie->moov) return GF_BAD_PARAM;
	*top_box_start = movie->current_top_box_start;
	movie->current_top_box_start = 0;
	if (movie->moov->mvex && movie->single_moof_mode) {
		movie->single_moof_state = 0;
	}
#endif
	return GF_OK;
}

GF_EXPORT
GF_Err gf_isom_get_current_top_box_offset(GF_ISOFile *movie, u64 *current_top_box_offset)
{
	if (!movie || !movie->moov || !current_top_box_offset) return GF_BAD_PARAM;
#ifndef	GPAC_DISABLE_ISOM_FRAGMENTS
	*current_top_box_offset = movie->current_top_box_start;
	return GF_OK;
#else
	return GF_NOT_SUPPORTED;
#endif
}

GF_EXPORT
GF_Err gf_isom_set_removed_bytes(GF_ISOFile *movie, u64 bytes_removed)
{
	if (!movie || !movie->moov) return GF_BAD_PARAM;
	movie->bytes_removed = bytes_removed;
	return GF_OK;
}

GF_Err gf_isom_purge_samples(GF_ISOFile *the_file, u32 trackNumber, u32 nb_samples)
{
	GF_Err e;
	GF_TrackBox *trak;
#ifndef	GPAC_DISABLE_ISOM_FRAGMENTS
	GF_TrackExtendsBox *trex;
#endif
	GF_SampleTableBox *stbl;
	trak = gf_isom_get_track_from_file(the_file, trackNumber);
	if (!trak) return GF_BAD_PARAM;

	/*if trex is already set, restore flags*/
#ifndef	GPAC_DISABLE_ISOM_FRAGMENTS
	trex = the_file->moov->mvex ? GetTrex(the_file->moov, gf_isom_get_track_id(the_file,trackNumber) ) : NULL;
	if (!trex) return GF_BAD_PARAM;

	//first unpack chunk offsets and CTS
	e = stbl_UnpackOffsets(trak->Media->information->sampleTable);
	if (e) return e;
	e = stbl_unpackCTS(trak->Media->information->sampleTable);
	if (e) return e;

	stbl = trak->Media->information->sampleTable;
	if (!stbl->TimeToSample || !stbl->SampleSize || !stbl->SampleToChunk) return GF_ISOM_INVALID_FILE;
	//then remove first sample
	while (nb_samples) {
		//do NOT change the order DTS, CTS, size chunk
		stbl_RemoveDTS(stbl, 1, 0);
		stbl_RemoveCTS(stbl, 1);
		stbl_RemoveSize(stbl, 1);
		stbl_RemoveChunk(stbl, 1);
		stbl_RemoveRAP(stbl, 1);
		stbl_RemoveShadow(stbl, 1);
		stbl_RemoveRedundant(stbl, 1);
		stbl_RemoveSubSample(stbl, 1);
		stbl_RemovePaddingBits(stbl, 1);
		stbl_RemoveSampleGroup(stbl, 1);
		nb_samples--;
	}
	return GF_OK;
#else
	return GF_BAD_PARAM;
#endif
}


#define RECREATE_BOX(_a, __cast)	\
    if (_a) {	\
        type = _a->type;\
        gf_isom_box_del_parent(&stbl->child_boxes, (GF_Box *)_a);\
        _a = __cast gf_isom_box_new_parent(&stbl->child_boxes, type);\
    }\


GF_EXPORT
GF_Err gf_isom_reset_tables(GF_ISOFile *movie, Bool reset_sample_count)
{
#ifndef	GPAC_DISABLE_ISOM_FRAGMENTS
	u32 i, j;

	if (!movie || !movie->moov || !movie->moov->mvex) return GF_BAD_PARAM;
	for (i=0; i<gf_list_count(movie->moov->trackList); i++) {
		GF_Box *a;
		GF_TrackBox *trak = (GF_TrackBox *)gf_list_get(movie->moov->trackList, i);

		u32 type, dur;
		u64 dts;
		GF_SampleTableBox *stbl = trak->Media->information->sampleTable;

		trak->sample_count_at_seg_start += stbl->SampleSize->sampleCount;
		if (trak->sample_count_at_seg_start) {
			GF_Err e;
			e = stbl_GetSampleDTS_and_Duration(stbl->TimeToSample, stbl->SampleSize->sampleCount, &dts, &dur);
			if (e == GF_OK) {
				trak->dts_at_seg_start += dts + dur;
			}
		}

		RECREATE_BOX(stbl->ChunkOffset, (GF_Box *));
		RECREATE_BOX(stbl->CompositionOffset, (GF_CompositionOffsetBox *));
		RECREATE_BOX(stbl->DegradationPriority, (GF_DegradationPriorityBox *));
		RECREATE_BOX(stbl->PaddingBits, (GF_PaddingBitsBox *));
		RECREATE_BOX(stbl->SampleDep, (GF_SampleDependencyTypeBox *));
		RECREATE_BOX(stbl->SampleSize, (GF_SampleSizeBox *));
		RECREATE_BOX(stbl->SampleToChunk, (GF_SampleToChunkBox *));
		RECREATE_BOX(stbl->ShadowSync, (GF_ShadowSyncBox *));
		RECREATE_BOX(stbl->SyncSample, (GF_SyncSampleBox *));
		RECREATE_BOX(stbl->TimeToSample, (GF_TimeToSampleBox *));

		gf_isom_box_array_del_parent(&stbl->child_boxes, stbl->sai_offsets);
		stbl->sai_offsets = NULL;

		gf_isom_box_array_del_parent(&stbl->child_boxes, stbl->sai_sizes);
		stbl->sai_sizes = NULL;

		gf_isom_box_array_del_parent(&stbl->child_boxes, stbl->sampleGroups);
		stbl->sampleGroups = NULL;

		j = stbl->nb_sgpd_in_stbl;
		while ((a = (GF_Box *)gf_list_enum(stbl->sampleGroupsDescription, &j))) {
			gf_isom_box_del_parent(&stbl->child_boxes, a);
			j--;
			gf_list_rem(stbl->sampleGroupsDescription, j);
		}

#if 0
		j = stbl->nb_stbl_boxes;
		while ((a = (GF_Box *)gf_list_enum(stbl->child_boxes, &j))) {
			gf_isom_box_del_parent(&stbl->child_boxes, a);
			j--;
		}
#endif

		if (reset_sample_count) {
			trak->Media->information->sampleTable->SampleSize->sampleCount = 0;
#ifndef GPAC_DISABLE_ISOM_FRAGMENTS
			trak->sample_count_at_seg_start = 0;
#endif
		}

	}

#endif
	return GF_OK;

}

GF_EXPORT
GF_Err gf_isom_release_segment(GF_ISOFile *movie, Bool reset_tables)
{
#ifndef	GPAC_DISABLE_ISOM_FRAGMENTS
	u32 i, j, base_track_sample_count;
	Bool has_scalable;
	GF_Box *a;
	if (!movie || !movie->moov || !movie->moov->mvex) return GF_BAD_PARAM;
	has_scalable = gf_isom_needs_layer_reconstruction(movie);
	base_track_sample_count = 0;
	movie->moov->compressed_diff = 0;
	for (i=0; i<gf_list_count(movie->moov->trackList); i++) {
		GF_TrackBox *trak = (GF_TrackBox*)gf_list_get(movie->moov->trackList, i);
		trak->first_traf_merged = GF_FALSE;
		if (trak->Media->information->dataHandler == movie->movieFileMap) {
			trak->Media->information->dataHandler = NULL;
		}
		if (trak->Media->information->scalableDataHandler == movie->movieFileMap) {
			trak->Media->information->scalableDataHandler = NULL;
		} else {
			if (trak->Media->information->scalableDataHandler==trak->Media->information->dataHandler)
				trak->Media->information->dataHandler = NULL;

			gf_isom_datamap_del(trak->Media->information->scalableDataHandler);
			trak->Media->information->scalableDataHandler = NULL;
		}


		if (reset_tables) {
			u32 type, dur;
			u64 dts;
			GF_SampleTableBox *stbl = trak->Media->information->sampleTable;

			if (has_scalable) {
				//check if the base reference is in the file - if not, do not consider the track is scalable.
				if (gf_isom_get_reference_count(movie, i+1, GF_ISOM_REF_BASE) > 0) {
					u32 on_track=0;
					GF_TrackBox *base;
					gf_isom_get_reference(movie, i+1, GF_ISOM_REF_BASE, 1, &on_track);

					base = gf_isom_get_track_from_file(movie, on_track);
					if (!base) {
						base_track_sample_count=0;
					} else {
						base_track_sample_count = base->Media->information->sampleTable->SampleSize->sampleCount;
					}
				}
			}

			trak->sample_count_at_seg_start += base_track_sample_count ? base_track_sample_count : stbl->SampleSize->sampleCount;

			if (trak->sample_count_at_seg_start) {
				GF_Err e;
				e = stbl_GetSampleDTS_and_Duration(stbl->TimeToSample, stbl->SampleSize->sampleCount, &dts, &dur);
				if (e == GF_OK) {
					trak->dts_at_seg_start += dts + dur;
				}
			}

			RECREATE_BOX(stbl->ChunkOffset, (GF_Box *));
			RECREATE_BOX(stbl->CompositionOffset, (GF_CompositionOffsetBox *));
			RECREATE_BOX(stbl->DegradationPriority, (GF_DegradationPriorityBox *));
			RECREATE_BOX(stbl->PaddingBits, (GF_PaddingBitsBox *));
			RECREATE_BOX(stbl->SampleDep, (GF_SampleDependencyTypeBox *));
			RECREATE_BOX(stbl->SampleSize, (GF_SampleSizeBox *));
			RECREATE_BOX(stbl->SampleToChunk, (GF_SampleToChunkBox *));
			RECREATE_BOX(stbl->ShadowSync, (GF_ShadowSyncBox *));
			RECREATE_BOX(stbl->SyncSample, (GF_SyncSampleBox *));
			RECREATE_BOX(stbl->TimeToSample, (GF_TimeToSampleBox *));

			gf_isom_box_array_del_parent(&stbl->child_boxes, stbl->sai_offsets);
			stbl->sai_offsets = NULL;

			gf_isom_box_array_del_parent(&stbl->child_boxes, stbl->sai_sizes);
			stbl->sai_sizes = NULL;

			gf_isom_box_array_del_parent(&stbl->child_boxes, stbl->sampleGroups);
			stbl->sampleGroups = NULL;

			if (trak->sample_encryption) {
				if (trak->Media->information->sampleTable->child_boxes) {
					gf_list_del_item(trak->Media->information->sampleTable->child_boxes, trak->sample_encryption);
				}
				gf_isom_box_del_parent(&trak->child_boxes, (GF_Box*)trak->sample_encryption);
				trak->sample_encryption = NULL;
			}

			j = stbl->nb_sgpd_in_stbl;
			while ((a = (GF_Box *)gf_list_enum(stbl->sampleGroupsDescription, &j))) {
				gf_isom_box_del_parent(&stbl->child_boxes, a);
				j--;
				gf_list_rem(stbl->sampleGroupsDescription, j);
			}

			if (stbl->traf_map) {
				for (j=0; j<stbl->traf_map->nb_entries; j++) {
					if (stbl->traf_map->frag_starts[j].moof_template)
						gf_free(stbl->traf_map->frag_starts[j].moof_template);
				}
				memset(stbl->traf_map->frag_starts, 0, sizeof(GF_TrafMapEntry)*stbl->traf_map->nb_alloc);
				stbl->traf_map->nb_entries = 0;
			}

#if 0 // TO CHECK
			j = ptr->nb_stbl_boxes;
			while ((a = (GF_Box *)gf_list_enum(stbl->child_boxes, &j))) {
				gf_isom_box_del_parent(&stbl->child_boxes, a);
				j--;
			}
#endif
		}


		j = 0;
		while ((a = (GF_Box *)gf_list_enum(movie->moov->child_boxes, &j))) {
			if (a->type == GF_ISOM_BOX_TYPE_PSSH) {
				gf_isom_box_del_parent(&movie->moov->child_boxes, a);
				j--;
			}
		}
	}

	gf_isom_datamap_del(movie->movieFileMap);
	movie->movieFileMap = NULL;
#endif
	return GF_OK;
}

GF_EXPORT
GF_Err gf_isom_open_segment(GF_ISOFile *movie, const char *fileName, u64 start_range, u64 end_range, GF_ISOSegOpenMode flags)
{
#ifdef	GPAC_DISABLE_ISOM_FRAGMENTS
	return GF_NOT_SUPPORTED;
#else
	u64 MissingBytes;
	GF_Err e;
	u32 i;
	Bool segment_map_assigned = GF_FALSE;
	Bool is_scalable_segment = (flags & GF_ISOM_SEGMENT_SCALABLE_FLAG) ? GF_TRUE : GF_FALSE;
	Bool no_order_check = (flags & GF_ISOM_SEGMENT_NO_ORDER_FLAG) ? GF_TRUE: GF_FALSE;
	GF_DataMap *tmp = NULL;
	GF_DataMap *orig_file_map = NULL;
	if (!movie || !movie->moov || !movie->moov->mvex) return GF_BAD_PARAM;
	if (movie->openMode != GF_ISOM_OPEN_READ) return GF_BAD_PARAM;

	/*this is a scalable segment - use a temp data map for the associated track(s) but do NOT touch the movie file map*/
	if (is_scalable_segment) {
		tmp = NULL;
		e = gf_isom_datamap_new(fileName, NULL, GF_ISOM_DATA_MAP_READ_ONLY, &tmp);
		if (e) return e;

		orig_file_map = movie->movieFileMap;
		movie->movieFileMap = tmp;
	} else {
		if (movie->movieFileMap)
			gf_isom_release_segment(movie, GF_FALSE);

		e = gf_isom_datamap_new(fileName, NULL, GF_ISOM_DATA_MAP_READ_ONLY, &movie->movieFileMap);
		if (e) return e;
	}
	movie->moov->compressed_diff = 0;
	movie->current_top_box_start = 0;

	if (end_range > start_range) {
		gf_bs_seek(movie->movieFileMap->bs, end_range+1);
		gf_bs_truncate(movie->movieFileMap->bs);
		gf_bs_seek(movie->movieFileMap->bs, start_range);
		movie->current_top_box_start = start_range;
	}

	for (i=0; i<gf_list_count(movie->moov->trackList); i++) {
		GF_TrackBox *trak = (GF_TrackBox*)gf_list_get(movie->moov->trackList, i);

		if (!is_scalable_segment) {
			/*reset data handler to new segment*/
			if (trak->Media->information->dataHandler == NULL) {
				trak->Media->information->dataHandler = movie->movieFileMap;
			}
		} else {
			trak->present_in_scalable_segment = GF_FALSE;
		}
	}
	if (no_order_check) movie->NextMoofNumber = 0;

	//ok parse root boxes
	e = gf_isom_parse_movie_boxes(movie, NULL, &MissingBytes, GF_TRUE);

	if (!is_scalable_segment)
		return e;

	for (i=0; i<gf_list_count(movie->moov->trackList); i++) {
		GF_TrackBox *trak = (GF_TrackBox*)gf_list_get(movie->moov->trackList, i);
		if (trak->present_in_scalable_segment) {
			/*store the temp dataHandler into scalableDataHandler so that it will not be destroyed
			if we append another representation - destruction of this data handler is done in release_segment*/
			trak->Media->information->scalableDataHandler = tmp;
			if (!segment_map_assigned) {
				trak->Media->information->scalableDataHandler = tmp;
				segment_map_assigned = GF_TRUE;
			}
			//and update the regular dataHandler for the Media_GetSample function
			trak->Media->information->dataHandler = tmp;
		}
	}
	movie->movieFileMap = 	orig_file_map;
	return e;
#endif
}

GF_EXPORT
GF_ISOTrackID gf_isom_get_highest_track_in_scalable_segment(GF_ISOFile *movie, u32 for_base_track)
{
#ifdef	GPAC_DISABLE_ISOM_FRAGMENTS
	return 0;
#else
	s32 max_ref;
	u32 i, j;
	GF_ISOTrackID track_id;

	max_ref = 0;
	track_id = 0;
	for (i=0; i<gf_list_count(movie->moov->trackList); i++) {
		s32 ref;
		u32 ref_type = GF_ISOM_REF_SCAL;
		GF_TrackBox *trak = (GF_TrackBox*)gf_list_get(movie->moov->trackList, i);
		if (! trak->present_in_scalable_segment) continue;

		ref = gf_isom_get_reference_count(movie, i+1, ref_type);
		if (ref<=0) {
			//handle implicit reconstruction for LHE1/LHV1, check sbas track ref
			u32 subtype = gf_isom_get_media_subtype(movie, i+1, 1);
			switch (subtype) {
			case GF_ISOM_SUBTYPE_LHE1:
			case GF_ISOM_SUBTYPE_LHV1:
				ref = gf_isom_get_reference_count(movie, i+1, GF_ISOM_REF_BASE);
				if (ref<=0) continue;
				break;
			default:
				continue;
			}
		}
		if (ref<=max_ref) continue;

		for (j=0; j< (u32) ref; j++) {
			u32 on_track=0;
			gf_isom_get_reference(movie, i+1, GF_ISOM_REF_BASE, j+1, &on_track);
			if (on_track==for_base_track) {
				max_ref = ref;
				track_id = trak->Header->trackID;
			}
		}
	}
	return track_id;
#endif
}


GF_EXPORT
GF_Err gf_isom_text_set_streaming_mode(GF_ISOFile *movie, Bool do_convert)
{
	if (!movie) return GF_BAD_PARAM;
	movie->convert_streaming_text = do_convert;
	return GF_OK;
}


GF_EXPORT
GF_GenericSampleDescription *gf_isom_get_generic_sample_description(GF_ISOFile *movie, u32 trackNumber, u32 StreamDescriptionIndex)
{
	GF_GenericVisualSampleEntryBox *entry;
	GF_GenericAudioSampleEntryBox *gena;
	GF_GenericSampleEntryBox *genm;
	GF_TrackBox *trak;
	GF_GenericSampleDescription *udesc;
	trak = gf_isom_get_track_from_file(movie, trackNumber);
	if (!trak || !StreamDescriptionIndex || !trak->Media || !trak->Media->information || !trak->Media->information->sampleTable) return 0;

	entry = (GF_GenericVisualSampleEntryBox *)gf_list_get(trak->Media->information->sampleTable->SampleDescription->child_boxes, StreamDescriptionIndex-1);
	//no entry or MPEG entry:
	if (!entry || IsMP4Description(entry->type) ) return NULL;
	//if we handle the description return false
	switch (entry->type) {
	case GF_ISOM_SUBTYPE_3GP_AMR:
	case GF_ISOM_SUBTYPE_3GP_AMR_WB:
	case GF_ISOM_SUBTYPE_3GP_EVRC:
	case GF_ISOM_SUBTYPE_3GP_QCELP:
	case GF_ISOM_SUBTYPE_3GP_SMV:
	case GF_ISOM_SUBTYPE_3GP_H263:
		return NULL;
	case GF_ISOM_BOX_TYPE_GNRV:
		GF_SAFEALLOC(udesc, GF_GenericSampleDescription);
		if (!udesc) return NULL;
		if (entry->EntryType == GF_ISOM_BOX_TYPE_UUID) {
			memcpy(udesc->UUID, ((GF_UUIDBox*)entry)->uuid, sizeof(bin128));
		} else {
			udesc->codec_tag = entry->EntryType;
		}
		udesc->version = entry->version;
		udesc->revision = entry->revision;
		udesc->vendor_code = entry->vendor;
		udesc->temporal_quality = entry->temporal_quality;
		udesc->spatial_quality = entry->spatial_quality;
		udesc->width = entry->Width;
		udesc->height = entry->Height;
		udesc->h_res = entry->horiz_res;
		udesc->v_res = entry->vert_res;
		strcpy(udesc->compressor_name, entry->compressor_name);
		udesc->depth = entry->bit_depth;
		udesc->color_table_index = entry->color_table_index;
		if (entry->data_size) {
			udesc->extension_buf_size = entry->data_size;
			udesc->extension_buf = (char*)gf_malloc(sizeof(char) * entry->data_size);
			if (!udesc->extension_buf) {
				gf_free(udesc);
				return NULL;
			}
			memcpy(udesc->extension_buf, entry->data, entry->data_size);
		}
		return udesc;
	case GF_ISOM_BOX_TYPE_GNRA:
		gena = (GF_GenericAudioSampleEntryBox *)entry;
		GF_SAFEALLOC(udesc, GF_GenericSampleDescription);
		if (!udesc) return NULL;
		if (gena->EntryType == GF_ISOM_BOX_TYPE_UUID) {
			memcpy(udesc->UUID, ((GF_UUIDBox*)gena)->uuid, sizeof(bin128));
		} else {
			udesc->codec_tag = gena->EntryType;
		}
		udesc->version = gena->version;
		udesc->revision = gena->revision;
		udesc->vendor_code = gena->vendor;
		udesc->samplerate = gena->samplerate_hi;
		udesc->bits_per_sample = gena->bitspersample;
		udesc->nb_channels = gena->channel_count;
		if (gena->data_size) {
			udesc->extension_buf_size = gena->data_size;
			udesc->extension_buf = (char*)gf_malloc(sizeof(char) * gena->data_size);
			if (!udesc->extension_buf) {
				gf_free(udesc);
				return NULL;
			}
			memcpy(udesc->extension_buf, gena->data, gena->data_size);
		}
		return udesc;
	case GF_ISOM_BOX_TYPE_GNRM:
		genm = (GF_GenericSampleEntryBox *)entry;
		GF_SAFEALLOC(udesc, GF_GenericSampleDescription);
		if (!udesc) return NULL;
		if (genm->EntryType == GF_ISOM_BOX_TYPE_UUID) {
			memcpy(udesc->UUID, ((GF_UUIDBox*)genm)->uuid, sizeof(bin128));
		} else {
			udesc->codec_tag = genm->EntryType;
		}
		if (genm->data_size) {
			udesc->extension_buf_size = genm->data_size;
			udesc->extension_buf = (char*)gf_malloc(sizeof(char) * genm->data_size);
			if (!udesc->extension_buf) {
				gf_free(udesc);
				return NULL;
			}
			memcpy(udesc->extension_buf, genm->data, genm->data_size);
		}
		return udesc;
	}
	return NULL;
}

GF_EXPORT
GF_Err gf_isom_get_visual_info(GF_ISOFile *movie, u32 trackNumber, u32 StreamDescriptionIndex, u32 *Width, u32 *Height)
{
	GF_TrackBox *trak;
	GF_SampleEntryBox *entry;
	GF_SampleDescriptionBox *stsd;

	trak = gf_isom_get_track_from_file(movie, trackNumber);
	if (!trak) return GF_BAD_PARAM;

	stsd = trak->Media->information->sampleTable->SampleDescription;
	if (!stsd) return movie->LastError = GF_ISOM_INVALID_FILE;
	if (!StreamDescriptionIndex || StreamDescriptionIndex > gf_list_count(stsd->child_boxes)) return movie->LastError = GF_BAD_PARAM;

	entry = (GF_SampleEntryBox *)gf_list_get(stsd->child_boxes, StreamDescriptionIndex - 1);
	//no support for generic sample entries (eg, no MPEG4 descriptor)
	if (entry == NULL) return GF_BAD_PARAM;

	//valid for MPEG visual, JPG and 3GPP H263
	if (entry->internal_type == GF_ISOM_SAMPLE_ENTRY_VIDEO) {
		*Width = ((GF_VisualSampleEntryBox*)entry)->Width;
		*Height = ((GF_VisualSampleEntryBox*)entry)->Height;
	} else if (trak->Media->handler->handlerType==GF_ISOM_MEDIA_SCENE) {
		*Width = trak->Header->width>>16;
		*Height = trak->Header->height>>16;
	} else {
		return GF_BAD_PARAM;
	}
	return GF_OK;
}

GF_EXPORT
GF_Err gf_isom_get_visual_bit_depth(GF_ISOFile* movie, u32 trackNumber, u32 StreamDescriptionIndex, u16* bitDepth)
{
	GF_TrackBox* trak;
	GF_SampleEntryBox* entry;
	GF_SampleDescriptionBox* stsd;

	trak = gf_isom_get_track_from_file(movie, trackNumber);
	if (!trak) return GF_BAD_PARAM;

	stsd = trak->Media->information->sampleTable->SampleDescription;
	if (!stsd) return movie->LastError = GF_ISOM_INVALID_FILE;
	if (!StreamDescriptionIndex || StreamDescriptionIndex > gf_list_count(stsd->child_boxes)) return movie->LastError = GF_BAD_PARAM;

	entry = (GF_SampleEntryBox*)gf_list_get(stsd->child_boxes, StreamDescriptionIndex - 1);

	//no support for generic sample entries (eg, no MPEG4 descriptor)
	if (entry == NULL) return GF_BAD_PARAM;

	//valid for MPEG visual, JPG and 3GPP H263
	if (entry->internal_type == GF_ISOM_SAMPLE_ENTRY_VIDEO) {
		*bitDepth = ((GF_VisualSampleEntryBox*)entry)->bit_depth;
	} else {
		return GF_BAD_PARAM;
	}
	return GF_OK;
}

GF_EXPORT
GF_Err gf_isom_get_audio_info(GF_ISOFile *movie, u32 trackNumber, u32 StreamDescriptionIndex, u32 *SampleRate, u32 *Channels, u32 *bitsPerSample)
{
	GF_TrackBox *trak;
	GF_SampleEntryBox *entry;
	GF_SampleDescriptionBox *stsd;

	trak = gf_isom_get_track_from_file(movie, trackNumber);
	if (!trak) return GF_BAD_PARAM;

	stsd = trak->Media->information->sampleTable->SampleDescription;
	if (!stsd) return movie->LastError = GF_ISOM_INVALID_FILE;
	if (!StreamDescriptionIndex || StreamDescriptionIndex > gf_list_count(stsd->child_boxes)) return movie->LastError = GF_BAD_PARAM;

	entry = (GF_SampleEntryBox *)gf_list_get(stsd->child_boxes, StreamDescriptionIndex - 1);
	//no support for generic sample entries (eg, no MPEG4 descriptor)
	if (entry == NULL) return GF_BAD_PARAM;

	if (entry->internal_type != GF_ISOM_SAMPLE_ENTRY_AUDIO) return GF_BAD_PARAM;

	if (SampleRate) (*SampleRate) = ((GF_AudioSampleEntryBox*)entry)->samplerate_hi;
	if (Channels) (*Channels) = ((GF_AudioSampleEntryBox*)entry)->channel_count;
	if (bitsPerSample) (*bitsPerSample) = (u8) ((GF_AudioSampleEntryBox*)entry)->bitspersample;

	return GF_OK;
}

GF_EXPORT
GF_Err gf_isom_get_audio_layout(GF_ISOFile *movie, u32 trackNumber, u32 StreamDescriptionIndex, GF_AudioChannelLayout *layout)
{
	GF_TrackBox *trak;
	GF_SampleEntryBox *entry;
	GF_SampleDescriptionBox *stsd;
	GF_ChannelLayoutBox *chnl;

	trak = gf_isom_get_track_from_file(movie, trackNumber);
	if (!trak || !layout) return GF_BAD_PARAM;
	memset(layout, 0, sizeof(GF_AudioChannelLayout));

	stsd = trak->Media->information->sampleTable->SampleDescription;
	if (!stsd) return movie->LastError = GF_ISOM_INVALID_FILE;
	if (!StreamDescriptionIndex || StreamDescriptionIndex > gf_list_count(stsd->child_boxes)) return movie->LastError = GF_BAD_PARAM;

	entry = (GF_SampleEntryBox *)gf_list_get(stsd->child_boxes, StreamDescriptionIndex - 1);
	//no support for generic sample entries (eg, no MPEG4 descriptor)
	if (entry == NULL) return GF_BAD_PARAM;

	if (entry->internal_type != GF_ISOM_SAMPLE_ENTRY_AUDIO) return GF_BAD_PARAM;
	chnl = (GF_ChannelLayoutBox *) gf_isom_box_find_child(entry->child_boxes, GF_ISOM_BOX_TYPE_CHNL);
	if (!chnl) return GF_NOT_FOUND;

	memcpy(layout, &chnl->layout, sizeof(GF_AudioChannelLayout));
	return GF_OK;
}
GF_EXPORT
GF_Err gf_isom_get_pixel_aspect_ratio(GF_ISOFile *movie, u32 trackNumber, u32 StreamDescriptionIndex, u32 *hSpacing, u32 *vSpacing)
{
	GF_TrackBox *trak;
	GF_VisualSampleEntryBox *entry;
	GF_SampleDescriptionBox *stsd;

	trak = gf_isom_get_track_from_file(movie, trackNumber);
	if (!trak || !hSpacing || !vSpacing) return GF_BAD_PARAM;
	*hSpacing = 1;
	*vSpacing = 1;

	stsd = trak->Media->information->sampleTable->SampleDescription;
	if (!stsd) return movie->LastError = GF_ISOM_INVALID_FILE;
	if (!StreamDescriptionIndex || StreamDescriptionIndex > gf_list_count(stsd->child_boxes)) return movie->LastError = GF_BAD_PARAM;

	entry = (GF_VisualSampleEntryBox *)gf_list_get(stsd->child_boxes, StreamDescriptionIndex - 1);
	//no support for generic sample entries (eg, no MPEG4 descriptor)
	if (entry == NULL) return GF_OK;

	//valid for MPEG visual, JPG and 3GPP H263
	if (entry->internal_type==GF_ISOM_SAMPLE_ENTRY_VIDEO) {
		GF_PixelAspectRatioBox *pasp = (GF_PixelAspectRatioBox *) gf_isom_box_find_child(entry->child_boxes, GF_ISOM_BOX_TYPE_PASP);
		if (pasp) {
			*hSpacing = pasp->hSpacing;
			*vSpacing = pasp->vSpacing;
		}
		return GF_OK;
	} else {
		return GF_BAD_PARAM;
	}
}

GF_EXPORT
GF_Err gf_isom_get_color_info(GF_ISOFile *movie, u32 trackNumber, u32 StreamDescriptionIndex, u32 *colour_type, u16 *colour_primaries, u16 *transfer_characteristics, u16 *matrix_coefficients, Bool *full_range_flag)
{
	GF_TrackBox *trak;
	GF_VisualSampleEntryBox *entry;
	GF_SampleDescriptionBox *stsd;

	trak = gf_isom_get_track_from_file(movie, trackNumber);
	if (!trak) return GF_BAD_PARAM;

	stsd = trak->Media->information->sampleTable->SampleDescription;
	if (!stsd) return movie->LastError = GF_ISOM_INVALID_FILE;
	if (!StreamDescriptionIndex || StreamDescriptionIndex > gf_list_count(stsd->child_boxes)) return movie->LastError = GF_BAD_PARAM;

	entry = (GF_VisualSampleEntryBox *)gf_list_get(stsd->child_boxes, StreamDescriptionIndex - 1);
	//no support for generic sample entries (eg, no MPEG4 descriptor)
	if (entry == NULL) return GF_OK;

	//valid for MPEG visual, JPG and 3GPP H263
	if (entry->internal_type!=GF_ISOM_SAMPLE_ENTRY_VIDEO) {
		return GF_BAD_PARAM;
	}
	GF_ColourInformationBox *clr = (GF_ColourInformationBox *) gf_isom_box_find_child(entry->child_boxes, GF_ISOM_BOX_TYPE_COLR);
	if (!clr) return GF_NOT_FOUND;

	if (colour_type) *colour_type = clr->colour_type;
	if (colour_primaries) *colour_primaries = clr->colour_primaries;
	if (transfer_characteristics) *transfer_characteristics = clr->transfer_characteristics;
	if (matrix_coefficients) *matrix_coefficients = clr->matrix_coefficients;
	if (full_range_flag) *full_range_flag = clr->full_range_flag;
	return GF_OK;
}

GF_EXPORT
const char *gf_isom_get_filename(GF_ISOFile *movie)
{
	if (!movie) return NULL;
#ifndef GPAC_DISABLE_ISOM_WRITE
	if (movie->finalName && !movie->fileName) return movie->finalName;
#endif
	return movie->fileName;
}


GF_EXPORT
u8 gf_isom_get_pl_indication(GF_ISOFile *movie, GF_ISOProfileLevelType PL_Code)
{
	GF_IsomInitialObjectDescriptor *iod;
	if (!movie || !movie->moov) return 0xFF;
	if (!movie->moov->iods || !movie->moov->iods->descriptor) return 0xFF;
	if (movie->moov->iods->descriptor->tag != GF_ODF_ISOM_IOD_TAG) return 0xFF;

	iod = (GF_IsomInitialObjectDescriptor *)movie->moov->iods->descriptor;
	switch (PL_Code) {
	case GF_ISOM_PL_AUDIO:
		return iod->audio_profileAndLevel;
	case GF_ISOM_PL_VISUAL:
		return iod->visual_profileAndLevel;
	case GF_ISOM_PL_GRAPHICS:
		return iod->graphics_profileAndLevel;
	case GF_ISOM_PL_SCENE:
		return iod->scene_profileAndLevel;
	case GF_ISOM_PL_OD:
		return iod->OD_profileAndLevel;
	case GF_ISOM_PL_INLINE:
		return iod->inlineProfileFlag;
	case GF_ISOM_PL_MPEGJ:
	default:
		return 0xFF;
	}
}

GF_EXPORT
GF_Err gf_isom_get_track_matrix(GF_ISOFile *the_file, u32 trackNumber, u32 matrix[9])
{
	GF_TrackBox *trak = gf_isom_get_track_from_file(the_file, trackNumber);
	if (!trak || !trak->Header) return GF_BAD_PARAM;
	memcpy(matrix, trak->Header->matrix, sizeof(trak->Header->matrix));
	return GF_OK;
}

GF_EXPORT
GF_Err gf_isom_get_track_layout_info(GF_ISOFile *movie, u32 trackNumber, u32 *width, u32 *height, s32 *translation_x, s32 *translation_y, s16 *layer)
{
	GF_TrackBox *tk = gf_isom_get_track_from_file(movie, trackNumber);
	if (!tk) return GF_BAD_PARAM;
	if (width) *width = tk->Header->width>>16;
	if (height) *height = tk->Header->height>>16;
	if (layer) *layer = tk->Header->layer;
	if (translation_x) *translation_x = tk->Header->matrix[6] >> 16;
	if (translation_y) *translation_y = tk->Header->matrix[7] >> 16;
	return GF_OK;
}


/*returns total amount of media bytes in track*/
GF_EXPORT
u64 gf_isom_get_media_data_size(GF_ISOFile *movie, u32 trackNumber)
{
	u32 i;
	u64 size;
	GF_SampleSizeBox *stsz;
	GF_TrackBox *tk = gf_isom_get_track_from_file(movie, trackNumber);
	if (!tk) return 0;
	stsz = tk->Media->information->sampleTable->SampleSize;
	if (!stsz) return 0;
	if (stsz->sampleSize) return stsz->sampleSize*stsz->sampleCount;
	size = 0;
	for (i=0; i<stsz->sampleCount; i++) size += stsz->sizes[i];
	return size;
}


GF_EXPORT
void gf_isom_set_default_sync_track(GF_ISOFile *movie, u32 trackNumber)
{
	GF_TrackBox *tk = gf_isom_get_track_from_file(movie, trackNumber);
	if (!tk) movie->es_id_default_sync = -1;
	else movie->es_id_default_sync = tk->Header->trackID;
}


GF_EXPORT
Bool gf_isom_is_single_av(GF_ISOFile *file)
{
	u32 count, i, nb_any, nb_a, nb_v, nb_auxv, nb_pict, nb_scene, nb_od, nb_text;
	nb_auxv = nb_pict = nb_a = nb_v = nb_any = nb_scene = nb_od = nb_text = 0;

	if (!file->moov) return GF_FALSE;
	count = gf_isom_get_track_count(file);
	for (i=0; i<count; i++) {
		u32 mtype = gf_isom_get_media_type(file, i+1);
		switch (mtype) {
		case GF_ISOM_MEDIA_SCENE:
			if (gf_isom_get_sample_count(file, i+1)>1) nb_any++;
			else nb_scene++;
			break;
		case GF_ISOM_MEDIA_OD:
			if (gf_isom_get_sample_count(file, i+1)>1) nb_any++;
			else nb_od++;
			break;
		case GF_ISOM_MEDIA_TEXT:
		case GF_ISOM_MEDIA_SUBT:
			nb_text++;
			break;
		case GF_ISOM_MEDIA_AUDIO:
			nb_a++;
			break;
        case GF_ISOM_MEDIA_AUXV:
            /*discard file with images*/
            if (gf_isom_get_sample_count(file, i+1)==1) nb_any++;
            else nb_auxv++;
            break;
        case GF_ISOM_MEDIA_PICT:
            /*discard file with images*/
            if (gf_isom_get_sample_count(file, i+1)==1) nb_any++;
            else nb_pict++;
            break;
		case GF_ISOM_MEDIA_VISUAL:
			/*discard file with images*/
			if (gf_isom_get_sample_count(file, i+1)==1) nb_any++;
			else nb_v++;
			break;
		default:
			nb_any++;
			break;
		}
	}
	if (nb_any) return GF_FALSE;
	if ((nb_scene<=1) && (nb_od<=1) && (nb_a<=1) && (nb_v+nb_pict+nb_auxv<=1) && (nb_text<=1) ) return GF_TRUE;
	return GF_FALSE;
}

GF_EXPORT
Bool gf_isom_is_JPEG2000(GF_ISOFile *mov)
{
	return (mov && mov->is_jp2) ? GF_TRUE : GF_FALSE;
}

GF_EXPORT
u32 gf_isom_guess_specification(GF_ISOFile *file)
{
	u32 count, i, nb_any, nb_m4s, nb_a, nb_v, nb_auxv,nb_scene, nb_od, nb_mp3, nb_aac, nb_m4v, nb_avc, nb_amr, nb_h263, nb_qcelp, nb_evrc, nb_smv, nb_text, nb_pict;

	nb_m4s = nb_a = nb_v = nb_auxv = nb_any = nb_scene = nb_od = nb_mp3 = nb_aac = nb_m4v = nb_avc = nb_amr = nb_h263 = nb_qcelp = nb_evrc = nb_smv = nb_text = nb_pict = 0;

	if (file->is_jp2) {
		if (file->moov) return GF_ISOM_BRAND_MJP2;
		return GF_ISOM_BRAND_JP2;
	}
	if (!file->moov) {
		if (!file->meta || !file->meta->handler) return 0;
		return file->meta->handler->handlerType;
	}

	count = gf_isom_get_track_count(file);
	for (i=0; i<count; i++) {
		u32 mtype = gf_isom_get_media_type(file, i+1);
		u32 mstype = gf_isom_get_media_subtype(file, i+1, 1);

		if (mtype==GF_ISOM_MEDIA_SCENE) {
			nb_scene++;
			/*forces non-isma*/
			if (gf_isom_get_sample_count(file, i+1)>1) nb_m4s++;
		} else if (mtype==GF_ISOM_MEDIA_OD) {
			nb_od++;
			/*forces non-isma*/
			if (gf_isom_get_sample_count(file, i+1)>1) nb_m4s++;
		}
		else if ((mtype==GF_ISOM_MEDIA_TEXT) || (mtype==GF_ISOM_MEDIA_SUBT)) nb_text++;
		else if ((mtype==GF_ISOM_MEDIA_AUDIO) || gf_isom_is_video_handler_type(mtype) ) {
			switch (mstype) {
			case GF_ISOM_SUBTYPE_3GP_AMR:
			case GF_ISOM_SUBTYPE_3GP_AMR_WB:
				nb_amr++;
				break;
			case GF_ISOM_SUBTYPE_3GP_H263:
				nb_h263++;
				break;
			case GF_ISOM_SUBTYPE_3GP_EVRC:
				nb_evrc++;
				break;
			case GF_ISOM_SUBTYPE_3GP_QCELP:
				nb_qcelp++;
				break;
			case GF_ISOM_SUBTYPE_3GP_SMV:
				nb_smv++;
				break;
			case GF_ISOM_SUBTYPE_AVC_H264:
			case GF_ISOM_SUBTYPE_AVC2_H264:
			case GF_ISOM_SUBTYPE_AVC3_H264:
			case GF_ISOM_SUBTYPE_AVC4_H264:
				nb_avc++;
				break;
			case GF_ISOM_SUBTYPE_SVC_H264:
			case GF_ISOM_SUBTYPE_MVC_H264:
				nb_avc++;
				break;
			case GF_ISOM_SUBTYPE_MPEG4:
			case GF_ISOM_SUBTYPE_MPEG4_CRYP:
			{
				GF_DecoderConfig *dcd = gf_isom_get_decoder_config(file, i+1, 1);
				switch (dcd->streamType) {
				case GF_STREAM_VISUAL:
					if (dcd->objectTypeIndication==GF_CODECID_MPEG4_PART2) nb_m4v++;
					else if ((dcd->objectTypeIndication==GF_CODECID_AVC) || (dcd->objectTypeIndication==GF_CODECID_SVC) || (dcd->objectTypeIndication==GF_CODECID_MVC)) nb_avc++;
					else nb_v++;
					break;
				case GF_STREAM_AUDIO:
					switch (dcd->objectTypeIndication) {
					case GF_CODECID_AAC_MPEG2_MP:
					case GF_CODECID_AAC_MPEG2_LCP:
					case GF_CODECID_AAC_MPEG2_SSRP:
					case GF_CODECID_AAC_MPEG4:
						nb_aac++;
						break;
					case GF_CODECID_MPEG2_PART3:
					case GF_CODECID_MPEG_AUDIO:
						nb_mp3++;
						break;
					case GF_CODECID_EVRC:
						nb_evrc++;
						break;
					case GF_CODECID_SMV:
						nb_smv++;
						break;
					case GF_CODECID_QCELP:
						nb_qcelp++;
						break;
					default:
						nb_a++;
						break;
					}
					break;
				/*SHOULD NEVER HAPPEN - IF SO, BROKEN MPEG4 FILE*/
				default:
					nb_any++;
					break;
				}
				gf_odf_desc_del((GF_Descriptor *)dcd);
			}
				break;
			default:
				if (mtype==GF_ISOM_MEDIA_VISUAL) nb_v++;
				else if (mtype==GF_ISOM_MEDIA_AUXV) nb_auxv++;
				else if (mtype==GF_ISOM_MEDIA_PICT) nb_pict++;
				else nb_a++;
				break;
			}
		} else if ((mtype==GF_ISOM_SUBTYPE_MPEG4) || (mtype==GF_ISOM_SUBTYPE_MPEG4_CRYP)) nb_m4s++;
		else nb_any++;
	}
	if (nb_any) return GF_ISOM_BRAND_ISOM;
	if (nb_qcelp || nb_evrc || nb_smv) {
		/*non std mix of streams*/
		if (nb_m4s || nb_avc || nb_scene || nb_od || nb_mp3 || nb_a || nb_v) return GF_ISOM_BRAND_ISOM;
		return GF_ISOM_BRAND_3G2A;
	}
	/*other a/v/s streams*/
	if (nb_v || nb_a || nb_m4s) return GF_ISOM_BRAND_MP42;

	nb_v = nb_m4v + nb_avc + nb_h263;
	nb_a = nb_mp3 + nb_aac + nb_amr;

	/*avc file: whatever has AVC and no systems*/
	if (nb_avc) {
		if (!nb_scene && !nb_od) return GF_ISOM_BRAND_AVC1;
		return GF_ISOM_BRAND_MP42;
	}
	/*MP3: ISMA and MPEG4*/
	if (nb_mp3) {
		if (!nb_text && (nb_v<=1) && (nb_a<=1) && (nb_scene==1) && (nb_od==1))
			return GF_ISOM_BRAND_ISMA;
		return GF_ISOM_BRAND_MP42;
	}
	/*MP4*/
	if (nb_scene || nb_od) {
		/*issue with AMR and H263 which don't have MPEG mapping: non compliant file*/
		if (nb_amr || nb_h263) return GF_ISOM_BRAND_ISOM;
		return GF_ISOM_BRAND_MP42;
	}
	/*use ISMA (3GP fine too)*/
	if (!nb_amr && !nb_h263 && !nb_text) {
		if ((nb_v<=1) && (nb_a<=1)) return GF_ISOM_BRAND_ISMA;
		return GF_ISOM_BRAND_MP42;
	}

	if ((nb_v<=1) && (nb_a<=1) && (nb_text<=1)) return nb_text ? GF_ISOM_BRAND_3GP6 : GF_ISOM_BRAND_3GP5;
	return GF_ISOM_BRAND_3GG6;
}

GF_ItemListBox *gf_ismo_locate_box(GF_List *list, u32 boxType, bin128 UUID)
{
	u32 i;
	GF_Box *box;
	i=0;
	while ((box = (GF_Box *)gf_list_enum(list, &i))) {
		if (box->type == boxType) {
			GF_UUIDBox* box2 = (GF_UUIDBox* )box;
			if (boxType != GF_ISOM_BOX_TYPE_UUID) return (GF_ItemListBox *)box;
			if (!memcmp(box2->uuid, UUID, 16)) return (GF_ItemListBox *)box;
		}
	}
	return NULL;
}

/*Apple extensions*/


GF_EXPORT
GF_Err gf_isom_apple_get_tag(GF_ISOFile *mov, GF_ISOiTunesTag tag, const u8 **data, u32 *data_len)
{
	u32 i;
	GF_ListItemBox *info;
	GF_ItemListBox *ilst;
	GF_MetaBox *meta;

	*data = NULL;
	*data_len = 0;

	meta = gf_isom_apple_get_meta_extensions(mov);
	if (!meta) return GF_URL_ERROR;

	ilst = gf_ismo_locate_box(meta->child_boxes, GF_ISOM_BOX_TYPE_ILST, NULL);
	if (!ilst) return GF_URL_ERROR;

	if (tag==GF_ISOM_ITUNE_PROBE) return GF_OK;

	i=0;
	while ( (info=(GF_ListItemBox*)gf_list_enum(ilst->child_boxes, &i))) {
		if (info->type==tag) break;
		/*special cases*/
		if ((tag==GF_ISOM_ITUNE_GENRE) && (info->type==(u32) GF_ISOM_BOX_TYPE_0xA9GEN)) break;
		info = NULL;
	}
	if (!info || !info->data || !info->data->data) return GF_URL_ERROR;

	if ((tag == GF_ISOM_ITUNE_GENRE) && (info->data->flags == 0)) {
		if (info->data->dataSize && (info->data->dataSize>2) && (info->data->dataSize < 5)) {
			GF_BitStream* bs = gf_bs_new(info->data->data, info->data->dataSize, GF_BITSTREAM_READ);
			*data_len = gf_bs_read_int(bs, info->data->dataSize * 8);
			gf_bs_del(bs);
			return GF_OK;
		}
	}
//	if (info->data->flags != 0x1) return GF_URL_ERROR;
	*data = info->data->data;
	*data_len = info->data->dataSize;
	if ((tag==GF_ISOM_ITUNE_COVER_ART) && (info->data->flags==14)) *data_len |= 0x80000000; //(1<<31);
	return GF_OK;
}




GF_EXPORT
GF_Err gf_isom_get_track_switch_group_count(GF_ISOFile *movie, u32 trackNumber, u32 *alternateGroupID, u32 *nb_groups)
{
	GF_UserDataMap *map;
	GF_TrackBox *trak;

	trak = gf_isom_get_track_from_file(movie, trackNumber);
	if (!trak) return GF_BAD_PARAM;
	*alternateGroupID = trak->Header->alternate_group;
	*nb_groups = 0;
	if (!trak->udta) return GF_OK;

	map = udta_getEntry(trak->udta, GF_ISOM_BOX_TYPE_TSEL, NULL);
	if (!map) return GF_OK;
	*nb_groups = gf_list_count(map->boxes);
	return GF_OK;
}

GF_EXPORT
const u32 *gf_isom_get_track_switch_parameter(GF_ISOFile *movie, u32 trackNumber, u32 group_index, u32 *switchGroupID, u32 *criteriaListSize)
{
	GF_TrackBox *trak;
	GF_UserDataMap *map;
	GF_TrackSelectionBox *tsel;

	trak = gf_isom_get_track_from_file(movie, trackNumber);
	if (!group_index || !trak || !trak->udta) return NULL;

	map = udta_getEntry(trak->udta, GF_ISOM_BOX_TYPE_TSEL, NULL);
	if (!map) return NULL;
	tsel = (GF_TrackSelectionBox*)gf_list_get(map->boxes, group_index-1);
	*switchGroupID = tsel->switchGroup;
	*criteriaListSize = tsel->attributeListCount;
	return (const u32 *) tsel->attributeList;
}

GF_EXPORT
u32 gf_isom_get_next_alternate_group_id(GF_ISOFile *movie)
{
	u32 id = 0;
	u32 i=0;

	while (i< gf_isom_get_track_count(movie) ) {
		GF_TrackBox *trak = gf_isom_get_track_from_file(movie, i+1);
		if (trak->Header->alternate_group > id)
			id = trak->Header->alternate_group;
		i++;
	}
	return id+1;
}


u32 gf_isom_sample_has_subsamples(GF_ISOFile *movie, u32 track, u32 sampleNumber, u32 flags)
{
	GF_TrackBox *trak = gf_isom_get_track_from_file(movie, track);
	if (!trak) return GF_BAD_PARAM;
	if (!trak->Media->information->sampleTable->sub_samples) return 0;
	return gf_isom_sample_get_subsample_entry(movie, track, sampleNumber, flags, NULL);
}

GF_Err gf_isom_sample_get_subsample(GF_ISOFile *movie, u32 track, u32 sampleNumber, u32 flags, u32 subSampleNumber, u32 *size, u8 *priority, u32 *reserved, Bool *discardable)
{
	GF_SubSampleEntry *entry;
	GF_SubSampleInfoEntry *sub_sample;
	u32 count = gf_isom_sample_get_subsample_entry(movie, track, sampleNumber, flags, &sub_sample);
	if (!size || !priority || !discardable) return GF_BAD_PARAM;

	if (!subSampleNumber || (subSampleNumber>count)) return GF_BAD_PARAM;
	entry = (GF_SubSampleEntry*)gf_list_get(sub_sample->SubSamples, subSampleNumber-1);
	*size = entry->subsample_size;
	*priority = entry->subsample_priority;
	*reserved = entry->reserved;
	*discardable = entry->discardable ? GF_TRUE : GF_FALSE;
	return GF_OK;
}

GF_EXPORT
GF_Err gf_isom_get_rvc_config(GF_ISOFile *movie, u32 track, u32 sampleDescriptionIndex, u16 *rvc_predefined, u8 **data, u32 *size, const char **mime)
{
	GF_MPEGVisualSampleEntryBox *entry;
	GF_TrackBox *trak;

	if (!rvc_predefined || !data || !size) return GF_BAD_PARAM;
	*rvc_predefined = 0;

	trak = gf_isom_get_track_from_file(movie, track);
	if (!trak) return GF_BAD_PARAM;


	entry = (GF_MPEGVisualSampleEntryBox *) gf_list_get(trak->Media->information->sampleTable->SampleDescription->child_boxes, sampleDescriptionIndex-1);
	if (!entry ) return GF_BAD_PARAM;
	if (entry->internal_type != GF_ISOM_SAMPLE_ENTRY_VIDEO) return GF_BAD_PARAM;

	GF_RVCConfigurationBox *rvcc = (GF_RVCConfigurationBox *)gf_isom_box_find_child(entry->child_boxes, GF_ISOM_BOX_TYPE_RVCC);
	if (!rvcc) return GF_NOT_FOUND;

	*rvc_predefined = rvcc->predefined_rvc_config;
	if (rvcc->rvc_meta_idx) {
		if (!data || !size) return GF_OK;
		return gf_isom_extract_meta_item_mem(movie, GF_FALSE, track, rvcc->rvc_meta_idx, data, size, NULL, mime, GF_FALSE);
	}
	return GF_OK;
}

GF_EXPORT
Bool gf_isom_moov_first(GF_ISOFile *movie)
{
	u32 i;
	for (i=0; i<gf_list_count(movie->TopBoxes); i++) {
		GF_Box *b = (GF_Box*)gf_list_get(movie->TopBoxes, i);
		if (b->type == GF_ISOM_BOX_TYPE_MOOV) return GF_TRUE;
		if (b->type == GF_ISOM_BOX_TYPE_MDAT) return GF_FALSE;
	}
	return GF_FALSE;
}

GF_EXPORT
void gf_isom_reset_fragment_info(GF_ISOFile *movie, Bool keep_sample_count)
{
	u32 i;
	if (!movie) return;
	for (i=0; i<gf_list_count(movie->moov->trackList); i++) {
		GF_TrackBox *trak = (GF_TrackBox*)gf_list_get(movie->moov->trackList, i);
		trak->Media->information->sampleTable->SampleSize->sampleCount = 0;
#ifdef GPAC_DISABLE_ISOM_FRAGMENTS
	}
#else
		trak->dts_at_seg_start = 0;
		if (!keep_sample_count)
			trak->sample_count_at_seg_start = 0;
	}
	movie->NextMoofNumber = 0;
#endif
}

GF_EXPORT
void gf_isom_reset_seq_num(GF_ISOFile *movie)
{
#ifdef GPAC_DISABLE_ISOM_FRAGMENTS
	movie->NextMoofNumber = 0;
#endif
}

GF_EXPORT
void gf_isom_reset_sample_count(GF_ISOFile *movie)
{
#ifndef GPAC_DISABLE_ISOM_FRAGMENTS
	u32 i;
	if (!movie) return;
	for (i=0; i<gf_list_count(movie->moov->trackList); i++) {
		GF_TrackBox *trak = (GF_TrackBox*)gf_list_get(movie->moov->trackList, i);
		trak->Media->information->sampleTable->SampleSize->sampleCount = 0;
		trak->sample_count_at_seg_start = 0;
	}
	movie->NextMoofNumber = 0;
#endif
}

GF_EXPORT
Bool gf_isom_has_cenc_sample_group(GF_ISOFile *the_file, u32 trackNumber)
{
	GF_TrackBox *trak;
	u32 i, count;

	trak = gf_isom_get_track_from_file(the_file, trackNumber);
	if (!trak) return GF_FALSE;
	if (!trak->Media->information->sampleTable->sampleGroups) return GF_FALSE;

	count = gf_list_count(trak->Media->information->sampleTable->sampleGroupsDescription);
	for (i=0; i<count; i++) {
		GF_SampleGroupDescriptionBox *sgdesc = (GF_SampleGroupDescriptionBox*)gf_list_get(trak->Media->information->sampleTable->sampleGroupsDescription, i);
		if (sgdesc->grouping_type==GF_ISOM_SAMPLE_GROUP_SEIG) {
			return GF_TRUE;
		}
	}
	return GF_FALSE;
}

GF_EXPORT
GF_Err gf_isom_get_sample_rap_roll_info(GF_ISOFile *the_file, u32 trackNumber, u32 sample_number, Bool *is_rap, Bool *has_roll, s32 *roll_distance)
{
	GF_TrackBox *trak;
	u32 i, count;

	if (is_rap) *is_rap = GF_FALSE;
	if (has_roll) *has_roll = GF_FALSE;
	if (roll_distance) *roll_distance = 0;

	trak = gf_isom_get_track_from_file(the_file, trackNumber);
	if (!trak) return GF_BAD_PARAM;
	if (!trak->Media->information->sampleTable->sampleGroups) return GF_OK;

	if (!sample_number) {
		count = gf_list_count(trak->Media->information->sampleTable->sampleGroupsDescription);
		for (i=0; i<count; i++) {
			GF_SampleGroupDescriptionBox *sgdesc = (GF_SampleGroupDescriptionBox*)gf_list_get(trak->Media->information->sampleTable->sampleGroupsDescription, i);
			switch (sgdesc->grouping_type) {
			case GF_ISOM_SAMPLE_GROUP_RAP:
			case GF_ISOM_SAMPLE_GROUP_SYNC:
				if (is_rap) *is_rap = GF_TRUE;
				break;
			case GF_ISOM_SAMPLE_GROUP_ROLL:
				if (has_roll) *has_roll = GF_TRUE;
				if (roll_distance) {
					s32 max_roll = 0;
					u32 j;
					for (j=0; j<gf_list_count(sgdesc->group_descriptions); j++) {
						GF_RollRecoveryEntry *roll_entry = (GF_RollRecoveryEntry*)gf_list_get(sgdesc->group_descriptions, j);
						if (max_roll < roll_entry->roll_distance)
							max_roll = roll_entry->roll_distance;
					}
					if (*roll_distance < max_roll) *roll_distance = max_roll;
				}
				break;
			}
		}
		return GF_OK;
	}

	count = gf_list_count(trak->Media->information->sampleTable->sampleGroups);
	for (i=0; i<count; i++) {
		GF_SampleGroupBox *sg;
		u32 j, group_desc_index;
		GF_SampleGroupDescriptionBox *sgdesc;
		u32 first_sample_in_entry, last_sample_in_entry;
		first_sample_in_entry = 1;
		group_desc_index = 0;
		sg = (GF_SampleGroupBox*)gf_list_get(trak->Media->information->sampleTable->sampleGroups, i);
		for (j=0; j<sg->entry_count; j++) {
			last_sample_in_entry = first_sample_in_entry + sg->sample_entries[j].sample_count - 1;
			if ((sample_number<first_sample_in_entry) || (sample_number>last_sample_in_entry)) {
				first_sample_in_entry = last_sample_in_entry+1;
				continue;
			}
			/*we found our sample*/
			group_desc_index = sg->sample_entries[j].group_description_index;
			break;
		}
		/*no sampleGroup info associated*/
		if (!group_desc_index) continue;

		sgdesc = NULL;
		for (j=0; j<gf_list_count(trak->Media->information->sampleTable->sampleGroupsDescription); j++) {
			sgdesc = (GF_SampleGroupDescriptionBox*)gf_list_get(trak->Media->information->sampleTable->sampleGroupsDescription, j);
			if (sgdesc->grouping_type==sg->grouping_type) break;
			sgdesc = NULL;
		}
		/*no sampleGroup description found for this group (invalid file)*/
		if (!sgdesc) continue;

		switch (sgdesc->grouping_type) {
		case GF_ISOM_SAMPLE_GROUP_RAP:
		case GF_ISOM_SAMPLE_GROUP_SYNC:
			if (is_rap) *is_rap = GF_TRUE;
			break;
		case GF_ISOM_SAMPLE_GROUP_ROLL:
			if (has_roll) *has_roll = GF_TRUE;
			if (roll_distance) {
				GF_RollRecoveryEntry *roll_entry = (GF_RollRecoveryEntry *) gf_list_get(sgdesc->group_descriptions, group_desc_index - 1);
				if (roll_entry)
					*roll_distance = roll_entry->roll_distance;
			}
			break;
		}
	}
	return GF_OK;
}

GF_DefaultSampleGroupDescriptionEntry * gf_isom_get_sample_group_info_entry(GF_ISOFile *the_file, GF_TrackBox *trak, u32 grouping_type, u32 sample_group_description_index, u32 *default_index, GF_SampleGroupDescriptionBox **out_sgdp)
{
	u32 i, count;

	if (!trak || !sample_group_description_index) return NULL;
	if (!trak->Media->information->sampleTable->sampleGroupsDescription) return NULL;

	count = gf_list_count(trak->Media->information->sampleTable->sampleGroupsDescription);
	for (i=0; i<count; i++) {
		GF_SampleGroupDescriptionBox *sgdesc = (GF_SampleGroupDescriptionBox*)gf_list_get(trak->Media->information->sampleTable->sampleGroupsDescription, i);
		if (sgdesc->grouping_type != grouping_type) continue;

		if (sgdesc->default_description_index && !sample_group_description_index) sample_group_description_index = sgdesc->default_description_index;

		if (default_index) *default_index = sgdesc->default_description_index ;
		if (out_sgdp) *out_sgdp = sgdesc;

		if (!sample_group_description_index) return NULL;
		return (GF_DefaultSampleGroupDescriptionEntry*)gf_list_get(sgdesc->group_descriptions, sample_group_description_index-1);
	}
	return NULL;
}

GF_EXPORT
Bool gf_isom_get_sample_group_info(GF_ISOFile *the_file, u32 trackNumber, u32 sample_description_index, u32 grouping_type, u32 *default_index, const u8 **data, u32 *size)
{
	GF_DefaultSampleGroupDescriptionEntry *sg_entry;
	GF_TrackBox *trak = gf_isom_get_track_from_file(the_file, trackNumber);

	if (default_index) *default_index = 0;
	if (size) *size = 0;
	if (data) *data = NULL;

	sg_entry = gf_isom_get_sample_group_info_entry(the_file, trak, grouping_type, sample_description_index, default_index, NULL);
	if (!sg_entry) return GF_FALSE;

	switch (grouping_type) {
	case GF_ISOM_SAMPLE_GROUP_RAP:
	case GF_ISOM_SAMPLE_GROUP_SYNC:
	case GF_ISOM_SAMPLE_GROUP_ROLL:
	case GF_ISOM_SAMPLE_GROUP_SEIG:
	case GF_ISOM_SAMPLE_GROUP_OINF:
	case GF_ISOM_SAMPLE_GROUP_LINF:
		return GF_TRUE;
	default:
		if (sg_entry && data) *data = (char *) sg_entry->data;
		if (sg_entry && size) *size = sg_entry->length;
		return GF_TRUE;
	}
	return GF_FALSE;
}

#ifndef GPAC_DISABLE_ISOM_FRAGMENTS
//return the duration of the movie+fragments if known, 0 if error
GF_EXPORT
u64 gf_isom_get_fragmented_duration(GF_ISOFile *movie)
{
	if (movie->moov->mvex && movie->moov->mvex->mehd)
		return movie->moov->mvex->mehd->fragment_duration;

	return 0;
}
//return the duration of the movie+fragments if known, 0 if error
GF_EXPORT
u32 gf_isom_get_fragments_count(GF_ISOFile *movie, Bool segments_only)
{
	u32 i=0;
	u32 nb_frags = 0;
	GF_Box *b;
	while ((b=(GF_Box*)gf_list_enum(movie->TopBoxes, &i))) {
		if (segments_only) {
			if (b->type==GF_ISOM_BOX_TYPE_SIDX)
				nb_frags++;
		} else {
			if (b->type==GF_ISOM_BOX_TYPE_MOOF)
				nb_frags++;
		}
	}
	return nb_frags;
}

GF_EXPORT
GF_Err gf_isom_get_fragmented_samples_info(GF_ISOFile *movie, GF_ISOTrackID trackID, u32 *nb_samples, u64 *duration)
{
	u32 i=0;
	u32 k, l;
	u64 def_duration, samp_dur;
	GF_MovieFragmentBox *moof;
	GF_TrackFragmentBox *traf;

	*nb_samples = 0;
	*duration = 0;
	while ((moof=(GF_MovieFragmentBox*)gf_list_enum(movie->TopBoxes, &i))) {
		if (moof->type==GF_ISOM_BOX_TYPE_MOOF) {
			u32 j=0;
			while ((traf=(GF_TrackFragmentBox*)gf_list_enum( moof->TrackList, &j))) {
				if (traf->tfhd->trackID != trackID)
					continue;

				def_duration = 0;
				if (traf->tfhd->flags & GF_ISOM_TRAF_SAMPLE_DUR) def_duration = traf->tfhd->def_sample_duration;
				else if (traf->trex) def_duration = traf->trex->def_sample_duration;

				for (k=0; k<gf_list_count(traf->TrackRuns); k++) {
					GF_TrackFragmentRunBox *trun = (GF_TrackFragmentRunBox*)gf_list_get(traf->TrackRuns, k);
					*nb_samples += gf_list_count(trun->entries);

					for (l=0; l<gf_list_count(trun->entries); l++) {
						GF_TrunEntry *ent = (GF_TrunEntry*)gf_list_get(trun->entries, l);

						samp_dur = def_duration;
						if (trun->flags & GF_ISOM_TRUN_DURATION) samp_dur = ent->Duration;
						*duration += samp_dur;
					}
				}
			}
		}
	}
	return GF_OK;
}
#endif

GF_EXPORT
GF_Err gf_isom_set_nalu_extract_mode(GF_ISOFile *the_file, u32 trackNumber, GF_ISONaluExtractMode nalu_extract_mode)
{
	GF_TrackReferenceTypeBox *dpnd;
	GF_TrackBox *trak = gf_isom_get_track_from_file(the_file, trackNumber);
	if (!trak) return GF_BAD_PARAM;
	trak->extractor_mode = nalu_extract_mode;

	if (!trak->References) return GF_OK;

	/*get base*/
	dpnd = NULL;
	trak->has_base_layer = GF_FALSE;
	Track_FindRef(trak, GF_ISOM_REF_SCAL, &dpnd);
	if (dpnd) trak->has_base_layer = GF_TRUE;
	return GF_OK;
}

GF_EXPORT
GF_ISONaluExtractMode gf_isom_get_nalu_extract_mode(GF_ISOFile *the_file, u32 trackNumber)
{
	GF_TrackBox *trak = gf_isom_get_track_from_file(the_file, trackNumber);
	if (!trak) return 0;
	return trak->extractor_mode;
}

GF_EXPORT
s32 gf_isom_get_composition_offset_shift(GF_ISOFile *file, u32 track)
{
	GF_TrackBox *trak = gf_isom_get_track_from_file(file, track);
	if (!trak) return 0;
	if (!trak->Media || !trak->Media->information || !trak->Media->information->sampleTable || !trak->Media->information->sampleTable->CompositionToDecode) return 0;
	return trak->Media->information->sampleTable->CompositionToDecode->compositionToDTSShift;
}

GF_EXPORT
Bool gf_isom_needs_layer_reconstruction(GF_ISOFile *file)
{
	u32 count, i;
	if (!file)
		return GF_FALSE;
	count = gf_isom_get_track_count(file);
	for (i = 0; i < count; i++) {
		if (gf_isom_get_reference_count(file, i+1, GF_ISOM_REF_SCAL) > 0) {
			return GF_TRUE;
		}
		if (gf_isom_get_reference_count(file, i+1, GF_ISOM_REF_SABT) > 0) {
			return GF_TRUE;
		}
		switch (gf_isom_get_media_subtype(file, i+1, 1)) {
		case GF_ISOM_SUBTYPE_LHV1:
		case GF_ISOM_SUBTYPE_LHE1:
		case GF_ISOM_SUBTYPE_HVC2:
		case GF_ISOM_SUBTYPE_HEV2:
			if (gf_isom_get_reference_count(file, i+1, GF_ISOM_REF_BASE) > 0) {
				return GF_TRUE;
			}
		}
	}
	return GF_FALSE;
}

GF_EXPORT
void gf_isom_keep_utc_times(GF_ISOFile *file, Bool keep_utc)
{
	if (!file) return;
	file->keep_utc = keep_utc;
}


GF_EXPORT
u32 gf_isom_get_pssh_count(GF_ISOFile *file)
{
	u32 count=0;
	u32 i=0;
	GF_Box *a_box;
	while ((a_box = (GF_Box*)gf_list_enum(file->moov->child_boxes, &i))) {
		if (a_box->type != GF_ISOM_BOX_TYPE_PSSH) continue;
		count++;
	}
	return count;
}

GF_EXPORT
GF_Err gf_isom_get_pssh(GF_ISOFile *file, u32 pssh_index, u8 **pssh_data, u32 *pssh_size)
{
	GF_Err e;
	u32 i=0;
	GF_BitStream *bs;
	u32 count=1;
	GF_Box *pssh;
	while ((pssh = (GF_Box *)gf_list_enum(file->moov->child_boxes, &i))) {
		if (pssh->type != GF_ISOM_BOX_TYPE_PSSH) continue;
		if (count == pssh_index) break;
		count++;
	}
	if (!pssh) return GF_BAD_PARAM;
	bs = gf_bs_new(NULL, 0, GF_BITSTREAM_WRITE);
	e = gf_isom_box_write(pssh, bs);
	if (!e) {
		gf_bs_get_content(bs, pssh_data, pssh_size);
	}
	gf_bs_del(bs);
	return e;
}

GF_EXPORT
GF_Err gf_isom_get_pssh_info(GF_ISOFile *file, u32 pssh_index, bin128 SystemID, u32 *version, u32 *KID_count, const bin128 **KIDs, const u8 **private_data, u32 *private_data_size)
{
	u32 count=1;
	u32 i=0;
	GF_ProtectionSystemHeaderBox *pssh;
	while ((pssh = (GF_ProtectionSystemHeaderBox *)gf_list_enum(file->moov->child_boxes, &i))) {
		if (pssh->type != GF_ISOM_BOX_TYPE_PSSH) continue;
		if (count == pssh_index) break;
		count++;
	}
	if (!pssh) return GF_BAD_PARAM;

	if (SystemID) memcpy(SystemID, pssh->SystemID, 16);
	if (version) *version = pssh->version;
	if (KID_count) *KID_count = pssh->KID_count;
	if (KIDs) *KIDs = (const bin128 *) pssh->KIDs;
	if (private_data_size) *private_data_size = pssh->private_data_size;
	if (private_data) *private_data = pssh->private_data;
	return GF_OK;
}

GF_EXPORT
#ifndef	GPAC_DISABLE_ISOM_FRAGMENTS
GF_Err gf_isom_get_sample_cenc_info_ex(GF_TrackBox *trak, GF_TrackFragmentBox *traf, GF_SampleEncryptionBox *senc, u32 sample_number, Bool *IsEncrypted, u8 *IV_size, bin128 *KID, u8 *crypt_byte_block, u8 *skip_byte_block, u8 *constant_IV_size, bin128 *constant_IV)
#else
GF_Err gf_isom_get_sample_cenc_info_ex(GF_TrackBox *trak, void *traf, GF_SampleEncryptionBox *senc, u32 sample_number, Bool *IsEncrypted, u8 *IV_size, bin128 *KID, u8 *crypt_byte_block, u8 *skip_byte_block, u8 *constant_IV_size, bin128 *constant_IV)
#endif
{
	GF_SampleGroupBox *sample_group;
	u32 j, group_desc_index;
	GF_SampleGroupDescriptionBox *sgdesc;
	u32 i, count;
	u32 descIndex, chunkNum;
	u64 offset;
	u32 first_sample_in_entry, last_sample_in_entry;
	GF_CENCSampleEncryptionGroupEntry *entry;

	if (IsEncrypted) *IsEncrypted = 0;
	if (IV_size) *IV_size = 0;
	if (KID) memset(*KID, 0, 16);
	if (crypt_byte_block) *crypt_byte_block = 0;
	if (skip_byte_block) *skip_byte_block = 0;
	if (constant_IV_size) *constant_IV_size = 0;
	if (constant_IV) memset(*constant_IV, 0, 16);

#ifdef	GPAC_DISABLE_ISOM_FRAGMENTS
	if (traf)
		return GF_NOT_SUPPORTED;
#else
	sample_number -= trak->sample_count_at_seg_start;
#endif

	if (trak && trak->Media->information->sampleTable->SampleSize && trak->Media->information->sampleTable->SampleSize->sampleCount>=sample_number) {
		stbl_GetSampleInfos(trak->Media->information->sampleTable, sample_number, &offset, &chunkNum, &descIndex, NULL);
	} else {
		//this is dump mode of fragments, we haven't merged tables yet :(
		descIndex = 1;
	}
	gf_isom_cenc_get_default_info_ex(trak, descIndex, NULL, IsEncrypted, IV_size, KID, constant_IV_size, constant_IV, crypt_byte_block, skip_byte_block);

	sample_group = NULL;
	group_desc_index = 0;
	if (trak->Media->information->sampleTable->sampleGroups) {
		count = gf_list_count(trak->Media->information->sampleTable->sampleGroups);
		for (i=0; i<count; i++) {
			sample_group = (GF_SampleGroupBox*)gf_list_get(trak->Media->information->sampleTable->sampleGroups, i);
			if (sample_group->grouping_type ==  GF_ISOM_SAMPLE_GROUP_SEIG)
				break;
			sample_group = NULL;
		}
		if (sample_group) {
			first_sample_in_entry = 1;
			for (j=0; j<sample_group->entry_count; j++) {
				last_sample_in_entry = first_sample_in_entry + sample_group->sample_entries[j].sample_count - 1;
				if ((sample_number<first_sample_in_entry) || (sample_number>last_sample_in_entry)) {
					first_sample_in_entry = last_sample_in_entry+1;
					continue;
				}
				/*we found our sample*/
				group_desc_index = sample_group->sample_entries[j].group_description_index;
				break;
			}
		}
	}
#ifndef GPAC_DISABLE_ISOM_FRAGMENTS
	if (!group_desc_index && traf && traf->sampleGroups) {
		count = gf_list_count(traf->sampleGroups);
		for (i=0; i<count; i++) {
			group_desc_index = 0;
			sample_group = (GF_SampleGroupBox*)gf_list_get(traf->sampleGroups, i);
			if (sample_group->grouping_type ==  GF_ISOM_SAMPLE_GROUP_SEIG)
				break;
			sample_group = NULL;
		}
		if (sample_group) {
			first_sample_in_entry = 1;
			for (j=0; j<sample_group->entry_count; j++) {
				last_sample_in_entry = first_sample_in_entry + sample_group->sample_entries[j].sample_count - 1;
				if ((sample_number<first_sample_in_entry) || (sample_number>last_sample_in_entry)) {
					first_sample_in_entry = last_sample_in_entry+1;
					continue;
				}
				/*we found our sample*/
				group_desc_index = sample_group->sample_entries[j].group_description_index;
				break;
			}
		}
	}
#endif
	/*no sampleGroup info associated*/
	if (!group_desc_index) goto exit;

	sgdesc = NULL;

	if (group_desc_index<=0x10000) {
		for (j=0; j<gf_list_count(trak->Media->information->sampleTable->sampleGroupsDescription); j++) {
			sgdesc = (GF_SampleGroupDescriptionBox*)gf_list_get(trak->Media->information->sampleTable->sampleGroupsDescription, j);
			if (sgdesc->grouping_type==sample_group->grouping_type) break;
			sgdesc = NULL;
		}
	} else if (traf) {
		group_desc_index -= 0x10000;
#ifndef GPAC_DISABLE_ISOM_FRAGMENTS
		for (j=0; j<gf_list_count(traf->sampleGroupsDescription); j++) {
			sgdesc = (GF_SampleGroupDescriptionBox*)gf_list_get(traf->sampleGroupsDescription, j);
			if (sgdesc->grouping_type==sample_group->grouping_type) break;
			sgdesc = NULL;
		}
#endif
	}
	/*no sampleGroup description found for this group (invalid file)*/
	if (!sgdesc) return GF_ISOM_INVALID_FILE;

	entry = (GF_CENCSampleEncryptionGroupEntry *) gf_list_get(sgdesc->group_descriptions, group_desc_index - 1);
	if (!entry) return GF_ISOM_INVALID_FILE;

	if (IsEncrypted) *IsEncrypted = entry->IsProtected;
	if (IV_size) *IV_size = entry->Per_Sample_IV_size;
	if (KID) memmove(*KID, entry->KID, 16);
	if (crypt_byte_block) *crypt_byte_block = entry->crypt_byte_block;
	if (skip_byte_block) *skip_byte_block = entry->skip_byte_block;
	if (constant_IV_size) *constant_IV_size = entry->constant_IV_size;
	if (constant_IV) memmove(*constant_IV, entry->constant_IV, 16);

exit:
	//in PIFF we may have default values if no TENC is present: 8 bytes for IV size
	if (( (senc && senc->is_piff) || (trak->moov && trak->moov->mov->is_smooth) ) && IV_size && !(*IV_size) ) {
		if (!senc) {
			if (IV_size) *IV_size = 8;
			if (IsEncrypted) *IsEncrypted = GF_TRUE;
		} else {
			if (!senc->is_piff) {
				senc->is_piff = GF_TRUE;
				senc->IV_size = 8;
			}
			assert(senc->IV_size);
			if (IV_size) *IV_size = senc->IV_size;
			if (IsEncrypted) *IsEncrypted = GF_TRUE;
		}
	}

	return GF_OK;
}

GF_EXPORT
GF_Err gf_isom_get_sample_cenc_info(GF_ISOFile *movie, u32 track, u32 sample_number, Bool *IsEncrypted, u8 *IV_size, bin128 *KID,
									u8 *crypt_byte_block, u8 *skip_byte_block, u8 *constant_IV_size, bin128 *constant_IV)
{
	GF_TrackBox *trak = gf_isom_get_track_from_file(movie, track);
	GF_SampleEncryptionBox *senc = trak->sample_encryption;

	return gf_isom_get_sample_cenc_info_ex(trak, NULL, senc, sample_number, IsEncrypted, IV_size, KID, crypt_byte_block, skip_byte_block, constant_IV_size, constant_IV);
}

GF_EXPORT
Bool gf_isom_get_last_producer_time_box(GF_ISOFile *file, GF_ISOTrackID *refTrackID, u64 *ntp, u64 *timestamp, Bool reset_info)
{
	if (!file) return GF_FALSE;
	if (refTrackID) *refTrackID = 0;
	if (ntp) *ntp = 0;
	if (timestamp) *timestamp = 0;

	if (file->last_producer_ref_time) {
		if (refTrackID) *refTrackID = file->last_producer_ref_time->refTrackID;
		if (ntp) *ntp = file->last_producer_ref_time->ntp;
		if (timestamp) *timestamp = file->last_producer_ref_time->timestamp;

		if (reset_info) {
			file->last_producer_ref_time = NULL;
		}
		return GF_TRUE;
	}
	return GF_FALSE;
}

GF_EXPORT
u64 gf_isom_get_current_tfdt(GF_ISOFile *the_file, u32 trackNumber)
{
#ifdef	GPAC_DISABLE_ISOM_FRAGMENTS
	return 0;
#else
	GF_TrackBox *trak;
	trak = gf_isom_get_track_from_file(the_file, trackNumber);
	if (!trak) return 0;
	return trak->dts_at_seg_start;
#endif
}

GF_EXPORT
Bool gf_isom_is_smooth_streaming_moov(GF_ISOFile *the_file)
{
	return the_file ? the_file->is_smooth : GF_FALSE;
}


void gf_isom_parse_trif_info(const u8 *data, u32 size, u32 *id, u32 *independent, Bool *full_picture, u32 *x, u32 *y, u32 *w, u32 *h)
{
	GF_BitStream *bs;
	bs = gf_bs_new(data, size, GF_BITSTREAM_READ);
	*id = gf_bs_read_u16(bs);
	if (! gf_bs_read_int(bs, 1)) {
		*independent=0;
		*full_picture=0;
		*x = *y = *w = *h = 0;
	} else {
		*independent = gf_bs_read_int(bs, 2);
		*full_picture = (Bool)gf_bs_read_int(bs, 1);
		/*filter_disabled*/ gf_bs_read_int(bs, 1);
		/*has_dependency_list*/ gf_bs_read_int(bs, 1);
		gf_bs_read_int(bs, 2);
		*x = *full_picture ? 0 : gf_bs_read_u16(bs);
		*y = *full_picture ? 0 : gf_bs_read_u16(bs);
		*w = gf_bs_read_u16(bs);
		*h = gf_bs_read_u16(bs);
	}
	gf_bs_del(bs);
}

GF_EXPORT
Bool gf_isom_get_tile_info(GF_ISOFile *file, u32 trackNumber, u32 sample_description_index, u32 *default_sample_group_index, u32 *id, u32 *independent, Bool *full_picture, u32 *x, u32 *y, u32 *w, u32 *h)
{
	const u8 *data;
	u32 size;

	if (!gf_isom_get_sample_group_info(file, trackNumber, sample_description_index, GF_ISOM_SAMPLE_GROUP_TRIF, default_sample_group_index, &data, &size))
		return GF_FALSE;
	gf_isom_parse_trif_info(data, size, id, independent, full_picture, x, y, w, h);
	return GF_TRUE;
}

GF_EXPORT
Bool gf_isom_get_oinf_info(GF_ISOFile *file, u32 trackNumber, GF_OperatingPointsInformation **ptr)
{
	u32 oref_track, def_index=0;
	GF_TrackBox *trak = gf_isom_get_track_from_file(file, trackNumber);

	if (!ptr) return GF_FALSE;

	oref_track=0;
	gf_isom_get_reference(file, trackNumber, GF_ISOM_REF_OREF, 1, &oref_track);
	if (oref_track) {
		trak = gf_isom_get_track_from_file(file, oref_track);
		if (!trak) return GF_FALSE;
	}

	*ptr = (GF_OperatingPointsInformation *) gf_isom_get_sample_group_info_entry(file, trak, GF_ISOM_SAMPLE_GROUP_OINF, 1, &def_index, NULL);

	return *ptr ? GF_TRUE : GF_FALSE;
}

GF_EXPORT
GF_Err gf_isom_set_byte_offset(GF_ISOFile *file, s64 byte_offset)
{
	if (!file) return GF_BAD_PARAM;
	file->read_byte_offset = byte_offset;
	return GF_OK;
}

GF_EXPORT
u32 gf_isom_get_nalu_length_field(GF_ISOFile *file, u32 track, u32 StreamDescriptionIndex)
{
	GF_TrackBox *trak;
	GF_SampleEntryBox *entry;
	GF_MPEGVisualSampleEntryBox *ve;
	GF_SampleDescriptionBox *stsd;

	trak = gf_isom_get_track_from_file(file, track);
	if (!trak) {
		file->LastError = GF_BAD_PARAM;
		return 0;
	}

	stsd = trak->Media->information->sampleTable->SampleDescription;
	if (!stsd || !StreamDescriptionIndex || StreamDescriptionIndex > gf_list_count(stsd->child_boxes)) {
		file->LastError = GF_BAD_PARAM;
		return 0;
	}

	entry = (GF_SampleEntryBox *)gf_list_get(stsd->child_boxes, StreamDescriptionIndex - 1);
	//no support for generic sample entries (eg, no MPEG4 descriptor)
	if (!entry || ! gf_isom_is_nalu_based_entry(trak->Media, entry)) {
		file->LastError = GF_BAD_PARAM;
		return 0;
	}

	ve = (GF_MPEGVisualSampleEntryBox*)entry;
	if (ve->avc_config) return ve->avc_config->config->nal_unit_size;
	if (ve->svc_config) return ve->svc_config->config->nal_unit_size;
	if (ve->hevc_config) return ve->hevc_config->config->nal_unit_size;
	if (ve->lhvc_config) return ve->lhvc_config->config->nal_unit_size;
	return 0;
}

GF_EXPORT
Bool gf_isom_is_video_handler_type(u32 mtype)
{
	switch (mtype) {
	case GF_ISOM_MEDIA_VISUAL:
	case GF_ISOM_MEDIA_AUXV:
	case GF_ISOM_MEDIA_PICT:
		return GF_TRUE;
	default:
		return GF_FALSE;
	}
}

GF_EXPORT
GF_Err gf_isom_get_bitrate(GF_ISOFile *movie, u32 trackNumber, u32 sampleDescIndex, u32 *average_bitrate, u32 *max_bitrate, u32 *decode_buffer_size)
{
	GF_BitRateBox *a;
	u32 i, count, mrate, arate, dbsize, type;
	GF_SampleEntryBox *ent;
	GF_ProtectionSchemeInfoBox *sinf;
	GF_TrackBox *trak;
	GF_ESDBox *esd;

	trak = gf_isom_get_track_from_file(movie, trackNumber);
	if (!trak || !trak->Media) return GF_BAD_PARAM;

	mrate = arate = dbsize = 0;
	count = gf_list_count(trak->Media->information->sampleTable->SampleDescription->child_boxes);
	for (i=0; i<count; i++) {
		if ((sampleDescIndex>0) && (i+1 != sampleDescIndex)) continue;

		ent = (GF_SampleEntryBox *)gf_list_get(trak->Media->information->sampleTable->SampleDescription->child_boxes, i);
		if (!ent) return GF_BAD_PARAM;
		a = gf_isom_sample_entry_get_bitrate(ent, GF_FALSE);
		if (a) {
			if (mrate<a->maxBitrate) mrate = a->maxBitrate;
			if (arate<a->avgBitrate) arate = a->avgBitrate;
			if (dbsize<a->bufferSizeDB) dbsize = a->bufferSizeDB;
			continue;
		}
		type = ent->type;
		switch (type) {
		case GF_ISOM_BOX_TYPE_ENCV:
		case GF_ISOM_BOX_TYPE_ENCA:
		case GF_ISOM_BOX_TYPE_ENCS:
			sinf = (GF_ProtectionSchemeInfoBox *) gf_isom_box_find_child(ent->child_boxes, GF_ISOM_BOX_TYPE_SINF);
			if (sinf && sinf->original_format) type = sinf->original_format->data_format;
			break;
		}
		esd = NULL;
		switch (type) {
		case GF_ISOM_BOX_TYPE_MP4V:
			esd = ((GF_MPEGVisualSampleEntryBox *)ent)->esd;
			break;
		case GF_ISOM_BOX_TYPE_MP4A:
			esd = ((GF_MPEGAudioSampleEntryBox *)ent)->esd;
			break;
		case GF_ISOM_BOX_TYPE_MP4S:
			esd = ((GF_MPEGSampleEntryBox *)ent)->esd;
			break;
		}
		if (esd && esd->desc && esd->desc->decoderConfig) {
			if (mrate<esd->desc->decoderConfig->maxBitrate) mrate = esd->desc->decoderConfig->maxBitrate;
			if (arate<esd->desc->decoderConfig->avgBitrate) arate = esd->desc->decoderConfig->avgBitrate;
			if (dbsize<esd->desc->decoderConfig->bufferSizeDB) dbsize = esd->desc->decoderConfig->bufferSizeDB;
		}
	}
	if (average_bitrate) *average_bitrate = arate;
	if (max_bitrate) *max_bitrate = mrate;
	if (decode_buffer_size) *decode_buffer_size = dbsize;
	return GF_OK;
}

void gf_isom_enable_traf_map_templates(GF_ISOFile *movie)
{
	if (movie)
		movie->signal_frag_bounds=GF_TRUE;
}

GF_EXPORT
Bool gf_isom_sample_is_fragment_start(GF_ISOFile *movie, u32 trackNumber, u32 sampleNum, GF_ISOFragmentBoundaryInfo *frag_info)
{
	u32 i;
	GF_TrackBox *trak;
	GF_TrafToSampleMap *tmap;

	if (frag_info) memset(frag_info, 0, sizeof(GF_ISOFragmentBoundaryInfo));

	trak = gf_isom_get_track_from_file(movie, trackNumber);
	if (!trak || !trak->Media) return GF_FALSE;
	if (!trak->Media->information->sampleTable->traf_map) return GF_FALSE;

	tmap = trak->Media->information->sampleTable->traf_map;
	if (!tmap) return GF_FALSE;
	for (i=0; i<tmap->nb_entries; i++) {
		GF_TrafMapEntry *finfo = &tmap->frag_starts[i];
		if (finfo->sample_num == sampleNum) {
			if (frag_info) {
				frag_info->frag_start = finfo->moof_start;
				frag_info->mdat_end = finfo->mdat_end;
				frag_info->moof_template = finfo->moof_template;
				frag_info->moof_template_size = finfo->moof_template_size;
				frag_info->seg_start_plus_one = finfo->seg_start_plus_one;
				frag_info->sidx_start = finfo->sidx_start;
				frag_info->sidx_end = finfo->sidx_end;
			}
			return GF_TRUE;
		}

		if (tmap->frag_starts[i].sample_num > sampleNum) return GF_FALSE;
	}
	return GF_FALSE;
}




GF_EXPORT
GF_Err gf_isom_get_jp2_config(GF_ISOFile *movie, u32 trackNumber, u32 sampleDesc, u8 **out_dsi, u32 *out_size)
{
	GF_TrackBox *trak;
	GF_MPEGVisualSampleEntryBox *entry;
	GF_BitStream *bs;

	trak = gf_isom_get_track_from_file(movie, trackNumber);
	if (!trak || !trak->Media || !trak->Media->information || !trak->Media->information->sampleTable || !trak->Media->information->sampleTable->SampleDescription) return GF_ISOM_INVALID_FILE;
	entry = (GF_MPEGVisualSampleEntryBox *) gf_list_get(trak->Media->information->sampleTable->SampleDescription->child_boxes, sampleDesc-1);
	if (!entry || !entry->jp2h) return GF_BAD_PARAM;
	if (!entry->jp2h->ihdr) return GF_ISOM_INVALID_FILE;

	bs = gf_bs_new(NULL, 0, GF_BITSTREAM_WRITE);
	gf_isom_box_array_write((GF_Box*)entry->jp2h, entry->jp2h->child_boxes, bs);
	gf_bs_get_content(bs, out_dsi, out_size);
	gf_bs_del(bs);
	return GF_OK;
}


Bool gf_isom_is_identical_sgpd(void *ptr1, void *ptr2, u32 grouping_type)
{
	Bool res = GF_FALSE;
#ifndef GPAC_DISABLE_ISOM_WRITE
	GF_BitStream *bs1, *bs2;
	u8 *buf1, *buf2;
	u32 len1, len2;

	if (!ptr1 || !ptr2)
		return GF_FALSE;

	bs1 = gf_bs_new(NULL, 0, GF_BITSTREAM_WRITE);
	if (grouping_type) {
		sgpd_write_entry(grouping_type, ptr1, bs1);
	} else {
		gf_isom_box_write((GF_Box *)ptr1, bs1);
	}
	gf_bs_get_content(bs1, &buf1, &len1);
	gf_bs_del(bs1);

	bs2 = gf_bs_new(NULL, 0, GF_BITSTREAM_WRITE);
	if (grouping_type) {
		sgpd_write_entry(grouping_type, ptr2, bs2);
	} else {
		gf_isom_box_write((GF_Box *)ptr2, bs2);
	}
	gf_bs_get_content(bs2, &buf2, &len2);
	gf_bs_del(bs2);


	if ((len1==len2) && !memcmp(buf1, buf2, len1))
		res = GF_TRUE;

	gf_free(buf1);
	gf_free(buf2);
#endif
	return res;
}

GF_EXPORT
u64 gf_isom_get_track_magic(GF_ISOFile *movie, u32 trackNumber)
{
	GF_TrackBox *trak = gf_isom_get_track_from_file(movie, trackNumber);
	if (!trak) return 0;
	return trak->magic;
}

#endif /*GPAC_DISABLE_ISOM*/<|MERGE_RESOLUTION|>--- conflicted
+++ resolved
@@ -717,13 +717,8 @@
 	count = gf_isom_get_track_count(the_file);
 	if (!count) return 0;
 	for (i = 0; i < count; i++) {
-<<<<<<< HEAD
 		GF_TrackBox *trak = gf_isom_get_track_from_file(the_file, i+1);
-		if (!trak) return 0;
-=======
-		trak = gf_isom_get_track_from_file(the_file, i+1);
 		if (!trak || !trak->Header) return 0;
->>>>>>> 546c0e3f
 		if (trak->Header->trackID == trackID) return i+1;
 	}
 	return 0;
@@ -963,13 +958,8 @@
 	}
 	*lang = NULL;
 	trak = gf_isom_get_track_from_file(the_file, trackNumber);
-<<<<<<< HEAD
-	if (!trak) return GF_BAD_PARAM;
+	if (!trak || !trak->Media) return GF_BAD_PARAM;
 	count = gf_list_count(trak->Media->child_boxes);
-=======
-	if (!trak || !trak->Media) return GF_BAD_PARAM;
-	count = gf_list_count(trak->Media->other_boxes);
->>>>>>> 546c0e3f
 	if (count>0) {
 		u32 i;
 		for (i = 0; i < count; i++) {
