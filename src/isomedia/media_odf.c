/*
 *			GPAC - Multimedia Framework C SDK
 *
 *			Authors: Jean Le Feuvre
 *			Copyright (c) Telecom ParisTech 2000-2019
 *					All rights reserved
 *
 *  This file is part of GPAC / ISO Media File Format sub-project
 *
 *  GPAC is free software; you can redistribute it and/or modify
 *  it under the terms of the GNU Lesser General Public License as published by
 *  the Free Software Foundation; either version 2, or (at your option)
 *  any later version.
 *
 *  GPAC is distributed in the hope that it will be useful,
 *  but WITHOUT ANY WARRANTY; without even the implied warranty of
 *  MERCHANTABILITY or FITNESS FOR A PARTICULAR PURPOSE.  See the
 *  GNU Lesser General Public License for more details.
 *
 *  You should have received a copy of the GNU Lesser General Public
 *  License along with this library; see the file COPYING.  If not, write to
 *  the Free Software Foundation, 675 Mass Ave, Cambridge, MA 02139, USA.
 *
 */

#include <gpac/internal/isomedia_dev.h>

#ifndef GPAC_DISABLE_ISOM

// Rewrite the good dependencies when an OD AU is extracted from the file
GF_Err Media_RewriteODFrame(GF_MediaBox *mdia, GF_ISOSample *sample)
{
	GF_Err e;
	GF_ODCodec *ODdecode;
	GF_ODCodec *ODencode;
	GF_ODCom *com;

	//the commands we proceed
	GF_ESDUpdate *esdU, *esdU2;
	GF_ESDRemove *esdR, *esdR2;
	GF_ODUpdate *odU, *odU2;

	//the desc they contain
	GF_ObjectDescriptor *od;
	GF_IsomObjectDescriptor *isom_od;
	GF_ESD *esd;
	GF_ES_ID_Ref *ref;
	GF_Descriptor *desc;
	GF_TrackReferenceTypeBox *mpod;
	u32 i, j, skipped;

	if (!mdia || !sample || !sample->data || !sample->dataLength) return GF_BAD_PARAM;

	mpod = NULL;
	e = Track_FindRef(mdia->mediaTrack, GF_ISOM_BOX_TYPE_MPOD, &mpod);
	if (e) return e;
	//no references, nothing to do...
	if (!mpod || !mpod->trackIDs) return GF_OK;

	ODdecode = gf_odf_codec_new();
	if (!ODdecode) return GF_OUT_OF_MEM;
	ODencode = gf_odf_codec_new();
	if (!ODencode) {
		gf_odf_codec_del(ODdecode);
		return GF_OUT_OF_MEM;
	}
	e = gf_odf_codec_set_au(ODdecode, sample->data, sample->dataLength);
	if (e) goto err_exit;
	e = gf_odf_codec_decode(ODdecode);
	if (e) goto err_exit;

	while (1) {
		com = gf_odf_codec_get_com(ODdecode);
		if (!com) break;

		//we only need to rewrite commands with ESDs inside: ESDUpdate and ODUpdate
		switch (com->tag) {
		case GF_ODF_OD_UPDATE_TAG:
			odU = (GF_ODUpdate *) com;
			odU2 = (GF_ODUpdate *) gf_odf_com_new(GF_ODF_OD_UPDATE_TAG);

			i=0;
			while ((desc = (GF_Descriptor*)gf_list_enum(odU->objectDescriptors, &i))) {
				switch (desc->tag) {
				case GF_ODF_OD_TAG:
				case GF_ODF_ISOM_OD_TAG:
				//IOD can be used in OD streams
				case GF_ODF_ISOM_IOD_TAG:
					break;
				default:
					return GF_ISOM_INVALID_FILE;
				}
				e = gf_odf_desc_copy(desc, (GF_Descriptor **)&isom_od);
				if (e) goto err_exit;

				//create our OD...
				if (desc->tag == GF_ODF_ISOM_IOD_TAG) {
					od = (GF_ObjectDescriptor *) gf_malloc(sizeof(GF_InitialObjectDescriptor));
				} else {
					od = (GF_ObjectDescriptor *) gf_malloc(sizeof(GF_ObjectDescriptor));
				}
				if (!od) {
					e = GF_OUT_OF_MEM;
					goto err_exit;
				}
				od->ESDescriptors = gf_list_new();
				//and duplicate...
				od->objectDescriptorID = isom_od->objectDescriptorID;
				od->tag = GF_ODF_OD_TAG;
				od->URLString = isom_od->URLString;
				isom_od->URLString = NULL;
				od->extensionDescriptors = isom_od->extensionDescriptors;
				isom_od->extensionDescriptors = NULL;
				od->IPMP_Descriptors = isom_od->IPMP_Descriptors;
				isom_od->IPMP_Descriptors = NULL;
				od->OCIDescriptors = isom_od->OCIDescriptors;
				isom_od->OCIDescriptors = NULL;

				//init as IOD
				if (isom_od->tag == GF_ODF_ISOM_IOD_TAG) {
					((GF_InitialObjectDescriptor *)od)->audio_profileAndLevel = ((GF_IsomInitialObjectDescriptor *)isom_od)->audio_profileAndLevel;
					((GF_InitialObjectDescriptor *)od)->inlineProfileFlag = ((GF_IsomInitialObjectDescriptor *)isom_od)->inlineProfileFlag;
					((GF_InitialObjectDescriptor *)od)->graphics_profileAndLevel = ((GF_IsomInitialObjectDescriptor *)isom_od)->graphics_profileAndLevel;
					((GF_InitialObjectDescriptor *)od)->OD_profileAndLevel = ((GF_IsomInitialObjectDescriptor *)isom_od)->OD_profileAndLevel;
					((GF_InitialObjectDescriptor *)od)->scene_profileAndLevel = ((GF_IsomInitialObjectDescriptor *)isom_od)->scene_profileAndLevel;
					((GF_InitialObjectDescriptor *)od)->visual_profileAndLevel = ((GF_IsomInitialObjectDescriptor *)isom_od)->visual_profileAndLevel;
					((GF_InitialObjectDescriptor *)od)->IPMPToolList = ((GF_IsomInitialObjectDescriptor *)isom_od)->IPMPToolList;
					((GF_IsomInitialObjectDescriptor *)isom_od)->IPMPToolList = NULL;
				}

				//then rewrite the ESDesc
				j=0;
				while ((ref = (GF_ES_ID_Ref*)gf_list_enum(isom_od->ES_ID_RefDescriptors, &j))) {
					//if the ref index is not valid, skip this desc...
					if (!mpod->trackIDs || gf_isom_get_track_from_id(mdia->mediaTrack->moov, mpod->trackIDs[ref->trackRef - 1]) == NULL) continue;
					//OK, get the esd
					e = GetESDForTime(mdia->mediaTrack->moov, mpod->trackIDs[ref->trackRef - 1], sample->DTS, &esd);
					if (!e) e = gf_odf_desc_add_desc((GF_Descriptor *) od, (GF_Descriptor *) esd);
					if (e) {
						gf_odf_desc_del((GF_Descriptor *)od);
						gf_odf_com_del((GF_ODCom **)&odU2);
						gf_odf_desc_del((GF_Descriptor *)isom_od);
						gf_odf_com_del((GF_ODCom **)&odU);
						goto err_exit;
					}

				}
				//delete our desc
				gf_odf_desc_del((GF_Descriptor *)isom_od);
				gf_list_add(odU2->objectDescriptors, od);
			}
			//clean a bit
			gf_odf_com_del((GF_ODCom **)&odU);
			gf_odf_codec_add_com(ODencode, (GF_ODCom *)odU2);
			break;

		case GF_ODF_ESD_UPDATE_TAG:
			esdU = (GF_ESDUpdate *) com;
			esdU2 = (GF_ESDUpdate *) gf_odf_com_new(GF_ODF_ESD_UPDATE_TAG);
			esdU2->ODID = esdU->ODID;
			i=0;
			while ((ref = (GF_ES_ID_Ref*)gf_list_enum(esdU->ESDescriptors, &i))) {
				//if the ref index is not valid, skip this desc...
				if (gf_isom_get_track_from_id(mdia->mediaTrack->moov, mpod->trackIDs[ref->trackRef - 1]) == NULL) continue;
				//OK, get the esd
				e = GetESDForTime(mdia->mediaTrack->moov, mpod->trackIDs[ref->trackRef - 1], sample->DTS, &esd);
				if (e) goto err_exit;
				gf_list_add(esdU2->ESDescriptors, esd);
			}
			gf_odf_com_del((GF_ODCom **)&esdU);
			gf_odf_codec_add_com(ODencode, (GF_ODCom *)esdU2);
			break;

		//brand new case: the ESRemove follows the same principle according to the spec...
		case GF_ODF_ESD_REMOVE_REF_TAG:
			//both commands have the same structure, only the tags change
			esdR = (GF_ESDRemove *) com;
			esdR2 = (GF_ESDRemove *) gf_odf_com_new(GF_ODF_ESD_REMOVE_TAG);
			esdR2->ODID = esdR->ODID;
			esdR2->NbESDs = esdR->NbESDs;
			//alloc our stuff
			esdR2->ES_ID = (unsigned short*)gf_malloc(sizeof(u32) * esdR->NbESDs);
			if (!esdR2->ES_ID) {
				e = GF_OUT_OF_MEM;
				goto err_exit;
			}
			skipped = 0;
			//get the ES_ID in the mpod indicated in the ES_ID[]
			for (i = 0; i < esdR->NbESDs; i++) {
				//if the ref index is not valid, remove this desc...
				if (gf_isom_get_track_from_id(mdia->mediaTrack->moov, mpod->trackIDs[esdR->ES_ID[i] - 1]) == NULL) {
					skipped ++;
				} else {
					//the command in the file has the ref index of the trackID in the mpod
					esdR2->ES_ID[i - skipped] = mpod->trackIDs[esdR->ES_ID[i] - 1];
				}
			}
			//gf_realloc...
			if (skipped && (skipped != esdR2->NbESDs) ) {
				esdR2->NbESDs -= skipped;
				esdR2->ES_ID = (unsigned short*)gf_realloc(esdR2->ES_ID, sizeof(u32) * esdR2->NbESDs);
			}
			gf_odf_com_del((GF_ODCom **)&esdR);
			gf_odf_codec_add_com(ODencode, (GF_ODCom *)esdR2);
			break;

		default:
			e = gf_odf_codec_add_com(ODencode, com);
			if (e) goto err_exit;
		}
	}
	//encode our new AU
	e = gf_odf_codec_encode(ODencode, 1);
	if (e) goto err_exit;

	//and set the buffer in the sample
	gf_free(sample->data);
	sample->data = NULL;
	sample->dataLength = 0;
	e = gf_odf_codec_get_au(ODencode, &sample->data, &sample->dataLength);

err_exit:
	gf_odf_codec_del(ODdecode);
	gf_odf_codec_del(ODencode);
	return e;
}


// Update the dependencies when an OD AU is inserted in the file
GF_Err Media_ParseODFrame(GF_MediaBox *mdia, const GF_ISOSample *sample, GF_ISOSample **od_samp)
{
	GF_TrackReferenceBox *tref;
	GF_TrackReferenceTypeBox *mpod;
	GF_Err e;
	GF_ODCom *com;
	GF_ODCodec *ODencode;
	GF_ODCodec *ODdecode;
	u32 i, j;
	//the commands we proceed
	GF_ESDUpdate *esdU, *esdU2;
	GF_ESDRemove *esdR, *esdR2;
	GF_ODUpdate *odU, *odU2;

	//the desc they contain
	GF_ObjectDescriptor *od;
	GF_IsomObjectDescriptor *isom_od;
	GF_ESD *esd;
	GF_ES_ID_Ref *ref;
	GF_Descriptor *desc;

	*od_samp = NULL;
	if (!mdia || !sample || !sample->data || !sample->dataLength) return GF_BAD_PARAM;

	//First find the references, and create them if none
	tref = mdia->mediaTrack->References;
	if (!tref) {
<<<<<<< HEAD
		tref = (GF_TrackReferenceBox *) gf_isom_box_new_parent(&mdia->mediaTrack->child_boxes, GF_ISOM_BOX_TYPE_TREF);
		e = trak_on_child_box((GF_Box*)mdia->mediaTrack, (GF_Box *) tref);
=======
		tref = (GF_TrackReferenceBox *) gf_isom_box_new(GF_ISOM_BOX_TYPE_TREF);
		if (!tref) return GF_OUT_OF_MEM;
		e = trak_AddBox((GF_Box*)mdia->mediaTrack, (GF_Box *) tref);
>>>>>>> bd96f679
		if (e) return e;
	}
	//then find the OD reference, and create it if none
	e = Track_FindRef(mdia->mediaTrack, GF_ISOM_BOX_TYPE_MPOD, &mpod);
	if (e) return e;
	if (!mpod) {
<<<<<<< HEAD
		mpod = (GF_TrackReferenceTypeBox *) gf_isom_box_new_parent(&tref->child_boxes, GF_ISOM_BOX_TYPE_REFT);
=======
		mpod = (GF_TrackReferenceTypeBox *) gf_isom_box_new(GF_ISOM_BOX_TYPE_REFT);
		if (!mpod) return GF_OUT_OF_MEM;
>>>>>>> bd96f679
		mpod->reference_type = GF_ISOM_BOX_TYPE_MPOD;
	}

	//OK, create our codecs
	ODencode = gf_odf_codec_new();
	if (!ODencode) return GF_OUT_OF_MEM;
	ODdecode = gf_odf_codec_new();
	if (!ODdecode) return GF_OUT_OF_MEM;

	e = gf_odf_codec_set_au(ODdecode, sample->data, sample->dataLength);
	if (e) goto err_exit;
	e = gf_odf_codec_decode(ODdecode);
	if (e) goto err_exit;

	while (1) {
		com = gf_odf_codec_get_com(ODdecode);
		if (!com) break;

		//check our commands
		switch (com->tag) {
		//Rewrite OD Update
		case GF_ODF_OD_UPDATE_TAG:
			//duplicate our command
			odU = (GF_ODUpdate *) com;
			odU2 = (GF_ODUpdate *) gf_odf_com_new(GF_ODF_OD_UPDATE_TAG);

			i=0;
			while ((desc = (GF_Descriptor*)gf_list_enum(odU->objectDescriptors, &i))) {
				//both OD and IODs are accepted
				switch (desc->tag) {
				case GF_ODF_OD_TAG:
				case GF_ODF_IOD_TAG:
					break;
				default:
					e = GF_ODF_INVALID_DESCRIPTOR;
					goto err_exit;
				}
				//get the esd
				e = gf_odf_desc_copy(desc, (GF_Descriptor **)&od);
				if (e) goto err_exit;
				if (desc->tag == GF_ODF_OD_TAG) {
					isom_od = (GF_IsomObjectDescriptor *) gf_malloc(sizeof(GF_IsomObjectDescriptor));
					if (!isom_od) return GF_OUT_OF_MEM;
					isom_od->tag = GF_ODF_ISOM_OD_TAG;
				} else {
					isom_od = (GF_IsomObjectDescriptor *) gf_malloc(sizeof(GF_IsomInitialObjectDescriptor));
					if (!isom_od) return GF_OUT_OF_MEM;
					isom_od->tag = GF_ODF_ISOM_IOD_TAG;
					//copy PL
					((GF_IsomInitialObjectDescriptor *)isom_od)->inlineProfileFlag = ((GF_InitialObjectDescriptor *)od)->inlineProfileFlag;
					((GF_IsomInitialObjectDescriptor *)isom_od)->graphics_profileAndLevel = ((GF_InitialObjectDescriptor *)od)->graphics_profileAndLevel;
					((GF_IsomInitialObjectDescriptor *)isom_od)->audio_profileAndLevel = ((GF_InitialObjectDescriptor *)od)->audio_profileAndLevel;
					((GF_IsomInitialObjectDescriptor *)isom_od)->OD_profileAndLevel = ((GF_InitialObjectDescriptor *)od)->OD_profileAndLevel;
					((GF_IsomInitialObjectDescriptor *)isom_od)->scene_profileAndLevel = ((GF_InitialObjectDescriptor *)od)->scene_profileAndLevel;
					((GF_IsomInitialObjectDescriptor *)isom_od)->visual_profileAndLevel = ((GF_InitialObjectDescriptor *)od)->visual_profileAndLevel;
					((GF_IsomInitialObjectDescriptor *)isom_od)->IPMPToolList = ((GF_InitialObjectDescriptor *)od)->IPMPToolList;
					((GF_InitialObjectDescriptor *)od)->IPMPToolList = NULL;
				}
				//in OD stream only ref desc are accepted
				isom_od->ES_ID_RefDescriptors = gf_list_new();
				isom_od->ES_ID_IncDescriptors = NULL;

				//TO DO: check that a given sampleDescription exists
				isom_od->extensionDescriptors = od->extensionDescriptors;
				od->extensionDescriptors = NULL;
				isom_od->IPMP_Descriptors = od->IPMP_Descriptors;
				od->IPMP_Descriptors = NULL;
				isom_od->OCIDescriptors = od->OCIDescriptors;
				od->OCIDescriptors = NULL;
				isom_od->URLString = od->URLString;
				od->URLString = NULL;
				isom_od->objectDescriptorID = od->objectDescriptorID;

				j=0;
				while ((esd = (GF_ESD*)gf_list_enum(od->ESDescriptors, &j))) {
					ref = (GF_ES_ID_Ref *) gf_odf_desc_new(GF_ODF_ESD_REF_TAG);
					if (!esd->ESID) {
						GF_LOG(GF_LOG_ERROR, GF_LOG_CONTAINER, ("[ISOM] Missing ESID on ESD, cannot add track reference in OD frame"));
						e = GF_BAD_PARAM;
						goto err_exit;
					}
					//1 to 1 mapping trackID and ESID. Add this track to MPOD
					//if track does not exist, this will be remove while reading the OD stream
					e = reftype_AddRefTrack(mpod, esd->ESID, &ref->trackRef);
					if (e) goto err_exit;
					e = gf_odf_desc_add_desc((GF_Descriptor *)isom_od, (GF_Descriptor *)ref);
					if (e) goto err_exit;
				}
				//delete our desc
				gf_odf_desc_del((GF_Descriptor *)od);
				//and add the new one to our command
				gf_list_add(odU2->objectDescriptors, isom_od);
			}
			//delete the command
			gf_odf_com_del((GF_ODCom **)&odU);
			//and add the new one to the codec
			gf_odf_codec_add_com(ODencode, (GF_ODCom *)odU2);
			break;

		//Rewrite ESD Update
		case GF_ODF_ESD_UPDATE_TAG:
			esdU = (GF_ESDUpdate *) com;
			esdU2 = (GF_ESDUpdate *) gf_odf_com_new(GF_ODF_ESD_UPDATE_TAG);
			esdU2->ODID = esdU->ODID;
			i=0;
			while ((esd = (GF_ESD*)gf_list_enum(esdU->ESDescriptors, &i))) {
				ref = (GF_ES_ID_Ref *) gf_odf_desc_new(GF_ODF_ESD_REF_TAG);
				//1 to 1 mapping trackID and ESID
				e = reftype_AddRefTrack(mpod, esd->ESID, &ref->trackRef);
				if (e) goto err_exit;
				e = gf_list_add(esdU2->ESDescriptors, ref);
				if (e) goto err_exit;
			}
			gf_odf_com_del((GF_ODCom **)&esdU);
			gf_odf_codec_add_com(ODencode, (GF_ODCom *)esdU2);
			break;

		//Brand new case: the ESRemove has to be rewritten too according to the specs...
		case GF_ODF_ESD_REMOVE_TAG:
			esdR = (GF_ESDRemove *) com;
			esdR2 = (GF_ESDRemove *) gf_odf_com_new(GF_ODF_ESD_REMOVE_TAG);
			//change the tag for the file format
			esdR2->tag = GF_ODF_ESD_REMOVE_REF_TAG;
			esdR2->ODID = esdR->ODID;
			esdR2->NbESDs = esdR->NbESDs;
			if (esdR->NbESDs) {
				//alloc our stuff
				esdR2->ES_ID = (unsigned short*)gf_malloc(sizeof(u32) * esdR->NbESDs);
				if (!esdR2->ES_ID) {
					e = GF_OUT_OF_MEM;
					goto err_exit;
				}
				for (i = 0; i < esdR->NbESDs; i++) {
					//1 to 1 mapping trackID and ESID
					e = reftype_AddRefTrack(mpod, esdR->ES_ID[i], &esdR2->ES_ID[i]);
					if (e) goto err_exit;
				}
			}
			gf_odf_com_del(&com);
			gf_odf_codec_add_com(ODencode, (GF_ODCom *)esdR2);
			break;

		//Add the command as is
		default:
			e = gf_odf_codec_add_com(ODencode, com);
			if (e) goto err_exit;
		}
	}

	//encode our new AU
	e = gf_odf_codec_encode(ODencode, 1);
	if (e) goto err_exit;

	//and set the buffer in the sample
	*od_samp = gf_isom_sample_new();
	(*od_samp)->CTS_Offset = sample->CTS_Offset;
	(*od_samp)->DTS = sample->DTS;
	(*od_samp)->IsRAP = sample->IsRAP;
	e = gf_odf_codec_get_au(ODencode, & (*od_samp)->data, & (*od_samp)->dataLength);
	if (e) {
		gf_isom_sample_del(od_samp);
		*od_samp = NULL;
	}

err_exit:

	gf_odf_codec_del(ODencode);
	gf_odf_codec_del(ODdecode);
	return e;
}



// Rewrite the good dependencies when an OD AU is extracted from the file
static u32 Media_FindOD_ID(GF_MediaBox *mdia, GF_ISOSample *sample, u32 track_id)
{
	GF_Err e;
	GF_ODCodec *ODdecode;
	GF_ODCom *com;
	u32 the_od_id;
	GF_ODUpdate *odU;
	GF_ESD *esd;
	GF_Descriptor *desc;
	GF_TrackReferenceTypeBox *mpod;
	u32 i, j;

	if (!mdia || !sample || !sample->data || !sample->dataLength) return 0;

	mpod = NULL;
	e = Track_FindRef(mdia->mediaTrack, GF_ISOM_BOX_TYPE_MPOD, &mpod);
	if (e) return 0;
	//no references, nothing to do...
	if (!mpod) return 0;

	the_od_id = 0;

	ODdecode = gf_odf_codec_new();
	if (!ODdecode) return 0;
	e = gf_odf_codec_set_au(ODdecode, sample->data, sample->dataLength);
	if (e) goto err_exit;
	e = gf_odf_codec_decode(ODdecode);
	if (e) goto err_exit;

	while (1) {
		GF_List *esd_list = NULL;
		com = gf_odf_codec_get_com(ODdecode);
		if (!com) break;
		if (com->tag != GF_ODF_OD_UPDATE_TAG) continue;
		odU = (GF_ODUpdate *) com;

		i=0;
		while ((desc = (GF_Descriptor*)gf_list_enum(odU->objectDescriptors, &i))) {
			switch (desc->tag) {
			case GF_ODF_OD_TAG:
			case GF_ODF_IOD_TAG:
				esd_list = ((GF_ObjectDescriptor *)desc)->ESDescriptors;
				break;
			default:
				continue;
			}
			j=0;
			while ((esd = (GF_ESD*)gf_list_enum( esd_list, &j))) {
				if (esd->ESID==track_id) {
					the_od_id = ((GF_IsomObjectDescriptor*)desc)->objectDescriptorID;
					break;
				}
			}
			if (the_od_id) break;
		}
		gf_odf_com_del((GF_ODCom **)&odU);
		if (the_od_id) break;
	}

err_exit:
	gf_odf_codec_del(ODdecode);
	return the_od_id; //still 0 if error, no need to check for e
}


GF_EXPORT
u32 gf_isom_find_od_id_for_track(GF_ISOFile *file, u32 track)
{
	u32 i, j, di, the_od_id;
	GF_TrackBox *od_tk;
	GF_TrackBox *tk = gf_isom_get_track_from_file(file, track);
	if (!tk) return 0;

	i=0;
	while ( (od_tk = (GF_TrackBox*)gf_list_enum(file->moov->trackList, &i))) {
		if (od_tk->Media->handler->handlerType != GF_ISOM_MEDIA_OD) continue;

		for (j=0; j<od_tk->Media->information->sampleTable->SampleSize->sampleCount; j++) {
			GF_ISOSample *samp = gf_isom_get_sample(file, i, j+1, &di);
			the_od_id = Media_FindOD_ID(od_tk->Media, samp, tk->Header->trackID);
			gf_isom_sample_del(&samp);
			if (the_od_id) return the_od_id;
		}
	}
	return 0;
}

#endif /*GPAC_DISABLE_ISOM*/<|MERGE_RESOLUTION|>--- conflicted
+++ resolved
@@ -254,26 +254,17 @@
 	//First find the references, and create them if none
 	tref = mdia->mediaTrack->References;
 	if (!tref) {
-<<<<<<< HEAD
 		tref = (GF_TrackReferenceBox *) gf_isom_box_new_parent(&mdia->mediaTrack->child_boxes, GF_ISOM_BOX_TYPE_TREF);
+		if (!tref) return GF_OUT_OF_MEM;
 		e = trak_on_child_box((GF_Box*)mdia->mediaTrack, (GF_Box *) tref);
-=======
-		tref = (GF_TrackReferenceBox *) gf_isom_box_new(GF_ISOM_BOX_TYPE_TREF);
-		if (!tref) return GF_OUT_OF_MEM;
-		e = trak_AddBox((GF_Box*)mdia->mediaTrack, (GF_Box *) tref);
->>>>>>> bd96f679
 		if (e) return e;
 	}
 	//then find the OD reference, and create it if none
 	e = Track_FindRef(mdia->mediaTrack, GF_ISOM_BOX_TYPE_MPOD, &mpod);
 	if (e) return e;
 	if (!mpod) {
-<<<<<<< HEAD
 		mpod = (GF_TrackReferenceTypeBox *) gf_isom_box_new_parent(&tref->child_boxes, GF_ISOM_BOX_TYPE_REFT);
-=======
-		mpod = (GF_TrackReferenceTypeBox *) gf_isom_box_new(GF_ISOM_BOX_TYPE_REFT);
 		if (!mpod) return GF_OUT_OF_MEM;
->>>>>>> bd96f679
 		mpod->reference_type = GF_ISOM_BOX_TYPE_MPOD;
 	}
 
