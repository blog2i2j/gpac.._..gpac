/*
 *			GPAC - Multimedia Framework C SDK
 *
 *			Authors: Jean Le Feuvre
 *			Copyright (c) Telecom ParisTech 2000-2012
 *					All rights reserved
 *
 *  This file is part of GPAC / ISO Media File Format sub-project
 *
 *  GPAC is free software; you can redistribute it and/or modify
 *  it under the terms of the GNU Lesser General Public License as published by
 *  the Free Software Foundation; either version 2, or (at your option)
 *  any later version.
 *
 *  GPAC is distributed in the hope that it will be useful,
 *  but WITHOUT ANY WARRANTY; without even the implied warranty of
 *  MERCHANTABILITY or FITNESS FOR A PARTICULAR PURPOSE.  See the
 *  GNU Lesser General Public License for more details.
 *
 *  You should have received a copy of the GNU Lesser General Public
 *  License along with this library; see the file COPYING.  If not, write to
 *  the Free Software Foundation, 675 Mass Ave, Cambridge, MA 02139, USA.
 *
 */

#include <gpac/internal/isomedia_dev.h>
#include <gpac/constants.h>
#include <gpac/avparse.h>

#ifndef GPAC_DISABLE_ISOM

GF_Err Media_GetSampleDesc(GF_MediaBox *mdia, u32 SampleDescIndex, GF_SampleEntryBox **out_entry, u32 *dataRefIndex)
{
	GF_SampleDescriptionBox *stsd;
	GF_SampleEntryBox *entry = NULL;

	if (!mdia) return GF_ISOM_INVALID_FILE;

	stsd = mdia->information->sampleTable->SampleDescription;
	if (!stsd) return GF_ISOM_INVALID_FILE;
	if (!SampleDescIndex || (SampleDescIndex > gf_list_count(stsd->other_boxes)) ) return GF_BAD_PARAM;

	entry = (GF_SampleEntryBox*)gf_list_get(stsd->other_boxes, SampleDescIndex - 1);
	if (!entry) return GF_ISOM_INVALID_FILE;

	if (out_entry) *out_entry = entry;
	if (dataRefIndex) *dataRefIndex = entry->dataReferenceIndex;
	return GF_OK;
}

GF_Err Media_GetSampleDescIndex(GF_MediaBox *mdia, u64 DTS, u32 *sampleDescIndex)
{
	GF_Err e;
	u32 sampleNumber, prevSampleNumber, num;
	u64 offset;
	u8 isEdited;
	if (sampleDescIndex == NULL) return GF_BAD_PARAM;

	//find the sample for this time
	e = stbl_findEntryForTime(mdia->information->sampleTable, (u32) DTS, 0, &sampleNumber, &prevSampleNumber);
	if (e) return e;

	if (!sampleNumber && !prevSampleNumber) {
		//we have to assume the track was created to be used... If we have a sampleDesc, OK
		if (gf_list_count(mdia->information->sampleTable->SampleDescription->other_boxes)) {
			(*sampleDescIndex) = 1;
			return GF_OK;
		}
		return GF_BAD_PARAM;
	}
	return stbl_GetSampleInfos(mdia->information->sampleTable, ( sampleNumber ? sampleNumber : prevSampleNumber), &offset, &num, sampleDescIndex, &isEdited);
}

static GF_Err gf_isom_get_3gpp_audio_esd(GF_SampleTableBox *stbl, GF_GenericAudioSampleEntryBox *entry, GF_ESD **out_esd)
{
	GF_BitStream *bs;
	char szName[80];

	(*out_esd) = gf_odf_desc_esd_new(2);
	(*out_esd)->decoderConfig->streamType = GF_STREAM_AUDIO;
	/*official mapping to MPEG-4*/
	switch (entry->type) {
	case GF_ISOM_SUBTYPE_3GP_EVRC:
		(*out_esd)->decoderConfig->objectTypeIndication = GF_CODECID_EVRC;
		return GF_OK;
	case GF_ISOM_SUBTYPE_3GP_QCELP:
	{
		u32 block_size, sample_rate, sample_size, i;
		GF_SttsEntry *ent;
		/*only map CBR*/
		sample_size = stbl->SampleSize->sampleSize;
		(*out_esd)->decoderConfig->objectTypeIndication = GF_CODECID_QCELP;
		bs = gf_bs_new(NULL, 0, GF_BITSTREAM_WRITE);
		gf_bs_write_data(bs, "QLCMfmt ", 8);
		gf_bs_write_u32_le(bs, 150);/*fmt chunk size*/
		gf_bs_write_u8(bs, 1);
		gf_bs_write_u8(bs, 0);
		/*QCELP GUID*/
		gf_bs_write_data(bs, "\x41\x6D\x7F\x5E\x15\xB1\xD0\x11\xBA\x91\x00\x80\x5F\xB4\xB9\x7E", 16);
		gf_bs_write_u16_le(bs, 1);
		memset(szName, 0, 80);
		strcpy(szName, "QCELP-13K(GPAC-emulated)");
		gf_bs_write_data(bs, szName, 80);
		ent = &stbl->TimeToSample->entries[0];
		sample_rate = entry->samplerate_hi;
		block_size = ent ? ent->sampleDelta : 160;
		gf_bs_write_u16_le(bs, 8*sample_size*sample_rate/block_size);
		gf_bs_write_u16_le(bs, sample_size);
		gf_bs_write_u16_le(bs, block_size);
		gf_bs_write_u16_le(bs, sample_rate);
		gf_bs_write_u16_le(bs, entry->bitspersample);
		gf_bs_write_u32_le(bs, sample_size ? 0 : 7);
		/**/
		for (i=0; i<7; i++) {
			static const u32 qcelp_r2s [] = {0, 1, 1, 4, 2, 8, 3, 17, 4, 35, 5, 8, 14, 1};
			if (sample_size) {
				gf_bs_write_u16(bs, 0);
			} else {
				gf_bs_write_u8(bs, qcelp_r2s[2*i+1]);
				gf_bs_write_u8(bs, qcelp_r2s[2*i]);
			}
		}
		gf_bs_write_u16(bs, 0);
		memset(szName, 0, 80);
		gf_bs_write_data(bs, szName, 20);/*reserved*/
		gf_bs_get_content(bs, & (*out_esd)->decoderConfig->decoderSpecificInfo->data, & (*out_esd)->decoderConfig->decoderSpecificInfo->dataLength);
		gf_bs_del(bs);
	}
	return GF_OK;
	case GF_ISOM_SUBTYPE_3GP_SMV:
		(*out_esd)->decoderConfig->objectTypeIndication = GF_CODECID_SMV;
		return GF_OK;
	case GF_ISOM_SUBTYPE_3GP_AMR:
		(*out_esd)->decoderConfig->objectTypeIndication = GF_CODECID_AMR;
		return GF_OK;
	case GF_ISOM_SUBTYPE_3GP_AMR_WB:
		(*out_esd)->decoderConfig->objectTypeIndication = GF_CODECID_AMR_WB;
		return GF_OK;
	default:
		GF_LOG(GF_LOG_WARNING, GF_LOG_CONTAINER, ("[iso file] unsupported sample description type %s\n", gf_4cc_to_str(entry->type)));
		break;
	}
	return GF_OK;
}

GF_Err Media_GetESD(GF_MediaBox *mdia, u32 sampleDescIndex, GF_ESD **out_esd, Bool true_desc_only)
{
	GF_ESD *esd;
	GF_MPEGSampleEntryBox *entry = NULL;
	GF_ESDBox *ESDa;
	GF_SampleDescriptionBox *stsd = mdia->information->sampleTable->SampleDescription;

	*out_esd = NULL;
	if (!stsd || !stsd->other_boxes || !sampleDescIndex || (sampleDescIndex > gf_list_count(stsd->other_boxes)) )
		return GF_BAD_PARAM;

	esd = NULL;
	entry = (GF_MPEGSampleEntryBox*)gf_list_get(stsd->other_boxes, sampleDescIndex - 1);
	if (! entry) return GF_ISOM_INVALID_MEDIA;

	*out_esd = NULL;
	ESDa = NULL;
	switch (entry->type) {
	case GF_ISOM_BOX_TYPE_MP4V:
	case GF_ISOM_BOX_TYPE_ENCV:
	case GF_ISOM_BOX_TYPE_RESV:
		ESDa = ((GF_MPEGVisualSampleEntryBox*)entry)->esd;
		if (ESDa) esd = (GF_ESD *) ESDa->desc;
		/*avc1 encrypted*/
		else esd = ((GF_MPEGVisualSampleEntryBox*) entry)->emul_esd;
		break;
	case GF_ISOM_BOX_TYPE_AVC1:
	case GF_ISOM_BOX_TYPE_AVC2:
	case GF_ISOM_BOX_TYPE_AVC3:
	case GF_ISOM_BOX_TYPE_AVC4:
	case GF_ISOM_BOX_TYPE_HVC1:
	case GF_ISOM_BOX_TYPE_HEV1:
	case GF_ISOM_BOX_TYPE_HVC2:
	case GF_ISOM_BOX_TYPE_HEV2:
	case GF_ISOM_BOX_TYPE_HVT1:
		esd = ((GF_MPEGVisualSampleEntryBox*) entry)->emul_esd;
		break;
	case GF_ISOM_BOX_TYPE_SVC1:
	case GF_ISOM_BOX_TYPE_MVC1:
		if ((mdia->mediaTrack->extractor_mode & 0x0000FFFF) != GF_ISOM_NALU_EXTRACT_INSPECT)
			AVC_RewriteESDescriptorEx((GF_MPEGVisualSampleEntryBox*) entry, mdia);
		else
			AVC_RewriteESDescriptorEx((GF_MPEGVisualSampleEntryBox*) entry, NULL);
		esd = ((GF_MPEGVisualSampleEntryBox*) entry)->emul_esd;
		break;
	case GF_ISOM_BOX_TYPE_LHE1:
	case GF_ISOM_BOX_TYPE_LHV1:
		if ((mdia->mediaTrack->extractor_mode & 0x0000FFFF) != GF_ISOM_NALU_EXTRACT_INSPECT)
			HEVC_RewriteESDescriptorEx((GF_MPEGVisualSampleEntryBox*) entry, mdia);
		else
			HEVC_RewriteESDescriptorEx((GF_MPEGVisualSampleEntryBox*) entry, NULL);
		esd = ((GF_MPEGVisualSampleEntryBox*) entry)->emul_esd;
		break;
	case GF_ISOM_BOX_TYPE_AV01:
	case GF_ISOM_BOX_TYPE_AV1C:
		AV1_RewriteESDescriptorEx((GF_MPEGVisualSampleEntryBox*)entry, mdia);
		esd = ((GF_MPEGVisualSampleEntryBox*)entry)->emul_esd;
		break;
	case GF_ISOM_BOX_TYPE_MP4A:
	case GF_ISOM_BOX_TYPE_ENCA:
        {
            GF_MPEGAudioSampleEntryBox *ase = (GF_MPEGAudioSampleEntryBox*)entry;
            ESDa = ase->esd;
            if (ESDa) esd = (GF_ESD *) ESDa->desc;
            else {
                // Assuming that if no ESD is provided the stream is Basic MPEG-4 AAC LC
                GF_M4ADecSpecInfo aacinfo;
                memset(&aacinfo, 0, sizeof(GF_M4ADecSpecInfo));
                aacinfo.nb_chan = ase->channel_count;
                aacinfo.base_object_type = GF_M4A_AAC_LC;
                aacinfo.base_sr = ase->samplerate_hi;
                *out_esd = gf_odf_desc_esd_new(0);
                (*out_esd)->decoderConfig->streamType = GF_STREAM_AUDIO;
                (*out_esd)->decoderConfig->objectTypeIndication = GF_CODECID_AAC_MPEG4;
                gf_m4a_write_config(&aacinfo, &(*out_esd)->decoderConfig->decoderSpecificInfo->data, &(*out_esd)->decoderConfig->decoderSpecificInfo->dataLength);
            }
        }
		break;
	case GF_ISOM_BOX_TYPE_MP4S:
	case GF_ISOM_BOX_TYPE_ENCS:
		ESDa = entry->esd;
		if (ESDa) esd = (GF_ESD *) ESDa->desc;
		break;
#ifndef GPAC_DISABLE_TTXT
	case GF_ISOM_BOX_TYPE_TX3G:
	case GF_ISOM_BOX_TYPE_TEXT:
		if (!true_desc_only && mdia->mediaTrack->moov->mov->convert_streaming_text) {
			GF_Err e = gf_isom_get_ttxt_esd(mdia, out_esd);
			if (e) return e;
			break;
		}
		else
			return GF_ISOM_INVALID_MEDIA;
#endif
#ifndef GPAC_DISABLE_VTT
	case GF_ISOM_BOX_TYPE_WVTT:
	{
		GF_WebVTTSampleEntryBox*vtte = (GF_WebVTTSampleEntryBox*)entry;
		esd =  gf_odf_desc_esd_new(2);
		*out_esd = esd;
		esd->decoderConfig->streamType = GF_STREAM_TEXT;
		esd->decoderConfig->objectTypeIndication = GF_CODECID_WEBVTT;
		if (vtte->config) {
			esd->decoderConfig->decoderSpecificInfo->dataLength = (u32) strlen(vtte->config->string);
			esd->decoderConfig->decoderSpecificInfo->data = gf_malloc(sizeof(char)*esd->decoderConfig->decoderSpecificInfo->dataLength);
			memcpy(esd->decoderConfig->decoderSpecificInfo->data, vtte->config->string, esd->decoderConfig->decoderSpecificInfo->dataLength);
		}
	}
		break;
	case GF_ISOM_BOX_TYPE_STPP:
	case GF_ISOM_BOX_TYPE_SBTT:
	case GF_ISOM_BOX_TYPE_STXT:
<<<<<<< HEAD
	{
		GF_BitStream *bs;
		esd =  gf_odf_desc_esd_new(2);
		*out_esd = esd;
		esd->decoderConfig->streamType = GF_STREAM_TEXT;
		esd->decoderConfig->objectTypeIndication = GF_CODECID_SIMPLE_TEXT;
		bs = gf_bs_new(NULL, 0, GF_BITSTREAM_WRITE);
		gf_bs_write_u32(bs, entry->type);
		gf_isom_box_write((GF_Box *)((GF_MetaDataSampleEntryBox*)entry)->config, bs);
		gf_bs_get_content(bs, & esd->decoderConfig->decoderSpecificInfo->data, & esd->decoderConfig->decoderSpecificInfo->dataLength);
		gf_bs_del(bs);
	}
	break;
=======
		break;
>>>>>>> f380ca37
#endif

	case GF_ISOM_SUBTYPE_3GP_AMR:
	case GF_ISOM_SUBTYPE_3GP_AMR_WB:
	case GF_ISOM_SUBTYPE_3GP_EVRC:
	case GF_ISOM_SUBTYPE_3GP_QCELP:
	case GF_ISOM_SUBTYPE_3GP_SMV:
		if (!true_desc_only) {
			GF_Err e = gf_isom_get_3gpp_audio_esd(mdia->information->sampleTable, (GF_GenericAudioSampleEntryBox*)entry, out_esd);
			if (e) return e;
			break;
		} else return GF_ISOM_INVALID_MEDIA;

	case GF_ISOM_SUBTYPE_3GP_H263:
		if (true_desc_only) {
			return GF_ISOM_INVALID_MEDIA;
		} else {
			esd =  gf_odf_desc_esd_new(2);
			*out_esd = esd;
			esd->decoderConfig->streamType = GF_STREAM_VISUAL;
			esd->decoderConfig->objectTypeIndication = GF_CODECID_H263;
			break;
		}

	case GF_ISOM_SUBTYPE_MP3:
		if (true_desc_only) {
			return GF_ISOM_INVALID_MEDIA;
		} else {
			esd =  gf_odf_desc_esd_new(2);
			*out_esd = esd;
			esd->decoderConfig->streamType = GF_STREAM_AUDIO;
			esd->decoderConfig->objectTypeIndication = GF_CODECID_MPEG_AUDIO;
			break;
		}

	case GF_ISOM_SUBTYPE_LSR1:
		if (true_desc_only) {
			return GF_ISOM_INVALID_MEDIA;
		} else {
			GF_LASeRSampleEntryBox*ptr = (GF_LASeRSampleEntryBox*)entry;
			esd =  gf_odf_desc_esd_new(2);
			*out_esd = esd;
			esd->decoderConfig->streamType = GF_STREAM_SCENE;
			esd->decoderConfig->objectTypeIndication = GF_CODECID_LASER;
			esd->decoderConfig->decoderSpecificInfo->dataLength = ptr->lsr_config->hdr_size;
			esd->decoderConfig->decoderSpecificInfo->data = gf_malloc(sizeof(char)*ptr->lsr_config->hdr_size);
			memcpy(esd->decoderConfig->decoderSpecificInfo->data, ptr->lsr_config->hdr, sizeof(char)*ptr->lsr_config->hdr_size);
			break;
		}
	case GF_ISOM_SUBTYPE_MH3D_MHA1:
	case GF_ISOM_SUBTYPE_MH3D_MHA2:
	case GF_ISOM_SUBTYPE_MH3D_MHM1:
	case GF_ISOM_SUBTYPE_MH3D_MHM2:
		break;

	default:
		return GF_ISOM_INVALID_MEDIA;
	}

	if (true_desc_only) {
		if (!esd) return GF_ISOM_INVALID_MEDIA;
		*out_esd = esd;
		return GF_OK;
	} else {
		if (!esd && !*out_esd) return GF_ISOM_INVALID_MEDIA;
		if (*out_esd == NULL) gf_odf_desc_copy((GF_Descriptor *)esd, (GF_Descriptor **)out_esd);
	}
	return GF_OK;
}

Bool Media_IsSampleSyncShadow(GF_ShadowSyncBox *stsh, u32 sampleNumber)
{
	u32 i;
	GF_StshEntry *ent;
	if (!stsh) return 0;
	i=0;
	while ((ent = (GF_StshEntry*)gf_list_enum(stsh->entries, &i))) {
		if ((u32) ent->syncSampleNumber == sampleNumber) return 1;
		else if ((u32) ent->syncSampleNumber > sampleNumber) return 0;
	}
	return 0;
}

GF_Err Media_GetSample(GF_MediaBox *mdia, u32 sampleNumber, GF_ISOSample **samp, u32 *sIDX, Bool no_data, u64 *out_offset)
{
	GF_Err e;
	u32 bytesRead;
	u32 dataRefIndex, chunkNumber;
	u64 offset, new_size;
	u8 isEdited;
	u32 sdesc_idx;
	GF_SampleEntryBox *entry;

	if (!mdia || !mdia->information->sampleTable) return GF_BAD_PARAM;
	if (!mdia->information->sampleTable->SampleSize)
		return GF_ISOM_INVALID_FILE;

	//OK, here we go....
	if (sampleNumber > mdia->information->sampleTable->SampleSize->sampleCount) return GF_BAD_PARAM;

	//the data info
	if (!sIDX && !no_data) return GF_BAD_PARAM;

	e = stbl_GetSampleInfos(mdia->information->sampleTable, sampleNumber, &offset, &chunkNumber, &sdesc_idx, &isEdited);
	if (e) return e;
	if (sIDX) (*sIDX) = sdesc_idx;

	if (out_offset) *out_offset = offset;
	if (!samp ) return GF_OK;

	if (mdia->information->sampleTable->TimeToSample) {
		//get the DTS
		e = stbl_GetSampleDTS(mdia->information->sampleTable->TimeToSample, sampleNumber, &(*samp)->DTS);
		if (e) return e;
	} else {
		(*samp)->DTS=0;
	}
	//the CTS offset
	if (mdia->information->sampleTable->CompositionOffset) {
		e = stbl_GetSampleCTS(mdia->information->sampleTable->CompositionOffset , sampleNumber, &(*samp)->CTS_Offset);
		if (e) return e;
	} else {
		(*samp)->CTS_Offset = 0;
	}
	//the size
	e = stbl_GetSampleSize(mdia->information->sampleTable->SampleSize, sampleNumber, &(*samp)->dataLength);
	if (e) return e;
	//the RAP
	if (mdia->information->sampleTable->SyncSample) {
		e = stbl_GetSampleRAP(mdia->information->sampleTable->SyncSample, sampleNumber, &(*samp)->IsRAP, NULL, NULL);
		if (e) return e;
	} else {
		//if no SyncSample, all samples are sync (cf spec)
		(*samp)->IsRAP = RAP;
	}
	/*overwrite sync sample with sample dep if any*/
	if (mdia->information->sampleTable->SampleDep) {
		u32 isLeading, dependsOn, dependedOn, redundant;
		e = stbl_GetSampleDepType(mdia->information->sampleTable->SampleDep, sampleNumber, &isLeading, &dependsOn, &dependedOn, &redundant);
		if (!e) {
			if (dependsOn==1) (*samp)->IsRAP = RAP_NO;
			else if (dependsOn==2) (*samp)->IsRAP = RAP;
			/*if not depended upon and redundant, mark as carousel sample*/
			if ((dependedOn==2) && (redundant==1)) (*samp)->IsRAP = RAP_REDUNDANT;
			/*TODO FIXME - we must enhance the IsRAP semantics to carry disposable info ... */
		}
	}
	/*get sync shadow*/
	if (Media_IsSampleSyncShadow(mdia->information->sampleTable->ShadowSync, sampleNumber)) (*samp)->IsRAP = RAP_REDUNDANT;

	//then get the DataRef
	e = Media_GetSampleDesc(mdia, sdesc_idx, &entry, &dataRefIndex);
	if (e) return e;

	if (no_data) return GF_OK;

	// Open the data handler - check our mode, don't reopen in read only if this is
	//the same entry. In other modes we have no choice because the main data map is
	//divided into the original and the edition files
	if (mdia->mediaTrack->moov->mov->openMode == GF_ISOM_OPEN_READ) {
		//same as last call in read mode
		if (!mdia->information->dataHandler) {
			e = gf_isom_datamap_open(mdia, dataRefIndex, isEdited);
			if (e) return e;
		}
		if (mdia->information->dataEntryIndex != dataRefIndex)
			mdia->information->dataEntryIndex = dataRefIndex;
	} else {
		e = gf_isom_datamap_open(mdia, dataRefIndex, isEdited);
		if (e) return e;
	}

	if ( mdia->mediaTrack->moov->mov->read_byte_offset) {
		GF_DataEntryBox *ent = (GF_DataEntryBox*)gf_list_get(mdia->information->dataInformation->dref->other_boxes, dataRefIndex - 1);
		if (ent && (ent->flags&1)) {

			if (offset < mdia->mediaTrack->moov->mov->read_byte_offset) return GF_IO_ERR;

			if (mdia->information->dataHandler->last_read_offset != mdia->mediaTrack->moov->mov->read_byte_offset) {

				mdia->information->dataHandler->last_read_offset = mdia->mediaTrack->moov->mov->read_byte_offset;
				gf_bs_get_refreshed_size(mdia->information->dataHandler->bs);
			}

			offset -= mdia->mediaTrack->moov->mov->read_byte_offset;
		}
	}
	if ((*samp)->dataLength != 0) {
		/*and finally get the data, include padding if needed*/
		if ((*samp)->alloc_size) {
			if ((*samp)->alloc_size < (*samp)->dataLength + mdia->mediaTrack->padding_bytes) {
				(*samp)->data = (char *) gf_realloc((*samp)->data, sizeof(char) * ( (*samp)->dataLength + mdia->mediaTrack->padding_bytes) );
				(*samp)->alloc_size = (*samp)->dataLength + mdia->mediaTrack->padding_bytes;
			}
		} else {
			(*samp)->data = (char *) gf_malloc(sizeof(char) * ( (*samp)->dataLength + mdia->mediaTrack->padding_bytes) );
		}
		if (mdia->mediaTrack->padding_bytes)
			memset((*samp)->data + (*samp)->dataLength, 0, sizeof(char) * mdia->mediaTrack->padding_bytes);

		//check if we can get the sample (make sure we have enougth data...)
		new_size = gf_bs_get_size(mdia->information->dataHandler->bs);
		if (offset + (*samp)->dataLength > new_size) {
			//always refresh the size to avoid wrong info on http/ftp
			new_size = gf_bs_get_refreshed_size(mdia->information->dataHandler->bs);
			if (offset + (*samp)->dataLength > new_size) {
				mdia->BytesMissing = offset + (*samp)->dataLength - new_size;
				return GF_ISOM_INCOMPLETE_FILE;
			}
		}

		bytesRead = gf_isom_datamap_get_data(mdia->information->dataHandler, (*samp)->data, (*samp)->dataLength, offset);
		//if bytesRead != sampleSize, we have an IO err
		if (bytesRead < (*samp)->dataLength) {
			return GF_IO_ERR;
		}
		mdia->BytesMissing = 0;
	}

	//finally rewrite the sample if this is an OD Access Unit or NAL-based one
	//we do this even if sample size is zero because of sample implicit reconstruction rules (especially tile tracks)
	if (mdia->handler->handlerType == GF_ISOM_MEDIA_OD) {
		e = Media_RewriteODFrame(mdia, *samp);
		if (e) return e;
	}
	else if (gf_isom_is_nalu_based_entry(mdia, entry)
		&& !gf_isom_is_encrypted_entry(entry->type)
	) {
		e = gf_isom_nalu_sample_rewrite(mdia, *samp, sampleNumber, (GF_MPEGVisualSampleEntryBox *)entry);
		if (e) return e;
	}
	else if (mdia->mediaTrack->moov->mov->convert_streaming_text
	         && ((mdia->handler->handlerType == GF_ISOM_MEDIA_TEXT) || (mdia->handler->handlerType == GF_ISOM_MEDIA_SUBT))
	         && (entry->type == GF_ISOM_BOX_TYPE_TX3G || entry->type == GF_ISOM_BOX_TYPE_TEXT)
	        ) {
		u64 dur;
		if (sampleNumber == mdia->information->sampleTable->SampleSize->sampleCount) {
			dur = mdia->mediaHeader->duration - (*samp)->DTS;
		} else {
			stbl_GetSampleDTS(mdia->information->sampleTable->TimeToSample, sampleNumber+1, &dur);
			dur -= (*samp)->DTS;
		}
		e = gf_isom_rewrite_text_sample(*samp, sdesc_idx, (u32) dur);
		if (e) return e;
	}
	return GF_OK;
}



GF_Err Media_CheckDataEntry(GF_MediaBox *mdia, u32 dataEntryIndex)
{

	GF_DataEntryURLBox *entry;
	GF_DataMap *map;
	GF_Err e;
	if (!mdia || !dataEntryIndex || dataEntryIndex > gf_list_count(mdia->information->dataInformation->dref->other_boxes)) return GF_BAD_PARAM;

	entry = (GF_DataEntryURLBox*)gf_list_get(mdia->information->dataInformation->dref->other_boxes, dataEntryIndex - 1);
	if (!entry) return GF_ISOM_INVALID_FILE;
	if (entry->flags == 1) return GF_OK;

	//ok, not self contained, let's go for it...
	//we don't know what's a URN yet
	if (entry->type == GF_ISOM_BOX_TYPE_URN) return GF_NOT_SUPPORTED;
	if (mdia->mediaTrack->moov->mov->openMode == GF_ISOM_OPEN_WRITE) {
		e = gf_isom_datamap_new(entry->location, NULL, GF_ISOM_DATA_MAP_READ, &map);
	} else {
		e = gf_isom_datamap_new(entry->location, mdia->mediaTrack->moov->mov->fileName, GF_ISOM_DATA_MAP_READ, &map);
	}
	if (e) return e;
	gf_isom_datamap_del(map);
	return GF_OK;
}


Bool Media_IsSelfContained(GF_MediaBox *mdia, u32 StreamDescIndex)
{
	u32 drefIndex=0;
	GF_FullBox *a;
	GF_SampleEntryBox *se = NULL;

	Media_GetSampleDesc(mdia, StreamDescIndex, &se, &drefIndex);
	if (!drefIndex) return 0;
	a = (GF_FullBox*)gf_list_get(mdia->information->dataInformation->dref->other_boxes, drefIndex - 1);
	if (!a) {
		GF_LOG(GF_LOG_ERROR, GF_LOG_CONTAINER, ("[iso file] broken file: Data reference index set to %d but no data reference entry found\n", drefIndex));
		return 0;
	}
	if (a->flags & 1) return 1;
	/*QT specific*/
	if (a->type == GF_ISOM_BOX_TYPE_ALIS) return 1;
	return 0;
}



//look for a sync sample from a given point in media time
GF_Err Media_FindSyncSample(GF_SampleTableBox *stbl, u32 searchFromSample, u32 *sampleNumber, u8 mode)
{
	SAPType isRAP;
	u32 next, prev, next_in_sap, prev_in_sap;
	if (!stbl || !stbl->SyncSample) return GF_BAD_PARAM;

	//set to current sample if we don't find a RAP
	*sampleNumber = searchFromSample;

	//this is not the exact sample, but the prev move to next sample if enough samples....
	if ( (mode == GF_ISOM_SEARCH_SYNC_FORWARD) && (searchFromSample == stbl->SampleSize->sampleCount) ) {
		return GF_OK;
	}
	if ( (mode == GF_ISOM_SEARCH_SYNC_BACKWARD) && !searchFromSample) {
		*sampleNumber = 1;
		return GF_OK;
	}
	//get the entry
	stbl_GetSampleRAP(stbl->SyncSample, searchFromSample, &isRAP, &prev, &next);
	if (isRAP) {
		(*sampleNumber) = searchFromSample;
		return GF_OK;
	}

	/*check sample groups - prev & next are overwritten if RAP group is found, but are not re-initialized otherwise*/
	stbl_SearchSAPs(stbl, searchFromSample, &isRAP, &prev_in_sap, &next_in_sap);
	if (isRAP) {
		(*sampleNumber) = searchFromSample;
		return GF_OK;
	}

	if (prev_in_sap > prev)
		prev = prev_in_sap;
	if (next_in_sap && next_in_sap < next)
		next = next_in_sap;

	//nothing yet, go for next time...
	if (mode == GF_ISOM_SEARCH_SYNC_FORWARD) {
		if (next) *sampleNumber = next;
	} else {
		if (prev) *sampleNumber = prev;
	}

	return GF_OK;
}

//create a DataReference if not existing (only for WRITE-edit mode)
GF_Err Media_FindDataRef(GF_DataReferenceBox *dref, char *URLname, char *URNname, u32 *dataRefIndex)
{
	u32 i;
	GF_DataEntryURLBox *entry;

	if (!dref) return GF_BAD_PARAM;
	*dataRefIndex = 0;
	i=0;
	while ((entry = (GF_DataEntryURLBox*)gf_list_enum(dref->other_boxes, &i))) {
		if (entry->type == GF_ISOM_BOX_TYPE_URL) {
			//self-contained case
			if (entry->flags == 1) {
				//if nothing specified, get the dataRef
				if (!URLname && !URNname) {
					*dataRefIndex = i;
					return GF_OK;
				}
			} else {
				//OK, check if we have URL
				if (URLname && !strcmp(URLname, entry->location)) {
					*dataRefIndex = i;
					return GF_OK;
				}
			}
		} else {
			//this is a URN one, only check the URN name (URL optional)
			if (URNname && !strcmp(URNname, ((GF_DataEntryURNBox *)entry)->nameURN)) {
				*dataRefIndex = i;
				return GF_OK;
			}
		}
	}
	return GF_OK;
}

//Get the total media duration based on the TimeToSample table
GF_Err Media_SetDuration(GF_TrackBox *trak)
{
	GF_Err e;
	GF_ESD *esd;
	u64 DTS;
	GF_SttsEntry *ent;
	u32 nbSamp;

	if (!trak->Media->information->sampleTable->SampleSize || !trak->Media->information->sampleTable->TimeToSample)
		return GF_ISOM_INVALID_FILE;

	nbSamp = trak->Media->information->sampleTable->SampleSize->sampleCount;

	//we need to check how many samples we have.
	// == 1 -> last sample duration == default duration
	// > 1 -> last sample duration == prev sample duration
	switch (nbSamp) {
	case 0:
		trak->Media->mediaHeader->duration = 0;
		if (Track_IsMPEG4Stream(trak->Media->handler->handlerType)) {
			Media_GetESD(trak->Media, 1, &esd, 1);
			if (esd && esd->URLString) trak->Media->mediaHeader->duration = (u64) -1;
		}
		return GF_OK;

//	case 1:
//		trak->Media->mediaHeader->duration = trak->Media->mediaHeader->timeScale;
//		return GF_OK;

	default:
		//we assume a constant frame rate for the media and assume the last sample
		//will be hold the same time as the prev one
		e = stbl_GetSampleDTS(trak->Media->information->sampleTable->TimeToSample, nbSamp, &DTS);
		if (e < 0) {
			return e;
		}
		if (trak->Media->information->sampleTable->TimeToSample->nb_entries > 0) {
			ent = &trak->Media->information->sampleTable->TimeToSample->entries[trak->Media->information->sampleTable->TimeToSample->nb_entries-1];
		} else {
			ent = NULL;
		}
		trak->Media->mediaHeader->duration = DTS;
#ifndef	GPAC_DISABLE_ISOM_FRAGMENTS
		trak->Media->mediaHeader->duration += trak->dts_at_seg_start;
#endif


#if 1
		if (ent) trak->Media->mediaHeader->duration += ent->sampleDelta;
#else
		if (!ent) {
			u64 DTSprev;
			stbl_GetSampleDTS(trak->Media->information->sampleTable->TimeToSample, nbSamp-1, &DTSprev);
			trak->Media->mediaHeader->duration += (DTS - DTSprev);
		} else {
#ifndef GPAC_DISABLE_ISOM_WRITE
			if (trak->moov->mov->editFileMap && trak->Media->information->sampleTable->CompositionOffset) {
				u32 count, i;
				u64 max_ts;
				GF_DttsEntry *cts_ent;
				GF_CompositionOffsetBox *ctts = trak->Media->information->sampleTable->CompositionOffset;
				if (ctts->w_LastSampleNumber==nbSamp) {
					count = gf_list_count(ctts->entryList);
					max_ts = trak->Media->mediaHeader->duration;
					while (count) {
						count -= 1;
						cts_ent = gf_list_get(ctts->entryList, count);
						if (nbSamp<cts_ent->sampleCount) break;

						for (i=0; i<cts_ent->sampleCount; i++) {
							stbl_GetSampleDTS(trak->Media->information->sampleTable->TimeToSample, nbSamp-i, &DTS);
							if ((s32) cts_ent->decodingOffset < 0) max_ts = DTS;
							else max_ts = DTS + cts_ent->decodingOffset;
							if (max_ts>=trak->Media->mediaHeader->duration) {
								trak->Media->mediaHeader->duration = max_ts;
							} else {
								break;
							}
						}
						if (max_ts<trak->Media->mediaHeader->duration) {
							break;
						}
						nbSamp-=cts_ent->sampleCount;
					}
				}
			}
#endif /*GPAC_DISABLE_ISOM_WRITE*/
			trak->Media->mediaHeader->duration += ent->sampleDelta;
		}
#endif
		return GF_OK;
	}
}




#ifndef GPAC_DISABLE_ISOM_WRITE

GF_Err Media_SetDrefURL(GF_DataEntryURLBox *dref_entry, const char *origName, const char *finalName)
{
	//for now we only support dref created in same folder for relative URLs
	if (strstr(origName, "://") || ((origName[1]==':') && (origName[2]=='\\'))
		|| (origName[0]=='/') || (origName[0]=='\\')
	) {
		dref_entry->location = gf_strdup(origName);
	} else {
		char *fname = strrchr(origName, '/');
		if (!fname) fname = strrchr(origName, '\\');
		if (fname) fname++;

		if (!fname) {
			dref_entry->location = gf_strdup(origName);
		} else {
			u32 len = (u32) (fname - origName);
			if (!finalName || strncmp(origName, finalName, len)) {
				GF_LOG(GF_LOG_ERROR, GF_LOG_CONTAINER, ("Concatenation of relative path %s with relative path %s not supported, use absolute URLs\n", origName, finalName));
				return GF_NOT_SUPPORTED;
			} else {
				dref_entry->location = gf_strdup(fname);
			}
		}
	}
	return GF_OK;
}


GF_Err Media_CreateDataRef(GF_ISOFile *movie, GF_DataReferenceBox *dref, char *URLname, char *URNname, u32 *dataRefIndex)
{
	GF_Err e;
	GF_DataEntryURLBox *entry;

	GF_Err dref_AddDataEntry(GF_DataReferenceBox *ptr, GF_Box *entry);

	if (!URLname && !URNname) {
		//THIS IS SELF CONTAIN, create a regular entry if needed
		entry = (GF_DataEntryURLBox *) gf_isom_box_new(GF_ISOM_BOX_TYPE_URL);
		entry->location = NULL;
		entry->flags = 0;
		entry->flags |= 1;
		e = dref_AddDataEntry(dref, (GF_Box *)entry);
		if (e) return e;
		*dataRefIndex = gf_list_count(dref->other_boxes);
		return GF_OK;
	} else if (!URNname && URLname) {
		//THIS IS URL
		entry = (GF_DataEntryURLBox *) gf_isom_box_new(GF_ISOM_BOX_TYPE_URL);
		entry->flags = 0;

		e = Media_SetDrefURL(entry, URLname, movie->fileName ? movie->fileName : movie->finalName);
		if (! entry->location) {
			gf_isom_box_del((GF_Box *)entry);
			return e ? e : GF_OUT_OF_MEM;
		}
		e = dref_AddDataEntry(dref, (GF_Box *)entry);
		if (e) return e;
		*dataRefIndex = gf_list_count(dref->other_boxes);
		return GF_OK;
	} else {
		//THIS IS URN
		entry = (GF_DataEntryURLBox *) gf_isom_box_new(GF_ISOM_BOX_TYPE_URN);
		((GF_DataEntryURNBox *)entry)->flags = 0;
		((GF_DataEntryURNBox *)entry)->nameURN = (char*)gf_malloc(strlen(URNname)+1);
		if (! ((GF_DataEntryURNBox *)entry)->nameURN) {
			gf_isom_box_del((GF_Box *)entry);
			return GF_OUT_OF_MEM;
		}
		strcpy(((GF_DataEntryURNBox *)entry)->nameURN, URNname);
		//check for URL
		if (URLname) {
			((GF_DataEntryURNBox *)entry)->location = (char*)gf_malloc(strlen(URLname)+1);
			if (! ((GF_DataEntryURNBox *)entry)->location) {
				gf_isom_box_del((GF_Box *)entry);
				return GF_OUT_OF_MEM;
			}
			strcpy(((GF_DataEntryURNBox *)entry)->location, URLname);
		}
		e = dref_AddDataEntry(dref, (GF_Box *)entry);
		if (e) return e;
		*dataRefIndex = gf_list_count(dref->other_boxes);
		return GF_OK;
	}
	return GF_OK;
}


GF_Err Media_AddSample(GF_MediaBox *mdia, u64 data_offset, const GF_ISOSample *sample, u32 StreamDescIndex, u32 syncShadowNumber)
{
	GF_Err e;
	GF_SampleTableBox *stbl;
	u32 sampleNumber, i;
	if (!mdia || !sample) return GF_BAD_PARAM;

	stbl = mdia->information->sampleTable;

	//get a valid sampleNumber for this new guy
	e = stbl_AddDTS(stbl, sample->DTS, &sampleNumber, mdia->mediaHeader->timeScale);
	if (e) return e;

	//add size
	e = stbl_AddSize(stbl->SampleSize, sampleNumber, sample->dataLength);
	if (e) return e;

	//adds CTS offset
	if (sample->CTS_Offset) {
		//if we don't have a CTS table, add it...
		if (!stbl->CompositionOffset) stbl->CompositionOffset = (GF_CompositionOffsetBox *) gf_isom_box_new(GF_ISOM_BOX_TYPE_CTTS);
		//then add our CTS (the prev samples with no CTS offset will be automatically added...
		e = stbl_AddCTS(stbl, sampleNumber, sample->CTS_Offset);
		if (e) return e;
	} else if (stbl->CompositionOffset) {
		e = stbl_AddCTS(stbl, sampleNumber, sample->CTS_Offset);
		if (e) return e;
	}

	//The first non sync sample we see must create a syncTable
	if (sample->IsRAP) {
		//insert it only if we have a sync table and if we have an IDR slice
		if (stbl->SyncSample && (sample->IsRAP == RAP)) {
			e = stbl_AddRAP(stbl->SyncSample, sampleNumber);
			if (e) return e;
		}
	} else {
		//non-sync sample. Create a SyncSample table if needed
		if (!stbl->SyncSample) {
			stbl->SyncSample = (GF_SyncSampleBox *) gf_isom_box_new(GF_ISOM_BOX_TYPE_STSS);
			//all the prev samples are sync
			for (i=0; i<stbl->SampleSize->sampleCount; i++) {
				if (i+1 != sampleNumber) {
					e = stbl_AddRAP(stbl->SyncSample, i+1);
					if (e) return e;
				}
			}
		}
	}
	if (sample->IsRAP==RAP_REDUNDANT) {
		e = stbl_AddRedundant(stbl, sampleNumber);
		if (e) return e;
	}

	//and update the chunks
	e = stbl_AddChunkOffset(mdia, sampleNumber, StreamDescIndex, data_offset);
	if (e) return e;

	if (!syncShadowNumber) return GF_OK;
	if (!stbl->ShadowSync) stbl->ShadowSync = (GF_ShadowSyncBox *) gf_isom_box_new(GF_ISOM_BOX_TYPE_STSH);
	return stbl_AddShadow(mdia->information->sampleTable->ShadowSync, sampleNumber, syncShadowNumber);
}


static GF_Err UpdateSample(GF_MediaBox *mdia, u32 sampleNumber, u32 size, s32 CTS, u64 offset, u8 isRap)
{
	u32 i;
	GF_SampleTableBox *stbl = mdia->information->sampleTable;

	//set size, offset, RAP, CTS ...
	stbl_SetSampleSize(stbl->SampleSize, sampleNumber, size);
	stbl_SetChunkOffset(mdia, sampleNumber, offset);

	//do we have a CTS?
	if (stbl->CompositionOffset) {
		stbl_SetSampleCTS(stbl, sampleNumber, CTS);
	} else {
		//do we need one ??
		if (CTS) {
			stbl->CompositionOffset = (GF_CompositionOffsetBox *) gf_isom_box_new(GF_ISOM_BOX_TYPE_CTTS);
			stbl_AddCTS(stbl, sampleNumber, CTS);
		}
	}
	//do we have a sync ???
	if (stbl->SyncSample) {
		stbl_SetSampleRAP(stbl->SyncSample, sampleNumber, isRap);
	} else {
		//do we need one
		if (! isRap) {
			stbl->SyncSample = (GF_SyncSampleBox *) gf_isom_box_new(GF_ISOM_BOX_TYPE_STSS);
			//what a pain: all the sample we had have to be sync ...
			for (i=0; i<stbl->SampleSize->sampleCount; i++) {
				if (i+1 != sampleNumber) stbl_AddRAP(stbl->SyncSample, i+1);
			}
		}
	}
	if (isRap==2) {
		stbl_SetRedundant(stbl, sampleNumber);
	}
	return GF_OK;
}

GF_Err Media_UpdateSample(GF_MediaBox *mdia, u32 sampleNumber, GF_ISOSample *sample, Bool data_only)
{
	GF_Err e;
	u32 drefIndex, chunkNum, descIndex;
	u64 newOffset, DTS;
	u8 isEdited;
	GF_DataEntryURLBox *Dentry;
	GF_SampleTableBox *stbl;

	if (!mdia || !sample || !sampleNumber || !mdia->mediaTrack->moov->mov->editFileMap)
		return GF_BAD_PARAM;

	stbl = mdia->information->sampleTable;

	if (!data_only) {
		//check we have the sampe dts
		e = stbl_GetSampleDTS(stbl->TimeToSample, sampleNumber, &DTS);
		if (e) return e;
		if (DTS != sample->DTS) return GF_BAD_PARAM;
	}

	//get our infos
	stbl_GetSampleInfos(stbl, sampleNumber, &newOffset, &chunkNum, &descIndex, &isEdited);

	//then check the data ref
	e = Media_GetSampleDesc(mdia, descIndex, NULL, &drefIndex);
	if (e) return e;
	Dentry = (GF_DataEntryURLBox*)gf_list_get(mdia->information->dataInformation->dref->other_boxes, drefIndex - 1);
	if (!Dentry) return GF_ISOM_INVALID_FILE;

	if (Dentry->flags != 1) return GF_BAD_PARAM;

	//MEDIA DATA EDIT: write this new sample to the edit temp file
	newOffset = gf_isom_datamap_get_offset(mdia->mediaTrack->moov->mov->editFileMap);
	if (sample->dataLength) {
		e = gf_isom_datamap_add_data(mdia->mediaTrack->moov->mov->editFileMap, sample->data, sample->dataLength);
		if (e) return e;
	}

	if (data_only) {
		stbl_SetSampleSize(stbl->SampleSize, sampleNumber, sample->dataLength);
		return stbl_SetChunkOffset(mdia, sampleNumber, newOffset);
	}
	return UpdateSample(mdia, sampleNumber, sample->dataLength, sample->CTS_Offset, newOffset, sample->IsRAP);
}

GF_Err Media_UpdateSampleReference(GF_MediaBox *mdia, u32 sampleNumber, GF_ISOSample *sample, u64 data_offset)
{
	GF_Err e;
	u32 drefIndex, chunkNum, descIndex;
	u64 off, DTS;
	u8 isEdited;
	GF_DataEntryURLBox *Dentry;
	GF_SampleTableBox *stbl;

	if (!mdia) return GF_BAD_PARAM;
	stbl = mdia->information->sampleTable;

	//check we have the sampe dts
	e = stbl_GetSampleDTS(stbl->TimeToSample, sampleNumber, &DTS);
	if (e) return e;
	if (DTS != sample->DTS) return GF_BAD_PARAM;

	//get our infos
	stbl_GetSampleInfos(stbl, sampleNumber, &off, &chunkNum, &descIndex, &isEdited);

	//then check the data ref
	e = Media_GetSampleDesc(mdia, descIndex, NULL, &drefIndex);
	if (e) return e;
	Dentry = (GF_DataEntryURLBox*)gf_list_get(mdia->information->dataInformation->dref->other_boxes, drefIndex - 1);
	if (!Dentry) return GF_ISOM_INVALID_FILE;

	//we only modify self-contained data
	if (Dentry->flags == 1) return GF_ISOM_INVALID_MODE;

	//and we don't modify the media data
	return UpdateSample(mdia, sampleNumber, sample->dataLength, sample->CTS_Offset, data_offset, sample->IsRAP);
}


#endif	/*GPAC_DISABLE_ISOM_WRITE*/

#endif /*GPAC_DISABLE_ISOM*/<|MERGE_RESOLUTION|>--- conflicted
+++ resolved
@@ -255,23 +255,7 @@
 	case GF_ISOM_BOX_TYPE_STPP:
 	case GF_ISOM_BOX_TYPE_SBTT:
 	case GF_ISOM_BOX_TYPE_STXT:
-<<<<<<< HEAD
-	{
-		GF_BitStream *bs;
-		esd =  gf_odf_desc_esd_new(2);
-		*out_esd = esd;
-		esd->decoderConfig->streamType = GF_STREAM_TEXT;
-		esd->decoderConfig->objectTypeIndication = GF_CODECID_SIMPLE_TEXT;
-		bs = gf_bs_new(NULL, 0, GF_BITSTREAM_WRITE);
-		gf_bs_write_u32(bs, entry->type);
-		gf_isom_box_write((GF_Box *)((GF_MetaDataSampleEntryBox*)entry)->config, bs);
-		gf_bs_get_content(bs, & esd->decoderConfig->decoderSpecificInfo->data, & esd->decoderConfig->decoderSpecificInfo->dataLength);
-		gf_bs_del(bs);
-	}
-	break;
-=======
 		break;
->>>>>>> f380ca37
 #endif
 
 	case GF_ISOM_SUBTYPE_3GP_AMR:
