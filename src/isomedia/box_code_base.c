/*
 *			GPAC - Multimedia Framework C SDK
 *
 *			Authors: Jean Le Feuvre
 *			Copyright (c) Telecom ParisTech 2000-2019
 *					All rights reserved
 *
 *  This file is part of GPAC / ISO Media File Format sub-project
 *
 *  GPAC is free software; you can redistribute it and/or modify
 *  it under the terms of the GNU Lesser General Public License as published by
 *  the Free Software Foundation; either version 2, or (at your option)
 *  any later version.
 *
 *  GPAC is distributed in the hope that it will be useful,
 *  but WITHOUT ANY WARRANTY; without even the implied warranty of
 *  MERCHANTABILITY or FITNESS FOR A PARTICULAR PURPOSE.  See the
 *  GNU Lesser General Public License for more details.
 *
 *  You should have received a copy of the GNU Lesser General Public
 *  License along with this library; see the file COPYING.  If not, write to
 *  the Free Software Foundation, 675 Mass Ave, Cambridge, MA 02139, USA.
 *
 */

#include <gpac/internal/isomedia_dev.h>



#ifndef GPAC_DISABLE_ISOM

void co64_box_del(GF_Box *s)
{
	GF_ChunkLargeOffsetBox *ptr;
	ptr = (GF_ChunkLargeOffsetBox *) s;
	if (ptr == NULL) return;
	if (ptr->offsets) gf_free(ptr->offsets);
	gf_free(ptr);
}

GF_Err co64_box_read(GF_Box *s,GF_BitStream *bs)
{
	u32 entries;
	GF_ChunkLargeOffsetBox *ptr = (GF_ChunkLargeOffsetBox *) s;
	ptr->nb_entries = gf_bs_read_u32(bs);

	ISOM_DECREASE_SIZE(ptr, 4)

	if (ptr->nb_entries > ptr->size / 8) {
		GF_LOG(GF_LOG_ERROR, GF_LOG_CONTAINER, ("[iso file] Invalid number of entries %d in co64\n", ptr->nb_entries));
		return GF_ISOM_INVALID_FILE;
	}

	ptr->offsets = (u64 *) gf_malloc(ptr->nb_entries * sizeof(u64) );
	if (ptr->offsets == NULL) return GF_OUT_OF_MEM;
	ptr->alloc_size = ptr->nb_entries;
	for (entries = 0; entries < ptr->nb_entries; entries++) {
		ptr->offsets[entries] = gf_bs_read_u64(bs);
	}
	return GF_OK;
}

GF_Box *co64_box_new()
{
	ISOM_DECL_BOX_ALLOC(GF_ChunkLargeOffsetBox, GF_ISOM_BOX_TYPE_CO64);
	return (GF_Box *)tmp;
}


#ifndef GPAC_DISABLE_ISOM_WRITE

GF_Err co64_box_write(GF_Box *s, GF_BitStream *bs)
{
	GF_Err e;
	u32 i;
	GF_ChunkLargeOffsetBox *ptr = (GF_ChunkLargeOffsetBox *) s;

	e = gf_isom_full_box_write(s, bs);
	if (e) return e;
	gf_bs_write_u32(bs, ptr->nb_entries);
	for (i = 0; i < ptr->nb_entries; i++ ) {
		gf_bs_write_u64(bs, ptr->offsets[i]);
	}
	return GF_OK;
}

GF_Err co64_box_size(GF_Box *s)
{
	GF_ChunkLargeOffsetBox *ptr = (GF_ChunkLargeOffsetBox *) s;

	ptr->size += 4 + (8 * ptr->nb_entries);
	return GF_OK;
}

#endif /*GPAC_DISABLE_ISOM_WRITE*/

void cprt_box_del(GF_Box *s)
{
	GF_CopyrightBox *ptr = (GF_CopyrightBox *) s;
	if (ptr == NULL) return;
	if (ptr->notice)
		gf_free(ptr->notice);
	gf_free(ptr);
}


GF_Box *chpl_box_new()
{
	ISOM_DECL_BOX_ALLOC(GF_ChapterListBox, GF_ISOM_BOX_TYPE_CHPL);
	tmp->list = gf_list_new();
	tmp->version = 1;
	return (GF_Box *)tmp;
}

void chpl_box_del(GF_Box *s)
{
	GF_ChapterListBox *ptr = (GF_ChapterListBox *) s;
	if (ptr == NULL) return;
	while (gf_list_count(ptr->list)) {
		GF_ChapterEntry *ce = (GF_ChapterEntry *)gf_list_get(ptr->list, 0);
		if (ce->name) gf_free(ce->name);
		gf_free(ce);
		gf_list_rem(ptr->list, 0);
	}
	gf_list_del(ptr->list);
	gf_free(ptr);
}

/*this is using chpl format according to some NeroRecode samples*/
GF_Err chpl_box_read(GF_Box *s,GF_BitStream *bs)
{
	GF_ChapterEntry *ce;
	u32 nb_chaps, len, i, count;
	GF_ChapterListBox *ptr = (GF_ChapterListBox *)s;

	/*reserved or ???*/
	gf_bs_read_u32(bs);
	nb_chaps = gf_bs_read_u8(bs);

	count = 0;
	while (nb_chaps) {
		GF_SAFEALLOC(ce, GF_ChapterEntry);
		if (!ce) return GF_OUT_OF_MEM;
		ce->start_time = gf_bs_read_u64(bs);
		len = gf_bs_read_u8(bs);
		if (len) {
			ce->name = (char *)gf_malloc(sizeof(char)*(len+1));
			gf_bs_read_data(bs, ce->name, len);
			ce->name[len] = 0;
		} else {
			ce->name = gf_strdup("");
		}

		for (i=0; i<count; i++) {
			GF_ChapterEntry *ace = (GF_ChapterEntry *) gf_list_get(ptr->list, i);
			if (ace->start_time >= ce->start_time) {
				gf_list_insert(ptr->list, ce, i);
				ce = NULL;
				break;
			}
		}
		if (ce) gf_list_add(ptr->list, ce);
		count++;
		nb_chaps--;
	}
	return GF_OK;
}

#ifndef GPAC_DISABLE_ISOM_WRITE

GF_Err chpl_box_write(GF_Box *s, GF_BitStream *bs)
{
	GF_Err e;
	u32 count, i;
	GF_ChapterListBox *ptr = (GF_ChapterListBox *) s;
	e = gf_isom_full_box_write(s, bs);
	if (e) return e;

	count = gf_list_count(ptr->list);
	gf_bs_write_u32(bs, 0);
	gf_bs_write_u8(bs, count);
	for (i=0; i<count; i++) {
		u32 len;
		GF_ChapterEntry *ce = (GF_ChapterEntry *)gf_list_get(ptr->list, i);
		gf_bs_write_u64(bs, ce->start_time);
		if (ce->name) {
			len = (u32) strlen(ce->name);
			if (len>255) len = 255;
			gf_bs_write_u8(bs, len);
			gf_bs_write_data(bs, ce->name, len);
		} else {
			gf_bs_write_u8(bs, 0);
		}
	}
	return GF_OK;
}

GF_Err chpl_box_size(GF_Box *s)
{
	u32 count, i;
	GF_ChapterListBox *ptr = (GF_ChapterListBox *)s;

	ptr->size += 5;

	count = gf_list_count(ptr->list);
	for (i=0; i<count; i++) {
		GF_ChapterEntry *ce = (GF_ChapterEntry *)gf_list_get(ptr->list, i);
		ptr->size += 9; /*64bit time stamp + 8bit str len*/
		if (ce->name) ptr->size += strlen(ce->name);
	}
	return GF_OK;
}

#endif /*GPAC_DISABLE_ISOM_WRITE*/


GF_Err cprt_box_read(GF_Box *s,GF_BitStream *bs)
{
	GF_CopyrightBox *ptr = (GF_CopyrightBox *)s;

	gf_bs_read_int(bs, 1);
	//the spec is unclear here, just says "the value 0 is interpreted as undetermined"
	ptr->packedLanguageCode[0] = gf_bs_read_int(bs, 5);
	ptr->packedLanguageCode[1] = gf_bs_read_int(bs, 5);
	ptr->packedLanguageCode[2] = gf_bs_read_int(bs, 5);
	ISOM_DECREASE_SIZE(ptr, 2);

	//but before or after compaction ?? We assume before
	if (ptr->packedLanguageCode[0] || ptr->packedLanguageCode[1] || ptr->packedLanguageCode[2]) {
		ptr->packedLanguageCode[0] += 0x60;
		ptr->packedLanguageCode[1] += 0x60;
		ptr->packedLanguageCode[2] += 0x60;
	} else {
		ptr->packedLanguageCode[0] = 'u';
		ptr->packedLanguageCode[1] = 'n';
		ptr->packedLanguageCode[2] = 'd';
	}
	if (ptr->size) {
		u32 bytesToRead = (u32) ptr->size;
		ptr->notice = (char*)gf_malloc(bytesToRead * sizeof(char));
		if (ptr->notice == NULL) return GF_OUT_OF_MEM;
		gf_bs_read_data(bs, ptr->notice, bytesToRead);
	}
	return GF_OK;
}

GF_Box *cprt_box_new()
{
	ISOM_DECL_BOX_ALLOC(GF_CopyrightBox, GF_ISOM_BOX_TYPE_CPRT);
	tmp->packedLanguageCode[0] = 'u';
	tmp->packedLanguageCode[1] = 'n';
	tmp->packedLanguageCode[2] = 'd';

	return (GF_Box *)tmp;
}

#ifndef GPAC_DISABLE_ISOM_WRITE

GF_Err cprt_box_write(GF_Box *s, GF_BitStream *bs)
{
	GF_Err e;
	GF_CopyrightBox *ptr = (GF_CopyrightBox *) s;

	e = gf_isom_full_box_write(s, bs);
	if (e) return e;
	gf_bs_write_int(bs, 0, 1);
	if (ptr->packedLanguageCode[0]) {
		gf_bs_write_int(bs, ptr->packedLanguageCode[0] - 0x60, 5);
		gf_bs_write_int(bs, ptr->packedLanguageCode[1] - 0x60, 5);
		gf_bs_write_int(bs, ptr->packedLanguageCode[2] - 0x60, 5);
	} else {
		gf_bs_write_int(bs, 0, 15);
	}
	if (ptr->notice) {
		gf_bs_write_data(bs, ptr->notice, (u32) (strlen(ptr->notice) + 1) );
	}
	return GF_OK;
}

GF_Err cprt_box_size(GF_Box *s)
{
	GF_CopyrightBox *ptr = (GF_CopyrightBox *)s;

	ptr->size += 2;
	if (ptr->notice)
		ptr->size += strlen(ptr->notice) + 1;
	return GF_OK;
}

#endif /*GPAC_DISABLE_ISOM_WRITE*/

void kind_box_del(GF_Box *s)
{
	GF_KindBox *ptr = (GF_KindBox *) s;
	if (ptr == NULL) return;
	if (ptr->schemeURI) gf_free(ptr->schemeURI);
	if (ptr->value) gf_free(ptr->value);
	gf_free(ptr);
}

GF_Err kind_box_read(GF_Box *s,GF_BitStream *bs)
{
	GF_KindBox *ptr = (GF_KindBox *)s;

	if (ptr->size) {
		u32 bytesToRead = (u32) ptr->size;
		char *data;
		u32 schemeURIlen;
		data = (char*)gf_malloc(bytesToRead * sizeof(char));
		if (data == NULL) return GF_OUT_OF_MEM;
		gf_bs_read_data(bs, data, bytesToRead);
		/*safety check in case the string is not null-terminated*/
		if (data[bytesToRead-1]) {
			char *str = (char*)gf_malloc((u32) bytesToRead + 1);
			memcpy(str, data, (u32) bytesToRead);
			str[ptr->size] = 0;
			gf_free(data);
			data = str;
			bytesToRead++;
		}
		ptr->schemeURI = gf_strdup(data);
		schemeURIlen = (u32) strlen(data);
		if (bytesToRead > schemeURIlen+1) {
			/* read the value */
			char *data_value = data + schemeURIlen +1;
			ptr->value = gf_strdup(data_value);
		}
		gf_free(data);
	}
	return GF_OK;
}

GF_Box *kind_box_new()
{
	ISOM_DECL_BOX_ALLOC(GF_KindBox, GF_ISOM_BOX_TYPE_KIND);
	return (GF_Box *)tmp;
}

#ifndef GPAC_DISABLE_ISOM_WRITE

GF_Err kind_box_write(GF_Box *s, GF_BitStream *bs)
{
	GF_Err e;
	GF_KindBox *ptr = (GF_KindBox *) s;

	e = gf_isom_full_box_write(s, bs);
	if (e) return e;
    if (ptr->schemeURI)
        gf_bs_write_data(bs, ptr->schemeURI, (u32) (strlen(ptr->schemeURI) + 1 ));
    else
        gf_bs_write_u8(bs, 0);
    
    if (ptr->value) {
		gf_bs_write_data(bs, ptr->value, (u32) (strlen(ptr->value) + 1) );
	}
	return GF_OK;
}

GF_Err kind_box_size(GF_Box *s)
{
	GF_KindBox *ptr = (GF_KindBox *)s;

    ptr->size += (ptr->schemeURI ? strlen(ptr->schemeURI) : 0) + 1;
	if (ptr->value) {
		ptr->size += strlen(ptr->value) + 1;
	}
	return GF_OK;
}

#endif /*GPAC_DISABLE_ISOM_WRITE*/

void ctts_box_del(GF_Box *s)
{
	GF_CompositionOffsetBox *ptr = (GF_CompositionOffsetBox *)s;
	if (ptr->entries) gf_free(ptr->entries);
	gf_free(ptr);
}



GF_Err ctts_box_read(GF_Box *s, GF_BitStream *bs)
{
	u32 i;
	u32 sampleCount;
	GF_CompositionOffsetBox *ptr = (GF_CompositionOffsetBox *)s;

	ptr->nb_entries = gf_bs_read_u32(bs);
	ISOM_DECREASE_SIZE(ptr, 4);

	if (ptr->nb_entries > ptr->size / 8) {
		GF_LOG(GF_LOG_ERROR, GF_LOG_CONTAINER, ("[iso file] Invalid number of entries %d in ctts\n", ptr->nb_entries));
		return GF_ISOM_INVALID_FILE;
	}

	ptr->alloc_size = ptr->nb_entries;
	ptr->entries = (GF_DttsEntry *)gf_malloc(sizeof(GF_DttsEntry)*ptr->alloc_size);
	if (!ptr->entries) return GF_OUT_OF_MEM;
	sampleCount = 0;
	for (i=0; i<ptr->nb_entries; i++) {
		ptr->entries[i].sampleCount = gf_bs_read_u32(bs);
		if (ptr->version)
			ptr->entries[i].decodingOffset = gf_bs_read_int(bs, 32);
		else
			ptr->entries[i].decodingOffset = (s32) gf_bs_read_u32(bs);
		sampleCount += ptr->entries[i].sampleCount;

		if (ptr->max_ts_delta < ABS(ptr->entries[i].decodingOffset))
			ptr->max_ts_delta = ABS(ptr->entries[i].decodingOffset);
	}
#ifndef GPAC_DISABLE_ISOM_WRITE
	ptr->w_LastSampleNumber = sampleCount;
#endif
	return GF_OK;
}

GF_Box *ctts_box_new()
{
	ISOM_DECL_BOX_ALLOC(GF_CompositionOffsetBox, GF_ISOM_BOX_TYPE_CTTS);
	return (GF_Box *) tmp;
}



#ifndef GPAC_DISABLE_ISOM_WRITE

GF_Err ctts_box_write(GF_Box *s, GF_BitStream *bs)
{
	GF_Err e;
	u32 i;
	GF_CompositionOffsetBox *ptr = (GF_CompositionOffsetBox *)s;

	e = gf_isom_full_box_write(s, bs);
	if (e) return e;
	gf_bs_write_u32(bs, ptr->nb_entries);
	for (i=0; i<ptr->nb_entries; i++ ) {
		gf_bs_write_u32(bs, ptr->entries[i].sampleCount);
		if (ptr->version) {
			gf_bs_write_int(bs, ptr->entries[i].decodingOffset, 32);
		} else {
			gf_bs_write_u32(bs, (u32) ptr->entries[i].decodingOffset);
		}
	}
	return GF_OK;
}

GF_Err ctts_box_size(GF_Box *s)
{
	GF_CompositionOffsetBox *ptr = (GF_CompositionOffsetBox *) s;

	ptr->size += 4 + (8 * ptr->nb_entries);
	return GF_OK;
}

#endif /*GPAC_DISABLE_ISOM_WRITE*/

void cslg_box_del(GF_Box *s)
{
	GF_CompositionToDecodeBox *ptr = (GF_CompositionToDecodeBox *)s;
	if (ptr == NULL) return;
	gf_free(ptr);
	return;
}

GF_Err cslg_box_read(GF_Box *s, GF_BitStream *bs)
{
	GF_CompositionToDecodeBox *ptr = (GF_CompositionToDecodeBox *)s;

	ptr->compositionToDTSShift = gf_bs_read_int(bs, 32);
	ptr->leastDecodeToDisplayDelta = gf_bs_read_int(bs, 32);
	ptr->greatestDecodeToDisplayDelta = gf_bs_read_int(bs, 32);
	ptr->compositionStartTime = gf_bs_read_int(bs, 32);
	ptr->compositionEndTime = gf_bs_read_int(bs, 32);
	return GF_OK;
}

GF_Box *cslg_box_new()
{
	ISOM_DECL_BOX_ALLOC(GF_CompositionToDecodeBox, GF_ISOM_BOX_TYPE_CSLG);
	return (GF_Box *) tmp;
}

#ifndef GPAC_DISABLE_ISOM_WRITE

GF_Err cslg_box_write(GF_Box *s, GF_BitStream *bs)
{
	GF_Err e;
	GF_CompositionToDecodeBox *ptr = (GF_CompositionToDecodeBox *)s;

	e = gf_isom_full_box_write(s, bs);
	if (e) return e;
	gf_bs_write_int(bs, ptr->compositionToDTSShift, 32);
	gf_bs_write_int(bs, ptr->leastDecodeToDisplayDelta, 32);
	gf_bs_write_int(bs, ptr->greatestDecodeToDisplayDelta, 32);
	gf_bs_write_int(bs, ptr->compositionStartTime, 32);
	gf_bs_write_int(bs, ptr->compositionEndTime, 32);
	return GF_OK;
}

GF_Err cslg_box_size(GF_Box *s)
{
	GF_CompositionToDecodeBox *ptr = (GF_CompositionToDecodeBox *)s;

	ptr->size += 20;
	return GF_OK;
}
#endif /*GPAC_DISABLE_ISOM_WRITE*/

void ccst_box_del(GF_Box *s)
{
	GF_CodingConstraintsBox *ptr = (GF_CodingConstraintsBox *)s;
	if (ptr) gf_free(ptr);
	return;
}

GF_Err ccst_box_read(GF_Box *s, GF_BitStream *bs)
{
	GF_CodingConstraintsBox *ptr = (GF_CodingConstraintsBox *)s;

	ISOM_DECREASE_SIZE(ptr, 4);
	ptr->all_ref_pics_intra = gf_bs_read_int(bs, 1);
	ptr->intra_pred_used = gf_bs_read_int(bs, 1);
	ptr->max_ref_per_pic = gf_bs_read_int(bs, 4);
	ptr->reserved = gf_bs_read_int(bs, 26);
	return GF_OK;
}

GF_Box *ccst_box_new()
{
	ISOM_DECL_BOX_ALLOC(GF_CodingConstraintsBox, GF_ISOM_BOX_TYPE_CCST);
	return (GF_Box *) tmp;
}

#ifndef GPAC_DISABLE_ISOM_WRITE

GF_Err ccst_box_write(GF_Box *s, GF_BitStream *bs)
{
	GF_Err e;
	GF_CodingConstraintsBox *ptr = (GF_CodingConstraintsBox *)s;

	e = gf_isom_full_box_write(s, bs);
	if (e) return e;
	gf_bs_write_int(bs, ptr->all_ref_pics_intra, 1);
	gf_bs_write_int(bs, ptr->intra_pred_used, 1);
	gf_bs_write_int(bs, ptr->max_ref_per_pic, 4);
	gf_bs_write_int(bs, 0, 26);
	return GF_OK;
}

GF_Err ccst_box_size(GF_Box *s)
{
	GF_CodingConstraintsBox *ptr = (GF_CodingConstraintsBox *)s;
	ptr->size += 4;
	return GF_OK;
}

#endif /*GPAC_DISABLE_ISOM_WRITE*/

void url_box_del(GF_Box *s)
{
	GF_DataEntryURLBox *ptr = (GF_DataEntryURLBox *)s;
	if (ptr == NULL) return;
	if (ptr->location) gf_free(ptr->location);
	gf_free(ptr);
	return;
}


GF_Err url_box_read(GF_Box *s, GF_BitStream *bs)
{
	GF_DataEntryURLBox *ptr = (GF_DataEntryURLBox *)s;

	if (ptr->size) {
		ptr->location = (char*)gf_malloc((u32) ptr->size);
		if (! ptr->location) return GF_OUT_OF_MEM;
		gf_bs_read_data(bs, ptr->location, (u32)ptr->size);
	}
	return GF_OK;
}

GF_Box *url_box_new()
{
	ISOM_DECL_BOX_ALLOC(GF_DataEntryURLBox, GF_ISOM_BOX_TYPE_URL);
	return (GF_Box *)tmp;
}

#ifndef GPAC_DISABLE_ISOM_WRITE

GF_Err url_box_write(GF_Box *s, GF_BitStream *bs)
{
	GF_Err e;
	GF_DataEntryURLBox *ptr = (GF_DataEntryURLBox *)s;

	e = gf_isom_full_box_write(s, bs);
	if (e) return e;
	//the flag set indicates we have a string (WE HAVE TO for URLs)
	if ( !(ptr->flags & 1)) {
		if (ptr->location) {
			gf_bs_write_data(bs, ptr->location, (u32)strlen(ptr->location) + 1);
		}
	}
	return GF_OK;
}

GF_Err url_box_size(GF_Box *s)
{
	GF_DataEntryURLBox *ptr = (GF_DataEntryURLBox *)s;

	if ( !(ptr->flags & 1)) {
		if (ptr->location) ptr->size += 1 + strlen(ptr->location);
	}
	return GF_OK;
}

#endif /*GPAC_DISABLE_ISOM_WRITE*/

void urn_box_del(GF_Box *s)
{
	GF_DataEntryURNBox *ptr = (GF_DataEntryURNBox *)s;
	if (ptr == NULL) return;
	if (ptr->location) gf_free(ptr->location);
	if (ptr->nameURN) gf_free(ptr->nameURN);
	gf_free(ptr);
}


GF_Err urn_box_read(GF_Box *s, GF_BitStream *bs)
{
	u32 i, to_read;
	char *tmpName;
	GF_DataEntryURNBox *ptr = (GF_DataEntryURNBox *)s;
	if (! ptr->size ) return GF_OK;

	//here we have to handle that in a clever way
	to_read = (u32) ptr->size;
	tmpName = (char*)gf_malloc(sizeof(char) * to_read);
	if (!tmpName) return GF_OUT_OF_MEM;
	//get the data
	gf_bs_read_data(bs, tmpName, to_read);

	//then get the break
	i = 0;
	while ( (i < to_read) && (tmpName[i] != 0) ) {
		i++;
	}
	//check the data is consistent
	if (i == to_read) {
		gf_free(tmpName);
		return GF_ISOM_INVALID_FILE;
	}
	//no NULL char, URL is not specified
	if (i == to_read - 1) {
		ptr->nameURN = tmpName;
		ptr->location = NULL;
		return GF_OK;
	}
	//OK, this has both URN and URL
	ptr->nameURN = (char*)gf_malloc(sizeof(char) * (i+1));
	if (!ptr->nameURN) {
		gf_free(tmpName);
		return GF_OUT_OF_MEM;
	}
	memcpy(ptr->nameURN, tmpName, i + 1);

	if (tmpName[to_read - 1] != 0) {
		GF_LOG(GF_LOG_WARNING, GF_LOG_CONTAINER, ("[iso file] urn box contains invalid location field\n" ));
	}
	else {
		ptr->location = (char*)gf_malloc(sizeof(char) * (to_read - i - 1));
		if (!ptr->location) {
			gf_free(tmpName);
			gf_free(ptr->nameURN);
			ptr->nameURN = NULL;
			return GF_OUT_OF_MEM;
		}
		memcpy(ptr->location, tmpName + i + 1, (to_read - i - 1));
	}

	gf_free(tmpName);
	return GF_OK;
}

GF_Box *urn_box_new()
{
	ISOM_DECL_BOX_ALLOC(GF_DataEntryURNBox, GF_ISOM_BOX_TYPE_URN);
	return (GF_Box *)tmp;
}

#ifndef GPAC_DISABLE_ISOM_WRITE


GF_Err urn_box_write(GF_Box *s, GF_BitStream *bs)
{
	GF_Err e;
	GF_DataEntryURNBox *ptr = (GF_DataEntryURNBox *)s;

	e = gf_isom_full_box_write(s, bs);
	if (e) return e;
	//the flag set indicates we have a string (WE HAVE TO for URLs)
	if ( !(ptr->flags & 1)) {
		//to check, the spec says: First name, then location
		if (ptr->nameURN) {
			gf_bs_write_data(bs, ptr->nameURN, (u32)strlen(ptr->nameURN) + 1);
		}
		if (ptr->location) {
			gf_bs_write_data(bs, ptr->location, (u32)strlen(ptr->location) + 1);
		}
	}
	return GF_OK;
}

GF_Err urn_box_size(GF_Box *s)
{
	GF_DataEntryURNBox *ptr = (GF_DataEntryURNBox *)s;

	if ( !(ptr->flags & 1)) {
		if (ptr->nameURN) ptr->size += 1 + strlen(ptr->nameURN);
		if (ptr->location) ptr->size += 1 + strlen(ptr->location);
	}
	return GF_OK;
}

#endif /*GPAC_DISABLE_ISOM_WRITE*/

void unkn_box_del(GF_Box *s)
{
	GF_UnknownBox *ptr = (GF_UnknownBox *) s;
	if (!s) return;
	if (ptr->data) gf_free(ptr->data);
	gf_free(ptr);
}


GF_Err unkn_box_read(GF_Box *s, GF_BitStream *bs)
{
	GF_Err e;
	u32 bytesToRead, sub_size, sub_a;
	GF_BitStream *sub_bs;
	GF_UnknownBox *ptr = (GF_UnknownBox *)s;
	if (ptr->size > 0xFFFFFFFF) return GF_ISOM_INVALID_FILE;
	bytesToRead = (u32) (ptr->size);

	if (!bytesToRead) return GF_OK;
	if (bytesToRead>1000000) {
		GF_LOG(GF_LOG_WARNING, GF_LOG_CONTAINER, ("[iso file] Unknown box %s (0x%08X) with payload larger than 1 MBytes, ignoring\n", gf_4cc_to_str(ptr->type), ptr->type ));
		gf_bs_skip_bytes(bs, ptr->dataSize);
		return GF_OK;
	}

	ptr->data = (char*)gf_malloc(bytesToRead);
	if (ptr->data == NULL ) return GF_OUT_OF_MEM;
	ptr->dataSize = bytesToRead;
	gf_bs_read_data(bs, ptr->data, ptr->dataSize);

	//try to parse container boxes, check if next 8 bytes match a subbox
	sub_bs = gf_bs_new(ptr->data, ptr->dataSize, GF_BITSTREAM_READ);
	sub_size = gf_bs_read_u32(sub_bs);
	sub_a = gf_bs_read_u8(sub_bs);
	e = (sub_size && (sub_size <= ptr->dataSize)) ? GF_OK : GF_NOT_SUPPORTED;
	if (! isalnum(sub_a)) e = GF_NOT_SUPPORTED;
	sub_a = gf_bs_read_u8(sub_bs);
	if (! isalnum(sub_a)) e = GF_NOT_SUPPORTED;
	sub_a = gf_bs_read_u8(sub_bs);
	if (! isalnum(sub_a)) e = GF_NOT_SUPPORTED;
	sub_a = gf_bs_read_u8(sub_bs);
	if (! isalnum(sub_a)) e = GF_NOT_SUPPORTED;

	if (e == GF_OK) {
		gf_bs_seek(sub_bs, 0);
		e = gf_isom_box_array_read(s, sub_bs, NULL);
	}
	gf_bs_del(sub_bs);
	if (e==GF_OK) {
		gf_free(ptr->data);
		ptr->data = NULL;
		ptr->dataSize = 0;
	} else if (s->child_boxes) {
		gf_isom_box_array_del(s->child_boxes);
		s->child_boxes=NULL;
	}

	return GF_OK;
}

GF_Box *unkn_box_new()
{
	ISOM_DECL_BOX_ALLOC(GF_UnknownBox, GF_ISOM_BOX_TYPE_UNKNOWN);
	return (GF_Box *) tmp;
}

#ifndef GPAC_DISABLE_ISOM_WRITE

GF_Err unkn_box_write(GF_Box *s, GF_BitStream *bs)
{
	GF_Err e;
	u32 type;
	GF_UnknownBox *ptr = (GF_UnknownBox *)s;
	if (!s) return GF_BAD_PARAM;
	type = s->type;
	ptr->type = ptr->original_4cc;
	e = gf_isom_box_write_header(s, bs);
	ptr->type = type;
	if (e) return e;

	if (ptr->dataSize && ptr->data) {
		gf_bs_write_data(bs, ptr->data, ptr->dataSize);
	}
	return GF_OK;
}

GF_Err unkn_box_size(GF_Box *s)
{
	GF_UnknownBox *ptr = (GF_UnknownBox *)s;

	if (ptr->dataSize && ptr->data) {
		ptr->size += ptr->dataSize;
	}
	return GF_OK;
}

#endif /*GPAC_DISABLE_ISOM_WRITE*/


void def_parent_box_del(GF_Box *s)
{
	if (s) gf_free(s);
}


GF_Err def_parent_box_read(GF_Box *s, GF_BitStream *bs)
{
	return gf_isom_box_array_read(s, bs, NULL);
}

GF_Box *def_parent_box_new()
{
	ISOM_DECL_BOX_ALLOC(GF_Box, 0);
	return (GF_Box *) tmp;
}

#ifndef GPAC_DISABLE_ISOM_WRITEHintSa

GF_Err def_parent_box_write(GF_Box *s, GF_BitStream *bs)
{
	return gf_isom_box_write_header(s, bs);
}

GF_Err def_parent_box_size(GF_Box *s)
{
	return GF_OK;
}

#endif /*GPAC_DISABLE_ISOM_WRITE*/


void def_parent_full_box_del(GF_Box *s)
{
	if (s) gf_free(s);
}


GF_Err def_parent_full_box_read(GF_Box *s, GF_BitStream *bs)
{
	return gf_isom_box_array_read(s, bs, NULL);
}

GF_Box *def_parent_full_box_new()
{
	ISOM_DECL_BOX_ALLOC(GF_Box, 0);
	return (GF_Box *) tmp;
}

#ifndef GPAC_DISABLE_ISOM_WRITEHintSa

GF_Err def_parent_full_box_write(GF_Box *s, GF_BitStream *bs)
{
	return gf_isom_full_box_write(s, bs);
}

GF_Err def_parent_full_box_size(GF_Box *s)
{
	return GF_OK;
}

#endif /*GPAC_DISABLE_ISOM_WRITE*/

void uuid_box_del(GF_Box *s)
{
	GF_UnknownUUIDBox *ptr = (GF_UnknownUUIDBox *) s;
	if (!s) return;
	if (ptr->data) gf_free(ptr->data);
	gf_free(ptr);
}


GF_Err uuid_box_read(GF_Box *s, GF_BitStream *bs)
{
	u32 bytesToRead;
	GF_UnknownUUIDBox *ptr = (GF_UnknownUUIDBox *)s;
	if (ptr->size > 0xFFFFFFFF) return GF_ISOM_INVALID_FILE;
	bytesToRead = (u32) (ptr->size);

	if (bytesToRead) {
		ptr->data = (char*)gf_malloc(bytesToRead);
		if (ptr->data == NULL ) return GF_OUT_OF_MEM;
		ptr->dataSize = bytesToRead;
		gf_bs_read_data(bs, ptr->data, ptr->dataSize);
	}
	return GF_OK;
}

GF_Box *uuid_box_new()
{
	ISOM_DECL_BOX_ALLOC(GF_UnknownUUIDBox, GF_ISOM_BOX_TYPE_UUID);
	return (GF_Box *) tmp;
}

#ifndef GPAC_DISABLE_ISOM_WRITE

GF_Err uuid_box_write(GF_Box *s, GF_BitStream *bs)
{
	GF_Err e;
	GF_UnknownUUIDBox *ptr = (GF_UnknownUUIDBox*)s;
	if (!s) return GF_BAD_PARAM;

	e = gf_isom_box_write_header(s, bs);
	if (e) return e;
	if (ptr->data) {
		gf_bs_write_data(bs, ptr->data, ptr->dataSize);
	}
	return GF_OK;
}

GF_Err uuid_box_size(GF_Box *s)
{
	GF_UnknownUUIDBox*ptr = (GF_UnknownUUIDBox*)s;
	ptr->size += ptr->dataSize;
	return GF_OK;
}

#endif /*GPAC_DISABLE_ISOM_WRITE*/


void dinf_box_del(GF_Box *s)
{
	gf_free(s);
}


GF_Err dinf_on_child_box(GF_Box *s, GF_Box *a)
{
	GF_DataInformationBox *ptr = (GF_DataInformationBox *)s;
	switch(a->type) {
	case GF_ISOM_BOX_TYPE_DREF:
		if (ptr->dref) ERROR_ON_DUPLICATED_BOX(a, ptr)
		ptr->dref = (GF_DataReferenceBox *)a;
		return GF_OK;
	}
	return GF_OK;
}

GF_Err dinf_box_read(GF_Box *s, GF_BitStream *bs)
{
	GF_DataInformationBox *dinf;
	GF_Err e = gf_isom_box_array_read(s, bs, dinf_on_child_box);
	if (e) {
		return e;
	}
	dinf = (GF_DataInformationBox *)s;
	if (!dinf->dref) {
		if (! (gf_bs_get_cookie(bs) & 1) ) {
			GF_LOG(GF_LOG_ERROR, GF_LOG_CONTAINER, ("[iso file] Missing dref box in dinf\n"));
		}
		dinf->dref = (GF_DataReferenceBox *) gf_isom_box_new_parent(&dinf->child_boxes, GF_ISOM_BOX_TYPE_DREF);
	}
	return GF_OK;
}

GF_Box *dinf_box_new()
{
	ISOM_DECL_BOX_ALLOC(GF_DataInformationBox, GF_ISOM_BOX_TYPE_DINF);
	return (GF_Box *)tmp;
}

#ifndef GPAC_DISABLE_ISOM_WRITE

GF_Err dinf_box_write(GF_Box *s, GF_BitStream *bs)
{
	return gf_isom_box_write_header(s, bs);
}

GF_Err dinf_box_size(GF_Box *s)
{
	return GF_OK;
}

#endif /*GPAC_DISABLE_ISOM_WRITE*/

void dref_box_del(GF_Box *s)
{
	GF_DataReferenceBox *ptr = (GF_DataReferenceBox *) s;
	if (ptr == NULL) return;
	gf_free(ptr);
}


GF_Err dref_box_read(GF_Box *s, GF_BitStream *bs)
{
	GF_DataReferenceBox *ptr = (GF_DataReferenceBox *)s;

	if (ptr == NULL) return GF_BAD_PARAM;
	gf_bs_read_u32(bs);
	ISOM_DECREASE_SIZE(ptr, 4);

	return gf_isom_box_array_read(s, bs, NULL);
}

GF_Box *dref_box_new()
{
	ISOM_DECL_BOX_ALLOC(GF_DataReferenceBox, GF_ISOM_BOX_TYPE_DREF);
	return (GF_Box *)tmp;
}


#ifndef GPAC_DISABLE_ISOM_WRITE

GF_Err dref_box_write(GF_Box *s, GF_BitStream *bs)
{
	GF_Err e;
	u32 count;
	GF_DataReferenceBox *ptr = (GF_DataReferenceBox *)s;
	if (!s) return GF_BAD_PARAM;

	e = gf_isom_full_box_write(s, bs);
	if (e) return e;
	count = ptr->child_boxes ? gf_list_count(ptr->child_boxes) : 0;
	gf_bs_write_u32(bs, count);
	return GF_OK;
}

GF_Err dref_box_size(GF_Box *s)
{
	GF_DataReferenceBox *ptr = (GF_DataReferenceBox *)s;
	if (!s) return GF_BAD_PARAM;

	ptr->size += 4;
	return GF_OK;
}

#endif /*GPAC_DISABLE_ISOM_WRITE*/

void edts_box_del(GF_Box *s)
{
	gf_free(s);
}


GF_Err edts_on_child_box(GF_Box *s, GF_Box *a)
{
	GF_EditBox *ptr = (GF_EditBox *)s;
	if (a->type == GF_ISOM_BOX_TYPE_ELST) {
		if (ptr->editList) ERROR_ON_DUPLICATED_BOX(a, ptr)
		ptr->editList = (GF_EditListBox *)a;
		return GF_OK;
	} else {
		return GF_OK;
	}
	return GF_OK;
}


GF_Err edts_box_read(GF_Box *s, GF_BitStream *bs)
{
	return gf_isom_box_array_read(s, bs, edts_on_child_box);
}

GF_Box *edts_box_new()
{
	ISOM_DECL_BOX_ALLOC(GF_EditBox, GF_ISOM_BOX_TYPE_EDTS);
	return (GF_Box *) tmp;
}

#ifndef GPAC_DISABLE_ISOM_WRITE

GF_Err edts_box_write(GF_Box *s, GF_BitStream *bs)
{
	GF_EditBox *ptr = (GF_EditBox *)s;

	//here we have a trick: if editList is empty, skip the box
	if (ptr->editList && gf_list_count(ptr->editList->entryList)) {
		return gf_isom_box_write_header(s, bs);
	} else {
		s->size = 0;
	}
	return GF_OK;
}

GF_Err edts_box_size(GF_Box *s)
{
	GF_EditBox *ptr = (GF_EditBox *)s;

	//here we have a trick: if editList is empty, skip the box
	if (!ptr->editList || ! gf_list_count(ptr->editList->entryList)) {
		ptr->size = 0;
	}
	return GF_OK;
}

#endif /*GPAC_DISABLE_ISOM_WRITE*/

void elst_box_del(GF_Box *s)
{
	GF_EditListBox *ptr;
	u32 nb_entries;
	u32 i;

	ptr = (GF_EditListBox *)s;
	if (ptr == NULL) return;
	nb_entries = gf_list_count(ptr->entryList);
	for (i = 0; i < nb_entries; i++) {
		GF_EdtsEntry *p = (GF_EdtsEntry*)gf_list_get(ptr->entryList, i);
		if (p) gf_free(p);
	}
	gf_list_del(ptr->entryList);
	gf_free(ptr);
}

GF_Err elst_box_read(GF_Box *s, GF_BitStream *bs)
{
	u32 entries;
	s32 tr;
	u32 nb_entries;
	GF_EditListBox *ptr = (GF_EditListBox *)s;

	nb_entries = gf_bs_read_u32(bs);
	ISOM_DECREASE_SIZE(ptr, 4);

	if (ptr->version == 1) {
		if (nb_entries > ptr->size / 20) {
			GF_LOG(GF_LOG_ERROR, GF_LOG_CONTAINER, ("[iso file] Invalid number of entries %d in ctts\n", nb_entries));
			return GF_ISOM_INVALID_FILE;
		}
	} else {
		if (nb_entries > ptr->size / 12) {
			GF_LOG(GF_LOG_ERROR, GF_LOG_CONTAINER, ("[iso file] Invalid number of entries %d in ctts\n", nb_entries));
			return GF_ISOM_INVALID_FILE;
		}
	}


	for (entries = 0; entries < nb_entries; entries++) {
		GF_EdtsEntry *p = (GF_EdtsEntry *) gf_malloc(sizeof(GF_EdtsEntry));
		if (!p) return GF_OUT_OF_MEM;
		if (ptr->version == 1) {
			p->segmentDuration = gf_bs_read_u64(bs);
			p->mediaTime = (s64) gf_bs_read_u64(bs);
		} else {
			p->segmentDuration = gf_bs_read_u32(bs);
			tr = gf_bs_read_u32(bs);
			p->mediaTime = (s64) tr;
		}
		p->mediaRate = gf_bs_read_u16(bs);
		gf_bs_read_u16(bs);
		gf_list_add(ptr->entryList, p);
	}
	return GF_OK;
}

GF_Box *elst_box_new()
{
	ISOM_DECL_BOX_ALLOC(GF_EditListBox, GF_ISOM_BOX_TYPE_ELST);
	tmp->entryList = gf_list_new();
	if (!tmp->entryList) {
		gf_free(tmp);
		return NULL;
	}
	return (GF_Box *)tmp;
}

#ifndef GPAC_DISABLE_ISOM_WRITE

GF_Err elst_box_write(GF_Box *s, GF_BitStream *bs)
{
	GF_Err e;
	u32 i;
	u32 nb_entries;
	GF_EditListBox *ptr = (GF_EditListBox *)s;
	if (!ptr) return GF_BAD_PARAM;

	nb_entries = gf_list_count(ptr->entryList);
	e = gf_isom_full_box_write(s, bs);
	if (e) return e;
	gf_bs_write_u32(bs, nb_entries);
	for (i = 0; i < nb_entries; i++ ) {
		GF_EdtsEntry *p = (GF_EdtsEntry*)gf_list_get(ptr->entryList, i);
		if (ptr->version == 1) {
			gf_bs_write_u64(bs, p->segmentDuration);
			gf_bs_write_u64(bs, p->mediaTime);
		} else {
			gf_bs_write_u32(bs, (u32) p->segmentDuration);
			gf_bs_write_u32(bs, (s32) p->mediaTime);
		}
		gf_bs_write_u16(bs, p->mediaRate);
		gf_bs_write_u16(bs, 0);
	}
	return GF_OK;
}

GF_Err elst_box_size(GF_Box *s)
{
	u32 durtimebytes;
	u32 i, nb_entries;
	GF_EditListBox *ptr = (GF_EditListBox *)s;

	//entry count
	ptr->size += 4;
	nb_entries = gf_list_count(ptr->entryList);
	ptr->version = 0;
	for (i=0; i<nb_entries; i++) {
		GF_EdtsEntry *p = (GF_EdtsEntry*)gf_list_get(ptr->entryList, i);
		if ((p->segmentDuration>0xFFFFFFFF) || (p->mediaTime>0xFFFFFFFF)) {
			ptr->version = 1;
			break;
		}
	}
	durtimebytes = (ptr->version == 1 ? 16 : 8) + 4;
	ptr->size += (nb_entries * durtimebytes);
	return GF_OK;
}


#endif /*GPAC_DISABLE_ISOM_WRITE*/

void esds_box_del(GF_Box *s)
{
	GF_ESDBox *ptr = (GF_ESDBox *)s;
	if (ptr == NULL)	return;
	if (ptr->desc) gf_odf_desc_del((GF_Descriptor *)ptr->desc);
	gf_free(ptr);
}


GF_Err esds_box_read(GF_Box *s, GF_BitStream *bs)
{
	GF_Err e=GF_OK;
	u32 descSize;
	GF_ESDBox *ptr = (GF_ESDBox *)s;

	descSize = (u32) (ptr->size);

	if (descSize) {
		char *enc_desc = (char*)gf_malloc(sizeof(char) * descSize);
		if (!enc_desc) return GF_OUT_OF_MEM;
		//get the payload
		gf_bs_read_data(bs, enc_desc, descSize);
		//send it to the OD Codec
		e = gf_odf_desc_read(enc_desc, descSize, (GF_Descriptor **) &ptr->desc);
		//OK, free our desc
		gf_free(enc_desc);

		if (ptr->desc && (ptr->desc->tag!=GF_ODF_ESD_TAG) ) {
			GF_LOG(GF_LOG_ERROR, GF_LOG_CONTAINER, ("[iso file] Invalid descriptor tag 0x%x in esds\n", ptr->desc->tag));
			gf_odf_desc_del((GF_Descriptor*)ptr->desc);
			ptr->desc=NULL;
			return GF_ISOM_INVALID_FILE;
		}

		if (e) {
			ptr->desc = NULL;
		} else {
			/*fix broken files*/
			if (ptr->desc && !ptr->desc->URLString) {
				if (!ptr->desc->slConfig) {
					ptr->desc->slConfig = (GF_SLConfig *) gf_odf_desc_new(GF_ODF_SLC_TAG);
					ptr->desc->slConfig->predefined = SLPredef_MP4;
				} else if (ptr->desc->slConfig->predefined != SLPredef_MP4) {
					ptr->desc->slConfig->predefined = SLPredef_MP4;
					gf_odf_slc_set_pref(ptr->desc->slConfig);
				}
			}
		}
	}
	return e;
}

GF_Box *esds_box_new()
{
	ISOM_DECL_BOX_ALLOC(GF_ESDBox, GF_ISOM_BOX_TYPE_ESDS);
	return (GF_Box *)tmp;
}


#ifndef GPAC_DISABLE_ISOM_WRITE

GF_Err esds_box_write(GF_Box *s, GF_BitStream *bs)
{
	GF_Err e;
	u8 *enc_desc;
	u32 descSize = 0;
	GF_ESDBox *ptr = (GF_ESDBox *)s;
	//make sure we write with no ESID and no OCRESID
    if (ptr->desc) {
        ptr->desc->ESID = 0;
        ptr->desc->OCRESID = 0;
    }
	e = gf_isom_full_box_write(s, bs);
	if (e) return e;
	e = gf_odf_desc_write((GF_Descriptor *)ptr->desc, &enc_desc, &descSize);
	if (e) return e;
	gf_bs_write_data(bs, enc_desc, descSize);
	//free our buffer
	gf_free(enc_desc);
	return GF_OK;
}

GF_Err esds_box_size(GF_Box *s)
{
	u32 descSize = 0;
	GF_ESDBox *ptr = (GF_ESDBox *)s;
	descSize = gf_odf_desc_size((GF_Descriptor *)ptr->desc);
	ptr->size += descSize;
	return GF_OK;
}

#endif /*GPAC_DISABLE_ISOM_WRITE*/

void free_box_del(GF_Box *s)
{
	GF_FreeSpaceBox *ptr = (GF_FreeSpaceBox *)s;
	if (ptr->data) gf_free(ptr->data);
	gf_free(ptr);
}


GF_Err free_box_read(GF_Box *s, GF_BitStream *bs)
{
	u32 bytesToRead;
	GF_FreeSpaceBox *ptr = (GF_FreeSpaceBox *)s;

	if (ptr->size > 0xFFFFFFFF) return GF_IO_ERR;

	bytesToRead = (u32) (ptr->size);

	if (bytesToRead) {
		ptr->data = (char*)gf_malloc(bytesToRead * sizeof(char));
		gf_bs_read_data(bs, ptr->data, bytesToRead);
		ptr->dataSize = bytesToRead;
	}
	return GF_OK;
}

GF_Box *free_box_new()
{
	ISOM_DECL_BOX_ALLOC(GF_FreeSpaceBox, GF_ISOM_BOX_TYPE_FREE);
	return (GF_Box *)tmp;
}

#ifndef GPAC_DISABLE_ISOM_WRITE

GF_Err free_box_write(GF_Box *s, GF_BitStream *bs)
{
	GF_Err e;
	GF_FreeSpaceBox *ptr = (GF_FreeSpaceBox *)s;
	if (ptr->original_4cc) {
		u32 t = s->type;
		s->type=ptr->original_4cc;
		e = gf_isom_box_write_header(s, bs);
		s->type=t;
	} else {
		e = gf_isom_box_write_header(s, bs);
	}
	if (e) return e;
	if (ptr->dataSize)	{
		if (ptr->data) {
			gf_bs_write_data(bs, ptr->data, ptr->dataSize);
		} else {
			u32 i = 0;
			while (i<ptr->dataSize) {
				gf_bs_write_u8(bs, 0);
				i++;
			}
		}
	}
	return GF_OK;
}

GF_Err free_box_size(GF_Box *s)
{
	GF_FreeSpaceBox *ptr = (GF_FreeSpaceBox *)s;
	ptr->size += ptr->dataSize;
	return GF_OK;
}

#endif /*GPAC_DISABLE_ISOM_WRITE*/

void ftyp_box_del(GF_Box *s)
{
	GF_FileTypeBox *ptr = (GF_FileTypeBox *) s;
	if (ptr->altBrand) gf_free(ptr->altBrand);
	gf_free(ptr);
}

GF_Box *ftyp_box_new()
{
	ISOM_DECL_BOX_ALLOC(GF_FileTypeBox, GF_ISOM_BOX_TYPE_FTYP);
	return (GF_Box *)tmp;
}

GF_Err ftyp_box_read(GF_Box *s,GF_BitStream *bs)
{
	u32 i;
	GF_FileTypeBox *ptr = (GF_FileTypeBox *)s;

	if (ptr->size < 8) {
		GF_LOG(GF_LOG_WARNING, GF_LOG_CONTAINER, ("[iso file] Found ftyp with size < 8, likely broken!\n"));
		return GF_BAD_PARAM;
	}
	ptr->majorBrand = gf_bs_read_u32(bs);
	ptr->minorVersion = gf_bs_read_u32(bs);
	ISOM_DECREASE_SIZE(ptr, 8);

	ptr->altCount = ( (u32) (ptr->size)) / 4;
	if (!ptr->altCount) return GF_OK;
	if (ptr->altCount * 4 != (u32) (ptr->size)) return GF_ISOM_INVALID_FILE;

	ptr->altBrand = (u32*)gf_malloc(sizeof(u32)*ptr->altCount);
	for (i = 0; i<ptr->altCount; i++) {
		ptr->altBrand[i] = gf_bs_read_u32(bs);
	}
	return GF_OK;
}



#ifndef GPAC_DISABLE_ISOM_WRITE

GF_Err ftyp_box_write(GF_Box *s, GF_BitStream *bs)
{
	GF_Err e;
	u32 i;
	GF_FileTypeBox *ptr = (GF_FileTypeBox *) s;

	e = gf_isom_box_write_header(s, bs);
	if (e) return e;
	gf_bs_write_u32(bs, ptr->majorBrand);
	gf_bs_write_u32(bs, ptr->minorVersion);
	for (i=0; i<ptr->altCount; i++) {
		gf_bs_write_u32(bs, ptr->altBrand[i]);
	}
	return GF_OK;
}

GF_Err ftyp_box_size(GF_Box *s)
{
	GF_FileTypeBox *ptr = (GF_FileTypeBox *)s;

	ptr->size += 8 + ptr->altCount * 4;
	return GF_OK;
}

#endif /*GPAC_DISABLE_ISOM_WRITE*/



void gnrm_box_del(GF_Box *s)
{
	GF_GenericSampleEntryBox *ptr = (GF_GenericSampleEntryBox *)s;
	gf_isom_sample_entry_predestroy((GF_SampleEntryBox *)ptr);
	if (ptr->data) gf_free(ptr->data);
	gf_free(ptr);
}

GF_Box *gnrm_box_new()
{
	ISOM_DECL_BOX_ALLOC(GF_GenericSampleEntryBox, GF_ISOM_BOX_TYPE_GNRM);

	gf_isom_sample_entry_init((GF_SampleEntryBox*)tmp);
	return (GF_Box *)tmp;
}

//dummy
GF_Err gnrm_box_read(GF_Box *s, GF_BitStream *bs)
{
	return GF_OK;
}

#ifndef GPAC_DISABLE_ISOM_WRITE

GF_Err gnrm_box_write(GF_Box *s, GF_BitStream *bs)
{
	GF_Err e;
	GF_GenericSampleEntryBox *ptr = (GF_GenericSampleEntryBox *)s;

	//carefull we are not writing the box type but the entry type so switch for write
	ptr->type = ptr->EntryType;
	e = gf_isom_box_write_header(s, bs);
	if (e) return e;
	ptr->type = GF_ISOM_BOX_TYPE_GNRM;
	gf_bs_write_data(bs, ptr->reserved, 6);
	gf_bs_write_u16(bs, ptr->dataReferenceIndex);
	gf_bs_write_data(bs,  ptr->data, ptr->data_size);
	return GF_OK;
}

GF_Err gnrm_box_size(GF_Box *s)
{
	GF_GenericSampleEntryBox *ptr = (GF_GenericSampleEntryBox *)s;
	s->type = GF_ISOM_BOX_TYPE_GNRM;
	ptr->size += 8+ptr->data_size;
	return GF_OK;
}

#endif /*GPAC_DISABLE_ISOM_WRITE*/


void gnrv_box_del(GF_Box *s)
{
	GF_GenericVisualSampleEntryBox *ptr = (GF_GenericVisualSampleEntryBox *)s;
	gf_isom_sample_entry_predestroy((GF_SampleEntryBox *)ptr);
	if (ptr->data) gf_free(ptr->data);
	gf_free(ptr);
}

GF_Box *gnrv_box_new()
{
	ISOM_DECL_BOX_ALLOC(GF_GenericVisualSampleEntryBox, GF_ISOM_BOX_TYPE_GNRV);
	gf_isom_video_sample_entry_init((GF_VisualSampleEntryBox*) tmp);
	return (GF_Box *)tmp;
}
//dummy
GF_Err gnrv_box_read(GF_Box *s, GF_BitStream *bs)
{
	return GF_OK;
}


#ifndef GPAC_DISABLE_ISOM_WRITE

GF_Err gnrv_box_write(GF_Box *s, GF_BitStream *bs)
{
	GF_Err e;
	GF_GenericVisualSampleEntryBox *ptr = (GF_GenericVisualSampleEntryBox *)s;

	//carefull we are not writing the box type but the entry type so switch for write
	ptr->type = ptr->EntryType;
	e = gf_isom_box_write_header(s, bs);
	if (e) return e;
	ptr->type = GF_ISOM_BOX_TYPE_GNRV;

	gf_isom_video_sample_entry_write((GF_VisualSampleEntryBox *)ptr, bs);
	gf_bs_write_data(bs,  ptr->data, ptr->data_size);
	return GF_OK;
}

GF_Err gnrv_box_size(GF_Box *s)
{
	GF_GenericVisualSampleEntryBox *ptr = (GF_GenericVisualSampleEntryBox *)s;
	s->type = GF_ISOM_BOX_TYPE_GNRV;
	gf_isom_video_sample_entry_size((GF_VisualSampleEntryBox *)s);
	ptr->size += ptr->data_size;
	return GF_OK;
}

#endif /*GPAC_DISABLE_ISOM_WRITE*/



void gnra_box_del(GF_Box *s)
{
	GF_GenericAudioSampleEntryBox *ptr = (GF_GenericAudioSampleEntryBox *)s;
	gf_isom_sample_entry_predestroy((GF_SampleEntryBox *)ptr);
	if (ptr->data) gf_free(ptr->data);
	gf_free(ptr);
}

GF_Box *gnra_box_new()
{
	ISOM_DECL_BOX_ALLOC(GF_GenericAudioSampleEntryBox, GF_ISOM_BOX_TYPE_GNRA);
	gf_isom_audio_sample_entry_init((GF_AudioSampleEntryBox*) tmp);
	return (GF_Box *)tmp;
}
//dummy
GF_Err gnra_box_read(GF_Box *s, GF_BitStream *bs)
{
	return GF_OK;
}
#ifndef GPAC_DISABLE_ISOM_WRITE


GF_Err gnra_box_write(GF_Box *s, GF_BitStream *bs)
{
	GF_Err e;
	GF_GenericAudioSampleEntryBox *ptr = (GF_GenericAudioSampleEntryBox *)s;

	//carefull we are not writing the box type but the entry type so switch for write
	ptr->type = ptr->EntryType;
	e = gf_isom_box_write_header(s, bs);
	if (e) return e;
	ptr->type = GF_ISOM_BOX_TYPE_GNRA;

	gf_isom_audio_sample_entry_write((GF_AudioSampleEntryBox *)ptr, bs);
	if (ptr->data) {
		gf_bs_write_data(bs,  ptr->data, ptr->data_size);
	}
	return GF_OK;
}

GF_Err gnra_box_size(GF_Box *s)
{
	GF_GenericAudioSampleEntryBox *ptr = (GF_GenericAudioSampleEntryBox *)s;
	s->type = GF_ISOM_BOX_TYPE_GNRA;
	gf_isom_audio_sample_entry_size((GF_AudioSampleEntryBox *)s);
	ptr->size += ptr->data_size;
	return GF_OK;
}

#endif /*GPAC_DISABLE_ISOM_WRITE*/

void hdlr_box_del(GF_Box *s)
{
	GF_HandlerBox *ptr = (GF_HandlerBox *)s;
	if (ptr == NULL) return;
	if (ptr->nameUTF8) gf_free(ptr->nameUTF8);
	gf_free(ptr);
}


GF_Err hdlr_box_read(GF_Box *s, GF_BitStream *bs)
{
	u64 cookie;
	GF_HandlerBox *ptr = (GF_HandlerBox *)s;

	ptr->reserved1 = gf_bs_read_u32(bs);
	ptr->handlerType = gf_bs_read_u32(bs);
	gf_bs_read_data(bs, (char*)ptr->reserved2, 12);

	cookie = gf_bs_get_cookie(bs);
	if (ptr->handlerType==GF_ISOM_MEDIA_VISUAL)
		cookie |= 2;
	else
		cookie &= ~2;
	gf_bs_set_cookie(bs, cookie);

	ISOM_DECREASE_SIZE(ptr, 20);

	if (ptr->size) {
		ptr->nameUTF8 = (char*)gf_malloc((u32) ptr->size);
		if (ptr->nameUTF8 == NULL) return GF_OUT_OF_MEM;
		gf_bs_read_data(bs, ptr->nameUTF8, (u32) ptr->size);

		//patch for old QT files - we cannot rely on checking if str[0]==len(str+1) since we may have
		//cases where the first character of the string decimal value is indeed the same as the string length!!
		//we had this issue with encryption_import test
		//we therefore only check if last char is null, and if not so assume old QT style
		if (ptr->nameUTF8[ptr->size-1]) {
			memmove(ptr->nameUTF8, ptr->nameUTF8+1, sizeof(char) * (u32) (ptr->size-1) );
			ptr->nameUTF8[ptr->size-1] = 0;
			ptr->store_counted_string = GF_TRUE;
		}
	}
	return GF_OK;
}

GF_Box *hdlr_box_new()
{
	ISOM_DECL_BOX_ALLOC(GF_HandlerBox, GF_ISOM_BOX_TYPE_HDLR);
	return (GF_Box *)tmp;
}


#ifndef GPAC_DISABLE_ISOM_WRITE

GF_Err hdlr_box_write(GF_Box *s, GF_BitStream *bs)
{
	GF_Err e;
	GF_HandlerBox *ptr = (GF_HandlerBox *)s;
	e = gf_isom_full_box_write(s, bs);
	if (e) return e;
	gf_bs_write_u32(bs, ptr->reserved1);
	gf_bs_write_u32(bs, ptr->handlerType);
	gf_bs_write_data(bs, (char*)ptr->reserved2, 12);

	if (ptr->nameUTF8) {
		u32 len = (u32)strlen(ptr->nameUTF8);
		if (ptr->store_counted_string) {
			gf_bs_write_u8(bs, len);
			gf_bs_write_data(bs, ptr->nameUTF8, len);
		} else {
			gf_bs_write_data(bs, ptr->nameUTF8, len);
			gf_bs_write_u8(bs, 0);
		}
	} else {
		gf_bs_write_u8(bs, 0);
	}
	return GF_OK;
}

GF_Err hdlr_box_size(GF_Box *s)
{
	GF_HandlerBox *ptr = (GF_HandlerBox *)s;
	ptr->size += 20 + 1; //null term or counted string
	if (ptr->nameUTF8) {
		ptr->size += strlen(ptr->nameUTF8);
	}
	return GF_OK;
}

#endif /*GPAC_DISABLE_ISOM_WRITE*/


void hinf_box_del(GF_Box *s)
{
	GF_HintInfoBox *hinf = (GF_HintInfoBox *)s;
	gf_free(hinf);
}

GF_Box *hinf_box_new()
{
	ISOM_DECL_BOX_ALLOC(GF_HintInfoBox, GF_ISOM_BOX_TYPE_HINF);

	tmp->child_boxes = gf_list_new();
	return (GF_Box *)tmp;
}

GF_Err hinf_on_child_box(GF_Box *s, GF_Box *a)
{
	GF_MAXRBox *maxR;
	GF_HintInfoBox *hinf = (GF_HintInfoBox *)s;
	u32 i;
	switch (a->type) {
	case GF_ISOM_BOX_TYPE_MAXR:
		i=0;
		while ((maxR = (GF_MAXRBox *)gf_list_enum(hinf->child_boxes, &i))) {
			if ((maxR->type==GF_ISOM_BOX_TYPE_MAXR) && (maxR->granularity == ((GF_MAXRBox *)a)->granularity))
				ERROR_ON_DUPLICATED_BOX(a, s)
		}
		break;
	}
	return GF_OK;
}


GF_Err hinf_box_read(GF_Box *s, GF_BitStream *bs)
{
	return gf_isom_box_array_read(s, bs, hinf_on_child_box);
}

#ifndef GPAC_DISABLE_ISOM_WRITE

GF_Err hinf_box_write(GF_Box *s, GF_BitStream *bs)
{
//	GF_HintInfoBox *ptr = (GF_HintInfoBox *)s;
	if (!s) return GF_BAD_PARAM;
	return gf_isom_box_write_header(s, bs);
}

GF_Err hinf_box_size(GF_Box *s)
{
	return GF_OK;
}
#endif /*GPAC_DISABLE_ISOM_WRITE*/

void hmhd_box_del(GF_Box *s)
{
	GF_HintMediaHeaderBox *ptr = (GF_HintMediaHeaderBox *)s;
	if (ptr == NULL) return;
	gf_free(ptr);
}


GF_Err hmhd_box_read(GF_Box *s,GF_BitStream *bs)
{
	GF_HintMediaHeaderBox *ptr = (GF_HintMediaHeaderBox *)s;

	ptr->maxPDUSize = gf_bs_read_u16(bs);
	ptr->avgPDUSize = gf_bs_read_u16(bs);
	ptr->maxBitrate = gf_bs_read_u32(bs);
	ptr->avgBitrate = gf_bs_read_u32(bs);
	ptr->slidingAverageBitrate = gf_bs_read_u32(bs);
	return GF_OK;
}

GF_Box *hmhd_box_new()
{
	ISOM_DECL_BOX_ALLOC(GF_HintMediaHeaderBox, GF_ISOM_BOX_TYPE_HMHD);
	return (GF_Box *)tmp;
}


#ifndef GPAC_DISABLE_ISOM_WRITE

GF_Err hmhd_box_write(GF_Box *s, GF_BitStream *bs)
{
	GF_Err e;
	GF_HintMediaHeaderBox *ptr = (GF_HintMediaHeaderBox *)s;

	e = gf_isom_full_box_write(s, bs);
	if (e) return e;
	gf_bs_write_u16(bs, ptr->maxPDUSize);
	gf_bs_write_u16(bs, ptr->avgPDUSize);
	gf_bs_write_u32(bs, ptr->maxBitrate);
	gf_bs_write_u32(bs, ptr->avgBitrate);
	gf_bs_write_u32(bs, ptr->slidingAverageBitrate);
	return GF_OK;
}

GF_Err hmhd_box_size(GF_Box *s)
{
	GF_HintMediaHeaderBox *ptr = (GF_HintMediaHeaderBox *)s;
	ptr->size += 16;
	return GF_OK;
}

#endif /*GPAC_DISABLE_ISOM_WRITE*/

GF_Box *hnti_box_new()
{
	ISOM_DECL_BOX_ALLOC(GF_HintTrackInfoBox, GF_ISOM_BOX_TYPE_HNTI);
	return (GF_Box *)tmp;
}

void hnti_box_del(GF_Box *a)
{
	gf_free(a);
}

GF_Err hnti_on_child_box(GF_Box *s, GF_Box *a)
{
	GF_HintTrackInfoBox *hnti = (GF_HintTrackInfoBox *)s;
	if (!hnti || !a) return GF_BAD_PARAM;

	switch (a->type) {
	//this is the value for GF_RTPBox - same as HintSampleEntry for RTP !!!
	case GF_ISOM_BOX_TYPE_RTP:
	case GF_ISOM_BOX_TYPE_SDP:
		if (hnti->SDP) ERROR_ON_DUPLICATED_BOX(a, s)
		hnti->SDP = a;
		break;
	default:
		break;
	}
	return GF_OK;
}

GF_Err hnti_box_read(GF_Box *s, GF_BitStream *bs)
{
	return gf_isom_box_array_read_ex(s, bs, hnti_on_child_box, s->type);
}

#ifndef GPAC_DISABLE_ISOM_WRITE
GF_Err hnti_box_write(GF_Box *s, GF_BitStream *bs)
{
	return gf_isom_box_write_header(s, bs);
}


GF_Err hnti_box_size(GF_Box *s)
{
	return GF_OK;
}
#endif /*GPAC_DISABLE_ISOM_WRITE*/

/**********************************************************
		GF_SDPBox
**********************************************************/

void sdp_box_del(GF_Box *s)
{
	GF_SDPBox *ptr = (GF_SDPBox *)s;
	if (ptr->sdpText) gf_free(ptr->sdpText);
	gf_free(ptr);

}
GF_Err sdp_box_read(GF_Box *s, GF_BitStream *bs)
{
	u32 length;
	GF_SDPBox *ptr = (GF_SDPBox *)s;
	if (ptr == NULL) return GF_BAD_PARAM;

	length = (u32) (ptr->size);
	//sdp text has no delimiter !!!
	ptr->sdpText = (char*)gf_malloc(sizeof(char) * (length+1));
	if (!ptr->sdpText) return GF_OUT_OF_MEM;

	gf_bs_read_data(bs, ptr->sdpText, length);
	ptr->sdpText[length] = 0;
	return GF_OK;
}
GF_Box *sdp_box_new()
{
	ISOM_DECL_BOX_ALLOC(GF_SDPBox, GF_ISOM_BOX_TYPE_SDP);
	return (GF_Box *)tmp;
}
#ifndef GPAC_DISABLE_ISOM_WRITE
GF_Err sdp_box_write(GF_Box *s, GF_BitStream *bs)
{
	GF_Err e;
	GF_SDPBox *ptr = (GF_SDPBox *)s;
	if (ptr == NULL) return GF_BAD_PARAM;
	e = gf_isom_box_write_header(s, bs);
	if (e) return e;
	//don't write the NULL char!!!
	if (ptr->sdpText)
		gf_bs_write_data(bs, ptr->sdpText, (u32) strlen(ptr->sdpText));
	return GF_OK;
}
GF_Err sdp_box_size(GF_Box *s)
{
	GF_SDPBox *ptr = (GF_SDPBox *)s;
	//don't count the NULL char!!!
	if (ptr->sdpText)
		ptr->size += strlen(ptr->sdpText);
	return GF_OK;
}

#endif /*GPAC_DISABLE_ISOM_WRITE*/




void rtp_hnti_box_del(GF_Box *s)
{
	GF_RTPBox *ptr = (GF_RTPBox *)s;
	if (ptr->sdpText) gf_free(ptr->sdpText);
	gf_free(ptr);

}
GF_Err rtp_hnti_box_read(GF_Box *s, GF_BitStream *bs)
{
	u32 length;
	GF_RTPBox *ptr = (GF_RTPBox *)s;
	if (ptr == NULL) return GF_BAD_PARAM;

	ISOM_DECREASE_SIZE(ptr, 4)
	ptr->subType = gf_bs_read_u32(bs);

	length = (u32) (ptr->size);
	//sdp text has no delimiter !!!
	ptr->sdpText = (char*)gf_malloc(sizeof(char) * (length+1));
	if (!ptr->sdpText) return GF_OUT_OF_MEM;

	gf_bs_read_data(bs, ptr->sdpText, length);
	ptr->sdpText[length] = 0;
	return GF_OK;
}

GF_Box *rtp_hnti_box_new()
{
	ISOM_DECL_BOX_ALLOC(GF_RTPBox, GF_ISOM_BOX_TYPE_RTP);
	tmp->subType = GF_ISOM_BOX_TYPE_SDP;
	return (GF_Box *)tmp;
}
#ifndef GPAC_DISABLE_ISOM_WRITE
GF_Err rtp_hnti_box_write(GF_Box *s, GF_BitStream *bs)
{
	GF_Err e;
	GF_RTPBox *ptr = (GF_RTPBox *)s;
	if (ptr == NULL) return GF_BAD_PARAM;
	e = gf_isom_box_write_header(s, bs);
	if (e) return e;
	gf_bs_write_u32(bs, ptr->subType);
	//don't write the NULL char!!!
	gf_bs_write_data(bs, ptr->sdpText, (u32) strlen(ptr->sdpText));
	return GF_OK;
}

GF_Err rtp_hnti_box_size(GF_Box *s)
{
	GF_RTPBox *ptr = (GF_RTPBox *)s;
	ptr->size += 4 + strlen(ptr->sdpText);
	return GF_OK;
}

#endif /*GPAC_DISABLE_ISOM_WRITE*/


/**********************************************************
		TRPY GF_Box
**********************************************************/

void trpy_box_del(GF_Box *s)
{
	gf_free((GF_TRPYBox *)s);
}
GF_Err trpy_box_read(GF_Box *s, GF_BitStream *bs)
{
	GF_TRPYBox *ptr = (GF_TRPYBox *)s;
	ptr->nbBytes = gf_bs_read_u64(bs);
	return GF_OK;
}
GF_Box *trpy_box_new()
{
	ISOM_DECL_BOX_ALLOC(GF_TRPYBox, GF_ISOM_BOX_TYPE_TRPY);
	return (GF_Box *)tmp;
}
#ifndef GPAC_DISABLE_ISOM_WRITE

GF_Err trpy_box_write(GF_Box *s, GF_BitStream *bs)
{
	GF_Err e;
	GF_TRPYBox *ptr = (GF_TRPYBox *)s;
	if (ptr == NULL) return GF_BAD_PARAM;

	e = gf_isom_box_write_header(s, bs);
	if (e) return e;
	gf_bs_write_u64(bs, ptr->nbBytes);
	return GF_OK;
}
GF_Err trpy_box_size(GF_Box *s)
{
	s->size += 8;
	return GF_OK;
}
#endif /*GPAC_DISABLE_ISOM_WRITE*/

/**********************************************************
		TOTL GF_Box
**********************************************************/

void totl_box_del(GF_Box *s)
{
	gf_free((GF_TRPYBox *)s);
}
GF_Err totl_box_read(GF_Box *s, GF_BitStream *bs)
{
	GF_TOTLBox *ptr = (GF_TOTLBox *)s;
	ptr->nbBytes = gf_bs_read_u32(bs);
	return GF_OK;
}
GF_Box *totl_box_new()
{
	ISOM_DECL_BOX_ALLOC(GF_TOTLBox, GF_ISOM_BOX_TYPE_TOTL);
	return (GF_Box *)tmp;
}

#ifndef GPAC_DISABLE_ISOM_WRITE

GF_Err totl_box_write(GF_Box *s, GF_BitStream *bs)
{
	GF_Err e;
	GF_TOTLBox *ptr = (GF_TOTLBox *)s;
	if (ptr == NULL) return GF_BAD_PARAM;
	e = gf_isom_box_write_header(s, bs);
	if (e) return e;
	gf_bs_write_u32(bs, ptr->nbBytes);
	return GF_OK;
}
GF_Err totl_box_size(GF_Box *s)
{
	s->size += 4;
	return GF_OK;
}
#endif /*GPAC_DISABLE_ISOM_WRITE*/


/**********************************************************
		NUMP GF_Box
**********************************************************/

void nump_box_del(GF_Box *s)
{
	gf_free((GF_NUMPBox *)s);
}
GF_Err nump_box_read(GF_Box *s, GF_BitStream *bs)
{
	GF_NUMPBox *ptr = (GF_NUMPBox *)s;
	ptr->nbPackets = gf_bs_read_u64(bs);
	return GF_OK;
}
GF_Box *nump_box_new()
{
	ISOM_DECL_BOX_ALLOC(GF_NUMPBox, GF_ISOM_BOX_TYPE_NUMP);
	return (GF_Box *)tmp;
}

#ifndef GPAC_DISABLE_ISOM_WRITE
GF_Err nump_box_write(GF_Box *s, GF_BitStream *bs)
{
	GF_Err e;
	GF_NUMPBox *ptr = (GF_NUMPBox *)s;
	if (ptr == NULL) return GF_BAD_PARAM;
	e = gf_isom_box_write_header(s, bs);
	if (e) return e;
	gf_bs_write_u64(bs, ptr->nbPackets);
	return GF_OK;
}
GF_Err nump_box_size(GF_Box *s)
{
	s->size += 8;
	return GF_OK;
}
#endif /*GPAC_DISABLE_ISOM_WRITE*/


/**********************************************************
		NPCK GF_Box
**********************************************************/

void npck_box_del(GF_Box *s)
{
	gf_free((GF_NPCKBox *)s);
}
GF_Err npck_box_read(GF_Box *s, GF_BitStream *bs)
{
	GF_NPCKBox *ptr = (GF_NPCKBox *)s;
	ptr->nbPackets = gf_bs_read_u32(bs);
	return GF_OK;
}
GF_Box *npck_box_new()
{
	ISOM_DECL_BOX_ALLOC(GF_NPCKBox, GF_ISOM_BOX_TYPE_NPCK);
	return (GF_Box *)tmp;
}
#ifndef GPAC_DISABLE_ISOM_WRITE
GF_Err npck_box_write(GF_Box *s, GF_BitStream *bs)
{
	GF_Err e;
	GF_NPCKBox *ptr = (GF_NPCKBox *)s;
	if (ptr == NULL) return GF_BAD_PARAM;
	e = gf_isom_box_write_header(s, bs);
	if (e) return e;
	gf_bs_write_u32(bs, ptr->nbPackets);
	return GF_OK;
}
GF_Err npck_box_size(GF_Box *s)
{
	s->size += 4;
	return GF_OK;
}
#endif /*GPAC_DISABLE_ISOM_WRITE*/


/**********************************************************
		TPYL GF_Box
**********************************************************/

void tpyl_box_del(GF_Box *s)
{
	gf_free((GF_NTYLBox *)s);
}
GF_Err tpyl_box_read(GF_Box *s, GF_BitStream *bs)
{
	GF_NTYLBox *ptr = (GF_NTYLBox *)s;
	if (ptr == NULL) return GF_BAD_PARAM;
	ptr->nbBytes = gf_bs_read_u64(bs);
	return GF_OK;
}
GF_Box *tpyl_box_new()
{
	ISOM_DECL_BOX_ALLOC(GF_NTYLBox, GF_ISOM_BOX_TYPE_TPYL);
	return (GF_Box *)tmp;
}
#ifndef GPAC_DISABLE_ISOM_WRITE
GF_Err tpyl_box_write(GF_Box *s, GF_BitStream *bs)
{
	GF_Err e;
	GF_NTYLBox *ptr = (GF_NTYLBox *)s;
	if (ptr == NULL) return GF_BAD_PARAM;
	e = gf_isom_box_write_header(s, bs);
	if (e) return e;
	gf_bs_write_u64(bs, ptr->nbBytes);
	return GF_OK;
}
GF_Err tpyl_box_size(GF_Box *s)
{
	s->size += 8;
	return GF_OK;
}
#endif /*GPAC_DISABLE_ISOM_WRITE*/

/**********************************************************
		TPAY GF_Box
**********************************************************/

void tpay_box_del(GF_Box *s)
{
	gf_free((GF_TPAYBox *)s);
}
GF_Err tpay_box_read(GF_Box *s, GF_BitStream *bs)
{
	GF_TPAYBox *ptr = (GF_TPAYBox *)s;
	ptr->nbBytes = gf_bs_read_u32(bs);
	return GF_OK;
}
GF_Box *tpay_box_new()
{
	ISOM_DECL_BOX_ALLOC(GF_TPAYBox, GF_ISOM_BOX_TYPE_TPAY);
	return (GF_Box *)tmp;
}
#ifndef GPAC_DISABLE_ISOM_WRITE
GF_Err tpay_box_write(GF_Box *s, GF_BitStream *bs)
{
	GF_Err e;
	GF_TPAYBox *ptr = (GF_TPAYBox *)s;
	if (ptr == NULL) return GF_BAD_PARAM;
	e = gf_isom_box_write_header(s, bs);
	if (e) return e;
	gf_bs_write_u32(bs, ptr->nbBytes);
	return GF_OK;
}
GF_Err tpay_box_size(GF_Box *s)
{
	s->size += 4;
	return GF_OK;
}
#endif /*GPAC_DISABLE_ISOM_WRITE*/


/**********************************************************
		MAXR GF_Box
**********************************************************/

void maxr_box_del(GF_Box *s)
{
	gf_free((GF_MAXRBox *)s);
}
GF_Err maxr_box_read(GF_Box *s, GF_BitStream *bs)
{
	GF_MAXRBox *ptr = (GF_MAXRBox *)s;
	if (ptr == NULL) return GF_BAD_PARAM;
	ptr->granularity = gf_bs_read_u32(bs);
	ptr->maxDataRate = gf_bs_read_u32(bs);
	return GF_OK;
}
GF_Box *maxr_box_new()
{
	ISOM_DECL_BOX_ALLOC(GF_MAXRBox, GF_ISOM_BOX_TYPE_MAXR);
	return (GF_Box *)tmp;
}
#ifndef GPAC_DISABLE_ISOM_WRITE
GF_Err maxr_box_write(GF_Box *s, GF_BitStream *bs)
{
	GF_Err e;
	GF_MAXRBox *ptr = (GF_MAXRBox *)s;
	if (ptr == NULL) return GF_BAD_PARAM;
	e = gf_isom_box_write_header(s, bs);
	if (e) return e;
	gf_bs_write_u32(bs, ptr->granularity);
	gf_bs_write_u32(bs, ptr->maxDataRate);
	return GF_OK;
}
GF_Err maxr_box_size(GF_Box *s)
{
	s->size += 8;
	return GF_OK;
}
#endif /*GPAC_DISABLE_ISOM_WRITE*/


/**********************************************************
		DMED GF_Box
**********************************************************/

void dmed_box_del(GF_Box *s)
{
	gf_free((GF_DMEDBox *)s);
}
GF_Err dmed_box_read(GF_Box *s, GF_BitStream *bs)
{
	GF_DMEDBox *ptr = (GF_DMEDBox *)s;
	ptr->nbBytes = gf_bs_read_u64(bs);
	return GF_OK;
}
GF_Box *dmed_box_new()
{
	ISOM_DECL_BOX_ALLOC(GF_DMEDBox, GF_ISOM_BOX_TYPE_DMED);
	return (GF_Box *)tmp;
}
#ifndef GPAC_DISABLE_ISOM_WRITE
GF_Err dmed_box_write(GF_Box *s, GF_BitStream *bs)
{
	GF_Err e;
	GF_DMEDBox *ptr = (GF_DMEDBox *)s;
	if (ptr == NULL) return GF_BAD_PARAM;
	e = gf_isom_box_write_header(s, bs);
	if (e) return e;
	gf_bs_write_u64(bs, ptr->nbBytes);
	return GF_OK;
}
GF_Err dmed_box_size(GF_Box *s)
{
	s->size += 8;
	return GF_OK;
}
#endif /*GPAC_DISABLE_ISOM_WRITE*/

/**********************************************************
		DIMM GF_Box
**********************************************************/

void dimm_box_del(GF_Box *s)
{
	gf_free((GF_DIMMBox *)s);
}
GF_Err dimm_box_read(GF_Box *s, GF_BitStream *bs)
{
	GF_DIMMBox *ptr = (GF_DIMMBox *)s;
	ptr->nbBytes = gf_bs_read_u64(bs);
	return GF_OK;
}
GF_Box *dimm_box_new()
{
	ISOM_DECL_BOX_ALLOC(GF_DIMMBox, GF_ISOM_BOX_TYPE_DIMM);
	return (GF_Box *)tmp;
}
#ifndef GPAC_DISABLE_ISOM_WRITE
GF_Err dimm_box_write(GF_Box *s, GF_BitStream *bs)
{
	GF_Err e;
	GF_DIMMBox *ptr = (GF_DIMMBox *)s;
	if (ptr == NULL) return GF_BAD_PARAM;
	e = gf_isom_box_write_header(s, bs);
	if (e) return e;
	gf_bs_write_u64(bs, ptr->nbBytes);
	return GF_OK;
}
GF_Err dimm_box_size(GF_Box *s)
{
	s->size += 8;
	return GF_OK;
}
#endif /*GPAC_DISABLE_ISOM_WRITE*/

/**********************************************************
		DREP GF_Box
**********************************************************/

void drep_box_del(GF_Box *s)
{
	gf_free((GF_DREPBox *)s);
}
GF_Err drep_box_read(GF_Box *s, GF_BitStream *bs)
{
	GF_DREPBox *ptr = (GF_DREPBox *)s;
	ptr->nbBytes = gf_bs_read_u64(bs);
	return GF_OK;
}
GF_Box *drep_box_new()
{
	ISOM_DECL_BOX_ALLOC(GF_DREPBox, GF_ISOM_BOX_TYPE_DREP);
	return (GF_Box *)tmp;
}
#ifndef GPAC_DISABLE_ISOM_WRITE
GF_Err drep_box_write(GF_Box *s, GF_BitStream *bs)
{
	GF_Err e;
	GF_DREPBox *ptr = (GF_DREPBox *)s;
	if (ptr == NULL) return GF_BAD_PARAM;
	e = gf_isom_box_write_header(s, bs);
	if (e) return e;
	gf_bs_write_u64(bs, ptr->nbBytes);
	return GF_OK;
}
GF_Err drep_box_size(GF_Box *s)
{
	s->size += 8;
	return GF_OK;
}
#endif /*GPAC_DISABLE_ISOM_WRITE*/



/**********************************************************
		TMIN GF_Box
**********************************************************/

void tmin_box_del(GF_Box *s)
{
	gf_free((GF_TMINBox *)s);
}
GF_Err tmin_box_read(GF_Box *s, GF_BitStream *bs)
{
	GF_TMINBox *ptr = (GF_TMINBox *)s;
	ptr->minTime = gf_bs_read_u32(bs);
	return GF_OK;
}
GF_Box *tmin_box_new()
{
	ISOM_DECL_BOX_ALLOC(GF_TMINBox, GF_ISOM_BOX_TYPE_TMIN);
	return (GF_Box *)tmp;
}
#ifndef GPAC_DISABLE_ISOM_WRITE
GF_Err tmin_box_write(GF_Box *s, GF_BitStream *bs)
{
	GF_Err e;
	GF_TMINBox *ptr = (GF_TMINBox *)s;
	if (ptr == NULL) return GF_BAD_PARAM;
	e = gf_isom_box_write_header(s, bs);
	if (e) return e;
	gf_bs_write_u32(bs, ptr->minTime);
	return GF_OK;
}
GF_Err tmin_box_size(GF_Box *s)
{
	s->size += 4;
	return GF_OK;
}
#endif /*GPAC_DISABLE_ISOM_WRITE*/


/**********************************************************
		TMAX GF_Box
**********************************************************/

void tmax_box_del(GF_Box *s)
{
	gf_free((GF_TMAXBox *)s);
}
GF_Err tmax_box_read(GF_Box *s, GF_BitStream *bs)
{
	GF_TMAXBox *ptr = (GF_TMAXBox *)s;
	ptr->maxTime = gf_bs_read_u32(bs);
	return GF_OK;
}
GF_Box *tmax_box_new()
{
	ISOM_DECL_BOX_ALLOC(GF_TMAXBox, GF_ISOM_BOX_TYPE_TMAX);
	return (GF_Box *)tmp;
}
#ifndef GPAC_DISABLE_ISOM_WRITE
GF_Err tmax_box_write(GF_Box *s, GF_BitStream *bs)
{
	GF_Err e;
	GF_TMAXBox *ptr = (GF_TMAXBox *)s;
	if (ptr == NULL) return GF_BAD_PARAM;
	e = gf_isom_box_write_header(s, bs);
	if (e) return e;
	gf_bs_write_u32(bs, ptr->maxTime);
	return GF_OK;
}
GF_Err tmax_box_size(GF_Box *s)
{
	s->size += 4;
	return GF_OK;
}
#endif /*GPAC_DISABLE_ISOM_WRITE*/


/**********************************************************
		PMAX GF_Box
**********************************************************/

void pmax_box_del(GF_Box *s)
{
	gf_free((GF_PMAXBox *)s);
}
GF_Err pmax_box_read(GF_Box *s, GF_BitStream *bs)
{
	GF_PMAXBox *ptr = (GF_PMAXBox *)s;
	ptr->maxSize = gf_bs_read_u32(bs);
	return GF_OK;
}
GF_Box *pmax_box_new()
{
	ISOM_DECL_BOX_ALLOC(GF_PMAXBox, GF_ISOM_BOX_TYPE_PMAX);
	return (GF_Box *)tmp;
}
#ifndef GPAC_DISABLE_ISOM_WRITE
GF_Err pmax_box_write(GF_Box *s, GF_BitStream *bs)
{
	GF_Err e;
	GF_PMAXBox *ptr = (GF_PMAXBox *)s;
	if (ptr == NULL) return GF_BAD_PARAM;
	e = gf_isom_box_write_header(s, bs);
	if (e) return e;
	gf_bs_write_u32(bs, ptr->maxSize);
	return GF_OK;
}
GF_Err pmax_box_size(GF_Box *s)
{
	s->size += 4;
	return GF_OK;
}
#endif /*GPAC_DISABLE_ISOM_WRITE*/


/**********************************************************
		DMAX GF_Box
**********************************************************/

void dmax_box_del(GF_Box *s)
{
	gf_free((GF_DMAXBox *)s);
}
GF_Err dmax_box_read(GF_Box *s, GF_BitStream *bs)
{
	GF_DMAXBox *ptr = (GF_DMAXBox *)s;
	ptr->maxDur = gf_bs_read_u32(bs);
	return GF_OK;
}
GF_Box *dmax_box_new()
{
	ISOM_DECL_BOX_ALLOC(GF_DMAXBox, GF_ISOM_BOX_TYPE_DMAX);
	return (GF_Box *)tmp;
}
#ifndef GPAC_DISABLE_ISOM_WRITE
GF_Err dmax_box_write(GF_Box *s, GF_BitStream *bs)
{
	GF_Err e;
	GF_DMAXBox *ptr = (GF_DMAXBox *)s;
	if (ptr == NULL) return GF_BAD_PARAM;
	e = gf_isom_box_write_header(s, bs);
	if (e) return e;
	gf_bs_write_u32(bs, ptr->maxDur);
	return GF_OK;
}
GF_Err dmax_box_size(GF_Box *s)
{
	s->size += 4;
	return GF_OK;
}
#endif /*GPAC_DISABLE_ISOM_WRITE*/


/**********************************************************
		PAYT GF_Box
**********************************************************/

void payt_box_del(GF_Box *s)
{
	GF_PAYTBox *payt = (GF_PAYTBox *)s;
	if (payt->payloadString) gf_free(payt->payloadString);
	gf_free(payt);
}
GF_Err payt_box_read(GF_Box *s, GF_BitStream *bs)
{
	u32 length;
	GF_PAYTBox *ptr = (GF_PAYTBox *)s;

	ptr->payloadCode = gf_bs_read_u32(bs);
	length = gf_bs_read_u8(bs);
	ptr->payloadString = (char*)gf_malloc(sizeof(char) * (length+1) );
	if (! ptr->payloadString) return GF_OUT_OF_MEM;
	gf_bs_read_data(bs, ptr->payloadString, length);
	ptr->payloadString[length] = 0;

	ISOM_DECREASE_SIZE(ptr, (4+length+1) );
	return GF_OK;
}
GF_Box *payt_box_new()
{
	ISOM_DECL_BOX_ALLOC(GF_PAYTBox, GF_ISOM_BOX_TYPE_PAYT);
	return (GF_Box *)tmp;
}
#ifndef GPAC_DISABLE_ISOM_WRITE
GF_Err payt_box_write(GF_Box *s, GF_BitStream *bs)
{
	u32 len;
	GF_Err e;
	GF_PAYTBox *ptr = (GF_PAYTBox *)s;
	if (ptr == NULL) return GF_BAD_PARAM;
	e = gf_isom_box_write_header(s, bs);
	if (e) return e;
	gf_bs_write_u32(bs, ptr->payloadCode);
    len = ptr->payloadString ? (u32) strlen(ptr->payloadString) : 0;
	gf_bs_write_u8(bs, len);
	if (len) gf_bs_write_data(bs, ptr->payloadString, len);
	return GF_OK;
}
GF_Err payt_box_size(GF_Box *s)
{
	GF_PAYTBox *ptr = (GF_PAYTBox *)s;
	s->size += 4 + 1;
	if (ptr->payloadString) ptr->size += strlen(ptr->payloadString);
	return GF_OK;
}
#endif /*GPAC_DISABLE_ISOM_WRITE*/


/**********************************************************
		PAYT GF_Box
**********************************************************/

void name_box_del(GF_Box *s)
{
	GF_NameBox *name = (GF_NameBox *)s;
	if (name->string) gf_free(name->string);
	gf_free(name);
}
GF_Err name_box_read(GF_Box *s, GF_BitStream *bs)
{
	u32 length;
	GF_NameBox *ptr = (GF_NameBox *)s;

	length = (u32) (ptr->size);
	ptr->string = (char*)gf_malloc(sizeof(char) * (length+1));
	if (! ptr->string) return GF_OUT_OF_MEM;

	gf_bs_read_data(bs, ptr->string, length);
	ptr->string[length] = 0;
	return GF_OK;
}
GF_Box *name_box_new()
{
	ISOM_DECL_BOX_ALLOC(GF_NameBox, GF_ISOM_BOX_TYPE_NAME);
	return (GF_Box *)tmp;
}
#ifndef GPAC_DISABLE_ISOM_WRITE
GF_Err name_box_write(GF_Box *s, GF_BitStream *bs)
{
	GF_Err e;
	GF_NameBox *ptr = (GF_NameBox *)s;
	if (ptr == NULL) return GF_BAD_PARAM;
	e = gf_isom_box_write_header(s, bs);
	if (e) return e;
	if (ptr->string) {
		gf_bs_write_data(bs, ptr->string, (u32) strlen(ptr->string) + 1);
	}
	return GF_OK;
}
GF_Err name_box_size(GF_Box *s)
{
	GF_NameBox *ptr = (GF_NameBox *)s;
	if (ptr->string) ptr->size += strlen(ptr->string) + 1;
	return GF_OK;
}
#endif /*GPAC_DISABLE_ISOM_WRITE*/


void tssy_box_del(GF_Box *s)
{
	gf_free(s);
}
GF_Err tssy_box_read(GF_Box *s, GF_BitStream *bs)
{
	GF_TimeStampSynchronyBox *ptr = (GF_TimeStampSynchronyBox *)s;
	gf_bs_read_int(bs, 6);
	ptr->timestamp_sync = gf_bs_read_int(bs, 2);
	return GF_OK;
}
GF_Box *tssy_box_new()
{
	ISOM_DECL_BOX_ALLOC(GF_TimeStampSynchronyBox, GF_ISOM_BOX_TYPE_TSSY);
	return (GF_Box *)tmp;
}
#ifndef GPAC_DISABLE_ISOM_WRITE
GF_Err tssy_box_write(GF_Box *s, GF_BitStream *bs)
{
	GF_Err e;
	GF_TimeStampSynchronyBox *ptr = (GF_TimeStampSynchronyBox *)s;
	if (ptr == NULL) return GF_BAD_PARAM;
	e = gf_isom_box_write_header(s, bs);
	if (e) return e;
	gf_bs_write_int(bs, 0, 6);
	gf_bs_write_int(bs, ptr->timestamp_sync, 2);
	return GF_OK;
}
GF_Err tssy_box_size(GF_Box *s)
{
	s->size += 1;
	return GF_OK;
}
#endif /*GPAC_DISABLE_ISOM_WRITE*/


void srpp_box_del(GF_Box *s)
{
	gf_free(s);
}

GF_Err srpp_on_child_box(GF_Box *s, GF_Box *a)
{
	GF_SRTPProcessBox *ptr = (GF_SRTPProcessBox *)s;
	switch(a->type) {
	case GF_ISOM_BOX_TYPE_SCHI:
		if (ptr->info) ERROR_ON_DUPLICATED_BOX(a, ptr)
		ptr->info = (GF_SchemeInformationBox *)a;
		return GF_OK;
	case GF_ISOM_BOX_TYPE_SCHM:
		if (ptr->scheme_type) ERROR_ON_DUPLICATED_BOX(a, ptr)
		ptr->scheme_type = (GF_SchemeTypeBox *)a;
		return GF_OK;
	}
	return GF_OK;
}

GF_Err srpp_box_read(GF_Box *s, GF_BitStream *bs)
{
	GF_SRTPProcessBox *ptr = (GF_SRTPProcessBox *)s;

	ISOM_DECREASE_SIZE(s, 16)
	ptr->encryption_algorithm_rtp = gf_bs_read_u32(bs);
	ptr->encryption_algorithm_rtcp = gf_bs_read_u32(bs);
	ptr->integrity_algorithm_rtp = gf_bs_read_u32(bs);
	ptr->integrity_algorithm_rtp = gf_bs_read_u32(bs);
	return gf_isom_box_array_read(s, bs, srpp_on_child_box);
}
GF_Box *srpp_box_new()
{
	ISOM_DECL_BOX_ALLOC(GF_SRTPProcessBox, GF_ISOM_BOX_TYPE_SRPP);
	return (GF_Box *)tmp;
}
#ifndef GPAC_DISABLE_ISOM_WRITE
GF_Err srpp_box_write(GF_Box *s, GF_BitStream *bs)
{
	GF_Err e;
	GF_SRTPProcessBox *ptr = (GF_SRTPProcessBox *)s;
	if (ptr == NULL) return GF_BAD_PARAM;
	e = gf_isom_full_box_write(s, bs);
	if (e) return e;

	gf_bs_write_u32(bs, ptr->encryption_algorithm_rtp);
	gf_bs_write_u32(bs, ptr->encryption_algorithm_rtcp);
	gf_bs_write_u32(bs, ptr->integrity_algorithm_rtp);
	gf_bs_write_u32(bs, ptr->integrity_algorithm_rtcp);

	return GF_OK;
}
GF_Err srpp_box_size(GF_Box *s)
{
	u32 pos = 0;
	GF_SRTPProcessBox *ptr = (GF_SRTPProcessBox *)s;
	s->size += 16;
	gf_isom_check_position(s, (GF_Box*)ptr->info, &pos);
	gf_isom_check_position(s, (GF_Box*)ptr->scheme_type, &pos);
	return GF_OK;
}
#endif /*GPAC_DISABLE_ISOM_WRITE*/



void rssr_box_del(GF_Box *s)
{
	gf_free(s);
}
GF_Err rssr_box_read(GF_Box *s, GF_BitStream *bs)
{
	GF_ReceivedSsrcBox *ptr = (GF_ReceivedSsrcBox *)s;
	ptr->ssrc = gf_bs_read_u32(bs);
	return GF_OK;
}
GF_Box *rssr_box_new()
{
	ISOM_DECL_BOX_ALLOC(GF_ReceivedSsrcBox, GF_ISOM_BOX_TYPE_RSSR);
	return (GF_Box *)tmp;
}
#ifndef GPAC_DISABLE_ISOM_WRITE
GF_Err rssr_box_write(GF_Box *s, GF_BitStream *bs)
{
	GF_Err e;
	GF_ReceivedSsrcBox *ptr = (GF_ReceivedSsrcBox *)s;
	e = gf_isom_box_write_header(s, bs);
	if (e) return e;
	gf_bs_write_u32(bs, ptr->ssrc);
	return GF_OK;
}
GF_Err rssr_box_size(GF_Box *s)
{
	s->size += 4;
	return GF_OK;
}
#endif /*GPAC_DISABLE_ISOM_WRITE*/




void iods_box_del(GF_Box *s)
{
	GF_ObjectDescriptorBox *ptr = (GF_ObjectDescriptorBox *)s;
	if (ptr == NULL) return;
	if (ptr->descriptor) gf_odf_desc_del(ptr->descriptor);
	gf_free(ptr);
}


GF_Err iods_box_read(GF_Box *s, GF_BitStream *bs)
{
	GF_Err e;
	u32 descSize;
	char *desc;
	GF_ObjectDescriptorBox *ptr = (GF_ObjectDescriptorBox *)s;

	//use the OD codec...
	descSize = (u32) (ptr->size);
	desc = (char*)gf_malloc(sizeof(char) * descSize);
	gf_bs_read_data(bs, desc, descSize);
	e = gf_odf_desc_read(desc, descSize, &ptr->descriptor);
	//OK, free our desc
	gf_free(desc);
	return e;
}

GF_Box *iods_box_new()
{
	ISOM_DECL_BOX_ALLOC(GF_ObjectDescriptorBox, GF_ISOM_BOX_TYPE_IODS);
	return (GF_Box *)tmp;
}



#ifndef GPAC_DISABLE_ISOM_WRITE

GF_Err iods_box_write(GF_Box *s, GF_BitStream *bs)
{
	GF_Err e;
	u32 descSize;
	u8 *desc;
	GF_ObjectDescriptorBox *ptr = (GF_ObjectDescriptorBox *)s;
	e = gf_isom_full_box_write(s, bs);
	if (e) return e;
	//call our OD codec
	e = gf_odf_desc_write(ptr->descriptor, &desc, &descSize);
	if (e) return e;
	gf_bs_write_data(bs, desc, descSize);
	//and free our stuff maybe!!
	gf_free(desc);
	return GF_OK;
}

GF_Err iods_box_size(GF_Box *s)
{
	GF_ObjectDescriptorBox *ptr = (GF_ObjectDescriptorBox *)s;

	ptr->size += gf_odf_desc_size(ptr->descriptor);
	return GF_OK;
}

#endif /*GPAC_DISABLE_ISOM_WRITE*/

void mdat_box_del(GF_Box *s)
{
	GF_MediaDataBox *ptr = (GF_MediaDataBox *)s;
	if (!s) return;

	if (ptr->data) gf_free(ptr->data);
	gf_free(ptr);
}


GF_Err mdat_box_read(GF_Box *s, GF_BitStream *bs)
{
	GF_MediaDataBox *ptr = (GF_MediaDataBox *)s;
	if (ptr == NULL) return GF_BAD_PARAM;

	ptr->dataSize = s->size;
	ptr->bsOffset = gf_bs_get_position(bs);

	//then skip these bytes
	gf_bs_skip_bytes(bs, ptr->dataSize);
	return GF_OK;
}

GF_Box *mdat_box_new()
{
	ISOM_DECL_BOX_ALLOC(GF_MediaDataBox, GF_ISOM_BOX_TYPE_MDAT);
	return (GF_Box *)tmp;
}

#ifndef GPAC_DISABLE_ISOM_WRITE

GF_Err mdat_box_write(GF_Box *s, GF_BitStream *bs)
{
	GF_Err e;
	GF_MediaDataBox *ptr = (GF_MediaDataBox *)s;
	e = gf_isom_box_write_header(s, bs);
	if (e) return e;

	//make sure we have some data ...
	//if not, we handle that independently (edit files)
	if (ptr->data) {
		gf_bs_write_data(bs, ptr->data, (u32) ptr->dataSize);
	}
	return GF_OK;
}

GF_Err mdat_box_size(GF_Box *s)
{
	GF_MediaDataBox *ptr = (GF_MediaDataBox *)s;
	ptr->size += ptr->dataSize;
	return GF_OK;
}

#endif /*GPAC_DISABLE_ISOM_WRITE*/

void mdhd_box_del(GF_Box *s)
{
	GF_MediaHeaderBox *ptr = (GF_MediaHeaderBox *)s;
	if (ptr == NULL) return;
	gf_free(ptr);
}

GF_Err mdhd_box_read(GF_Box *s, GF_BitStream *bs)
{
	GF_MediaHeaderBox *ptr = (GF_MediaHeaderBox *)s;

	if (ptr->version == 1) {
		ptr->creationTime = gf_bs_read_u64(bs);
		ptr->modificationTime = gf_bs_read_u64(bs);
		ptr->timeScale = gf_bs_read_u32(bs);
		ptr->duration = gf_bs_read_u64(bs);
	} else {
		ptr->creationTime = gf_bs_read_u32(bs);
		ptr->modificationTime = gf_bs_read_u32(bs);
		ptr->timeScale = gf_bs_read_u32(bs);
		ptr->duration = gf_bs_read_u32(bs);
	}
	if (!ptr->timeScale) {
		GF_LOG(GF_LOG_WARNING, GF_LOG_CONTAINER, ("[iso file] Media header timescale is 0 - defaulting to 90000\n" ));
		ptr->timeScale = 90000;
	}

	ptr->original_duration = ptr->duration;

	//our padding bit
	gf_bs_read_int(bs, 1);
	//the spec is unclear here, just says "the value 0 is interpreted as undetermined"
	ptr->packedLanguage[0] = gf_bs_read_int(bs, 5);
	ptr->packedLanguage[1] = gf_bs_read_int(bs, 5);
	ptr->packedLanguage[2] = gf_bs_read_int(bs, 5);
	//but before or after compaction ?? We assume before
	if (ptr->packedLanguage[0] || ptr->packedLanguage[1] || ptr->packedLanguage[2]) {
		ptr->packedLanguage[0] += 0x60;
		ptr->packedLanguage[1] += 0x60;
		ptr->packedLanguage[2] += 0x60;
	} else {
		ptr->packedLanguage[0] = 'u';
		ptr->packedLanguage[1] = 'n';
		ptr->packedLanguage[2] = 'd';
	}
	ptr->reserved = gf_bs_read_u16(bs);
	return GF_OK;
}

GF_Box *mdhd_box_new()
{
	ISOM_DECL_BOX_ALLOC(GF_MediaHeaderBox, GF_ISOM_BOX_TYPE_MDHD);

	tmp->packedLanguage[0] = 'u';
	tmp->packedLanguage[1] = 'n';
	tmp->packedLanguage[2] = 'd';
	return (GF_Box *)tmp;
}


#ifndef GPAC_DISABLE_ISOM_WRITE

GF_Err mdhd_box_write(GF_Box *s, GF_BitStream *bs)
{
	GF_Err e;
	GF_MediaHeaderBox *ptr = (GF_MediaHeaderBox *)s;
	e = gf_isom_full_box_write(s, bs);
	if (e) return e;
	if (ptr->version == 1) {
		gf_bs_write_u64(bs, ptr->creationTime);
		gf_bs_write_u64(bs, ptr->modificationTime);
		gf_bs_write_u32(bs, ptr->timeScale);
		gf_bs_write_u64(bs, ptr->duration);
	} else {
		gf_bs_write_u32(bs, (u32) ptr->creationTime);
		gf_bs_write_u32(bs, (u32) ptr->modificationTime);
		gf_bs_write_u32(bs, ptr->timeScale);
		gf_bs_write_u32(bs, (u32) ptr->duration);
	}
	//SPECS: BIT(1) of padding
	gf_bs_write_int(bs, 0, 1);
	gf_bs_write_int(bs, ptr->packedLanguage[0] - 0x60, 5);
	gf_bs_write_int(bs, ptr->packedLanguage[1] - 0x60, 5);
	gf_bs_write_int(bs, ptr->packedLanguage[2] - 0x60, 5);
	gf_bs_write_u16(bs, ptr->reserved);
	return GF_OK;
}

GF_Err mdhd_box_size(GF_Box *s)
{
	GF_MediaHeaderBox *ptr = (GF_MediaHeaderBox *)s;
	ptr->version = (ptr->duration>0xFFFFFFFF) ? 1 : 0;

	ptr->size += 4;
	ptr->size += (ptr->version == 1) ? 28 : 16;
	return GF_OK;
}

#endif /*GPAC_DISABLE_ISOM_WRITE*/


void mdia_box_del(GF_Box *s)
{
	GF_MediaBox *ptr = (GF_MediaBox *)s;
	if (ptr == NULL) return;
	if (ptr->nalu_parser) gf_bs_del(ptr->nalu_parser);
	if (ptr->nalu_out_bs) gf_bs_del(ptr->nalu_out_bs);
	if (ptr->nalu_ps_bs) gf_bs_del(ptr->nalu_ps_bs);
	if (ptr->extracted_bs) gf_bs_del(ptr->extracted_bs);
	if (ptr->extracted_samp) gf_isom_sample_del(&ptr->extracted_samp);
	if (ptr->in_sample_buffer) gf_free(ptr->in_sample_buffer);
	if (ptr->tmp_nal_copy_buffer) gf_free(ptr->tmp_nal_copy_buffer);
	gf_free(ptr);
}


GF_Err mdia_on_child_box(GF_Box *s, GF_Box *a)
{
	GF_MediaBox *ptr = (GF_MediaBox *)s;
	switch(a->type) {
	case GF_ISOM_BOX_TYPE_MDHD:
		if (ptr->mediaHeader) ERROR_ON_DUPLICATED_BOX(a, ptr)
		ptr->mediaHeader = (GF_MediaHeaderBox *)a;
		return GF_OK;

	case GF_ISOM_BOX_TYPE_HDLR:
		if (ptr->handler) ERROR_ON_DUPLICATED_BOX(a, ptr)
		ptr->handler = (GF_HandlerBox *)a;
		return GF_OK;

	case GF_ISOM_BOX_TYPE_MINF:
		if (ptr->information) ERROR_ON_DUPLICATED_BOX(a, ptr)
		ptr->information = (GF_MediaInformationBox *)a;
		return GF_OK;
	}
	return GF_OK;
}


GF_Err mdia_box_read(GF_Box *s, GF_BitStream *bs)
{
	GF_Err e;
	u64 cookie = gf_bs_get_cookie(bs);
	cookie &= ~2;
	gf_bs_set_cookie(bs, cookie);
	e = gf_isom_box_array_read(s, bs, mdia_on_child_box);
	gf_bs_set_cookie(bs, cookie);

	if (e) return e;
	if (!((GF_MediaBox *)s)->information) {
		GF_LOG(GF_LOG_ERROR, GF_LOG_CONTAINER, ("[iso file] Missing MediaInformationBox\n"));
		return GF_ISOM_INVALID_FILE;
	}
	if (!((GF_MediaBox *)s)->handler) {
		GF_LOG(GF_LOG_ERROR, GF_LOG_CONTAINER, ("[iso file] Missing HandlerBox\n"));
		return GF_ISOM_INVALID_FILE;
	}
	if (!((GF_MediaBox *)s)->mediaHeader) {
		GF_LOG(GF_LOG_ERROR, GF_LOG_CONTAINER, ("[iso file] Missing MediaHeaderBox\n"));
		return GF_ISOM_INVALID_FILE;
	}
	return GF_OK;
}

GF_Box *mdia_box_new()
{
	ISOM_DECL_BOX_ALLOC(GF_MediaBox, GF_ISOM_BOX_TYPE_MDIA);
	return (GF_Box *)tmp;
}

#ifndef GPAC_DISABLE_ISOM_WRITE

GF_Err mdia_box_write(GF_Box *s, GF_BitStream *bs)
{
	return gf_isom_box_write_header(s, bs);
}

GF_Err mdia_box_size(GF_Box *s)
{
	u32 pos = 0;
	GF_MediaBox *ptr = (GF_MediaBox *)s;
	//Header first
	gf_isom_check_position(s, (GF_Box*)ptr->mediaHeader, &pos);
	//then handler
	gf_isom_check_position(s, (GF_Box*)ptr->handler, &pos);
	//then info
	gf_isom_check_position(s, (GF_Box*)ptr->information, &pos);
	return GF_OK;
}

#endif /*GPAC_DISABLE_ISOM_WRITE*/

void mfra_box_del(GF_Box *s)
{
	GF_MovieFragmentRandomAccessBox *ptr = (GF_MovieFragmentRandomAccessBox *)s;
	if (ptr == NULL) return;
	gf_list_del(ptr->tfra_list);
	gf_free(ptr);
}

GF_Box *mfra_box_new()
{
	ISOM_DECL_BOX_ALLOC(GF_MovieFragmentRandomAccessBox, GF_ISOM_BOX_TYPE_MFRA);
	tmp->tfra_list = gf_list_new();
	return (GF_Box *)tmp;
}

GF_Err mfra_on_child_box(GF_Box *s, GF_Box *a)
{
	GF_MovieFragmentRandomAccessBox *ptr = (GF_MovieFragmentRandomAccessBox *)s;
	switch(a->type) {
	case GF_ISOM_BOX_TYPE_TFRA:
		return gf_list_add(ptr->tfra_list, a);
	case GF_ISOM_BOX_TYPE_MFRO:
		if (ptr->mfro) ERROR_ON_DUPLICATED_BOX(a, ptr)
		ptr->mfro = (GF_MovieFragmentRandomAccessOffsetBox *)a;
		return GF_OK;
	}
	return GF_OK;
}

GF_Err mfra_box_read(GF_Box *s, GF_BitStream *bs)
{
	return gf_isom_box_array_read(s, bs, mfra_on_child_box);
}

#ifndef GPAC_DISABLE_ISOM_WRITE

GF_Err mfra_box_write(GF_Box *s, GF_BitStream *bs)
{
	return gf_isom_box_write_header(s, bs);
}

GF_Err mfra_box_size(GF_Box *s)
{
	u32 pos=0;
	GF_MovieFragmentRandomAccessBox *ptr = (GF_MovieFragmentRandomAccessBox *)s;
	gf_isom_check_position_list(s, ptr->tfra_list, &pos);
	gf_isom_check_position(s, (GF_Box *)ptr->mfro, &pos);
	return GF_OK;
}

#endif /*GPAC_DISABLE_ISOM_WRITE*/


void tfra_box_del(GF_Box *s)
{
	GF_TrackFragmentRandomAccessBox *ptr = (GF_TrackFragmentRandomAccessBox *)s;
	if (ptr == NULL) return;
	if (ptr->entries) gf_free(ptr->entries);
	gf_free(ptr);
}

GF_Box *tfra_box_new()
{
	ISOM_DECL_BOX_ALLOC(GF_TrackFragmentRandomAccessBox, GF_ISOM_BOX_TYPE_TFRA);
	return (GF_Box *)tmp;
}

GF_Err tfra_box_read(GF_Box *s, GF_BitStream *bs)
{
	u32 i;
	GF_RandomAccessEntry *p = 0;
	GF_TrackFragmentRandomAccessBox *ptr = (GF_TrackFragmentRandomAccessBox *)s;

	if (ptr->size < 12)
		return GF_ISOM_INVALID_FILE;

	ptr->track_id = gf_bs_read_u32(bs);
	ISOM_DECREASE_SIZE(ptr, 4);

	if (gf_bs_read_int(bs, 26) != 0)
		return GF_ISOM_INVALID_FILE;

	ptr->traf_bits = (gf_bs_read_int(bs, 2) + 1) * 8;
	ptr->trun_bits = (gf_bs_read_int(bs, 2) + 1) * 8;
	ptr->sample_bits = (gf_bs_read_int(bs, 2) + 1) * 8;
	ISOM_DECREASE_SIZE(ptr, 4);

	ptr->nb_entries = gf_bs_read_u32(bs);
	ISOM_DECREASE_SIZE(ptr, 4);

	if (ptr->version == 1) {
		if (ptr->nb_entries > ptr->size / (16+(ptr->traf_bits+ptr->trun_bits+ptr->sample_bits)/8)) {
			GF_LOG(GF_LOG_ERROR, GF_LOG_CONTAINER, ("[iso file] Invalid number of entries %d in traf\n", ptr->nb_entries));
			return GF_ISOM_INVALID_FILE;
		}
	} else {
		if (ptr->nb_entries > ptr->size / (8+(ptr->traf_bits+ptr->trun_bits+ptr->sample_bits)/8)) {
			GF_LOG(GF_LOG_ERROR, GF_LOG_CONTAINER, ("[iso file] Invalid number of entries %d in traf\n", ptr->nb_entries));
			return GF_ISOM_INVALID_FILE;
		}
	}

	if (ptr->nb_entries) {
		p = (GF_RandomAccessEntry *) gf_malloc(sizeof(GF_RandomAccessEntry) * ptr->nb_entries);
		if (!p) return GF_OUT_OF_MEM;
	}

	ptr->entries = p;

	for (i=0; i<ptr->nb_entries; i++) {
		memset(p, 0, sizeof(GF_RandomAccessEntry));

		if (ptr->version == 1) {
			p->time = gf_bs_read_u64(bs);
			p->moof_offset = gf_bs_read_u64(bs);
		} else {
			p->time = gf_bs_read_u32(bs);
			p->moof_offset = gf_bs_read_u32(bs);
		}
		p->traf_number = gf_bs_read_int(bs, ptr->traf_bits);
		p->trun_number = gf_bs_read_int(bs, ptr->trun_bits);
		p->sample_number = gf_bs_read_int(bs, ptr->sample_bits);

		++p;
	}

	return GF_OK;
}


#ifndef GPAC_DISABLE_ISOM_WRITE

GF_Err tfra_box_write(GF_Box *s, GF_BitStream *bs)
{
	GF_Err e;
	u32 i;
	GF_TrackFragmentRandomAccessBox *ptr = (GF_TrackFragmentRandomAccessBox *)s;

	e = gf_isom_full_box_write(s, bs);
	if (e) return e;

	gf_bs_write_u32(bs, ptr->track_id);
	gf_bs_write_int(bs, 0, 26);

	gf_bs_write_int(bs, ptr->traf_bits/8 - 1, 2);
	gf_bs_write_int(bs, ptr->trun_bits/8 - 1, 2);
	gf_bs_write_int(bs, ptr->sample_bits/8 - 1, 2);

	gf_bs_write_u32(bs, ptr->nb_entries);

	for (i=0; i<ptr->nb_entries; i++) {
		GF_RandomAccessEntry *p = &ptr->entries[i];
		if (ptr->version==1) {
			gf_bs_write_u64(bs, p->time);
			gf_bs_write_u64(bs, p->moof_offset);
		} else {
			gf_bs_write_u32(bs, (u32) p->time);
			gf_bs_write_u32(bs, (u32) p->moof_offset);
		}
		gf_bs_write_int(bs, p->traf_number, ptr->traf_bits);
		gf_bs_write_int(bs, p->trun_number, ptr->trun_bits);
		gf_bs_write_int(bs, p->sample_number, ptr->sample_bits);
	}
	return GF_OK;
}

GF_Err tfra_box_size(GF_Box *s)
{
	GF_TrackFragmentRandomAccessBox *ptr = (GF_TrackFragmentRandomAccessBox *)s;

	ptr->size += 12;

	ptr->size += ptr->nb_entries * ( ((ptr->version==1) ? 16 : 8 ) + ptr->traf_bits/8 + ptr->trun_bits/8 + ptr->sample_bits/8);
	return GF_OK;
}

#endif /*GPAC_DISABLE_ISOM_WRITE*/



void mfro_box_del(GF_Box *s)
{
	GF_MovieFragmentRandomAccessOffsetBox *ptr = (GF_MovieFragmentRandomAccessOffsetBox *)s;
	if (ptr == NULL) return;
	gf_free(ptr);
}

GF_Box *mfro_box_new()
{
	ISOM_DECL_BOX_ALLOC(GF_MovieFragmentRandomAccessOffsetBox, GF_ISOM_BOX_TYPE_MFRO);
	return (GF_Box *)tmp;
}

GF_Err mfro_box_read(GF_Box *s, GF_BitStream *bs)
{
	GF_MovieFragmentRandomAccessOffsetBox *ptr = (GF_MovieFragmentRandomAccessOffsetBox *)s;

	ptr->container_size = gf_bs_read_u32(bs);
	ISOM_DECREASE_SIZE(ptr, 4);

	return GF_OK;
}


#ifndef GPAC_DISABLE_ISOM_WRITE

GF_Err mfro_box_write(GF_Box *s, GF_BitStream *bs)
{
	GF_Err e;
	GF_MovieFragmentRandomAccessOffsetBox *ptr = (GF_MovieFragmentRandomAccessOffsetBox *)s;

	e = gf_isom_full_box_write(s, bs);
	if (e) return e;

	gf_bs_write_u32(bs, ptr->container_size);
	return GF_OK;
}

GF_Err mfro_box_size(GF_Box *s)
{
	s->size += 4;
	return GF_OK;
}

#endif /*GPAC_DISABLE_ISOM_WRITE*/


void elng_box_del(GF_Box *s)
{
	GF_ExtendedLanguageBox *ptr = (GF_ExtendedLanguageBox *)s;
	if (ptr == NULL) return;
	if (ptr->extended_language) gf_free(ptr->extended_language);
	gf_free(ptr);
}

GF_Err elng_box_read(GF_Box *s, GF_BitStream *bs)
{
	GF_ExtendedLanguageBox *ptr = (GF_ExtendedLanguageBox *)s;

	if (ptr->size) {
		ptr->extended_language = (char*)gf_malloc((u32) ptr->size);
		if (ptr->extended_language == NULL) return GF_OUT_OF_MEM;
		gf_bs_read_data(bs, ptr->extended_language, (u32) ptr->size);
		/*safety check in case the string is not null-terminated*/
		if (ptr->extended_language[ptr->size-1]) {
			char *str = (char*)gf_malloc((u32) ptr->size + 1);
			memcpy(str, ptr->extended_language, (u32) ptr->size);
			str[ptr->size] = 0;
			gf_free(ptr->extended_language);
			ptr->extended_language = str;
		}
	}
	return GF_OK;
}

GF_Box *elng_box_new()
{
	ISOM_DECL_BOX_ALLOC(GF_MediaBox, GF_ISOM_BOX_TYPE_ELNG);
	return (GF_Box *)tmp;
}

#ifndef GPAC_DISABLE_ISOM_WRITE

GF_Err elng_box_write(GF_Box *s, GF_BitStream *bs)
{
	GF_Err e;
	GF_ExtendedLanguageBox *ptr = (GF_ExtendedLanguageBox *)s;
	e = gf_isom_full_box_write(s, bs);
	if (e) return e;
	if (ptr->extended_language) {
		gf_bs_write_data(bs, ptr->extended_language, (u32)(strlen(ptr->extended_language)+1));
	}
	return GF_OK;
}

GF_Err elng_box_size(GF_Box *s)
{
	GF_ExtendedLanguageBox *ptr = (GF_ExtendedLanguageBox *)s;

	if (ptr->extended_language) {
		ptr->size += strlen(ptr->extended_language)+1;
	}
	return GF_OK;
}

#endif /*GPAC_DISABLE_ISOM_WRITE*/

#ifndef	GPAC_DISABLE_ISOM_FRAGMENTS

void mfhd_box_del(GF_Box *s)
{
	GF_MovieFragmentHeaderBox *ptr = (GF_MovieFragmentHeaderBox *)s;
	if (ptr == NULL) return;
	gf_free(ptr);
}

GF_Err mfhd_box_read(GF_Box *s, GF_BitStream *bs)
{
	GF_MovieFragmentHeaderBox *ptr = (GF_MovieFragmentHeaderBox *)s;
	ptr->sequence_number = gf_bs_read_u32(bs);
	return GF_OK;
}

GF_Box *mfhd_box_new()
{
	ISOM_DECL_BOX_ALLOC(GF_MovieFragmentHeaderBox, GF_ISOM_BOX_TYPE_MFHD);
	return (GF_Box *)tmp;
}


#ifndef GPAC_DISABLE_ISOM_WRITE


GF_Err mfhd_box_write(GF_Box *s, GF_BitStream *bs)
{
	GF_Err e;
	GF_MovieFragmentHeaderBox *ptr = (GF_MovieFragmentHeaderBox *) s;
	if (!s) return GF_BAD_PARAM;

	e = gf_isom_full_box_write(s, bs);
	if (e) return e;
	gf_bs_write_u32(bs, ptr->sequence_number);
	return GF_OK;
}

GF_Err mfhd_box_size(GF_Box *s)
{
	s->size += 4;
	return GF_OK;
}



#endif /*GPAC_DISABLE_ISOM_WRITE*/

#endif /*GPAC_DISABLE_ISOM_FRAGMENTS*/


void minf_box_del(GF_Box *s)
{
	GF_MediaInformationBox *ptr = (GF_MediaInformationBox *)s;
	if (ptr == NULL) return;

	//if we have a Handler not self-contained, delete it (the self-contained belongs to the movie)
	if (ptr->dataHandler) {
		gf_isom_datamap_close(ptr);
	}
	gf_free(ptr);
}

GF_Err minf_on_child_box(GF_Box *s, GF_Box *a)
{
	GF_MediaInformationBox *ptr = (GF_MediaInformationBox *)s;
	switch (a->type) {
	case GF_ISOM_BOX_TYPE_NMHD:
	case GF_ISOM_BOX_TYPE_STHD:
	case GF_ISOM_BOX_TYPE_VMHD:
	case GF_ISOM_BOX_TYPE_SMHD:
	case GF_ISOM_BOX_TYPE_HMHD:
	case GF_ISOM_BOX_TYPE_GMHD:
		if (ptr->InfoHeader) ERROR_ON_DUPLICATED_BOX(a, ptr)
		ptr->InfoHeader = a;
		return GF_OK;

	case GF_ISOM_BOX_TYPE_DINF:
		if (ptr->dataInformation) ERROR_ON_DUPLICATED_BOX(a, ptr)
		ptr->dataInformation = (GF_DataInformationBox *)a;
		return GF_OK;

	case GF_ISOM_BOX_TYPE_STBL:
		if (ptr->sampleTable ) ERROR_ON_DUPLICATED_BOX(a, ptr)
		ptr->sampleTable = (GF_SampleTableBox *)a;
		return GF_OK;
	}
	return GF_OK;
}


GF_Err minf_box_read(GF_Box *s, GF_BitStream *bs)
{
	GF_MediaInformationBox *ptr = (GF_MediaInformationBox *)s;
	GF_Err e;

	e = gf_isom_box_array_read(s, bs, minf_on_child_box);

	if (! ptr->dataInformation) {
<<<<<<< HEAD
		GF_Box *url;
=======
		GF_Box *dinf, *dref, *url;
		extern Bool use_dump_mode;
		Bool dump_mode = use_dump_mode;
>>>>>>> 0f92d1b3
		GF_LOG(GF_LOG_ERROR, GF_LOG_CONTAINER, ("[iso file] Missing DataInformationBox\n"));
		//commented on purpose, we are still able to handle the file, we only throw an error but keep processing
//		e = GF_ISOM_INVALID_FILE;

		//add a dinf box to avoid any access to a null dinf
		ptr->dataInformation = (GF_DataInformationBox *) gf_isom_box_new_parent(&ptr->child_boxes, GF_ISOM_BOX_TYPE_DINF);
		if (!ptr->dataInformation) return GF_OUT_OF_MEM;

		ptr->dataInformation->dref = (GF_DataReferenceBox *) gf_isom_box_new_parent(&ptr->dataInformation->child_boxes, GF_ISOM_BOX_TYPE_DREF);
		if (!ptr->dataInformation->dref) return GF_OUT_OF_MEM;

		url = gf_isom_box_new_parent(&ptr->dataInformation->dref->child_boxes, GF_ISOM_BOX_TYPE_URL);
		if (!url) return GF_OUT_OF_MEM;
		((GF_FullBox*)url)->flags = 1;
	}
	return e;
}

GF_Box *minf_box_new()
{
	ISOM_DECL_BOX_ALLOC(GF_MediaInformationBox, GF_ISOM_BOX_TYPE_MINF);
	return (GF_Box *)tmp;
}


#ifndef GPAC_DISABLE_ISOM_WRITE

GF_Err minf_box_write(GF_Box *s, GF_BitStream *bs)
{
	return gf_isom_box_write_header(s, bs);
}

GF_Err minf_box_size(GF_Box *s)
{
	u32 pos=0;
	GF_MediaInformationBox *ptr = (GF_MediaInformationBox *)s;
	//Header first
	gf_isom_check_position(s, (GF_Box *)ptr->InfoHeader, &pos);
	//then dataInfo
	gf_isom_check_position(s, (GF_Box *)ptr->dataInformation, &pos);
	//then sampleTable
	gf_isom_check_position(s, (GF_Box *)ptr->sampleTable, &pos);
	return GF_OK;
}

#endif /*GPAC_DISABLE_ISOM_WRITE*/

#ifndef	GPAC_DISABLE_ISOM_FRAGMENTS

void moof_box_del(GF_Box *s)
{
	GF_MovieFragmentBox *ptr = (GF_MovieFragmentBox *)s;
	if (ptr == NULL) return;

	gf_list_del(ptr->TrackList);
	if (ptr->PSSHs) gf_list_del(ptr->PSSHs);
	if (ptr->mdat) gf_free(ptr->mdat);
	gf_free(ptr);
}

GF_Err moof_on_child_box(GF_Box *s, GF_Box *a)
{
	GF_MovieFragmentBox *ptr = (GF_MovieFragmentBox *)s;
	switch (a->type) {
	case GF_ISOM_BOX_TYPE_MFHD:
		if (ptr->mfhd) ERROR_ON_DUPLICATED_BOX(a, ptr)
		ptr->mfhd = (GF_MovieFragmentHeaderBox *) a;
		return GF_OK;
	case GF_ISOM_BOX_TYPE_TRAF:
		return gf_list_add(ptr->TrackList, a);
	case GF_ISOM_BOX_TYPE_PSSH:
		if (!ptr->PSSHs) ptr->PSSHs = gf_list_new();
		return gf_list_add(ptr->PSSHs, a);
	}
	return GF_OK;
}

GF_Err moof_box_read(GF_Box *s, GF_BitStream *bs)
{
	return gf_isom_box_array_read(s, bs, moof_on_child_box);
}

GF_Box *moof_box_new()
{
	ISOM_DECL_BOX_ALLOC(GF_MovieFragmentBox, GF_ISOM_BOX_TYPE_MOOF);
	tmp->TrackList = gf_list_new();
	return (GF_Box *)tmp;
}


#ifndef GPAC_DISABLE_ISOM_WRITE

GF_Err moof_box_write(GF_Box *s, GF_BitStream *bs)
{
	return gf_isom_box_write_header(s, bs);
}

GF_Err moof_box_size(GF_Box *s)
{
	u32 pos=0;
	GF_MovieFragmentBox *ptr = (GF_MovieFragmentBox *) s;
	if (!s) return GF_BAD_PARAM;
	//Header First
	gf_isom_check_position(s, (GF_Box *)ptr->mfhd, &pos);
	//then PSSH
	gf_isom_check_position_list(s, ptr->PSSHs, &pos);
	//then the track list
	gf_isom_check_position_list(s, ptr->TrackList, &pos);
	return GF_OK;
}


#endif /*GPAC_DISABLE_ISOM_WRITE*/

#endif /*GPAC_DISABLE_ISOM_FRAGMENTS*/

void moov_box_del(GF_Box *s)
{
	GF_MovieBox *ptr = (GF_MovieBox *)s;
	if (ptr == NULL) return;
	gf_list_del(ptr->trackList);
	gf_free(ptr);
}

GF_Err moov_on_child_box(GF_Box *s, GF_Box *a)
{
	GF_MovieBox *ptr = (GF_MovieBox *)s;
	switch (a->type) {
	case GF_ISOM_BOX_TYPE_IODS:
		if (ptr->iods) ERROR_ON_DUPLICATED_BOX(a, ptr)
		ptr->iods = (GF_ObjectDescriptorBox *)a;
		//if no IOD, delete the box
		if (!ptr->iods->descriptor) {
			ptr->iods = NULL;
			gf_isom_box_del_parent(&s->child_boxes, a);
		}
		return GF_OK;

	case GF_ISOM_BOX_TYPE_MVHD:
		if (ptr->mvhd) ERROR_ON_DUPLICATED_BOX(a, ptr)
		ptr->mvhd = (GF_MovieHeaderBox *)a;
		return GF_OK;

	case GF_ISOM_BOX_TYPE_UDTA:
		if (ptr->udta) ERROR_ON_DUPLICATED_BOX(a, ptr)
		ptr->udta = (GF_UserDataBox *)a;
		return GF_OK;

#ifndef	GPAC_DISABLE_ISOM_FRAGMENTS
	case GF_ISOM_BOX_TYPE_MVEX:
		if (ptr->mvex) ERROR_ON_DUPLICATED_BOX(a, ptr)
		ptr->mvex = (GF_MovieExtendsBox *)a;
		ptr->mvex->mov = ptr->mov;
		return GF_OK;
#endif

	case GF_ISOM_BOX_TYPE_META:
		if (ptr->meta) ERROR_ON_DUPLICATED_BOX(a, ptr)
		ptr->meta = (GF_MetaBox *)a;
		return GF_OK;

	case GF_ISOM_BOX_TYPE_TRAK:
		//set our pointer to this obj
		((GF_TrackBox *)a)->moov = ptr;
		return gf_list_add(ptr->trackList, a);
	}
	return GF_OK;
}


GF_Err moov_box_read(GF_Box *s, GF_BitStream *bs)
{
	return gf_isom_box_array_read(s, bs, moov_on_child_box);
}

GF_Box *moov_box_new()
{
	ISOM_DECL_BOX_ALLOC(GF_MovieBox, GF_ISOM_BOX_TYPE_MOOV);
	tmp->trackList = gf_list_new();
	if (!tmp->trackList) {
		gf_free(tmp);
		return NULL;
	}
	return (GF_Box *)tmp;
}



#ifndef GPAC_DISABLE_ISOM_WRITE


GF_Err moov_box_write(GF_Box *s, GF_BitStream *bs)
{
	return gf_isom_box_write_header(s, bs);
}

GF_Err moov_box_size(GF_Box *s)
{
	u32 pos=0;
	GF_MovieBox *ptr = (GF_MovieBox *)s;

	gf_isom_check_position(s, (GF_Box *) ptr->mvhd, &pos);
	gf_isom_check_position(s, (GF_Box *) ptr->iods, &pos);
	gf_isom_check_position(s, (GF_Box *) ptr->meta, &pos);
#ifndef	GPAC_DISABLE_ISOM_FRAGMENTS
	if (ptr->mvex && !ptr->mvex_after_traks) {
		gf_isom_check_position(s, (GF_Box *) ptr->mvex, &pos);
	}
#endif
	gf_isom_check_position_list(s, ptr->trackList, &pos);

#ifndef	GPAC_DISABLE_ISOM_FRAGMENTS
	if (ptr->mvex && ptr->mvex_after_traks) {
		gf_isom_check_position(s, (GF_Box *) ptr->mvex, &pos);
	}
#endif
	return GF_OK;
}

#endif /*GPAC_DISABLE_ISOM_WRITE*/

void audio_sample_entry_box_del(GF_Box *s)
{
	GF_MPEGAudioSampleEntryBox *ptr = (GF_MPEGAudioSampleEntryBox *)s;
	if (ptr == NULL) return;
	gf_isom_sample_entry_predestroy((GF_SampleEntryBox *)s);
	if (ptr->slc) gf_odf_desc_del((GF_Descriptor *)ptr->slc);
	gf_free(ptr);
}

GF_Err audio_sample_entry_on_child_box(GF_Box *s, GF_Box *a)
{
	GF_UnknownBox *wave = NULL;
	Bool drop_wave=GF_FALSE;
	GF_MPEGAudioSampleEntryBox *ptr = (GF_MPEGAudioSampleEntryBox *)s;
	switch (a->type) {
	case GF_ISOM_BOX_TYPE_ESDS:
		if (ptr->esd) ERROR_ON_DUPLICATED_BOX(a, ptr)
		ptr->esd = (GF_ESDBox *)a;
		ptr->is_qtff = 0;
		break;

	case GF_ISOM_BOX_TYPE_DAMR:
	case GF_ISOM_BOX_TYPE_DEVC:
	case GF_ISOM_BOX_TYPE_DQCP:
	case GF_ISOM_BOX_TYPE_DSMV:
		if (ptr->cfg_3gpp) ERROR_ON_DUPLICATED_BOX(a, ptr)
		ptr->cfg_3gpp = (GF_3GPPConfigBox *) a;
		/*for 3GP config, remember sample entry type in config*/
		ptr->cfg_3gpp->cfg.type = ptr->type;
		ptr->is_qtff = 0;
		break;

	case GF_ISOM_BOX_TYPE_DOPS:
		if (ptr->cfg_opus) ERROR_ON_DUPLICATED_BOX(a, ptr)
		ptr->cfg_opus = (GF_OpusSpecificBox *)a;
		ptr->is_qtff = 0;
		break;
	case GF_ISOM_BOX_TYPE_DAC3:
		if (ptr->cfg_ac3) ERROR_ON_DUPLICATED_BOX(a, ptr)
		ptr->cfg_ac3 = (GF_AC3ConfigBox *) a;
		ptr->is_qtff = 0;
		break;
	case GF_ISOM_BOX_TYPE_DEC3:
		if (ptr->cfg_ac3) ERROR_ON_DUPLICATED_BOX(a, ptr)
		ptr->cfg_ac3 = (GF_AC3ConfigBox *) a;
		ptr->is_qtff = 0;
		break;
	case GF_ISOM_BOX_TYPE_MHA1:
	case GF_ISOM_BOX_TYPE_MHA2:
	case GF_ISOM_BOX_TYPE_MHM1:
	case GF_ISOM_BOX_TYPE_MHM2:
		if (ptr->cfg_mha) ERROR_ON_DUPLICATED_BOX(a, ptr)
		ptr->cfg_mha = (GF_MHAConfigBox *) a;
		ptr->is_qtff = 0;
		break;
	case GF_ISOM_BOX_TYPE_DFLA:
		if (ptr->cfg_flac) ERROR_ON_DUPLICATED_BOX(a, ptr)
		ptr->cfg_flac = (GF_FLACConfigBox *) a;
		break;

	case GF_ISOM_BOX_TYPE_UNKNOWN:
		wave = (GF_UnknownBox *)a;
		/*HACK for QT files: get the esds box from the track*/
		if (s->type == GF_ISOM_BOX_TYPE_MP4A) {
			if (ptr->esd) ERROR_ON_DUPLICATED_BOX(a, ptr)

			//wave subboxes may have been properly parsed
 			if ((wave->original_4cc == GF_QT_BOX_TYPE_WAVE) && gf_list_count(wave->child_boxes)) {
 				u32 i;
                for (i =0; i<gf_list_count(wave->child_boxes); i++) {
                    GF_Box *inner_box = (GF_Box *)gf_list_get(wave->child_boxes, i);
                    if (inner_box->type == GF_ISOM_BOX_TYPE_ESDS) {
                        ptr->esd = (GF_ESDBox *)inner_box;
 						if (ptr->is_qtff & 1<<16) {
                        	gf_list_rem(a->child_boxes, i);
                        	drop_wave=GF_TRUE;
                        	ptr->compression_id = 0;
                        	gf_list_add(ptr->child_boxes, inner_box);
						}
                    }
                }
				if (drop_wave) {
					gf_isom_box_del_parent(&ptr->child_boxes, a);
                	ptr->is_qtff = 0;
					ptr->version = 0;
					return GF_OK;
				}
                ptr->is_qtff = 2; //inidcate data in extensions() is valid
                return GF_OK;
            }
            gf_isom_box_del_parent(&ptr->child_boxes, a);
            return GF_ISOM_INVALID_MEDIA;

		}
 		ptr->is_qtff &= ~(1<<16);

 		if ((wave->original_4cc == GF_QT_BOX_TYPE_WAVE) && gf_list_count(wave->child_boxes)) {
			ptr->is_qtff = 1;
		}
		return GF_OK;
	case GF_QT_BOX_TYPE_WAVE:
		if (s->type == GF_ISOM_BOX_TYPE_MP4A) {
			if (ptr->esd) ERROR_ON_DUPLICATED_BOX(a, ptr)

			//wave subboxes may have been properly parsed
 			if (gf_list_count(a->child_boxes)) {
 				u32 i;
                for (i =0; i<gf_list_count(a->child_boxes); i++) {
                    GF_Box *inner_box = (GF_Box *)gf_list_get(a->child_boxes, i);
                    if (inner_box->type == GF_ISOM_BOX_TYPE_ESDS) {
                        ptr->esd = (GF_ESDBox *)inner_box;
 						if (ptr->is_qtff & 1<<16) {
                        	gf_list_rem(a->child_boxes, i);
                        	drop_wave=GF_TRUE;
                        	gf_list_add(ptr->child_boxes, inner_box);
						}
						break;
                    }
                }
				if (drop_wave) {
					gf_isom_box_del_parent(&ptr->child_boxes, a);
                	ptr->is_qtff = 0;
					ptr->compression_id = 0;
					ptr->version = 0;
					return GF_OK;
				}
                ptr->is_qtff = 2; //indicate data in extensions() is valid
                return GF_OK;
            }
		}
 		ptr->is_qtff = 2;
		return GF_OK;
	}
	return GF_OK;
}
GF_Err audio_sample_entry_box_read(GF_Box *s, GF_BitStream *bs)
{
	GF_MPEGAudioSampleEntryBox *ptr;
	char *data;
	u8 a, b, c, d;
	u32 i, size, v, nb_alnum;
	GF_Err e;
	u64 pos, start;

	ptr = (GF_MPEGAudioSampleEntryBox *)s;

	start = gf_bs_get_position(bs);
	gf_bs_seek(bs, start + 8);
	v = gf_bs_read_u16(bs);
	if (v)
		ptr->is_qtff = 1;

	//try to disambiguate QTFF v1 and MP4 v1 audio sample entries ...
	if (v==1) {
		//go to end of ISOM audio sample entry, skip 4 byte (box size field), read 4 bytes (box type) and check if this looks like a box
		gf_bs_seek(bs, start + 8 + 20  + 4);
		a = gf_bs_read_u8(bs);
		b = gf_bs_read_u8(bs);
		c = gf_bs_read_u8(bs);
		d = gf_bs_read_u8(bs);
		nb_alnum = 0;
		if (isalnum(a)) nb_alnum++;
		if (isalnum(b)) nb_alnum++;
		if (isalnum(c)) nb_alnum++;
		if (isalnum(d)) nb_alnum++;
		if (nb_alnum>2) ptr->is_qtff = 0;
	}

	gf_bs_seek(bs, start);
	e = gf_isom_audio_sample_entry_read((GF_AudioSampleEntryBox*)s, bs);
	if (e) return e;
	pos = gf_bs_get_position(bs);
	size = (u32) s->size;

	//when cookie is set on bs, always convert qtff-style mp4a to isobmff-style
	//since the conversion is done in addBox and we don't have the bitstream there (arg...), flag the box
 	if (gf_bs_get_cookie(bs) & 1) {
 		ptr->is_qtff |= 1<<16;
 	}

	e = gf_isom_box_array_read(s, bs, audio_sample_entry_on_child_box);
	if (!e) return GF_OK;
	if (size<8) return GF_ISOM_INVALID_FILE;

	/*hack for some weird files (possibly recorded with live.com tools, needs further investigations)*/
	gf_bs_seek(bs, pos);
	data = (char*)gf_malloc(sizeof(char) * size);
	gf_bs_read_data(bs, data, size);
	for (i=0; i<size-8; i++) {
		if (GF_4CC((u32)data[i+4], (u8)data[i+5], (u8)data[i+6], (u8)data[i+7]) == GF_ISOM_BOX_TYPE_ESDS) {
			GF_BitStream *mybs = gf_bs_new(data + i, size - i, GF_BITSTREAM_READ);
			e = gf_isom_box_parse((GF_Box **)&ptr->esd, mybs);
			gf_bs_del(mybs);
			if (e==GF_OK) {
				if (!ptr->child_boxes) ptr->child_boxes = gf_list_new();
				gf_list_add(ptr->child_boxes, ptr->esd);
			}
			break;
		}
	}
	gf_free(data);
	return e;
}

GF_Box *audio_sample_entry_box_new()
{
	ISOM_DECL_BOX_ALLOC(GF_MPEGAudioSampleEntryBox, GF_ISOM_BOX_TYPE_MP4A);
	gf_isom_audio_sample_entry_init((GF_AudioSampleEntryBox*)tmp);
	return (GF_Box *)tmp;
}

GF_Box *enca_box_new()
{
	ISOM_DECL_BOX_ALLOC(GF_MPEGAudioSampleEntryBox, GF_ISOM_BOX_TYPE_ENCA);
	gf_isom_audio_sample_entry_init((GF_AudioSampleEntryBox*)tmp);
	return (GF_Box *)tmp;
}


#ifndef GPAC_DISABLE_ISOM_WRITE

GF_Err audio_sample_entry_box_write(GF_Box *s, GF_BitStream *bs)
{
	GF_Err e;
	e = gf_isom_box_write_header(s, bs);
	if (e) return e;
	gf_isom_audio_sample_entry_write((GF_AudioSampleEntryBox*)s, bs);
	return GF_OK;
}

GF_Err audio_sample_entry_box_size(GF_Box *s)
{
	u32 pos=0;
	GF_MPEGAudioSampleEntryBox *ptr = (GF_MPEGAudioSampleEntryBox *)s;
	gf_isom_audio_sample_entry_size((GF_AudioSampleEntryBox*)s);
	if (ptr->is_qtff)
		return GF_OK;

	gf_isom_check_position(s, (GF_Box *)ptr->esd, &pos);
	gf_isom_check_position(s, (GF_Box *)ptr->cfg_3gpp, &pos);
	gf_isom_check_position(s, (GF_Box *)ptr->cfg_opus, &pos);
	gf_isom_check_position(s, (GF_Box *)ptr->cfg_ac3, &pos);
	gf_isom_check_position(s, (GF_Box *)ptr->cfg_flac, &pos);
	return GF_OK;
}

#endif /*GPAC_DISABLE_ISOM_WRITE*/


void gen_sample_entry_box_del(GF_Box *s)
{
	GF_SampleEntryBox *ptr = (GF_SampleEntryBox *)s;
	if (ptr == NULL) return;
	gf_isom_sample_entry_predestroy((GF_SampleEntryBox *)s);
	gf_free(ptr);
}


GF_Err gen_sample_entry_box_read(GF_Box *s, GF_BitStream *bs)
{
	GF_Err e = gf_isom_base_sample_entry_read((GF_SampleEntryBox *)s, bs);
	if (e) return e;
	ISOM_DECREASE_SIZE(s, 8);
	return gf_isom_box_array_read(s, bs, NULL);
}

GF_Box *gen_sample_entry_box_new()
{
	ISOM_DECL_BOX_ALLOC(GF_SampleEntryBox, GF_QT_SUBTYPE_C608);//type will be overriten
	gf_isom_sample_entry_init((GF_SampleEntryBox*)tmp);
	return (GF_Box *)tmp;
}


#ifndef GPAC_DISABLE_ISOM_WRITE

GF_Err gen_sample_entry_box_write(GF_Box *s, GF_BitStream *bs)
{
	GF_Err e;
	GF_SampleEntryBox *ptr = (GF_SampleEntryBox *)s;
	e = gf_isom_box_write_header(s, bs);
	if (e) return e;

	gf_bs_write_data(bs, ptr->reserved, 6);
	gf_bs_write_u16(bs, ptr->dataReferenceIndex);
	return GF_OK;
}

GF_Err gen_sample_entry_box_size(GF_Box *s)
{
	GF_SampleEntryBox *ptr = (GF_SampleEntryBox *)s;
	ptr->size += 8;
	return GF_OK;
}

#endif /*GPAC_DISABLE_ISOM_WRITE*/

void mp4s_box_del(GF_Box *s)
{
	GF_MPEGSampleEntryBox *ptr = (GF_MPEGSampleEntryBox *)s;
	if (ptr == NULL) return;
	gf_isom_sample_entry_predestroy((GF_SampleEntryBox *)s);
	if (ptr->slc) gf_odf_desc_del((GF_Descriptor *)ptr->slc);
	gf_free(ptr);
}

GF_Err mp4s_on_child_box(GF_Box *s, GF_Box *a)
{
	GF_MPEGSampleEntryBox *ptr = (GF_MPEGSampleEntryBox *)s;
	switch (a->type) {
	case GF_ISOM_BOX_TYPE_ESDS:
		if (ptr->esd) ERROR_ON_DUPLICATED_BOX(a, ptr)
		ptr->esd = (GF_ESDBox *)a;
		break;
	}
	return GF_OK;
}

GF_Err mp4s_box_read(GF_Box *s, GF_BitStream *bs)
{
	GF_Err e;
	GF_MPEGSampleEntryBox *ptr = (GF_MPEGSampleEntryBox *)s;

	e = gf_isom_base_sample_entry_read((GF_SampleEntryBox *)ptr, bs);
	if (e) return e;

	ISOM_DECREASE_SIZE(ptr, 8);
	return gf_isom_box_array_read(s, bs, mp4s_on_child_box);
}

GF_Box *mp4s_box_new()
{
	ISOM_DECL_BOX_ALLOC(GF_MPEGSampleEntryBox, GF_ISOM_BOX_TYPE_MP4S);
	gf_isom_sample_entry_init((GF_SampleEntryBox*)tmp);
	return (GF_Box *)tmp;
}

GF_Box *encs_box_new()
{
	ISOM_DECL_BOX_ALLOC(GF_MPEGSampleEntryBox, GF_ISOM_BOX_TYPE_ENCS);
	gf_isom_sample_entry_init((GF_SampleEntryBox*)tmp);
	return (GF_Box *)tmp;
}


#ifndef GPAC_DISABLE_ISOM_WRITE

GF_Err mp4s_box_write(GF_Box *s, GF_BitStream *bs)
{
	GF_Err e;
	GF_MPEGSampleEntryBox *ptr = (GF_MPEGSampleEntryBox *)s;

	e = gf_isom_box_write_header(s, bs);
	if (e) return e;
	gf_bs_write_data(bs, ptr->reserved, 6);
	gf_bs_write_u16(bs, ptr->dataReferenceIndex);
    return GF_OK;
}

GF_Err mp4s_box_size(GF_Box *s)
{
	u32 pos=0;
	GF_MPEGSampleEntryBox *ptr = (GF_MPEGSampleEntryBox *)s;
	s->size += 8;
	gf_isom_check_position(s, (GF_Box *)ptr->esd, &pos);
    return GF_OK;
}

#endif /*GPAC_DISABLE_ISOM_WRITE*/

void video_sample_entry_box_del(GF_Box *s)
{
	GF_MPEGVisualSampleEntryBox *ptr = (GF_MPEGVisualSampleEntryBox *)s;
	if (ptr == NULL) return;
	gf_isom_sample_entry_predestroy((GF_SampleEntryBox *)s);

	if (ptr->slc) gf_odf_desc_del((GF_Descriptor *)ptr->slc);
	/*for publishing*/
	if (ptr->emul_esd) gf_odf_desc_del((GF_Descriptor *)ptr->emul_esd);
	gf_free(ptr);
}

GF_Err video_sample_entry_on_child_box(GF_Box *s, GF_Box *a)
{
	GF_MPEGVisualSampleEntryBox *ptr = (GF_MPEGVisualSampleEntryBox *)s;
	switch (a->type) {
	case GF_ISOM_BOX_TYPE_ESDS:
		if (ptr->esd) ERROR_ON_DUPLICATED_BOX(a, ptr)
		ptr->esd = (GF_ESDBox *)a;
		break;
	case GF_ISOM_BOX_TYPE_RINF:
		if (ptr->rinf) ERROR_ON_DUPLICATED_BOX(a, ptr)
		ptr->rinf = (GF_RestrictedSchemeInfoBox *) a;
		break;
	case GF_ISOM_BOX_TYPE_AVCC:
		if (ptr->avc_config) ERROR_ON_DUPLICATED_BOX(a, ptr)
		ptr->avc_config = (GF_AVCConfigurationBox *)a;
		break;
	case GF_ISOM_BOX_TYPE_HVCC:
		if (ptr->hevc_config) ERROR_ON_DUPLICATED_BOX(a, ptr)
		ptr->hevc_config = (GF_HEVCConfigurationBox *)a;
		break;
	case GF_ISOM_BOX_TYPE_SVCC:
		if (ptr->svc_config) ERROR_ON_DUPLICATED_BOX(a, ptr)
		ptr->svc_config = (GF_AVCConfigurationBox *)a;
		break;
	case GF_ISOM_BOX_TYPE_MVCC:
		if (ptr->mvc_config) ERROR_ON_DUPLICATED_BOX(a, ptr)
		ptr->mvc_config = (GF_AVCConfigurationBox *)a;
		break;
	case GF_ISOM_BOX_TYPE_LHVC:
		if (ptr->lhvc_config) ERROR_ON_DUPLICATED_BOX(a, ptr)
		ptr->lhvc_config = (GF_HEVCConfigurationBox *)a;
		break;
	case GF_ISOM_BOX_TYPE_AV1C:
		if (ptr->av1_config) ERROR_ON_DUPLICATED_BOX(a, ptr)
		ptr->av1_config = (GF_AV1ConfigurationBox *)a;
		break;
	case GF_ISOM_BOX_TYPE_VPCC:
		if (ptr->vp_config) ERROR_ON_DUPLICATED_BOX(a, ptr)
		ptr->vp_config = (GF_VPConfigurationBox *)a;
		break;
	case GF_ISOM_BOX_TYPE_UUID:
		if (! memcmp(((GF_UnknownUUIDBox*)a)->uuid, GF_ISOM_IPOD_EXT, 16)) {
			if (ptr->ipod_ext) ERROR_ON_DUPLICATED_BOX(a, ptr)
			ptr->ipod_ext = (GF_UnknownUUIDBox *)a;
		} else {
			return GF_OK;
		}
		break;
	case GF_ISOM_BOX_TYPE_D263:
		if (ptr->cfg_3gpp) ERROR_ON_DUPLICATED_BOX(a, ptr)
		ptr->cfg_3gpp = (GF_3GPPConfigBox *)a;
		/*for 3GP config, remember sample entry type in config*/
		ptr->cfg_3gpp->cfg.type = ptr->type;
		break;

	case GF_ISOM_BOX_TYPE_JP2H:
		if (ptr->jp2h) ERROR_ON_DUPLICATED_BOX(a, ptr)
		ptr->jp2h = (GF_J2KHeaderBox *)a;
		return GF_OK;

	case GF_ISOM_BOX_TYPE_PASP:
	case GF_ISOM_BOX_TYPE_CLAP:
	case GF_ISOM_BOX_TYPE_COLR:
	case GF_ISOM_BOX_TYPE_MDCV:
	case GF_ISOM_BOX_TYPE_CLLI:
	case GF_ISOM_BOX_TYPE_CCST:
	case GF_ISOM_BOX_TYPE_AUXI:
	case GF_ISOM_BOX_TYPE_RVCC:
	case GF_ISOM_BOX_TYPE_M4DS:
		if (!gf_isom_box_check_unique(s->child_boxes, a)) {
			ERROR_ON_DUPLICATED_BOX(a, ptr)
		}
		return GF_OK;
	}
	return GF_OK;
}

GF_Err video_sample_entry_box_read(GF_Box *s, GF_BitStream *bs)
{
	GF_MPEGVisualSampleEntryBox *mp4v = (GF_MPEGVisualSampleEntryBox*)s;
	GF_Err e;
	e = gf_isom_video_sample_entry_read((GF_VisualSampleEntryBox *)s, bs);
	if (e) return e;
	e = gf_isom_box_array_read(s, bs, video_sample_entry_on_child_box);
	if (e) return e;
	/*this is an AVC sample desc*/
	if (mp4v->avc_config || mp4v->svc_config || mp4v->mvc_config) AVC_RewriteESDescriptor(mp4v);
	/*this is an HEVC sample desc*/
	if (mp4v->hevc_config || mp4v->lhvc_config || (mp4v->type==GF_ISOM_BOX_TYPE_HVT1))
		HEVC_RewriteESDescriptor(mp4v);
	/*this is an AV1 sample desc*/
	if (mp4v->av1_config)
		AV1_RewriteESDescriptor(mp4v);
	/*this is an AV1 sample desc*/
	if (mp4v->vp_config)
		VP9_RewriteESDescriptor(mp4v);
	return GF_OK;
}

GF_Box *video_sample_entry_box_new()
{
	GF_MPEGVisualSampleEntryBox *tmp;
	GF_SAFEALLOC(tmp, GF_MPEGVisualSampleEntryBox);
	if (tmp == NULL) return NULL;

	gf_isom_video_sample_entry_init((GF_VisualSampleEntryBox *)tmp);
	return (GF_Box *)tmp;
}


#ifndef GPAC_DISABLE_ISOM_WRITE

GF_Err video_sample_entry_box_write(GF_Box *s, GF_BitStream *bs)
{
	GF_Err e;
	e = gf_isom_box_write_header(s, bs);
	if (e) return e;
	gf_isom_video_sample_entry_write((GF_VisualSampleEntryBox *)s, bs);
	return GF_OK;
}

GF_Err video_sample_entry_box_size(GF_Box *s)
{
	u32 pos=0;
	GF_MPEGVisualSampleEntryBox *ptr = (GF_MPEGVisualSampleEntryBox *)s;
	gf_isom_video_sample_entry_size((GF_VisualSampleEntryBox *)s);

	/*make sure we write the config box first, we don't care about the rest*/

	/*mp4v*/
	gf_isom_check_position(s, (GF_Box *)ptr->esd, &pos);
	gf_isom_check_position(s, (GF_Box *)ptr->cfg_3gpp, &pos);
	/*avc / SVC + MVC*/
	gf_isom_check_position(s, (GF_Box *)ptr->avc_config, &pos);
	gf_isom_check_position(s, (GF_Box *)ptr->svc_config, &pos);
	gf_isom_check_position(s, (GF_Box *)ptr->mvc_config, &pos);

	/*HEVC*/
	gf_isom_check_position(s, (GF_Box *)ptr->hevc_config, &pos);
	gf_isom_check_position(s, (GF_Box *)ptr->lhvc_config, &pos);

	/*AV1*/
	gf_isom_check_position(s, (GF_Box *)ptr->av1_config, &pos);

	/*VPx*/
	gf_isom_check_position(s, (GF_Box *)ptr->vp_config, &pos);

	/*JP2H*/
	gf_isom_check_position(s, (GF_Box *)ptr->jp2h, &pos);

	return GF_OK;
}

#endif /*GPAC_DISABLE_ISOM_WRITE*/



#ifndef	GPAC_DISABLE_ISOM_FRAGMENTS

void mvex_box_del(GF_Box *s)
{
	GF_MovieExtendsBox *ptr = (GF_MovieExtendsBox *)s;
	if (ptr == NULL) return;
	gf_list_del(ptr->TrackExList);
	gf_list_del(ptr->TrackExPropList);
	gf_free(ptr);
}


GF_Err mvex_on_child_box(GF_Box *s, GF_Box *a)
{
	GF_MovieExtendsBox *ptr = (GF_MovieExtendsBox *)s;

	switch (a->type) {
	case GF_ISOM_BOX_TYPE_TREX:
		return gf_list_add(ptr->TrackExList, a);
	case GF_ISOM_BOX_TYPE_TREP:
		return gf_list_add(ptr->TrackExPropList, a);
	case GF_ISOM_BOX_TYPE_MEHD:
		if (ptr->mehd) ERROR_ON_DUPLICATED_BOX(a, s)
		ptr->mehd = (GF_MovieExtendsHeaderBox*)a;
		return GF_OK;
	}
	return GF_OK;
}



GF_Err mvex_box_read(GF_Box *s, GF_BitStream *bs)
{
	return gf_isom_box_array_read(s, bs, mvex_on_child_box);
}

GF_Box *mvex_box_new()
{
	ISOM_DECL_BOX_ALLOC(GF_MovieExtendsBox, GF_ISOM_BOX_TYPE_MVEX);
	tmp->TrackExList = gf_list_new();
	if (!tmp->TrackExList) {
		gf_free(tmp);
		return NULL;
	}
	tmp->TrackExPropList = gf_list_new();
	if (!tmp->TrackExPropList) {
		gf_list_del(tmp->TrackExList);
		gf_free(tmp);
		return NULL;
	}
	return (GF_Box *)tmp;
}



#ifndef GPAC_DISABLE_ISOM_WRITE


GF_Err mvex_box_write(GF_Box *s, GF_BitStream *bs)
{
	return gf_isom_box_write_header(s, bs);
}

GF_Err mvex_box_size(GF_Box *s)
{
	u32 pos=0;
	GF_MovieExtendsBox *ptr = (GF_MovieExtendsBox *) s;
	gf_isom_check_position(s, (GF_Box *)ptr->mehd, &pos);
	gf_isom_check_position_list(s, ptr->TrackExList, &pos);
	gf_isom_check_position_list(s, ptr->TrackExPropList, &pos);
	return GF_OK;
}



#endif /*GPAC_DISABLE_ISOM_WRITE*/

GF_Box *mehd_box_new()
{
	ISOM_DECL_BOX_ALLOC(GF_MovieExtendsHeaderBox, GF_ISOM_BOX_TYPE_MEHD);
	return (GF_Box *)tmp;
}
void mehd_box_del(GF_Box *s)
{
	gf_free(s);
}
GF_Err mehd_box_read(GF_Box *s, GF_BitStream *bs)
{
	GF_MovieExtendsHeaderBox *ptr = (GF_MovieExtendsHeaderBox *)s;

	if (ptr->version==1) {
		ptr->fragment_duration = gf_bs_read_u64(bs);
	} else {
		ptr->fragment_duration = (u64) gf_bs_read_u32(bs);
	}
	return GF_OK;
}
#ifndef GPAC_DISABLE_ISOM_WRITE
GF_Err mehd_box_write(GF_Box *s, GF_BitStream *bs)
{
	GF_MovieExtendsHeaderBox *ptr = (GF_MovieExtendsHeaderBox *)s;
	GF_Err e = gf_isom_full_box_write(s, bs);
	if (e) return e;
	if (ptr->version == 1) {
		gf_bs_write_u64(bs, ptr->fragment_duration);
	} else {
		gf_bs_write_u32(bs, (u32) ptr->fragment_duration);
	}
	return GF_OK;
}
GF_Err mehd_box_size(GF_Box *s)
{
	GF_MovieExtendsHeaderBox *ptr = (GF_MovieExtendsHeaderBox *)s;
	ptr->version = (ptr->fragment_duration>0xFFFFFFFF) ? 1 : 0;
	s->size += (ptr->version == 1) ? 8 : 4;
	return GF_OK;
}
#endif /*GPAC_DISABLE_ISOM_WRITE*/

#endif /*GPAC_DISABLE_ISOM_FRAGMENTS*/


void mvhd_box_del(GF_Box *s)
{
	GF_MovieHeaderBox *ptr = (GF_MovieHeaderBox *)s;
	if (ptr == NULL) return;
	gf_free(ptr);
}


GF_Err mvhd_box_read(GF_Box *s, GF_BitStream *bs)
{
	GF_MovieHeaderBox *ptr = (GF_MovieHeaderBox *)s;
	if (ptr == NULL) return GF_BAD_PARAM;
	if (ptr->version == 1) {
		ptr->creationTime = gf_bs_read_u64(bs);
		ptr->modificationTime = gf_bs_read_u64(bs);
		ptr->timeScale = gf_bs_read_u32(bs);
		ptr->duration = gf_bs_read_u64(bs);
	} else {
		ptr->creationTime = gf_bs_read_u32(bs);
		ptr->modificationTime = gf_bs_read_u32(bs);
		ptr->timeScale = gf_bs_read_u32(bs);
		ptr->duration = gf_bs_read_u32(bs);
	}
	if (!ptr->timeScale) {
		GF_LOG(GF_LOG_WARNING, GF_LOG_CONTAINER, ("[iso file] Movie header timescale is invalid (0) - defaulting to 600\n" ));
		ptr->timeScale = 600;
	}
	ptr->preferredRate = gf_bs_read_u32(bs);
	ptr->preferredVolume = gf_bs_read_u16(bs);
	gf_bs_read_data(bs, ptr->reserved, 10);
	ptr->matrixA = gf_bs_read_u32(bs);
	ptr->matrixB = gf_bs_read_u32(bs);
	ptr->matrixU = gf_bs_read_u32(bs);
	ptr->matrixC = gf_bs_read_u32(bs);
	ptr->matrixD = gf_bs_read_u32(bs);
	ptr->matrixV = gf_bs_read_u32(bs);
	ptr->matrixX = gf_bs_read_u32(bs);
	ptr->matrixY = gf_bs_read_u32(bs);
	ptr->matrixW = gf_bs_read_u32(bs);
	ptr->previewTime = gf_bs_read_u32(bs);
	ptr->previewDuration = gf_bs_read_u32(bs);
	ptr->posterTime = gf_bs_read_u32(bs);
	ptr->selectionTime = gf_bs_read_u32(bs);
	ptr->selectionDuration = gf_bs_read_u32(bs);
	ptr->currentTime = gf_bs_read_u32(bs);
	ptr->nextTrackID = gf_bs_read_u32(bs);
	ptr->original_duration = ptr->duration;
	return GF_OK;
}

GF_Box *mvhd_box_new()
{
	ISOM_DECL_BOX_ALLOC(GF_MovieHeaderBox, GF_ISOM_BOX_TYPE_MVHD);

	tmp->preferredRate = (1<<16);
	tmp->preferredVolume = (1<<8);

	tmp->matrixA = (1<<16);
	tmp->matrixD = (1<<16);
	tmp->matrixW = (1<<30);

	tmp->nextTrackID = 1;

	return (GF_Box *)tmp;
}


#ifndef GPAC_DISABLE_ISOM_WRITE

GF_Err mvhd_box_write(GF_Box *s, GF_BitStream *bs)
{
	GF_Err e;
	GF_MovieHeaderBox *ptr = (GF_MovieHeaderBox *)s;
	e = gf_isom_full_box_write(s, bs);
	if (e) return e;
	if (ptr->version == 1) {
		gf_bs_write_u64(bs, ptr->creationTime);
		gf_bs_write_u64(bs, ptr->modificationTime);
		gf_bs_write_u32(bs, ptr->timeScale);
		gf_bs_write_u64(bs, ptr->duration);
	} else {
		gf_bs_write_u32(bs, (u32) ptr->creationTime);
		gf_bs_write_u32(bs, (u32) ptr->modificationTime);
		gf_bs_write_u32(bs, ptr->timeScale);
		gf_bs_write_u32(bs, (u32) ptr->duration);
	}
	gf_bs_write_u32(bs, ptr->preferredRate);
	gf_bs_write_u16(bs, ptr->preferredVolume);
	gf_bs_write_data(bs, ptr->reserved, 10);
	gf_bs_write_u32(bs, ptr->matrixA);
	gf_bs_write_u32(bs, ptr->matrixB);
	gf_bs_write_u32(bs, ptr->matrixU);
	gf_bs_write_u32(bs, ptr->matrixC);
	gf_bs_write_u32(bs, ptr->matrixD);
	gf_bs_write_u32(bs, ptr->matrixV);
	gf_bs_write_u32(bs, ptr->matrixX);
	gf_bs_write_u32(bs, ptr->matrixY);
	gf_bs_write_u32(bs, ptr->matrixW);
	gf_bs_write_u32(bs, ptr->previewTime);
	gf_bs_write_u32(bs, ptr->previewDuration);
	gf_bs_write_u32(bs, ptr->posterTime);
	gf_bs_write_u32(bs, ptr->selectionTime);
	gf_bs_write_u32(bs, ptr->selectionDuration);
	gf_bs_write_u32(bs, ptr->currentTime);
	gf_bs_write_u32(bs, ptr->nextTrackID);
	return GF_OK;
}

GF_Err mvhd_box_size(GF_Box *s)
{
	GF_MovieHeaderBox *ptr = (GF_MovieHeaderBox *)s;
	if (ptr->duration==(u64) -1) ptr->version = 0;
	else ptr->version = (ptr->duration>0xFFFFFFFF) ? 1 : 0;

	ptr->size += (ptr->version == 1) ? 28 : 16;
	ptr->size += 80;
	return GF_OK;
}

#endif /*GPAC_DISABLE_ISOM_WRITE*/


void nmhd_box_del(GF_Box *s)
{
	GF_MPEGMediaHeaderBox *ptr = (GF_MPEGMediaHeaderBox *)s;
	if (ptr == NULL) return;
	gf_free(ptr);
}



GF_Err nmhd_box_read(GF_Box *s, GF_BitStream *bs)
{
	return GF_OK;
}

GF_Box *nmhd_box_new()
{
	ISOM_DECL_BOX_ALLOC(GF_MPEGMediaHeaderBox, GF_ISOM_BOX_TYPE_NMHD);
	return (GF_Box *)tmp;
}


#ifndef GPAC_DISABLE_ISOM_WRITE

GF_Err nmhd_box_write(GF_Box *s, GF_BitStream *bs)
{
	return gf_isom_full_box_write(s, bs);
}

GF_Err nmhd_box_size(GF_Box *s)
{
	return GF_OK;
}

#endif /*GPAC_DISABLE_ISOM_WRITE*/



void padb_box_del(GF_Box *s)
{
	GF_PaddingBitsBox *ptr = (GF_PaddingBitsBox *) s;
	if (ptr == NULL) return;
	if (ptr->padbits) gf_free(ptr->padbits);
	gf_free(ptr);
}


GF_Err padb_box_read(GF_Box *s,GF_BitStream *bs)
{
	u32 i;
	GF_PaddingBitsBox *ptr = (GF_PaddingBitsBox *)s;

	ptr->SampleCount = gf_bs_read_u32(bs);

	ptr->padbits = (u8 *)gf_malloc(sizeof(u8)*ptr->SampleCount);
	for (i=0; i<ptr->SampleCount; i += 2) {
		gf_bs_read_int(bs, 1);
		if (i+1 < ptr->SampleCount) {
			ptr->padbits[i+1] = gf_bs_read_int(bs, 3);
		} else {
			gf_bs_read_int(bs, 3);
		}
		gf_bs_read_int(bs, 1);
		ptr->padbits[i] = gf_bs_read_int(bs, 3);
	}
	return GF_OK;
}

GF_Box *padb_box_new()
{
	ISOM_DECL_BOX_ALLOC(GF_PaddingBitsBox, GF_ISOM_BOX_TYPE_PADB);
	return (GF_Box *)tmp;
}



#ifndef GPAC_DISABLE_ISOM_WRITE

GF_Err padb_box_write(GF_Box *s, GF_BitStream *bs)
{
	u32 i;
	GF_Err e;
	GF_PaddingBitsBox *ptr = (GF_PaddingBitsBox *) s;

	e = gf_isom_full_box_write(s, bs);
	if (e) return e;
	gf_bs_write_int(bs, ptr->SampleCount, 32);

	for (i=0 ; i<ptr->SampleCount; i += 2) {
		gf_bs_write_int(bs, 0, 1);
		if (i+1 < ptr->SampleCount) {
			gf_bs_write_int(bs, ptr->padbits[i+1], 3);
		} else {
			gf_bs_write_int(bs, 0, 3);
		}
		gf_bs_write_int(bs, 0, 1);
		gf_bs_write_int(bs, ptr->padbits[i], 3);
	}
	return GF_OK;
}

GF_Err padb_box_size(GF_Box *s)
{
	GF_PaddingBitsBox *ptr = (GF_PaddingBitsBox *)s;
	ptr->size += 4;
	if (ptr->SampleCount) ptr->size += (ptr->SampleCount + 1) / 2;

	return GF_OK;
}

#endif /*GPAC_DISABLE_ISOM_WRITE*/


void rely_box_del(GF_Box *s)
{
	GF_RelyHintBox *rely = (GF_RelyHintBox *)s;
	gf_free(rely);
}

GF_Err rely_box_read(GF_Box *s, GF_BitStream *bs)
{
	GF_RelyHintBox *ptr = (GF_RelyHintBox *)s;
	ptr->reserved = gf_bs_read_int(bs, 6);
	ptr->preferred = gf_bs_read_int(bs, 1);
	ptr->required = gf_bs_read_int(bs, 1);
	return GF_OK;
}

GF_Box *rely_box_new()
{
	ISOM_DECL_BOX_ALLOC(GF_RelyHintBox, GF_ISOM_BOX_TYPE_RELY);
	return (GF_Box *)tmp;
}


#ifndef GPAC_DISABLE_ISOM_WRITE
GF_Err rely_box_write(GF_Box *s, GF_BitStream *bs)
{
	GF_Err e;
	GF_RelyHintBox *ptr = (GF_RelyHintBox *)s;
	if (ptr == NULL) return GF_BAD_PARAM;
	e = gf_isom_box_write_header(s, bs);
	if (e) return e;
	gf_bs_write_int(bs, ptr->reserved, 6);
	gf_bs_write_int(bs, ptr->preferred, 1);
	gf_bs_write_int(bs, ptr->required, 1);
	return GF_OK;
}

GF_Err rely_box_size(GF_Box *s)
{
	s->size += 1;
	return GF_OK;
}
#endif /*GPAC_DISABLE_ISOM_WRITE*/


void rtpo_box_del(GF_Box *s)
{
	GF_RTPOBox *rtpo = (GF_RTPOBox *)s;
	gf_free(rtpo);
}

GF_Err rtpo_box_read(GF_Box *s, GF_BitStream *bs)
{
	GF_RTPOBox *ptr = (GF_RTPOBox *)s;
	ptr->timeOffset = gf_bs_read_u32(bs);
	return GF_OK;
}

GF_Box *rtpo_box_new()
{
	ISOM_DECL_BOX_ALLOC(GF_RTPOBox, GF_ISOM_BOX_TYPE_RTPO);
	return (GF_Box *)tmp;
}
#ifndef GPAC_DISABLE_ISOM_WRITE
GF_Err rtpo_box_write(GF_Box *s, GF_BitStream *bs)
{
	GF_Err e;
	GF_RTPOBox *ptr = (GF_RTPOBox *)s;
	if (ptr == NULL) return GF_BAD_PARAM;

	//here we have no pb, just remembed that some entries will have to
	//be 4-bytes aligned ...
	e = gf_isom_box_write_header(s, bs);
	if (e) return e;
	gf_bs_write_u32(bs, ptr->timeOffset);
	return GF_OK;
}

GF_Err rtpo_box_size(GF_Box *s)
{
	s->size += 4;
	return GF_OK;
}
#endif /*GPAC_DISABLE_ISOM_WRITE*/

void smhd_box_del(GF_Box *s)
{
	GF_SoundMediaHeaderBox *ptr = (GF_SoundMediaHeaderBox *)s;
	if (ptr == NULL ) return;
	gf_free(ptr);
}


GF_Err smhd_box_read(GF_Box *s, GF_BitStream *bs)
{
	GF_SoundMediaHeaderBox *ptr = (GF_SoundMediaHeaderBox *)s;
	ptr->balance = gf_bs_read_u16(bs);
	ptr->reserved = gf_bs_read_u16(bs);
	return GF_OK;
}

GF_Box *smhd_box_new()
{
	ISOM_DECL_BOX_ALLOC(GF_SoundMediaHeaderBox, GF_ISOM_BOX_TYPE_SMHD);
	return (GF_Box *)tmp;
}


#ifndef GPAC_DISABLE_ISOM_WRITE

GF_Err smhd_box_write(GF_Box *s, GF_BitStream *bs)
{
	GF_Err e;
	GF_SoundMediaHeaderBox *ptr = (GF_SoundMediaHeaderBox *)s;
	e = gf_isom_full_box_write(s, bs);
	if (e) return e;
	gf_bs_write_u16(bs, ptr->balance);
	gf_bs_write_u16(bs, ptr->reserved);
	return GF_OK;
}

GF_Err smhd_box_size(GF_Box *s)
{
	GF_SoundMediaHeaderBox *ptr = (GF_SoundMediaHeaderBox *)s;

	ptr->reserved = 0;
	ptr->size += 4;
	return GF_OK;
}

#endif /*GPAC_DISABLE_ISOM_WRITE*/



void snro_box_del(GF_Box *s)
{
	GF_SeqOffHintEntryBox *snro = (GF_SeqOffHintEntryBox *)s;
	gf_free(snro);
}

GF_Err snro_box_read(GF_Box *s, GF_BitStream *bs)
{
	GF_SeqOffHintEntryBox *ptr = (GF_SeqOffHintEntryBox *)s;
	ptr->SeqOffset = gf_bs_read_u32(bs);
	return GF_OK;
}

GF_Box *snro_box_new()
{
	ISOM_DECL_BOX_ALLOC(GF_SeqOffHintEntryBox, GF_ISOM_BOX_TYPE_SNRO);
	return (GF_Box *)tmp;
}


#ifndef GPAC_DISABLE_ISOM_WRITE
GF_Err snro_box_write(GF_Box *s, GF_BitStream *bs)
{
	GF_Err e;
	GF_SeqOffHintEntryBox *ptr = (GF_SeqOffHintEntryBox *)s;
	if (ptr == NULL) return GF_BAD_PARAM;

	e = gf_isom_box_write_header(s, bs);
	if (e) return e;
	gf_bs_write_u32(bs, ptr->SeqOffset);
	return GF_OK;
}

GF_Err snro_box_size(GF_Box *s)
{
	s->size += 4;
	return GF_OK;
}
#endif /*GPAC_DISABLE_ISOM_WRITE*/


void stbl_box_del(GF_Box *s)
{
	GF_SampleTableBox *ptr = (GF_SampleTableBox *)s;
	if (ptr == NULL) return;

	if (ptr->sub_samples) gf_list_del(ptr->sub_samples);
	if (ptr->sampleGroups) gf_list_del(ptr->sampleGroups);
	if (ptr->sampleGroupsDescription) gf_list_del(ptr->sampleGroupsDescription);
	if (ptr->sai_sizes) gf_list_del(ptr->sai_sizes);
	if (ptr->sai_offsets) gf_list_del(ptr->sai_offsets);
	if (ptr->traf_map) {
		if (ptr->traf_map->frag_starts) {
			u32 i;
			for (i=0; i<ptr->traf_map->nb_entries; i++) {
				if (ptr->traf_map->frag_starts[i].moof_template)
					gf_free(ptr->traf_map->frag_starts[i].moof_template);
			}
			gf_free(ptr->traf_map->frag_starts);
		}
		gf_free(ptr->traf_map);
	}
	gf_free(ptr);
}

GF_Err stbl_on_child_box(GF_Box *s, GF_Box *a)
{
	GF_SampleTableBox *ptr = (GF_SampleTableBox *)s;
	if (!a) return GF_OK;
	switch (a->type) {
	case GF_ISOM_BOX_TYPE_STTS:
		if (ptr->TimeToSample) ERROR_ON_DUPLICATED_BOX(a, ptr)
		ptr->TimeToSample = (GF_TimeToSampleBox *)a;
		break;
	case GF_ISOM_BOX_TYPE_CTTS:
		if (ptr->CompositionOffset) ERROR_ON_DUPLICATED_BOX(a, ptr)
		ptr->CompositionOffset = (GF_CompositionOffsetBox *)a;
		break;
	case GF_ISOM_BOX_TYPE_CSLG:
		if (ptr->CompositionToDecode) ERROR_ON_DUPLICATED_BOX(a, ptr)
		ptr->CompositionToDecode = (GF_CompositionToDecodeBox *)a;
		break;
	case GF_ISOM_BOX_TYPE_STSS:
		if (ptr->SyncSample) ERROR_ON_DUPLICATED_BOX(a, ptr)
		ptr->SyncSample = (GF_SyncSampleBox *)a;
		break;
	case GF_ISOM_BOX_TYPE_STSD:
		if (ptr->SampleDescription) ERROR_ON_DUPLICATED_BOX(a, ptr)
		ptr->SampleDescription  =(GF_SampleDescriptionBox *)a;
		break;
	case GF_ISOM_BOX_TYPE_STZ2:
	case GF_ISOM_BOX_TYPE_STSZ:
		if (ptr->SampleSize) ERROR_ON_DUPLICATED_BOX(a, ptr)
		ptr->SampleSize = (GF_SampleSizeBox *)a;
		break;
	case GF_ISOM_BOX_TYPE_STSC:
		if (ptr->SampleToChunk) ERROR_ON_DUPLICATED_BOX(a, ptr)
		ptr->SampleToChunk = (GF_SampleToChunkBox *)a;
		break;
	case GF_ISOM_BOX_TYPE_PADB:
		if (ptr->PaddingBits) ERROR_ON_DUPLICATED_BOX(a, ptr)
		ptr->PaddingBits = (GF_PaddingBitsBox *) a;
		break;

	//WARNING: AS THIS MAY CHANGE DYNAMICALLY DURING EDIT,
	case GF_ISOM_BOX_TYPE_CO64:
	case GF_ISOM_BOX_TYPE_STCO:
<<<<<<< HEAD
		if (ptr->ChunkOffset) ERROR_ON_DUPLICATED_BOX(a, ptr)
=======
		if (ptr->ChunkOffset) {
			extern Bool use_dump_mode;
			if (!use_dump_mode)
				gf_isom_box_del(ptr->ChunkOffset);
		}
>>>>>>> 0f92d1b3
		ptr->ChunkOffset = a;
		return GF_OK;
	case GF_ISOM_BOX_TYPE_STSH:
		if (ptr->ShadowSync) ERROR_ON_DUPLICATED_BOX(a, ptr)
		ptr->ShadowSync = (GF_ShadowSyncBox *)a;
		break;
	case GF_ISOM_BOX_TYPE_STDP:
		if (ptr->DegradationPriority) ERROR_ON_DUPLICATED_BOX(a, ptr)
		ptr->DegradationPriority = (GF_DegradationPriorityBox *)a;
		break;
	case GF_ISOM_BOX_TYPE_SDTP:
		if (ptr->SampleDep) ERROR_ON_DUPLICATED_BOX(a, ptr)
		ptr->SampleDep = (GF_SampleDependencyTypeBox *)a;
		break;

	case GF_ISOM_BOX_TYPE_SUBS:
		if (!ptr->sub_samples) ptr->sub_samples = gf_list_new();
		gf_list_add(ptr->sub_samples, a);
		//check subsample box
		{
			GF_SubSampleInformationBox *subs = (GF_SubSampleInformationBox *)a;
			GF_SubSampleInfoEntry *ent = gf_list_get(subs->Samples, 0);
			if (!ent) {
				gf_list_rem(subs->Samples, 0);
				GF_LOG(GF_LOG_WARNING, GF_LOG_CONTAINER, ("[iso file] first entry in SubSample in track SampleTable is invalid\n"));
			}
			else if (ent->sample_delta==0) {
				GF_LOG(GF_LOG_WARNING, GF_LOG_CONTAINER, ("[iso file] first entry in SubSample in track SampleTable has sample_delta of 0, should be one. Fixing\n"));
				ent->sample_delta = 1;
			}
		}
		break;

	case GF_ISOM_BOX_TYPE_SBGP:
		if (!ptr->sampleGroups) ptr->sampleGroups = gf_list_new();
		gf_list_add(ptr->sampleGroups, a);
		break;
	case GF_ISOM_BOX_TYPE_SGPD:
		if (!ptr->sampleGroupsDescription) ptr->sampleGroupsDescription = gf_list_new();
		gf_list_add(ptr->sampleGroupsDescription, a);
		break;

	case GF_ISOM_BOX_TYPE_SAIZ:
		if (!ptr->sai_sizes) ptr->sai_sizes = gf_list_new();
		gf_list_add(ptr->sai_sizes, a);
		break;
	case GF_ISOM_BOX_TYPE_SAIO:
		if (!ptr->sai_offsets) ptr->sai_offsets = gf_list_new();
		gf_list_add(ptr->sai_offsets, a);
		break;
	}
	return GF_OK;
}




GF_Err stbl_box_read(GF_Box *s, GF_BitStream *bs)
{
	GF_Err e;
	//we need to parse DegPrior in a special way
	GF_SampleTableBox *ptr = (GF_SampleTableBox *)s;

	e = gf_isom_box_array_read(s, bs, stbl_on_child_box);
	if (e) return e;

	if (!ptr->SyncSample)
		ptr->no_sync_found = 1;

	ptr->nb_sgpd_in_stbl = gf_list_count(ptr->sampleGroupsDescription);
	ptr->nb_stbl_boxes = gf_list_count(ptr->child_boxes);
	return GF_OK;
}

GF_Box *stbl_box_new()
{
	ISOM_DECL_BOX_ALLOC(GF_SampleTableBox, GF_ISOM_BOX_TYPE_STBL);
	//maxSamplePer chunk is 10 by default
	tmp->MaxSamplePerChunk = 10;
	tmp->groupID = 1;
	return (GF_Box *)tmp;
}



#ifndef GPAC_DISABLE_ISOM_WRITE

GF_Err stbl_box_write(GF_Box *s, GF_BitStream *bs)
{
	return gf_isom_box_write_header(s, bs);
}

GF_Err stbl_box_size(GF_Box *s)
{
	u32 pos=0;
	GF_SampleTableBox *ptr = (GF_SampleTableBox *)s;

	gf_isom_check_position(s, (GF_Box *)ptr->SampleDescription, &pos);
	gf_isom_check_position(s, (GF_Box *)ptr->TimeToSample, &pos);
	gf_isom_check_position(s, (GF_Box *)ptr->CompositionOffset, &pos);
	gf_isom_check_position(s, (GF_Box *)ptr->CompositionToDecode, &pos);
	gf_isom_check_position(s, (GF_Box *)ptr->SyncSample, &pos);
	gf_isom_check_position(s, (GF_Box *)ptr->ShadowSync, &pos);
	gf_isom_check_position(s, (GF_Box *)ptr->SampleToChunk, &pos);
	gf_isom_check_position(s, (GF_Box *)ptr->SampleSize, &pos);
	gf_isom_check_position(s, (GF_Box *)ptr->ChunkOffset, &pos);
	gf_isom_check_position(s, (GF_Box *)ptr->DegradationPriority, &pos);
	gf_isom_check_position(s, (GF_Box *)ptr->SampleDep, &pos);
	gf_isom_check_position(s, (GF_Box *)ptr->PaddingBits, &pos);

	if (ptr->sub_samples) {
		gf_isom_check_position_list(s, ptr->sub_samples, &pos);
	}
	if (ptr->sampleGroupsDescription && !ptr->skip_sample_groups) {
		gf_isom_check_position_list(s, ptr->sampleGroupsDescription, &pos);
	}
	if (ptr->sampleGroups) {
		gf_isom_check_position_list(s, ptr->sampleGroups, &pos);
	}
	if (ptr->sai_sizes) {
		gf_isom_check_position_list(s, ptr->sai_sizes, &pos);
	}
	if (ptr->sai_offsets) {
		gf_isom_check_position_list(s, ptr->sai_offsets, &pos);
	}
	return GF_OK;
}

#endif /*GPAC_DISABLE_ISOM_WRITE*/


void stco_box_del(GF_Box *s)
{
	GF_ChunkOffsetBox *ptr = (GF_ChunkOffsetBox *)s;
	if (ptr == NULL) return;
	if (ptr->offsets) gf_free(ptr->offsets);
	gf_free(ptr);
}


GF_Err stco_box_read(GF_Box *s, GF_BitStream *bs)
{
	u32 entries;
	GF_ChunkOffsetBox *ptr = (GF_ChunkOffsetBox *)s;

	ptr->nb_entries = gf_bs_read_u32(bs);
	ISOM_DECREASE_SIZE(ptr, 4);
	if (ptr->nb_entries > ptr->size / 4) {
		GF_LOG(GF_LOG_ERROR, GF_LOG_CONTAINER, ("[iso file] Invalid number of entries %d in stco\n", ptr->nb_entries));
		return GF_ISOM_INVALID_FILE;
	}

	if (ptr->nb_entries) {
		ptr->offsets = (u32 *) gf_malloc(ptr->nb_entries * sizeof(u32) );
		if (ptr->offsets == NULL) return GF_OUT_OF_MEM;
		ptr->alloc_size = ptr->nb_entries;

		for (entries = 0; entries < ptr->nb_entries; entries++) {
			ptr->offsets[entries] = gf_bs_read_u32(bs);
		}
	}
	return GF_OK;
}

GF_Box *stco_box_new()
{
	ISOM_DECL_BOX_ALLOC(GF_ChunkOffsetBox, GF_ISOM_BOX_TYPE_STCO);
	return (GF_Box *)tmp;
}



#ifndef GPAC_DISABLE_ISOM_WRITE

GF_Err stco_box_write(GF_Box *s, GF_BitStream *bs)
{
	GF_Err e;
	u32 i;
	GF_ChunkOffsetBox *ptr = (GF_ChunkOffsetBox *)s;
	e = gf_isom_full_box_write(s, bs);
	if (e) return e;
	gf_bs_write_u32(bs, ptr->nb_entries);
	for (i = 0; i < ptr->nb_entries; i++) {
		gf_bs_write_u32(bs, ptr->offsets[i]);
	}
	return GF_OK;
}


GF_Err stco_box_size(GF_Box *s)
{
	GF_ChunkOffsetBox *ptr = (GF_ChunkOffsetBox *)s;

	ptr->size += 4 + (4 * ptr->nb_entries);
	return GF_OK;
}

#endif /*GPAC_DISABLE_ISOM_WRITE*/



void stdp_box_del(GF_Box *s)
{
	GF_DegradationPriorityBox *ptr = (GF_DegradationPriorityBox *)s;
	if (ptr == NULL ) return;
	if (ptr->priorities) gf_free(ptr->priorities);
	gf_free(ptr);
}

//this is called through stbl_read...
GF_Err stdp_box_read(GF_Box *s, GF_BitStream *bs)
{
	u32 entry;
	GF_DegradationPriorityBox *ptr = (GF_DegradationPriorityBox *)s;

	/*out-of-order stdp, assume no padding at the end and take the entire remaining data for entries*/
	if (!ptr->nb_entries) ptr->nb_entries = (u32) ptr->size / 2;
	else if (ptr->nb_entries > ptr->size / 2) return GF_ISOM_INVALID_FILE;

	ptr->priorities = (u16 *) gf_malloc(ptr->nb_entries * sizeof(u16));
	if (ptr->priorities == NULL) return GF_OUT_OF_MEM;
	for (entry = 0; entry < ptr->nb_entries; entry++) {
		ptr->priorities[entry] = gf_bs_read_u16(bs);
	}
	ISOM_DECREASE_SIZE(ptr, (2*ptr->nb_entries) );
	return GF_OK;
}

GF_Box *stdp_box_new()
{
	ISOM_DECL_BOX_ALLOC(GF_DegradationPriorityBox, GF_ISOM_BOX_TYPE_STDP);
	return (GF_Box *)tmp;
}


#ifndef GPAC_DISABLE_ISOM_WRITE

GF_Err stdp_box_write(GF_Box *s, GF_BitStream *bs)
{
	GF_Err e;
	u32 i;
	GF_DegradationPriorityBox *ptr = (GF_DegradationPriorityBox *)s;
	e = gf_isom_full_box_write(s, bs);
	if (e) return e;

	for (i = 0; i < ptr->nb_entries; i++) {
		gf_bs_write_u16(bs, ptr->priorities[i]);
	}
	return GF_OK;
}

GF_Err stdp_box_size(GF_Box *s)
{
	GF_DegradationPriorityBox *ptr = (GF_DegradationPriorityBox *)s;

	ptr->size += (2 * ptr->nb_entries);
	return GF_OK;
}

#endif /*GPAC_DISABLE_ISOM_WRITE*/


void stsc_box_del(GF_Box *s)
{
	GF_SampleToChunkBox *ptr = (GF_SampleToChunkBox *)s;
	if (ptr == NULL) return;
	if (ptr->entries) gf_free(ptr->entries);
	gf_free(ptr);
}


GF_Err stsc_box_read(GF_Box *s, GF_BitStream *bs)
{
	u32 i;
	GF_SampleToChunkBox *ptr = (GF_SampleToChunkBox *)s;

	ptr->nb_entries = gf_bs_read_u32(bs);
	ISOM_DECREASE_SIZE(ptr, 4);
	if (ptr->nb_entries > ptr->size / 12) {
		GF_LOG(GF_LOG_ERROR, GF_LOG_CONTAINER, ("[iso file] Invalid number of entries %d in stsc\n", ptr->nb_entries));
		return GF_ISOM_INVALID_FILE;
	}

	ptr->alloc_size = ptr->nb_entries;
	ptr->entries = gf_malloc(sizeof(GF_StscEntry)*ptr->alloc_size);
	if (!ptr->entries) return GF_OUT_OF_MEM;

	for (i = 0; i < ptr->nb_entries; i++) {
		ptr->entries[i].firstChunk = gf_bs_read_u32(bs);
		ptr->entries[i].samplesPerChunk = gf_bs_read_u32(bs);
		ptr->entries[i].sampleDescriptionIndex = gf_bs_read_u32(bs);
		ptr->entries[i].isEdited = 0;
		ptr->entries[i].nextChunk = 0;
		if (!ptr->entries[i].firstChunk) {
			GF_LOG(GF_LOG_ERROR, GF_LOG_CONTAINER, ("[iso file] invalid first chunk 0 in stsc entry\n", ptr->nb_entries));
			return GF_ISOM_INVALID_FILE;
		}

		//update the next chunk in the previous entry
		if (i) ptr->entries[i-1].nextChunk = ptr->entries[i].firstChunk;
	}
	ptr->currentIndex = 0;
	ptr->firstSampleInCurrentChunk = 0;
	ptr->currentChunk = 0;
	ptr->ghostNumber = 0;
	return GF_OK;
}

GF_Box *stsc_box_new()
{
	ISOM_DECL_BOX_ALLOC(GF_SampleToChunkBox, GF_ISOM_BOX_TYPE_STSC);
	return (GF_Box *)tmp;
}


#ifndef GPAC_DISABLE_ISOM_WRITE

GF_Err stsc_box_write(GF_Box *s, GF_BitStream *bs)
{
	GF_Err e;
	u32 i;
	GF_SampleToChunkBox *ptr = (GF_SampleToChunkBox *)s;

	e = gf_isom_full_box_write(s, bs);
	if (e) return e;
	gf_bs_write_u32(bs, ptr->nb_entries);
	for (i=0; i<ptr->nb_entries; i++) {
		gf_bs_write_u32(bs, ptr->entries[i].firstChunk);
		gf_bs_write_u32(bs, ptr->entries[i].samplesPerChunk);
		gf_bs_write_u32(bs, ptr->entries[i].sampleDescriptionIndex);
	}
	return GF_OK;
}

GF_Err stsc_box_size(GF_Box *s)
{
	GF_SampleToChunkBox *ptr = (GF_SampleToChunkBox *)s;

	ptr->size += 4 + (12 * ptr->nb_entries);
	return GF_OK;
}

#endif /*GPAC_DISABLE_ISOM_WRITE*/

void stsd_box_del(GF_Box *s)
{
	GF_SampleDescriptionBox *ptr = (GF_SampleDescriptionBox *)s;
	if (ptr == NULL) return;
	gf_free(ptr);
}

GF_Err stsd_on_child_box(GF_Box *s, GF_Box *a)
{
	GF_UnknownBox *def;
	if (!a) return GF_OK;

	if (gf_box_valid_in_parent(a, "stsd")) {
		return GF_OK;
	}
	switch (a->type) {
	//unknown sample description: we need a specific box to handle the data ref index
	//rather than a default box ...
	case GF_ISOM_BOX_TYPE_UNKNOWN:
		def = (GF_UnknownBox *)a;
		/*we need at least 8 bytes for unknown sample entries*/
		if (def->dataSize < 8) {
			gf_isom_box_del_parent(&s->child_boxes, a);
			return GF_ISOM_INVALID_MEDIA;
		}
		return GF_OK;

	default:
		GF_LOG(GF_LOG_ERROR, GF_LOG_CONTAINER, ("[iso file] Cannot process box of type %s\n", gf_4cc_to_str(a->type)));
		return GF_ISOM_INVALID_FILE;
	}
}


GF_Err stsd_box_read(GF_Box *s, GF_BitStream *bs)
{
	gf_bs_read_u32(bs);
	ISOM_DECREASE_SIZE(s, 4)

	return gf_isom_box_array_read_ex(s, bs, stsd_on_child_box, GF_ISOM_BOX_TYPE_STSD);
}

GF_Box *stsd_box_new()
{
	ISOM_DECL_BOX_ALLOC(GF_SampleDescriptionBox, GF_ISOM_BOX_TYPE_STSD);
	tmp->child_boxes = gf_list_new();
	return (GF_Box *)tmp;
}


#ifndef GPAC_DISABLE_ISOM_WRITE

GF_Err stsd_box_write(GF_Box *s, GF_BitStream *bs)
{
	GF_Err e;
	u32 nb_entries;
	GF_SampleDescriptionBox *ptr = (GF_SampleDescriptionBox *)s;

	e = gf_isom_full_box_write(s, bs);
	if (e) return e;
	nb_entries = gf_list_count(ptr->child_boxes);
	gf_bs_write_u32(bs, nb_entries);
	return GF_OK;
}

GF_Err stsd_box_size(GF_Box *s)
{
	GF_SampleDescriptionBox *ptr = (GF_SampleDescriptionBox *)s;
	ptr->size += 4;
	return GF_OK;
}

#endif /*GPAC_DISABLE_ISOM_WRITE*/


void stsh_box_del(GF_Box *s)
{
	u32 i = 0;
	GF_StshEntry *ent;
	GF_ShadowSyncBox *ptr = (GF_ShadowSyncBox *)s;
	if (ptr == NULL) return;
	while ( (ent = (GF_StshEntry *)gf_list_enum(ptr->entries, &i)) ) {
		gf_free(ent);
	}
	gf_list_del(ptr->entries);
	gf_free(ptr);
}



GF_Err stsh_box_read(GF_Box *s, GF_BitStream *bs)
{
	GF_Err e;
	u32 count, i;
	GF_ShadowSyncBox *ptr = (GF_ShadowSyncBox *)s;

	count = gf_bs_read_u32(bs);

	for (i = 0; i < count; i++) {
		GF_StshEntry *ent = (GF_StshEntry *) gf_malloc(sizeof(GF_StshEntry));
		if (!ent) return GF_OUT_OF_MEM;
		ent->shadowedSampleNumber = gf_bs_read_u32(bs);
		ent->syncSampleNumber = gf_bs_read_u32(bs);
		e = gf_list_add(ptr->entries, ent);
		if (e) return e;
	}
	return GF_OK;
}

GF_Box *stsh_box_new()
{
	ISOM_DECL_BOX_ALLOC(GF_ShadowSyncBox, GF_ISOM_BOX_TYPE_STSH);

	tmp->entries = gf_list_new();
	if (!tmp->entries) {
		gf_free(tmp);
		return NULL;
	}
	return (GF_Box *)tmp;
}


#ifndef GPAC_DISABLE_ISOM_WRITE

GF_Err stsh_box_write(GF_Box *s, GF_BitStream *bs)
{
	GF_Err e;
	u32 i;
	GF_StshEntry *ent;
	GF_ShadowSyncBox *ptr = (GF_ShadowSyncBox *)s;

	e = gf_isom_full_box_write(s, bs);
	if (e) return e;
	gf_bs_write_u32(bs, gf_list_count(ptr->entries));
	i=0;
	while ((ent = (GF_StshEntry *)gf_list_enum(ptr->entries, &i))) {
		gf_bs_write_u32(bs, ent->shadowedSampleNumber);
		gf_bs_write_u32(bs, ent->syncSampleNumber);
	}
	return GF_OK;
}

GF_Err stsh_box_size(GF_Box *s)
{
	GF_ShadowSyncBox *ptr = (GF_ShadowSyncBox *)s;
	ptr->size += 4 + (8 * gf_list_count(ptr->entries));
	return GF_OK;
}

#endif /*GPAC_DISABLE_ISOM_WRITE*/



void stss_box_del(GF_Box *s)
{
	GF_SyncSampleBox *ptr = (GF_SyncSampleBox *)s;
	if (ptr == NULL) return;
	if (ptr->sampleNumbers) gf_free(ptr->sampleNumbers);
	gf_free(ptr);
}

GF_Err stss_box_read(GF_Box *s, GF_BitStream *bs)
{
	u32 i;
	GF_SyncSampleBox *ptr = (GF_SyncSampleBox *)s;

	ptr->nb_entries = gf_bs_read_u32(bs);
	ISOM_DECREASE_SIZE(ptr, 4);
	if (ptr->nb_entries > ptr->size / 4) {
		GF_LOG(GF_LOG_ERROR, GF_LOG_CONTAINER, ("[iso file] Invalid number of entries %d in stss\n", ptr->nb_entries));
		return GF_ISOM_INVALID_FILE;
	}

	ptr->alloc_size = ptr->nb_entries;
	ptr->sampleNumbers = (u32 *) gf_malloc( ptr->alloc_size * sizeof(u32));
	if (ptr->sampleNumbers == NULL) return GF_OUT_OF_MEM;

	for (i = 0; i < ptr->nb_entries; i++) {
		ptr->sampleNumbers[i] = gf_bs_read_u32(bs);
	}
	return GF_OK;
}

GF_Box *stss_box_new()
{
	ISOM_DECL_BOX_ALLOC(GF_SyncSampleBox, GF_ISOM_BOX_TYPE_STSS);
	return (GF_Box*)tmp;
}


#ifndef GPAC_DISABLE_ISOM_WRITE

GF_Err stss_box_write(GF_Box *s, GF_BitStream *bs)
{
	GF_Err e;
	u32 i;
	GF_SyncSampleBox *ptr = (GF_SyncSampleBox *)s;

	e = gf_isom_full_box_write(s, bs);
	if (e) return e;
	gf_bs_write_u32(bs, ptr->nb_entries);
	for (i = 0; i < ptr->nb_entries; i++) {
		gf_bs_write_u32(bs, ptr->sampleNumbers[i]);
	}
	return GF_OK;
}

GF_Err stss_box_size(GF_Box *s)
{
	GF_SyncSampleBox *ptr = (GF_SyncSampleBox *)s;
	ptr->size += 4 + (4 * ptr->nb_entries);
	return GF_OK;
}

#endif /*GPAC_DISABLE_ISOM_WRITE*/


void stsz_box_del(GF_Box *s)
{
	GF_SampleSizeBox *ptr = (GF_SampleSizeBox *)s;
	if (ptr == NULL) return;
	if (ptr->sizes) gf_free(ptr->sizes);
	gf_free(ptr);
}


GF_Err stsz_box_read(GF_Box *s, GF_BitStream *bs)
{
	u32 i, estSize;
	GF_SampleSizeBox *ptr = (GF_SampleSizeBox *)s;
	if (ptr == NULL) return GF_BAD_PARAM;

	//support for CompactSizes
	if (s->type == GF_ISOM_BOX_TYPE_STSZ) {
		ptr->sampleSize = gf_bs_read_u32(bs);
		ptr->sampleCount = gf_bs_read_u32(bs);

		ISOM_DECREASE_SIZE(ptr, 8);
	} else {
		//24-reserved
		gf_bs_read_int(bs, 24);
		i = gf_bs_read_u8(bs);
		ptr->sampleCount = gf_bs_read_u32(bs);
		ISOM_DECREASE_SIZE(ptr, 8);
		switch (i) {
		case 4:
		case 8:
		case 16:
			ptr->sampleSize = i;
			break;
		default:
			//try to fix the file
			//no samples, no parsing pb
			if (!ptr->sampleCount) {
				ptr->sampleSize = 16;
				return GF_OK;
			}
			estSize = (u32) (ptr->size) / ptr->sampleCount;
			if (!estSize && ((ptr->sampleCount+1)/2 == (ptr->size)) ) {
				ptr->sampleSize = 4;
				break;
			} else if (estSize == 1 || estSize == 2) {
				ptr->sampleSize = 8 * estSize;
			} else {
				return GF_ISOM_INVALID_FILE;
			}
		}
	}
	if (s->type == GF_ISOM_BOX_TYPE_STSZ) {
		if (! ptr->sampleSize && ptr->sampleCount) {
			if (ptr->sampleCount > ptr->size / 4) {
				GF_LOG(GF_LOG_ERROR, GF_LOG_CONTAINER, ("[iso file] Invalid number of entries %d in stsz\n", ptr->sampleCount));
				return GF_ISOM_INVALID_FILE;
			}
			ptr->sizes = (u32 *) gf_malloc(ptr->sampleCount * sizeof(u32));
			ptr->alloc_size = ptr->sampleCount;
			if (! ptr->sizes) return GF_OUT_OF_MEM;
			for (i = 0; i < ptr->sampleCount; i++) {
				ptr->sizes[i] = gf_bs_read_u32(bs);
				if (ptr->max_size < ptr->sizes[i])
					ptr->max_size = ptr->sizes[i];
				ptr->total_size += ptr->sizes[i];
				ptr->total_samples++;
			}
		}
	} else {
		if (ptr->sampleSize==4) {
			if (ptr->sampleCount / 2 > ptr->size) {
				GF_LOG(GF_LOG_ERROR, GF_LOG_CONTAINER, ("[iso file] Invalid number of entries %d in stsz\n", ptr->sampleCount));
				return GF_ISOM_INVALID_FILE;
			}
		} else {
			if (ptr->sampleCount > ptr->size / (ptr->sampleSize/8)) {
				GF_LOG(GF_LOG_ERROR, GF_LOG_CONTAINER, ("[iso file] Invalid number of entries %d in stsz\n", ptr->sampleCount));
				return GF_ISOM_INVALID_FILE;
			}
		}
		//note we could optimize the mem usage by keeping the table compact
		//in memory. But that would complicate both caching and editing
		//we therefore keep all sizes as u32 and uncompress the table
		ptr->sizes = (u32 *) gf_malloc(ptr->sampleCount * sizeof(u32));
		if (! ptr->sizes) return GF_OUT_OF_MEM;
		ptr->alloc_size = ptr->sampleCount;

		for (i = 0; i < ptr->sampleCount; ) {
			switch (ptr->sampleSize) {
			case 4:
				ptr->sizes[i] = gf_bs_read_int(bs, 4);
				if (i+1 < ptr->sampleCount) {
					ptr->sizes[i+1] = gf_bs_read_int(bs, 4);
				} else {
					//0 padding in odd sample count
					gf_bs_read_int(bs, 4);
				}
				i += 2;
				break;
			default:
				ptr->sizes[i] = gf_bs_read_int(bs, ptr->sampleSize);
				i += 1;
				break;
			}
			if (ptr->max_size < ptr->sizes[i])
				ptr->max_size = ptr->sizes[i];
			ptr->total_size += ptr->sizes[i];
			ptr->total_samples++;
		}
	}
	return GF_OK;
}

GF_Box *stsz_box_new()
{
	ISOM_DECL_BOX_ALLOC(GF_SampleSizeBox, 0);

	//type is unknown here, can be regular or compact table
	return (GF_Box *)tmp;
}


#ifndef GPAC_DISABLE_ISOM_WRITE

GF_Err stsz_box_write(GF_Box *s, GF_BitStream *bs)
{
	GF_Err e;
	u32 i;
	GF_SampleSizeBox *ptr = (GF_SampleSizeBox *)s;

	e = gf_isom_full_box_write(s, bs);
	if (e) return e;
	//in both versions this is still valid
	if (ptr->type == GF_ISOM_BOX_TYPE_STSZ) {
		gf_bs_write_u32(bs, ptr->sampleSize);
	} else {
		gf_bs_write_u24(bs, 0);
		gf_bs_write_u8(bs, ptr->sampleSize);
	}
	gf_bs_write_u32(bs, ptr->sampleCount);

	if (ptr->type == GF_ISOM_BOX_TYPE_STSZ) {
		if (! ptr->sampleSize) {
			for (i = 0; i < ptr->sampleCount; i++) {
				gf_bs_write_u32(bs, ptr->sizes ? ptr->sizes[i] : 0);
			}
		}
	} else {
		for (i = 0; i < ptr->sampleCount; ) {
			switch (ptr->sampleSize) {
			case 4:
				gf_bs_write_int(bs, ptr->sizes[i], 4);
				if (i+1 < ptr->sampleCount) {
					gf_bs_write_int(bs, ptr->sizes[i+1], 4);
				} else {
					//0 padding in odd sample count
					gf_bs_write_int(bs, 0, 4);
				}
				i += 2;
				break;
			default:
				gf_bs_write_int(bs, ptr->sizes[i], ptr->sampleSize);
				i += 1;
				break;
			}
		}
	}
	return GF_OK;
}

GF_Err stsz_box_size(GF_Box *s)
{
	u32 i, fieldSize, size;
	GF_SampleSizeBox *ptr = (GF_SampleSizeBox *)s;

	ptr->size += 8;
	if (!ptr->sampleCount) return GF_OK;

	//regular table
	if (ptr->type == GF_ISOM_BOX_TYPE_STSZ) {
		if (ptr->sampleSize) return GF_OK;
		ptr->size += (4 * ptr->sampleCount);
		return GF_OK;
	}

	fieldSize = 4;
	size = ptr->sizes[0];

	for (i=0; i < ptr->sampleCount; i++) {
		if (ptr->sizes[i] <= 0xF) continue;
		//switch to 8-bit table
		else if (ptr->sizes[i] <= 0xFF) {
			fieldSize = 8;
		}
		//switch to 16-bit table
		else if (ptr->sizes[i] <= 0xFFFF) {
			fieldSize = 16;
		}
		//switch to 32-bit table
		else {
			fieldSize = 32;
		}

		//check the size
		if (size != ptr->sizes[i]) size = 0;
	}
	//if all samples are of the same size, switch to regular (more compact)
	if (size) {
		ptr->type = GF_ISOM_BOX_TYPE_STSZ;
		ptr->sampleSize = size;
		gf_free(ptr->sizes);
		ptr->sizes = NULL;
	}

	if (fieldSize == 32) {
		//oops, doesn't fit in a compact table
		ptr->type = GF_ISOM_BOX_TYPE_STSZ;
		ptr->size += (4 * ptr->sampleCount);
		return GF_OK;
	}

	//make sure we are a compact table (no need to change the mem representation)
	ptr->type = GF_ISOM_BOX_TYPE_STZ2;
	ptr->sampleSize = fieldSize;
	if (fieldSize == 4) {
		//do not forget the 0 padding field for odd count
		ptr->size += (ptr->sampleCount + 1) / 2;
	} else {
		ptr->size += (ptr->sampleCount) * (fieldSize/8);
	}
	return GF_OK;
}

#endif /*GPAC_DISABLE_ISOM_WRITE*/


void stts_box_del(GF_Box *s)
{
	GF_TimeToSampleBox *ptr = (GF_TimeToSampleBox *)s;
	if (ptr->entries) gf_free(ptr->entries);
	gf_free(ptr);
}


GF_Err stts_box_read(GF_Box *s, GF_BitStream *bs)
{
	u32 i;
	GF_TimeToSampleBox *ptr = (GF_TimeToSampleBox *)s;

#ifndef GPAC_DISABLE_ISOM_WRITE
	ptr->w_LastDTS = 0;
#endif
	ptr->nb_entries = gf_bs_read_u32(bs);
	ISOM_DECREASE_SIZE(ptr, 4);
	if (ptr->nb_entries > ptr->size / 8) {
		GF_LOG(GF_LOG_ERROR, GF_LOG_CONTAINER, ("[iso file] Invalid number of entries %d in stts\n", ptr->nb_entries));
		return GF_ISOM_INVALID_FILE;
	}

	ptr->alloc_size = ptr->nb_entries;
	ptr->entries = gf_malloc(sizeof(GF_SttsEntry)*ptr->alloc_size);
	if (!ptr->entries) return GF_OUT_OF_MEM;
	for (i=0; i<ptr->nb_entries; i++) {
		ptr->entries[i].sampleCount = gf_bs_read_u32(bs);
		ptr->entries[i].sampleDelta = gf_bs_read_u32(bs);
#ifndef GPAC_DISABLE_ISOM_WRITE
		ptr->w_currentSampleNum += ptr->entries[i].sampleCount;
		ptr->w_LastDTS += (u64)ptr->entries[i].sampleCount * ptr->entries[i].sampleDelta;
#endif
		if (ptr->max_ts_delta<ptr->entries[i].sampleDelta)
			ptr->max_ts_delta = ptr->entries[i].sampleDelta;

		if (!ptr->entries[i].sampleDelta) {
			if ((i+1<ptr->nb_entries) ) {
				GF_LOG(GF_LOG_WARNING, GF_LOG_CONTAINER, ("[iso file] Found stts entry with sample_delta=0 - forbidden ! Fixing to 1\n" ));
				ptr->entries[i].sampleDelta = 1;
			} else if (ptr->entries[i].sampleCount>1) {
				GF_LOG(GF_LOG_WARNING, GF_LOG_CONTAINER, ("[iso file] more than one stts entry at the end of the track with sample_delta=0 - forbidden ! Fixing to 1\n" ));
				ptr->entries[i].sampleDelta = 1;
			}
		} else if ((s32) ptr->entries[i].sampleDelta < 0) {
			GF_LOG(GF_LOG_WARNING, GF_LOG_CONTAINER, ("[iso file] stts entry %d has negative duration %d - forbidden ! Fixing to 1, sync may get lost (consider reimport raw media)\n", i, (s32) ptr->entries[i].sampleDelta ));
			ptr->entries[i].sampleDelta = 1;
		}
	}
	if (ptr->size<(ptr->nb_entries*8)) return GF_ISOM_INVALID_FILE;
	ISOM_DECREASE_SIZE(ptr, ptr->nb_entries*8);

	//remove the last sample delta.
#ifndef GPAC_DISABLE_ISOM_WRITE
	if (ptr->nb_entries) ptr->w_LastDTS -= ptr->entries[ptr->nb_entries-1].sampleDelta;
#endif
	return GF_OK;
}

GF_Box *stts_box_new()
{
	ISOM_DECL_BOX_ALLOC(GF_TimeToSampleBox, GF_ISOM_BOX_TYPE_STTS);
	return (GF_Box *)tmp;
}


#ifndef GPAC_DISABLE_ISOM_WRITE

GF_Err stts_box_write(GF_Box *s, GF_BitStream *bs)
{
	GF_Err e;
	u32 i;
	GF_TimeToSampleBox *ptr = (GF_TimeToSampleBox *)s;

	e = gf_isom_full_box_write(s, bs);
	if (e) return e;
	gf_bs_write_u32(bs, ptr->nb_entries);
	for (i=0; i<ptr->nb_entries; i++) {
		gf_bs_write_u32(bs, ptr->entries[i].sampleCount);
		gf_bs_write_u32(bs, ptr->entries[i].sampleDelta);
	}
	return GF_OK;
}

GF_Err stts_box_size(GF_Box *s)
{
	GF_TimeToSampleBox *ptr = (GF_TimeToSampleBox *)s;
	ptr->size += 4 + (8 * ptr->nb_entries);
	return GF_OK;
}


#endif /*GPAC_DISABLE_ISOM_WRITE*/


#ifndef	GPAC_DISABLE_ISOM_FRAGMENTS

void tfhd_box_del(GF_Box *s)
{
	GF_TrackFragmentHeaderBox *ptr = (GF_TrackFragmentHeaderBox *)s;
	if (ptr == NULL) return;
	gf_free(ptr);
}

GF_Err tfhd_box_read(GF_Box *s, GF_BitStream *bs)
{
	GF_TrackFragmentHeaderBox *ptr = (GF_TrackFragmentHeaderBox *)s;

	ptr->trackID = gf_bs_read_u32(bs);

	//The rest depends on the flags
	if (ptr->flags & GF_ISOM_TRAF_BASE_OFFSET) {
		ptr->base_data_offset = gf_bs_read_u64(bs);
	}
	if (ptr->flags & GF_ISOM_TRAF_SAMPLE_DESC) {
		ptr->sample_desc_index = gf_bs_read_u32(bs);
	}
	if (ptr->flags & GF_ISOM_TRAF_SAMPLE_DUR) {
		ptr->def_sample_duration = gf_bs_read_u32(bs);
	}
	if (ptr->flags & GF_ISOM_TRAF_SAMPLE_SIZE) {
		ptr->def_sample_size = gf_bs_read_u32(bs);
	}
	if (ptr->flags & GF_ISOM_TRAF_SAMPLE_FLAGS) {
		ptr->def_sample_flags = gf_bs_read_u32(bs);
	}
	return GF_OK;
}

GF_Box *tfhd_box_new()
{
	ISOM_DECL_BOX_ALLOC(GF_TrackFragmentHeaderBox, GF_ISOM_BOX_TYPE_TFHD);
	//NO FLAGS SET BY DEFAULT
	return (GF_Box *)tmp;
}



#ifndef GPAC_DISABLE_ISOM_WRITE


GF_Err tfhd_box_write(GF_Box *s, GF_BitStream *bs)
{
	GF_Err e;
	GF_TrackFragmentHeaderBox *ptr = (GF_TrackFragmentHeaderBox *) s;
	if (!s) return GF_BAD_PARAM;

	e = gf_isom_full_box_write(s, bs);
	if (e) return e;
	gf_bs_write_u32(bs, ptr->trackID);

	//The rest depends on the flags
	if (ptr->flags & GF_ISOM_TRAF_BASE_OFFSET) {
		gf_bs_write_u64(bs, ptr->base_data_offset);
	}
	if (ptr->flags & GF_ISOM_TRAF_SAMPLE_DESC) {
		gf_bs_write_u32(bs, ptr->sample_desc_index);
	}
	if (ptr->flags & GF_ISOM_TRAF_SAMPLE_DUR) {
		gf_bs_write_u32(bs, ptr->def_sample_duration);
	}
	if (ptr->flags & GF_ISOM_TRAF_SAMPLE_SIZE) {
		gf_bs_write_u32(bs, ptr->def_sample_size);
	}
	if (ptr->flags & GF_ISOM_TRAF_SAMPLE_FLAGS) {
		gf_bs_write_u32(bs, ptr->def_sample_flags);
	}
	return GF_OK;
}

GF_Err tfhd_box_size(GF_Box *s)
{
	GF_TrackFragmentHeaderBox *ptr = (GF_TrackFragmentHeaderBox *)s;
	ptr->size += 4;

	//The rest depends on the flags
	if (ptr->flags & GF_ISOM_TRAF_BASE_OFFSET) ptr->size += 8;
	if (ptr->flags & GF_ISOM_TRAF_SAMPLE_DESC) ptr->size += 4;
	if (ptr->flags & GF_ISOM_TRAF_SAMPLE_DUR) ptr->size += 4;
	if (ptr->flags & GF_ISOM_TRAF_SAMPLE_SIZE) ptr->size += 4;
	if (ptr->flags & GF_ISOM_TRAF_SAMPLE_FLAGS) ptr->size += 4;
	return GF_OK;
}

#endif /*GPAC_DISABLE_ISOM_WRITE*/

#endif /*GPAC_DISABLE_ISOM_FRAGMENTS*/


void tims_box_del(GF_Box *s)
{
	GF_TSHintEntryBox *tims = (GF_TSHintEntryBox *)s;
	gf_free(tims);
}

GF_Err tims_box_read(GF_Box *s, GF_BitStream *bs)
{
	GF_TSHintEntryBox *ptr = (GF_TSHintEntryBox *)s;
	ptr->timeScale = gf_bs_read_u32(bs);
	return GF_OK;
}

GF_Box *tims_box_new()
{
	ISOM_DECL_BOX_ALLOC(GF_TSHintEntryBox, GF_ISOM_BOX_TYPE_TIMS);
	return (GF_Box *)tmp;
}

#ifndef GPAC_DISABLE_ISOM_WRITE

GF_Err tims_box_write(GF_Box *s, GF_BitStream *bs)
{
	GF_Err e;
	GF_TSHintEntryBox *ptr = (GF_TSHintEntryBox *)s;
	if (ptr == NULL) return GF_BAD_PARAM;
	e = gf_isom_box_write_header(s, bs);
	if (e) return e;
	gf_bs_write_u32(bs, ptr->timeScale);
	return GF_OK;
}

GF_Err tims_box_size(GF_Box *s)
{
	s->size += 4;
	return GF_OK;
}

#endif /*GPAC_DISABLE_ISOM_WRITE*/


void tkhd_box_del(GF_Box *s)
{
	GF_TrackHeaderBox *ptr = (GF_TrackHeaderBox *)s;
	if (ptr == NULL) return;
	gf_free(ptr);
	return;
}


GF_Err tkhd_box_read(GF_Box *s, GF_BitStream *bs)
{
	GF_TrackHeaderBox *ptr = (GF_TrackHeaderBox *)s;

	if (ptr->version == 1) {
		ptr->creationTime = gf_bs_read_u64(bs);
		ptr->modificationTime = gf_bs_read_u64(bs);
		ptr->trackID = gf_bs_read_u32(bs);
		ptr->reserved1 = gf_bs_read_u32(bs);
		ptr->duration = gf_bs_read_u64(bs);
	} else {
		ptr->creationTime = gf_bs_read_u32(bs);
		ptr->modificationTime = gf_bs_read_u32(bs);
		ptr->trackID = gf_bs_read_u32(bs);
		ptr->reserved1 = gf_bs_read_u32(bs);
		ptr->duration = gf_bs_read_u32(bs);
	}
	ptr->reserved2[0] = gf_bs_read_u32(bs);
	ptr->reserved2[1] = gf_bs_read_u32(bs);
	ptr->layer = gf_bs_read_u16(bs);
	ptr->alternate_group = gf_bs_read_u16(bs);
	ptr->volume = gf_bs_read_u16(bs);
	ptr->reserved3 = gf_bs_read_u16(bs);
	ptr->matrix[0] = gf_bs_read_u32(bs);
	ptr->matrix[1] = gf_bs_read_u32(bs);
	ptr->matrix[2] = gf_bs_read_u32(bs);
	ptr->matrix[3] = gf_bs_read_u32(bs);
	ptr->matrix[4] = gf_bs_read_u32(bs);
	ptr->matrix[5] = gf_bs_read_u32(bs);
	ptr->matrix[6] = gf_bs_read_u32(bs);
	ptr->matrix[7] = gf_bs_read_u32(bs);
	ptr->matrix[8] = gf_bs_read_u32(bs);
	ptr->width = gf_bs_read_u32(bs);
	ptr->height = gf_bs_read_u32(bs);
	return GF_OK;
}

GF_Box *tkhd_box_new()
{
	ISOM_DECL_BOX_ALLOC(GF_TrackHeaderBox, GF_ISOM_BOX_TYPE_TKHD);
	tmp->matrix[0] = 0x00010000;
	tmp->matrix[4] = 0x00010000;
	tmp->matrix[8] = 0x40000000;
	return (GF_Box *)tmp;
}



#ifndef GPAC_DISABLE_ISOM_WRITE

GF_Err tkhd_box_write(GF_Box *s, GF_BitStream *bs)
{
	GF_Err e;
	GF_TrackHeaderBox *ptr = (GF_TrackHeaderBox *)s;

	e = gf_isom_full_box_write(s, bs);
	if (e) return e;
	if (ptr->version == 1) {
		gf_bs_write_u64(bs, ptr->creationTime);
		gf_bs_write_u64(bs, ptr->modificationTime);
		gf_bs_write_u32(bs, ptr->trackID);
		gf_bs_write_u32(bs, ptr->reserved1);
		gf_bs_write_u64(bs, ptr->duration);
	} else {
		gf_bs_write_u32(bs, (u32) ptr->creationTime);
		gf_bs_write_u32(bs, (u32) ptr->modificationTime);
		gf_bs_write_u32(bs, ptr->trackID);
		gf_bs_write_u32(bs, ptr->reserved1);
		gf_bs_write_u32(bs, (u32) ptr->duration);
	}
	gf_bs_write_u32(bs, ptr->reserved2[0]);
	gf_bs_write_u32(bs, ptr->reserved2[1]);
	gf_bs_write_u16(bs, ptr->layer);
	gf_bs_write_u16(bs, ptr->alternate_group);
	gf_bs_write_u16(bs, ptr->volume);
	gf_bs_write_u16(bs, ptr->reserved3);
	gf_bs_write_u32(bs, ptr->matrix[0]);
	gf_bs_write_u32(bs, ptr->matrix[1]);
	gf_bs_write_u32(bs, ptr->matrix[2]);
	gf_bs_write_u32(bs, ptr->matrix[3]);
	gf_bs_write_u32(bs, ptr->matrix[4]);
	gf_bs_write_u32(bs, ptr->matrix[5]);
	gf_bs_write_u32(bs, ptr->matrix[6]);
	gf_bs_write_u32(bs, ptr->matrix[7]);
	gf_bs_write_u32(bs, ptr->matrix[8]);
	gf_bs_write_u32(bs, ptr->width);
	gf_bs_write_u32(bs, ptr->height);
	return GF_OK;
}

GF_Err tkhd_box_size(GF_Box *s)
{
	GF_TrackHeaderBox *ptr = (GF_TrackHeaderBox *)s;

	if (ptr->duration==(u64) -1) ptr->version = 0;
	else ptr->version = (ptr->duration>0xFFFFFFFF) ? 1 : 0;
	ptr->size += (ptr->version == 1) ? 32 : 20;
	ptr->size += 60;
	return GF_OK;
}

#endif /*GPAC_DISABLE_ISOM_WRITE*/



#ifndef	GPAC_DISABLE_ISOM_FRAGMENTS

void traf_box_del(GF_Box *s)
{
	GF_TrackFragmentBox *ptr = (GF_TrackFragmentBox *)s;
	if (ptr == NULL) return;
	if (ptr->sub_samples) gf_list_del(ptr->sub_samples);
	gf_list_del(ptr->TrackRuns);
	if (ptr->sampleGroups) gf_list_del(ptr->sampleGroups);
	if (ptr->sampleGroupsDescription) gf_list_del(ptr->sampleGroupsDescription);
	if (ptr->sai_sizes) gf_list_del(ptr->sai_sizes);
	if (ptr->sai_offsets) gf_list_del(ptr->sai_offsets);
	gf_free(ptr);
}

GF_Err traf_on_child_box(GF_Box *s, GF_Box *a)
{
	GF_TrackFragmentBox *ptr = (GF_TrackFragmentBox *)s;

	switch (a->type) {
	case GF_ISOM_BOX_TYPE_TFHD:
		if (ptr->tfhd) ERROR_ON_DUPLICATED_BOX(a, ptr)
		ptr->tfhd = (GF_TrackFragmentHeaderBox *) a;
		return GF_OK;
	case GF_ISOM_BOX_TYPE_TRUN:
		return gf_list_add(ptr->TrackRuns, a);
	case GF_ISOM_BOX_TYPE_SDTP:
		if (ptr->sdtp) ERROR_ON_DUPLICATED_BOX(a, ptr)
		ptr->sdtp = (GF_SampleDependencyTypeBox *)a;
		return GF_OK;
	case GF_ISOM_BOX_TYPE_TFDT:
		if (ptr->tfdt) ERROR_ON_DUPLICATED_BOX(a, ptr)
		ptr->tfdt = (GF_TFBaseMediaDecodeTimeBox*) a;
		return GF_OK;
	case GF_ISOM_BOX_TYPE_SUBS:
		if (!ptr->sub_samples) ptr->sub_samples = gf_list_new();
		return gf_list_add(ptr->sub_samples, a);
	case GF_ISOM_BOX_TYPE_SBGP:
		if (!ptr->sampleGroups) ptr->sampleGroups = gf_list_new();
		gf_list_add(ptr->sampleGroups, a);
		return GF_OK;
	case GF_ISOM_BOX_TYPE_SGPD:
		if (!ptr->sampleGroupsDescription) ptr->sampleGroupsDescription = gf_list_new();
		gf_list_add(ptr->sampleGroupsDescription, a);
		return GF_OK;
	case GF_ISOM_BOX_TYPE_SAIZ:
		if (!ptr->sai_sizes) ptr->sai_sizes = gf_list_new();
		gf_list_add(ptr->sai_sizes, a);
		return GF_OK;
	case GF_ISOM_BOX_TYPE_SAIO:
		if (!ptr->sai_offsets) ptr->sai_offsets = gf_list_new();
		gf_list_add(ptr->sai_offsets, a);
		return GF_OK;
	//we will throw an error if both PIFF_PSEC and SENC are found. Not such files seen yet
	case GF_ISOM_BOX_TYPE_UUID:
		if ( ((GF_UUIDBox *)a)->internal_4cc==GF_ISOM_BOX_UUID_PSEC) {
			if (ptr->sample_encryption) ERROR_ON_DUPLICATED_BOX(a, ptr)
			ptr->sample_encryption = (GF_SampleEncryptionBox *)a;
			ptr->sample_encryption->traf = ptr;
			return GF_OK;
		} else {
			return GF_OK;
		}
	case GF_ISOM_BOX_TYPE_SENC:
		if (ptr->sample_encryption) ERROR_ON_DUPLICATED_BOX(a, ptr)
		ptr->sample_encryption = (GF_SampleEncryptionBox *)a;
		ptr->sample_encryption->traf = ptr;
		return GF_OK;
	}
	return GF_OK;
}


GF_Err traf_box_read(GF_Box *s, GF_BitStream *bs)
{
	GF_TrackFragmentBox *ptr = (GF_TrackFragmentBox *)s;
	GF_Err e = gf_isom_box_array_read(s, bs, traf_on_child_box);
	if (e) return e;

	if (!ptr->tfhd) {
		GF_LOG(GF_LOG_ERROR, GF_LOG_CONTAINER, ("[iso file] Missing TrackFragmentHeaderBox \n"));
		return GF_ISOM_INVALID_FILE;
	}
	return GF_OK;
}

GF_Box *traf_box_new()
{
	ISOM_DECL_BOX_ALLOC(GF_TrackFragmentBox, GF_ISOM_BOX_TYPE_TRAF);
	tmp->TrackRuns = gf_list_new();
	return (GF_Box *)tmp;
}


#ifndef GPAC_DISABLE_ISOM_WRITE


GF_Box *tfxd_box_new()
{
	ISOM_DECL_BOX_ALLOC(GF_MSSTimeExtBox, GF_ISOM_BOX_TYPE_UUID);
	tmp->internal_4cc = GF_ISOM_BOX_UUID_TFXD;
	return (GF_Box *)tmp;
}

void tfxd_box_del(GF_Box *s)
{
	gf_free(s);
}


GF_Err tfxd_box_read(GF_Box *s, GF_BitStream *bs)
{
	GF_MSSTimeExtBox *ptr = (GF_MSSTimeExtBox *)s;
	if (ptr->size<4) return GF_ISOM_INVALID_FILE;
	ptr->version = gf_bs_read_u8(bs);
	ptr->flags = gf_bs_read_u24(bs);
	ISOM_DECREASE_SIZE(ptr, 4);

	if (ptr->version == 0x01) {
		ptr->absolute_time_in_track_timescale = gf_bs_read_u64(bs);
		ptr->fragment_duration_in_track_timescale = gf_bs_read_u64(bs);
	} else {
		ptr->absolute_time_in_track_timescale = gf_bs_read_u32(bs);
		ptr->fragment_duration_in_track_timescale = gf_bs_read_u32(bs);
	}

	return GF_OK;
}

GF_Err tfxd_box_write(GF_Box *s, GF_BitStream *bs)
{
	GF_Err e = GF_OK;
	GF_MSSTimeExtBox *uuid = (GF_MSSTimeExtBox*)s;
	e = gf_isom_box_write_header(s, bs);
	if (e) return e;

	gf_bs_write_u8(bs, 1);
	gf_bs_write_u24(bs, 0);
	gf_bs_write_u64(bs, uuid->absolute_time_in_track_timescale);
	gf_bs_write_u64(bs, uuid->fragment_duration_in_track_timescale);

	return GF_OK;
}

GF_Err tfxd_box_size(GF_Box *s)
{
	s->size += 20;
	return GF_OK;
}

GF_Err traf_box_write(GF_Box *s, GF_BitStream *bs)
{
	return gf_isom_box_write_header(s, bs);
}

GF_Err traf_box_size(GF_Box *s)
{
	u32 pos=0;
	GF_TrackFragmentBox *ptr = (GF_TrackFragmentBox *) s;

	//Header first
	gf_isom_check_position(s, (GF_Box *)ptr->tfhd, &pos);
	gf_isom_check_position_list(s, ptr->sub_samples, &pos);

	gf_isom_check_position(s, (GF_Box *)ptr->tfdt, &pos);
	gf_isom_check_position(s, (GF_Box *)ptr->sdtp, &pos);
	if (ptr->sampleGroupsDescription)
		gf_isom_check_position_list(s, ptr->sampleGroupsDescription, &pos);
	if (ptr->sampleGroups)
		gf_isom_check_position_list(s, ptr->sampleGroups, &pos);
	if (ptr->sai_sizes)
		gf_isom_check_position_list(s, ptr->sai_sizes, &pos);
	if (ptr->sai_offsets)
		gf_isom_check_position_list(s, ptr->sai_offsets, &pos);

	if (ptr->sample_encryption)
		gf_isom_check_position(s, (GF_Box *)ptr->sample_encryption, &pos);

	gf_isom_check_position_list(s, ptr->TrackRuns, &pos);

	//tfxd should be last ...
	if (ptr->tfxd)
		gf_isom_check_position(s, (GF_Box *)ptr->tfxd, &pos);
	return GF_OK;
}

#endif /*GPAC_DISABLE_ISOM_WRITE*/

#endif /*GPAC_DISABLE_ISOM_FRAGMENTS*/


void trak_box_del(GF_Box *s)
{
#ifndef GPAC_DISABLE_ISOM_WRITE
	GF_TrackBox *ptr = (GF_TrackBox *)s;
	if (ptr->chunk_cache)
		gf_bs_del(ptr->chunk_cache);
#endif
	gf_free(s);
}

static void gf_isom_check_sample_desc(GF_TrackBox *trak)
{
	GF_BitStream *bs;
	GF_UnknownBox *a;
	u32 i;
	GF_Err e;
	GF_SampleTableBox *stbl;

	if (!trak->Media || !trak->Media->information) {
		GF_LOG(GF_LOG_WARNING, GF_LOG_CONTAINER, ("[iso file] Track with no media box !\n" ));
		return;
	}
	if (!trak->Media->information->sampleTable) {
		GF_LOG(GF_LOG_WARNING, GF_LOG_CONTAINER, ("[iso file] Track with no sample table !\n" ));
		trak->Media->information->sampleTable = (GF_SampleTableBox *) gf_isom_box_new_parent(&trak->Media->information->child_boxes, GF_ISOM_BOX_TYPE_STBL);
	}
	stbl = trak->Media->information->sampleTable;

	if (!stbl->SampleDescription) {
		GF_LOG(GF_LOG_WARNING, GF_LOG_CONTAINER, ("[iso file] Track with no sample description box !\n" ));
		stbl->SampleDescription = (GF_SampleDescriptionBox *) gf_isom_box_new_parent(&stbl->child_boxes, GF_ISOM_BOX_TYPE_STSD);
		return;
	}

	i=0;
	while ((a = (GF_UnknownBox*)gf_list_enum(trak->Media->information->sampleTable->SampleDescription->child_boxes, &i))) {
		switch (a->type) {
		case GF_ISOM_BOX_TYPE_MP4S:
		case GF_ISOM_BOX_TYPE_ENCS:
		case GF_ISOM_BOX_TYPE_MP4A:
		case GF_ISOM_BOX_TYPE_ENCA:
		case GF_ISOM_BOX_TYPE_MP4V:
		case GF_ISOM_BOX_TYPE_ENCV:
		case GF_ISOM_BOX_TYPE_RESV:
		case GF_ISOM_SUBTYPE_3GP_AMR:
		case GF_ISOM_SUBTYPE_3GP_AMR_WB:
		case GF_ISOM_SUBTYPE_3GP_EVRC:
		case GF_ISOM_SUBTYPE_3GP_QCELP:
		case GF_ISOM_SUBTYPE_3GP_SMV:
		case GF_ISOM_SUBTYPE_3GP_H263:
		case GF_ISOM_BOX_TYPE_GHNT:
		case GF_ISOM_BOX_TYPE_RTP_STSD:
		case GF_ISOM_BOX_TYPE_SRTP_STSD:
		case GF_ISOM_BOX_TYPE_FDP_STSD:
		case GF_ISOM_BOX_TYPE_RRTP_STSD:
		case GF_ISOM_BOX_TYPE_RTCP_STSD:
		case GF_ISOM_BOX_TYPE_METX:
		case GF_ISOM_BOX_TYPE_METT:
		case GF_ISOM_BOX_TYPE_STXT:
		case GF_ISOM_BOX_TYPE_AVC1:
		case GF_ISOM_BOX_TYPE_AVC2:
		case GF_ISOM_BOX_TYPE_AVC3:
		case GF_ISOM_BOX_TYPE_AVC4:
		case GF_ISOM_BOX_TYPE_SVC1:
		case GF_ISOM_BOX_TYPE_MVC1:
		case GF_ISOM_BOX_TYPE_HVC1:
		case GF_ISOM_BOX_TYPE_HEV1:
		case GF_ISOM_BOX_TYPE_HVC2:
		case GF_ISOM_BOX_TYPE_HEV2:
		case GF_ISOM_BOX_TYPE_HVT1:
		case GF_ISOM_BOX_TYPE_LHV1:
		case GF_ISOM_BOX_TYPE_LHE1:
		case GF_ISOM_BOX_TYPE_AV01:
		case GF_ISOM_BOX_TYPE_VP08:
		case GF_ISOM_BOX_TYPE_VP09:
		case GF_ISOM_BOX_TYPE_AV1C:
		case GF_ISOM_BOX_TYPE_TX3G:
		case GF_ISOM_BOX_TYPE_TEXT:
		case GF_ISOM_BOX_TYPE_ENCT:
		case GF_ISOM_BOX_TYPE_DIMS:
		case GF_ISOM_BOX_TYPE_OPUS:
		case GF_ISOM_BOX_TYPE_AC3:
		case GF_ISOM_BOX_TYPE_EC3:
		case GF_ISOM_BOX_TYPE_LSR1:
		case GF_ISOM_BOX_TYPE_WVTT:
		case GF_ISOM_BOX_TYPE_STPP:
		case GF_ISOM_BOX_TYPE_SBTT:
		case GF_ISOM_BOX_TYPE_MP3:
		case GF_ISOM_BOX_TYPE_JPEG:
		case GF_ISOM_BOX_TYPE_PNG:
		case GF_ISOM_BOX_TYPE_JP2K:
		case GF_ISOM_BOX_TYPE_MHA1:
		case GF_ISOM_BOX_TYPE_MHA2:
		case GF_ISOM_BOX_TYPE_MHM1:
		case GF_ISOM_BOX_TYPE_MHM2:
		case GF_ISOM_BOX_TYPE_MJP2:
		case GF_QT_SUBTYPE_RAW_AUD:
		case GF_QT_SUBTYPE_TWOS:
		case GF_QT_SUBTYPE_SOWT:
		case GF_QT_SUBTYPE_FL32:
		case GF_QT_SUBTYPE_FL64:
		case GF_QT_SUBTYPE_IN24:
		case GF_QT_SUBTYPE_IN32:
		case GF_QT_SUBTYPE_ULAW:
		case GF_QT_SUBTYPE_ALAW:
		case GF_QT_SUBTYPE_ADPCM:
		case GF_QT_SUBTYPE_IMA_ADPCM:
		case GF_QT_SUBTYPE_DVCA:
		case GF_QT_SUBTYPE_QDMC:
		case GF_QT_SUBTYPE_QDMC2:
		case GF_QT_SUBTYPE_QCELP:
		case GF_QT_SUBTYPE_kMP3:
		case GF_QT_SUBTYPE_RAW_VID:
		case GF_QT_SUBTYPE_APCH:
		case GF_QT_SUBTYPE_APCO:
		case GF_QT_SUBTYPE_APCN:
		case GF_QT_SUBTYPE_APCS:
		case GF_QT_SUBTYPE_AP4X:
		case GF_QT_SUBTYPE_AP4H:
		case GF_QT_SUBTYPE_YUV422:
		case GF_QT_SUBTYPE_YUV444:
		case GF_QT_SUBTYPE_YUV422_10:
		case GF_QT_SUBTYPE_YUV444_10:
			continue;

		case GF_ISOM_BOX_TYPE_UNKNOWN:
			break;
		default:
			if (gf_box_valid_in_parent((GF_Box *) a, "stsd")) {
				continue;
			}
			GF_LOG(GF_LOG_WARNING, GF_LOG_CONTAINER, ("[iso file] Unexpected box %s in stsd!\n", gf_4cc_to_str(a->type)));
			continue;
		}
		//we are sure to have an unknown box here
		assert(a->type==GF_ISOM_BOX_TYPE_UNKNOWN);

		if (!a->data || (a->dataSize<8) ) {
			GF_LOG(GF_LOG_WARNING, GF_LOG_CONTAINER, ("[iso file] Sample description %s does not have at least 8 bytes!\n", gf_4cc_to_str(a->original_4cc) ));
			continue;
		}
		else if (a->dataSize > a->size) {
			GF_LOG(GF_LOG_ERROR, GF_LOG_CONTAINER, ("[iso file] Sample description %s has wrong data size %d!\n", gf_4cc_to_str(a->original_4cc), a->dataSize));
			continue;
		}

#define STSD_SWITCH_BOX(_box) \
		if (gf_bs_available(bs)) { \
			u64 pos = gf_bs_get_position(bs); \
			u32 count_subb = 0; \
			gf_bs_set_cookie(bs, 1);\
			e = gf_isom_box_array_read((GF_Box *) _box, bs, NULL); \
			count_subb = _box->child_boxes ? gf_list_count(_box->child_boxes) : 0; \
			if (!count_subb || e) { \
				gf_bs_seek(bs, pos); \
				_box->data_size = (u32) gf_bs_available(bs); \
				if (_box->data_size) { \
					_box->data = a->data; \
					a->data = NULL; \
					memmove(_box->data, _box->data + pos, _box->data_size); \
				} \
			} else { \
				_box->data_size = 0; \
			} \
		} \
		gf_bs_del(bs); \
		if (!_box->data_size && _box->data) { \
			gf_free(_box->data); \
			_box->data = NULL; \
		} \
		_box->size = 0; \
		_box->EntryType = a->original_4cc; \
		gf_list_rem(trak->Media->information->sampleTable->SampleDescription->child_boxes, i-1); \
		gf_isom_box_del((GF_Box *)a); \
		gf_list_insert(trak->Media->information->sampleTable->SampleDescription->child_boxes, _box, i-1); \


		/*only process visual or audio
		note: no need for new_box_parent here since we always store sample descriptions in child_boxes*/
		switch (trak->Media->handler->handlerType) {
        case GF_ISOM_MEDIA_VISUAL:
		case GF_ISOM_MEDIA_AUXV:
		case GF_ISOM_MEDIA_PICT:
		{
			GF_GenericVisualSampleEntryBox *genv = (GF_GenericVisualSampleEntryBox *) gf_isom_box_new(GF_ISOM_BOX_TYPE_GNRV);
			bs = gf_bs_new(a->data, a->dataSize, GF_BITSTREAM_READ);
			genv->size = a->size-8;
			gf_isom_video_sample_entry_read((GF_VisualSampleEntryBox *) genv, bs);

			STSD_SWITCH_BOX(genv)

		}
		break;
		case GF_ISOM_MEDIA_AUDIO:
		{
			GF_GenericAudioSampleEntryBox *gena = (GF_GenericAudioSampleEntryBox *) gf_isom_box_new(GF_ISOM_BOX_TYPE_GNRA);
			gena->size = a->size-8;
			bs = gf_bs_new(a->data, a->dataSize, GF_BITSTREAM_READ);
			gf_isom_audio_sample_entry_read((GF_AudioSampleEntryBox *) gena, bs);

			STSD_SWITCH_BOX(gena)

		}
		break;

		default:
		{
			GF_GenericSampleEntryBox *genm = (GF_GenericSampleEntryBox *) gf_isom_box_new(GF_ISOM_BOX_TYPE_GNRM);
			genm->size = a->size-8;
			bs = gf_bs_new(a->data, a->dataSize, GF_BITSTREAM_READ);

			e = gf_isom_base_sample_entry_read((GF_SampleEntryBox *)genm, bs);
			if (e) return;

			STSD_SWITCH_BOX(genm)
		}
		break;
		}

	}
}


GF_Err trak_on_child_box(GF_Box *s, GF_Box *a)
{
	GF_TrackBox *ptr = (GF_TrackBox *)s;
	if (!a) return GF_OK;
	switch(a->type) {
	case GF_ISOM_BOX_TYPE_TKHD:
		if (ptr->Header) ERROR_ON_DUPLICATED_BOX(a, ptr)
		ptr->Header = (GF_TrackHeaderBox *)a;
		return GF_OK;
	case GF_ISOM_BOX_TYPE_EDTS:
		if (ptr->editBox) ERROR_ON_DUPLICATED_BOX(a, ptr)
		ptr->editBox = (GF_EditBox *)a;
		return GF_OK;
	case GF_ISOM_BOX_TYPE_UDTA:
		if (ptr->udta) ERROR_ON_DUPLICATED_BOX(a, ptr)
		ptr->udta = (GF_UserDataBox *)a;
		return GF_OK;
	case GF_ISOM_BOX_TYPE_META:
		if (ptr->meta) ERROR_ON_DUPLICATED_BOX(a, ptr)
		ptr->meta = (GF_MetaBox *)a;
		return GF_OK;
	case GF_ISOM_BOX_TYPE_TREF:
		if (ptr->References) ERROR_ON_DUPLICATED_BOX(a, ptr)
		ptr->References = (GF_TrackReferenceBox *)a;
		return GF_OK;
	case GF_ISOM_BOX_TYPE_MDIA:
		if (ptr->Media) ERROR_ON_DUPLICATED_BOX(a, ptr)
		ptr->Media = (GF_MediaBox *)a;
		((GF_MediaBox *)a)->mediaTrack = ptr;
		return GF_OK;
	case GF_ISOM_BOX_TYPE_TRGR:
		if (ptr->groups) ERROR_ON_DUPLICATED_BOX(a, ptr)
		ptr->groups = (GF_TrackGroupBox *)a;
		return GF_OK;
	case GF_QT_BOX_TYPE_TAPT:
		if (ptr->Aperture) ERROR_ON_DUPLICATED_BOX(a, ptr)
		ptr->Aperture = (GF_Box *)a;
		return GF_OK;
	case GF_ISOM_BOX_TYPE_SENC:
		ptr->sample_encryption = (GF_SampleEncryptionBox*)a;
		return GF_OK;
	case GF_ISOM_BOX_TYPE_UUID:
		if (((GF_UnknownUUIDBox *)a)->internal_4cc == GF_ISOM_BOX_UUID_PSEC) {
			ptr->sample_encryption = (GF_SampleEncryptionBox*) a;
			return GF_OK;
		}
	}
	return GF_OK;
}


GF_Err trak_box_read(GF_Box *s, GF_BitStream *bs)
{
	GF_Err e;
	u32 i;
	GF_TrackBox *ptr = (GF_TrackBox *)s;
	e = gf_isom_box_array_read(s, bs, trak_on_child_box);
	if (e) return e;
	gf_isom_check_sample_desc(ptr);

	if (!ptr->Header) {
		GF_LOG(GF_LOG_ERROR, GF_LOG_CONTAINER, ("[iso file] Missing TrackHeaderBox\n"));
		return GF_ISOM_INVALID_FILE;
	}
	if (!ptr->Media) {
		GF_LOG(GF_LOG_ERROR, GF_LOG_CONTAINER, ("[iso file] Missing MediaBox\n"));
		return GF_ISOM_INVALID_FILE;
	}
	if (!ptr->Media->information || !ptr->Media->information->sampleTable) {
		GF_LOG(GF_LOG_ERROR, GF_LOG_CONTAINER, ("[iso file] Invalid MediaBox\n"));
		return GF_ISOM_INVALID_FILE;
	}

	for (i=0; i<gf_list_count(ptr->Media->information->sampleTable->child_boxes); i++) {
		GF_Box *a = gf_list_get(ptr->Media->information->sampleTable->child_boxes, i);
		if ((a->type ==GF_ISOM_BOX_TYPE_UUID) && (((GF_UUIDBox *)a)->internal_4cc == GF_ISOM_BOX_UUID_PSEC)) {
			ptr->sample_encryption = (struct __sample_encryption_box *) a;
			break;
		}
		else if (a->type == GF_ISOM_BOX_TYPE_SENC) {
			ptr->sample_encryption = (struct __sample_encryption_box *)a;
			break;
		}
	}
	return e;
}

GF_Box *trak_box_new()
{
	ISOM_DECL_BOX_ALLOC(GF_TrackBox, GF_ISOM_BOX_TYPE_TRAK);
	return (GF_Box *)tmp;
}


#ifndef GPAC_DISABLE_ISOM_WRITE

GF_Err trak_box_write(GF_Box *s, GF_BitStream *bs)
{
	return gf_isom_box_write_header(s, bs);
}

GF_Err trak_box_size(GF_Box *s)
{
	u32 pos=0;
	GF_TrackBox *ptr = (GF_TrackBox *)s;
	gf_isom_check_position(s, (GF_Box *)ptr->Header, &pos);
	gf_isom_check_position(s, (GF_Box *)ptr->Aperture, &pos);
	gf_isom_check_position(s, (GF_Box *)ptr->References, &pos);
	gf_isom_check_position(s, (GF_Box *)ptr->editBox, &pos);
	gf_isom_check_position(s, (GF_Box *)ptr->Media, &pos);
	gf_isom_check_position(s, (GF_Box *)ptr->meta, &pos);
	gf_isom_check_position(s, (GF_Box *)ptr->groups, &pos);
	gf_isom_check_position(s, (GF_Box *)ptr->udta, &pos);
	return GF_OK;
}

#endif /*GPAC_DISABLE_ISOM_WRITE*/

void stri_box_del(GF_Box *s)
{
	GF_SubTrackInformationBox *ptr = (GF_SubTrackInformationBox *)s;
	if (ptr == NULL) return;
	if (ptr->attribute_list) gf_free(ptr->attribute_list);
	gf_free(ptr);
}

GF_Err stri_box_read(GF_Box *s, GF_BitStream *bs)
{
	size_t i;
	GF_SubTrackInformationBox *ptr = (GF_SubTrackInformationBox *)s;
	ptr->switch_group = gf_bs_read_u16(bs);
	ptr->alternate_group = gf_bs_read_u16(bs);
	ptr->sub_track_id = gf_bs_read_u32(bs);
	ptr->size -= 8;
	ptr->attribute_count = ptr->size / 4;
	GF_SAFE_ALLOC_N(ptr->attribute_list, (size_t)ptr->attribute_count, u32);
	if (!ptr->attribute_list) return GF_OUT_OF_MEM;
	for (i = 0; i < ptr->attribute_count; i++) {
		ptr->attribute_list[i] = gf_bs_read_u32(bs);
	}
	return GF_OK;
}

GF_Box *stri_box_new()
{
	ISOM_DECL_BOX_ALLOC(GF_SubTrackInformationBox, GF_ISOM_BOX_TYPE_STRI);
	return (GF_Box *)tmp;
}


#ifndef GPAC_DISABLE_ISOM_WRITE

GF_Err stri_box_write(GF_Box *s, GF_BitStream *bs)
{
	GF_Err e;
	u32 i;
	GF_SubTrackInformationBox *ptr = (GF_SubTrackInformationBox *)s;
	e = gf_isom_full_box_write(s, bs);
	if (e) return e;

	gf_bs_write_u16(bs, ptr->switch_group);
	gf_bs_write_u16(bs, ptr->alternate_group);
	gf_bs_write_u32(bs, ptr->sub_track_id);
	for (i = 0; i < ptr->attribute_count; i++) {
		gf_bs_write_u32(bs, ptr->attribute_list[i]);
	}
	return GF_OK;
}

GF_Err stri_box_size(GF_Box *s)
{
	GF_SubTrackInformationBox *ptr = (GF_SubTrackInformationBox *)s;

	ptr->size += 8 + 4 * ptr->attribute_count;
	return GF_OK;
}

#endif /*GPAC_DISABLE_ISOM_WRITE*/

void stsg_box_del(GF_Box *s)
{
	GF_SubTrackSampleGroupBox *ptr = (GF_SubTrackSampleGroupBox *)s;
	if (ptr == NULL) return;
	if (ptr->group_description_index) gf_free(ptr->group_description_index);
	gf_free(ptr);
}

GF_Err stsg_box_read(GF_Box *s, GF_BitStream *bs)
{
	u32 i;
	GF_SubTrackSampleGroupBox *ptr = (GF_SubTrackSampleGroupBox *)s;
	ISOM_DECREASE_SIZE(s, 6);
	ptr->grouping_type = gf_bs_read_u32(bs);
	ptr->nb_groups = gf_bs_read_u16(bs);
	ISOM_DECREASE_SIZE(s, ptr->nb_groups*4);
	GF_SAFE_ALLOC_N(ptr->group_description_index, ptr->nb_groups, u32);
	if (!ptr->group_description_index) return GF_OUT_OF_MEM;
	for (i = 0; i < ptr->nb_groups; i++) {
		ptr->group_description_index[i] = gf_bs_read_u32(bs);
	}
	return GF_OK;
}

GF_Box *stsg_box_new()
{
	ISOM_DECL_BOX_ALLOC(GF_SubTrackSampleGroupBox, GF_ISOM_BOX_TYPE_STSG);
	return (GF_Box *)tmp;
}


#ifndef GPAC_DISABLE_ISOM_WRITE

GF_Err stsg_box_write(GF_Box *s, GF_BitStream *bs)
{
	GF_Err e;
	u32 i;
	GF_SubTrackSampleGroupBox *ptr = (GF_SubTrackSampleGroupBox *)s;
	e = gf_isom_full_box_write(s, bs);
	if (e) return e;

	gf_bs_write_u32(bs, ptr->grouping_type);
	gf_bs_write_u16(bs, ptr->nb_groups);
	for (i = 0; i < ptr->nb_groups; i++) {
		gf_bs_write_u32(bs, ptr->group_description_index[i]);
	}
	return GF_OK;
}

GF_Err stsg_box_size(GF_Box *s)
{
	GF_SubTrackSampleGroupBox *ptr = (GF_SubTrackSampleGroupBox *)s;
	ptr->size += 6 + 4 * ptr->nb_groups;
	return GF_OK;
}

#endif /*GPAC_DISABLE_ISOM_WRITE*/


void strk_box_del(GF_Box *s)
{
	gf_free(s);
}

GF_Err strk_on_child_box(GF_Box *s, GF_Box *a)
{
	GF_SubTrackBox *ptr = (GF_SubTrackBox *)s;
	if (!a) return GF_OK;
	switch (a->type) {
	case GF_ISOM_BOX_TYPE_STRI:
		if (ptr->info) ERROR_ON_DUPLICATED_BOX(a, ptr)
		ptr->info = (GF_SubTrackInformationBox *)a;
		return GF_OK;
	case GF_ISOM_BOX_TYPE_STRD:
		if (ptr->strd) ERROR_ON_DUPLICATED_BOX(a, ptr)
		ptr->strd = a;
		return GF_OK;
	}
	return GF_OK;
}


GF_Err strk_box_read(GF_Box *s, GF_BitStream *bs)
{
	GF_Err e;
	GF_SubTrackBox *ptr = (GF_SubTrackBox *)s;
	e = gf_isom_box_array_read(s, bs, strk_on_child_box);
	if (e) return e;

	if (!ptr->info) {
		GF_LOG(GF_LOG_ERROR, GF_LOG_CONTAINER, ("[iso file] Missing SubTrackInformationBox\n"));
		return GF_ISOM_INVALID_FILE;
	}
	return GF_OK;
}

GF_Box *strk_box_new()
{
	ISOM_DECL_BOX_ALLOC(GF_SubTrackBox, GF_ISOM_BOX_TYPE_STRK);
	return (GF_Box *)tmp;
}


#ifndef GPAC_DISABLE_ISOM_WRITE

GF_Err strk_box_write(GF_Box *s, GF_BitStream *bs)
{
	return gf_isom_box_write_header(s, bs);
}

GF_Err strk_box_size(GF_Box *s)
{
	return GF_OK;
}

#endif /*GPAC_DISABLE_ISOM_WRITE*/

void tref_box_del(GF_Box *s)
{
	GF_TrackReferenceBox *ptr = (GF_TrackReferenceBox *)s;
	if (ptr == NULL) return;
	gf_free(ptr);
}


GF_Err tref_box_read(GF_Box *s, GF_BitStream *bs)
{
	return gf_isom_box_array_read_ex(s, bs, NULL, s->type);
}

GF_Box *tref_box_new()
{
	ISOM_DECL_BOX_ALLOC(GF_TrackReferenceBox, GF_ISOM_BOX_TYPE_TREF);
	return (GF_Box *)tmp;
}

#ifndef GPAC_DISABLE_ISOM_WRITE

GF_Err tref_box_write(GF_Box *s, GF_BitStream *bs)
{
//	GF_TrackReferenceBox *ptr = (GF_TrackReferenceBox *)s;
	return gf_isom_box_write_header(s, bs);
}

GF_Err tref_box_size(GF_Box *s)
{
	return GF_OK;
}

#endif /*GPAC_DISABLE_ISOM_WRITE*/

void reftype_box_del(GF_Box *s)
{
	GF_TrackReferenceTypeBox *ptr = (GF_TrackReferenceTypeBox *)s;
	if (!ptr) return;
	if (ptr->trackIDs) gf_free(ptr->trackIDs);
	gf_free(ptr);
}


GF_Err reftype_box_read(GF_Box *s, GF_BitStream *bs)
{
	u32 bytesToRead;
	u32 i;
	GF_TrackReferenceTypeBox *ptr = (GF_TrackReferenceTypeBox *)s;

	bytesToRead = (u32) (ptr->size);
	if (!bytesToRead) return GF_OK;

	ptr->trackIDCount = (u32) (bytesToRead) / sizeof(u32);
	ptr->trackIDs = (GF_ISOTrackID *) gf_malloc(ptr->trackIDCount * sizeof(GF_ISOTrackID));
	if (!ptr->trackIDs) return GF_OUT_OF_MEM;

	for (i = 0; i < ptr->trackIDCount; i++) {
		ptr->trackIDs[i] = gf_bs_read_u32(bs);
	}
	return GF_OK;
}

GF_Box *reftype_box_new()
{
	ISOM_DECL_BOX_ALLOC(GF_TrackReferenceTypeBox, GF_ISOM_BOX_TYPE_REFT);
	return (GF_Box *)tmp;
}


GF_Err reftype_AddRefTrack(GF_TrackReferenceTypeBox *ref, GF_ISOTrackID trackID, u16 *outRefIndex)
{
	u32 i;
	if (!ref || !trackID) return GF_BAD_PARAM;

	if (outRefIndex) *outRefIndex = 0;
	//don't add a dep if already here !!
	for (i = 0; i < ref->trackIDCount; i++) {
		if (ref->trackIDs[i] == trackID) {
			if (outRefIndex) *outRefIndex = i+1;
			return GF_OK;
		}
	}

	ref->trackIDs = (GF_ISOTrackID *) gf_realloc(ref->trackIDs, (ref->trackIDCount + 1) * sizeof(GF_ISOTrackID) );
	if (!ref->trackIDs) return GF_OUT_OF_MEM;
	ref->trackIDs[ref->trackIDCount] = trackID;
	ref->trackIDCount++;
	if (outRefIndex) *outRefIndex = ref->trackIDCount;
	return GF_OK;
}



#ifndef GPAC_DISABLE_ISOM_WRITE

GF_Err reftype_box_write(GF_Box *s, GF_BitStream *bs)
{
	GF_Err e;
	u32 i;
	GF_TrackReferenceTypeBox *ptr = (GF_TrackReferenceTypeBox *)s;
	ptr->type = ptr->reference_type;
	e = gf_isom_box_write_header(s, bs);
	ptr->type = GF_ISOM_BOX_TYPE_REFT;
	if (e) return e;
	for (i = 0; i < ptr->trackIDCount; i++) {
		gf_bs_write_u32(bs, ptr->trackIDs[i]);
	}
	return GF_OK;
}


GF_Err reftype_box_size(GF_Box *s)
{
	GF_TrackReferenceTypeBox *ptr = (GF_TrackReferenceTypeBox *)s;
	if (ptr->trackIDCount)
		ptr->size += (ptr->trackIDCount * sizeof(u32));
	return GF_OK;
}

#endif /*GPAC_DISABLE_ISOM_WRITE*/



#ifndef	GPAC_DISABLE_ISOM_FRAGMENTS

void trex_box_del(GF_Box *s)
{
	GF_TrackExtendsBox *ptr = (GF_TrackExtendsBox *)s;
	if (ptr == NULL) return;
	gf_free(ptr);
}


GF_Err trex_box_read(GF_Box *s, GF_BitStream *bs)
{
	GF_TrackExtendsBox *ptr = (GF_TrackExtendsBox *)s;

	ptr->trackID = gf_bs_read_u32(bs);
	ptr->def_sample_desc_index = gf_bs_read_u32(bs);
	ptr->def_sample_duration = gf_bs_read_u32(bs);
	ptr->def_sample_size = gf_bs_read_u32(bs);
	ptr->def_sample_flags = gf_bs_read_u32(bs);
	return GF_OK;
}

GF_Box *trex_box_new()
{
	ISOM_DECL_BOX_ALLOC(GF_TrackExtendsBox, GF_ISOM_BOX_TYPE_TREX);
	return (GF_Box *)tmp;
}



#ifndef GPAC_DISABLE_ISOM_WRITE


GF_Err trex_box_write(GF_Box *s, GF_BitStream *bs)
{
	GF_Err e;
	GF_TrackExtendsBox *ptr = (GF_TrackExtendsBox *) s;
	if (!s) return GF_BAD_PARAM;
	e = gf_isom_full_box_write(s, bs);
	if (e) return e;

	gf_bs_write_u32(bs, ptr->trackID);
	//we always write 1 in trex default sample desc as using 0 breaks chrome/opera/...
	gf_bs_write_u32(bs, ptr->def_sample_desc_index ? ptr->def_sample_desc_index : 1);
	gf_bs_write_u32(bs, ptr->def_sample_duration);
	gf_bs_write_u32(bs, ptr->def_sample_size);
	gf_bs_write_u32(bs, ptr->def_sample_flags);
	return GF_OK;
}

GF_Err trex_box_size(GF_Box *s)
{
	GF_TrackExtendsBox *ptr = (GF_TrackExtendsBox *)s;
	ptr->size += 20;
	return GF_OK;
}



#endif /*GPAC_DISABLE_ISOM_WRITE*/



void trep_box_del(GF_Box *s)
{
	GF_TrackExtensionPropertiesBox *ptr = (GF_TrackExtensionPropertiesBox *)s;
	if (ptr == NULL) return;
	gf_free(ptr);
}


GF_Err trep_box_read(GF_Box *s, GF_BitStream *bs)
{
	GF_TrackExtensionPropertiesBox *ptr = (GF_TrackExtensionPropertiesBox *)s;

	ptr->trackID = gf_bs_read_u32(bs);
	ISOM_DECREASE_SIZE(ptr, 4);

	return gf_isom_box_array_read(s, bs, NULL);
}

GF_Box *trep_box_new()
{
	ISOM_DECL_BOX_ALLOC(GF_TrackExtensionPropertiesBox, GF_ISOM_BOX_TYPE_TREP);
	tmp->child_boxes = gf_list_new();
	return (GF_Box *)tmp;
}



#ifndef GPAC_DISABLE_ISOM_WRITE


GF_Err trep_box_write(GF_Box *s, GF_BitStream *bs)
{
	GF_Err e;
	GF_TrackExtensionPropertiesBox *ptr = (GF_TrackExtensionPropertiesBox *) s;
	if (!s) return GF_BAD_PARAM;
	e = gf_isom_full_box_write(s, bs);
	if (e) return e;

	gf_bs_write_u32(bs, ptr->trackID);
	return GF_OK;
}

GF_Err trep_box_size(GF_Box *s)
{
	GF_TrackExtensionPropertiesBox *ptr = (GF_TrackExtensionPropertiesBox *)s;
	ptr->size += 4;
	return GF_OK;
}



#endif /*GPAC_DISABLE_ISOM_WRITE*/

#endif /*GPAC_DISABLE_ISOM_FRAGMENTS*/



#ifndef	GPAC_DISABLE_ISOM_FRAGMENTS

void trun_box_del(GF_Box *s)
{
	GF_TrackFragmentRunBox *ptr = (GF_TrackFragmentRunBox *)s;
	if (ptr == NULL) return;

	while (gf_list_count(ptr->entries)) {
		GF_TrunEntry *p = (GF_TrunEntry*)gf_list_get(ptr->entries, 0);
		gf_list_rem(ptr->entries, 0);
		gf_free(p);
	}
	gf_list_del(ptr->entries);
	if (ptr->cache) gf_bs_del(ptr->cache);
	if (ptr->sample_order) gf_free(ptr->sample_order);
	gf_free(ptr);
}

static u32 ctrn_field_size(u32 field_idx)
{
	if (field_idx==3) return 4;
	return field_idx;
}

u32 gf_isom_ctrn_field_size_bits(u32 field_idx)
{
	if (field_idx==3) return 32;
	return field_idx*8;
}
static u32 ctrn_read_flags(GF_BitStream *bs, u32 nbbits)
{
	u32 val = gf_bs_read_int(bs, nbbits);
	if (nbbits==16) val <<= 16;
	else if (nbbits==8) val <<= 24;
	return val;
}

static GF_Err ctrn_box_read(GF_Box *s, GF_BitStream *bs)
{
	u32 i, count, flags, first_idx=0;
	Bool inherit_dur, inherit_size, inherit_flags, inherit_ctso;
	GF_TrunEntry *ent;
	GF_TrackFragmentRunBox *ptr = (GF_TrackFragmentRunBox *)s;
	flags = ptr->flags;
	ptr->ctrn_flags = flags;
	ptr->flags = 0;

	ptr->sample_count = gf_bs_read_u16(bs);
	ISOM_DECREASE_SIZE(ptr, 2);

	if (flags & GF_ISOM_TRUN_DATA_OFFSET) {
		if (flags & GF_ISOM_CTRN_DATAOFFSET_16) {
			ptr->data_offset = gf_bs_read_u16(bs);
			ISOM_DECREASE_SIZE(ptr, 2);
		} else {
			ptr->data_offset = gf_bs_read_u32(bs);
			ISOM_DECREASE_SIZE(ptr, 4);
		}
		ptr->flags |= GF_ISOM_TRUN_DATA_OFFSET;
	}
	if (flags & GF_ISOM_CTRN_CTSO_MULTIPLIER) {
		ptr->ctso_multiplier = gf_bs_read_u16(bs);
		ISOM_DECREASE_SIZE(ptr, 2);
	}
	/*no sample dur/sample_flag/size/ctso for first or following, create a pack sample */
	if (! (flags & 0x00FFFF00)) {
		GF_SAFEALLOC(ent, GF_TrunEntry);
		ent->nb_pack = ptr->sample_count;
		gf_list_add(ptr->entries, ent);
		return GF_OK;
	}
	/*allocate all entries*/
	for (i=0; i<ptr->sample_count; i++) {
		GF_SAFEALLOC(ent, GF_TrunEntry);
		gf_list_add(ptr->entries, ent);
	}
	//unpack flags
	ptr->ctrn_first_dur = (flags>>22) & 0x3;
	ptr->ctrn_first_size = (flags>>20) & 0x3;
	ptr->ctrn_first_sample_flags = (flags>>18) & 0x3;
	ptr->ctrn_first_ctts = (flags>>16) & 0x3;
	ptr->ctrn_dur = (flags>>14) & 0x3;
	ptr->ctrn_size = (flags>>12) & 0x3;
	ptr->ctrn_sample_flags = (flags>>10) & 0x3;
	ptr->ctrn_ctts = (flags>>8) & 0x3;

	inherit_dur = flags & GF_ISOM_CTRN_INHERIT_DUR;
	inherit_size = flags & GF_ISOM_CTRN_INHERIT_SIZE;
	inherit_flags = flags & GF_ISOM_CTRN_INHERIT_FLAGS;
	inherit_ctso = flags & GF_ISOM_CTRN_INHERIT_CTSO;

	if (flags & GF_ISOM_CTRN_FIRST_SAMPLE) {
		ent = gf_list_get(ptr->entries, 0);
		first_idx = 1;
		if (!inherit_dur && ptr->ctrn_first_dur) {
			ent->Duration = gf_bs_read_int(bs, gf_isom_ctrn_field_size_bits(ptr->ctrn_first_dur) );
			ISOM_DECREASE_SIZE(ptr, ctrn_field_size(ptr->ctrn_first_dur) );
		}
		if (!inherit_size && ptr->ctrn_first_size) {
			ent->size = gf_bs_read_int(bs, gf_isom_ctrn_field_size_bits(ptr->ctrn_first_size) );
			ISOM_DECREASE_SIZE(ptr, ctrn_field_size(ptr->ctrn_first_size) );
		}
		if (!inherit_flags && ptr->ctrn_first_sample_flags) {
			ent->flags = ctrn_read_flags(bs, gf_isom_ctrn_field_size_bits(ptr->ctrn_first_sample_flags) );
			ISOM_DECREASE_SIZE(ptr, ctrn_field_size(ptr->ctrn_first_sample_flags) );
		}
		if (!inherit_ctso && ptr->ctrn_first_ctts) {
			ent->CTS_Offset = gf_bs_read_int(bs, gf_isom_ctrn_field_size_bits(ptr->ctrn_first_ctts) );
			ISOM_DECREASE_SIZE(ptr, ctrn_field_size(ptr->ctrn_first_ctts) );
			if (ptr->ctso_multiplier)
				ent->CTS_Offset *= (s32) ptr->ctso_multiplier;
		}
	}
	count = ptr->sample_count - first_idx;
	if (!inherit_dur && ptr->ctrn_dur) {
		u32 nbbits = gf_isom_ctrn_field_size_bits(ptr->ctrn_dur);
		ISOM_DECREASE_SIZE(ptr, count * nbbits / 8);
		for (i=first_idx; i<ptr->sample_count; i++) {
			ent = gf_list_get(ptr->entries, i);
			ent->Duration = gf_bs_read_int(bs, nbbits);
		}
	}
	if (!inherit_size && ptr->ctrn_size) {
		u32 nbbits = gf_isom_ctrn_field_size_bits(ptr->ctrn_size);
		ISOM_DECREASE_SIZE(ptr, count * nbbits / 8);
		for (i=first_idx; i<ptr->sample_count; i++) {
			ent = gf_list_get(ptr->entries, i);
			ent->size = gf_bs_read_int(bs, nbbits);
		}
	}
	if (!inherit_flags && ptr->ctrn_sample_flags) {
		u32 nbbits = gf_isom_ctrn_field_size_bits(ptr->ctrn_sample_flags);
		ISOM_DECREASE_SIZE(ptr, count * nbbits / 8);
		for (i=first_idx; i<ptr->sample_count; i++) {
			ent = gf_list_get(ptr->entries, i);
			ent->flags = ctrn_read_flags(bs, nbbits);
		}
	}
	if (!inherit_ctso && ptr->ctrn_ctts) {
		u32 nbbits = gf_isom_ctrn_field_size_bits(ptr->ctrn_ctts);
		ISOM_DECREASE_SIZE(ptr, count * nbbits / 8);
		for (i=first_idx; i<ptr->sample_count; i++) {
			ent = gf_list_get(ptr->entries, i);
			ent->CTS_Offset = gf_bs_read_int(bs, nbbits);
			if (ptr->ctso_multiplier)
				ent->CTS_Offset *= (s32) ptr->ctso_multiplier;
		}
	}

	return GF_OK;
}

GF_Err trun_box_read(GF_Box *s, GF_BitStream *bs)
{
	u32 i;
	GF_TrunEntry *p;
	GF_TrackFragmentRunBox *ptr = (GF_TrackFragmentRunBox *)s;

	if (ptr->type == GF_ISOM_BOX_TYPE_CTRN) {
		ptr->type = GF_ISOM_BOX_TYPE_TRUN;
		ptr->use_ctrn = GF_TRUE;
		return ctrn_box_read(s, bs);
	}

	//check this is a good file
	if ((ptr->flags & GF_ISOM_TRUN_FIRST_FLAG) && (ptr->flags & GF_ISOM_TRUN_FLAGS))
		return GF_ISOM_INVALID_FILE;

	ptr->sample_count = gf_bs_read_u32(bs);
	ISOM_DECREASE_SIZE(ptr, 4);

	//The rest depends on the flags
	if (ptr->flags & GF_ISOM_TRUN_DATA_OFFSET) {
		ptr->data_offset = gf_bs_read_u32(bs);
		ISOM_DECREASE_SIZE(ptr, 4);
	}
	if (ptr->flags & GF_ISOM_TRUN_FIRST_FLAG) {
		ptr->first_sample_flags = gf_bs_read_u32(bs);
		ISOM_DECREASE_SIZE(ptr, 4);
	}
	if (! (ptr->flags & (GF_ISOM_TRUN_DURATION | GF_ISOM_TRUN_SIZE | GF_ISOM_TRUN_FLAGS | GF_ISOM_TRUN_CTS_OFFSET) ) ) {
		GF_SAFEALLOC(p, GF_TrunEntry);
		p->nb_pack = ptr->sample_count;
		gf_list_add(ptr->entries, p);
	} else {

		//read each entry (even though nothing may be written)
		for (i=0; i<ptr->sample_count; i++) {
			u32 trun_size = 0;
			p = (GF_TrunEntry *) gf_malloc(sizeof(GF_TrunEntry));
			if (!p) return GF_OUT_OF_MEM;
			memset(p, 0, sizeof(GF_TrunEntry));

			if (ptr->flags & GF_ISOM_TRUN_DURATION) {
				p->Duration = gf_bs_read_u32(bs);
				trun_size += 4;
			}
			if (ptr->flags & GF_ISOM_TRUN_SIZE) {
				p->size = gf_bs_read_u32(bs);
				trun_size += 4;
			}
			//SHOULDN'T BE USED IF GF_ISOM_TRUN_FIRST_FLAG IS DEFINED
			if (ptr->flags & GF_ISOM_TRUN_FLAGS) {
				p->flags = gf_bs_read_u32(bs);
				trun_size += 4;
			}
			if (ptr->flags & GF_ISOM_TRUN_CTS_OFFSET) {
				if (ptr->version==0) {
					p->CTS_Offset = (u32) gf_bs_read_u32(bs);
				} else {
					p->CTS_Offset = (s32) gf_bs_read_u32(bs);
				}
				trun_size += 4;
			}
			gf_list_add(ptr->entries, p);
			ISOM_DECREASE_SIZE(ptr, trun_size);
		}
	}
	/*todo parse sample reorder*/
	if (ptr->size) {
		gf_bs_skip_bytes(bs, ptr->size);
		ptr->size = 0;
	}
	return GF_OK;
}

GF_Box *trun_box_new()
{
	ISOM_DECL_BOX_ALLOC(GF_TrackFragmentRunBox, GF_ISOM_BOX_TYPE_TRUN);
	tmp->entries = gf_list_new();
	//NO FLAGS SET BY DEFAULT
	return (GF_Box *)tmp;
}

#ifndef GPAC_DISABLE_ISOM_WRITE

static void ctrn_write_sample_flags(GF_BitStream *bs, u32 flags, u32 field_size)
{
	if (!field_size) return;

	if (field_size==8) flags = flags>>24;
	else if (field_size==16) flags = flags>>16;
	gf_bs_write_int(bs, flags, field_size);
}


static void ctrn_write_ctso(GF_TrackFragmentRunBox *ctrn, GF_BitStream *bs, u32 ctso, u32 field_size)
{
	if (!field_size) return;

	if (ctrn->ctso_multiplier) {
		gf_bs_write_int(bs, ctso / ctrn->ctso_multiplier, field_size);
	} else {
		gf_bs_write_int(bs, ctso, field_size);
	}
}

GF_Err ctrn_box_write(GF_Box *s, GF_BitStream *bs)
{
	GF_Err e;
	u32 i, count, flags;
	GF_TrunEntry *ent;
	GF_TrackFragmentRunBox *ctrn = (GF_TrackFragmentRunBox *) s;
	if (!s) return GF_BAD_PARAM;
	flags = ctrn->flags;
	ctrn->flags = ctrn->ctrn_flags;
	ctrn->type = GF_ISOM_BOX_TYPE_CTRN;

	e = gf_isom_full_box_write(s, bs);
	if (e) return e;
	ctrn->flags = flags;
	ctrn->type = GF_ISOM_BOX_TYPE_TRUN;

	gf_bs_write_u16(bs, ctrn->sample_count);
	if (ctrn->flags & GF_ISOM_TRUN_DATA_OFFSET) {
		if (ctrn->ctrn_flags & GF_ISOM_CTRN_DATAOFFSET_16) {
			gf_bs_write_u16(bs, ctrn->data_offset);
		} else {
			gf_bs_write_u32(bs, ctrn->data_offset);
		}
	}
	if (ctrn->ctso_multiplier) {
		gf_bs_write_u16(bs, ctrn->ctso_multiplier);
	}
	/*we always write first sample using first flags*/
	ent = gf_list_get(ctrn->entries, 0);
	gf_bs_write_int(bs, ent->Duration, gf_isom_ctrn_field_size_bits(ctrn->ctrn_first_dur) );
	gf_bs_write_int(bs, ent->size, gf_isom_ctrn_field_size_bits(ctrn->ctrn_first_size) );
	ctrn_write_sample_flags(bs, ent->flags, gf_isom_ctrn_field_size_bits(ctrn->ctrn_first_sample_flags) );
	ctrn_write_ctso(ctrn,bs, ent->CTS_Offset, gf_isom_ctrn_field_size_bits(ctrn->ctrn_first_ctts) );

	count = gf_list_count(ctrn->entries);
	if (ctrn->ctrn_dur) {
		u32 nbbits = gf_isom_ctrn_field_size_bits(ctrn->ctrn_dur);
		for (i=1; i<count; i++) {
			GF_TrunEntry *ent = gf_list_get(ctrn->entries, i);
			gf_bs_write_int(bs, ent->Duration, nbbits);
		}
	}
	if (ctrn->ctrn_size) {
		u32 nbbits = gf_isom_ctrn_field_size_bits(ctrn->ctrn_size);
		for (i=1; i<count; i++) {
			GF_TrunEntry *ent = gf_list_get(ctrn->entries, i);
			gf_bs_write_int(bs, ent->size, nbbits);
		}
	}
	if (ctrn->ctrn_sample_flags) {
		u32 nbbits = gf_isom_ctrn_field_size_bits(ctrn->ctrn_sample_flags);
		for (i=1; i<count; i++) {
			GF_TrunEntry *ent = gf_list_get(ctrn->entries, i);
			ctrn_write_sample_flags(bs, ent->flags, nbbits);
		}
	}
	if (ctrn->ctrn_ctts) {
		u32 nbbits = gf_isom_ctrn_field_size_bits(ctrn->ctrn_ctts);
		for (i=1; i<count; i++) {
			GF_TrunEntry *ent = gf_list_get(ctrn->entries, i);
			ctrn_write_ctso(ctrn, bs, ent->CTS_Offset, nbbits);
		}
	}

	return GF_OK;
}

GF_Err trun_box_write(GF_Box *s, GF_BitStream *bs)
{
	GF_Err e;
	u32 i, count;
	GF_TrackFragmentRunBox *ptr = (GF_TrackFragmentRunBox *) s;
	if (!s) return GF_BAD_PARAM;

	if (ptr->use_ctrn)
		return ctrn_box_write(s, bs);

	e = gf_isom_full_box_write(s, bs);
	if (e) return e;

	gf_bs_write_u32(bs, ptr->sample_count);

	//The rest depends on the flags
	if (ptr->flags & GF_ISOM_TRUN_DATA_OFFSET) {
		gf_bs_write_u32(bs, ptr->data_offset);
	}
	if (ptr->flags & GF_ISOM_TRUN_FIRST_FLAG) {
		gf_bs_write_u32(bs, ptr->first_sample_flags);
	}

	if (ptr->flags & (GF_ISOM_TRUN_DURATION | GF_ISOM_TRUN_SIZE | GF_ISOM_TRUN_FLAGS | GF_ISOM_TRUN_CTS_OFFSET) )  {

		count = gf_list_count(ptr->entries);
		for (i=0; i<count; i++) {
			GF_TrunEntry *p = (GF_TrunEntry*)gf_list_get(ptr->entries, i);

			if (ptr->flags & GF_ISOM_TRUN_DURATION) {
				gf_bs_write_u32(bs, p->Duration);
			}
			if (ptr->flags & GF_ISOM_TRUN_SIZE) {
				gf_bs_write_u32(bs, p->size);
			}
			//SHOULDN'T BE USED IF GF_ISOM_TRUN_FIRST_FLAG IS DEFINED
			if (ptr->flags & GF_ISOM_TRUN_FLAGS) {
				gf_bs_write_u32(bs, p->flags);
			}
			if (ptr->flags & GF_ISOM_TRUN_CTS_OFFSET) {
				if (ptr->version==0) {
					gf_bs_write_u32(bs, p->CTS_Offset);
				} else {
					gf_bs_write_u32(bs, (u32) p->CTS_Offset);
				}
			}
		}
	}

	if (ptr->sample_order) {
		u32 nb_bits = 8;
		if (ptr->sample_count>0xFFFFFF) nb_bits = 32;
		else if (ptr->sample_count>0xFFFF) nb_bits = 24;
		else if (ptr->sample_count>0xFF) nb_bits = 16;

		for (i=0; i<ptr->sample_count; i++) {
			gf_bs_write_int(bs, ptr->sample_order[i], nb_bits);
		}
	}
	return GF_OK;
}

static u32 ctrn_sample_flags_to_index(u32 val)
{
	if (!val) return 0;
	if (val & 0x0000FFFF)
		return 3;
	if (val & 0x00FF0000)
		return 2;
	return 1;
}
static u32 ctrn_u32_to_index(u32 val)
{
	if (!val) return 0;
	if (val<=255) return 1;
	if (val<=65535) return 2;
	return 3;
}
static u32 ctrn_s32_to_index(s32 val)
{
	if (!val) return 0;
	if (ABS(val)<=127) return 1;
	if (ABS(val)<=32767) return 2;
	return 3;
}
static u32 ctrn_ctts_to_index(GF_TrackFragmentRunBox *ctrn, s32 ctts)
{
	if (!(ctrn->flags & GF_ISOM_TRUN_CTS_OFFSET))
		return 0;

	if (!ctts) return 0;

	if (ctrn->version) {
		if (ctrn->ctso_multiplier) return ctrn_s32_to_index(ctts / ctrn->ctso_multiplier);
		return ctrn_s32_to_index(ctts);
	}
	assert(ctts>0);
	if (ctrn->ctso_multiplier) return ctrn_u32_to_index((u32)ctts / ctrn->ctso_multiplier);
	return ctrn_s32_to_index((u32)ctts);
}

static GF_Err ctrn_box_size(GF_TrackFragmentRunBox *ctrn)
{
	Bool use_ctso_multi = GF_FALSE;
	u32 i, count;
	GF_TrunEntry *ent;
	ctrn->ctrn_flags = 0;
	use_ctso_multi = GF_TRUE;
	ctrn->ctrn_first_dur = ctrn->ctrn_first_size = ctrn->ctrn_first_sample_flags = ctrn->ctrn_first_ctts = 0;
	ctrn->ctrn_dur = ctrn->ctrn_size = ctrn->ctrn_sample_flags = ctrn->ctrn_ctts = 0;

	ctrn->size += 2; //16 bits for sample count
	if (ctrn->flags & GF_ISOM_TRUN_DATA_OFFSET) {
		ctrn->ctrn_flags |= GF_ISOM_TRUN_DATA_OFFSET;
		if (ABS(ctrn->data_offset) < 32767) {
			ctrn->size += 2;
			ctrn->ctrn_flags |= GF_ISOM_CTRN_DATAOFFSET_16;
		} else
			ctrn->size += 4;
	}

	count = gf_list_count(ctrn->entries);
	if (ctrn->ctso_multiplier && (ctrn->flags & GF_ISOM_TRUN_CTS_OFFSET) && (ctrn->ctso_multiplier<=0xFFFF) ) {
		for (i=0; i<count; i++) {
			GF_TrunEntry *ent = gf_list_get(ctrn->entries, i);
			if (ent->CTS_Offset % ctrn->ctso_multiplier) {
				use_ctso_multi = GF_FALSE;
				break;
			}
		}
	} else {
		use_ctso_multi = GF_FALSE;
	}
	if (ctrn->use_inherit) {
		use_ctso_multi = GF_FALSE;
		ctrn->ctrn_flags |= 0xB0; //duration=1,size=0,flags=1,cts=1 << 4
	}

	if (use_ctso_multi) {
		ctrn->size += 2;
		ctrn->ctrn_flags |= GF_ISOM_CTRN_CTSO_MULTIPLIER;
	} else {
		ctrn->ctso_multiplier = 0;
	}

	/*we always write first sample using first flags*/
	ent = gf_list_get(ctrn->entries, 0);
	ctrn->ctrn_flags |= GF_ISOM_CTRN_FIRST_SAMPLE;

	if (!ctrn->use_inherit && (ctrn->flags & GF_ISOM_TRUN_DURATION)) {
		ctrn->ctrn_first_dur = ctrn_u32_to_index(ent->Duration);
		if (ctrn->ctrn_first_dur) {
			ctrn->size += ctrn_field_size(ctrn->ctrn_first_dur);
			ctrn->ctrn_flags |= ctrn->ctrn_first_dur<<22;
		}
	}

	if (ctrn->flags & GF_ISOM_TRUN_SIZE) {
		ctrn->ctrn_first_size = ctrn_u32_to_index(ent->size);
		if (ctrn->ctrn_first_size) {
			ctrn->size += ctrn_field_size(ctrn->ctrn_first_size);
			ctrn->ctrn_flags |= ctrn->ctrn_first_size<<20;
		}
	}

	if (!ctrn->use_inherit && (ctrn->flags & GF_ISOM_TRUN_FLAGS)) {
		ctrn->ctrn_first_sample_flags = ctrn_sample_flags_to_index(ent->flags);
		if (ctrn->ctrn_first_sample_flags) {
			ctrn->size += ctrn_field_size(ctrn->ctrn_first_sample_flags);
			ctrn->ctrn_flags |= ctrn->ctrn_first_sample_flags<<18;
		}
	}
	if (!ctrn->use_inherit && (ctrn->flags & GF_ISOM_TRUN_CTS_OFFSET)) {
		ctrn->ctrn_first_ctts = ctrn_ctts_to_index(ctrn, ent->CTS_Offset);
		if (ctrn->ctrn_first_ctts) {
			ctrn->size += ctrn_field_size(ctrn->ctrn_first_ctts);
			ctrn->ctrn_flags |= ctrn->ctrn_first_ctts<<16;
		}
	}

	for (i=1; i<count; i++) {
		u8 field_idx;
		GF_TrunEntry *ent = gf_list_get(ctrn->entries, i);

		if (!ctrn->use_inherit && (ctrn->flags & GF_ISOM_TRUN_DURATION)) {
			field_idx = ctrn_u32_to_index(ent->Duration);
			if (ctrn->ctrn_dur < field_idx)
				ctrn->ctrn_dur = field_idx;
		}
		if (ctrn->flags & GF_ISOM_TRUN_SIZE) {
			field_idx = ctrn_u32_to_index(ent->size);
			if (ctrn->ctrn_size < field_idx)
				ctrn->ctrn_size = field_idx;
		}
		if (!ctrn->use_inherit && (ctrn->flags & GF_ISOM_TRUN_FLAGS)) {
			field_idx = ctrn_sample_flags_to_index(ent->flags);
			if (ctrn->ctrn_sample_flags < field_idx)
				ctrn->ctrn_sample_flags = field_idx;
		}
		if (!ctrn->use_inherit) {
			field_idx = ctrn_ctts_to_index(ctrn, ent->CTS_Offset);
			if (ctrn->ctrn_ctts < field_idx)
				ctrn->ctrn_ctts = field_idx;
		}
	}
	count-=1;
	if (ctrn->ctrn_dur) {
		ctrn->size += count * ctrn_field_size(ctrn->ctrn_dur);
		ctrn->ctrn_flags |= ctrn->ctrn_dur<<14;
	}
	if (ctrn->ctrn_size) {
		ctrn->size += count * ctrn_field_size(ctrn->ctrn_size);
		ctrn->ctrn_flags |= ctrn->ctrn_size<<12;
	}
	if (ctrn->ctrn_sample_flags) {
		ctrn->size += count * ctrn_field_size(ctrn->ctrn_sample_flags);
		ctrn->ctrn_flags |= ctrn->ctrn_sample_flags<<10;
	}
	if (ctrn->ctrn_ctts) {
		ctrn->size += count * ctrn_field_size(ctrn->ctrn_ctts);
		ctrn->ctrn_flags |= ctrn->ctrn_ctts<<8;
	}
	return GF_OK;
}

GF_Err trun_box_size(GF_Box *s)
{
	u32 i, count;
	GF_TrackFragmentRunBox *ptr = (GF_TrackFragmentRunBox *)s;

	if (ptr->use_ctrn)
		return ctrn_box_size(ptr);

	ptr->size += 4;
	//The rest depends on the flags
	if (ptr->flags & GF_ISOM_TRUN_DATA_OFFSET) ptr->size += 4;
	if (ptr->flags & GF_ISOM_TRUN_FIRST_FLAG) ptr->size += 4;

	if (ptr->sample_order) {
		u32 nb_bytes = 1;
		if (ptr->sample_count>0xFFFFFF) nb_bytes = 4;
		else if (ptr->sample_count>0xFFFF) nb_bytes = 3;
		else if (ptr->sample_count>0xFF) nb_bytes = 2;
		ptr->size += ptr->sample_count*nb_bytes;
	}

	if (! (ptr->flags & (GF_ISOM_TRUN_DURATION | GF_ISOM_TRUN_SIZE | GF_ISOM_TRUN_FLAGS | GF_ISOM_TRUN_CTS_OFFSET) ) ) {
		return GF_OK;
	}

	//if nothing to do, this will be skipped automatically
	count = gf_list_count(ptr->entries);
	for (i=0; i<count; i++) {
		if (ptr->flags & GF_ISOM_TRUN_DURATION) ptr->size += 4;
		if (ptr->flags & GF_ISOM_TRUN_SIZE) ptr->size += 4;
		//SHOULDN'T BE USED IF GF_ISOM_TRUN_FIRST_FLAG IS DEFINED
		if (ptr->flags & GF_ISOM_TRUN_FLAGS) ptr->size += 4;
		if (ptr->flags & GF_ISOM_TRUN_CTS_OFFSET) ptr->size += 4;
	}
	return GF_OK;
}



#endif /*GPAC_DISABLE_ISOM_WRITE*/

#endif /*GPAC_DISABLE_ISOM_FRAGMENTS*/


void tsro_box_del(GF_Box *s)
{
	GF_TimeOffHintEntryBox *tsro = (GF_TimeOffHintEntryBox *)s;
	gf_free(tsro);
}

GF_Err tsro_box_read(GF_Box *s, GF_BitStream *bs)
{
	GF_TimeOffHintEntryBox *ptr = (GF_TimeOffHintEntryBox *)s;
	ptr->TimeOffset = gf_bs_read_u32(bs);
	return GF_OK;
}

GF_Box *tsro_box_new()
{
	ISOM_DECL_BOX_ALLOC(GF_TimeOffHintEntryBox, GF_ISOM_BOX_TYPE_TSRO);
	return (GF_Box *)tmp;
}


#ifndef GPAC_DISABLE_ISOM_WRITE
GF_Err tsro_box_write(GF_Box *s, GF_BitStream *bs)
{
	GF_Err e;
	GF_TimeOffHintEntryBox *ptr = (GF_TimeOffHintEntryBox *)s;
	if (ptr == NULL) return GF_BAD_PARAM;

	e = gf_isom_box_write_header(s, bs);
	if (e) return e;
	gf_bs_write_u32(bs, ptr->TimeOffset);
	return GF_OK;
}

GF_Err tsro_box_size(GF_Box *s)
{
	s->size += 4;
	return GF_OK;
}
#endif /*GPAC_DISABLE_ISOM_WRITE*/


void udta_box_del(GF_Box *s)
{
	u32 i;
	GF_UserDataMap *map;
	GF_UserDataBox *ptr = (GF_UserDataBox *)s;
	if (ptr == NULL) return;
	i=0;
	while ((map = (GF_UserDataMap *)gf_list_enum(ptr->recordList, &i))) {
		gf_isom_box_array_del(map->boxes);
		gf_free(map);
	}
	gf_list_del(ptr->recordList);
	gf_free(ptr);
}

GF_UserDataMap *udta_getEntry(GF_UserDataBox *ptr, u32 box_type, bin128 *uuid)
{
	u32 i;
	GF_UserDataMap *map;
	if (ptr == NULL) return NULL;
	i=0;
	while ((map = (GF_UserDataMap *)gf_list_enum(ptr->recordList, &i))) {
		if (map->boxType == box_type) {
			if ((box_type != GF_ISOM_BOX_TYPE_UUID) || !uuid) return map;
			if (!memcmp(map->uuid, *uuid, 16)) return map;
		}
	}
	return NULL;
}

GF_Err udta_on_child_box(GF_Box *s, GF_Box *a)
{
	GF_Err e;
	u32 box_type;
	GF_UserDataMap *map;
	GF_UserDataBox *ptr = (GF_UserDataBox *)s;
	if (!ptr) return GF_BAD_PARAM;
	if (!a) return GF_OK;

	//detach from parent list if any
	gf_list_del_item(ptr->child_boxes, a);

	/* for unknown udta boxes, we reference them by their original box type */
	box_type = a->type;
	if (box_type == GF_ISOM_BOX_TYPE_UNKNOWN) {
		GF_UnknownBox* unkn = (GF_UnknownBox *)a;
		if (unkn)
			box_type = unkn->original_4cc;
	}

	map = udta_getEntry(ptr, box_type, (a->type==GF_ISOM_BOX_TYPE_UUID) ? & ((GF_UUIDBox *)a)->uuid : NULL);
	if (map == NULL) {
		map = (GF_UserDataMap *) gf_malloc(sizeof(GF_UserDataMap));
		if (map == NULL) return GF_OUT_OF_MEM;
		memset(map, 0, sizeof(GF_UserDataMap));

		map->boxType = box_type;
		if (a->type == GF_ISOM_BOX_TYPE_UUID)
			memcpy(map->uuid, ((GF_UUIDBox *)a)->uuid, 16);
		map->boxes = gf_list_new();
		if (!map->boxes) {
			gf_free(map);
			return GF_OUT_OF_MEM;
		}
		e = gf_list_add(ptr->recordList, map);
		if (e) return e;
	}
	return gf_list_add(map->boxes, a);
}


GF_Err udta_box_read(GF_Box *s, GF_BitStream *bs)
{
	GF_Err e = gf_isom_box_array_read(s, bs, udta_on_child_box);
	if (e) return e;
	if (s->size==4) {
		u32 val = gf_bs_read_u32(bs);
		s->size = 0;
		if (val) {
			GF_LOG(GF_LOG_WARNING, GF_LOG_CONTAINER, ("[iso file] udta has 4 remaining bytes set to %08X but they should be 0\n", val));
		}
	}
	return GF_OK;
}

GF_Box *udta_box_new()
{
	ISOM_DECL_BOX_ALLOC(GF_UserDataBox, GF_ISOM_BOX_TYPE_UDTA);
	tmp->recordList = gf_list_new();
	if (!tmp->recordList) {
		gf_free(tmp);
		return NULL;
	}
	return (GF_Box *)tmp;
}


#ifndef GPAC_DISABLE_ISOM_WRITE

GF_Err udta_box_write(GF_Box *s, GF_BitStream *bs)
{
	GF_Err e;
	u32 i;
	GF_UserDataMap *map;
	GF_UserDataBox *ptr = (GF_UserDataBox *)s;

	e = gf_isom_box_write_header(s, bs);
	if (e) return e;
	i=0;
	while ((map = (GF_UserDataMap *)gf_list_enum(ptr->recordList, &i))) {
		//warning: here we are not passing the actual "parent" of the list
		//but the UDTA box. The parent itself is not an box, we don't care about it
		e = gf_isom_box_array_write(s, map->boxes, bs);
		if (e) return e;
	}
	return GF_OK;
}

GF_Err udta_box_size(GF_Box *s)
{
	GF_Err e;
	u32 i;
	GF_UserDataMap *map;
	GF_UserDataBox *ptr = (GF_UserDataBox *)s;

	i=0;
	while ((map = (GF_UserDataMap *)gf_list_enum(ptr->recordList, &i))) {
		//warning: here we are not passing the actual "parent" of the list
		//but the UDTA box. The parent itself is not an box, we don't care about it
		e = gf_isom_box_array_size(s, map->boxes);
		if (e) return e;
	}
	return GF_OK;
}

#endif /*GPAC_DISABLE_ISOM_WRITE*/


void vmhd_box_del(GF_Box *s)
{
	GF_VideoMediaHeaderBox *ptr = (GF_VideoMediaHeaderBox *)s;
	if (ptr == NULL) return;
	gf_free(ptr);
}


GF_Err vmhd_box_read(GF_Box *s, GF_BitStream *bs)
{
	GF_VideoMediaHeaderBox *ptr = (GF_VideoMediaHeaderBox *)s;

	ptr->reserved = gf_bs_read_u64(bs);
	return GF_OK;
}

GF_Box *vmhd_box_new()
{
	ISOM_DECL_BOX_ALLOC(GF_VideoMediaHeaderBox, GF_ISOM_BOX_TYPE_VMHD);
	tmp->flags = 1;
	return (GF_Box *)tmp;
}



#ifndef GPAC_DISABLE_ISOM_WRITE

GF_Err vmhd_box_write(GF_Box *s, GF_BitStream *bs)
{
	GF_Err e;
	GF_VideoMediaHeaderBox *ptr = (GF_VideoMediaHeaderBox *)s;

	e = gf_isom_full_box_write(s, bs);
	if (e) return e;
	gf_bs_write_u64(bs, ptr->reserved);
	return GF_OK;
}

GF_Err vmhd_box_size(GF_Box *s)
{
	GF_VideoMediaHeaderBox *ptr = (GF_VideoMediaHeaderBox *)s;
	ptr->size += 8;
	return GF_OK;
}

#endif /*GPAC_DISABLE_ISOM_WRITE*/

void void_box_del(GF_Box *s)
{
	gf_free(s);
}


GF_Err void_box_read(GF_Box *s, GF_BitStream *bs)
{
	if (s->size) return GF_ISOM_INVALID_FILE;
	return GF_OK;
}

GF_Box *void_box_new()
{
	ISOM_DECL_BOX_ALLOC(GF_Box, GF_ISOM_BOX_TYPE_VOID);
	return tmp;
}


#ifndef GPAC_DISABLE_ISOM_WRITE

GF_Err void_box_write(GF_Box *s, GF_BitStream *bs)
{
	gf_bs_write_u32(bs, 0);
	return GF_OK;
}

GF_Err void_box_size(GF_Box *s)
{
	s->size = 4;
	return GF_OK;
}

#endif /*GPAC_DISABLE_ISOM_WRITE*/



GF_Box *pdin_box_new()
{
	ISOM_DECL_BOX_ALLOC(GF_ProgressiveDownloadBox, GF_ISOM_BOX_TYPE_PDIN);
	tmp->flags = 1;
	return (GF_Box *)tmp;
}


void pdin_box_del(GF_Box *s)
{
	GF_ProgressiveDownloadBox *ptr = (GF_ProgressiveDownloadBox*)s;
	if (ptr == NULL) return;
	if (ptr->rates) gf_free(ptr->rates);
	if (ptr->times) gf_free(ptr->times);
	gf_free(ptr);
}


GF_Err pdin_box_read(GF_Box *s, GF_BitStream *bs)
{
	u32 i;
	GF_ProgressiveDownloadBox *ptr = (GF_ProgressiveDownloadBox*)s;

	ptr->count = (u32) (ptr->size) / 8;
	ptr->rates = (u32*)gf_malloc(sizeof(u32)*ptr->count);
	ptr->times = (u32*)gf_malloc(sizeof(u32)*ptr->count);
	for (i=0; i<ptr->count; i++) {
		ptr->rates[i] = gf_bs_read_u32(bs);
		ptr->times[i] = gf_bs_read_u32(bs);
	}
	return GF_OK;
}


#ifndef GPAC_DISABLE_ISOM_WRITE

GF_Err pdin_box_write(GF_Box *s, GF_BitStream *bs)
{
	GF_Err e;
	u32 i;
	GF_ProgressiveDownloadBox *ptr = (GF_ProgressiveDownloadBox *)s;
	e = gf_isom_full_box_write(s, bs);
	if (e) return e;
	for (i=0; i<ptr->count; i++) {
		gf_bs_write_u32(bs, ptr->rates[i]);
		gf_bs_write_u32(bs, ptr->times[i]);
	}
	return GF_OK;
}

GF_Err pdin_box_size(GF_Box *s)
{
	GF_ProgressiveDownloadBox *ptr = (GF_ProgressiveDownloadBox *)s;
	ptr->size += 8*ptr->count;
	return GF_OK;
}

#endif /*GPAC_DISABLE_ISOM_WRITE*/




GF_Box *sdtp_box_new()
{
	ISOM_DECL_BOX_ALLOC(GF_SampleDependencyTypeBox, GF_ISOM_BOX_TYPE_SDTP);
	tmp->flags = 1;
	return (GF_Box *)tmp;
}


void sdtp_box_del(GF_Box *s)
{
	GF_SampleDependencyTypeBox *ptr = (GF_SampleDependencyTypeBox*)s;
	if (ptr == NULL) return;
	if (ptr->sample_info) gf_free(ptr->sample_info);
	gf_free(ptr);
}


GF_Err sdtp_box_read(GF_Box *s, GF_BitStream *bs)
{
	GF_SampleDependencyTypeBox *ptr = (GF_SampleDependencyTypeBox*)s;

	/*out-of-order sdtp, assume no padding at the end*/
	if (!ptr->sampleCount) ptr->sampleCount = (u32) ptr->size;
	else if (ptr->sampleCount > (u32) ptr->size) return GF_ISOM_INVALID_FILE;

	ptr->sample_info = (u8 *) gf_malloc(sizeof(u8)*ptr->sampleCount);
	gf_bs_read_data(bs, (char*)ptr->sample_info, ptr->sampleCount);
	ISOM_DECREASE_SIZE(ptr, ptr->sampleCount);
	return GF_OK;
}


#ifndef GPAC_DISABLE_ISOM_WRITE

GF_Err sdtp_box_write(GF_Box *s, GF_BitStream *bs)
{
	GF_Err e;
	GF_SampleDependencyTypeBox *ptr = (GF_SampleDependencyTypeBox *)s;
	e = gf_isom_full_box_write(s, bs);
	if (e) return e;
	gf_bs_write_data(bs, (char*)ptr->sample_info, ptr->sampleCount);
	return GF_OK;
}

GF_Err sdtp_box_size(GF_Box *s)
{
	GF_SampleDependencyTypeBox *ptr = (GF_SampleDependencyTypeBox *)s;
	ptr->size += ptr->sampleCount;
	return GF_OK;
}

#endif /*GPAC_DISABLE_ISOM_WRITE*/


GF_Box *pasp_box_new()
{
	ISOM_DECL_BOX_ALLOC(GF_PixelAspectRatioBox, GF_ISOM_BOX_TYPE_PASP);
	return (GF_Box *)tmp;
}


void pasp_box_del(GF_Box *s)
{
	GF_PixelAspectRatioBox *ptr = (GF_PixelAspectRatioBox*)s;
	if (ptr == NULL) return;
	gf_free(ptr);
}


GF_Err pasp_box_read(GF_Box *s, GF_BitStream *bs)
{
	GF_PixelAspectRatioBox *ptr = (GF_PixelAspectRatioBox*)s;
	ptr->hSpacing = gf_bs_read_u32(bs);
	ptr->vSpacing = gf_bs_read_u32(bs);
	ISOM_DECREASE_SIZE(ptr, 8);
	return GF_OK;
}


#ifndef GPAC_DISABLE_ISOM_WRITE

GF_Err pasp_box_write(GF_Box *s, GF_BitStream *bs)
{
	GF_PixelAspectRatioBox *ptr = (GF_PixelAspectRatioBox *)s;
	GF_Err e = gf_isom_box_write_header(s, bs);
	if (e) return e;
	gf_bs_write_u32(bs, ptr->hSpacing);
	gf_bs_write_u32(bs, ptr->vSpacing);
	return GF_OK;
}

GF_Err pasp_box_size(GF_Box *s)
{
	s->size += 8;
	return GF_OK;
}

#endif /*GPAC_DISABLE_ISOM_WRITE*/



GF_Box *clap_box_new()
{
	ISOM_DECL_BOX_ALLOC(GF_CleanApertureBox, GF_ISOM_BOX_TYPE_CLAP);
	return (GF_Box *)tmp;
}


void clap_box_del(GF_Box *s)
{
	GF_CleanApertureBox *ptr = (GF_CleanApertureBox*)s;
	if (ptr == NULL) return;
	gf_free(ptr);
}


GF_Err clap_box_read(GF_Box *s, GF_BitStream *bs)
{
	GF_CleanApertureBox *ptr = (GF_CleanApertureBox*)s;
	ISOM_DECREASE_SIZE(ptr, 32);
	ptr->cleanApertureWidthN = gf_bs_read_u32(bs);
	ptr->cleanApertureWidthD = gf_bs_read_u32(bs);
	ptr->cleanApertureHeightN = gf_bs_read_u32(bs);
	ptr->cleanApertureHeightD = gf_bs_read_u32(bs);
	ptr->horizOffN = gf_bs_read_u32(bs);
	ptr->horizOffD = gf_bs_read_u32(bs);
	ptr->vertOffN = gf_bs_read_u32(bs);
	ptr->vertOffD = gf_bs_read_u32(bs);
	return GF_OK;
}


#ifndef GPAC_DISABLE_ISOM_WRITE

GF_Err clap_box_write(GF_Box *s, GF_BitStream *bs)
{
	GF_CleanApertureBox *ptr = (GF_CleanApertureBox *)s;
	GF_Err e = gf_isom_box_write_header(s, bs);
	if (e) return e;
	gf_bs_write_u32(bs, ptr->cleanApertureWidthN);
	gf_bs_write_u32(bs, ptr->cleanApertureWidthD);
	gf_bs_write_u32(bs, ptr->cleanApertureHeightN);
	gf_bs_write_u32(bs, ptr->cleanApertureHeightD);
	gf_bs_write_u32(bs, ptr->horizOffN);
	gf_bs_write_u32(bs, ptr->horizOffD);
	gf_bs_write_u32(bs, ptr->vertOffN);
	gf_bs_write_u32(bs, ptr->vertOffD);
	return GF_OK;
}

GF_Err clap_box_size(GF_Box *s)
{
	s->size += 32;
	return GF_OK;
}

#endif /*GPAC_DISABLE_ISOM_WRITE*/




GF_Box *metx_box_new()
{
	//type is overridden by the box constructor
	ISOM_DECL_BOX_ALLOC(GF_MetaDataSampleEntryBox, GF_ISOM_BOX_TYPE_METX);
	gf_isom_sample_entry_init((GF_SampleEntryBox*)tmp);
	return (GF_Box *)tmp;
}


void metx_box_del(GF_Box *s)
{
	GF_MetaDataSampleEntryBox *ptr = (GF_MetaDataSampleEntryBox*)s;
	if (ptr == NULL) return;
	gf_isom_sample_entry_predestroy((GF_SampleEntryBox *)s);

	if (ptr->content_encoding) gf_free(ptr->content_encoding);
	if (ptr->xml_namespace) gf_free(ptr->xml_namespace);
	if (ptr->xml_schema_loc) gf_free(ptr->xml_schema_loc);
	if (ptr->mime_type) gf_free(ptr->mime_type);
	gf_free(ptr);
}


GF_Err metx_on_child_box(GF_Box *s, GF_Box *a)
{
	GF_MetaDataSampleEntryBox *ptr = (GF_MetaDataSampleEntryBox *)s;
	switch (a->type) {
	case GF_ISOM_BOX_TYPE_SINF:
		return GF_OK;
	case GF_ISOM_BOX_TYPE_TXTC:
		//we allow the config box on metx
		if (ptr->config) ERROR_ON_DUPLICATED_BOX(a, ptr)
		ptr->config = (GF_TextConfigBox *)a;
		break;
	}
	return GF_OK;
}

GF_Err metx_box_read(GF_Box *s, GF_BitStream *bs)
{
	u32 size, i;
	GF_Err e;
	char *str;
	GF_MetaDataSampleEntryBox *ptr = (GF_MetaDataSampleEntryBox*)s;

	e = gf_isom_base_sample_entry_read((GF_SampleEntryBox *)ptr, bs);
	if (e) return e;

	size = (u32) ptr->size - 8;
	str = gf_malloc(sizeof(char)*size);

	i=0;

	while (size) {
		str[i] = gf_bs_read_u8(bs);
		size--;
		if (!str[i]) {
			i++;
			break;
		}
		i++;
	}
	if (!size && i>1 && str[i-1]) {
		GF_LOG(GF_LOG_WARNING, GF_LOG_CONTAINER, ("[iso file] metx read invalid string\n"));
		gf_free(str);
		return GF_ISOM_INVALID_FILE;
	}
	if (i>1) {
		if (ptr->type==GF_ISOM_BOX_TYPE_STPP) {
			ptr->xml_namespace = gf_strdup(str);
		} else {
			ptr->content_encoding = gf_strdup(str);
		}
	}

	i=0;
	while (size) {
		str[i] = gf_bs_read_u8(bs);
		size--;
		if (!str[i]) {
			i++;
			break;
		}
		i++;
	}
	if (!size && i>1 && str[i-1]) {
		GF_LOG(GF_LOG_WARNING, GF_LOG_CONTAINER, ("[iso file] metx read invalid string\n"));
		gf_free(str);
		return GF_ISOM_INVALID_FILE;
	}
	if ((ptr->type==GF_ISOM_BOX_TYPE_METX) || (ptr->type==GF_ISOM_BOX_TYPE_STPP)) {
		if (i>1) {
			if (ptr->type==GF_ISOM_BOX_TYPE_STPP) {
				ptr->xml_schema_loc = gf_strdup(str);
			} else {
				ptr->xml_namespace = gf_strdup(str);
			}
		}

		i=0;
		while (size) {
			str[i] = gf_bs_read_u8(bs);
			size--;
			if (!str[i]) {
				i++;
				break;
			}
			i++;
		}
		if (!size && i>1 && str[i-1]) {
			GF_LOG(GF_LOG_WARNING, GF_LOG_CONTAINER, ("[iso file] metx read invalid string\n"));
			gf_free(str);
			return GF_ISOM_INVALID_FILE;
		}
		if (i>1) {
			if (ptr->type==GF_ISOM_BOX_TYPE_STPP) {
				ptr->mime_type = gf_strdup(str);
			} else {
				ptr->xml_schema_loc = gf_strdup(str);
			}
		}
	}
	//mett, sbtt, stxt, stpp
	else {
		if (i>1) ptr->mime_type = gf_strdup(str);
	}
	ptr->size = size;
	gf_free(str);
	return gf_isom_box_array_read(s, bs, metx_on_child_box);
}


#ifndef GPAC_DISABLE_ISOM_WRITE

GF_Err metx_box_write(GF_Box *s, GF_BitStream *bs)
{
	GF_MetaDataSampleEntryBox *ptr = (GF_MetaDataSampleEntryBox *)s;
	GF_Err e = gf_isom_box_write_header(s, bs);
	if (e) return e;

	gf_bs_write_data(bs, ptr->reserved, 6);
	gf_bs_write_u16(bs, ptr->dataReferenceIndex);

	if (ptr->type!=GF_ISOM_BOX_TYPE_STPP) {
		if (ptr->content_encoding)
			gf_bs_write_data(bs, ptr->content_encoding, (u32) strlen(ptr->content_encoding));
		gf_bs_write_u8(bs, 0);
	}

	if ((ptr->type==GF_ISOM_BOX_TYPE_METX) || (ptr->type==GF_ISOM_BOX_TYPE_STPP)) {
		if (ptr->xml_namespace)
			gf_bs_write_data(bs, ptr->xml_namespace, (u32) strlen(ptr->xml_namespace));

		gf_bs_write_u8(bs, 0);

		if (ptr->xml_schema_loc)
			gf_bs_write_data(bs, ptr->xml_schema_loc, (u32) strlen(ptr->xml_schema_loc));
		gf_bs_write_u8(bs, 0);

		if (ptr->type==GF_ISOM_BOX_TYPE_STPP) {
			if (ptr->mime_type)
				gf_bs_write_data(bs, ptr->mime_type, (u32) strlen(ptr->mime_type));

			gf_bs_write_u8(bs, 0);
		}
	}
	//mett, sbtt, stxt
	else {
		if (ptr->mime_type)
			gf_bs_write_data(bs, ptr->mime_type, (u32) strlen(ptr->mime_type));

		gf_bs_write_u8(bs, 0);
	}

	return GF_OK;
}

GF_Err metx_box_size(GF_Box *s)
{
	GF_MetaDataSampleEntryBox *ptr = (GF_MetaDataSampleEntryBox *)s;
	ptr->size += 8;

	if (ptr->type!=GF_ISOM_BOX_TYPE_STPP) {
		if (ptr->content_encoding)
			ptr->size += strlen(ptr->content_encoding);
		ptr->size++;
	}

	if ((ptr->type==GF_ISOM_BOX_TYPE_METX) || (ptr->type==GF_ISOM_BOX_TYPE_STPP)) {

		if (ptr->xml_namespace)
			ptr->size += strlen(ptr->xml_namespace);
		ptr->size++;

		if (ptr->xml_schema_loc)
			ptr->size += strlen(ptr->xml_schema_loc);
		ptr->size++;

		if (ptr->type==GF_ISOM_BOX_TYPE_STPP) {
			if (ptr->mime_type)
				ptr->size += strlen(ptr->mime_type);
			ptr->size++;
		}

	}
	//mett, sbtt, stxt
	else {
		if (ptr->mime_type)
			ptr->size += strlen(ptr->mime_type);
		ptr->size++;
	}
	return GF_OK;
}

#endif /*GPAC_DISABLE_ISOM_WRITE*/


/* SimpleTextSampleEntry */
GF_Box *txtc_box_new()
{
	ISOM_DECL_BOX_ALLOC(GF_TextConfigBox, GF_ISOM_BOX_TYPE_TXTC);
	return (GF_Box *)tmp;
}


void txtc_box_del(GF_Box *s)
{
	GF_TextConfigBox *ptr = (GF_TextConfigBox*)s;
	if (ptr == NULL) return;

	if (ptr->config) gf_free(ptr->config);
	gf_free(ptr);
}

GF_Err txtc_box_read(GF_Box *s, GF_BitStream *bs)
{
	GF_TextConfigBox *ptr = (GF_TextConfigBox*)s;
	ptr->config = (char *)gf_malloc(sizeof(char)*((u32) ptr->size+1));
	gf_bs_read_data(bs, ptr->config, (u32) ptr->size);
	ptr->config[ptr->size] = 0;
	return GF_OK;
}


#ifndef GPAC_DISABLE_ISOM_WRITE

GF_Err txtc_box_write(GF_Box *s, GF_BitStream *bs)
{
	GF_TextConfigBox *ptr = (GF_TextConfigBox *)s;
	GF_Err e = gf_isom_full_box_write(s, bs);
	if (e) return e;

	if (ptr->config)
		gf_bs_write_data(bs, ptr->config, (u32) strlen(ptr->config));
	gf_bs_write_u8(bs, 0);
	return GF_OK;
}

GF_Err txtc_box_size(GF_Box *s)
{
	GF_TextConfigBox *ptr = (GF_TextConfigBox *)s;
	if (ptr->config)
		ptr->size += strlen(ptr->config);
	ptr->size++;
	return GF_OK;
}

#endif /*GPAC_DISABLE_ISOM_WRITE*/

GF_Box *dac3_box_new()
{
	ISOM_DECL_BOX_ALLOC(GF_AC3ConfigBox, GF_ISOM_BOX_TYPE_DAC3);
	return (GF_Box *)tmp;
}

GF_Box *dec3_box_new()
{
	ISOM_DECL_BOX_ALLOC(GF_AC3ConfigBox, GF_ISOM_BOX_TYPE_DAC3);
	tmp->cfg.is_ec3 = 1;
	return (GF_Box *)tmp;
}

void dac3_box_del(GF_Box *s)
{
	GF_AC3ConfigBox *ptr = (GF_AC3ConfigBox *)s;
	gf_free(ptr);
}


GF_Err dac3_box_read(GF_Box *s, GF_BitStream *bs)
{
	GF_AC3ConfigBox *ptr = (GF_AC3ConfigBox *)s;
	if (ptr == NULL) return GF_BAD_PARAM;

	if (ptr->cfg.is_ec3) {
		u32 i;
		ptr->cfg.brcode = gf_bs_read_int(bs, 13);
		ptr->cfg.nb_streams = gf_bs_read_int(bs, 3) + 1;
		for (i=0; i<ptr->cfg.nb_streams; i++) {
			ptr->cfg.streams[i].fscod = gf_bs_read_int(bs, 2);
			ptr->cfg.streams[i].bsid = gf_bs_read_int(bs, 5);
			ptr->cfg.streams[i].bsmod = gf_bs_read_int(bs, 5);
			ptr->cfg.streams[i].acmod = gf_bs_read_int(bs, 3);
			ptr->cfg.streams[i].lfon = gf_bs_read_int(bs, 1);
			gf_bs_read_int(bs, 3);
			ptr->cfg.streams[i].nb_dep_sub = gf_bs_read_int(bs, 4);
			if (ptr->cfg.streams[i].nb_dep_sub) {
				ptr->cfg.streams[i].chan_loc = gf_bs_read_int(bs, 9);
			} else {
				gf_bs_read_int(bs, 1);
			}
		}
	} else {
		ptr->cfg.nb_streams = 1;
		ptr->cfg.streams[0].fscod = gf_bs_read_int(bs, 2);
		ptr->cfg.streams[0].bsid = gf_bs_read_int(bs, 5);
		ptr->cfg.streams[0].bsmod = gf_bs_read_int(bs, 3);
		ptr->cfg.streams[0].acmod = gf_bs_read_int(bs, 3);
		ptr->cfg.streams[0].lfon = gf_bs_read_int(bs, 1);
		ptr->cfg.brcode = gf_bs_read_int(bs, 5);
		gf_bs_read_int(bs, 5);
	}
	return GF_OK;
}


#ifndef GPAC_DISABLE_ISOM_WRITE

GF_Err dac3_box_write(GF_Box *s, GF_BitStream *bs)
{
	GF_Err e;
	GF_AC3ConfigBox *ptr = (GF_AC3ConfigBox *)s;

	if (ptr->cfg.is_ec3) s->type = GF_ISOM_BOX_TYPE_DEC3;
	e = gf_isom_box_write_header(s, bs);
	if (ptr->cfg.is_ec3) s->type = GF_ISOM_BOX_TYPE_DAC3;
	if (e) return e;

	if (ptr->cfg.is_ec3) {
		u32 i;
		gf_bs_write_int(bs, ptr->cfg.brcode, 13);
		gf_bs_write_int(bs, ptr->cfg.nb_streams - 1, 3);
		for (i=0; i<ptr->cfg.nb_streams; i++) {
			gf_bs_write_int(bs, ptr->cfg.streams[i].fscod, 2);
			gf_bs_write_int(bs, ptr->cfg.streams[i].bsid, 5);
			gf_bs_write_int(bs, ptr->cfg.streams[i].bsmod, 5);
			gf_bs_write_int(bs, ptr->cfg.streams[i].acmod, 3);
			gf_bs_write_int(bs, ptr->cfg.streams[i].lfon, 1);
			gf_bs_write_int(bs, 0, 3);
			gf_bs_write_int(bs, ptr->cfg.streams[i].nb_dep_sub, 4);
			if (ptr->cfg.streams[i].nb_dep_sub) {
				gf_bs_write_int(bs, ptr->cfg.streams[i].chan_loc, 9);
			} else {
				gf_bs_write_int(bs, 0, 1);
			}
		}
	} else {
		gf_bs_write_int(bs, ptr->cfg.streams[0].fscod, 2);
		gf_bs_write_int(bs, ptr->cfg.streams[0].bsid, 5);
		gf_bs_write_int(bs, ptr->cfg.streams[0].bsmod, 3);
		gf_bs_write_int(bs, ptr->cfg.streams[0].acmod, 3);
		gf_bs_write_int(bs, ptr->cfg.streams[0].lfon, 1);
		gf_bs_write_int(bs, ptr->cfg.brcode, 5);
		gf_bs_write_int(bs, 0, 5);
	}
	return GF_OK;
}

GF_Err dac3_box_size(GF_Box *s)
{
	GF_AC3ConfigBox *ptr = (GF_AC3ConfigBox *)s;

	if (ptr->cfg.is_ec3) {
		u32 i;
		s->size += 2;
		for (i=0; i<ptr->cfg.nb_streams; i++) {
			s->size += 3;
			if (ptr->cfg.streams[i].nb_dep_sub)
				s->size += 1;
		}
	} else {
		s->size += 3;
	}
	return GF_OK;
}

#endif /*GPAC_DISABLE_ISOM_WRITE*/



void lsrc_box_del(GF_Box *s)
{
	GF_LASERConfigurationBox *ptr = (GF_LASERConfigurationBox *)s;
	if (ptr == NULL) return;
	if (ptr->hdr) gf_free(ptr->hdr);
	gf_free(ptr);
}


GF_Err lsrc_box_read(GF_Box *s, GF_BitStream *bs)
{
	GF_LASERConfigurationBox *ptr = (GF_LASERConfigurationBox *)s;
	ptr->hdr_size = (u32) ptr->size;
	ptr->hdr = gf_malloc(sizeof(char)*ptr->hdr_size);
	if (!ptr->hdr)
	    return GF_OUT_OF_MEM;
	gf_bs_read_data(bs, ptr->hdr, ptr->hdr_size);
	return GF_OK;
}

GF_Box *lsrc_box_new()
{
	ISOM_DECL_BOX_ALLOC(GF_LASERConfigurationBox, GF_ISOM_BOX_TYPE_LSRC);
	return (GF_Box *)tmp;
}


#ifndef GPAC_DISABLE_ISOM_WRITE

GF_Err lsrc_box_write(GF_Box *s, GF_BitStream *bs)
{
	GF_Err e;
	GF_LASERConfigurationBox *ptr = (GF_LASERConfigurationBox *)s;
	e = gf_isom_box_write_header(s, bs);
	if (e) return e;
	gf_bs_write_data(bs, ptr->hdr, ptr->hdr_size);
	return GF_OK;
}

GF_Err lsrc_box_size(GF_Box *s)
{
	GF_LASERConfigurationBox *ptr = (GF_LASERConfigurationBox *)s;
	ptr->size += ptr->hdr_size;
	return GF_OK;
}

#endif /*GPAC_DISABLE_ISOM_WRITE*/


void lsr1_box_del(GF_Box *s)
{
	GF_LASeRSampleEntryBox *ptr = (GF_LASeRSampleEntryBox *)s;
	if (ptr == NULL) return;
	gf_isom_sample_entry_predestroy((GF_SampleEntryBox *)s);
	if (ptr->slc) gf_odf_desc_del((GF_Descriptor *)ptr->slc);
	gf_free(ptr);
}

GF_Err lsr1_on_child_box(GF_Box *s, GF_Box *a)
{
	GF_LASeRSampleEntryBox *ptr = (GF_LASeRSampleEntryBox *)s;
	switch (a->type) {
	case GF_ISOM_BOX_TYPE_LSRC:
		if (ptr->lsr_config) ERROR_ON_DUPLICATED_BOX(a, ptr)
		ptr->lsr_config = (GF_LASERConfigurationBox *)a;
		break;
	case GF_ISOM_BOX_TYPE_M4DS:
		if (ptr->descr) ERROR_ON_DUPLICATED_BOX(a, ptr)
		ptr->descr = (GF_MPEG4ExtensionDescriptorsBox *)a;
		break;
	}
	return GF_OK;
}

GF_Err lsr1_box_read(GF_Box *s, GF_BitStream *bs)
{
	GF_Err e;
	GF_LASeRSampleEntryBox *ptr = (GF_LASeRSampleEntryBox*)s;

	e = gf_isom_base_sample_entry_read((GF_SampleEntryBox *)ptr, bs);
	if (e) return e;

	ISOM_DECREASE_SIZE(ptr, 8);

	return gf_isom_box_array_read(s, bs, lsr1_on_child_box);
}

GF_Box *lsr1_box_new()
{
	ISOM_DECL_BOX_ALLOC(GF_LASeRSampleEntryBox, GF_ISOM_BOX_TYPE_LSR1);
	gf_isom_sample_entry_init((GF_SampleEntryBox*)tmp);
	return (GF_Box *)tmp;
}


#ifndef GPAC_DISABLE_ISOM_WRITE


GF_Err lsr1_box_write(GF_Box *s, GF_BitStream *bs)
{
	GF_Err e;
	GF_LASeRSampleEntryBox *ptr = (GF_LASeRSampleEntryBox *)s;
	e = gf_isom_box_write_header(s, bs);
	if (e) return e;

	gf_bs_write_data(bs, ptr->reserved, 6);
	gf_bs_write_u16(bs, ptr->dataReferenceIndex);
	return GF_OK;
}

GF_Err lsr1_box_size(GF_Box *s)
{
	u32 pos=0;
	GF_LASeRSampleEntryBox *ptr = (GF_LASeRSampleEntryBox *)s;
	s->size += 8;
	gf_isom_check_position(s, (GF_Box *)ptr->lsr_config, &pos);
	return GF_OK;
}

#endif /*GPAC_DISABLE_ISOM_WRITE*/


void sidx_box_del(GF_Box *s)
{
	GF_SegmentIndexBox *ptr = (GF_SegmentIndexBox *) s;
	if (ptr == NULL) return;
	if (ptr->refs) gf_free(ptr->refs);
	gf_free(ptr);
}

GF_Err sidx_box_read(GF_Box *s,GF_BitStream *bs)
{
	u32 i;
	GF_SegmentIndexBox *ptr = (GF_SegmentIndexBox*) s;

	ptr->reference_ID = gf_bs_read_u32(bs);
	ptr->timescale = gf_bs_read_u32(bs);
	ISOM_DECREASE_SIZE(ptr, 8);

	if (ptr->version==0) {
		ptr->earliest_presentation_time = gf_bs_read_u32(bs);
		ptr->first_offset = gf_bs_read_u32(bs);
		ISOM_DECREASE_SIZE(ptr, 8);
	} else {
		ptr->earliest_presentation_time = gf_bs_read_u64(bs);
		ptr->first_offset = gf_bs_read_u64(bs);
		ISOM_DECREASE_SIZE(ptr, 16);
	}
	gf_bs_read_u16(bs); /* reserved */
	ptr->nb_refs = gf_bs_read_u16(bs);
	ISOM_DECREASE_SIZE(ptr, 4);

	ptr->refs = gf_malloc(sizeof(GF_SIDXReference)*ptr->nb_refs);
	if (!ptr->refs)
	    return GF_OUT_OF_MEM;
	for (i=0; i<ptr->nb_refs; i++) {
		ptr->refs[i].reference_type = gf_bs_read_int(bs, 1);
		ptr->refs[i].reference_size = gf_bs_read_int(bs, 31);
		ptr->refs[i].subsegment_duration = gf_bs_read_u32(bs);
		ptr->refs[i].starts_with_SAP = gf_bs_read_int(bs, 1);
		ptr->refs[i].SAP_type = gf_bs_read_int(bs, 3);
		ptr->refs[i].SAP_delta_time = gf_bs_read_int(bs, 28);

		ISOM_DECREASE_SIZE(ptr, 12);
	}
	return GF_OK;
}

GF_Box *sidx_box_new()
{
	ISOM_DECL_BOX_ALLOC(GF_SegmentIndexBox, GF_ISOM_BOX_TYPE_SIDX);
	return (GF_Box *)tmp;
}


#ifndef GPAC_DISABLE_ISOM_WRITE

GF_Err sidx_box_write(GF_Box *s, GF_BitStream *bs)
{
	GF_Err e;
	u32 i;
	GF_SegmentIndexBox *ptr = (GF_SegmentIndexBox*) s;

	e = gf_isom_full_box_write(s, bs);
	if (e) return e;

	gf_bs_write_u32(bs, ptr->reference_ID);
	gf_bs_write_u32(bs, ptr->timescale);
	if (ptr->version==0) {
		gf_bs_write_u32(bs, (u32) ptr->earliest_presentation_time);
		gf_bs_write_u32(bs, (u32) ptr->first_offset);
	} else {
		gf_bs_write_u64(bs, ptr->earliest_presentation_time);
		gf_bs_write_u64(bs, ptr->first_offset);
	}
	gf_bs_write_u16(bs, 0);
	gf_bs_write_u16(bs, ptr->nb_refs);
	for (i=0; i<ptr->nb_refs; i++ ) {
		gf_bs_write_int(bs, ptr->refs[i].reference_type, 1);
		gf_bs_write_int(bs, ptr->refs[i].reference_size, 31);
		gf_bs_write_u32(bs, ptr->refs[i].subsegment_duration);
		gf_bs_write_int(bs, ptr->refs[i].starts_with_SAP, 1);
		gf_bs_write_int(bs, ptr->refs[i].SAP_type, 3);
		gf_bs_write_int(bs, ptr->refs[i].SAP_delta_time, 28);
	}
	return GF_OK;
}

GF_Err sidx_box_size(GF_Box *s)
{
	GF_SegmentIndexBox *ptr = (GF_SegmentIndexBox*) s;

	ptr->size += 12;
	if (ptr->version==0) {
		ptr->size += 8;
	} else {
		ptr->size += 16;
	}
	ptr->size += ptr->nb_refs * 12;
	return GF_OK;
}

#endif /*GPAC_DISABLE_ISOM_WRITE*/

void ssix_box_del(GF_Box *s)
{
	u32 i;
	GF_SubsegmentIndexBox *ptr = (GF_SubsegmentIndexBox *)s;
	if (ptr == NULL) return;
	if (ptr->subsegments) {
		for (i = 0; i < ptr->subsegment_alloc; i++) {
			GF_SubsegmentInfo *subsegment = &ptr->subsegments[i];
			if (subsegment->ranges) gf_free(subsegment->ranges);
		}
		gf_free(ptr->subsegments);
	}
	gf_free(ptr);
}

GF_Err ssix_box_read(GF_Box *s, GF_BitStream *bs)
{
	u32 i,j;
	GF_SubsegmentIndexBox *ptr = (GF_SubsegmentIndexBox*)s;

	if (ptr->size < 4) return GF_BAD_PARAM;
	ptr->subsegment_count = gf_bs_read_u32(bs);
	ptr->size -= 4;

	ptr->subsegments = gf_malloc(ptr->subsegment_count*sizeof(GF_SubsegmentInfo));
	if (!ptr->subsegments)
	    return GF_OUT_OF_MEM;
	for (i = 0; i < ptr->subsegment_count; i++) {
		GF_SubsegmentInfo *subseg = &ptr->subsegments[i];
		if (ptr->size < 4) return GF_BAD_PARAM;
		subseg->range_count = gf_bs_read_u32(bs);
		ptr->size -= 4;
		if (ptr->size < subseg->range_count*4) return GF_BAD_PARAM;
		subseg->ranges = (GF_SubsegmentRangeInfo*) gf_malloc(sizeof(GF_SubsegmentRangeInfo) * subseg->range_count);
		for (j = 0; j < subseg->range_count; j++) {
			subseg->ranges[j].level = gf_bs_read_u8(bs);
			subseg->ranges[j].range_size = gf_bs_read_u24(bs);
			ptr->size -= 4;
		}
	}
	return GF_OK;
}

GF_Box *ssix_box_new()
{
	ISOM_DECL_BOX_ALLOC(GF_SubsegmentIndexBox, GF_ISOM_BOX_TYPE_SSIX);
	return (GF_Box *)tmp;
}


#ifndef GPAC_DISABLE_ISOM_WRITE

GF_Err ssix_box_write(GF_Box *s, GF_BitStream *bs)
{
	GF_Err e;
	u32 i, j;
	GF_SubsegmentIndexBox *ptr = (GF_SubsegmentIndexBox*)s;

	e = gf_isom_full_box_write(s, bs);
	if (e) return e;

	gf_bs_write_u32(bs, ptr->subsegment_count);
	for (i = 0; i<ptr->subsegment_count; i++) {
		gf_bs_write_u32(bs, ptr->subsegments[i].range_count);
		for (j = 0; j < ptr->subsegments[i].range_count; j++) {
			gf_bs_write_u8(bs, ptr->subsegments[i].ranges[j].level);
			gf_bs_write_u24(bs, ptr->subsegments[i].ranges[j].range_size);
		}
	}
	return GF_OK;
}

GF_Err ssix_box_size(GF_Box *s)
{
	u32 i;
	GF_SubsegmentIndexBox *ptr = (GF_SubsegmentIndexBox*)s;

	ptr->size += 4;
	for (i = 0; i < ptr->subsegment_count; i++) {
		ptr->size += 4 + 4 * ptr->subsegments[i].range_count;
	}
	return GF_OK;
}

#endif /*GPAC_DISABLE_ISOM_WRITE*/

void leva_box_del(GF_Box *s)
{
	GF_LevelAssignmentBox *ptr = (GF_LevelAssignmentBox *)s;
	if (ptr == NULL) return;
	if (ptr->levels) gf_free(ptr->levels);
	gf_free(ptr);
}

GF_Err leva_box_read(GF_Box *s, GF_BitStream *bs)
{
	u32 i;
	GF_LevelAssignmentBox *ptr = (GF_LevelAssignmentBox*)s;

	if (ptr->size < 4) return GF_BAD_PARAM;
	ptr->level_count = gf_bs_read_u8(bs);
	ptr->size -= 4;
	GF_SAFE_ALLOC_N(ptr->levels, ptr->level_count, GF_LevelAssignment);
	for (i = 0; i < ptr->level_count; i++) {
		GF_LevelAssignment *level = &ptr->levels[i];
		u8 tmp;
		if (!level || ptr->size < 5) return GF_BAD_PARAM;
		level->track_id = gf_bs_read_u32(bs);
		tmp = gf_bs_read_u8(bs);
		level->padding_flag = tmp >> 7;
		level->type = tmp & 0x7F;
		if (level->type == 0) {
			level->grouping_type = gf_bs_read_u32(bs);
		}
		else if (level->type == 1) {
			level->grouping_type = gf_bs_read_u32(bs);
			level->grouping_type_parameter = gf_bs_read_u32(bs);
		}
		else if (level->type == 4) {
			level->sub_track_id = gf_bs_read_u32(bs);
		}
	}
	return GF_OK;
}

GF_Box *leva_box_new()
{
	ISOM_DECL_BOX_ALLOC(GF_LevelAssignmentBox, GF_ISOM_BOX_TYPE_LEVA);
	return (GF_Box *)tmp;
}


#ifndef GPAC_DISABLE_ISOM_WRITE

GF_Err leva_box_write(GF_Box *s, GF_BitStream *bs)
{
	GF_Err e;
	u32 i;
	GF_LevelAssignmentBox *ptr = (GF_LevelAssignmentBox*)s;

	e = gf_isom_full_box_write(s, bs);
	if (e) return e;

	gf_bs_write_u8(bs, ptr->level_count);
	for (i = 0; i<ptr->level_count; i++) {
		gf_bs_write_u32(bs, ptr->levels[i].track_id);
		gf_bs_write_u8(bs, ptr->levels[i].padding_flag << 7 | (ptr->levels[i].type & 0x7F));
		if (ptr->levels[i].type == 0) {
			gf_bs_write_u32(bs, ptr->levels[i].grouping_type);
		}
		else if (ptr->levels[i].type == 1) {
			gf_bs_write_u32(bs, ptr->levels[i].grouping_type);
			gf_bs_write_u32(bs, ptr->levels[i].grouping_type_parameter);
		}
		else if (ptr->levels[i].type == 4) {
			gf_bs_write_u32(bs, ptr->levels[i].sub_track_id);
		}
	}
	return GF_OK;
}

GF_Err leva_box_size(GF_Box *s)
{
	u32 i;
	GF_LevelAssignmentBox *ptr = (GF_LevelAssignmentBox*)s;

	ptr->size += 1;
	for (i = 0; i < ptr->level_count; i++) {
		ptr->size += 5;
		if (ptr->levels[i].type == 0 || ptr->levels[i].type == 4) {
			ptr->size += 4;
		}
		else if (ptr->levels[i].type == 1) {
			ptr->size += 8;
		}
	}
	return GF_OK;
}
#endif /*GPAC_DISABLE_ISOM_WRITE*/

GF_Box *pcrb_box_new()
{
	ISOM_DECL_BOX_ALLOC(GF_PcrInfoBox, GF_ISOM_BOX_TYPE_PCRB);
	return (GF_Box *)tmp;
}

void pcrb_box_del(GF_Box *s)
{
	GF_PcrInfoBox *ptr = (GF_PcrInfoBox *) s;
	if (ptr == NULL) return;
	if (ptr->pcr_values) gf_free(ptr->pcr_values);
	gf_free(ptr);
}

GF_Err pcrb_box_read(GF_Box *s,GF_BitStream *bs)
{
	u32 i;
	GF_PcrInfoBox *ptr = (GF_PcrInfoBox*) s;

	ptr->subsegment_count = gf_bs_read_u32(bs);
	ISOM_DECREASE_SIZE(ptr, 4);

	ptr->pcr_values = gf_malloc(sizeof(u64)*ptr->subsegment_count);
	if (!ptr->pcr_values)
	    return GF_OUT_OF_MEM;
	for (i=0; i<ptr->subsegment_count; i++) {
		u64 data1 = gf_bs_read_u32(bs);
		u64 data2 = gf_bs_read_u16(bs);
		ISOM_DECREASE_SIZE(ptr, 6);
		ptr->pcr_values[i] = (data1 << 10) | (data2 >> 6);

	}
	return GF_OK;
}

#ifndef GPAC_DISABLE_ISOM_WRITE

GF_Err pcrb_box_write(GF_Box *s, GF_BitStream *bs)
{
	GF_Err e;
	u32 i;
	GF_PcrInfoBox *ptr = (GF_PcrInfoBox*) s;

	e = gf_isom_box_write_header(s, bs);
	if (e) return e;

	gf_bs_write_u32(bs, ptr->subsegment_count);

	for (i=0; i<ptr->subsegment_count; i++ ) {
		u32 data1 = (u32) (ptr->pcr_values[i] >> 10);
		u16 data2 = (u16) (ptr->pcr_values[i] << 6);

		gf_bs_write_u32(bs, data1);
		gf_bs_write_u16(bs, data2);
	}
	return GF_OK;
}

GF_Err pcrb_box_size(GF_Box *s)
{
	GF_PcrInfoBox *ptr = (GF_PcrInfoBox*) s;

	ptr->size += 4;
	ptr->size += ptr->subsegment_count * 6;

	return GF_OK;
}

#endif /*GPAC_DISABLE_ISOM_WRITE*/


GF_Box *subs_box_new()
{
	ISOM_DECL_BOX_ALLOC(GF_SubSampleInformationBox, GF_ISOM_BOX_TYPE_SUBS);
	tmp->Samples = gf_list_new();
	return (GF_Box *)tmp;
}

void subs_box_del(GF_Box *s)
{
	GF_SubSampleInformationBox *ptr = (GF_SubSampleInformationBox *)s;
	if (ptr == NULL) return;

	while (gf_list_count(ptr->Samples)) {
		GF_SubSampleInfoEntry *pSamp;
		pSamp = (GF_SubSampleInfoEntry*)gf_list_get(ptr->Samples, 0);
		while (gf_list_count(pSamp->SubSamples)) {
			GF_SubSampleEntry *pSubSamp;
			pSubSamp = (GF_SubSampleEntry*) gf_list_get(pSamp->SubSamples, 0);
			gf_free(pSubSamp);
			gf_list_rem(pSamp->SubSamples, 0);
		}
		gf_list_del(pSamp->SubSamples);
		gf_free(pSamp);
		gf_list_rem(ptr->Samples, 0);
	}
	gf_list_del(ptr->Samples);
	gf_free(ptr);
}


#ifndef GPAC_DISABLE_ISOM_WRITE

GF_Err subs_box_write(GF_Box *s, GF_BitStream *bs)
{
	GF_Err e;
	u32 i, j, entry_count;
	u16 subsample_count;
	GF_SubSampleEntry *pSubSamp;
	GF_SubSampleInformationBox *ptr = (GF_SubSampleInformationBox *) s;

	if (!s) return GF_BAD_PARAM;
	e = gf_isom_full_box_write(s, bs);
	if (e) return e;
	entry_count = gf_list_count(ptr->Samples);
	gf_bs_write_u32(bs, entry_count);

	for (i=0; i<entry_count; i++) {
		GF_SubSampleInfoEntry *pSamp = (GF_SubSampleInfoEntry*) gf_list_get(ptr->Samples, i);
		subsample_count = gf_list_count(pSamp->SubSamples);
		gf_bs_write_u32(bs, pSamp->sample_delta);
		gf_bs_write_u16(bs, subsample_count);

		for (j=0; j<subsample_count; j++) {
			pSubSamp = (GF_SubSampleEntry*) gf_list_get(pSamp->SubSamples, j);
			if (ptr->version == 1) {
				gf_bs_write_u32(bs, pSubSamp->subsample_size);
			} else {
				gf_bs_write_u16(bs, pSubSamp->subsample_size);
			}
			gf_bs_write_u8(bs, pSubSamp->subsample_priority);
			gf_bs_write_u8(bs, pSubSamp->discardable);
			gf_bs_write_u32(bs, pSubSamp->reserved);
		}
	}
	return e;
}

GF_Err subs_box_size(GF_Box *s)
{
	GF_SubSampleInformationBox *ptr = (GF_SubSampleInformationBox *) s;
	u32 entry_count, i;
	u16 subsample_count;

	// add 4 byte for entry_count
	ptr->size += 4;
	entry_count = gf_list_count(ptr->Samples);
	for (i=0; i<entry_count; i++) {
		GF_SubSampleInfoEntry *pSamp = (GF_SubSampleInfoEntry*) gf_list_get(ptr->Samples, i);
		subsample_count = gf_list_count(pSamp->SubSamples);
		// 4 byte for sample_delta, 2 byte for subsample_count
		// and 6 + (4 or 2) bytes for each subsample
		ptr->size += 4 + 2 + subsample_count * (6 + (ptr->version==1 ? 4 : 2));
	}
	return GF_OK;
}

#endif /*GPAC_DISABLE_ISOM_WRITE*/

GF_Err subs_box_read(GF_Box *s, GF_BitStream *bs)
{
	GF_SubSampleInformationBox *ptr = (GF_SubSampleInformationBox *)s;
	u32 entry_count, i, j;
	u16 subsample_count;

	entry_count = gf_bs_read_u32(bs);
	ISOM_DECREASE_SIZE(ptr, 4);

	for (i=0; i<entry_count; i++) {
		u32 subs_size=0;
		GF_SubSampleInfoEntry *pSamp = (GF_SubSampleInfoEntry*) gf_malloc(sizeof(GF_SubSampleInfoEntry));
		if (!pSamp) return GF_OUT_OF_MEM;

		memset(pSamp, 0, sizeof(GF_SubSampleInfoEntry));
		pSamp->SubSamples = gf_list_new();
		pSamp->sample_delta = gf_bs_read_u32(bs);
		subsample_count = gf_bs_read_u16(bs);
		subs_size=6;

		for (j=0; j<subsample_count; j++) {
			GF_SubSampleEntry *pSubSamp = (GF_SubSampleEntry*) gf_malloc(sizeof(GF_SubSampleEntry));
			if (!pSubSamp) return GF_OUT_OF_MEM;

			memset(pSubSamp, 0, sizeof(GF_SubSampleEntry));
			if (ptr->version==1) {
				pSubSamp->subsample_size = gf_bs_read_u32(bs);
				subs_size+=4;
			} else {
				pSubSamp->subsample_size = gf_bs_read_u16(bs);
				subs_size+=2;
			}
			pSubSamp->subsample_priority = gf_bs_read_u8(bs);
			pSubSamp->discardable = gf_bs_read_u8(bs);
			pSubSamp->reserved = gf_bs_read_u32(bs);
			subs_size+=6;

			gf_list_add(pSamp->SubSamples, pSubSamp);
		}
		gf_list_add(ptr->Samples, pSamp);
		ISOM_DECREASE_SIZE(ptr, subs_size);
	}
	return GF_OK;
}


#ifndef GPAC_DISABLE_ISOM_FRAGMENTS

GF_Box *tfdt_box_new()
{
	ISOM_DECL_BOX_ALLOC(GF_TFBaseMediaDecodeTimeBox, GF_ISOM_BOX_TYPE_TFDT);
	return (GF_Box *)tmp;
}

void tfdt_box_del(GF_Box *s)
{
	gf_free(s);
}

/*this is using chpl format according to some NeroRecode samples*/
GF_Err tfdt_box_read(GF_Box *s,GF_BitStream *bs)
{
	GF_TFBaseMediaDecodeTimeBox *ptr = (GF_TFBaseMediaDecodeTimeBox *)s;

	if (ptr->version==1) {
		ptr->baseMediaDecodeTime = gf_bs_read_u64(bs);
		ISOM_DECREASE_SIZE(ptr, 8);
	} else {
		ptr->baseMediaDecodeTime = (u32) gf_bs_read_u32(bs);
		ISOM_DECREASE_SIZE(ptr, 4);
	}
	return GF_OK;
}

#ifndef GPAC_DISABLE_ISOM_WRITE

GF_Err tfdt_box_write(GF_Box *s, GF_BitStream *bs)
{
	GF_Err e;
	GF_TFBaseMediaDecodeTimeBox *ptr = (GF_TFBaseMediaDecodeTimeBox *) s;
	e = gf_isom_full_box_write(s, bs);
	if (e) return e;

	if (ptr->version==1) {
		gf_bs_write_u64(bs, ptr->baseMediaDecodeTime);
	} else {
		gf_bs_write_u32(bs, (u32) ptr->baseMediaDecodeTime);
	}
	return GF_OK;
}

GF_Err tfdt_box_size(GF_Box *s)
{
	GF_TFBaseMediaDecodeTimeBox *ptr = (GF_TFBaseMediaDecodeTimeBox *)s;

	if (ptr->baseMediaDecodeTime<=0xFFFFFFFF) {
		ptr->version = 0;
		ptr->size += 4;
	} else {
		ptr->version = 1;
		ptr->size += 8;
	}
	return GF_OK;
}

#endif /*GPAC_DISABLE_ISOM_WRITE*/

#endif /*GPAC_DISABLE_ISOM_FRAGMENTS*/


GF_Box *rvcc_box_new()
{
	ISOM_DECL_BOX_ALLOC(GF_RVCConfigurationBox, GF_ISOM_BOX_TYPE_RVCC);
	return (GF_Box *)tmp;
}

void rvcc_box_del(GF_Box *s)
{
	gf_free(s);
}

GF_Err rvcc_box_read(GF_Box *s,GF_BitStream *bs)
{
	GF_RVCConfigurationBox *ptr = (GF_RVCConfigurationBox*)s;
	ptr->predefined_rvc_config = gf_bs_read_u16(bs);
	ISOM_DECREASE_SIZE(ptr, 2);
	if (!ptr->predefined_rvc_config) {
		ptr->rvc_meta_idx = gf_bs_read_u16(bs);
		ISOM_DECREASE_SIZE(ptr, 2);
	}
	return GF_OK;
}

#ifndef GPAC_DISABLE_ISOM_WRITE

GF_Err rvcc_box_write(GF_Box *s, GF_BitStream *bs)
{
	GF_Err e;
	GF_RVCConfigurationBox *ptr = (GF_RVCConfigurationBox*) s;

	e = gf_isom_box_write_header(s, bs);
	if (e) return e;

	gf_bs_write_u16(bs, ptr->predefined_rvc_config);
	if (!ptr->predefined_rvc_config) {
		gf_bs_write_u16(bs, ptr->rvc_meta_idx);
	}
	return GF_OK;
}

GF_Err rvcc_box_size(GF_Box *s)
{
	GF_RVCConfigurationBox *ptr = (GF_RVCConfigurationBox *)s;
	ptr->size += 2;
	if (! ptr->predefined_rvc_config) ptr->size += 2;
	return GF_OK;
}

#endif /*GPAC_DISABLE_ISOM_WRITE*/



GF_Box *sbgp_box_new()
{
	ISOM_DECL_BOX_ALLOC(GF_SampleGroupBox, GF_ISOM_BOX_TYPE_SBGP);
	return (GF_Box *)tmp;
}
void sbgp_box_del(GF_Box *a)
{
	GF_SampleGroupBox *p = (GF_SampleGroupBox *)a;
	if (p->sample_entries) gf_free(p->sample_entries);
	gf_free(p);
}

GF_Err sbgp_box_read(GF_Box *s, GF_BitStream *bs)
{
	u32 i;
	GF_SampleGroupBox *ptr = (GF_SampleGroupBox *)s;

	ptr->grouping_type = gf_bs_read_u32(bs);
	ISOM_DECREASE_SIZE(ptr, 4);

	if (ptr->version==1) {
		ptr->grouping_type_parameter = gf_bs_read_u32(bs);
		ISOM_DECREASE_SIZE(ptr, 4);
	}
	ptr->entry_count = gf_bs_read_u32(bs);
	ISOM_DECREASE_SIZE(ptr, 4);

	if (ptr->size < sizeof(GF_SampleGroupEntry)*ptr->entry_count)
	    return GF_ISOM_INVALID_FILE;
	ptr->sample_entries = gf_malloc(sizeof(GF_SampleGroupEntry)*ptr->entry_count);
	if (!ptr->sample_entries)
	    return GF_OUT_OF_MEM;
	if (!ptr->sample_entries) return GF_IO_ERR;
	for (i=0; i<ptr->entry_count; i++) {
		ptr->sample_entries[i].sample_count = gf_bs_read_u32(bs);
		ptr->sample_entries[i].group_description_index = gf_bs_read_u32(bs);

		ISOM_DECREASE_SIZE(ptr, 8);
	}
	return GF_OK;
}

#ifndef GPAC_DISABLE_ISOM_WRITE
GF_Err sbgp_box_write(GF_Box *s, GF_BitStream *bs)
{
	u32 i;
	GF_Err e;
	GF_SampleGroupBox *p = (GF_SampleGroupBox*)s;

	e = gf_isom_full_box_write(s, bs);
	if (e) return e;
	gf_bs_write_u32(bs, p->grouping_type);
	if (p->version==1)
		gf_bs_write_u32(bs, p->grouping_type_parameter);

	gf_bs_write_u32(bs, p->entry_count);
	for (i = 0; i<p->entry_count; i++ ) {
		gf_bs_write_u32(bs, p->sample_entries[i].sample_count);
		gf_bs_write_u32(bs, p->sample_entries[i].group_description_index);
	}
	return GF_OK;
}

GF_Err sbgp_box_size(GF_Box *s)
{
	GF_SampleGroupBox *p = (GF_SampleGroupBox*)s;

	p->size += 8;
	if (p->grouping_type_parameter) p->version=1;

	if (p->version==1) p->size += 4;
	p->size += 8*p->entry_count;
	return GF_OK;
}

#endif /*GPAC_DISABLE_ISOM_WRITE*/

static void *sgpd_parse_entry(u32 grouping_type, GF_BitStream *bs, u32 entry_size, u32 *total_bytes)
{
	Bool null_size_ok = GF_FALSE;
	GF_DefaultSampleGroupDescriptionEntry *def_ptr;

	switch (grouping_type) {
	case GF_ISOM_SAMPLE_GROUP_ROLL:
	case GF_ISOM_SAMPLE_GROUP_PROL:
	{
		GF_RollRecoveryEntry *ptr;
		GF_SAFEALLOC(ptr, GF_RollRecoveryEntry);
		if (!ptr) return NULL;
		ptr->roll_distance = gf_bs_read_int(bs, 16);
		*total_bytes = 2;
		return ptr;
	}
	case GF_ISOM_SAMPLE_GROUP_RAP:
	{
		GF_VisualRandomAccessEntry *ptr;
		GF_SAFEALLOC(ptr, GF_VisualRandomAccessEntry);
		if (!ptr) return NULL;
		ptr->num_leading_samples_known = gf_bs_read_int(bs, 1);
		ptr->num_leading_samples = gf_bs_read_int(bs, 7);
		*total_bytes = 1;
		return ptr;
	}
	case GF_ISOM_SAMPLE_GROUP_SAP:
	{
		GF_SAPEntry *ptr;
		GF_SAFEALLOC(ptr, GF_SAPEntry);
		if (!ptr) return NULL;
		ptr->dependent_flag = gf_bs_read_int(bs, 1);
		gf_bs_read_int(bs, 3);
		ptr->SAP_type = gf_bs_read_int(bs, 4);
		*total_bytes = 1;
		return ptr;
	}
	case GF_ISOM_SAMPLE_GROUP_SYNC:
	{
		GF_SYNCEntry *ptr;
		GF_SAFEALLOC(ptr, GF_SYNCEntry);
		if (!ptr) return NULL;
		gf_bs_read_int(bs, 2);
		ptr->NALU_type = gf_bs_read_int(bs, 6);
		*total_bytes = 1;
		return ptr;
	}
	case GF_ISOM_SAMPLE_GROUP_TELE:
	{
		GF_TemporalLevelEntry *ptr;
		GF_SAFEALLOC(ptr, GF_TemporalLevelEntry);
		if (!ptr) return NULL;
		ptr->level_independently_decodable = gf_bs_read_int(bs, 1);
		gf_bs_read_int(bs, 7);
		*total_bytes = 1;
		return ptr;
	}
	case GF_ISOM_SAMPLE_GROUP_SEIG:
	{
		GF_CENCSampleEncryptionGroupEntry *ptr;
		GF_SAFEALLOC(ptr, GF_CENCSampleEncryptionGroupEntry);
		if (!ptr) return NULL;
		gf_bs_read_u8(bs); //reserved
		ptr->crypt_byte_block = gf_bs_read_int(bs, 4);
		ptr->skip_byte_block = gf_bs_read_int(bs, 4);
		ptr->IsProtected = gf_bs_read_u8(bs);
		ptr->Per_Sample_IV_size = gf_bs_read_u8(bs);
		gf_bs_read_data(bs, (char *)ptr->KID, 16);
		*total_bytes = 20;
		if ((ptr->IsProtected == 1) && !ptr->Per_Sample_IV_size) {
			ptr->constant_IV_size = gf_bs_read_u8(bs);
			assert((ptr->constant_IV_size == 8) || (ptr->constant_IV_size == 16));
			gf_bs_read_data(bs, (char *)ptr->constant_IV, ptr->constant_IV_size);
			*total_bytes += 1 + ptr->constant_IV_size;
		}
		if (!entry_size) {
			GF_LOG(GF_LOG_WARNING, GF_LOG_CONTAINER, ("[iso file] seig sample group does not indicate entry size, deprecated in spec\n"));
		}
		return ptr;
	}
	case GF_ISOM_SAMPLE_GROUP_OINF:
	{
		GF_OperatingPointsInformation *ptr = gf_isom_oinf_new_entry();
		u32 s = (u32) gf_bs_get_position(bs);
		gf_isom_oinf_read_entry(ptr, bs);
		*total_bytes = (u32) gf_bs_get_position(bs) - s;
		if (!entry_size) {
			GF_LOG(GF_LOG_WARNING, GF_LOG_CONTAINER, ("[iso file] oinf sample group does not indicate entry size, deprecated in spec\n"));
		}
		return ptr;
	}
	case GF_ISOM_SAMPLE_GROUP_LINF:
	{
		GF_LHVCLayerInformation *ptr = gf_isom_linf_new_entry();
		u32 s = (u32) gf_bs_get_position(bs);
		gf_isom_linf_read_entry(ptr, bs);
		*total_bytes = (u32) gf_bs_get_position(bs) - s;
		if (!entry_size) {
			GF_LOG(GF_LOG_WARNING, GF_LOG_CONTAINER, ("[iso file] linf sample group does not indicate entry size, deprecated in spec\n"));
		}
		return ptr;
	}

	case GF_ISOM_SAMPLE_GROUP_TRIF:
		if (! entry_size) {
			u32 flags = gf_bs_peek_bits(bs, 24, 0);
			if (flags & 0x10000) entry_size=3;
			else {
				if (flags & 0x80000) entry_size=7;
				else entry_size=11;
				//have dependency list
				if (flags & 0x200000) {
					u32 nb_entries = gf_bs_peek_bits(bs, 16, entry_size);
					entry_size += 2 + 2*nb_entries;
				}
			}
			GF_LOG(GF_LOG_WARNING, GF_LOG_CONTAINER, ("[iso file] trif sample group does not indicate entry size, deprecated in spec\n"));
		}
		break;
	case GF_ISOM_SAMPLE_GROUP_NALM:
		if (! entry_size) {
			u64 start = gf_bs_get_position(bs);
			Bool rle, large_size;
			u32 entry_count;
			gf_bs_read_int(bs, 6);
			large_size = gf_bs_read_int(bs, 1);
			rle = gf_bs_read_int(bs, 1);
			entry_count = gf_bs_read_int(bs, large_size ? 16 : 8);
			gf_bs_seek(bs, start);
			entry_size = 1 + (large_size ? 2 : 1);
			entry_size += entry_count * 2;
			if (rle) entry_size += entry_count * (large_size ? 2 : 1);
			GF_LOG(GF_LOG_WARNING, GF_LOG_CONTAINER, ("[iso file] nalm sample group does not indicate entry size, deprecated in spec\n"));
		}
		break;

	case GF_ISOM_SAMPLE_GROUP_TSAS:
	case GF_ISOM_SAMPLE_GROUP_STSA:
		null_size_ok = GF_TRUE;
		break;
	//TODO, add support for these ones ?
	case GF_ISOM_SAMPLE_GROUP_TSCL:
		entry_size = 20;
		break;
	case GF_ISOM_SAMPLE_GROUP_LBLI:
		entry_size = 2;
		break;
	default:
		break;
	}

	if (!entry_size && !null_size_ok) {
		GF_LOG(GF_LOG_WARNING, GF_LOG_CONTAINER, ("[iso file] %s sample group does not indicate entry size and is not implemented, cannot parse!\n", gf_4cc_to_str( grouping_type) ));
		return NULL;
	}
	GF_SAFEALLOC(def_ptr, GF_DefaultSampleGroupDescriptionEntry);
	if (!def_ptr) return NULL;
	if (entry_size) {
		def_ptr->length = entry_size;
		def_ptr->data = (u8 *) gf_malloc(sizeof(u8)*def_ptr->length);
		gf_bs_read_data(bs, (char *) def_ptr->data, def_ptr->length);
		*total_bytes = entry_size;
	}
	return def_ptr;
}

static void	sgpd_del_entry(u32 grouping_type, void *entry)
{
	switch (grouping_type) {
	case GF_ISOM_SAMPLE_GROUP_SYNC:
	case GF_ISOM_SAMPLE_GROUP_ROLL:
	case GF_ISOM_SAMPLE_GROUP_PROL:
	case GF_ISOM_SAMPLE_GROUP_RAP:
	case GF_ISOM_SAMPLE_GROUP_SEIG:
	case GF_ISOM_SAMPLE_GROUP_TELE:
	case GF_ISOM_SAMPLE_GROUP_SAP:
		gf_free(entry);
		return;
	case GF_ISOM_SAMPLE_GROUP_OINF:
		gf_isom_oinf_del_entry(entry);
		return;
	case GF_ISOM_SAMPLE_GROUP_LINF:
		gf_isom_linf_del_entry(entry);
		return;
	default:
	{
		GF_DefaultSampleGroupDescriptionEntry *ptr = (GF_DefaultSampleGroupDescriptionEntry *)entry;
		if (ptr->data) gf_free(ptr->data);
		gf_free(ptr);
	}
	}
}

void sgpd_write_entry(u32 grouping_type, void *entry, GF_BitStream *bs)
{
	switch (grouping_type) {
	case GF_ISOM_SAMPLE_GROUP_ROLL:
	case GF_ISOM_SAMPLE_GROUP_PROL:
		gf_bs_write_int(bs, ((GF_RollRecoveryEntry*)entry)->roll_distance, 16);
		return;
	case GF_ISOM_SAMPLE_GROUP_RAP:
		gf_bs_write_int(bs, ((GF_VisualRandomAccessEntry*)entry)->num_leading_samples_known, 1);
		gf_bs_write_int(bs, ((GF_VisualRandomAccessEntry*)entry)->num_leading_samples, 7);
		return;
	case GF_ISOM_SAMPLE_GROUP_SAP:
		gf_bs_write_int(bs, ((GF_SAPEntry*)entry)->dependent_flag, 1);
		gf_bs_write_int(bs, 0, 3);
		gf_bs_write_int(bs, ((GF_SAPEntry*)entry)->SAP_type, 4);
		return;
	case GF_ISOM_SAMPLE_GROUP_SYNC:
		gf_bs_write_int(bs, 0, 2);
		gf_bs_write_int(bs, ((GF_SYNCEntry*)entry)->NALU_type, 6);
		return;
	case GF_ISOM_SAMPLE_GROUP_TELE:
		gf_bs_write_int(bs, ((GF_TemporalLevelEntry*)entry)->level_independently_decodable, 1);
		gf_bs_write_int(bs, 0, 7);
		return;
	case GF_ISOM_SAMPLE_GROUP_SEIG:
		gf_bs_write_u8(bs, 0x0);
		gf_bs_write_int(bs, ((GF_CENCSampleEncryptionGroupEntry*)entry)->crypt_byte_block, 4);
		gf_bs_write_int(bs, ((GF_CENCSampleEncryptionGroupEntry*)entry)->skip_byte_block, 4);
		gf_bs_write_u8(bs, ((GF_CENCSampleEncryptionGroupEntry *)entry)->IsProtected);
		gf_bs_write_u8(bs, ((GF_CENCSampleEncryptionGroupEntry *)entry)->Per_Sample_IV_size);
		gf_bs_write_data(bs, (char *)((GF_CENCSampleEncryptionGroupEntry *)entry)->KID, 16);
		if ((((GF_CENCSampleEncryptionGroupEntry *)entry)->IsProtected == 1) && !((GF_CENCSampleEncryptionGroupEntry *)entry)->Per_Sample_IV_size) {
			gf_bs_write_u8(bs, ((GF_CENCSampleEncryptionGroupEntry *)entry)->constant_IV_size);
			gf_bs_write_data(bs, (char *)((GF_CENCSampleEncryptionGroupEntry *)entry)->constant_IV, ((GF_CENCSampleEncryptionGroupEntry *)entry)->constant_IV_size);
		}
		return;
	case GF_ISOM_SAMPLE_GROUP_OINF:
		gf_isom_oinf_write_entry(entry, bs);
		return;
	case GF_ISOM_SAMPLE_GROUP_LINF:
		gf_isom_linf_write_entry(entry, bs);
		return;
	default:
	{
		GF_DefaultSampleGroupDescriptionEntry *ptr = (GF_DefaultSampleGroupDescriptionEntry *)entry;
		if (ptr->length)
			gf_bs_write_data(bs, (char *) ptr->data, ptr->length);
	}
	}
}

#ifndef GPAC_DISABLE_ISOM_WRITE
static u32 sgpd_size_entry(u32 grouping_type, void *entry)
{
	switch (grouping_type) {
	case GF_ISOM_SAMPLE_GROUP_ROLL:
	case GF_ISOM_SAMPLE_GROUP_PROL:
		return 2;
	case GF_ISOM_SAMPLE_GROUP_TELE:
	case GF_ISOM_SAMPLE_GROUP_RAP:
	case GF_ISOM_SAMPLE_GROUP_SAP:
	case GF_ISOM_SAMPLE_GROUP_SYNC:
		return 1;
	case GF_ISOM_SAMPLE_GROUP_TSCL:
		return 20;
	case GF_ISOM_SAMPLE_GROUP_LBLI:
		return 2;
	case GF_ISOM_SAMPLE_GROUP_TSAS:
	case GF_ISOM_SAMPLE_GROUP_STSA:
		return 0;
	case GF_ISOM_SAMPLE_GROUP_SEIG:
		return ((((GF_CENCSampleEncryptionGroupEntry *)entry)->IsProtected == 1) && !((GF_CENCSampleEncryptionGroupEntry *)entry)->Per_Sample_IV_size) ? 21 + ((GF_CENCSampleEncryptionGroupEntry *)entry)->constant_IV_size : 20;
	case GF_ISOM_SAMPLE_GROUP_OINF:
		return gf_isom_oinf_size_entry(entry);
	case GF_ISOM_SAMPLE_GROUP_LINF:
		return gf_isom_linf_size_entry(entry);
	default:
		return ((GF_DefaultSampleGroupDescriptionEntry *)entry)->length;
	}
}
#endif

GF_Box *sgpd_box_new()
{
	ISOM_DECL_BOX_ALLOC(GF_SampleGroupDescriptionBox, GF_ISOM_BOX_TYPE_SGPD);
	/*version 0 is deprecated, use v1 by default*/
	tmp->version = 1;
	tmp->group_descriptions = gf_list_new();
	return (GF_Box *)tmp;
}

void sgpd_box_del(GF_Box *a)
{
	GF_SampleGroupDescriptionBox *p = (GF_SampleGroupDescriptionBox *)a;
	while (gf_list_count(p->group_descriptions)) {
		void *ptr = gf_list_last(p->group_descriptions);
		sgpd_del_entry(p->grouping_type, ptr);
		gf_list_rem_last(p->group_descriptions);
	}
	gf_list_del(p->group_descriptions);
	gf_free(p);
}

GF_Err sgpd_box_read(GF_Box *s, GF_BitStream *bs)
{
	u32 entry_count;
	GF_SampleGroupDescriptionBox *p = (GF_SampleGroupDescriptionBox *)s;

	p->grouping_type = gf_bs_read_u32(bs);
	ISOM_DECREASE_SIZE(p, 4);

	if (p->version>=1) {
		p->default_length = gf_bs_read_u32(bs);
		ISOM_DECREASE_SIZE(p, 4);
	}
	if (p->version>=2) {
		p->default_description_index = gf_bs_read_u32(bs);
		ISOM_DECREASE_SIZE(p, 4);
	}
	entry_count = gf_bs_read_u32(bs);
	ISOM_DECREASE_SIZE(p, 4);

	if (entry_count>p->size)
		return GF_ISOM_INVALID_FILE;

	while (entry_count) {
		void *ptr;
		u32 parsed_bytes=0;
		u32 size = p->default_length;
		if ((p->version>=1) && !size) {
			size = gf_bs_read_u32(bs);
			ISOM_DECREASE_SIZE(p, 4);
		}
		ptr = sgpd_parse_entry(p->grouping_type, bs, size, &parsed_bytes);
		//don't return an error, just stop parsing so that we skip over the sgpd box
		if (!ptr) return GF_OK;

		ISOM_DECREASE_SIZE(p, parsed_bytes);

		gf_list_add(p->group_descriptions, ptr);
		entry_count--;
	}
	return GF_OK;
}

#ifndef GPAC_DISABLE_ISOM_WRITE
GF_Err sgpd_box_write(GF_Box *s, GF_BitStream *bs)
{
	u32 i;
	GF_SampleGroupDescriptionBox *p = (GF_SampleGroupDescriptionBox *)s;
	GF_Err e;
	e = gf_isom_full_box_write(s, bs);
	if (e) return e;

	gf_bs_write_u32(bs, p->grouping_type);
	if (p->version>=1) gf_bs_write_u32(bs, p->default_length);
	if (p->version>=2) gf_bs_write_u32(bs, p->default_description_index);
	gf_bs_write_u32(bs, gf_list_count(p->group_descriptions) );

	for (i=0; i<gf_list_count(p->group_descriptions); i++) {
		void *ptr = gf_list_get(p->group_descriptions, i);
		if ((p->version >= 1) && !p->default_length) {
			u32 size = sgpd_size_entry(p->grouping_type, ptr);
			gf_bs_write_u32(bs, size);
		}
		sgpd_write_entry(p->grouping_type, ptr, bs);
	}
	return GF_OK;
}

GF_Err sgpd_box_size(GF_Box *s)
{
	u32 i;
	GF_SampleGroupDescriptionBox *p = (GF_SampleGroupDescriptionBox *)s;

	p->size += 8;

	//we force all sample groups to version 1, v0 being deprecated
	p->version=1;
	p->size += 4;

	if (p->version>=2) p->size += 4;
	p->default_length = 0;

	for (i=0; i<gf_list_count(p->group_descriptions); i++) {
		void *ptr = gf_list_get(p->group_descriptions, i);
		u32 size = sgpd_size_entry(p->grouping_type, ptr);
		p->size += size;
		if (!p->default_length) {
			p->default_length = size;
		} else if (p->default_length != size) {
			p->default_length = 0;
		}
	}
	if (p->version>=1) {
		if (!p->default_length) p->size += gf_list_count(p->group_descriptions)*4;
	}
	return GF_OK;
}
#endif /*GPAC_DISABLE_ISOM_WRITE*/


void saiz_box_del(GF_Box *s)
{
	GF_SampleAuxiliaryInfoSizeBox*ptr = (GF_SampleAuxiliaryInfoSizeBox*)s;
	if (ptr == NULL) return;
	if (ptr->sample_info_size) gf_free(ptr->sample_info_size);
	gf_free(ptr);
}


GF_Err saiz_box_read(GF_Box *s, GF_BitStream *bs)
{
	GF_SampleAuxiliaryInfoSizeBox*ptr = (GF_SampleAuxiliaryInfoSizeBox*)s;

	if (ptr->flags & 1) {
		ptr->aux_info_type = gf_bs_read_u32(bs);
		ptr->aux_info_type_parameter = gf_bs_read_u32(bs);

		ISOM_DECREASE_SIZE(ptr, 8);
	}
	ptr->default_sample_info_size = gf_bs_read_u8(bs);
	ptr->sample_count = gf_bs_read_u32(bs);
	ISOM_DECREASE_SIZE(ptr, 5);

	if (ptr->default_sample_info_size == 0) {
		if (ptr->size < sizeof(u8)*ptr->sample_count)
		    return GF_ISOM_INVALID_FILE;
		ptr->sample_info_size = gf_malloc(sizeof(u8)*ptr->sample_count);
		ptr->sample_alloc = ptr->sample_count;
		if (!ptr->sample_info_size)
		    return GF_OUT_OF_MEM;
		gf_bs_read_data(bs, (char *) ptr->sample_info_size, ptr->sample_count);
		ISOM_DECREASE_SIZE(ptr, ptr->sample_count);
	}
	return GF_OK;
}

GF_Box *saiz_box_new()
{
	ISOM_DECL_BOX_ALLOC(GF_SampleAuxiliaryInfoSizeBox, GF_ISOM_BOX_TYPE_SAIZ);
	return (GF_Box *)tmp;
}

#ifndef GPAC_DISABLE_ISOM_WRITE

GF_Err saiz_box_write(GF_Box *s, GF_BitStream *bs)
{
	GF_Err e;
	GF_SampleAuxiliaryInfoSizeBox*ptr = (GF_SampleAuxiliaryInfoSizeBox*) s;
	if (!s) return GF_BAD_PARAM;
	e = gf_isom_full_box_write(s, bs);
	if (e) return e;

	if (ptr->flags & 1) {
		gf_bs_write_u32(bs, ptr->aux_info_type);
		gf_bs_write_u32(bs, ptr->aux_info_type_parameter);
	}
	gf_bs_write_u8(bs, ptr->default_sample_info_size);
	gf_bs_write_u32(bs, ptr->sample_count);
	if (!ptr->default_sample_info_size) {
		gf_bs_write_data(bs, (char *) ptr->sample_info_size, ptr->sample_count);
	}
	return GF_OK;
}

GF_Err saiz_box_size(GF_Box *s)
{
	GF_SampleAuxiliaryInfoSizeBox *ptr = (GF_SampleAuxiliaryInfoSizeBox*)s;

	if (ptr->aux_info_type || ptr->aux_info_type_parameter) {
		ptr->flags |= 1;
	}
	if (ptr->flags & 1) ptr->size += 8;
	ptr->size += 5;
	if (ptr->default_sample_info_size==0)  ptr->size += ptr->sample_count;
	return GF_OK;
}
#endif //GPAC_DISABLE_ISOM_WRITE

void saio_box_del(GF_Box *s)
{
	GF_SampleAuxiliaryInfoOffsetBox *ptr = (GF_SampleAuxiliaryInfoOffsetBox*)s;
	if (ptr == NULL) return;
	if (ptr->offsets) gf_free(ptr->offsets);
	if (ptr->cached_data) gf_free(ptr->cached_data);
	gf_free(ptr);
}


GF_Err saio_box_read(GF_Box *s, GF_BitStream *bs)
{
	GF_SampleAuxiliaryInfoOffsetBox *ptr = (GF_SampleAuxiliaryInfoOffsetBox *)s;

	if (ptr->flags & 1) {
		ptr->aux_info_type = gf_bs_read_u32(bs);
		ptr->aux_info_type_parameter = gf_bs_read_u32(bs);
		ISOM_DECREASE_SIZE(ptr, 8);
	}
	ptr->entry_count = gf_bs_read_u32(bs);
	ISOM_DECREASE_SIZE(ptr, 4);

	if (ptr->entry_count) {
		u32 i;
		if (ptr->size < (ptr->version == 0 ? sizeof(u32) : sizeof(u64)) * ptr->entry_count)
			return GF_ISOM_INVALID_FILE;
		ptr->offsets = gf_malloc(sizeof(u64)*ptr->entry_count);
		if (!ptr->offsets)
			return GF_OUT_OF_MEM;
		ptr->entry_alloc = ptr->entry_count;
		if (ptr->version==0) {
			for (i=0; i<ptr->entry_count; i++)
				ptr->offsets[i] = gf_bs_read_u32(bs);

			ISOM_DECREASE_SIZE(ptr, 4*ptr->entry_count);
		} else {
			for (i=0; i<ptr->entry_count; i++)
				ptr->offsets[i] = gf_bs_read_u64(bs);
			ISOM_DECREASE_SIZE(ptr, 8*ptr->entry_count);
		}
	}
	return GF_OK;
}

GF_Box *saio_box_new()
{
	ISOM_DECL_BOX_ALLOC(GF_SampleAuxiliaryInfoOffsetBox, GF_ISOM_BOX_TYPE_SAIO);
	return (GF_Box *)tmp;
}

#ifndef GPAC_DISABLE_ISOM_WRITE

GF_Err saio_box_write(GF_Box *s, GF_BitStream *bs)
{
	GF_Err e;
	GF_SampleAuxiliaryInfoOffsetBox *ptr = (GF_SampleAuxiliaryInfoOffsetBox *) s;
	if (!s) return GF_BAD_PARAM;
	e = gf_isom_full_box_write(s, bs);
	if (e) return e;

	if (ptr->flags & 1) {
		gf_bs_write_u32(bs, ptr->aux_info_type);
		gf_bs_write_u32(bs, ptr->aux_info_type_parameter);
	}


	gf_bs_write_u32(bs, ptr->entry_count);
	if (ptr->entry_count) {
		u32 i;
		//store position in bitstream before writing data - offsets can be NULL if a single offset is rewritten later on (cf senc_box_write)
		ptr->offset_first_offset_field = gf_bs_get_position(bs);
		if (ptr->version==0) {
			if (!ptr->offsets) {
				gf_bs_write_u32(bs, 0);
			} else {
				for (i=0; i<ptr->entry_count; i++)
					gf_bs_write_u32(bs, (u32) ptr->offsets[i]);
			}
		} else {
			if (!ptr->offsets) {
				gf_bs_write_u64(bs, 0);
			} else {
				for (i=0; i<ptr->entry_count; i++)
					gf_bs_write_u64(bs, ptr->offsets[i]);
			}
		}
	}
	return GF_OK;
}

GF_Err saio_box_size(GF_Box *s)
{
	GF_SampleAuxiliaryInfoOffsetBox *ptr = (GF_SampleAuxiliaryInfoOffsetBox*)s;

	if (ptr->aux_info_type || ptr->aux_info_type_parameter) {
		ptr->flags |= 1;
	}

	if (ptr->flags & 1) ptr->size += 8;
	ptr->size += 4;
	//a little optim here: in cenc, the saio always points to a single data block, only one entry is needed
	switch (ptr->aux_info_type) {
	case GF_ISOM_CENC_SCHEME:
	case GF_ISOM_CBC_SCHEME:
	case GF_ISOM_CENS_SCHEME:
	case GF_ISOM_CBCS_SCHEME:
		if (ptr->offsets) gf_free(ptr->offsets);
		ptr->offsets = NULL;
		ptr->entry_alloc = 0;
		ptr->entry_count = 1;
		break;
	}

	ptr->size += ((ptr->version==1) ? 8 : 4) * ptr->entry_count;
	return GF_OK;
}
#endif //GPAC_DISABLE_ISOM_WRITE


void prft_box_del(GF_Box *s)
{
	gf_free(s);
}

GF_Err prft_box_read(GF_Box *s,GF_BitStream *bs)
{
	GF_ProducerReferenceTimeBox *ptr = (GF_ProducerReferenceTimeBox *) s;

	ptr->refTrackID = gf_bs_read_u32(bs);
	ptr->ntp = gf_bs_read_u64(bs);
	if (ptr->version==0) {
		ptr->timestamp = gf_bs_read_u32(bs);
	} else {
		ptr->timestamp = gf_bs_read_u64(bs);
	}
	return GF_OK;
}

GF_Box *prft_box_new()
{
	ISOM_DECL_BOX_ALLOC(GF_ProducerReferenceTimeBox, GF_ISOM_BOX_TYPE_PRFT);
	return (GF_Box *)tmp;
}

#ifndef GPAC_DISABLE_ISOM_WRITE
GF_Err prft_box_write(GF_Box *s, GF_BitStream *bs)
{
	GF_Err e;
	GF_ProducerReferenceTimeBox *ptr = (GF_ProducerReferenceTimeBox *) s;
	if (!s) return GF_BAD_PARAM;
	e = gf_isom_full_box_write(s, bs);
	if (e) return e;

	gf_bs_write_u32(bs, ptr->refTrackID);
	gf_bs_write_u64(bs, ptr->ntp);
	if (ptr->version==0) {
		gf_bs_write_u32(bs, (u32) ptr->timestamp);
	} else {
		gf_bs_write_u64(bs, ptr->timestamp);
	}

	return GF_OK;
}

GF_Err prft_box_size(GF_Box *s)
{
	GF_ProducerReferenceTimeBox *ptr = (GF_ProducerReferenceTimeBox*)s;

	ptr->size += 4+8+ (ptr->version ? 8 : 4);
	return GF_OK;
}
#endif //GPAC_DISABLE_ISOM_WRITE

GF_Box *trgr_box_new()
{
	ISOM_DECL_BOX_ALLOC(GF_TrackGroupBox, GF_ISOM_BOX_TYPE_TRGR);
	tmp->groups = gf_list_new();
	if (!tmp->groups) {
		gf_free(tmp);
		return NULL;
	}
	return (GF_Box *)tmp;
}

void trgr_box_del(GF_Box *s)
{
	GF_TrackGroupBox *ptr = (GF_TrackGroupBox *)s;
	if (ptr == NULL) return;
	gf_list_del(ptr->groups);
	gf_free(ptr);
}


GF_Err trgr_on_child_box(GF_Box *s, GF_Box *a)
{
	GF_TrackGroupBox *ptr = (GF_TrackGroupBox *)s;
	return gf_list_add(ptr->groups, a);
}


GF_Err trgr_box_read(GF_Box *s, GF_BitStream *bs)
{
	return gf_isom_box_array_read_ex(s, bs, trgr_on_child_box, s->type);
}


#ifndef GPAC_DISABLE_ISOM_WRITE


GF_Err trgr_box_write(GF_Box *s, GF_BitStream *bs)
{
	return gf_isom_box_write_header(s, bs);
}

GF_Err trgr_box_size(GF_Box *s)
{
	u32 pos=0;
	GF_TrackGroupBox *ptr = (GF_TrackGroupBox *) s;
	gf_isom_check_position_list(s, ptr->groups, &pos);
	return GF_OK;
}

#endif /*GPAC_DISABLE_ISOM_WRITE*/


GF_Box *trgt_box_new()
{
	ISOM_DECL_BOX_ALLOC(GF_TrackGroupTypeBox, GF_ISOM_BOX_TYPE_TRGT);
	return (GF_Box *)tmp;
}

void trgt_box_del(GF_Box *s)
{
	GF_TrackGroupTypeBox *ptr = (GF_TrackGroupTypeBox *)s;
	if (ptr == NULL) return;
	gf_free(ptr);
}

GF_Err trgt_box_read(GF_Box *s, GF_BitStream *bs)
{
	GF_TrackGroupTypeBox *ptr = (GF_TrackGroupTypeBox *)s;
	ptr->track_group_id = gf_bs_read_u32(bs);
	ISOM_DECREASE_SIZE(ptr, 4);
	return GF_OK;
}


#ifndef GPAC_DISABLE_ISOM_WRITE

GF_Err trgt_box_write(GF_Box *s, GF_BitStream *bs)
{
	GF_Err e;
	GF_TrackGroupTypeBox *ptr = (GF_TrackGroupTypeBox *) s;
	if (!s) return GF_BAD_PARAM;
	s->type = ptr->group_type;
	e = gf_isom_full_box_write(s, bs);
	s->type = GF_ISOM_BOX_TYPE_TRGT;
	if (e) return e;
	gf_bs_write_u32(bs, ptr->track_group_id);
	return GF_OK;
}

GF_Err trgt_box_size(GF_Box *s)
{
	GF_TrackGroupBox *ptr = (GF_TrackGroupBox *)s;

	ptr->size+= 4;
	return GF_OK;
}

#endif /*GPAC_DISABLE_ISOM_WRITE*/



GF_Box *stvi_box_new()
{
	ISOM_DECL_BOX_ALLOC(GF_StereoVideoBox, GF_ISOM_BOX_TYPE_STVI);
	return (GF_Box *)tmp;
}

void stvi_box_del(GF_Box *s)
{
	GF_StereoVideoBox *ptr = (GF_StereoVideoBox *)s;
	if (ptr == NULL) return;
	if (ptr->stereo_indication_type) gf_free(ptr->stereo_indication_type);
	gf_free(ptr);
}

GF_Err stvi_box_read(GF_Box *s, GF_BitStream *bs)
{
	GF_StereoVideoBox *ptr = (GF_StereoVideoBox *)s;

	ISOM_DECREASE_SIZE(ptr, 12);
	gf_bs_read_int(bs, 30);
	ptr->single_view_allowed = gf_bs_read_int(bs, 2);
	ptr->stereo_scheme = gf_bs_read_u32(bs);
	ptr->sit_len = gf_bs_read_u32(bs);
	ISOM_DECREASE_SIZE(ptr, ptr->sit_len);
	if (ptr->size < sizeof(char)*ptr->sit_len)
	    return GF_ISOM_INVALID_FILE;
	ptr->stereo_indication_type = gf_malloc(sizeof(char)*ptr->sit_len);
	if (!ptr->stereo_indication_type)
	    return GF_OUT_OF_MEM;
	gf_bs_read_data(bs, ptr->stereo_indication_type, ptr->sit_len);
	return GF_OK;
}


#ifndef GPAC_DISABLE_ISOM_WRITE

GF_Err stvi_box_write(GF_Box *s, GF_BitStream *bs)
{
	GF_Err e;
	GF_StereoVideoBox *ptr = (GF_StereoVideoBox *) s;
	if (!s) return GF_BAD_PARAM;
	e = gf_isom_full_box_write(s, bs);
	if (e) return e;

	gf_bs_write_int(bs, 0, 30);
	gf_bs_write_int(bs, ptr->single_view_allowed, 2);
	gf_bs_write_u32(bs, ptr->stereo_scheme);
	gf_bs_write_u32(bs, ptr->sit_len);
	gf_bs_write_data(bs, ptr->stereo_indication_type, ptr->sit_len);

	return GF_OK;
}

GF_Err stvi_box_size(GF_Box *s)
{
	GF_StereoVideoBox *ptr = (GF_StereoVideoBox *)s;

	ptr->size+= 12 + ptr->sit_len;
	return GF_OK;
}

#endif /*GPAC_DISABLE_ISOM_WRITE*/



GF_Box *fiin_box_new()
{
	ISOM_DECL_BOX_ALLOC(FDItemInformationBox, GF_ISOM_BOX_TYPE_FIIN);
	return (GF_Box *)tmp;
}

void fiin_box_del(GF_Box *s)
{
	FDItemInformationBox *ptr = (FDItemInformationBox *)s;
	if (ptr == NULL) return;
	if (ptr->partition_entries) gf_list_del(ptr->partition_entries);
	gf_free(ptr);
}


GF_Err fiin_on_child_box(GF_Box *s, GF_Box *a)
{
	FDItemInformationBox *ptr = (FDItemInformationBox *)s;
	switch(a->type) {
	case GF_ISOM_BOX_TYPE_PAEN:
		if (!ptr->partition_entries) ptr->partition_entries = gf_list_new();
		return gf_list_add(ptr->partition_entries, a);
	case GF_ISOM_BOX_TYPE_SEGR:
		if (ptr->session_info) ERROR_ON_DUPLICATED_BOX(a, ptr)
		ptr->session_info = (FDSessionGroupBox *)a;
		return GF_OK;
	case GF_ISOM_BOX_TYPE_GITN:
		if (ptr->group_id_to_name) ERROR_ON_DUPLICATED_BOX(a, ptr)
		ptr->group_id_to_name = (GroupIdToNameBox *)a;
		return GF_OK;
	}
	return GF_OK;
}

GF_Err fiin_box_read(GF_Box *s, GF_BitStream *bs)
{
	FDItemInformationBox *ptr = (FDItemInformationBox *)s;

	ISOM_DECREASE_SIZE(ptr, 2);
	gf_bs_read_u16(bs);
	return gf_isom_box_array_read(s, bs, fiin_on_child_box);
}


#ifndef GPAC_DISABLE_ISOM_WRITE

GF_Err fiin_box_write(GF_Box *s, GF_BitStream *bs)
{
	GF_Err e;
	FDItemInformationBox *ptr = (FDItemInformationBox *) s;
	if (!s) return GF_BAD_PARAM;
	e = gf_isom_full_box_write(s, bs);
	if (e) return e;

	gf_bs_write_u16(bs, gf_list_count(ptr->partition_entries) );
	return GF_OK;
}

GF_Err fiin_box_size(GF_Box *s)
{
	u32 pos=0;
	FDItemInformationBox *ptr = (FDItemInformationBox *) s;
	s->size+= 2;
	gf_isom_check_position_list(s, ptr->partition_entries, &pos);
	return GF_OK;
}

#endif /*GPAC_DISABLE_ISOM_WRITE*/


GF_Box *paen_box_new()
{
	ISOM_DECL_BOX_ALLOC(FDPartitionEntryBox, GF_ISOM_BOX_TYPE_PAEN);
	return (GF_Box *)tmp;
}

void paen_box_del(GF_Box *s)
{
	gf_free(s);
}


GF_Err paen_on_child_box(GF_Box *s, GF_Box *a)
{
	FDPartitionEntryBox *ptr = (FDPartitionEntryBox *)s;
	switch(a->type) {
	case GF_ISOM_BOX_TYPE_FPAR:
		if (ptr->blocks_and_symbols) ERROR_ON_DUPLICATED_BOX(a, ptr)
		ptr->blocks_and_symbols = (FilePartitionBox *)a;
		return GF_OK;
	case GF_ISOM_BOX_TYPE_FECR:
		if (ptr->FEC_symbol_locations) ERROR_ON_DUPLICATED_BOX(a, ptr)
		ptr->FEC_symbol_locations = (FECReservoirBox *)a;
		return GF_OK;
	case GF_ISOM_BOX_TYPE_FIRE:
		if (ptr->File_symbol_locations) ERROR_ON_DUPLICATED_BOX(a, ptr)
		ptr->File_symbol_locations = (FileReservoirBox *)a;
		return GF_OK;
	}
	return GF_OK;
}

GF_Err paen_box_read(GF_Box *s, GF_BitStream *bs)
{
	return gf_isom_box_array_read(s, bs, fiin_on_child_box);
}

#ifndef GPAC_DISABLE_ISOM_WRITE

GF_Err paen_box_write(GF_Box *s, GF_BitStream *bs)
{
	if (!s) return GF_BAD_PARAM;
	return gf_isom_box_write_header(s, bs);
}

GF_Err paen_box_size(GF_Box *s)
{
	return GF_OK;
}

#endif /*GPAC_DISABLE_ISOM_WRITE*/




GF_Box *fpar_box_new()
{
	ISOM_DECL_BOX_ALLOC(FilePartitionBox, GF_ISOM_BOX_TYPE_FPAR);
	return (GF_Box *)tmp;
}

void fpar_box_del(GF_Box *s)
{
	FilePartitionBox *ptr = (FilePartitionBox *)s;
	if (ptr == NULL) return;
	if (ptr->scheme_specific_info) gf_free(ptr->scheme_specific_info);
	if (ptr->entries) gf_free(ptr->entries);
	gf_free(ptr);
}

GF_Err gf_isom_read_null_terminated_string(GF_Box *s, GF_BitStream *bs, u64 size, char **out_str)
{
	u32 len=10;
	u32 i=0;

	*out_str = gf_malloc(sizeof(char)*len);
	while (1) {
		ISOM_DECREASE_SIZE(s, 1 );
		(*out_str)[i] = gf_bs_read_u8(bs);
		if (!(*out_str)[i]) break;
		i++;
		if (i==len) {
			len += 10;
			*out_str = gf_realloc(*out_str, sizeof(char)*len);
		}
		if (gf_bs_available(bs) == 0) {
			GF_LOG(GF_LOG_WARNING, GF_LOG_CONTAINER, ("[iso file] missing null character in null terminated string\n"));
			(*out_str)[i] = 0;
			return GF_OK;
		}
		if (i >= size) {
			GF_LOG(GF_LOG_WARNING, GF_LOG_CONTAINER, ("[iso file] string bigger than container, probably missing null character\n"));
			(*out_str)[i] = 0;
			return GF_OK;
		}
	}
	return GF_OK;
}

GF_Err fpar_box_read(GF_Box *s, GF_BitStream *bs)
{
	u32 i;
	GF_Err e;
	FilePartitionBox *ptr = (FilePartitionBox *)s;

	ISOM_DECREASE_SIZE(ptr, ((ptr->version ? 4 : 2) + 12) );
	ptr->itemID = gf_bs_read_int(bs, ptr->version ? 32 : 16);
	ptr->packet_payload_size = gf_bs_read_u16(bs);
	gf_bs_read_u8(bs);
	ptr->FEC_encoding_ID = gf_bs_read_u8(bs);
	ptr->FEC_instance_ID = gf_bs_read_u16(bs);
	ptr->max_source_block_length = gf_bs_read_u16(bs);
	ptr->encoding_symbol_length = gf_bs_read_u16(bs);
	ptr->max_number_of_encoding_symbols = gf_bs_read_u16(bs);

	e = gf_isom_read_null_terminated_string(s, bs, ptr->size, &ptr->scheme_specific_info);
	if (e) return e;

	ISOM_DECREASE_SIZE(ptr, (ptr->version ? 4 : 2) );
	ptr->nb_entries = gf_bs_read_int(bs, ptr->version ? 32 : 16);
	ISOM_DECREASE_SIZE(ptr, ptr->nb_entries * 6 );
	GF_SAFE_ALLOC_N(ptr->entries, ptr->nb_entries, FilePartitionEntry);
	for (i=0;i < ptr->nb_entries; i++) {
		ptr->entries[i].block_count = gf_bs_read_u16(bs);
		ptr->entries[i].block_size = gf_bs_read_u32(bs);
	}
	return GF_OK;
}


#ifndef GPAC_DISABLE_ISOM_WRITE

GF_Err fpar_box_write(GF_Box *s, GF_BitStream *bs)
{
	GF_Err e;
	u32 i;
	FilePartitionBox *ptr = (FilePartitionBox *) s;
	if (!s) return GF_BAD_PARAM;
	e = gf_isom_full_box_write(s, bs);
	if (e) return e;

	gf_bs_write_int(bs, ptr->itemID, ptr->version ? 32 : 16);
	gf_bs_write_u16(bs, ptr->packet_payload_size);
	gf_bs_write_u8(bs, 0);
	gf_bs_write_u8(bs, ptr->FEC_encoding_ID);
	gf_bs_write_u16(bs, ptr->FEC_instance_ID);
	gf_bs_write_u16(bs, ptr->max_source_block_length);
	gf_bs_write_u16(bs, ptr->encoding_symbol_length);
	gf_bs_write_u16(bs, ptr->max_number_of_encoding_symbols);
	if (ptr->scheme_specific_info) {
		gf_bs_write_data(bs, ptr->scheme_specific_info, (u32)strlen(ptr->scheme_specific_info) );
	}
	//null terminated string
	gf_bs_write_u8(bs, 0);

	gf_bs_write_int(bs, ptr->nb_entries, ptr->version ? 32 : 16);

	for (i=0;i < ptr->nb_entries; i++) {
		gf_bs_write_u16(bs, ptr->entries[i].block_count);
		gf_bs_write_u32(bs, ptr->entries[i].block_size);
	}
	return GF_OK;
}

GF_Err fpar_box_size(GF_Box *s)
{
	FilePartitionBox *ptr = (FilePartitionBox *)s;

	ptr->size += 13 + (ptr->version ? 8 : 4);
	if (ptr->scheme_specific_info)
		ptr->size += strlen(ptr->scheme_specific_info);

	ptr->size+= ptr->nb_entries * 6;
	return GF_OK;
}

#endif /*GPAC_DISABLE_ISOM_WRITE*/


GF_Box *fecr_box_new()
{
	ISOM_DECL_BOX_ALLOC(FECReservoirBox, GF_ISOM_BOX_TYPE_FECR);
	return (GF_Box *)tmp;
}

void fecr_box_del(GF_Box *s)
{
	FECReservoirBox *ptr = (FECReservoirBox *)s;
	if (ptr == NULL) return;
	if (ptr->entries) gf_free(ptr->entries);
	gf_free(ptr);
}

GF_Err fecr_box_read(GF_Box *s, GF_BitStream *bs)
{
	u32 i;
	FECReservoirBox *ptr = (FECReservoirBox *)s;

	ISOM_DECREASE_SIZE(ptr, (ptr->version ? 4 : 2) );
	ptr->nb_entries = gf_bs_read_int(bs, ptr->version ? 32 : 16);

	ISOM_DECREASE_SIZE(ptr, ptr->nb_entries * (ptr->version ? 8 : 6) );
	GF_SAFE_ALLOC_N(ptr->entries, ptr->nb_entries, FECReservoirEntry);
	for (i=0; i<ptr->nb_entries; i++) {
		ptr->entries[i].item_id = gf_bs_read_int(bs, ptr->version ? 32 : 16);
		ptr->entries[i].symbol_count = gf_bs_read_u32(bs);
	}
	return GF_OK;
}


#ifndef GPAC_DISABLE_ISOM_WRITE

GF_Err fecr_box_write(GF_Box *s, GF_BitStream *bs)
{
	GF_Err e;
	u32 i;
	FECReservoirBox *ptr = (FECReservoirBox *) s;
	if (!s) return GF_BAD_PARAM;
	e = gf_isom_full_box_write(s, bs);
	if (e) return e;

	gf_bs_write_int(bs, ptr->nb_entries, ptr->version ? 32 : 16);
	for (i=0; i<ptr->nb_entries; i++) {
		gf_bs_write_int(bs, ptr->entries[i].item_id, ptr->version ? 32 : 16);
		gf_bs_write_u32(bs, ptr->entries[i].symbol_count);
	}
	return GF_OK;
}

GF_Err fecr_box_size(GF_Box *s)
{
	FECReservoirBox *ptr = (FECReservoirBox *)s;
	ptr->size += (ptr->version ? 4 : 2) +  ptr->nb_entries * (ptr->version ? 8 : 6);
	return GF_OK;
}

#endif /*GPAC_DISABLE_ISOM_WRITE*/



GF_Box *segr_box_new()
{
	ISOM_DECL_BOX_ALLOC(FDSessionGroupBox, GF_ISOM_BOX_TYPE_SEGR);
	return (GF_Box *)tmp;
}

void segr_box_del(GF_Box *s)
{
	u32 i;
	FDSessionGroupBox *ptr = (FDSessionGroupBox *)s;
	if (ptr == NULL) return;
	for (i=0; i<ptr->num_session_groups; i++) {
		if (ptr->session_groups[i].group_ids) gf_free(ptr->session_groups[i].group_ids);
		if (ptr->session_groups[i].channels) gf_free(ptr->session_groups[i].channels);
	}
	if (ptr->session_groups) gf_free(ptr->session_groups);
	gf_free(ptr);
}

GF_Err segr_box_read(GF_Box *s, GF_BitStream *bs)
{
	u32 i, k;
	FDSessionGroupBox *ptr = (FDSessionGroupBox *)s;

	ISOM_DECREASE_SIZE(ptr, 2);
	ptr->num_session_groups = gf_bs_read_u16(bs);
	if (ptr->num_session_groups*3>ptr->size) {
		GF_LOG(GF_LOG_ERROR, GF_LOG_CONTAINER, ("[iso file] Invalid number of entries %d in segr\n", ptr->num_session_groups));
		ptr->num_session_groups = 0;
		return GF_ISOM_INVALID_FILE;
	}

	GF_SAFE_ALLOC_N(ptr->session_groups, ptr->num_session_groups, SessionGroupEntry);
	for (i=0; i<ptr->num_session_groups; i++) {
		ptr->session_groups[i].nb_groups = gf_bs_read_u8(bs);
		ISOM_DECREASE_SIZE(ptr, 1);
		GF_SAFE_ALLOC_N(ptr->session_groups[i].group_ids, ptr->session_groups[i].nb_groups, u32);
		for (k=0; k<ptr->session_groups[i].nb_groups; k++) {
			ISOM_DECREASE_SIZE(ptr, 4);
			ptr->session_groups[i].group_ids[k] = gf_bs_read_u32(bs);
		}

		ptr->session_groups[i].nb_channels = gf_bs_read_u16(bs);
		GF_SAFE_ALLOC_N(ptr->session_groups[i].channels, ptr->session_groups[i].nb_channels, u32);
		for (k=0; k<ptr->session_groups[i].nb_channels; k++) {
			ISOM_DECREASE_SIZE(ptr, 4);
			ptr->session_groups[i].channels[k] = gf_bs_read_u32(bs);
		}
	}
	return GF_OK;
}


#ifndef GPAC_DISABLE_ISOM_WRITE

GF_Err segr_box_write(GF_Box *s, GF_BitStream *bs)
{
	u32 i, k;
	GF_Err e;
	FDSessionGroupBox *ptr = (FDSessionGroupBox *) s;
	if (!s) return GF_BAD_PARAM;

	e = gf_isom_box_write_header(s, bs);
	if (e) return e;

	gf_bs_write_u16(bs, ptr->num_session_groups);
	for (i=0; i<ptr->num_session_groups; i++) {
		gf_bs_write_u8(bs, ptr->session_groups[i].nb_groups);
		for (k=0; k<ptr->session_groups[i].nb_groups; k++) {
			gf_bs_write_u32(bs, ptr->session_groups[i].group_ids[k]);
		}

		gf_bs_write_u16(bs, ptr->session_groups[i].nb_channels);
		for (k=0; k<ptr->session_groups[i].nb_channels; k++) {
			gf_bs_write_u32(bs, ptr->session_groups[i].channels[k]);
		}
	}
	return GF_OK;
}

GF_Err segr_box_size(GF_Box *s)
{
	u32 i;
	FDSessionGroupBox *ptr = (FDSessionGroupBox *)s;

	ptr->size += 2;

	for (i=0; i<ptr->num_session_groups; i++) {
		ptr->size += 1 + 4*ptr->session_groups[i].nb_groups;
		ptr->size += 2 + 4*ptr->session_groups[i].nb_channels;
	}
	return GF_OK;
}

#endif /*GPAC_DISABLE_ISOM_WRITE*/


GF_Box *gitn_box_new()
{
	ISOM_DECL_BOX_ALLOC(GroupIdToNameBox, GF_ISOM_BOX_TYPE_GITN);
	return (GF_Box *)tmp;
}

void gitn_box_del(GF_Box *s)
{
	u32 i;
	GroupIdToNameBox *ptr = (GroupIdToNameBox *)s;
	if (ptr == NULL) return;
	for (i=0; i<ptr->nb_entries; i++) {
		if (ptr->entries[i].name) gf_free(ptr->entries[i].name);
	}
	if (ptr->entries) gf_free(ptr->entries);
	gf_free(ptr);
}

GF_Err gitn_box_read(GF_Box *s, GF_BitStream *bs)
{
	u32 i;
	GF_Err e;
	GroupIdToNameBox *ptr = (GroupIdToNameBox *)s;

	ISOM_DECREASE_SIZE(ptr, 2);
	ptr->nb_entries = gf_bs_read_u16(bs);

	GF_SAFE_ALLOC_N(ptr->entries, ptr->nb_entries, GroupIdNameEntry);
	for (i=0; i<ptr->nb_entries; i++) {
		ISOM_DECREASE_SIZE(ptr, 4);
		ptr->entries[i].group_id = gf_bs_read_u32(bs);

		e = gf_isom_read_null_terminated_string(s, bs, ptr->size, &ptr->entries[i].name);
		if (e) return e;
	}
	return GF_OK;
}


#ifndef GPAC_DISABLE_ISOM_WRITE

GF_Err gitn_box_write(GF_Box *s, GF_BitStream *bs)
{
	GF_Err e;
	u32 i;
	GroupIdToNameBox *ptr = (GroupIdToNameBox *) s;
	if (!s) return GF_BAD_PARAM;
	e = gf_isom_full_box_write(s, bs);
	if (e) return e;

	gf_bs_write_u16(bs, ptr->nb_entries);
	for (i=0; i<ptr->nb_entries; i++) {
		gf_bs_write_u32(bs, ptr->entries[i].group_id);
		if (ptr->entries[i].name) gf_bs_write_data(bs, ptr->entries[i].name, (u32)strlen(ptr->entries[i].name) );
		gf_bs_write_u8(bs, 0);
	}
	return GF_OK;
}

GF_Err gitn_box_size(GF_Box *s)
{
	u32 i;
	GroupIdToNameBox *ptr = (GroupIdToNameBox *)s;
	ptr->size += 2;

	for (i=0; i<ptr->nb_entries; i++) {
		ptr->size += 5;
		if (ptr->entries[i].name) ptr->size += strlen(ptr->entries[i].name);
	}
	return GF_OK;
}

#endif /*GPAC_DISABLE_ISOM_WRITE*/

#ifndef GPAC_DISABLE_ISOM_HINTING

GF_Box *fdpa_box_new()
{
	ISOM_DECL_BOX_ALLOC(GF_FDpacketBox, GF_ISOM_BOX_TYPE_FDPA);
	return (GF_Box *)tmp;
}

void fdpa_box_del(GF_Box *s)
{
	u32 i;
	GF_FDpacketBox *ptr = (GF_FDpacketBox *)s;
	if (ptr == NULL) return;

	if (ptr->headers) {
		for (i=0; i<ptr->header_ext_count; i++) {
			if (ptr->headers[i].data) gf_free(ptr->headers[i].data);
		}
		gf_free(ptr->headers);
	}
	gf_free(ptr);
}

GF_Err fdpa_box_read(GF_Box *s, GF_BitStream *bs)
{
	u32 i;
	GF_FDpacketBox *ptr = (GF_FDpacketBox *)s;

	ISOM_DECREASE_SIZE(ptr, 3);
	ptr->info.sender_current_time_present = gf_bs_read_int(bs, 1);
	ptr->info.expected_residual_time_present = gf_bs_read_int(bs, 1);
	ptr->info.session_close_bit = gf_bs_read_int(bs, 1);
	ptr->info.object_close_bit = gf_bs_read_int(bs, 1);
	gf_bs_read_int(bs, 4);
	ptr->info.transport_object_identifier = gf_bs_read_u16(bs);
	ISOM_DECREASE_SIZE(ptr, 2);
	ptr->header_ext_count = gf_bs_read_u16(bs);
	if (ptr->header_ext_count*2>ptr->size) {
		GF_LOG(GF_LOG_ERROR, GF_LOG_CONTAINER, ("[iso file] Invalid number of entries %d in fdpa\n", ptr->header_ext_count));
		return GF_ISOM_INVALID_FILE;
	}

	GF_SAFE_ALLOC_N(ptr->headers, ptr->header_ext_count, GF_LCTheaderExtension);
	for (i=0; i<ptr->header_ext_count; i++) {
		ptr->headers[i].header_extension_type = gf_bs_read_u8(bs);
		ISOM_DECREASE_SIZE(ptr, 1);

		if (ptr->headers[i].header_extension_type > 127) {
			gf_bs_read_data(bs, (char *) ptr->headers[i].content, 3);
		} else {
			ISOM_DECREASE_SIZE(ptr, 1);
			ptr->headers[i].data_length = gf_bs_read_u8(bs);
			if (ptr->headers[i].data_length) {
				ptr->headers[i].data_length = 4*ptr->headers[i].data_length - 2;
				if (ptr->size < sizeof(char) * ptr->headers[i].data_length)
				    return GF_ISOM_INVALID_FILE;
				ptr->headers[i].data = gf_malloc(sizeof(char) * ptr->headers[i].data_length);
				if (!ptr->headers[i].data)
				    return GF_OUT_OF_MEM;
				gf_bs_read_data(bs, ptr->headers[i].data, ptr->headers[i].data_length);
			}
		}
	}
	return GF_OK;
}

#ifndef GPAC_DISABLE_ISOM_WRITE

GF_Err fdpa_box_write(GF_Box *s, GF_BitStream *bs)
{
	GF_Err e;
	u32 i;
	GF_FDpacketBox *ptr = (GF_FDpacketBox *) s;
	if (!s) return GF_BAD_PARAM;

	e = gf_isom_box_write_header(s, bs);
	if (e) return e;

	gf_bs_write_int(bs, ptr->info.sender_current_time_present, 1);
	gf_bs_write_int(bs, ptr->info.expected_residual_time_present, 1);
	gf_bs_write_int(bs, ptr->info.session_close_bit, 1);
	gf_bs_write_int(bs, ptr->info.object_close_bit, 1);
	gf_bs_write_int(bs, 0, 4);
	gf_bs_write_u16(bs, ptr->info.transport_object_identifier);
	gf_bs_write_u16(bs, ptr->header_ext_count);
	for (i=0; i<ptr->header_ext_count; i++) {
		gf_bs_write_u8(bs, ptr->headers[i].header_extension_type);
		if (ptr->headers[i].header_extension_type > 127) {
			gf_bs_write_data(bs, (const char *) ptr->headers[i].content, 3);
		} else {
			gf_bs_write_u8(bs, ptr->headers[i].data_length ? (ptr->headers[i].data_length+2)/4 : 0);
			if (ptr->headers[i].data_length) {
				gf_bs_write_data(bs, ptr->headers[i].data, ptr->headers[i].data_length);
			}
		}
	}
	return GF_OK;
}

GF_Err fdpa_box_size(GF_Box *s)
{
	u32 i;
	GF_FDpacketBox *ptr = (GF_FDpacketBox *)s;

	ptr->size += 5;

	for (i=0; i<ptr->header_ext_count; i++) {
		ptr->size += 1;
		if (ptr->headers[i].header_extension_type > 127) {
			ptr->size += 3;
		} else {
			ptr->size += 1 + ptr->headers[i].data_length;
		}
	}
	return GF_OK;
}

#endif /*GPAC_DISABLE_ISOM_WRITE*/


GF_Box *extr_box_new()
{
	ISOM_DECL_BOX_ALLOC(GF_ExtraDataBox, GF_ISOM_BOX_TYPE_EXTR);
	return (GF_Box *)tmp;
}

void extr_box_del(GF_Box *s)
{
	GF_ExtraDataBox *ptr = (GF_ExtraDataBox *)s;
	if (ptr == NULL) return;
	if (ptr->feci) gf_isom_box_del((GF_Box*)ptr->feci);
	if (ptr->data) gf_free(ptr->data);
	gf_free(ptr);
}

GF_Err extr_box_read(GF_Box *s, GF_BitStream *bs)
{
	GF_Err e;
	GF_ExtraDataBox *ptr = (GF_ExtraDataBox *)s;

	e = gf_isom_box_parse((GF_Box**) &ptr->feci, bs);
	if (e) return e;
	if (!ptr->feci || ptr->feci->size > ptr->size) return GF_ISOM_INVALID_MEDIA;
	ptr->data_length = (u32) (ptr->size - ptr->feci->size);
	ptr->data = gf_malloc(sizeof(char)*ptr->data_length);
	if (!ptr->data)
	    return GF_OUT_OF_MEM;
	gf_bs_read_data(bs, ptr->data, ptr->data_length);

	return GF_OK;
}


#ifndef GPAC_DISABLE_ISOM_WRITE

GF_Err extr_box_write(GF_Box *s, GF_BitStream *bs)
{
	GF_Err e;
	GF_ExtraDataBox *ptr = (GF_ExtraDataBox *) s;
	if (!s) return GF_BAD_PARAM;

	e = gf_isom_box_write_header(s, bs);
	if (e) return e;

	if (ptr->feci) {
		e = gf_isom_box_write((GF_Box *)ptr->feci, bs);
		if (e) return e;
	}
	gf_bs_write_data(bs, ptr->data, ptr->data_length);
	return GF_OK;
}

GF_Err extr_box_size(GF_Box *s)
{
	GF_ExtraDataBox *ptr = (GF_ExtraDataBox *) s;
	ptr->size += ptr->data_length;
	if (ptr->feci) {
		GF_Err e = gf_isom_box_size((GF_Box*)ptr->feci);
		if (e) return e;
		ptr->size += ptr->feci->size;
	}
	return GF_OK;
}

#endif /*GPAC_DISABLE_ISOM_WRITE*/



GF_Box *fdsa_box_new()
{
	ISOM_DECL_BOX_ALLOC(GF_HintSample, GF_ISOM_BOX_TYPE_FDSA);
	if (!tmp) return NULL;
	tmp->packetTable = gf_list_new();
	tmp->hint_subtype = GF_ISOM_BOX_TYPE_FDP_STSD;
	return (GF_Box*)tmp;
}

void fdsa_box_del(GF_Box *s)
{
	GF_HintSample *ptr = (GF_HintSample *)s;
	gf_list_del(ptr->packetTable);
	gf_free(ptr);
}

GF_Err fdsa_on_child_box(GF_Box *s, GF_Box *a)
{
	GF_HintSample *ptr = (GF_HintSample *)s;
	switch(a->type) {
	case GF_ISOM_BOX_TYPE_FDPA:
		gf_list_add(ptr->packetTable, a);
		break;
	case GF_ISOM_BOX_TYPE_EXTR:
		if (ptr->extra_data) ERROR_ON_DUPLICATED_BOX(a, ptr)
		ptr->extra_data = (GF_ExtraDataBox*)a;
		break;
	}
	return GF_OK;
}
GF_Err fdsa_box_read(GF_Box *s, GF_BitStream *bs)
{
	return gf_isom_box_array_read(s, bs, fdsa_on_child_box);
}


#ifndef GPAC_DISABLE_ISOM_WRITE

GF_Err fdsa_box_write(GF_Box *s, GF_BitStream *bs)
{
	GF_Err e;
	GF_HintSample *ptr = (GF_HintSample *) s;
	if (!s) return GF_BAD_PARAM;

	e = gf_isom_box_write_header(s, bs);
	if (e) return e;

	e = gf_isom_box_array_write(s, ptr->packetTable, bs);
	if (e) return e;
	if (ptr->extra_data) {
		e = gf_isom_box_write((GF_Box *)ptr->extra_data, bs);
		if (e) return e;
	}
	return GF_OK;
}

GF_Err fdsa_box_size(GF_Box *s)
{
	return GF_OK;
}

#endif /*GPAC_DISABLE_ISOM_WRITE*/

#endif /*GPAC_DISABLE_ISOM_HINTING*/


void trik_box_del(GF_Box *s)
{
	GF_TrickPlayBox *ptr = (GF_TrickPlayBox *) s;
	if (ptr == NULL) return;
	if (ptr->entries) gf_free(ptr->entries);
	gf_free(ptr);
}

GF_Err trik_box_read(GF_Box *s,GF_BitStream *bs)
{
	u32 i;
	GF_TrickPlayBox *ptr = (GF_TrickPlayBox *) s;
	ptr->entry_count = (u32) ptr->size;
	ptr->entries = (GF_TrickPlayBoxEntry *) gf_malloc(ptr->entry_count * sizeof(GF_TrickPlayBoxEntry) );
	if (ptr->entries == NULL) return GF_OUT_OF_MEM;

	for (i=0; i< ptr->entry_count; i++) {
		ptr->entries[i].pic_type = gf_bs_read_int(bs, 2);
		ptr->entries[i].dependency_level = gf_bs_read_int(bs, 6);
	}
	return GF_OK;
}

GF_Box *trik_box_new()
{
	ISOM_DECL_BOX_ALLOC(GF_TrickPlayBox, GF_ISOM_BOX_TYPE_TRIK);
	return (GF_Box *)tmp;
}

#ifndef GPAC_DISABLE_ISOM_WRITE

GF_Err trik_box_write(GF_Box *s, GF_BitStream *bs)
{
	GF_Err e;
	u32 i;
	GF_TrickPlayBox *ptr = (GF_TrickPlayBox *) s;

	e = gf_isom_full_box_write(s, bs);
	if (e) return e;

	for (i=0; i < ptr->entry_count; i++ ) {
		gf_bs_write_int(bs, ptr->entries[i].pic_type, 2);
		gf_bs_write_int(bs, ptr->entries[i].dependency_level, 6);
	}
	return GF_OK;
}

GF_Err trik_box_size(GF_Box *s)
{
	GF_TrickPlayBox *ptr = (GF_TrickPlayBox *) s;
	ptr->size += 8 * ptr->entry_count;
	return GF_OK;
}

#endif /*GPAC_DISABLE_ISOM_WRITE*/


void bloc_box_del(GF_Box *s)
{
	gf_free(s);
}

GF_Err bloc_box_read(GF_Box *s,GF_BitStream *bs)
{
	GF_BaseLocationBox *ptr = (GF_BaseLocationBox *) s;

	ISOM_DECREASE_SIZE(s, 256)
	gf_bs_read_data(bs, (char *) ptr->baseLocation, 256);
	ISOM_DECREASE_SIZE(s, 256)
	gf_bs_read_data(bs, (char *) ptr->basePurlLocation, 256);
	ISOM_DECREASE_SIZE(s, 512)
	gf_bs_skip_bytes(bs, 512);
	return GF_OK;
}

GF_Box *bloc_box_new()
{
	ISOM_DECL_BOX_ALLOC(GF_BaseLocationBox, GF_ISOM_BOX_TYPE_TRIK);
	return (GF_Box *)tmp;
}

#ifndef GPAC_DISABLE_ISOM_WRITE

GF_Err bloc_box_write(GF_Box *s, GF_BitStream *bs)
{
	GF_Err e;
	u32 i;
	GF_BaseLocationBox *ptr = (GF_BaseLocationBox *) s;

	e = gf_isom_full_box_write(s, bs);
	if (e) return e;
	gf_bs_write_data(bs, (const char *) ptr->baseLocation, 256);
	gf_bs_write_data(bs, (const char *) ptr->basePurlLocation, 256);
	for (i=0; i < 64; i++ ) {
		gf_bs_write_u64(bs, 0);
	}
	return GF_OK;
}

GF_Err bloc_box_size(GF_Box *s)
{
	s->size += 1024;
	return GF_OK;
}

#endif /*GPAC_DISABLE_ISOM_WRITE*/

void ainf_box_del(GF_Box *s)
{
	GF_AssetInformationBox *ptr = (GF_AssetInformationBox *) s;
	if (ptr->APID) gf_free(ptr->APID);
	gf_free(s);
}

GF_Err ainf_box_read(GF_Box *s,GF_BitStream *bs)
{
	GF_AssetInformationBox *ptr = (GF_AssetInformationBox *) s;

	ISOM_DECREASE_SIZE(s, 4)
	ptr->profile_version = gf_bs_read_u32(bs);
	return gf_isom_read_null_terminated_string(s, bs, s->size, &ptr->APID);
}

GF_Box *ainf_box_new()
{
	ISOM_DECL_BOX_ALLOC(GF_AssetInformationBox, GF_ISOM_BOX_TYPE_AINF);
	return (GF_Box *)tmp;
}

#ifndef GPAC_DISABLE_ISOM_WRITE

GF_Err ainf_box_write(GF_Box *s, GF_BitStream *bs)
{
	GF_Err e;
	GF_AssetInformationBox *ptr = (GF_AssetInformationBox *) s;

	e = gf_isom_full_box_write(s, bs);
	if (e) return e;
	gf_bs_write_u32(bs, ptr->profile_version);
    if (ptr->APID)
        gf_bs_write_data(bs, ptr->APID, (u32) strlen(ptr->APID) );
    gf_bs_write_u8(bs, 0);
	return GF_OK;
}

GF_Err ainf_box_size(GF_Box *s)
{
	GF_AssetInformationBox *ptr = (GF_AssetInformationBox *) s;
    s->size += 4 + (ptr->APID ? strlen(ptr->APID) : 0 ) + 1;
	return GF_OK;
}

#endif /*GPAC_DISABLE_ISOM_WRITE*/


void mhac_box_del(GF_Box *s)
{
	GF_MHAConfigBox *ptr = (GF_MHAConfigBox *) s;
	if (ptr->mha_config) gf_free(ptr->mha_config);
	gf_free(s);
}

GF_Err mhac_box_read(GF_Box *s,GF_BitStream *bs)
{
	GF_MHAConfigBox *ptr = (GF_MHAConfigBox *) s;

	ISOM_DECREASE_SIZE(s, 5)
	ptr->configuration_version = gf_bs_read_u8(bs);
	ptr->mha_pl_indication = gf_bs_read_u8(bs);
	ptr->reference_channel_layout = gf_bs_read_u8(bs);
	ptr->mha_config_size = gf_bs_read_u16(bs);
	if (ptr->mha_config_size) {
		ISOM_DECREASE_SIZE(s, ptr->mha_config_size)
		if (ptr->size < sizeof(char)*ptr->mha_config_size)
		    return GF_ISOM_INVALID_FILE;
		ptr->mha_config = gf_malloc(sizeof(char)*ptr->mha_config_size);
		if (!ptr->mha_config)
		    return GF_OUT_OF_MEM;
		gf_bs_read_data(bs, ptr->mha_config, ptr->mha_config_size);
	}
	return GF_OK;
}

GF_Box *mhac_box_new()
{
	ISOM_DECL_BOX_ALLOC(GF_MHAConfigBox, GF_ISOM_BOX_TYPE_MHAC);
	tmp->configuration_version = 1;
	return (GF_Box *)tmp;
}

#ifndef GPAC_DISABLE_ISOM_WRITE

GF_Err mhac_box_write(GF_Box *s, GF_BitStream *bs)
{
	GF_Err e;
	GF_MHAConfigBox *ptr = (GF_MHAConfigBox *) s;

	e = gf_isom_box_write_header(s, bs);
	if (e) return e;
	gf_bs_write_u8(bs, ptr->configuration_version);
	gf_bs_write_u8(bs, ptr->mha_pl_indication);
	gf_bs_write_u8(bs, ptr->reference_channel_layout);
	gf_bs_write_u16(bs, ptr->mha_config ? ptr->mha_config_size : 0);
	if (ptr->mha_config && ptr->mha_config_size)
		gf_bs_write_data(bs, ptr->mha_config, ptr->mha_config_size);

	return GF_OK;
}

GF_Err mhac_box_size(GF_Box *s)
{
	GF_MHAConfigBox *ptr = (GF_MHAConfigBox *) s;
	s->size += 5;
	if (ptr->mha_config_size && ptr->mha_config) s->size += ptr->mha_config_size;
	return GF_OK;
}

#endif /*GPAC_DISABLE_ISOM_WRITE*/


void jp2h_box_del(GF_Box *s)
{
	gf_free(s);
}

GF_Err jp2h_on_child_box(GF_Box *s, GF_Box *a)
{
	GF_J2KHeaderBox *ptr = (GF_J2KHeaderBox *)s;
	switch(a->type) {
	case GF_ISOM_BOX_TYPE_IHDR:
		if (ptr->ihdr) ERROR_ON_DUPLICATED_BOX(a, ptr)
		ptr->ihdr = (GF_J2KImageHeaderBox*)a;
		return GF_OK;
	case GF_ISOM_BOX_TYPE_COLR:
		if (ptr->colr) ERROR_ON_DUPLICATED_BOX(a, ptr)
		ptr->colr = (GF_ColourInformationBox*)a;
		return GF_OK;
	}
	return GF_OK;
}
GF_Err jp2h_box_read(GF_Box *s,GF_BitStream *bs)
{
	return gf_isom_box_array_read_ex(s, bs, jp2h_on_child_box, s->type);
}

GF_Box *jp2h_box_new()
{
	ISOM_DECL_BOX_ALLOC(GF_J2KHeaderBox, GF_ISOM_BOX_TYPE_JP2H);
	return (GF_Box *)tmp;
}

#ifndef GPAC_DISABLE_ISOM_WRITE

GF_Err jp2h_box_write(GF_Box *s, GF_BitStream *bs)
{
	return gf_isom_box_write_header(s, bs);
}

GF_Err jp2h_box_size(GF_Box *s)
{
	return GF_OK;
}

#endif /*GPAC_DISABLE_ISOM_WRITE*/


void ihdr_box_del(GF_Box *s)
{
	gf_free(s);
}

GF_Err ihdr_box_read(GF_Box *s,GF_BitStream *bs)
{
	GF_J2KImageHeaderBox *ptr = (GF_J2KImageHeaderBox *) s;

	ISOM_DECREASE_SIZE(s, 14)

	ptr->height = gf_bs_read_u32(bs);
	ptr->width = gf_bs_read_u32(bs);
	ptr->nb_comp = gf_bs_read_u16(bs);
	ptr->bpc = gf_bs_read_u8(bs);
	ptr->Comp = gf_bs_read_u8(bs);
	ptr->UnkC = gf_bs_read_u8(bs);
	ptr->IPR = gf_bs_read_u8(bs);

	return GF_OK;
}

GF_Box *ihdr_box_new()
{
	ISOM_DECL_BOX_ALLOC(GF_J2KImageHeaderBox, GF_ISOM_BOX_TYPE_IHDR);
	return (GF_Box *)tmp;
}

#ifndef GPAC_DISABLE_ISOM_WRITE

GF_Err ihdr_box_write(GF_Box *s, GF_BitStream *bs)
{
	GF_Err e;
	GF_J2KImageHeaderBox *ptr = (GF_J2KImageHeaderBox *) s;

	e = gf_isom_box_write_header(s, bs);
	if (e) return e;

	gf_bs_write_u32(bs, ptr->height);
	gf_bs_write_u32(bs, ptr->width);
	gf_bs_write_u16(bs, ptr->nb_comp);
	gf_bs_write_u8(bs, ptr->bpc);
	gf_bs_write_u8(bs, ptr->Comp);
	gf_bs_write_u8(bs, ptr->UnkC);
	gf_bs_write_u8(bs, ptr->IPR);
	return GF_OK;
}

GF_Err ihdr_box_size(GF_Box *s)
{
	s->size += 14;
	return GF_OK;
}

#endif /*GPAC_DISABLE_ISOM_WRITE*/


/* Dolby Vision */

GF_Box *dvcC_box_new()
{
	GF_DOVIConfigurationBox *tmp = (GF_DOVIConfigurationBox *)gf_malloc(sizeof(GF_DOVIConfigurationBox));
	if (tmp == NULL) return NULL;
	memset(tmp, 0, sizeof(GF_DOVIConfigurationBox));
	tmp->type = GF_ISOM_BOX_TYPE_DVCC;
	return (GF_Box *)tmp;
}

void dvcC_box_del(GF_Box *s)
{
	GF_DOVIConfigurationBox *ptr = (GF_DOVIConfigurationBox*)s;
	gf_free(ptr);
}

GF_Err dvcC_box_read(GF_Box *s, GF_BitStream *bs)
{
	GF_DOVIConfigurationBox *ptr = (GF_DOVIConfigurationBox *)s;

	//GF_DOVIDecoderConfigurationRecord
	ptr->DOVIConfig.dv_version_major = gf_bs_read_u8(bs);
	ptr->DOVIConfig.dv_version_minor = gf_bs_read_u8(bs);
	ptr->DOVIConfig.dv_profile = gf_bs_read_int(bs, 7);
	ptr->DOVIConfig.dv_level = gf_bs_read_int(bs, 6);
	ptr->DOVIConfig.rpu_present_flag = gf_bs_read_int(bs, 1);
	ptr->DOVIConfig.el_present_flag = gf_bs_read_int(bs, 1);
	ptr->DOVIConfig.bl_present_flag = gf_bs_read_int(bs, 1);
	{
		int i = 0;
		u32 data[5];
		memset(data, 0, sizeof(data));
		gf_bs_read_data(bs, (char*)data, 20);
		for (i = 0; i < 5; ++i) {
			if (data[i] != 0) {
				GF_LOG(GF_LOG_WARNING, GF_LOG_CONTAINER, ("[iso file] dvcC reserved bytes are not zero\n"));
				//return GF_ISOM_INVALID_FILE;
			}
		}
	}

	return GF_OK;
}

#ifndef GPAC_DISABLE_ISOM_WRITE
GF_Err dvcC_box_write(GF_Box *s, GF_BitStream *bs)
{
	GF_Err e;
	GF_DOVIConfigurationBox *ptr = (GF_DOVIConfigurationBox *) s;
	if (!s) return GF_BAD_PARAM;

	e = gf_isom_box_write_header(s, bs);
	if (e) return e;

	//GF_DOVIDecoderConfigurationRecord
	gf_bs_write_u8(bs,  ptr->DOVIConfig.dv_version_major);
	gf_bs_write_u8(bs,  ptr->DOVIConfig.dv_version_minor);
	gf_bs_write_int(bs, ptr->DOVIConfig.dv_profile, 7);
	gf_bs_write_int(bs, ptr->DOVIConfig.dv_level, 6);
	gf_bs_write_int(bs, ptr->DOVIConfig.rpu_present_flag, 1);
	gf_bs_write_int(bs, ptr->DOVIConfig.el_present_flag, 1);
	gf_bs_write_int(bs, ptr->DOVIConfig.bl_present_flag, 1);
    gf_bs_write_u32(bs, 0);
    gf_bs_write_u32(bs, 0);
    gf_bs_write_u32(bs, 0);
    gf_bs_write_u32(bs, 0);
    gf_bs_write_u32(bs, 0);

	return GF_OK;
}

GF_Err dvcC_box_size(GF_Box *s)
{
	GF_DOVIConfigurationBox *ptr = (GF_DOVIConfigurationBox *)s;

	ptr->size += 24;
	return GF_OK;
}

#endif /*GPAC_DISABLE_ISOM_WRITE*/


GF_Box *dOps_box_new()
{
	ISOM_DECL_BOX_ALLOC(GF_OpusSpecificBox, GF_ISOM_BOX_TYPE_DOPS);
	return (GF_Box *)tmp;
}

void dOps_box_del(GF_Box *s)
{
	GF_OpusSpecificBox *ptr = (GF_OpusSpecificBox *)s;
	if (ptr) gf_free(ptr);
}

GF_Err dOps_box_read(GF_Box *s, GF_BitStream *bs)
{
	GF_OpusSpecificBox *ptr = (GF_OpusSpecificBox *)s;
	ptr->version = gf_bs_read_u8(bs);
	ptr->OutputChannelCount = gf_bs_read_u8(bs);
	ptr->PreSkip = gf_bs_read_u16(bs);
	ptr->InputSampleRate = gf_bs_read_u32(bs);
	ptr->OutputGain = gf_bs_read_u16(bs);
	ptr->ChannelMappingFamily = gf_bs_read_u8(bs);
	ISOM_DECREASE_SIZE(ptr, 11)
	if (ptr->size) {
		ISOM_DECREASE_SIZE(ptr, 2+ptr->OutputChannelCount);
		ptr->StreamCount = gf_bs_read_u8(bs);
		ptr->CoupledCount = gf_bs_read_u8(bs);
		gf_bs_read_data(bs, (char *) ptr->ChannelMapping, ptr->OutputChannelCount);
	}
	return GF_OK;
}

#ifndef GPAC_DISABLE_ISOM_WRITE

GF_Err dOps_box_write(GF_Box *s, GF_BitStream *bs)
{
	GF_Err e;
	GF_OpusSpecificBox *ptr = (GF_OpusSpecificBox *)s;
	if (!s) return GF_BAD_PARAM;
	e = gf_isom_box_write_header(s, bs);
	if (e) return e;
	gf_bs_write_u8(bs, ptr->version);
	gf_bs_write_u8(bs, ptr->OutputChannelCount);
	gf_bs_write_u16(bs, ptr->PreSkip);
	gf_bs_write_u32(bs, ptr->InputSampleRate);
	gf_bs_write_u16(bs, ptr->OutputGain);
	gf_bs_write_u8(bs, ptr->ChannelMappingFamily);
	if (ptr->ChannelMappingFamily) {
		gf_bs_write_u8(bs, ptr->StreamCount);
		gf_bs_write_u8(bs, ptr->CoupledCount);
		gf_bs_write_data(bs, (char *) ptr->ChannelMapping, ptr->OutputChannelCount);
	}
	return GF_OK;
}

GF_Err dOps_box_size(GF_Box *s)
{
	GF_OpusSpecificBox *ptr = (GF_OpusSpecificBox *)s;
	ptr->size += 11;
	if (ptr->ChannelMappingFamily)
		ptr->size += 2 + ptr->OutputChannelCount;

	return GF_OK;
}

#endif /*GPAC_DISABLE_ISOM_WRITE*/



GF_EXPORT
GF_Err gf_isom_opus_config_new(GF_ISOFile *the_file, u32 trackNumber, GF_OpusSpecificBox *cfg, char *URLname, char *URNname, u32 *outDescriptionIndex)
{
	GF_TrackBox *trak;
	GF_Err e;
	u32 dataRefIndex;
	GF_MPEGAudioSampleEntryBox *entry;
	GF_SampleDescriptionBox *stsd;
	ptrdiff_t offset;

	e = CanAccessMovie(the_file, GF_ISOM_OPEN_WRITE);
	if (e) return e;

	trak = gf_isom_get_track_from_file(the_file, trackNumber);
	if (!trak || !trak->Media || !cfg) return GF_BAD_PARAM;

	//get or create the data ref
	e = Media_FindDataRef(trak->Media->information->dataInformation->dref, URLname, URNname, &dataRefIndex);
	if (e) return e;
	if (!dataRefIndex) {
		e = Media_CreateDataRef(the_file, trak->Media->information->dataInformation->dref, URLname, URNname, &dataRefIndex);
		if (e) return e;
	}
	if (!the_file->keep_utc)
		trak->Media->mediaHeader->modificationTime = gf_isom_get_mp4time();

	stsd = trak->Media->information->sampleTable->SampleDescription;
	//create a new entry
	entry = (GF_MPEGAudioSampleEntryBox *)gf_isom_box_new_parent(&stsd->child_boxes, GF_ISOM_BOX_TYPE_OPUS);
	if (!entry) return GF_OUT_OF_MEM;
	entry->cfg_opus = (GF_OpusSpecificBox*)gf_isom_box_new_parent(&entry->child_boxes, GF_ISOM_BOX_TYPE_DOPS);
	if (!entry->cfg_opus) return GF_OUT_OF_MEM;
	//skip box header
	offset = (ptrdiff_t)&cfg->version - (ptrdiff_t)cfg;
	memcpy((char*)entry->cfg_opus + offset, (char*)cfg + offset, sizeof(GF_OpusSpecificBox) - (size_t)offset);

	entry->dataReferenceIndex = dataRefIndex;
	*outDescriptionIndex = gf_list_count(stsd->child_boxes);
	return e;
}


void dfla_box_del(GF_Box *s)
{
	GF_FLACConfigBox *ptr = (GF_FLACConfigBox *) s;
	if (ptr->data) gf_free(ptr->data);
	gf_free(ptr);
}

GF_Err dfla_box_read(GF_Box *s,GF_BitStream *bs)
{
	GF_FLACConfigBox *ptr = (GF_FLACConfigBox *) s;
	ptr->dataSize = (u32) ptr->size;
	ptr->size=0;
	ptr->data = gf_malloc(ptr->dataSize);
	gf_bs_read_data(bs, ptr->data, ptr->dataSize);
	return GF_OK;
}

GF_Box *dfla_box_new()
{
	ISOM_DECL_BOX_ALLOC(GF_FLACConfigBox, GF_ISOM_BOX_TYPE_DFLA);
	return (GF_Box *)tmp;
}

#ifndef GPAC_DISABLE_ISOM_WRITE

GF_Err dfla_box_write(GF_Box *s, GF_BitStream *bs)
{
	GF_Err e;
	GF_FLACConfigBox *ptr = (GF_FLACConfigBox *) s;
	e = gf_isom_full_box_write(s, bs);
	if (e) return e;
	gf_bs_write_data(bs, ptr->data, ptr->dataSize);
	return GF_OK;
}

GF_Err dfla_box_size(GF_Box *s)
{
	GF_FLACConfigBox *ptr = (GF_FLACConfigBox *) s;
	ptr->size += ptr->dataSize;
	return GF_OK;
}

#endif /*GPAC_DISABLE_ISOM_WRITE*/



void mvcg_box_del(GF_Box *s)
{
	GF_MultiviewGroupBox *ptr = (GF_MultiviewGroupBox *) s;
	if (ptr->entries) gf_free(ptr->entries);
	gf_free(ptr);
}

GF_Err mvcg_box_read(GF_Box *s,GF_BitStream *bs)
{
	u32 i;
	GF_MultiviewGroupBox *ptr = (GF_MultiviewGroupBox *) s;
	ISOM_DECREASE_SIZE(s, 7)
	ptr->multiview_group_id = gf_bs_read_u32(bs);
	ptr->num_entries = gf_bs_read_u16(bs);
	gf_bs_read_u8(bs);
	ptr->entries = gf_malloc(ptr->num_entries * sizeof(MVCIEntry));
	memset(ptr->entries, 0, ptr->num_entries * sizeof(MVCIEntry));
	for (i=0; i<ptr->num_entries; i++) {
		ISOM_DECREASE_SIZE(s, 1)
		ptr->entries[i].entry_type = gf_bs_read_u8(bs);
		switch (ptr->entries[i].entry_type) {
		case 0:
			ISOM_DECREASE_SIZE(s, 4)
			ptr->entries[i].trackID = gf_bs_read_u32(bs);
			break;
		case 1:
			ISOM_DECREASE_SIZE(s, 6)
			ptr->entries[i].trackID = gf_bs_read_u32(bs);
			ptr->entries[i].tierID = gf_bs_read_u16(bs);
			break;
		case 2:
			ISOM_DECREASE_SIZE(s, 2)
			gf_bs_read_int(bs, 6);
			ptr->entries[i].output_view_id = gf_bs_read_int(bs, 10);
			break;
		case 3:
			ISOM_DECREASE_SIZE(s, 4)
			gf_bs_read_int(bs, 6)	;
			ptr->entries[i].start_view_id = gf_bs_read_int(bs, 10);
			ptr->entries[i].view_count = gf_bs_read_u16(bs);
			break;
		}
	}
	return gf_isom_box_array_read(s, bs, NULL);
}

GF_Box *mvcg_box_new()
{
	ISOM_DECL_BOX_ALLOC(GF_MultiviewGroupBox, GF_ISOM_BOX_TYPE_MVCG);
	return (GF_Box *)tmp;
}

#ifndef GPAC_DISABLE_ISOM_WRITE

GF_Err mvcg_box_write(GF_Box *s, GF_BitStream *bs)
{
	GF_Err e;
	u32 i;
	GF_MultiviewGroupBox *ptr = (GF_MultiviewGroupBox *) s;
	e = gf_isom_full_box_write(s, bs);
	if (e) return e;


	gf_bs_write_u32(bs, ptr->multiview_group_id);
	gf_bs_write_u16(bs, ptr->num_entries);
	gf_bs_write_u8(bs, 0);

	for (i=0; i<ptr->num_entries; i++) {
		gf_bs_write_u8(bs, ptr->entries[i].entry_type);
		switch (ptr->entries[i].entry_type) {
		case 0:
			gf_bs_write_u32(bs, ptr->entries[i].trackID);
			break;
		case 1:
			gf_bs_write_u32(bs, ptr->entries[i].trackID);
			gf_bs_write_u16(bs, ptr->entries[i].tierID);
			break;
		case 2:
			gf_bs_write_int(bs, 0, 6);
			gf_bs_write_int(bs, ptr->entries[i].output_view_id, 10);
			break;
		case 3:
			gf_bs_write_int(bs, 0, 6)	;
			gf_bs_write_int(bs, ptr->entries[i].start_view_id, 10);
			gf_bs_write_u16(bs, ptr->entries[i].view_count);
			break;
		}
	}
	return GF_OK;
}

GF_Err mvcg_box_size(GF_Box *s)
{
	u32 i;
	GF_MultiviewGroupBox *ptr = (GF_MultiviewGroupBox *) s;

	ptr->size += 7;
	for (i=0; i<ptr->num_entries; i++) {
		switch (ptr->entries[i].entry_type) {
		case 0:
			ptr->size += 1 + 4;
			break;
		case 1:
			ptr->size += 1 + 6;
			break;
		case 2:
			ptr->size += 1 + 2;
			break;
		case 3:
			ptr->size += 1 + 4;
			break;
		}
	}
	return GF_OK;
}

#endif /*GPAC_DISABLE_ISOM_WRITE*/


void vwid_box_del(GF_Box *s)
{
	u32 i;
	GF_ViewIdentifierBox *ptr = (GF_ViewIdentifierBox *) s;
	if (ptr->num_views) {
		for (i=0; i<ptr->num_views; i++) {
			if (ptr->views[i].view_refs)
				gf_free(ptr->views[i].view_refs);
		}
		gf_free(ptr->views);
	}
	gf_free(ptr);
}

GF_Err vwid_box_read(GF_Box *s,GF_BitStream *bs)
{
	u32 i;
	GF_ViewIdentifierBox *ptr = (GF_ViewIdentifierBox *) s;
	ISOM_DECREASE_SIZE(s, 3)
	gf_bs_read_int(bs, 2);
	ptr->min_temporal_id = gf_bs_read_int(bs, 3);
	ptr->max_temporal_id = gf_bs_read_int(bs, 3);
	ptr->num_views = gf_bs_read_u16(bs);
	if (6 * ptr->num_views > ptr->size)
		return GF_ISOM_INVALID_FILE;

	ptr->views = gf_malloc(sizeof(ViewIDEntry)*ptr->num_views);
	for (i=0; i<ptr->num_views; i++) {
		u32 j;
		ISOM_DECREASE_SIZE(s, 6)

		gf_bs_read_int(bs, 6);
		ptr->views[i].view_id = gf_bs_read_int(bs, 10);
		gf_bs_read_int(bs, 6);
		ptr->views[i].view_order_index = gf_bs_read_int(bs, 10);
		ptr->views[i].texture_in_stream = gf_bs_read_int(bs, 1);
		ptr->views[i].texture_in_track = gf_bs_read_int(bs, 1);
		ptr->views[i].depth_in_stream = gf_bs_read_int(bs, 1);
		ptr->views[i].depth_in_track = gf_bs_read_int(bs, 1);
		ptr->views[i].base_view_type = gf_bs_read_int(bs, 2);
		ptr->views[i].num_ref_views = gf_bs_read_int(bs, 10);

		if (2 * ptr->views[i].num_ref_views > ptr->size)
			return GF_ISOM_INVALID_FILE;

		ptr->views[i].view_refs = gf_malloc(sizeof(ViewIDRefViewEntry)*ptr->views[i].num_ref_views);
		for (j=0; j<ptr->views[i].num_ref_views; j++) {
			ISOM_DECREASE_SIZE(s, 2)
			gf_bs_read_int(bs, 4);
			ptr->views[i].view_refs[j].dep_comp_idc = gf_bs_read_int(bs, 2);
			ptr->views[i].view_refs[j].ref_view_id = gf_bs_read_int(bs, 10);
		}
	}
	return GF_OK;
}

GF_Box *vwid_box_new()
{
	ISOM_DECL_BOX_ALLOC(GF_ViewIdentifierBox, GF_ISOM_BOX_TYPE_VWID);
	return (GF_Box *)tmp;
}

#ifndef GPAC_DISABLE_ISOM_WRITE

GF_Err vwid_box_write(GF_Box *s, GF_BitStream *bs)
{
	GF_Err e;
	u32 i, j;
	GF_ViewIdentifierBox *ptr = (GF_ViewIdentifierBox *) s;
	e = gf_isom_full_box_write(s, bs);
	if (e) return e;

	gf_bs_write_int(bs, 0, 2);
	gf_bs_write_int(bs, ptr->min_temporal_id, 3);
	gf_bs_write_int(bs, ptr->max_temporal_id, 3);
	gf_bs_write_u16(bs, ptr->num_views);

	for (i=0; i<ptr->num_views; i++) {
		gf_bs_write_int(bs, 0, 6);
		gf_bs_write_int(bs, ptr->views[i].view_id, 10);
		gf_bs_write_int(bs, 0, 6);
		gf_bs_write_int(bs, ptr->views[i].view_order_index, 10);

		gf_bs_write_int(bs, ptr->views[i].texture_in_stream, 1);
		gf_bs_write_int(bs, ptr->views[i].texture_in_track, 1);
		gf_bs_write_int(bs, ptr->views[i].depth_in_stream, 1);
		gf_bs_write_int(bs, ptr->views[i].depth_in_track, 1);
		gf_bs_write_int(bs, ptr->views[i].base_view_type, 2);
		gf_bs_write_int(bs, ptr->views[i].num_ref_views, 10);

		for (j=0; j<ptr->views[i].num_ref_views; j++) {
			gf_bs_write_int(bs, 0, 4);
			gf_bs_write_int(bs, ptr->views[i].view_refs[j].dep_comp_idc, 2);
			gf_bs_write_int(bs, ptr->views[i].view_refs[j].ref_view_id, 10);
		}
	}
	return GF_OK;
}

GF_Err vwid_box_size(GF_Box *s)
{
	u32 i;
	GF_ViewIdentifierBox *ptr = (GF_ViewIdentifierBox *) s;
	ptr->size += 3;
	for (i=0; i<ptr->num_views; i++) {
		ptr->size += 6 + 2 * ptr->views[i].num_ref_views;
	}
	return GF_OK;
}

#endif /*GPAC_DISABLE_ISOM_WRITE*/



#endif /*GPAC_DISABLE_ISOM*/<|MERGE_RESOLUTION|>--- conflicted
+++ resolved
@@ -3449,13 +3449,7 @@
 	e = gf_isom_box_array_read(s, bs, minf_on_child_box);
 
 	if (! ptr->dataInformation) {
-<<<<<<< HEAD
 		GF_Box *url;
-=======
-		GF_Box *dinf, *dref, *url;
-		extern Bool use_dump_mode;
-		Bool dump_mode = use_dump_mode;
->>>>>>> 0f92d1b3
 		GF_LOG(GF_LOG_ERROR, GF_LOG_CONTAINER, ("[iso file] Missing DataInformationBox\n"));
 		//commented on purpose, we are still able to handle the file, we only throw an error but keep processing
 //		e = GF_ISOM_INVALID_FILE;
@@ -4812,15 +4806,7 @@
 	//WARNING: AS THIS MAY CHANGE DYNAMICALLY DURING EDIT,
 	case GF_ISOM_BOX_TYPE_CO64:
 	case GF_ISOM_BOX_TYPE_STCO:
-<<<<<<< HEAD
 		if (ptr->ChunkOffset) ERROR_ON_DUPLICATED_BOX(a, ptr)
-=======
-		if (ptr->ChunkOffset) {
-			extern Bool use_dump_mode;
-			if (!use_dump_mode)
-				gf_isom_box_del(ptr->ChunkOffset);
-		}
->>>>>>> 0f92d1b3
 		ptr->ChunkOffset = a;
 		return GF_OK;
 	case GF_ISOM_BOX_TYPE_STSH:
