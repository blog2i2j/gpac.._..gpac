--- conflicted
+++ resolved
@@ -856,11 +856,7 @@
 	}
 	if (ptr->size<10000) {
 		ptr->ext_data_size = (u32) ptr->size;
-<<<<<<< HEAD
 		ptr->ext_data = gf_malloc(sizeof(u8) * ptr->ext_data_size);
-=======
-		ptr->ext_data = gf_malloc((size_t)(sizeof(u8)*ptr->size));
->>>>>>> 5b37b21a
 		if (!ptr->ext_data) return GF_OUT_OF_MEM;
 		gf_bs_read_data(bs, (char *)ptr->ext_data, (u32) ptr->size);
 		ptr->size = 0;
