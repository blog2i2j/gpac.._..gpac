/*
 *			GPAC - Multimedia Framework C SDK
 *
 *			Authors: Jean Le Feuvre
 *			Copyright (c) Telecom ParisTech 2000-2019
 *					All rights reserved
 *
 *  This file is part of GPAC / ISO Media File Format sub-project
 *
 *  GPAC is free software; you can redistribute it and/or modify
 *  it under the terms of the GNU Lesser General Public License as published by
 *  the Free Software Foundation; either version 2, or (at your option)
 *  any later version.
 *
 *  GPAC is distributed in the hope that it will be useful,
 *  but WITHOUT ANY WARRANTY; without even the implied warranty of
 *  MERCHANTABILITY or FITNESS FOR A PARTICULAR PURPOSE.  See the
 *  GNU Lesser General Public License for more details.
 *
 *  You should have received a copy of the GNU Lesser General Public
 *  License along with this library; see the file COPYING.  If not, write to
 *  the Free Software Foundation, 675 Mass Ave, Cambridge, MA 02139, USA.
 *
 */

#include <gpac/internal/isomedia_dev.h>

#ifndef GPAC_DISABLE_ISOM

/*macro used for table gf_realloc - we allocate much more than needed in order to keep the number of
gf_realloc low, which greatly impacts performances for large files*/
#define ALLOC_INC(a) {\
		u32 new_a = ((a<10) ? 100 : (a*3)/2);\
		if (new_a < a) return GF_OUT_OF_MEM;\
		a = new_a;\
	}

#ifndef GPAC_DISABLE_ISOM_WRITE

//adds a DTS in the table and get the sample number of this new sample
//we could return an error if a sample with the same DTS already exists
//but this is not true for QT or MJ2K, only for MP4...
//we assume the authoring tool tries to create a compliant MP4 file.
GF_Err stbl_AddDTS(GF_SampleTableBox *stbl, u64 DTS, u32 *sampleNumber, u32 LastAUDefDuration, u32 nb_packed_samples)
{
	u32 i, j, sampNum;
	u64 *DTSs, curDTS;
	Bool inserted;
	GF_SttsEntry *ent;

	GF_TimeToSampleBox *stts = stbl->TimeToSample;

	//reset the reading cache when adding a sample
	stts->r_FirstSampleInEntry = 0;

	*sampleNumber = 0;
	if (!nb_packed_samples)
		nb_packed_samples=1;

	//if we don't have an entry, that's the first one...
	if (!stts->nb_entries) {
		//assert the first DTS is 0. If not, that will break the whole file
		if (DTS) return GF_BAD_PARAM;
		stts->alloc_size = 1;
		stts->nb_entries = 1;
		stts->entries = gf_malloc(sizeof(GF_SttsEntry));
		if (!stts->entries) return GF_OUT_OF_MEM;
		stts->entries[0].sampleCount = nb_packed_samples;
		stts->entries[0].sampleDelta = (nb_packed_samples>1) ? 0 : LastAUDefDuration;
		(*sampleNumber) = 1;
		stts->w_currentSampleNum = nb_packed_samples;
		return GF_OK;
	}
	//check the last DTS - we allow 0-duration samples (same DTS)
	if (DTS >= stts->w_LastDTS) {
		ent = &stts->entries[stts->nb_entries-1];
		if (!ent->sampleDelta && (ent->sampleCount>1)) {
			ent->sampleDelta = (u32) ( DTS / ent->sampleCount);
			stts->w_LastDTS = DTS - ent->sampleDelta;
		}
		//OK, we're adding at the end
		if (DTS == stts->w_LastDTS + ent->sampleDelta) {
			(*sampleNumber) = stts->w_currentSampleNum + 1;
			ent->sampleCount += nb_packed_samples;
			stts->w_currentSampleNum += nb_packed_samples;
			stts->w_LastDTS = DTS + ent->sampleDelta * (nb_packed_samples-1);
			return GF_OK;
		}
		//we need to split the entry
		if (ent->sampleCount == 1) {
			//FIXME - we need more tests with timed text
#if 0
			if (stts->w_LastDTS)
				ent->sampleDelta += (u32) (DTS - stts->w_LastDTS);
			else
				ent->sampleDelta = (u32) DTS;
#else
			//use this one and adjust...
			ent->sampleDelta = (u32) (DTS - stts->w_LastDTS);
#endif

			ent->sampleCount ++;
			//little opt, merge last entry with previous one if same delta
			if ((stts->nb_entries>=2) && (ent->sampleDelta== stts->entries[stts->nb_entries-2].sampleDelta)) {
				stts->entries[stts->nb_entries-2].sampleCount += ent->sampleCount;
				stts->nb_entries--;
			}
			stts->w_currentSampleNum ++;
			stts->w_LastDTS = DTS;
			(*sampleNumber) = stts->w_currentSampleNum;
			return GF_OK;
		}
		//we definitely need to split the entry ;)
		ent->sampleCount --;
		if (stts->alloc_size==stts->nb_entries) {
			ALLOC_INC(stts->alloc_size);
			stts->entries = gf_realloc(stts->entries, sizeof(GF_SttsEntry)*stts->alloc_size);
			if (!stts->entries) return GF_OUT_OF_MEM;
			memset(&stts->entries[stts->nb_entries], 0, sizeof(GF_SttsEntry)*(stts->alloc_size-stts->nb_entries) );
		}
		ent = &stts->entries[stts->nb_entries];
		stts->nb_entries++;

		ent->sampleCount = 2;
		ent->sampleDelta = (u32) (DTS - stts->w_LastDTS);
		stts->w_LastDTS = DTS;
		stts->w_currentSampleNum ++;
		(*sampleNumber) = stts->w_currentSampleNum;
		return GF_OK;
	}


	//unpack the DTSs and locate new sample...
	DTSs = (u64*)gf_malloc(sizeof(u64) * (stbl->SampleSize->sampleCount+2) );
	if (!DTSs) return GF_OUT_OF_MEM;
	curDTS = 0;
	sampNum = 0;
	ent = NULL;
	inserted = 0;
	for (i=0; i<stts->nb_entries; i++) {
		ent = & stts->entries[i];
		for (j = 0; j<ent->sampleCount; j++) {
			if (!inserted && (curDTS > DTS)) {
				DTSs[sampNum] = DTS;
				sampNum++;
				*sampleNumber = sampNum;
				inserted = 1;
			}
			DTSs[sampNum] = curDTS;
			curDTS += ent->sampleDelta;
			sampNum ++;
		}
	}
	if (!inserted) {
		gf_free(DTSs);
		return GF_BAD_PARAM;
	}

	/*we will at most insert 3 new entries*/
	if (stts->nb_entries+3 >= stts->alloc_size) {
		stts->alloc_size += 3;
		stts->entries = gf_realloc(stts->entries, sizeof(GF_SttsEntry)*stts->alloc_size);
		if (!stts->entries) return GF_OUT_OF_MEM;
		memset(&stts->entries[stts->nb_entries], 0, sizeof(GF_SttsEntry)*(stts->alloc_size - stts->nb_entries) );
	}

	/*repack the DTSs*/
	j=0;
	stts->nb_entries = 1;
	stts->entries[0].sampleCount = 1;
	stts->entries[0].sampleDelta = (u32) DTSs[1] /* - (DTS[0] which is 0)*/;
	for (i=1; i<stbl->SampleSize->sampleCount+1; i++) {
		if (i == stbl->SampleSize->sampleCount) {
			//and by default, our last sample has the same delta as the prev
			stts->entries[j].sampleCount++;
		} else if (stts->entries[j].sampleDelta == (u32) ( DTSs[i+1] - DTSs[i]) ) {
			stts->entries[j].sampleCount ++;
		} else {
			stts->nb_entries ++;
			j++;
			stts->entries[j].sampleCount = 1;
			stts->entries[j].sampleDelta = (u32) (DTSs[i+1] - DTSs[i]);
		}
	}
	gf_free(DTSs);

	//reset the cache to the end
	stts->w_currentSampleNum = stbl->SampleSize->sampleCount + 1;
	return GF_OK;
}

GF_Err AddCompositionOffset(GF_CompositionOffsetBox *ctts, s32 offset)
{
	if (!ctts) return GF_BAD_PARAM;

	if (ctts->nb_entries && (ctts->entries[ctts->nb_entries-1].decodingOffset==offset)) {
		ctts->entries[ctts->nb_entries-1].sampleCount++;
	} else {
		if (ctts->alloc_size==ctts->nb_entries) {
			ALLOC_INC(ctts->alloc_size);
			ctts->entries = gf_realloc(ctts->entries, sizeof(GF_DttsEntry)*ctts->alloc_size);
			if (!ctts->entries) return GF_OUT_OF_MEM;
			memset(&ctts->entries[ctts->nb_entries], 0, sizeof(GF_DttsEntry)*(ctts->alloc_size-ctts->nb_entries) );
		}
		if (!ctts->entries) return GF_OUT_OF_MEM;

		ctts->entries[ctts->nb_entries].decodingOffset = offset;
		ctts->entries[ctts->nb_entries].sampleCount = 1;
		ctts->nb_entries++;
	}
	if (offset<0) ctts->version=1;
	ctts->w_LastSampleNumber++;
	return GF_OK;
}

//adds a CTS offset for a new sample
GF_Err stbl_AddCTS(GF_SampleTableBox *stbl, u32 sampleNumber, s32 offset)
{
	u32 i, j, sampNum, *CTSs;

	GF_CompositionOffsetBox *ctts = stbl->CompositionOffset;

	/*in unpack mode we're sure to have 1 ctts entry per sample*/
	if (ctts->unpack_mode) {
		if (ctts->nb_entries==ctts->alloc_size) {
			ALLOC_INC(ctts->alloc_size);
			ctts->entries = gf_realloc(ctts->entries, sizeof(GF_DttsEntry)*ctts->alloc_size);
			if (!ctts->entries) return GF_OUT_OF_MEM;
			memset(&ctts->entries[ctts->nb_entries], 0, sizeof(GF_DttsEntry)*(ctts->alloc_size - ctts->nb_entries) );
		}
		ctts->entries[ctts->nb_entries].decodingOffset = offset;
		ctts->entries[ctts->nb_entries].sampleCount = 1;
		ctts->nb_entries++;
		ctts->w_LastSampleNumber++;
		if (offset<0) ctts->version=1;
		return GF_OK;
	}
	//check if we're working in order...
	if (ctts->w_LastSampleNumber < sampleNumber) {
		//add some 0 till we get to the sample
		while (ctts->w_LastSampleNumber + 1 != sampleNumber) {
			GF_Err e = AddCompositionOffset(ctts, 0);
			if (e) return e;
		}
		return AddCompositionOffset(ctts, offset);
	}

	//NOPE we are inserting a sample...
	CTSs = (u32*)gf_malloc(sizeof(u32) * (stbl->SampleSize->sampleCount+1) );
	if (!CTSs) return GF_OUT_OF_MEM;
	sampNum = 0;
	for (i=0; i<ctts->nb_entries; i++) {
		for (j = 0; j<ctts->entries[i].sampleCount; j++) {
			if (sampNum > stbl->SampleSize->sampleCount) {
				GF_LOG(GF_LOG_ERROR, GF_LOG_CONTAINER, ("[iso file] Too many CTS Offset entries for %d samples\n", stbl->SampleSize->sampleCount ));
				gf_free(CTSs);
				return GF_ISOM_INVALID_FILE;
			}
			if (sampNum+1==sampleNumber) {
				CTSs[sampNum] = offset;
				sampNum ++;
			}
			CTSs[sampNum] = ctts->entries[i].decodingOffset;
			sampNum ++;
		}
	}

	/*we will at most add 2 new entries (splitting of an existing one)*/
	if (ctts->nb_entries+2>=ctts->alloc_size) {
		ctts->alloc_size += 2;
		ctts->entries = gf_realloc(ctts->entries, sizeof(GF_DttsEntry)*ctts->alloc_size);
		if (!ctts->entries) return GF_OUT_OF_MEM;
		memset(&ctts->entries[ctts->nb_entries], 0, sizeof(GF_DttsEntry)*(ctts->alloc_size-ctts->nb_entries) );
	}

	ctts->entries[0].sampleCount = 1;
	ctts->entries[0].decodingOffset = CTSs[0];
	ctts->nb_entries = 1;
	j=0;
	for (i=1; i<stbl->SampleSize->sampleCount + 1; i++) {
		if (CTSs[i]==ctts->entries[j].decodingOffset) {
			ctts->entries[j].sampleCount++;
		} else {
			j++;
			ctts->nb_entries++;
			ctts->entries[j].sampleCount = 1;
			ctts->entries[j].decodingOffset = CTSs[i];
		}
	}
	gf_free(CTSs);

	if (offset<0) ctts->version=1;

	/*we've inserted a sample, therefore the last sample (n) has now number n+1
	we cannot use SampleCount because we have probably skipped some samples
	(we're calling AddCTS only if the sample has a offset !!!)*/
	ctts->w_LastSampleNumber += 1;
	return GF_OK;
}

GF_Err stbl_repackCTS(GF_CompositionOffsetBox *ctts)
{
	u32 i, j;

	if (!ctts->unpack_mode) return GF_OK;
	ctts->unpack_mode = 0;

	j=0;
	for (i=1; i<ctts->nb_entries; i++) {
		if (ctts->entries[i].decodingOffset==ctts->entries[j].decodingOffset) {
			ctts->entries[j].sampleCount++;
		} else {
			j++;
			ctts->entries[j].sampleCount = 1;
			ctts->entries[j].decodingOffset = ctts->entries[i].decodingOffset;
		}
	}
	ctts->nb_entries=j+1;
	/*note we don't realloc*/
	return GF_OK;
}

GF_Err stbl_unpackCTS(GF_SampleTableBox *stbl)
{
	GF_DttsEntry *packed;
	u32 i, j, count;
	GF_CompositionOffsetBox *ctts;
	ctts = stbl->CompositionOffset;
	if (!ctts || ctts->unpack_mode) return GF_OK;
	ctts->unpack_mode = 1;

	packed = ctts->entries;
	count = ctts->nb_entries;
	ctts->entries = NULL;
	ctts->nb_entries = 0;
	ctts->alloc_size = 0;
	for (i=0; i<count; i++) {
		for (j=0; j<packed[i].sampleCount; j++) {
			if (ctts->nb_entries == ctts->alloc_size) {
				ALLOC_INC(ctts->alloc_size);
				ctts->entries = gf_realloc(ctts->entries, sizeof(GF_DttsEntry)*ctts->alloc_size);
				if (!ctts->entries) return GF_OUT_OF_MEM;

				memset(&ctts->entries[ctts->nb_entries], 0, sizeof(GF_DttsEntry)*(ctts->alloc_size-ctts->nb_entries) );
			}
			ctts->entries[ctts->nb_entries].decodingOffset = packed[i].decodingOffset;
			ctts->entries[ctts->nb_entries].sampleCount = 1;
			ctts->nb_entries++;
		}
	}
	gf_free(packed);

	while (stbl->SampleSize->sampleCount > ctts->nb_entries) {
		if (ctts->nb_entries == ctts->alloc_size) {
			ALLOC_INC(ctts->alloc_size);
			ctts->entries = gf_realloc(ctts->entries, sizeof(GF_DttsEntry)*ctts->alloc_size);
			if (!ctts->entries) return GF_OUT_OF_MEM;
			memset(&ctts->entries[ctts->nb_entries], 0, sizeof(GF_DttsEntry)*(ctts->alloc_size-ctts->nb_entries) );
		}
		ctts->entries[ctts->nb_entries].decodingOffset = 0;
		ctts->entries[ctts->nb_entries].sampleCount = 1;
		ctts->nb_entries++;
	}
	return GF_OK;
}

//add size
GF_Err stbl_AddSize(GF_SampleSizeBox *stsz, u32 sampleNumber, u32 size, u32 nb_pack_samples)
{
	u32 i, k;
	u32 *newSizes;
	if (!stsz /*|| !size */ || !sampleNumber) return GF_BAD_PARAM;

	if (sampleNumber > stsz->sampleCount + 1) return GF_BAD_PARAM;

	if (!nb_pack_samples) nb_pack_samples = 1;
	else if (nb_pack_samples>1)
		size /= nb_pack_samples;

	//all samples have the same size
	if (stsz->sizes == NULL) {
		//1 first sample added in NON COMPACT MODE
		if (! stsz->sampleCount && (stsz->type != GF_ISOM_BOX_TYPE_STZ2) ) {
			stsz->sampleCount = nb_pack_samples;
			stsz->sampleSize = size;
			return GF_OK;
		}
		//2- sample has the same size
		if (stsz->sampleSize == size) {
			stsz->sampleCount += nb_pack_samples;
			return GF_OK;
		}
		if (nb_pack_samples>1) {
			GF_LOG(GF_LOG_ERROR, GF_LOG_CONTAINER, ("[iso file] Inserting packed samples with different sizes is not yet supported\n" ));
			return GF_NOT_SUPPORTED;
		}
		//3- no, need to alloc a size table
		stsz->sizes = (u32*)gf_malloc(sizeof(u32) * (stsz->sampleCount + 1));
		if (!stsz->sizes) return GF_OUT_OF_MEM;
		stsz->alloc_size = stsz->sampleCount + 1;

		k = 0;
		for (i = 0 ; i < stsz->sampleCount; i++) {
			if (i + 1 == sampleNumber) {
				stsz->sizes[i + k] = size;
				k = 1;
			}
			stsz->sizes[i+k] = stsz->sampleSize;
		}
		//this if we append a new sample
		if (stsz->sampleCount + 1 == sampleNumber) {
			stsz->sizes[stsz->sampleCount] = size;
		}
		stsz->sampleSize = 0;
		stsz->sampleCount++;
		return GF_OK;
	}


	/*append*/
	if (stsz->sampleCount + 1 == sampleNumber) {
		if (!stsz->alloc_size) stsz->alloc_size = stsz->sampleCount;
		if (stsz->sampleCount == stsz->alloc_size) {
			ALLOC_INC(stsz->alloc_size);
			stsz->sizes = gf_realloc(stsz->sizes, sizeof(u32)*(stsz->alloc_size) );
			if (!stsz->sizes) return GF_OUT_OF_MEM;
			memset(&stsz->sizes[stsz->sampleCount], 0, sizeof(u32)*(stsz->alloc_size - stsz->sampleCount) );
		}
		stsz->sizes[stsz->sampleCount] = size;
	} else {
		newSizes = (u32*)gf_malloc(sizeof(u32)*(1 + stsz->sampleCount) );
		if (!newSizes) return GF_OUT_OF_MEM;
		k = 0;
		for (i = 0; i < stsz->sampleCount; i++) {
			if (i + 1 == sampleNumber) {
				newSizes[i + k] = size;
				k = 1;
			}
			newSizes[i + k] = stsz->sizes[i];
		}
		gf_free(stsz->sizes);
		stsz->sizes = newSizes;
		stsz->alloc_size = 1 + stsz->sampleCount;
	}
	stsz->sampleCount++;
	return GF_OK;
}


GF_Err stbl_AddRAP(GF_SyncSampleBox *stss, u32 sampleNumber)
{
	u32 i, k;
	u32 *newNumbers;

	if (!stss || !sampleNumber) return GF_BAD_PARAM;

	if (stss->sampleNumbers == NULL) {
		ALLOC_INC(stss->alloc_size);
		stss->sampleNumbers = (u32*)gf_malloc(sizeof(u32)*stss->alloc_size);
		if (!stss->sampleNumbers) return GF_OUT_OF_MEM;
		stss->sampleNumbers[0] = sampleNumber;
		stss->nb_entries = 1;
		return GF_OK;
	}

	if (stss->sampleNumbers[stss->nb_entries-1] == sampleNumber) return GF_OK;

	if (stss->sampleNumbers[stss->nb_entries-1] < sampleNumber) {
		if (stss->nb_entries==stss->alloc_size) {
			ALLOC_INC(stss->alloc_size);
			stss->sampleNumbers = gf_realloc(stss->sampleNumbers, sizeof(u32) * stss->alloc_size);
			if (!stss->sampleNumbers) return GF_OUT_OF_MEM;
			memset(&stss->sampleNumbers[stss->nb_entries], 0, sizeof(u32) * (stss->alloc_size-stss->nb_entries) );
		}
		stss->sampleNumbers[stss->nb_entries] = sampleNumber;
	} else {
		newNumbers = (u32*)gf_malloc(sizeof(u32) * (stss->nb_entries + 1));
		if (!newNumbers) return GF_OUT_OF_MEM;
		//the table is in increasing order of sampleNumber
		k = 0;
		for (i = 0; i < stss->nb_entries; i++) {
			if (stss->sampleNumbers[i] >= sampleNumber) {
				newNumbers[i + k] = sampleNumber;
				k = 1;
			}
			newNumbers[i + k] = stss->sampleNumbers[i] + k;
		}
		gf_free(stss->sampleNumbers);
		stss->sampleNumbers = newNumbers;
		stss->alloc_size = stss->nb_entries+1;
	}
	//update our list
	stss->nb_entries ++;
	return GF_OK;
}

GF_Err stbl_AddRedundant(GF_SampleTableBox *stbl, u32 sampleNumber)
{
	GF_SampleDependencyTypeBox *sdtp;

	if (stbl->SampleDep == NULL) {
		stbl->SampleDep = (GF_SampleDependencyTypeBox *) gf_isom_box_new_parent(&stbl->child_boxes, GF_ISOM_BOX_TYPE_SDTP);
		if (!stbl->SampleDep) return GF_OUT_OF_MEM;
	}
	sdtp = stbl->SampleDep;
	if (sdtp->sampleCount + 1 < sampleNumber) {
		u32 missed = sampleNumber-1 - sdtp->sampleCount;
		sdtp->sample_info = (u8*) gf_realloc(sdtp->sample_info, sizeof(u8) * (sdtp->sampleCount+missed) );
		if (!sdtp->sample_info) return GF_OUT_OF_MEM;
		memset(&sdtp->sample_info[sdtp->sampleCount], 0, sizeof(u8) * missed );
		while (missed) {
			GF_ISOSAPType isRAP;
			if (stbl->SyncSample) stbl_GetSampleRAP(stbl->SyncSample, sdtp->sampleCount+1, &isRAP, NULL, NULL);
			else isRAP = 1;
			sdtp->sample_info[sdtp->sampleCount] = isRAP ? 0x20 : 0;
			sdtp->sampleCount++;
			missed--;
		}
	}

	sdtp->sample_info = (u8*) gf_realloc(sdtp->sample_info, sizeof(u8) * (sdtp->sampleCount + 1));
	if (!sdtp->sample_info) return GF_OUT_OF_MEM;
	if (sdtp->sampleCount < sampleNumber) {
		sdtp->sample_info[sdtp->sampleCount] = 0x29;
	} else {
		u32 snum = sampleNumber-1;
		memmove(sdtp->sample_info+snum+1, sdtp->sample_info+snum, sizeof(u8) * (sdtp->sampleCount - snum) );
		sdtp->sample_info[snum] = 0x29;
	}
	//update our list
	sdtp->sampleCount ++;
	return GF_OK;
}

GF_Err stbl_SetDependencyType(GF_SampleTableBox *stbl, u32 sampleNumber, u32 isLeading, u32 dependsOn, u32 dependedOn, u32 redundant)
{
	GF_SampleDependencyTypeBox *sdtp;
	u32 flags;
	if (stbl->SampleDep == NULL) {
		stbl->SampleDep = (GF_SampleDependencyTypeBox *) gf_isom_box_new_parent(&stbl->child_boxes, GF_ISOM_BOX_TYPE_SDTP);
		if (!stbl->SampleDep) return GF_OUT_OF_MEM;
	}
	sdtp = stbl->SampleDep;

	flags = 0;
	flags |= isLeading << 6;
	flags |= dependsOn << 4;
	flags |= dependedOn << 2;
	flags |= redundant;

	if (sdtp->sampleCount < sampleNumber) {
		u32 i;
		sdtp->sample_info = (u8*) gf_realloc(sdtp->sample_info, sizeof(u8) * sampleNumber);
		if (!sdtp->sample_info) return GF_OUT_OF_MEM;

		for (i=sdtp->sampleCount; i<sampleNumber; i++) {
			sdtp->sample_info[i] = 0;
		}
		sdtp->sampleCount = sampleNumber;
	}
	sdtp->sample_info[sampleNumber-1] = flags;
	return GF_OK;
}

GF_Err stbl_AddDependencyType(GF_SampleTableBox *stbl, u32 sampleNumber, u32 isLeading, u32 dependsOn, u32 dependedOn, u32 redundant)
{
	u32 flags;
	GF_SampleDependencyTypeBox *sdtp;

	if (stbl->SampleDep == NULL) {
		stbl->SampleDep = (GF_SampleDependencyTypeBox *) gf_isom_box_new_parent(&stbl->child_boxes, GF_ISOM_BOX_TYPE_SDTP);
		if (!stbl->SampleDep) return GF_OUT_OF_MEM;
	}
	sdtp = stbl->SampleDep;
	if (sdtp->sampleCount + 1 < sampleNumber) {
		u32 missed = sampleNumber-1 - sdtp->sampleCount;
		sdtp->sample_info = (u8*) gf_realloc(sdtp->sample_info, sizeof(u8) * (sdtp->sampleCount+missed) );
		if (!sdtp->sample_info) return GF_OUT_OF_MEM;
		memset(&sdtp->sample_info[sdtp->sampleCount], 0, sizeof(u8) * missed );
		while (missed) {
			GF_ISOSAPType isRAP;
			if (stbl->SyncSample) stbl_GetSampleRAP(stbl->SyncSample, sdtp->sampleCount+1, &isRAP, NULL, NULL);
			else isRAP = 1;
			sdtp->sample_info[sdtp->sampleCount] = isRAP ? (2<<4) : 0;
			if (isRAP) {
				sdtp->sample_info[sdtp->sampleCount] = 0;

			}
			sdtp->sampleCount++;
			missed--;
		}
	}

	flags = 0;
	flags |= isLeading << 6;
	flags |= dependsOn << 4;
	flags |= dependedOn << 2;
	flags |= redundant;

	sdtp->sample_info = (u8*) gf_realloc(sdtp->sample_info, sizeof(u8) * (sdtp->sampleCount + 1));
	if (!sdtp->sample_info) return GF_OUT_OF_MEM;
	if (sdtp->sampleCount < sampleNumber) {
		sdtp->sample_info[sdtp->sampleCount] = flags;
	} else {
		u32 snum = sampleNumber-1;
		memmove(sdtp->sample_info+snum+1, sdtp->sample_info+snum, sizeof(u8) * (sdtp->sampleCount - snum) );
		sdtp->sample_info[snum] = flags;
	}
	//update our list
	sdtp->sampleCount ++;
	return GF_OK;
}

GF_Err stbl_AppendDependencyType(GF_SampleTableBox *stbl, u32 isLeading, u32 dependsOn, u32 dependedOn, u32 redundant)
{
	GF_SampleDependencyTypeBox *sdtp;
	u32 flags;
	if (stbl->SampleDep == NULL) {
		stbl->SampleDep = (GF_SampleDependencyTypeBox *) gf_isom_box_new_parent(&stbl->child_boxes, GF_ISOM_BOX_TYPE_SDTP);
		if (!stbl->SampleDep) return GF_OUT_OF_MEM;
	}
	sdtp = stbl->SampleDep;

	flags = 0;
	flags |= isLeading << 6;
	flags |= dependsOn << 4;
	flags |= dependedOn << 2;
	flags |= redundant;


	sdtp->sample_info = (u8*) gf_realloc(sdtp->sample_info, sizeof(u8) * (sdtp->sampleCount + 1));
	if (!sdtp->sample_info) return GF_OUT_OF_MEM;
	sdtp->sample_info[sdtp->sampleCount] = flags;
	sdtp->sampleCount ++;
	return GF_OK;
}

//this function is always called in INCREASING order of shadow sample numbers
GF_Err stbl_AddShadow(GF_ShadowSyncBox *stsh, u32 sampleNumber, u32 shadowNumber)
{
	GF_StshEntry *ent;
	u32 i, count;
	count = gf_list_count(stsh->entries);
	for (i=0; i<count; i++) {
		ent = (GF_StshEntry*)gf_list_get(stsh->entries, i);
		if (ent->shadowedSampleNumber == shadowNumber) {
			ent->syncSampleNumber = sampleNumber;
			return GF_OK;
		} else if (ent->shadowedSampleNumber > shadowNumber) break;
	}
	ent = (GF_StshEntry*)gf_malloc(sizeof(GF_StshEntry));
	if (!ent) return GF_OUT_OF_MEM;
	ent->shadowedSampleNumber = shadowNumber;
	ent->syncSampleNumber = sampleNumber;
	if (i == gf_list_count(stsh->entries)) {
		return gf_list_add(stsh->entries, ent);
	} else {
		return gf_list_insert(stsh->entries, ent, i ? i-1 : 0);
	}
}

//used in edit/write, where sampleNumber == chunkNumber
GF_Err stbl_AddChunkOffset(GF_MediaBox *mdia, u32 sampleNumber, u32 StreamDescIndex, u64 offset, u32 nb_pack_samples)
{
	GF_SampleTableBox *stbl;
	GF_ChunkOffsetBox *stco;
	GF_SampleToChunkBox *stsc;
	GF_ChunkLargeOffsetBox *co64;
	GF_StscEntry *ent;
	Bool needs_split = GF_TRUE;
	u32 i, k, *newOff, new_chunk_idx=0;
	u64 *newLarge;
	s32 insert_idx = -1;

	stbl = mdia->information->sampleTable;
	stsc = stbl->SampleToChunk;

//	if (stsc->w_lastSampleNumber + 1 < sampleNumber ) return GF_BAD_PARAM;
	if (!nb_pack_samples)
		nb_pack_samples = 1;

	if (stsc->w_lastSampleNumber + 1 == sampleNumber ) needs_split = GF_TRUE;

	if (!stsc->nb_entries || (stsc->nb_entries + (needs_split ? 2 : 0) >= stsc->alloc_size)) {
		if (!stsc->alloc_size) stsc->alloc_size = 1;
		ALLOC_INC(stsc->alloc_size);
		stsc->entries = gf_realloc(stsc->entries, sizeof(GF_StscEntry)*stsc->alloc_size);
		if (!stsc->entries) return GF_OUT_OF_MEM;
		memset(&stsc->entries[stsc->nb_entries], 0, sizeof(GF_StscEntry)*(stsc->alloc_size-stsc->nb_entries) );
	}
	if (sampleNumber == stsc->w_lastSampleNumber + 1) {
		ent = &stsc->entries[stsc->nb_entries];
		stsc->w_lastChunkNumber ++;
		ent->firstChunk = stsc->w_lastChunkNumber;
		if (stsc->nb_entries) stsc->entries[stsc->nb_entries-1].nextChunk = stsc->w_lastChunkNumber;

		new_chunk_idx = stsc->w_lastChunkNumber;
		stsc->w_lastSampleNumber = sampleNumber + nb_pack_samples-1;
		stsc->nb_entries += 1;
	} else {
		u32 cur_samp = 1;
		u32 samples_in_next_entry = 0;
		u32 next_entry_first_chunk = 1;
		for (i=0; i<stsc->nb_entries; i++) {
			u32 nb_chunks = 1;
			ent = &stsc->entries[i];
			if (i+1<stsc->nb_entries) nb_chunks = stsc->entries[i+1].firstChunk - ent->firstChunk;
			for (k=0; k<nb_chunks; k++) {
				if ((cur_samp <= sampleNumber) && (ent->samplesPerChunk + cur_samp > sampleNumber)) {
					insert_idx = i;
					//stsc entry has samples before inserted sample, split
					if (sampleNumber>cur_samp) {
						samples_in_next_entry = ent->samplesPerChunk - (sampleNumber-cur_samp);
						ent->samplesPerChunk = sampleNumber-cur_samp;
					}
					break;
				}
				cur_samp += ent->samplesPerChunk;
				next_entry_first_chunk++;
			}
			if (insert_idx>=0) break;
		}
		//we need to split the entry
		if (samples_in_next_entry) {
			memmove(&stsc->entries[insert_idx+3], &stsc->entries[insert_idx+1], sizeof(GF_StscEntry)*(stsc->nb_entries - insert_idx - 1));
			//copy over original entry
			ent = &stsc->entries[insert_idx];
			stsc->entries[insert_idx+2] = *ent;
			stsc->entries[insert_idx+2].samplesPerChunk = samples_in_next_entry;
			stsc->entries[insert_idx+2].firstChunk = next_entry_first_chunk + 1;

			//setup new entry
			ent = &stsc->entries[insert_idx+1];
			ent->firstChunk = next_entry_first_chunk;

			stsc->nb_entries += 2;
		} else {
			if (insert_idx<0) {
				ent = &stsc->entries[stsc->nb_entries];
				insert_idx = stsc->nb_entries;
			} else {
				memmove(&stsc->entries[insert_idx+1], &stsc->entries[insert_idx], sizeof(GF_StscEntry)*(stsc->nb_entries+1-insert_idx));
				ent = &stsc->entries[insert_idx+1];
			}

			ent->firstChunk = next_entry_first_chunk;
			stsc->nb_entries += 1;
		}
		new_chunk_idx = next_entry_first_chunk;
	}
	ent->isEdited = (Media_IsSelfContained(mdia, StreamDescIndex)) ? 1 : 0;
	ent->sampleDescriptionIndex = StreamDescIndex;
	ent->samplesPerChunk = nb_pack_samples;
	ent->nextChunk = ent->firstChunk+1;

	//OK, now if we've inserted a chunk, update the sample to chunk info...
	if (sampleNumber + nb_pack_samples - 1 == stsc->w_lastSampleNumber) {
		if (stsc->nb_entries)
			stsc->entries[stsc->nb_entries-1].nextChunk = ent->firstChunk;

		stbl->SampleToChunk->currentIndex = stsc->nb_entries-1;
		stbl->SampleToChunk->firstSampleInCurrentChunk = sampleNumber;
		//write - edit mode: sample number = chunk number
		stbl->SampleToChunk->currentChunk = stsc->w_lastChunkNumber;
		stbl->SampleToChunk->ghostNumber = 1;
	} else {
		/*offset remaining entries*/
		for (i = insert_idx+1; i<stsc->nb_entries+1; i++) {
			stsc->entries[i].firstChunk++;
			if (i+1<stsc->nb_entries)
				stsc->entries[i-1].nextChunk = stsc->entries[i].firstChunk;
		}
	}

	//add the offset to the chunk...
	//and we change our offset
	if (stbl->ChunkOffset->type == GF_ISOM_BOX_TYPE_STCO) {
		stco = (GF_ChunkOffsetBox *)stbl->ChunkOffset;
		//if the new offset is a large one, we have to rewrite our table entry by entry (32->64 bit conv)...
		if (offset > 0xFFFFFFFF) {
			co64 = (GF_ChunkLargeOffsetBox *) gf_isom_box_new_parent(&stbl->child_boxes, GF_ISOM_BOX_TYPE_CO64);
			co64->nb_entries = stco->nb_entries + 1;
			co64->alloc_size = co64->nb_entries;
			co64->offsets = (u64*)gf_malloc(sizeof(u64) * co64->nb_entries);
			if (!co64->offsets) return GF_OUT_OF_MEM;
			k = 0;
			for (i=0; i<stco->nb_entries; i++) {
				if (i + 1 == new_chunk_idx) {
					co64->offsets[i] = offset;
					k = 1;
				}
				co64->offsets[i+k] = (u64) stco->offsets[i];
			}
			if (!k) co64->offsets[co64->nb_entries - 1] = offset;
			gf_isom_box_del_parent(&stbl->child_boxes, stbl->ChunkOffset);
			stbl->ChunkOffset = (GF_Box *) co64;
		} else {
			//no, we can use this one.
			if (new_chunk_idx > stco->nb_entries) {
				if (!stco->alloc_size) stco->alloc_size = stco->nb_entries;
				if (stco->nb_entries == stco->alloc_size) {
					ALLOC_INC(stco->alloc_size);
					stco->offsets = (u32*)gf_realloc(stco->offsets, sizeof(u32) * stco->alloc_size);
					if (!stco->offsets) return GF_OUT_OF_MEM;
					memset(&stco->offsets[stco->nb_entries], 0, sizeof(u32) * (stco->alloc_size-stco->nb_entries) );
				}
				stco->offsets[stco->nb_entries] = (u32) offset;
				stco->nb_entries += 1;
			} else {
				//nope. we're inserting
				newOff = (u32*)gf_malloc(sizeof(u32) * (stco->nb_entries + 1));
				if (!newOff) return GF_OUT_OF_MEM;
				k=0;
				for (i=0; i<stco->nb_entries; i++) {
					if (i+1 == new_chunk_idx) {
						newOff[i] = (u32) offset;
						k=1;
					}
					newOff[i+k] = stco->offsets[i];
				}
				gf_free(stco->offsets);
				stco->offsets = newOff;
				stco->nb_entries ++;
				stco->alloc_size = stco->nb_entries;
			}
		}
	} else {
		//use large offset...
		co64 = (GF_ChunkLargeOffsetBox *)stbl->ChunkOffset;
		if (sampleNumber > co64->nb_entries) {
			if (!co64->alloc_size) co64->alloc_size = co64->nb_entries;
			if (co64->nb_entries == co64->alloc_size) {
				ALLOC_INC(co64->alloc_size);
				co64->offsets = (u64*)gf_realloc(co64->offsets, sizeof(u64) * co64->alloc_size);
				if (!co64->offsets) return GF_OUT_OF_MEM;
				memset(&co64->offsets[co64->nb_entries], 0, sizeof(u64) * (co64->alloc_size - co64->nb_entries) );
			}
			co64->offsets[co64->nb_entries] = offset;
			co64->nb_entries += 1;
		} else {
			//nope. we're inserting
			newLarge = (u64*)gf_malloc(sizeof(u64) * (co64->nb_entries + 1));
			if (!newLarge) return GF_OUT_OF_MEM;
			k=0;
			for (i=0; i<co64->nb_entries; i++) {
				if (i+1 == new_chunk_idx) {
					newLarge[i] = offset;
					k=1;
				}
				newLarge[i+k] = co64->offsets[i];
			}
			gf_free(co64->offsets);
			co64->offsets = newLarge;
			co64->nb_entries++;
			co64->alloc_size++;
		}
	}

	return GF_OK;
}




GF_Err stbl_SetChunkOffset(GF_MediaBox *mdia, u32 sampleNumber, u64 offset)
{
	GF_StscEntry *ent;
	u32 i;
	GF_ChunkLargeOffsetBox *co64;
	GF_SampleTableBox *stbl = mdia->information->sampleTable;

	if (!sampleNumber || !stbl) return GF_BAD_PARAM;

	ent = &stbl->SampleToChunk->entries[sampleNumber - 1];

	//we edit our entry if self contained
	if (Media_IsSelfContained(mdia, ent->sampleDescriptionIndex))
		ent->isEdited = 1;

	//and we change our offset
	if (stbl->ChunkOffset->type == GF_ISOM_BOX_TYPE_STCO) {
		//if the new offset is a large one, we have to rewrite our table...
		if (offset > 0xFFFFFFFF) {
			co64 = (GF_ChunkLargeOffsetBox *) gf_isom_box_new_parent(&stbl->child_boxes, GF_ISOM_BOX_TYPE_CO64);
			co64->nb_entries = ((GF_ChunkOffsetBox *)stbl->ChunkOffset)->nb_entries;
			co64->alloc_size = co64->nb_entries;
			co64->offsets = (u64*)gf_malloc(sizeof(u64)*co64->nb_entries);
			if (!co64->offsets) return GF_OUT_OF_MEM;
			for (i=0; i<co64->nb_entries; i++) {
				co64->offsets[i] = (u64) ((GF_ChunkOffsetBox *)stbl->ChunkOffset)->offsets[i];
			}
			co64->offsets[ent->firstChunk - 1] = offset;
			gf_isom_box_del_parent(&stbl->child_boxes, stbl->ChunkOffset);
			stbl->ChunkOffset = (GF_Box *) co64;
			return GF_OK;
		}
		((GF_ChunkOffsetBox *)stbl->ChunkOffset)->offsets[ent->firstChunk - 1] = (u32) offset;
	} else {
		((GF_ChunkLargeOffsetBox *)stbl->ChunkOffset)->offsets[ent->firstChunk - 1] = offset;
	}
	return GF_OK;
}


GF_Err stbl_SetSampleCTS(GF_SampleTableBox *stbl, u32 sampleNumber, s32 offset)
{
	GF_CompositionOffsetBox *ctts = stbl->CompositionOffset;

	assert(ctts->unpack_mode);

	//if we're setting the CTS of a sample we've skipped...
	if (ctts->w_LastSampleNumber < sampleNumber) {
		//add some 0 till we get to the sample
		while (ctts->w_LastSampleNumber + 1 != sampleNumber) {
			GF_Err e = AddCompositionOffset(ctts, 0);
			if (e) return e;
		}
		return AddCompositionOffset(ctts, offset);
	}
	if (offset<0) ctts->version=1;
	ctts->entries[sampleNumber-1].decodingOffset = offset;
	return GF_OK;
}

GF_Err stbl_SetSampleSize(GF_SampleSizeBox *stsz, u32 SampleNumber, u32 size)
{
	u32 i;
	if (!SampleNumber || (stsz->sampleCount < SampleNumber)) return GF_BAD_PARAM;

	if (stsz->sampleSize) {
		if (stsz->sampleSize == size) return GF_OK;
		if (stsz->sampleCount == 1) {
			stsz->sampleSize = size;
			return GF_OK;
		}
		//nope, we have to rewrite a table
		stsz->sizes = (u32*)gf_malloc(sizeof(u32)*stsz->sampleCount);
		if (!stsz->sizes) return GF_OUT_OF_MEM;
		for (i=0; i<stsz->sampleCount; i++) stsz->sizes[i] = stsz->sampleSize;
		stsz->sampleSize = 0;
	}
	stsz->sizes[SampleNumber - 1] = size;
	return GF_OK;
}


GF_Err stbl_SetSampleRAP(GF_SyncSampleBox *stss, u32 SampleNumber, u8 isRAP)
{
	u32 i;

	//check if we have already a sync sample
	for (i = 0; i < stss->nb_entries; i++) {

		if (stss->sampleNumbers[i] < SampleNumber) continue;
		else if (stss->sampleNumbers[i] > SampleNumber) break;

		/*found our sample number*/
		if (isRAP) return GF_OK;
		/*remove it...*/
		if (i+1 < stss->nb_entries)
			memmove(stss->sampleNumbers + i, stss->sampleNumbers + i + 1, sizeof(u32) * (stss->nb_entries - i - 1));
		stss->nb_entries--;
		return GF_OK;
	}
	//we need to insert a RAP somewhere if RAP ...
	if (!isRAP) return GF_OK;
	if (stss->nb_entries==stss->alloc_size) {
		ALLOC_INC(stss->alloc_size);
		stss->sampleNumbers = gf_realloc(stss->sampleNumbers, sizeof(u32)*stss->alloc_size);
		if (!stss->sampleNumbers) return GF_OUT_OF_MEM;
		memset(&stss->sampleNumbers[stss->nb_entries], 0, sizeof(u32)*(stss->alloc_size - stss->nb_entries) );
	}

	if (i+1 < stss->nb_entries)
		memmove(stss->sampleNumbers + i + 1, stss->sampleNumbers + i, sizeof(u32) * (stss->nb_entries - i - 1));
	stss->sampleNumbers[i] = SampleNumber;
	stss->nb_entries ++;
	return GF_OK;
}

GF_Err stbl_SetRedundant(GF_SampleTableBox *stbl, u32 sampleNumber)
{
	if (stbl->SampleDep->sampleCount < sampleNumber) {
		return stbl_AddRedundant(stbl, sampleNumber);
	} else {
		stbl->SampleDep->sample_info[sampleNumber-1] = 0x29;
		return GF_OK;
	}
}

GF_Err stbl_SetSyncShadow(GF_ShadowSyncBox *stsh, u32 sampleNumber, u32 syncSample)
{
	u32 i, count;
	GF_StshEntry *ent;

	count = gf_list_count(stsh->entries);
	for (i=0; i<count; i++) {
		ent = (GF_StshEntry*)gf_list_get(stsh->entries, i);
		if (ent->shadowedSampleNumber == sampleNumber) {
			ent->syncSampleNumber = syncSample;
			return GF_OK;
		}
		if (ent->shadowedSampleNumber > sampleNumber) break;
	}
	//we need a new one...
	ent = (GF_StshEntry*)gf_malloc(sizeof(GF_StshEntry));
	if (!ent) return GF_OUT_OF_MEM;
	ent->shadowedSampleNumber = sampleNumber;
	ent->syncSampleNumber = syncSample;
	//insert or append ?
	if (i == gf_list_count(stsh->entries)) {
		//don't update the cache ...
		return gf_list_add(stsh->entries, ent);
	} else {
		//update the cache
		stsh->r_LastEntryIndex = i;
		stsh->r_LastFoundSample = sampleNumber;
		return gf_list_insert(stsh->entries, ent, i);
	}
}


//always called before removing the sample from SampleSize
GF_Err stbl_RemoveDTS(GF_SampleTableBox *stbl, u32 sampleNumber, u32 LastAUDefDuration)
{
	u64 *DTSs, curDTS;
	u32 i, j, k, sampNum;
	GF_SttsEntry *ent;
	GF_TimeToSampleBox *stts;

	stts = stbl->TimeToSample;

	//we're removing the only sample: empty the sample table
	if (stbl->SampleSize->sampleCount == 1) {
		stts->nb_entries = 0;
		stts->r_FirstSampleInEntry = stts->r_currentEntryIndex = 0;
		stts->r_CurrentDTS = 0;
		return GF_OK;
	}
	//we're removing the last sample
	if (sampleNumber == stbl->SampleSize->sampleCount) {
		ent = &stts->entries[stts->nb_entries-1];
		ent->sampleCount--;
		if (!ent->sampleCount) stts->nb_entries--;
	} else {
		//unpack the DTSs...
		DTSs = (u64*)gf_malloc(sizeof(u64) * (stbl->SampleSize->sampleCount - 1));
		if (!DTSs) return GF_OUT_OF_MEM;
		memset(DTSs, 0, sizeof(u64) * (stbl->SampleSize->sampleCount - 1) );

		curDTS = 0;
		sampNum = 0;
		ent = NULL;
		k=0;

		for (i=0; i<stts->nb_entries; i++) {
			ent = & stts->entries[i];
			for (j=0; j<ent->sampleCount; j++) {
				if (sampNum == sampleNumber - 1) {
					k=1;
				} else {
					DTSs[sampNum-k] = curDTS;
				}
				curDTS += ent->sampleDelta;
				sampNum ++;
			}
		}
		j=0;
		stts->nb_entries = 1;
		stts->entries[0].sampleCount = 1;
		if (stbl->SampleSize->sampleCount == 2) {
			stts->entries[0].sampleDelta = LastAUDefDuration;
		} else {
			stts->entries[0].sampleDelta = (u32) DTSs[1] /*- DTS[0]==0 */;
		}
		sampNum = 1;
		for (i=1; i<stbl->SampleSize->sampleCount-1; i++) {
			if (i+1 == stbl->SampleSize->sampleCount-1) {
				//and by default, our last sample has the same delta as the prev
				stts->entries[j].sampleCount++;
				sampNum ++;
			} else if (DTSs[i+1] - DTSs[i] == stts->entries[j].sampleDelta) {
				stts->entries[j].sampleCount += 1;
				sampNum ++;
			} else {
				stts->nb_entries++;
				if (j+1==stts->alloc_size) {
					stts->alloc_size++;
					stts->entries = gf_realloc(stts->entries, sizeof(GF_SttsEntry) * stts->alloc_size);
					if (!stts->entries) return GF_OUT_OF_MEM;
				}
				j++;
				stts->entries[j].sampleCount = 1;
				stts->entries[j].sampleDelta = (u32) (DTSs[i+1] - DTSs[i]);
				sampNum ++;
			}
		}
		stts->w_LastDTS = DTSs[stbl->SampleSize->sampleCount - 2];
		gf_free(DTSs);
		assert(sampNum == stbl->SampleSize->sampleCount - 1);

	}

	//reset write the cache to the end
	stts->w_currentSampleNum = stbl->SampleSize->sampleCount - 1;
	//reset read the cache to the beginning
	stts->r_FirstSampleInEntry = stts->r_currentEntryIndex = 0;
	stts->r_CurrentDTS = 0;
	return GF_OK;
}


//always called before removing the sample from SampleSize
GF_Err stbl_RemoveCTS(GF_SampleTableBox *stbl, u32 sampleNumber)
{
	GF_CompositionOffsetBox *ctts = stbl->CompositionOffset;
	if (!ctts) return GF_OK;

	assert(ctts->unpack_mode);

	//last one...
	if (stbl->SampleSize->sampleCount == 1) {
		gf_isom_box_del_parent(&stbl->child_boxes, (GF_Box *) ctts);
		stbl->CompositionOffset = NULL;
		return GF_OK;
	}

	//the number of entries is NOT ALWAYS the number of samples !
	//instead, use the cache
	//first case, we're removing a sample that was not added yet
	if (sampleNumber > ctts->w_LastSampleNumber) return GF_OK;

	memmove(&ctts->entries[sampleNumber-1], &ctts->entries[sampleNumber], sizeof(GF_DttsEntry)* (ctts->nb_entries-sampleNumber) );
	ctts->nb_entries--;

	ctts->w_LastSampleNumber -= 1;
	return GF_OK;
}

GF_Err stbl_RemoveSize(GF_SampleTableBox *stbl, u32 sampleNumber)
{
	GF_SampleSizeBox *stsz = stbl->SampleSize;
	//last sample
	if (stsz->sampleCount == 1) {
		if (stsz->sizes) gf_free(stsz->sizes);
		stsz->sizes = NULL;
		stsz->sampleCount = 0;
		return GF_OK;
	}
	//one single size
	if (stsz->sampleSize) {
		stsz->sampleCount -= 1;
		return GF_OK;
	}
	if (sampleNumber < stsz->sampleCount) {
		memmove(stsz->sizes + sampleNumber - 1, stsz->sizes + sampleNumber, sizeof(u32) * (stsz->sampleCount - sampleNumber));
	}
	stsz->sampleCount--;
	return GF_OK;
}

//always called after removing the sample from SampleSize
GF_Err stbl_RemoveChunk(GF_SampleTableBox *stbl, u32 sampleNumber)
{
	u32 i, k;
	u32 *offsets;
	u64 *Loffsets;
	GF_SampleToChunkBox *stsc = stbl->SampleToChunk;

	//raw audio or constant sample size and dur
	if (stsc->nb_entries < stbl->SampleSize->sampleCount) {
		if (sampleNumber==stbl->SampleSize->sampleCount+1) {
			GF_StscEntry *ent = &stsc->entries[stsc->nb_entries-1];
			if (ent->samplesPerChunk)
				ent->samplesPerChunk--;
			if (!ent->samplesPerChunk) {
				stsc->nb_entries--;

				if (stbl->ChunkOffset->type == GF_ISOM_BOX_TYPE_STCO) {
					((GF_ChunkOffsetBox *)stbl->ChunkOffset)->nb_entries --;
				} else {
					((GF_ChunkLargeOffsetBox *)stbl->ChunkOffset)->nb_entries --;
				}
				if (stsc->nb_entries) {
					ent = &stsc->entries[stsc->nb_entries-1];
					ent->nextChunk --;
				}
			}
			return GF_OK;
		}
		GF_LOG(GF_LOG_ERROR, GF_LOG_CONTAINER, ("[iso file] removing sample in middle of track not supported for constant size and duration samples\n"));
		return GF_NOT_SUPPORTED;
	}
	//remove the entry in SampleToChunk (1 <-> 1 in edit mode)
	memmove(&stsc->entries[sampleNumber-1], &stsc->entries[sampleNumber], sizeof(GF_StscEntry)*(stsc->nb_entries-sampleNumber));
	stsc->nb_entries--;

	//update the firstchunk info
	for (i=sampleNumber-1; i < stsc->nb_entries; i++) {
		stsc->entries[i].firstChunk -= 1;
		stsc->entries[i].nextChunk -= 1;
	}
	//update the cache
	stbl->SampleToChunk->firstSampleInCurrentChunk = 1;
	stbl->SampleToChunk->currentIndex = 0;
	stbl->SampleToChunk->currentChunk = 1;
	stbl->SampleToChunk->ghostNumber = 1;

	//realloc the chunk offset
	if (stbl->ChunkOffset->type == GF_ISOM_BOX_TYPE_STCO) {
		if (!stbl->SampleSize->sampleCount) {
			gf_free(((GF_ChunkOffsetBox *)stbl->ChunkOffset)->offsets);
			((GF_ChunkOffsetBox *)stbl->ChunkOffset)->offsets = NULL;
			((GF_ChunkOffsetBox *)stbl->ChunkOffset)->nb_entries = 0;
			((GF_ChunkOffsetBox *)stbl->ChunkOffset)->alloc_size = 0;
			return GF_OK;
		}
		offsets = (u32*)gf_malloc(sizeof(u32) * (stbl->SampleSize->sampleCount));
		if (!offsets) return GF_OUT_OF_MEM;
		k=0;
		for (i=0; i<stbl->SampleSize->sampleCount+1; i++) {
			if (i+1 == sampleNumber) {
				k=1;
			} else {
				offsets[i-k] = ((GF_ChunkOffsetBox *)stbl->ChunkOffset)->offsets[i];
			}
		}
		gf_free(((GF_ChunkOffsetBox *)stbl->ChunkOffset)->offsets);
		((GF_ChunkOffsetBox *)stbl->ChunkOffset)->offsets = offsets;
		((GF_ChunkOffsetBox *)stbl->ChunkOffset)->alloc_size = stbl->SampleSize->sampleCount;
		((GF_ChunkOffsetBox *)stbl->ChunkOffset)->nb_entries -= 1;
	} else {
		if (!stbl->SampleSize->sampleCount) {
			gf_free(((GF_ChunkLargeOffsetBox *)stbl->ChunkOffset)->offsets);
			((GF_ChunkLargeOffsetBox *)stbl->ChunkOffset)->offsets = NULL;
			((GF_ChunkLargeOffsetBox *)stbl->ChunkOffset)->nb_entries = 0;
			((GF_ChunkLargeOffsetBox *)stbl->ChunkOffset)->alloc_size = 0;
			return GF_OK;
		}

		Loffsets = (u64*)gf_malloc(sizeof(u64) * (stbl->SampleSize->sampleCount));
		if (!Loffsets) return GF_OUT_OF_MEM;
		k=0;
		for (i=0; i<stbl->SampleSize->sampleCount+1; i++) {
			if (i+1 == sampleNumber) {
				k=1;
			} else {
				Loffsets[i-k] = ((GF_ChunkLargeOffsetBox *)stbl->ChunkOffset)->offsets[i];
			}
		}
		gf_free(((GF_ChunkLargeOffsetBox *)stbl->ChunkOffset)->offsets);
		((GF_ChunkLargeOffsetBox *)stbl->ChunkOffset)->offsets = Loffsets;
		((GF_ChunkLargeOffsetBox *)stbl->ChunkOffset)->alloc_size = stbl->SampleSize->sampleCount;
		((GF_ChunkLargeOffsetBox *)stbl->ChunkOffset)->nb_entries -= 1;
	}
	return GF_OK;
}


GF_Err stbl_RemoveRAP(GF_SampleTableBox *stbl, u32 sampleNumber)
{
	u32 i;

	GF_SyncSampleBox *stss = stbl->SyncSample;
	if (!stss) return GF_OK;

	//we remove the only one around...
	if (stss->nb_entries == 1) {
		if (stss->sampleNumbers[0] != sampleNumber) return GF_OK;
		//free our numbers but don't delete (all samples are NON-sync
		gf_free(stss->sampleNumbers);
		stss->sampleNumbers = NULL;
		stss->r_LastSampleIndex = stss->r_LastSyncSample = 0;
		stss->alloc_size = stss->nb_entries = 0;
		return GF_OK;
	}

	for (i=0; i<stss->nb_entries; i++) {
		//found the sample
		if (sampleNumber == stss->sampleNumbers[i]) {
			memmove(&stss->sampleNumbers[i], &stss->sampleNumbers[i+1], sizeof(u32)* (stss->nb_entries-i-1) );
			stss->nb_entries--;
		}

		if (sampleNumber < stss->sampleNumbers[i]) {
			assert(stss->sampleNumbers[i]);
			stss->sampleNumbers[i]--;
		}
	}
	return GF_OK;
}

GF_Err stbl_RemoveRedundant(GF_SampleTableBox *stbl, u32 SampleNumber)
{
	u32 i;

	if (!stbl->SampleDep) return GF_OK;
	if (stbl->SampleDep->sampleCount < SampleNumber) return GF_BAD_PARAM;

	i = stbl->SampleDep->sampleCount - SampleNumber;
	if (i) memmove(&stbl->SampleDep->sample_info[SampleNumber-1], & stbl->SampleDep->sample_info[SampleNumber], sizeof(u8)*i);
	stbl->SampleDep->sample_info = (u8*)gf_realloc(stbl->SampleDep->sample_info, sizeof(u8) * (stbl->SampleDep->sampleCount-1));
	if (!stbl->SampleDep->sample_info) return GF_OUT_OF_MEM;
	stbl->SampleDep->sampleCount-=1;
	return GF_OK;
}

GF_Err stbl_RemoveShadow(GF_SampleTableBox *stbl, u32 sampleNumber)
{
	u32 i;
	GF_ShadowSyncBox *stsh;
	GF_StshEntry *ent;
	if (!stbl->ShadowSync) return GF_OK;
	stsh = stbl->ShadowSync;

	//we loop for the whole chain cause the spec doesn't say if we can have several
	//shadows for 1 sample...
	i=0;
	while ((ent = (GF_StshEntry *)gf_list_enum(stsh->entries, &i))) {
		if (ent->shadowedSampleNumber == sampleNumber) {
			i--;
			gf_list_rem(stsh->entries, i);
		}
	}
	//reset the cache
	stsh->r_LastEntryIndex = 0;
	stsh->r_LastFoundSample = 0;
	return GF_OK;
}


GF_Err stbl_SetPaddingBits(GF_SampleTableBox *stbl, u32 SampleNumber, u8 bits)
{
	u8 *p;
	//make sure the sample is a good one
	if (SampleNumber > stbl->SampleSize->sampleCount) return GF_BAD_PARAM;

	//create the table
	if (!stbl->PaddingBits) stbl->PaddingBits = (GF_PaddingBitsBox *) gf_isom_box_new_parent(&stbl->child_boxes, GF_ISOM_BOX_TYPE_PADB);

	//alloc
	if (!stbl->PaddingBits->padbits || !stbl->PaddingBits->SampleCount) {
		stbl->PaddingBits->SampleCount = stbl->SampleSize->sampleCount;
		stbl->PaddingBits->padbits = (u8*)gf_malloc(sizeof(u8)*stbl->PaddingBits->SampleCount);
		if (!stbl->PaddingBits->padbits) return GF_OUT_OF_MEM;
		memset(stbl->PaddingBits->padbits, 0, sizeof(u8)*stbl->PaddingBits->SampleCount);
	}
	//realloc (this is needed in case n out of k samples get padding added)
	if (stbl->PaddingBits->SampleCount < stbl->SampleSize->sampleCount) {
		p = (u8*)gf_malloc(sizeof(u8) * stbl->SampleSize->sampleCount);
		if (!p) return GF_OUT_OF_MEM;
		//set everything to 0
		memset(p, 0, stbl->SampleSize->sampleCount);
		//copy our previous table
		memcpy(p, stbl->PaddingBits->padbits, stbl->PaddingBits->SampleCount);
		gf_free(stbl->PaddingBits->padbits);
		stbl->PaddingBits->padbits = p;
		stbl->PaddingBits->SampleCount = stbl->SampleSize->sampleCount;
	}
	stbl->PaddingBits->padbits[SampleNumber-1] = bits;
	return GF_OK;
}

GF_Err stbl_RemovePaddingBits(GF_SampleTableBox *stbl, u32 SampleNumber)
{
	u8 *p;
	u32 i, k;

	if (!stbl->PaddingBits) return GF_OK;
	if (stbl->PaddingBits->SampleCount < SampleNumber) return GF_BAD_PARAM;

	//last sample - remove the table
	if (stbl->PaddingBits->SampleCount == 1) {
		gf_isom_box_del_parent(&stbl->child_boxes, (GF_Box *) stbl->PaddingBits);
		stbl->PaddingBits = NULL;
		return GF_OK;
	}

	//reallocate and check size by the way...
	p = (u8 *)gf_malloc(sizeof(u8) * (stbl->PaddingBits->SampleCount - 1));
	if (!p) return GF_OUT_OF_MEM;

	k=0;
	for (i=0; i<stbl->PaddingBits->SampleCount; i++) {
		if (i+1 != SampleNumber) {
			p[k] = stbl->PaddingBits->padbits[i];
			k++;
		}
	}

	stbl->PaddingBits->SampleCount -= 1;
	gf_free(stbl->PaddingBits->padbits);
	stbl->PaddingBits->padbits = p;
	return GF_OK;
}

GF_Err stbl_RemoveSubSample(GF_SampleTableBox *stbl, u32 SampleNumber)
{
	u32 i, count, j, subs_count, prev_sample, delta=0;

	if (! stbl->sub_samples) return GF_OK;
	subs_count = gf_list_count(stbl->sub_samples);
	for (j=0; j<subs_count; j++) {
		GF_SubSampleInformationBox *subs = gf_list_get(stbl->sub_samples, j);
		if (! subs->Samples) continue;

		prev_sample = 0;
		count = gf_list_count(subs->Samples);
		for (i=0; i<count; i++) {
			GF_SubSampleInfoEntry *e = gf_list_get(subs->Samples, i);
			prev_sample += e->sample_delta;
			if (prev_sample==SampleNumber) {
				gf_list_rem(subs->Samples, i);
				while (gf_list_count(e->SubSamples)) {
					GF_SubSampleEntry *pSubSamp = (GF_SubSampleEntry*) gf_list_get(e->SubSamples, 0);
					gf_free(pSubSamp);
					gf_list_rem(e->SubSamples, 0);
				}
				gf_list_del(e->SubSamples);
				gf_free(e);
				i--;
				count--;
				delta=1;
				continue;
			}
			e->sample_delta+=delta;
		}
	}
	return GF_OK;
}


GF_Err stbl_RemoveSampleGroup(GF_SampleTableBox *stbl, u32 SampleNumber)
{
	u32 i, k, count, prev_sample;

	if (!stbl->sampleGroups) return GF_OK;

	count = gf_list_count(stbl->sampleGroups);
	prev_sample = 0;
	for (i=0; i<count; i++) {
		GF_SampleGroupBox *e = gf_list_get(stbl->sampleGroups, i);
		for (k=0; k<e->entry_count; k++) {
			if ((SampleNumber>prev_sample) && (SampleNumber <= prev_sample + e->sample_entries[k].sample_count) ) {
				e->sample_entries[k].sample_count--;
				if (!e->sample_entries[k].sample_count) {
					memmove(&e->sample_entries[k], &e->sample_entries[k+1], sizeof(GF_SampleGroupEntry) * (e->entry_count-k-1));
					e->entry_count--;
				}
				break;
			}
		}
		if (!e->entry_count) {
			gf_list_rem(stbl->sampleGroups, i);
			i--;
			count--;
			gf_isom_box_del_parent(&stbl->child_boxes, (GF_Box *) e);
		}
	}
	return GF_OK;
}

GF_Err stbl_SampleSizeAppend(GF_SampleSizeBox *stsz, u32 data_size)
{
	u32 i;
	if (!stsz || !stsz->sampleCount) return GF_BAD_PARAM;

	//we must realloc our table
	if (stsz->sampleSize) {
		stsz->sizes = (u32*)gf_malloc(sizeof(u32)*stsz->sampleCount);
		if (!stsz->sizes) return GF_OUT_OF_MEM;
		for (i=0; i<stsz->sampleCount; i++) stsz->sizes[i] = stsz->sampleSize;
		stsz->sampleSize = 0;
	}
	if (!stsz->sizes) {
		stsz->sampleSize = data_size;
	} else {
		u32 single_size;
		stsz->sizes[stsz->sampleCount-1] += data_size;

		single_size = stsz->sizes[0];
		for (i=1; i<stsz->sampleCount; i++) {
			if (stsz->sizes[i] != single_size) {
				single_size = 0;
				break;
			}
		}
		if (single_size) {
			stsz->sampleSize = single_size;
			gf_free(stsz->sizes);
			stsz->sizes = NULL;
		}
	}
	return GF_OK;
}

#endif	/*GPAC_DISABLE_ISOM_WRITE*/



GF_Err stbl_AppendTime(GF_SampleTableBox *stbl, u32 duration, u32 nb_pack)
{
	GF_TimeToSampleBox *stts = stbl->TimeToSample;

	if (!nb_pack) nb_pack = 1;
	if (stts->nb_entries) {
		if (stts->entries[stts->nb_entries-1].sampleDelta == duration) {
			stts->entries[stts->nb_entries-1].sampleCount += nb_pack;
			return GF_OK;
		}
	}
	if (stts->nb_entries==stts->alloc_size) {
		ALLOC_INC(stts->alloc_size);
		stts->entries = gf_realloc(stts->entries, sizeof(GF_SttsEntry)*stts->alloc_size);
		if (!stts->entries) return GF_OUT_OF_MEM;
		memset(&stts->entries[stts->nb_entries], 0, sizeof(GF_SttsEntry)*(stts->alloc_size-stts->nb_entries) );
	}
	stts->entries[stts->nb_entries].sampleCount = nb_pack;
	stts->entries[stts->nb_entries].sampleDelta = duration;
	stts->nb_entries++;
<<<<<<< HEAD
	if (stts->max_ts_delta < duration ) stts->max_ts_delta = duration;
=======
	return GF_OK;
>>>>>>> 47d8bc5b
}

GF_Err stbl_AppendSize(GF_SampleTableBox *stbl, u32 size, u32 nb_pack)
{
	u32 i;
	if (!nb_pack) nb_pack = 1;

	if (!stbl->SampleSize->sampleCount) {
		stbl->SampleSize->sampleSize = size;
		stbl->SampleSize->sampleCount += nb_pack;
		return GF_OK;
	}
	if (stbl->SampleSize->sampleSize && (stbl->SampleSize->sampleSize==size)) {
		stbl->SampleSize->sampleCount += nb_pack;
		return GF_OK;
	}
	if (!stbl->SampleSize->sizes || (stbl->SampleSize->sampleCount+nb_pack > stbl->SampleSize->alloc_size)) {
		Bool init_table = (stbl->SampleSize->sizes==NULL) ? 1 : 0;
		ALLOC_INC(stbl->SampleSize->alloc_size);
		if (stbl->SampleSize->sampleCount+nb_pack > stbl->SampleSize->alloc_size)
			stbl->SampleSize->alloc_size = stbl->SampleSize->sampleCount+nb_pack;

		stbl->SampleSize->sizes = (u32 *)gf_realloc(stbl->SampleSize->sizes, sizeof(u32)*stbl->SampleSize->alloc_size);
		if (!stbl->SampleSize->sizes) return GF_OUT_OF_MEM;
		memset(&stbl->SampleSize->sizes[stbl->SampleSize->sampleCount], 0, sizeof(u32) * (stbl->SampleSize->alloc_size - stbl->SampleSize->sampleCount) );

		if (init_table) {
			for (i=0; i<stbl->SampleSize->sampleCount; i++)
				stbl->SampleSize->sizes[i] = stbl->SampleSize->sampleSize;
		}
	}
	stbl->SampleSize->sampleSize = 0;
	for (i=0; i<nb_pack; i++) {
		stbl->SampleSize->sizes[stbl->SampleSize->sampleCount+i] = size;
	}
	stbl->SampleSize->sampleCount += nb_pack;
<<<<<<< HEAD
	if (size > stbl->SampleSize->max_size)
		stbl->SampleSize->max_size = size;
	stbl->SampleSize->total_size += size;
	stbl->SampleSize->total_samples += nb_pack;
=======
	return GF_OK;
>>>>>>> 47d8bc5b
}



GF_Err stbl_AppendChunk(GF_SampleTableBox *stbl, u64 offset)
{
	GF_ChunkOffsetBox *stco;
	GF_ChunkLargeOffsetBox *co64;
	u32 i;
	
	//we may have to convert the table...
	if (stbl->ChunkOffset->type==GF_ISOM_BOX_TYPE_STCO) {
		stco = (GF_ChunkOffsetBox *)stbl->ChunkOffset;

		if (offset>0xFFFFFFFF) {
			co64 = (GF_ChunkLargeOffsetBox *) gf_isom_box_new_parent(&stbl->child_boxes, GF_ISOM_BOX_TYPE_CO64);
			co64->nb_entries = stco->nb_entries + 1;
			if (co64->nb_entries<=stco->nb_entries) return GF_OUT_OF_MEM;
			co64->alloc_size = co64->nb_entries;
			co64->offsets = (u64*)gf_malloc(sizeof(u64) * co64->nb_entries);
			if (!co64->offsets) return GF_OUT_OF_MEM;
			for (i=0; i<stco->nb_entries; i++) co64->offsets[i] = stco->offsets[i];
			co64->offsets[i] = offset;
			gf_isom_box_del_parent(&stbl->child_boxes, stbl->ChunkOffset);
			stbl->ChunkOffset = (GF_Box *) co64;
			return GF_OK;
		}
		//we're fine
		stco->alloc_size = stco->nb_entries + 1;
		if (stco->alloc_size < stco->nb_entries + 1) return GF_OUT_OF_MEM;
		stco->offsets = gf_realloc(stco->offsets, sizeof(u32)*stco->alloc_size);
		if (!stco->offsets) return GF_OUT_OF_MEM;
		stco->offsets[stco->nb_entries] = (u32) offset;
		stco->nb_entries += 1;
		return GF_OK;
	}

	co64 = (GF_ChunkLargeOffsetBox *)stbl->ChunkOffset;
	co64->alloc_size = co64->nb_entries+1;
	if (co64->alloc_size < co64->nb_entries + 1) return GF_OUT_OF_MEM;

	co64->offsets = gf_realloc(co64->offsets, sizeof(u64)*co64->alloc_size);
	if (!co64->offsets) return GF_OUT_OF_MEM;
	co64->offsets[co64->nb_entries] = offset;
	co64->alloc_size = co64->nb_entries;
	return GF_OK;
}

GF_Err stbl_AppendSampleToChunk(GF_SampleTableBox *stbl, u32 DescIndex, u32 samplesInChunk)
{
	u32 nextChunk;
	GF_SampleToChunkBox *stsc= stbl->SampleToChunk;
	GF_StscEntry *ent;

	nextChunk = ((GF_ChunkOffsetBox *) stbl->ChunkOffset)->nb_entries;

	if (stsc->nb_entries) {
		ent = &stsc->entries[stsc->nb_entries-1];
		//good we can use this one
		if ( (ent->sampleDescriptionIndex == DescIndex) && (ent->samplesPerChunk==samplesInChunk))
			return GF_OK;

		//set the next chunk btw ...
		ent->nextChunk = nextChunk;
	}
	if (stsc->nb_entries==stsc->alloc_size) {
		ALLOC_INC(stsc->alloc_size);
		stsc->entries = gf_realloc(stsc->entries, sizeof(GF_StscEntry)*stsc->alloc_size);
		if (!stsc->entries) return GF_OUT_OF_MEM;
		memset(&stsc->entries[stsc->nb_entries], 0, sizeof(GF_StscEntry)*(stsc->alloc_size - stsc->nb_entries) );
	}
	//ok we need a new entry - this assumes this function is called AFTER AppendChunk
	ent = &stsc->entries[stsc->nb_entries];
	ent->firstChunk = nextChunk;
	ent->sampleDescriptionIndex = DescIndex;
	ent->samplesPerChunk = samplesInChunk;
	ent->isEdited = 0;
	stsc->nb_entries++;
	return GF_OK;
}

//called AFTER AddSize
GF_Err stbl_AppendRAP(GF_SampleTableBox *stbl, u8 isRap)
{
	u32 i;

	//no sync table
	if (!stbl->SyncSample) {
		//all samples RAP - no table
		if (isRap) return GF_OK;

		//nope, create one
		stbl->SyncSample = (GF_SyncSampleBox *) gf_isom_box_new_parent(&stbl->child_boxes, GF_ISOM_BOX_TYPE_STSS);
		if (stbl->SampleSize->sampleCount > 1) {
			stbl->SyncSample->sampleNumbers = (u32*)gf_malloc(sizeof(u32) * (stbl->SampleSize->sampleCount-1));
			if (!stbl->SyncSample->sampleNumbers) return GF_OUT_OF_MEM;
			for (i=0; i<stbl->SampleSize->sampleCount-1; i++)
				stbl->SyncSample->sampleNumbers[i] = i+1;

		}
		stbl->SyncSample->nb_entries = stbl->SampleSize->sampleCount-1;
		stbl->SyncSample->alloc_size = stbl->SyncSample->nb_entries;
		return GF_OK;
	}
	if (!isRap) return GF_OK;

	if (stbl->SyncSample->alloc_size == stbl->SyncSample->nb_entries) {
		ALLOC_INC(stbl->SyncSample->alloc_size);
		stbl->SyncSample->sampleNumbers = (u32*) gf_realloc(stbl->SyncSample->sampleNumbers, sizeof(u32) * stbl->SyncSample->alloc_size);
		if (!stbl->SyncSample->sampleNumbers) return GF_OUT_OF_MEM;
		memset(&stbl->SyncSample->sampleNumbers[stbl->SyncSample->nb_entries], 0, sizeof(u32) * (stbl->SyncSample->alloc_size-stbl->SyncSample->nb_entries) );
	}
	stbl->SyncSample->sampleNumbers[stbl->SyncSample->nb_entries] = stbl->SampleSize->sampleCount;
	stbl->SyncSample->nb_entries += 1;
	return GF_OK;
}

<<<<<<< HEAD
void stbl_AppendTrafMap(GF_SampleTableBox *stbl, Bool is_seg_start, u64 seg_start_offset, u64 frag_start_offset, u8 *moof_template, u32 moof_template_size, u64 sidx_start, u64 sidx_end)
=======
GF_Err stbl_AppendTrafMap(GF_SampleTableBox *stbl)
>>>>>>> 47d8bc5b
{
	GF_TrafToSampleMap *tmap;
	GF_TrafMapEntry *tmap_ent;
	if (!stbl->traf_map) {
		//nope, create one
		GF_SAFEALLOC(stbl->traf_map, GF_TrafToSampleMap);
		if (!stbl->traf_map) return GF_OUT_OF_MEM;
	}
	tmap = stbl->traf_map;
	if (tmap->nb_entries >= stbl->SampleSize->sampleCount) {
		u32 i;
		for (i=0; i<tmap->nb_entries; i++) {
			if (tmap->frag_starts[i].moof_template)
				gf_free(tmap->frag_starts[i].moof_template);
		}
		memset(tmap->frag_starts, 0, sizeof(GF_TrafMapEntry)*tmap->nb_alloc);
		tmap->nb_entries = 0;
	}

	if (tmap->nb_entries + 1 > tmap->nb_alloc) {
		tmap->nb_alloc++;
<<<<<<< HEAD
		tmap->frag_starts = gf_realloc(tmap->frag_starts, sizeof(GF_TrafMapEntry) * tmap->nb_alloc);
=======
		tmap->sample_num = gf_realloc(tmap->sample_num, sizeof(u32) * tmap->nb_alloc);
		if (!tmap->sample_num) return GF_OUT_OF_MEM;
>>>>>>> 47d8bc5b
	}
	tmap_ent = &tmap->frag_starts[tmap->nb_entries];
	tmap->nb_entries += 1;
<<<<<<< HEAD

	memset(tmap_ent, 0, sizeof(GF_TrafMapEntry));
	tmap_ent->sample_num = stbl->SampleSize->sampleCount;
	tmap_ent->moof_template = moof_template;
	tmap_ent->moof_template_size = moof_template_size;
	tmap_ent->moof_start = frag_start_offset;
	tmap_ent->sidx_start = sidx_start;
	tmap_ent->sidx_end = sidx_end;
	if (is_seg_start)
		tmap_ent->seg_start_plus_one = 1 + seg_start_offset;
=======
	return GF_OK;
>>>>>>> 47d8bc5b
}

GF_Err stbl_AppendPadding(GF_SampleTableBox *stbl, u8 padding)
{
<<<<<<< HEAD
	u32 i;
	u8 *pad_bits;
	if (!stbl->PaddingBits) stbl->PaddingBits = (GF_PaddingBitsBox *) gf_isom_box_new_parent(&stbl->child_boxes, GF_ISOM_BOX_TYPE_PADB);
=======
	if (!stbl->PaddingBits) stbl->PaddingBits = (GF_PaddingBitsBox *) gf_isom_box_new(GF_ISOM_BOX_TYPE_PADB);
>>>>>>> 47d8bc5b

	stbl->PaddingBits->padbits = (u8*)gf_realloc(stbl->PaddingBits->padbits, sizeof(u8) * stbl->SampleSize->sampleCount);
	if (!stbl->PaddingBits->padbits) return GF_OUT_OF_MEM;
	stbl->PaddingBits->padbits[stbl->SampleSize->sampleCount-1] = padding;
	stbl->PaddingBits->SampleCount = stbl->SampleSize->sampleCount;
	return GF_OK;
}

GF_Err stbl_AppendCTSOffset(GF_SampleTableBox *stbl, s32 offset)
{
	GF_CompositionOffsetBox *ctts;

	if (!stbl->CompositionOffset) stbl->CompositionOffset = (GF_CompositionOffsetBox *) gf_isom_box_new_parent(&stbl->child_boxes, GF_ISOM_BOX_TYPE_CTTS);

	ctts = stbl->CompositionOffset;

	if (ctts->nb_entries && (ctts->entries[ctts->nb_entries-1].decodingOffset == offset) ) {
		ctts->entries[ctts->nb_entries-1].sampleCount++;
		return GF_OK;
	}
	if (ctts->nb_entries==ctts->alloc_size) {
		ALLOC_INC(ctts->alloc_size);
		ctts->entries = gf_realloc(ctts->entries, sizeof(GF_DttsEntry)*ctts->alloc_size);
		if (!ctts->entries) return GF_OUT_OF_MEM;
		memset(&ctts->entries[ctts->nb_entries], 0, sizeof(GF_DttsEntry)*(ctts->alloc_size-ctts->nb_entries) );
	}
	ctts->entries[ctts->nb_entries].decodingOffset = offset;
	ctts->entries[ctts->nb_entries].sampleCount = 1;
	ctts->nb_entries++;
	if (offset<0) ctts->version=1;
<<<<<<< HEAD

	if (ABS(offset) > ctts->max_ts_delta) ctts->max_ts_delta = ABS(offset);

=======
	return GF_OK;
>>>>>>> 47d8bc5b
}

GF_Err stbl_AppendDegradation(GF_SampleTableBox *stbl, u16 DegradationPriority)
{
	if (!stbl->DegradationPriority) stbl->DegradationPriority = (GF_DegradationPriorityBox *) gf_isom_box_new_parent(&stbl->child_boxes, GF_ISOM_BOX_TYPE_STDP);

	stbl->DegradationPriority->priorities = (u16 *)gf_realloc(stbl->DegradationPriority->priorities, sizeof(u16) * stbl->SampleSize->sampleCount);
	if (!stbl->DegradationPriority->priorities) return GF_OUT_OF_MEM;
	stbl->DegradationPriority->priorities[stbl->SampleSize->sampleCount-1] = DegradationPriority;
	stbl->DegradationPriority->nb_entries = stbl->SampleSize->sampleCount;
	return GF_OK;
}

#if 0
GF_Err stbl_AppendDepType(GF_SampleTableBox *stbl, u32 DepType)
{
	if (!stbl->SampleDep) stbl->SampleDep = (GF_SampleDependencyTypeBox *) gf_isom_box_new_parent(&stbl->child_boxes, GF_ISOM_BOX_TYPE_SDTP);
	stbl->SampleDep->sample_info = (u8*)gf_realloc(stbl->SampleDep->sample_info, sizeof(u8)*stbl->SampleSize->sampleCount );
	if (!stbl->SampleDep->sample_info) return GF_OUT_OF_MEM;
	stbl->SampleDep->sample_info[stbl->SampleDep->sampleCount] = DepType;
	stbl->SampleDep->sampleCount = stbl->SampleSize->sampleCount;
	return GF_OK;
}
#endif




//This functions unpack the offset for easy editing, eg each sample
//is contained in one chunk...
GF_Err stbl_UnpackOffsets(GF_SampleTableBox *stbl)
{
	GF_Err e;
	u32 i, chunkNumber, sampleDescIndex;
	u64 dataOffset;
	GF_StscEntry *ent;
	GF_ChunkOffsetBox *stco_tmp;
	GF_ChunkLargeOffsetBox *co64_tmp;
	GF_SampleToChunkBox *stsc_tmp;

	if (!stbl) return GF_ISOM_INVALID_FILE;

	//we should have none of the mandatory boxes (allowed in the spec)
	if (!stbl->ChunkOffset && !stbl->SampleDescription && !stbl->SampleSize && !stbl->SampleToChunk && !stbl->TimeToSample)
		return GF_OK;
	/*empty track (just created)*/
	if (!stbl->SampleToChunk && !stbl->TimeToSample) return GF_OK;

	//or all the mandatory ones ...
	if (!stbl->ChunkOffset || !stbl->SampleDescription || !stbl->SampleSize || !stbl->SampleToChunk || !stbl->TimeToSample)
		return GF_ISOM_INVALID_FILE;

	//do we need to unpack? Not if we have only one sample per chunk.
	if (stbl->SampleSize->sampleCount == stbl->SampleToChunk->nb_entries) return GF_OK;

	//check the offset type and create a new table...
	if (stbl->ChunkOffset->type == GF_ISOM_BOX_TYPE_STCO) {
		co64_tmp = NULL;
		stco_tmp = (GF_ChunkOffsetBox *) gf_isom_box_new(GF_ISOM_BOX_TYPE_STCO);
		if (!stco_tmp) return GF_OUT_OF_MEM;
		stco_tmp->nb_entries = stbl->SampleSize->sampleCount;
		stco_tmp->offsets = (u32*)gf_malloc(stco_tmp->nb_entries * sizeof(u32));
		if (!stco_tmp->offsets) {
			gf_isom_box_del((GF_Box*)stco_tmp);
			return GF_OUT_OF_MEM;
		}
		stco_tmp->alloc_size = stco_tmp->nb_entries;
	} else if (stbl->ChunkOffset->type == GF_ISOM_BOX_TYPE_CO64) {
		stco_tmp = NULL;
		co64_tmp = (GF_ChunkLargeOffsetBox *) gf_isom_box_new(GF_ISOM_BOX_TYPE_CO64);
		if (!co64_tmp) return GF_OUT_OF_MEM;
		co64_tmp->nb_entries = stbl->SampleSize->sampleCount;
		co64_tmp->offsets = (u64*)gf_malloc(co64_tmp->nb_entries * sizeof(u64));
		if (!co64_tmp->offsets) {
			gf_isom_box_del((GF_Box*)co64_tmp);
			return GF_OUT_OF_MEM;
		}
		co64_tmp->alloc_size = co64_tmp->nb_entries;
	} else {
		return GF_ISOM_INVALID_FILE;
	}

	//create a new SampleToChunk table
	stsc_tmp = (GF_SampleToChunkBox *) gf_isom_box_new(GF_ISOM_BOX_TYPE_STSC);

	stsc_tmp->nb_entries = stsc_tmp->alloc_size = stbl->SampleSize->sampleCount;
	stsc_tmp->entries = gf_malloc(sizeof(GF_StscEntry)*stsc_tmp->nb_entries);
	if (!stsc_tmp->entries) return GF_OUT_OF_MEM;
	//set write cache to last sample before unpack
	stsc_tmp->w_lastSampleNumber = stbl->SampleSize->sampleCount;
	stsc_tmp->w_lastChunkNumber = stbl->SampleSize->sampleCount;

	//OK write our two tables...
	ent = NULL;
	for (i = 0; i < stbl->SampleSize->sampleCount; i++) {
		//get the data info for the sample
		e = stbl_GetSampleInfos(stbl, i+1, &dataOffset, &chunkNumber, &sampleDescIndex, NULL);
		if (e) goto err_exit;
		ent = &stsc_tmp->entries[i];
		ent->isEdited = 0;
		ent->sampleDescriptionIndex = sampleDescIndex;
		//here's the trick: each sample is in ONE chunk
		ent->firstChunk = i+1;
		ent->nextChunk = i+2;
		ent->samplesPerChunk = 1;
		if (stco_tmp) {
			stco_tmp->offsets[i] = (u32) dataOffset;
		} else {
			co64_tmp->offsets[i] = dataOffset;
		}
	}
	//close the list
	if (ent) ent->nextChunk = 0;


	//done, remove our previous tables
	gf_list_del_item(stbl->child_boxes, stbl->ChunkOffset);
	gf_list_del_item(stbl->child_boxes, stbl->SampleToChunk);
	gf_isom_box_del(stbl->ChunkOffset);
	gf_isom_box_del((GF_Box *)stbl->SampleToChunk);
	//and set these ones...
	if (stco_tmp) {
		stbl->ChunkOffset = (GF_Box *)stco_tmp;
	} else {
		stbl->ChunkOffset = (GF_Box *)co64_tmp;
	}
	stbl->SampleToChunk = stsc_tmp;
	gf_list_add(stbl->child_boxes, stbl->ChunkOffset);
	gf_list_add(stbl->child_boxes, stbl->SampleToChunk);

	stbl->SampleToChunk->currentIndex = 0;
	stbl->SampleToChunk->currentChunk = 0;
	stbl->SampleToChunk->firstSampleInCurrentChunk = 0;
	return GF_OK;

err_exit:
	if (stco_tmp) gf_isom_box_del((GF_Box *) stco_tmp);
	if (co64_tmp) gf_isom_box_del((GF_Box *) co64_tmp);
	if (stsc_tmp) gf_isom_box_del((GF_Box *) stsc_tmp);
	return e;
}

#ifndef GPAC_DISABLE_ISOM_WRITE

static GFINLINE GF_Err stbl_AddOffset(GF_SampleTableBox *stbl, GF_Box **old_stco, u64 offset)
{
	GF_ChunkOffsetBox *stco;
	GF_ChunkLargeOffsetBox *co64;
	u32 i;

	if ((*old_stco)->type == GF_ISOM_BOX_TYPE_STCO) {
		stco = (GF_ChunkOffsetBox *) *old_stco;
		//if dataOffset is bigger than 0xFFFFFFFF, move to LARGE offset
		if (offset > 0xFFFFFFFF) {
			co64 = (GF_ChunkLargeOffsetBox *) gf_isom_box_new(GF_ISOM_BOX_TYPE_CO64);
			if (!co64) return GF_OUT_OF_MEM;
			co64->nb_entries = stco->nb_entries + 1;
			co64->alloc_size = co64->nb_entries;
			co64->offsets = (u64*)gf_malloc(co64->nb_entries * sizeof(u64));
			if (!co64->offsets) {
				gf_isom_box_del((GF_Box *)co64);
				return GF_OUT_OF_MEM;
			}
			for (i = 0; i< co64->nb_entries - 1; i++) {
				co64->offsets[i] = (u64) stco->offsets[i];
			}
			co64->offsets[i] = offset;
			//delete the box...
			gf_isom_box_del_parent(&stbl->child_boxes, *old_stco);
			*old_stco = (GF_Box *)co64;

			assert (stbl->child_boxes);
			gf_list_add(stbl->child_boxes, *old_stco);
			return GF_OK;
		}
		//OK, stick with regular...
		if (stco->nb_entries==stco->alloc_size) {
			ALLOC_INC(stco->alloc_size);
			stco->offsets = (u32*)gf_realloc(stco->offsets, stco->alloc_size * sizeof(u32));
			if (!stco->offsets) return GF_OUT_OF_MEM;
			memset(&stco->offsets[stco->nb_entries], 0, (stco->alloc_size - stco->nb_entries) * sizeof(u32));
		}

		stco->offsets[stco->nb_entries] = (u32) offset;
		stco->nb_entries += 1;
	} else {
		//this is a large offset
		co64 = (GF_ChunkLargeOffsetBox *) *old_stco;
		if (co64->nb_entries==co64->alloc_size) {
			ALLOC_INC(co64->alloc_size);
			co64->offsets = (u64*)gf_realloc(co64->offsets, co64->alloc_size * sizeof(u64));
			if (!co64->offsets) return GF_OUT_OF_MEM;
			memset(&co64->offsets[co64->nb_entries], 0, (co64->alloc_size - co64->nb_entries) * sizeof(u64) );
		}
		co64->offsets[co64->nb_entries] = offset;
		co64->nb_entries += 1;
	}
	return GF_OK;
}

//This function packs the offset after easy editing, eg samples
//are re-arranged in chunks according to the chunkOffsets
//NOTE: this has to be called once interleaving or whatever is done and
//the final MDAT is written!!!
GF_Err stbl_SetChunkAndOffset(GF_SampleTableBox *stbl, u32 sampleNumber, u32 StreamDescIndex, GF_SampleToChunkBox *the_stsc, GF_Box **the_stco, u64 data_offset, Bool forceNewChunk, u32 nb_samp)
{
	GF_Err e;
	u8 newChunk;
	GF_StscEntry *newEnt, *cur_ent;

	if (!stbl) return GF_ISOM_INVALID_FILE;

	newChunk = 0;
	//do we need a new chunk ??? For that, we need
	//1 - make sure this sample data is contiguous to the prev one

	//force new chunk is set during writing (flat / interleaved)
	//it is set to 1 when data is not contiguous in the media (eg, interleaving)
	//when writing flat files, it is never used
	if (forceNewChunk) newChunk = 1;

	cur_ent = NULL;
	//2 - make sure we have the table inited (i=0)
	if (! the_stsc->entries) {
		newChunk = 1;
	} else {
		cur_ent = &the_stsc->entries[the_stsc->nb_entries - 1];
		//3 - make sure we do not exceed the MaxSamplesPerChunk and we have the same descIndex
		if (StreamDescIndex != cur_ent->sampleDescriptionIndex)
			newChunk = 1;
		if (stbl->MaxSamplePerChunk && cur_ent->samplesPerChunk == stbl->MaxSamplePerChunk)
			newChunk = 1;
	}

	//no need for a new chunk
	if (!newChunk) {
		cur_ent->samplesPerChunk += nb_samp;
		return GF_OK;
	}

	//OK, we have to create a new chunk...
	//check if we can remove the current sampleToChunk entry (same properties)
	if (the_stsc->nb_entries > 1) {
		GF_StscEntry *ent = &the_stsc->entries[the_stsc->nb_entries - 2];
		if (!ent) return GF_OUT_OF_MEM;
		if ( (ent->sampleDescriptionIndex == cur_ent->sampleDescriptionIndex)
		        && (ent->samplesPerChunk == cur_ent->samplesPerChunk)
		   ) {
			//OK, it's the same SampleToChunk, so delete it
			ent->nextChunk = cur_ent->firstChunk;
			the_stsc->nb_entries--;
		}
	}

	//add our offset
	e = stbl_AddOffset(stbl, the_stco, data_offset);
	if (e) return e;

	if (the_stsc->nb_entries==the_stsc->alloc_size) {
		ALLOC_INC(the_stsc->alloc_size);
		the_stsc->entries = gf_realloc(the_stsc->entries, sizeof(GF_StscEntry)*the_stsc->alloc_size);
		if (!the_stsc->entries) return GF_OUT_OF_MEM;
		memset(&the_stsc->entries[the_stsc->nb_entries], 0, sizeof(GF_StscEntry)*(the_stsc->alloc_size-the_stsc->nb_entries));
	}
	//create a new entry (could be the first one, BTW)
	newEnt = &the_stsc->entries[the_stsc->nb_entries];
	if (!newEnt) return GF_OUT_OF_MEM;

	//get the first chunk value
	if ((*the_stco)->type == GF_ISOM_BOX_TYPE_STCO) {
		newEnt->firstChunk = ((GF_ChunkOffsetBox *) (*the_stco) )->nb_entries;
	} else {
		newEnt->firstChunk = ((GF_ChunkLargeOffsetBox *) (*the_stco) )->nb_entries;
	}
	newEnt->sampleDescriptionIndex = StreamDescIndex;
	newEnt->samplesPerChunk = nb_samp;
	newEnt->nextChunk = 0;
	//if we already have an entry, adjust its next chunk to point to our new chunk
	if (the_stsc->nb_entries)
		the_stsc->entries[the_stsc->nb_entries-1].nextChunk = newEnt->firstChunk;
	the_stsc->nb_entries++;
	return GF_OK;
}

GF_EXPORT
GF_Err gf_isom_refresh_size_info(GF_ISOFile *file, u32 trackNumber)
{
	u32 i, size;
	GF_TrackBox *trak;
	GF_SampleSizeBox *stsz;
	trak = gf_isom_get_track_from_file(file, trackNumber);
	if (!trak) return GF_BAD_PARAM;

	stsz = trak->Media->information->sampleTable->SampleSize;
	if (stsz->sampleSize || !stsz->sampleCount) return GF_OK;

	size = stsz->sizes[0];
	for (i=1; i<stsz->sampleCount; i++) {
		if (stsz->sizes[i] != size) {
			size = 0;
			break;
		}
	}
	if (size) {
		gf_free(stsz->sizes);
		stsz->sizes = NULL;
		stsz->sampleSize = size;
	}
	return GF_OK;
}

#endif /*GPAC_DISABLE_ISOM_WRITE*/

#endif /*GPAC_DISABLE_ISOM*/<|MERGE_RESOLUTION|>--- conflicted
+++ resolved
@@ -1518,11 +1518,8 @@
 	stts->entries[stts->nb_entries].sampleCount = nb_pack;
 	stts->entries[stts->nb_entries].sampleDelta = duration;
 	stts->nb_entries++;
-<<<<<<< HEAD
 	if (stts->max_ts_delta < duration ) stts->max_ts_delta = duration;
-=======
-	return GF_OK;
->>>>>>> 47d8bc5b
+	return GF_OK;
 }
 
 GF_Err stbl_AppendSize(GF_SampleTableBox *stbl, u32 size, u32 nb_pack)
@@ -1559,14 +1556,11 @@
 		stbl->SampleSize->sizes[stbl->SampleSize->sampleCount+i] = size;
 	}
 	stbl->SampleSize->sampleCount += nb_pack;
-<<<<<<< HEAD
 	if (size > stbl->SampleSize->max_size)
 		stbl->SampleSize->max_size = size;
 	stbl->SampleSize->total_size += size;
 	stbl->SampleSize->total_samples += nb_pack;
-=======
-	return GF_OK;
->>>>>>> 47d8bc5b
+	return GF_OK;
 }
 
 
@@ -1684,11 +1678,7 @@
 	return GF_OK;
 }
 
-<<<<<<< HEAD
-void stbl_AppendTrafMap(GF_SampleTableBox *stbl, Bool is_seg_start, u64 seg_start_offset, u64 frag_start_offset, u8 *moof_template, u32 moof_template_size, u64 sidx_start, u64 sidx_end)
-=======
-GF_Err stbl_AppendTrafMap(GF_SampleTableBox *stbl)
->>>>>>> 47d8bc5b
+GF_Err stbl_AppendTrafMap(GF_SampleTableBox *stbl, Bool is_seg_start, u64 seg_start_offset, u64 frag_start_offset, u8 *moof_template, u32 moof_template_size, u64 sidx_start, u64 sidx_end)
 {
 	GF_TrafToSampleMap *tmap;
 	GF_TrafMapEntry *tmap_ent;
@@ -1710,16 +1700,11 @@
 
 	if (tmap->nb_entries + 1 > tmap->nb_alloc) {
 		tmap->nb_alloc++;
-<<<<<<< HEAD
 		tmap->frag_starts = gf_realloc(tmap->frag_starts, sizeof(GF_TrafMapEntry) * tmap->nb_alloc);
-=======
-		tmap->sample_num = gf_realloc(tmap->sample_num, sizeof(u32) * tmap->nb_alloc);
-		if (!tmap->sample_num) return GF_OUT_OF_MEM;
->>>>>>> 47d8bc5b
+		if (!tmap->frag_starts) return GF_OUT_OF_MEM;
 	}
 	tmap_ent = &tmap->frag_starts[tmap->nb_entries];
 	tmap->nb_entries += 1;
-<<<<<<< HEAD
 
 	memset(tmap_ent, 0, sizeof(GF_TrafMapEntry));
 	tmap_ent->sample_num = stbl->SampleSize->sampleCount;
@@ -1730,20 +1715,13 @@
 	tmap_ent->sidx_end = sidx_end;
 	if (is_seg_start)
 		tmap_ent->seg_start_plus_one = 1 + seg_start_offset;
-=======
-	return GF_OK;
->>>>>>> 47d8bc5b
+
+	return GF_OK;
 }
 
 GF_Err stbl_AppendPadding(GF_SampleTableBox *stbl, u8 padding)
 {
-<<<<<<< HEAD
-	u32 i;
-	u8 *pad_bits;
 	if (!stbl->PaddingBits) stbl->PaddingBits = (GF_PaddingBitsBox *) gf_isom_box_new_parent(&stbl->child_boxes, GF_ISOM_BOX_TYPE_PADB);
-=======
-	if (!stbl->PaddingBits) stbl->PaddingBits = (GF_PaddingBitsBox *) gf_isom_box_new(GF_ISOM_BOX_TYPE_PADB);
->>>>>>> 47d8bc5b
 
 	stbl->PaddingBits->padbits = (u8*)gf_realloc(stbl->PaddingBits->padbits, sizeof(u8) * stbl->SampleSize->sampleCount);
 	if (!stbl->PaddingBits->padbits) return GF_OUT_OF_MEM;
@@ -1774,13 +1752,10 @@
 	ctts->entries[ctts->nb_entries].sampleCount = 1;
 	ctts->nb_entries++;
 	if (offset<0) ctts->version=1;
-<<<<<<< HEAD
 
 	if (ABS(offset) > ctts->max_ts_delta) ctts->max_ts_delta = ABS(offset);
 
-=======
-	return GF_OK;
->>>>>>> 47d8bc5b
+	return GF_OK;
 }
 
 GF_Err stbl_AppendDegradation(GF_SampleTableBox *stbl, u16 DegradationPriority)
