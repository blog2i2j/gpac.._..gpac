/*
 *					GPAC Multimedia Framework
 *
 *			Authors: Cyril Concolato - Jean le Feuvre
 *			Copyright (c) Telecom ParisTech 2005-2020
 *					All rights reserved
 *
 *  This file is part of GPAC / ISO Media File Format sub-project
 *
 *  GPAC is free software; you can redistribute it and/or modify
 *  it under the terms of the GNU Lesser General Public License as published by
 *  the Free Software Foundation; either version 2, or (at your option)
 *  any later version.
 *
 *  GPAC is distributed in the hope that it will be useful,
 *  but WITHOUT ANY WARRANTY; without even the implied warranty of
 *  MERCHANTABILITY or FITNESS FOR A PARTICULAR PURPOSE.  See the
 *  GNU Lesser General Public License for more details.
 *
 *  You should have received a copy of the GNU Lesser General Public
 *  License along with this library; see the file COPYING.  If not, write to
 *  the Free Software Foundation, 675 Mass Ave, Cambridge, MA 02139, USA.
 *
 */


#include <gpac/internal/isomedia_dev.h>

#ifndef GPAC_DISABLE_ISOM

GF_MetaBox *gf_isom_get_meta(GF_ISOFile *file, Bool root_meta, u32 track_num)
{
	GF_TrackBox *tk;
	if (!file) return NULL;
	if (root_meta) return file->meta;
	if (!track_num) return file->moov ? file->moov->meta : NULL;

	tk = (GF_TrackBox*)gf_list_get(file->moov->trackList, track_num-1);
	return tk ? tk->meta : NULL;
}

GF_EXPORT
u32 gf_isom_get_meta_type(GF_ISOFile *file, Bool root_meta, u32 track_num)
{
	GF_MetaBox *meta = gf_isom_get_meta(file, root_meta, track_num);
	if (!meta) return 0;
	if (!meta->handler) return 0;
	return meta->handler->handlerType;
}

GF_EXPORT
u32 gf_isom_has_meta_xml(GF_ISOFile *file, Bool root_meta, u32 track_num)
{
	u32 i, count;
	GF_MetaBox *meta = gf_isom_get_meta(file, root_meta, track_num);
	if (!meta) return 0;

	count = gf_list_count(meta->child_boxes);
	for (i=0; i<count; i++) {
		GF_Box *a = (GF_Box *)gf_list_get(meta->child_boxes, i);
		if (a->type == GF_ISOM_BOX_TYPE_XML) return 1;
		if (a->type == GF_ISOM_BOX_TYPE_BXML) return 2;
	}
	return 0;
}

GF_EXPORT
GF_Err gf_isom_extract_meta_xml(GF_ISOFile *file, Bool root_meta, u32 track_num, char *outName, Bool *is_binary)
{
	u32 i, count;
	FILE *didfile;
	GF_XMLBox *xml = NULL;
	GF_MetaBox *meta = gf_isom_get_meta(file, root_meta, track_num);
	if (!meta) return GF_BAD_PARAM;

	/*Find XMLBox*/
	count = gf_list_count(meta->child_boxes);
	for (i = 0; i <count; i++) {
		GF_Box *a = (GF_Box *)gf_list_get(meta->child_boxes, i);
		if ((a->type == GF_ISOM_BOX_TYPE_XML) || (a->type == GF_ISOM_BOX_TYPE_BXML) ) {
			xml = (GF_XMLBox *)a;
			break;
		}
	}
	if (!xml || !xml->xml) return GF_BAD_PARAM;

	didfile = gf_fopen(outName, "wb");
	if (!didfile) return GF_IO_ERR;
	gf_fwrite(xml->xml, strlen(xml->xml), didfile);
	gf_fclose(didfile);

	if (is_binary) *is_binary = (xml->type==GF_ISOM_BOX_TYPE_BXML) ? 1 : 0;
	return GF_OK;
}

#if 0 //unused
GF_XMLBox *gf_isom_get_meta_xml(GF_ISOFile *file, Bool root_meta, u32 track_num, Bool *is_binary)
{
	u32 i, count;
	GF_MetaBox *meta = gf_isom_get_meta(file, root_meta, track_num);
	if (!meta) return NULL;

	/*Find XMLBox*/
	count = gf_list_count(meta->child_boxes);
	for (i = 0; i <count; i++) {
		GF_Box *a = (GF_Box *)gf_list_get(meta->child_boxes, i);
		if (a->type == GF_ISOM_BOX_TYPE_XML) {
			*is_binary = 0;
			return (GF_XMLBox *)a;
		} else if (a->type == GF_ISOM_BOX_TYPE_BXML) {
			*is_binary = 1;
			return (GF_XMLBox *)a;
		}
	}
	return NULL;
}
#endif


GF_EXPORT
u32 gf_isom_get_meta_item_count(GF_ISOFile *file, Bool root_meta, u32 track_num)
{
	GF_MetaBox *meta = gf_isom_get_meta(file, root_meta, track_num);
	if (!meta || !meta->item_infos || !meta->item_locations) return 0;
	return gf_list_count(meta->item_infos->item_infos);
}

GF_EXPORT
GF_Err gf_isom_get_meta_item_info(GF_ISOFile *file, Bool root_meta, u32 track_num, u32 item_num,
                                  u32 *itemID, u32 *type, u32 *protection_scheme, u32 *protection_scheme_version, Bool *is_self_reference,
                                  const char **item_name, const char **item_mime_type, const char **item_encoding,
                                  const char **item_url, const char **item_urn)
{
	GF_ItemInfoEntryBox *iinf;
	u32 i, count;
	GF_MetaBox *meta = gf_isom_get_meta(file, root_meta, track_num);
	if (!meta || !meta->item_infos || !meta->item_locations) return GF_BAD_PARAM;

	iinf = (GF_ItemInfoEntryBox *)gf_list_get(meta->item_infos->item_infos, item_num-1);
	if (!iinf) return GF_BAD_PARAM;

	if (itemID) (*itemID) = iinf->item_ID;
	if (item_name) (*item_name) = iinf->item_name;
	if (item_mime_type) (*item_mime_type) = iinf->content_type;
	if (item_encoding) (*item_encoding) = iinf->content_encoding;
	if (is_self_reference) *is_self_reference = 0;
	if (type) *type = iinf->item_type;

	if (item_url) (*item_url) = NULL;
	if (item_urn) (*item_urn) = NULL;


	if (iinf->item_protection_index) {
		GF_ProtectionSchemeInfoBox *sinf;
		if (!meta->protections) return GF_ISOM_INVALID_FILE;
		sinf = gf_list_get(meta->protections->protection_information, iinf->item_protection_index-1);
		if (!sinf) return GF_ISOM_INVALID_FILE;

		if (sinf->scheme_type) {
			if (protection_scheme) *protection_scheme = sinf->scheme_type->scheme_type;
			if (protection_scheme_version) *protection_scheme_version = sinf->scheme_type->scheme_version;
		} else {
			if (protection_scheme) *protection_scheme = GF_4CC('u','k','n','w');
			if (protection_scheme_version) *protection_scheme_version = 0;

		}
	} else {
		if (protection_scheme) *protection_scheme = 0;
		if (protection_scheme_version) *protection_scheme_version = 0;
	}

	count = gf_list_count(meta->item_locations->location_entries);
	for (i=0; i<count; i++) {
		GF_ItemLocationEntry *iloc = (GF_ItemLocationEntry *)gf_list_get(meta->item_locations->location_entries, i);
		if (iloc->item_ID==iinf->item_ID) {
			if (iloc->data_reference_index) {
				GF_Box *a = (GF_Box *)gf_list_get(meta->file_locations->dref->child_boxes, iloc->data_reference_index-1);
				if (a->type==GF_ISOM_BOX_TYPE_URL) {
					if (item_url) (*item_url) = ((GF_DataEntryURLBox*)a)->location;
				} else if (a->type==GF_ISOM_BOX_TYPE_URN) {
					if (item_url) (*item_url) = ((GF_DataEntryURNBox*)a)->location;
					if (item_urn) (*item_urn) = ((GF_DataEntryURNBox*)a)->nameURN;
				}
				break;
			} else if (is_self_reference && !iloc->base_offset) {
				GF_ItemExtentEntry *entry = (GF_ItemExtentEntry *)gf_list_get(iloc->extent_entries, 0);
				if (!entry->extent_length
#ifndef GPAC_DISABLE_ISOM_WRITE
				        && !entry->original_extent_offset
#endif
				   )
					*is_self_reference = 1;
			}
		}
	}
	return GF_OK;
}

GF_EXPORT
u32 gf_isom_get_meta_item_by_id(GF_ISOFile *file, Bool root_meta, u32 track_num, u32 item_ID)
{
	u32 i, count;
	GF_MetaBox *meta = gf_isom_get_meta(file, root_meta, track_num);
	if (!meta || !meta->item_infos || !meta->item_locations) return 0;
	count = gf_list_count(meta->item_infos->item_infos);
	for (i=0; i<count; i++) {
		GF_ItemInfoEntryBox *iinf = (GF_ItemInfoEntryBox *)gf_list_get(meta->item_infos->item_infos, i);
		if (iinf->item_ID==item_ID) return i+1;
	}
	return 0;
}

static GF_Err gf_isom_extract_meta_item_intern(GF_ISOFile *file, Bool root_meta, u32 track_num, u32 item_id, const char *dump_file_name, u8 **out_data, u32 *out_size, u32 *out_alloc_size, const char **out_mime, Bool use_annex_b)
{
	GF_BitStream *item_bs;
	char szPath[1024];
	FILE *resource = NULL;
	u32 i, count;
	GF_ItemLocationEntry *location_entry;
	u32 item_num;
	u32 item_type = 0;
	u32 nalu_size_length = 0;
	u64 idat_offset = 0;
	char *item_name = NULL;

	GF_MetaBox *meta = gf_isom_get_meta(file, root_meta, track_num);
	if (!meta || !meta->item_infos || !meta->item_locations) return GF_BAD_PARAM;

	if (out_mime) *out_mime = NULL;

	item_num = gf_isom_get_meta_item_by_id(file, root_meta, track_num, item_id);
	if (item_num) {
		GF_ItemInfoEntryBox *item_entry = (GF_ItemInfoEntryBox *)gf_list_get(meta->item_infos->item_infos, item_num-1);
		item_name = item_entry->item_name;
		if (out_mime) *out_mime = item_entry->content_type;

		item_type = item_entry->item_type;
	}

	location_entry = NULL;
	count = gf_list_count(meta->item_locations->location_entries);
	for (i=0; i<count; i++) {
		location_entry = (GF_ItemLocationEntry *)gf_list_get(meta->item_locations->location_entries, i);
		if (location_entry->item_ID == item_id) break;
		location_entry = NULL;
	}

	if (!location_entry) return GF_BAD_PARAM;

	/* offsets are expressed from the start of the idat box instead of the start of the file */
	if (location_entry->construction_method == 1) {
		Bool found = GF_FALSE;

		count = gf_list_count(meta->child_boxes);
		for (i = 0; i <count; i++) {
			GF_Box *a = (GF_Box *)gf_list_get(meta->child_boxes, i);

			if (a->type == GF_ISOM_BOX_TYPE_IDAT) {
				GF_MediaDataBox *p = (GF_MediaDataBox *)a;
				idat_offset = p->bsOffset;
				found = GF_TRUE;
				break;
			}
		}
		if (!found) {
			GF_LOG(GF_LOG_WARNING, GF_LOG_CONTAINER, ("[IsoMedia] Item %d references an inexistant idat box\n", item_num));
			return GF_BAD_PARAM;
		}
	}
	/* when construction_method==1, data_reference_index is ignored */
	/*FIXME*/
	else if (location_entry->data_reference_index) {
		char *item_url = NULL, *item_urn = NULL;
		GF_Box *a = (GF_Box *)gf_list_get(meta->file_locations->dref->child_boxes, location_entry->data_reference_index-1);
		if (a->type==GF_ISOM_BOX_TYPE_URL) {
			item_url = ((GF_DataEntryURLBox*)a)->location;
		} else if (a->type==GF_ISOM_BOX_TYPE_URN) {
			item_url = ((GF_DataEntryURNBox*)a)->location;
			item_urn = ((GF_DataEntryURNBox*)a)->nameURN;
		}
		GF_LOG(GF_LOG_INFO, GF_LOG_CONTAINER, ("[IsoMedia] Item already outside the ISO file at URL: %s, URN: %s\n", (item_url?item_url:"N/A"), (item_urn?item_urn:"N/A") ));
		return GF_OK;
	}

	/*don't extract self-reference item*/
	count = gf_list_count(location_entry->extent_entries);
	if (!location_entry->base_offset && (count==1)) {
		GF_ItemExtentEntry *extent_entry = (GF_ItemExtentEntry *)gf_list_get(location_entry->extent_entries, 0);
		if (!extent_entry->extent_length
#ifndef GPAC_DISABLE_ISOM_WRITE
		        && !extent_entry->original_extent_offset
#endif
		   ) return GF_BAD_PARAM;
	}

	item_bs = NULL;


	if (out_data) {
		item_bs = gf_bs_new(*out_data, *out_size, GF_BITSTREAM_WRITE_DYN);
	} else if (dump_file_name) {
		strcpy(szPath, dump_file_name);
		resource = gf_fopen(szPath, "wb");
		item_bs = gf_bs_from_file(resource, GF_BITSTREAM_WRITE);
	} else {
		if (item_name && strlen(item_name) > 0) strcpy(szPath, item_name);
		else sprintf(szPath, "item_id%02d", item_id);
		resource = gf_fopen(szPath, "wb");
		item_bs = gf_bs_from_file(resource, GF_BITSTREAM_WRITE);
	}

	if ((item_type == GF_ISOM_SUBTYPE_HVC1) || (item_type == GF_ISOM_SUBTYPE_AVC_H264) ) {
		u32 j, nb_assoc;
		GF_HEVCConfigurationBox *hvcc = NULL;
		GF_AVCConfigurationBox *avcc = NULL;
		if (! meta->item_props) return GF_NON_COMPLIANT_BITSTREAM;
		if (! meta->item_props->property_container) {
			if (item_bs) gf_bs_del(item_bs);
			return GF_NON_COMPLIANT_BITSTREAM;
		}
		if (! meta->item_props->property_association) {
			if (item_bs) gf_bs_del(item_bs);
			return GF_NON_COMPLIANT_BITSTREAM;
		}
		nb_assoc = gf_list_count(meta->item_props->property_association->entries);
		for (i=0; i<nb_assoc; i++) {
			GF_ItemPropertyAssociationEntry *e = gf_list_get(meta->item_props->property_association->entries, i);
			if (e->item_id!=item_id) continue;
			for (j=0; j<e->nb_associations; j++) {
				u32 idx = e->associations[j].index;
				if (! idx) continue;
				hvcc = gf_list_get(meta->item_props->property_container->child_boxes, idx - 1);
				if (!hvcc) {
					if (item_bs) gf_bs_del(item_bs);
					return GF_NON_COMPLIANT_BITSTREAM;
				}
				if (hvcc->type == GF_ISOM_BOX_TYPE_HVCC) break;
				if (hvcc->type == GF_ISOM_BOX_TYPE_AVCC) {
					avcc = (GF_AVCConfigurationBox *) hvcc;
					hvcc = NULL;
					break;
				}
			}
			if (avcc || hvcc) break;
		}
		if (hvcc) {
			if (! hvcc->config) {
				GF_LOG(GF_LOG_ERROR, GF_LOG_CONTAINER, ("Missing HEVC config in hvcC\n"));
			} else {
				if (use_annex_b) {
					hvcc->config->write_annex_b = GF_TRUE;
					gf_odf_hevc_cfg_write_bs(hvcc->config, item_bs);
					hvcc->config->write_annex_b = GF_FALSE;
				}
				nalu_size_length = hvcc->config->nal_unit_size;
			}
		} else if (avcc) {
			if (! avcc->config) {
				GF_LOG(GF_LOG_ERROR, GF_LOG_CONTAINER, ("Missing AVC config in avcC\n"));
			} else {
				if (use_annex_b) {
					avcc->config->write_annex_b = GF_TRUE;
					gf_odf_avc_cfg_write_bs(avcc->config, item_bs);
					avcc->config->write_annex_b = GF_FALSE;
				}
				nalu_size_length = avcc->config->nal_unit_size;
			}
		}
	}

	for (i=0; i<count; i++) {
		char buf_cache[4096];
		u64 remain;
		GF_ItemExtentEntry *extent_entry = (GF_ItemExtentEntry *)gf_list_get(location_entry->extent_entries, i);
		gf_bs_seek(file->movieFileMap->bs, idat_offset + location_entry->base_offset + extent_entry->extent_offset);

		remain = extent_entry->extent_length;
		while (remain) {
			if (nalu_size_length) {
				u32 nal_size = gf_bs_read_int(file->movieFileMap->bs, 8*nalu_size_length);
				assert(remain>nalu_size_length);

				if (use_annex_b)
					gf_bs_write_u32(item_bs, 1);
				else
					gf_bs_write_int(item_bs, nal_size, 8*nalu_size_length);

				remain -= nalu_size_length + nal_size;
				while (nal_size) {
					u32 cache_size = (nal_size>4096) ? 4096 : (u32) nal_size;

					gf_bs_read_data(file->movieFileMap->bs, buf_cache, cache_size);
					gf_bs_write_data(item_bs, buf_cache, cache_size);
					nal_size -= cache_size;
				}
			} else {
				u32 cache_size = (remain>4096) ? 4096 : (u32) remain;
				gf_bs_read_data(file->movieFileMap->bs, buf_cache, cache_size);
				gf_bs_write_data(item_bs, buf_cache, cache_size);
				remain -= cache_size;
			}
		}
	}
	if (out_data) {
		gf_bs_get_content_no_truncate(item_bs, out_data, out_size, out_alloc_size);
	}
	gf_bs_del(item_bs);
	if (resource) {
		gf_fclose(resource);
	}
	return GF_OK;
}

GF_EXPORT
GF_Err gf_isom_extract_meta_item(GF_ISOFile *file, Bool root_meta, u32 track_num, u32 item_id, const char *dump_file_name)
{
	return gf_isom_extract_meta_item_intern(file, root_meta, track_num, item_id, dump_file_name, NULL, NULL, NULL, NULL, GF_TRUE);
}

GF_EXPORT
GF_Err gf_isom_extract_meta_item_mem(GF_ISOFile *file, Bool root_meta, u32 track_num, u32 item_id, u8 **out_data, u32 *out_size, u32 *out_alloc_size, const char **out_mime, Bool use_annex_b)
{
	return gf_isom_extract_meta_item_intern(file, root_meta, track_num, item_id, NULL, out_data, out_size, out_alloc_size, out_mime, use_annex_b);
}

GF_EXPORT
GF_Err gf_isom_extract_meta_item_get_cenc_info(GF_ISOFile *file, Bool root_meta, u32 track_num, u32 item_id, Bool *is_protected,
	u8 *skip_byte_block, u8 *crypt_byte_block, const u8 **key_info, u32 *key_info_size, u32 *aux_info_type_param,
	u8 **cenc_sai_data, u32 *cenc_sai_data_size, u32 *cenc_sai_alloc_size)
{
	u32 count, i;
	u32 j, sai_item_id;
	Bool found = GF_FALSE;
	GF_ItemPropertyAssociationBox *ipma = NULL;
	GF_ItemPropertyContainerBox *ipco = NULL;
	GF_MetaBox *meta = gf_isom_get_meta(file, root_meta, track_num);
	if (!meta) return GF_BAD_PARAM;

	ipma = meta->item_props->property_association;
	ipco = meta->item_props->property_container;

	count = gf_list_count(ipma->entries);
	for (i = 0; i < count; i++) {
		GF_ItemPropertyAssociationEntry *entry = (GF_ItemPropertyAssociationEntry *)gf_list_get(ipma->entries, i);
		if (entry->item_id != item_id) continue;
		for (j = 0; j < entry->nb_associations; j++) {
			GF_ItemEncryptionPropertyBox *ienc;
			u32 index = entry->associations[j].index;
			ienc = index ? (GF_ItemEncryptionPropertyBox *)gf_list_get(ipco->child_boxes, index - 1) : NULL;
			if (!ienc) continue;

			if (ienc->type!=GF_ISOM_BOX_TYPE_IENC) continue;
			if (ienc->key_info_size<19) return GF_ISOM_INVALID_FILE;
			
			*skip_byte_block = ienc->skip_byte_block;
			*crypt_byte_block = ienc->crypt_byte_block;
			*key_info = ienc->key_info;
			*key_info_size = ienc->key_info_size;
			found = GF_TRUE;
			break;
		}
		if (found) break;
	}
	if (!found) {
		*is_protected = GF_FALSE;
		return GF_OK;
	}
	*is_protected = GF_TRUE;
	sai_item_id = 0;

	//look for item reference
	if (!meta->item_refs)
		return GF_ISOM_INVALID_FILE;
	count = gf_list_count(meta->item_refs->references);
	for (i=0; i<count; i++) {
		GF_ItemReferenceTypeBox *iref = gf_list_get(meta->item_refs->references, i);
		if (iref->reference_type!=GF_ISOM_REF_AUXR) continue;
		sai_item_id = iref->to_item_IDs[0];
		break;
	}
	if (!sai_item_id) return GF_ISOM_INVALID_FILE;

	if (aux_info_type_param) {
		count = gf_list_count(ipma->entries);
		found = GF_FALSE;
		for (i = 0; i < count; i++) {
			GF_ItemPropertyAssociationEntry *entry = (GF_ItemPropertyAssociationEntry *)gf_list_get(ipma->entries, i);
			if (entry->item_id != sai_item_id) continue;
			for (j = 0; j < entry->nb_associations; j++) {
				GF_AuxiliaryInfoPropertyBox *iaux;
				u32 index = entry->associations[j].index;
				iaux = index ? (GF_AuxiliaryInfoPropertyBox *)gf_list_get(ipco->child_boxes, index - 1) : NULL;
				if (!iaux) continue;

				if (iaux->type!=GF_ISOM_BOX_TYPE_IAUX) continue;
				switch (iaux->aux_info_type) {
				case GF_ISOM_CENC_SCHEME:
				case GF_ISOM_CENS_SCHEME:
				case GF_ISOM_CBC_SCHEME:
				case GF_ISOM_CBCS_SCHEME:
				case 0:
					break;
				default:
					continue;
				}
				*aux_info_type_param = iaux->aux_info_parameter;
				found = GF_TRUE;
				break;
			}
			if (found) break;
		}
	}
	if (!cenc_sai_data)
		return GF_OK;

	return gf_isom_extract_meta_item_mem(file, root_meta, track_num, sai_item_id, cenc_sai_data, cenc_sai_data_size, cenc_sai_alloc_size, NULL, GF_FALSE);
}


GF_EXPORT
u32 gf_isom_get_meta_primary_item_id(GF_ISOFile *file, Bool root_meta, u32 track_num)
{
	GF_MetaBox *meta = gf_isom_get_meta(file, root_meta, track_num);
	if (!meta || !meta->primary_resource) return 0;
	return meta->primary_resource->item_ID;
}


#ifndef GPAC_DISABLE_ISOM_WRITE


GF_EXPORT
GF_Err gf_isom_set_meta_type(GF_ISOFile *file, Bool root_meta, u32 track_num, u32 metaType)
{
	char szName[40];
	GF_MetaBox *meta;

	GF_Err e = CanAccessMovie(file, GF_ISOM_OPEN_WRITE);
	if (e) return e;

	meta = gf_isom_get_meta(file, root_meta, track_num);
	if (!meta) {
		if (!metaType) return GF_OK;
		meta = (GF_MetaBox *) gf_isom_box_new(GF_ISOM_BOX_TYPE_META);
		if (!meta) return GF_OUT_OF_MEM;
		if (root_meta) {
			file->meta = meta;
			gf_list_add(file->TopBoxes, meta);
		} else {
			e = gf_isom_insert_moov(file);
			if (e) return e;
			if (!track_num) {
				file->moov->meta = meta;
				if (!file->moov->child_boxes) file->moov->child_boxes = gf_list_new();
				gf_list_add(file->moov->child_boxes, meta);
			} else {
				GF_TrackBox *tk = (GF_TrackBox *)gf_list_get(file->moov->trackList, track_num-1);
				if (!tk) {
					gf_isom_box_del((GF_Box *)meta);
					return GF_BAD_PARAM;
				}
				if (!tk->child_boxes) tk->child_boxes = gf_list_new();
				gf_list_add(tk->child_boxes, meta);
				tk->meta = meta;
			}
		}
	} else if (!metaType) {
		if (root_meta) {
			gf_list_del_item(file->TopBoxes, meta);
			gf_isom_box_del((GF_Box *)file->meta);
			file->meta = NULL;
		} else if (file->moov) {
			if (!track_num) {
				gf_isom_box_del_parent(&file->moov->child_boxes, (GF_Box *)file->moov->meta);
				file->moov->meta = NULL;
			} else {
				GF_TrackBox *tk = (GF_TrackBox *)gf_list_get(file->moov->trackList, track_num-1);
				if (!tk) return GF_BAD_PARAM;
				gf_isom_box_del_parent(&tk->child_boxes, (GF_Box *)tk->meta);
				tk->meta = NULL;
			}
		}
		return GF_OK;
	}

	if (!meta->handler) {
		meta->handler = (GF_HandlerBox *)gf_isom_box_new_parent(&meta->child_boxes, GF_ISOM_BOX_TYPE_HDLR);
		if (!meta->handler) return GF_OUT_OF_MEM;
	}
	if (meta->handler->nameUTF8) gf_free(meta->handler->nameUTF8);
	meta->handler->handlerType = metaType;
	sprintf(szName, "GPAC %s Handler", gf_4cc_to_str(metaType));
	meta->handler->nameUTF8 = gf_strdup(szName);
	if (!meta->handler->nameUTF8) return GF_OUT_OF_MEM;
	return GF_OK;
}

GF_EXPORT
GF_Err gf_isom_remove_meta_xml(GF_ISOFile *file, Bool root_meta, u32 track_num)
{
	u32 i;
	GF_Box *a;
	GF_MetaBox *meta = gf_isom_get_meta(file, root_meta, track_num);
	if (!meta) return GF_BAD_PARAM;
	i=0;
	while ((a = (GF_Box*)gf_list_enum(meta->child_boxes, &i))) {
		switch (a->type) {
		case GF_ISOM_BOX_TYPE_XML:
		case GF_ISOM_BOX_TYPE_BXML:
			gf_isom_box_del_parent(&meta->child_boxes, a);
			i--;
			return GF_OK;
		}
	}
	return GF_OK;
}

GF_EXPORT
GF_Err gf_isom_set_meta_xml(GF_ISOFile *file, Bool root_meta, u32 track_num, char *XMLFileName, unsigned char *data, u32 data_size, Bool IsBinaryXML)
{
	GF_Err e;
	GF_XMLBox *xml;
	GF_MetaBox *meta;
	u32 length;
	if (!XMLFileName && !data)
		return GF_BAD_PARAM;

	e = CanAccessMovie(file, GF_ISOM_OPEN_WRITE);
	if (e) return e;

	meta = gf_isom_get_meta(file, root_meta, track_num);
	if (!meta) return GF_BAD_PARAM;

	e = gf_isom_remove_meta_xml(file, root_meta, track_num);
	if (e) return e;

	xml = (GF_XMLBox *)gf_isom_box_new_parent(&meta->child_boxes, GF_ISOM_BOX_TYPE_XML);
	if (!xml) return GF_OUT_OF_MEM;
	if (IsBinaryXML) xml->type = GF_ISOM_BOX_TYPE_BXML;

	if (XMLFileName) {
		/*assume 32bit max size = 4Go should be sufficient for a DID!!*/
		return gf_file_load_data(XMLFileName, (u8 **) &xml->xml, &length);
	}

	/*assume 32bit max size = 4Go should be sufficient for a DID!!*/
	xml->xml = (char*)gf_malloc(sizeof(unsigned char)*data_size);
	if (!xml->xml) return GF_OUT_OF_MEM;
	memcpy(xml->xml, data, sizeof(unsigned char)*data_size);
	return GF_OK;
}


GF_EXPORT
GF_Err gf_isom_get_meta_image_props(GF_ISOFile *file, Bool root_meta, u32 track_num, u32 item_id, GF_ImageItemProperties *prop) {
	u32 count, i;
	u32 j;
	GF_ItemPropertyAssociationBox *ipma = NULL;
	GF_ItemPropertyContainerBox *ipco = NULL;
	GF_MetaBox *meta = gf_isom_get_meta(file, root_meta, track_num);
	if (!meta) return GF_BAD_PARAM;

	memset(prop, 0, sizeof(GF_ImageItemProperties));
	if (!meta->item_props) return GF_OK;

	ipma = meta->item_props->property_association;
	ipco = meta->item_props->property_container;

	count = gf_list_count(ipma->entries);
	for (i = 0; i < count; i++) {
		GF_ItemPropertyAssociationEntry *entry = (GF_ItemPropertyAssociationEntry *)gf_list_get(ipma->entries, i);
<<<<<<< HEAD
		if (entry->item_id == item_id) {
			for (j = 0; j < entry->nb_associations; j++) {
				GF_Box *b;
				u32 index = entry->associations[j].index;
				b = index ? (GF_Box *)gf_list_get(ipco->child_boxes, index - 1) : NULL;
				if (!b) continue;

				switch (b->type) {
				case GF_ISOM_BOX_TYPE_ISPE:
				{
					GF_ImageSpatialExtentsPropertyBox *ispe = (GF_ImageSpatialExtentsPropertyBox *)b;
					prop->width = ispe->image_width;
					prop->height = ispe->image_height;
				}
				break;
				case GF_ISOM_BOX_TYPE_RLOC:
				{
					GF_RelativeLocationPropertyBox *rloc = (GF_RelativeLocationPropertyBox *)b;
					prop->hOffset = rloc->horizontal_offset;
					prop->vOffset = rloc->vertical_offset;
				}
				break;
				case GF_ISOM_BOX_TYPE_PASP:
				{
					GF_PixelAspectRatioBox *pasp = (GF_PixelAspectRatioBox *)b;
					prop->hSpacing = pasp->hSpacing;
					prop->vSpacing = pasp->vSpacing;
				}
				break;
				case GF_ISOM_BOX_TYPE_PIXI:
				{
					u32 k;
					GF_PixelInformationPropertyBox *pixi = (GF_PixelInformationPropertyBox *)b;
					if (pixi->num_channels > 3) {
						return GF_BAD_PARAM;
					}
					prop->num_channels = pixi->num_channels;
					for(k = 0; k < 3; k++) {
						if (k < pixi->num_channels) {
							prop->bits_per_channel[k] = pixi->bits_per_channel[k];
						} else {
							prop->bits_per_channel[k] = 0;
						}
					}
				}
				break;
				case GF_ISOM_BOX_TYPE_IROT:
				{
					GF_ImageRotationBox *irot = (GF_ImageRotationBox *)b;
					prop->angle = irot->angle * 90;
				}
				break;
				case GF_ISOM_BOX_TYPE_IMIR:
				{
					GF_ImageMirrorBox *imir = (GF_ImageMirrorBox *)b;
					prop->mirror = imir->axis+1;
				}
				break;
				case GF_ISOM_BOX_TYPE_CLAP:
				{
					GF_CleanApertureBox *clap = (GF_CleanApertureBox *)b;
					prop->clap_hden = clap->cleanApertureHeightD;
					prop->clap_hnum = clap->cleanApertureHeightN;
					prop->clap_wden = clap->cleanApertureWidthD;
					prop->clap_wnum = clap->cleanApertureWidthN;
					prop->clap_hoden = clap->horizOffD;
					prop->clap_honum = clap->horizOffN;
					prop->clap_voden = clap->vertOffD;
					prop->clap_vonum = clap->vertOffN;
=======
		if (entry->item_id != item_id) continue;
		for (j = 0; j < entry->nb_associations; j++) {
			GF_Box *b;
			u32 index = entry->associations[j].index;
			b = index ? (GF_Box *)gf_list_get(ipco->child_boxes, index - 1) : NULL;
			if (!b) continue;

			switch (b->type) {
			case GF_ISOM_BOX_TYPE_ISPE:
			{
				GF_ImageSpatialExtentsPropertyBox *ispe = (GF_ImageSpatialExtentsPropertyBox *)b;
				prop->width = ispe->image_width;
				prop->height = ispe->image_height;
			}
			break;
			case GF_ISOM_BOX_TYPE_RLOC:
			{
				GF_RelativeLocationPropertyBox *rloc = (GF_RelativeLocationPropertyBox *)b;
				prop->hOffset = rloc->horizontal_offset;
				prop->vOffset = rloc->vertical_offset;
			}
			break;
			case GF_ISOM_BOX_TYPE_PASP:
			{
				GF_PixelAspectRatioBox *pasp = (GF_PixelAspectRatioBox *)b;
				prop->hSpacing = pasp->hSpacing;
				prop->vSpacing = pasp->vSpacing;
			}
			break;
			case GF_ISOM_BOX_TYPE_PIXI:
			{
				GF_PixelInformationPropertyBox *pixi = (GF_PixelInformationPropertyBox *)b;
				if (pixi->num_channels > 3) {
					return GF_BAD_PARAM;
>>>>>>> 43b0aa3b
				}
				prop->num_channels = pixi->num_channels;
				memset(prop->bits_per_channel, 0, 3);
				memcpy(prop->bits_per_channel, pixi->bits_per_channel, pixi->num_channels);
			}
			break;
			case GF_ISOM_BOX_TYPE_IROT:
			{
				GF_ImageRotationBox *irot = (GF_ImageRotationBox *)b;
				prop->angle = irot->angle * 90;
			}
			break;
			case GF_ISOM_BOX_TYPE_IMIR:
			{
				GF_ImageMirrorBox *imir = (GF_ImageMirrorBox *)b;
				prop->mirror = imir->axis+1;
			}
			break;
			case GF_ISOM_BOX_TYPE_CLAP:
			{
				GF_CleanApertureBox *clap = (GF_CleanApertureBox *)b;
				prop->clap_hden = clap->cleanApertureHeightD;
				prop->clap_hnum = clap->cleanApertureHeightN;
				prop->clap_wden = clap->cleanApertureWidthD;
				prop->clap_wnum = clap->cleanApertureWidthN;
				prop->clap_hoden = clap->horizOffD;
				prop->clap_honum = clap->horizOffN;
				prop->clap_voden = clap->vertOffD;
				prop->clap_vonum = clap->vertOffN;
			}
			break;
			case GF_ISOM_BOX_TYPE_HVCC:
			case GF_ISOM_BOX_TYPE_AVCC:
				prop->config = b;
				break;
			}
		}
	}
	return GF_OK;
}

static s32 meta_find_prop(GF_ItemPropertyContainerBox *boxes, GF_ImageItemProperties *prop) {
	u32 i;
	u32 count;
	count = gf_list_count(boxes->child_boxes);
	for (i = 0; i < count; i++) {
		GF_Box *b = (GF_Box *)gf_list_get(boxes->child_boxes, i);
		switch(b->type) {
		case GF_ISOM_BOX_TYPE_ISPE:
		{
			GF_ImageSpatialExtentsPropertyBox *ispe = (GF_ImageSpatialExtentsPropertyBox *)b;
			if ((prop->width || prop->height) && ispe->image_width == prop->width && ispe->image_height == prop->height) {
				return i;
			}
		}
		break;
		case GF_ISOM_BOX_TYPE_RLOC:
		{
			GF_RelativeLocationPropertyBox *rloc = (GF_RelativeLocationPropertyBox *)b;
			if ((prop->hOffset || prop->vOffset) && rloc->horizontal_offset == prop->hOffset && rloc->vertical_offset == prop->vOffset) {
				return i;
			}
		}
		break;
		case GF_ISOM_BOX_TYPE_PASP:
		{
			GF_PixelAspectRatioBox *pasp = (GF_PixelAspectRatioBox *)b;
			if ((prop->hSpacing || prop->vSpacing) && pasp->hSpacing == prop->hSpacing && pasp->vSpacing == prop->vSpacing) {
				return i;
			}
		}
		break;
		case GF_ISOM_BOX_TYPE_IROT:
		{
			GF_ImageRotationBox *irot = (GF_ImageRotationBox *)b;
			if (prop->angle && irot->angle*90 == prop->angle) {
				return i;
			}
		}
		break;
		case GF_ISOM_BOX_TYPE_IMIR:
		{
			GF_ImageMirrorBox *imir = (GF_ImageMirrorBox *)b;
			if (prop->mirror && imir->axis == prop->mirror-1) {
				return i;
			}
		}
		break;
		case GF_ISOM_BOX_TYPE_CLAP:
		{
			GF_CleanApertureBox *clap = (GF_CleanApertureBox *)b;
			if (prop->clap_hden == clap->cleanApertureHeightD &&
				prop->clap_hnum == clap->cleanApertureHeightN &&
				prop->clap_wden == clap->cleanApertureWidthD &&
				prop->clap_wnum == clap->cleanApertureWidthN &&
				prop->clap_hoden == clap->horizOffD &&
				prop->clap_honum == clap->horizOffN &&
				prop->clap_voden == clap->vertOffD &&
				prop->clap_vonum == clap->vertOffN) {
				return i;
			}
		}
		break;
		case GF_ISOM_BOX_TYPE_PIXI:
		{
			GF_PixelInformationPropertyBox *pixi = (GF_PixelInformationPropertyBox *)b;
			if (prop->num_channels && pixi->num_channels == prop->num_channels) {
				int j;
				for (j = 0; j < pixi->num_channels; j++) {
					if (pixi->bits_per_channel[j] != prop->bits_per_channel[j]) {
						break;
					}
				}
				return i;
			}
		}
		break;
		case GF_ISOM_BOX_TYPE_IENC:
		{
			GF_ItemEncryptionPropertyBox *ienc = (GF_ItemEncryptionPropertyBox *)b;
			if (prop->cenc_info
				&& (prop->cenc_info->skip_byte_block == ienc->skip_byte_block)
				&& (prop->cenc_info->crypt_byte_block == ienc->crypt_byte_block)
				&& (prop->cenc_info->key_info_size == ienc->key_info_size)
				&& prop->cenc_info->key_info && ienc->key_info
				&& !memcmp(prop->cenc_info->key_info, ienc->key_info, ienc->key_info_size)
			) {
				return i;
			}
		}
		break;
		
		default:
			if (gf_isom_box_equal(prop->config, b)) {
				return i;
			}
		}
	}
	return -1;
}

static GF_Err meta_add_item_property_association(GF_ItemPropertyAssociationBox *ipma, u32 item_ID, u32 prop_index, Bool essential) {
	u32 i, count;
	GF_ItemPropertyAssociationEntry *found_entry = NULL;

	count = gf_list_count(ipma->entries);
	for (i = 0; i < count; i++) {
		found_entry = (GF_ItemPropertyAssociationEntry *)gf_list_get(ipma->entries, i);
		if (found_entry->item_id == item_ID) break;
		found_entry = NULL;
	}
	if (!found_entry) {
		GF_SAFEALLOC(found_entry, GF_ItemPropertyAssociationEntry);
		if (!found_entry) return GF_OUT_OF_MEM;
		gf_list_add(ipma->entries, found_entry);
		found_entry->item_id = item_ID;
	}
	found_entry->associations = gf_realloc(found_entry->associations, sizeof(GF_ItemPropertyAssociationSlot) * (found_entry->nb_associations+1));
	if (!found_entry->associations) return GF_OUT_OF_MEM;

	found_entry->associations[found_entry->nb_associations].essential = essential;
	found_entry->associations[found_entry->nb_associations].index = prop_index;
	found_entry->nb_associations++;
	return GF_OK;
}

static GF_Err meta_process_image_properties(GF_MetaBox *meta, u32 item_ID, GF_ImageItemProperties *image_props)
{
	GF_ImageItemProperties searchprop;
	GF_ItemPropertyAssociationBox *ipma;
	GF_ItemPropertyContainerBox *ipco;
	s32 prop_index;
	GF_Err e;
	memset(&searchprop, 0, sizeof(GF_ImageItemProperties));

	if (!meta->item_props) {
		meta->item_props = (GF_ItemPropertiesBox *)gf_isom_box_new_parent(&meta->child_boxes, GF_ISOM_BOX_TYPE_IPRP);
		if (!meta->item_props) return GF_OUT_OF_MEM;
		meta->item_props->property_container = (GF_ItemPropertyContainerBox *)gf_isom_box_new_parent(&meta->item_props->child_boxes, GF_ISOM_BOX_TYPE_IPCO);
		if (!meta->item_props->property_container) return GF_OUT_OF_MEM;
		ipco = meta->item_props->property_container;
		ipma = (GF_ItemPropertyAssociationBox *)gf_isom_box_new_parent(&meta->item_props->child_boxes, GF_ISOM_BOX_TYPE_IPMA);
		if (!ipma) return GF_OUT_OF_MEM;
		meta->item_props->property_association = ipma;
	} else {
		ipco = meta->item_props->property_container;
		ipma = meta->item_props->property_association;
	}
	if (!ipco->child_boxes)
		ipco->child_boxes = gf_list_new();

	if (strlen(image_props->iccPath) > 0) {
		u32 size;
		u8 *data;
		e = gf_file_load_data(image_props->iccPath, &data, &size);
		if (e) {
			GF_LOG(GF_LOG_ERROR, GF_LOG_CONTAINER, ("[iso file] Error opening ICC colour profile file at %s\n", &image_props->iccPath));

		} else {

			GF_ColourInformationBox *colr = (GF_ColourInformationBox *)gf_isom_box_new_parent(&ipco->child_boxes, GF_ISOM_BOX_TYPE_COLR);
			if (!colr) return GF_OUT_OF_MEM;
			GF_LOG(GF_LOG_INFO, GF_LOG_CONTAINER, ("[iso file] reading ICC colour profile from file %s\n", &image_props->iccPath));
			colr->colour_type = GF_ISOM_SUBTYPE_PROF;
			colr->opaque_size = size;
			colr->opaque = data;

			prop_index = gf_list_count(ipco->child_boxes) - 1;
			meta_add_item_property_association(ipma, item_ID, prop_index + 1, GF_FALSE);
		}
	}

	if (image_props->width || image_props->height) {
		searchprop.width = image_props->width;
		searchprop.height = image_props->height;
		prop_index = meta_find_prop(ipco, &searchprop);
		if (prop_index < 0) {
			GF_ImageSpatialExtentsPropertyBox *ispe = (GF_ImageSpatialExtentsPropertyBox *)gf_isom_box_new_parent(&ipco->child_boxes, GF_ISOM_BOX_TYPE_ISPE);
			if (!ispe) return GF_OUT_OF_MEM;
			ispe->image_width = image_props->width;
			ispe->image_height = image_props->height;
			prop_index = gf_list_count(ipco->child_boxes) - 1;
		}
		e = meta_add_item_property_association(ipma, item_ID, prop_index + 1, GF_FALSE);
		if (e) return e;
		searchprop.width = 0;
		searchprop.height = 0;
	}
	if (image_props->hOffset || image_props->vOffset) {
		searchprop.hOffset = image_props->hOffset;
		searchprop.vOffset = image_props->vOffset;
		prop_index = meta_find_prop(ipco, &searchprop);
		if (prop_index < 0) {
			GF_RelativeLocationPropertyBox *rloc = (GF_RelativeLocationPropertyBox *)gf_isom_box_new_parent(&ipco->child_boxes, GF_ISOM_BOX_TYPE_RLOC);
			if (!rloc) return GF_OUT_OF_MEM;
			rloc->horizontal_offset = image_props->hOffset;
			rloc->vertical_offset = image_props->vOffset;
			prop_index = gf_list_count(ipco->child_boxes) - 1;
		}
		e = meta_add_item_property_association(ipma, item_ID, prop_index + 1, GF_TRUE);
		if (e) return e;
		searchprop.hOffset = 0;
		searchprop.vOffset = 0;
	}
	if (image_props->hSpacing || image_props->vSpacing) {
		searchprop.hSpacing = image_props->hSpacing;
		searchprop.vSpacing = image_props->vSpacing;
		prop_index = meta_find_prop(ipco, &searchprop);
		if (prop_index < 0) {
			GF_PixelAspectRatioBox *pasp = (GF_PixelAspectRatioBox *)gf_isom_box_new_parent(&ipco->child_boxes, GF_ISOM_BOX_TYPE_PASP);
			if (!pasp) return GF_OUT_OF_MEM;
			pasp->hSpacing = image_props->hSpacing;
			pasp->vSpacing = image_props->vSpacing;
			prop_index = gf_list_count(ipco->child_boxes) - 1;
		}
		e = meta_add_item_property_association(ipma, item_ID, prop_index + 1, GF_FALSE);
		if (e) return e;
		searchprop.hSpacing = 0;
		searchprop.vSpacing = 0;
	}
	if (image_props->clap_wnum || image_props->clap_wden || image_props->clap_hnum || image_props->clap_hden || image_props->clap_honum || image_props->clap_hoden || image_props->clap_vonum || image_props->clap_voden) {
		searchprop.clap_wnum = image_props->clap_wnum;
		searchprop.clap_wden = image_props->clap_wden;
		searchprop.clap_hnum = image_props->clap_hnum;
		searchprop.clap_hden = image_props->clap_hden;
		searchprop.clap_honum = image_props->clap_honum;
		searchprop.clap_hoden = image_props->clap_hoden;
		searchprop.clap_vonum = image_props->clap_vonum;
		searchprop.clap_voden = image_props->clap_voden;
		prop_index = meta_find_prop(ipco, &searchprop);
		if (prop_index < 0) {
			GF_CleanApertureBox *clap = (GF_CleanApertureBox *)gf_isom_box_new_parent(&ipco->child_boxes, GF_ISOM_BOX_TYPE_CLAP);
			if (!clap) return GF_OUT_OF_MEM;
			clap->cleanApertureHeightD = image_props->clap_hden;
			clap->cleanApertureHeightN = image_props->clap_hnum;
			clap->cleanApertureWidthD = image_props->clap_wden;
			clap->cleanApertureWidthN = image_props->clap_wnum;
			clap->horizOffD = image_props->clap_hoden;
			clap->horizOffN = image_props->clap_honum;
			clap->vertOffD = image_props->clap_voden;
			clap->vertOffN = image_props->clap_vonum;
			prop_index = gf_list_count(ipco->child_boxes) - 1;
		}
		e = meta_add_item_property_association(ipma, item_ID, prop_index + 1, GF_TRUE);
		if (e) return e;
		searchprop.clap_wnum = searchprop.clap_wden = searchprop.clap_hnum = searchprop.clap_hden = searchprop.clap_honum = searchprop.clap_hoden = searchprop.clap_vonum = searchprop.clap_voden = 0;
	}
	if (image_props->angle) {
		searchprop.angle = image_props->angle;
		prop_index = meta_find_prop(ipco, &searchprop);
		if (prop_index < 0) {
			GF_ImageRotationBox *irot = (GF_ImageRotationBox *)gf_isom_box_new_parent(&ipco->child_boxes, GF_ISOM_BOX_TYPE_IROT);
			if (!irot) return GF_OUT_OF_MEM;
			irot->angle = image_props->angle/90;
			prop_index = gf_list_count(ipco->child_boxes) - 1;
		}
		e = meta_add_item_property_association(ipma, item_ID, prop_index + 1, GF_TRUE);
		if (e) return e;
		searchprop.angle = 0;
	}
	if (image_props->mirror) {
		searchprop.mirror = image_props->mirror;
		prop_index = meta_find_prop(ipco, &searchprop);
		if (prop_index < 0) {
			GF_ImageMirrorBox *imir = (GF_ImageMirrorBox *)gf_isom_box_new_parent(&ipco->child_boxes, GF_ISOM_BOX_TYPE_IMIR);
			if (!imir) return GF_OUT_OF_MEM;
			imir->axis = image_props->mirror-1;
			prop_index = gf_list_count(ipco->child_boxes) - 1;
		}
		e = meta_add_item_property_association(ipma, item_ID, prop_index + 1, GF_TRUE);
		if (e) return e;
		searchprop.mirror = 0;
	}
	if (image_props->config) {
		searchprop.config = image_props->config;
		prop_index = meta_find_prop(ipco, &searchprop);
		if (prop_index < 0) {
			gf_list_add(ipco->child_boxes, gf_isom_clone_config_box(image_props->config));
			prop_index = gf_list_count(ipco->child_boxes) - 1;
		}
		e = meta_add_item_property_association(ipma, item_ID, prop_index + 1, GF_TRUE);
		if (e) return e;
		searchprop.config = NULL;
	}
	if (image_props->alpha) {
		searchprop.alpha = image_props->alpha;
		prop_index = meta_find_prop(ipco, &searchprop);
		if (prop_index < 0) {
			GF_AuxiliaryTypePropertyBox *auxC = (GF_AuxiliaryTypePropertyBox *)gf_isom_box_new_parent(&ipco->child_boxes, GF_ISOM_BOX_TYPE_AUXC);
			if (!auxC) return GF_OUT_OF_MEM;
			auxC->aux_urn = gf_strdup("urn:mpeg:mpegB:cicp:systems:auxiliary:alpha");
			prop_index = gf_list_count(ipco->child_boxes) - 1;
		}
		e = meta_add_item_property_association(ipma, item_ID, prop_index + 1, GF_TRUE);
		if (e) return e;
		searchprop.alpha = GF_FALSE;
	}
	if (image_props->depth) {
		searchprop.depth = image_props->depth;
		prop_index = meta_find_prop(ipco, &searchprop);
		if (prop_index < 0) {
			GF_AuxiliaryTypePropertyBox *auxC = (GF_AuxiliaryTypePropertyBox *)gf_isom_box_new_parent(&ipco->child_boxes, GF_ISOM_BOX_TYPE_AUXC);
			if (!auxC) return GF_OUT_OF_MEM;
			auxC->aux_urn = gf_strdup("urn:mpeg:mpegB:cicp:systems:auxiliary:depth");
			prop_index = gf_list_count(ipco->child_boxes) - 1;
		}
		e = meta_add_item_property_association(ipma, item_ID, prop_index + 1, GF_TRUE);
		if (e) return e;
		searchprop.alpha = GF_FALSE;
	}
	if (image_props->num_channels) {
		u32 k;
		searchprop.num_channels = image_props->num_channels;
		for (k=0; k<3; k++) {
			searchprop.bits_per_channel[k] = image_props->bits_per_channel[k];
		}
		prop_index = meta_find_prop(ipco, &searchprop);
		if (prop_index < 0) {
			GF_PixelInformationPropertyBox *pixi = (GF_PixelInformationPropertyBox *)gf_isom_box_new_parent(&ipco->child_boxes, GF_ISOM_BOX_TYPE_PIXI);
			if (!pixi) return GF_OUT_OF_MEM;
			pixi->num_channels = image_props->num_channels;
			pixi->bits_per_channel = gf_malloc(pixi->num_channels);
			if (!pixi->bits_per_channel) return GF_OUT_OF_MEM;
			for (k=0; k<pixi->num_channels; k++) {
				pixi->bits_per_channel[k] = image_props->bits_per_channel[k];
			}
			prop_index = gf_list_count(ipco->child_boxes) - 1;
		}
		e = meta_add_item_property_association(ipma, item_ID, prop_index + 1, GF_TRUE);
		if (e) return e;
		searchprop.num_channels = 0;
	}

	if (image_props->cenc_info) {
		GF_ItemEncryptionPropertyBox *ienc = NULL;

		if (!gf_cenc_validate_key_info(image_props->cenc_info->key_info, image_props->cenc_info->key_info_size))
			return GF_BAD_PARAM;

		searchprop.cenc_info = image_props->cenc_info;

		prop_index = meta_find_prop(ipco, &searchprop);
		if (prop_index < 0) {
			ienc = (GF_ItemEncryptionPropertyBox *)gf_isom_box_new_parent(&ipco->child_boxes, GF_ISOM_BOX_TYPE_IENC);
			if (!ienc) return GF_OUT_OF_MEM;
			ienc->skip_byte_block = image_props->cenc_info->skip_byte_block;
			ienc->crypt_byte_block = image_props->cenc_info->crypt_byte_block;
			ienc->key_info_size = image_props->cenc_info->key_info_size;
			ienc->key_info = gf_malloc(sizeof(u8) * image_props->cenc_info->key_info_size);
			if (!ienc->key_info) {
				gf_free(ienc);
				return GF_OUT_OF_MEM;
			}
			memcpy(ienc->key_info, image_props->cenc_info->key_info, image_props->cenc_info->key_info_size);
			prop_index = gf_list_count(ipco->child_boxes) - 1;
		}

		//add property
		e = meta_add_item_property_association(ipma, item_ID, prop_index + 1, GF_TRUE);
		if (e) return e;
		searchprop.cenc_info = NULL;
	}

	return GF_OK;
}

GF_EXPORT
GF_Err gf_isom_meta_get_next_item_id(GF_ISOFile *file, Bool root_meta, u32 track_num, u32 *item_id)
{
	GF_MetaBox *meta;
	u32 lastItemID = 0;

	if (!file || !item_id) return GF_BAD_PARAM;
	meta = gf_isom_get_meta(file, root_meta, track_num);
	if (!meta) {
		GF_LOG(GF_LOG_ERROR, GF_LOG_CONTAINER, ("Missing meta box"));
		return GF_BAD_PARAM;
	}

	if (meta->item_infos) {
		u32 i;
		u32 item_count = gf_list_count(meta->item_infos->item_infos);
		for (i = 0; i < item_count; i++) {
			GF_ItemInfoEntryBox *e = (GF_ItemInfoEntryBox *)gf_list_get(meta->item_infos->item_infos, i);
			if (e->item_ID > lastItemID) lastItemID = e->item_ID;
		}
		*item_id = lastItemID+1;
	}
	else {
		*item_id = lastItemID + 1;
	}
	if (meta->groups_list) {
		u32 i;
		u32 groups_count = gf_list_count(meta->groups_list->child_boxes);
		for (i = 0; i < groups_count; i++) {
			GF_EntityToGroupTypeBox *g = (GF_EntityToGroupTypeBox *)gf_list_get(meta->groups_list->child_boxes, i);
			if (g->group_id > lastItemID) lastItemID = g->group_id;
		}
		*item_id = lastItemID+1;
	}
	return GF_OK;
}

GF_Err gf_isom_add_meta_item_extended(GF_ISOFile *file, Bool root_meta, u32 track_num, Bool self_reference, char *resource_path,
                                      const char *item_name, u32 item_id, u32 item_type, const char *mime_type, const char *content_encoding,
                                      GF_ImageItemProperties *image_props,
                                      const char *URL, const char *URN,
                                      char *data, u32 data_len, GF_List *item_extent_refs, u32 tk_id, u32 sample_num)
{
	u32 i;
	GF_Err e;
	GF_ItemLocationEntry *location_entry;
	GF_ItemInfoEntryBox *infe;
	GF_MetaBox *meta;
	u32 lastItemID = 0;

	e = CanAccessMovie(file, GF_ISOM_OPEN_WRITE);
	if (e) return e;
	meta = gf_isom_get_meta(file, root_meta, track_num);
	if (!meta) {
		GF_LOG(GF_LOG_ERROR, GF_LOG_CONTAINER, ("Trying to add item, but missing meta box"));
		return GF_BAD_PARAM;
	}

	e = FlushCaptureMode(file);
	if (e) return e;

	/*check file exists */
	if (resource_path) {
		FILE *src = gf_fopen(resource_path, "rb");
		if (!src) return GF_URL_ERROR;
		gf_fclose(src);
	}

	if (meta->item_infos) {
		u32 item_count = gf_list_count(meta->item_infos->item_infos);
		for (i = 0; i < item_count; i++) {
			GF_ItemInfoEntryBox *iinf_e= (GF_ItemInfoEntryBox *)gf_list_get(meta->item_infos->item_infos, i);
			if (iinf_e->item_ID > lastItemID) lastItemID = iinf_e->item_ID;
			if (item_id == iinf_e->item_ID) {
				GF_LOG(GF_LOG_INFO, GF_LOG_CONTAINER, ("[IsoMedia] Item with id %d already exists, ignoring id\n", item_id));
				item_id = 0;
			}
		}
	} else {
		meta->item_infos = (GF_ItemInfoBox *)gf_isom_box_new_parent(&meta->child_boxes, GF_ISOM_BOX_TYPE_IINF);
	}

	/*Creation an ItemLocation Box if it does not exist*/
	if (!meta->item_locations)
		meta->item_locations = (GF_ItemLocationBox *)gf_isom_box_new_parent(&meta->child_boxes, GF_ISOM_BOX_TYPE_ILOC);

	infe = (GF_ItemInfoEntryBox *)gf_isom_box_new_parent(&meta->item_infos->child_boxes, GF_ISOM_BOX_TYPE_INFE);
	if (!infe) return GF_OUT_OF_MEM;

	if (item_id) {
		infe->item_ID = item_id;
	} else {
		infe->item_ID = ++lastItemID;
	}

	if (tk_id && sample_num) {
		data_len = gf_isom_get_sample_size(file, tk_id, sample_num);
	}
	/*get relative name*/
	else if (item_name) {
		infe->item_name = gf_strdup(item_name);
	} else if (resource_path) {
		infe->item_name = gf_strdup(gf_file_basename( resource_path ));
	}

	infe->item_type = item_type;

	if (mime_type) {
		infe->content_type = gf_strdup(mime_type);
	} else {
		infe->content_type = gf_strdup("application/octet-stream");
	}
	if (content_encoding) infe->content_encoding = gf_strdup(content_encoding);

	/*Creation of the ItemLocation */
	location_entry = (GF_ItemLocationEntry*)gf_malloc(sizeof(GF_ItemLocationEntry));
	if (!location_entry) {
		gf_isom_box_del_parent(&meta->item_infos->child_boxes, (GF_Box *)infe);
		return GF_OUT_OF_MEM;
	}
	memset(location_entry, 0, sizeof(GF_ItemLocationEntry));
	location_entry->extent_entries = gf_list_new();

	/*Creates an mdat if it does not exist*/
	if (!file->mdat) {
		file->mdat = (GF_MediaDataBox *)gf_isom_box_new(GF_ISOM_BOX_TYPE_MDAT);
		if (!file->mdat) return GF_OUT_OF_MEM;
		gf_list_add(file->TopBoxes, file->mdat);
	}

	gf_list_add(meta->item_locations->location_entries, location_entry);
	location_entry->item_ID = infe->item_ID;

	e = gf_list_add(meta->item_infos->item_infos, infe);
	if (e) return e;

	if (image_props) {
		if (image_props->hidden) {
			infe->flags = 0x1;
		}
		e = meta_process_image_properties(meta, infe->item_ID, image_props);
		if (e) return e;

		if (image_props->cenc_info) {
			GF_ProtectionSchemeInfoBox *sinf;

			//create a new auxi item
			e = gf_isom_add_meta_item_memory(file, root_meta, track_num, NULL, infe->item_ID + 1, GF_ISOM_ITEM_TYPE_AUXI, NULL, NULL, NULL, (u8 *) image_props->cenc_info->sai_data, image_props->cenc_info->sai_data_size, NULL);
			if (e) return e;
			//add item reference
			e = gf_isom_meta_add_item_ref(file, root_meta, track_num, infe->item_ID, infe->item_ID+1, GF_ISOM_REF_AUXR, NULL);
			if (e) return e;

			if (image_props->cenc_info->key_info[0]) {
				GF_ItemPropertyContainerBox *ipco = meta->item_props->property_container;
				GF_ItemPropertyAssociationBox *ipma = meta->item_props->property_association;
				u32 k, pcount = gf_list_count(ipco->child_boxes);
				s32 prop_index = -1;
				for (k=0; k<pcount; k++) {
					GF_AuxiliaryInfoPropertyBox *b = (GF_AuxiliaryInfoPropertyBox*)gf_list_get(ipco->child_boxes, k);
					if (b->type != GF_ISOM_BOX_TYPE_IAUX) continue;
					switch (b->aux_info_type) {
					case GF_ISOM_CENC_SCHEME:
					case GF_ISOM_CENS_SCHEME:
					case GF_ISOM_CBC_SCHEME:
					case GF_ISOM_CBCS_SCHEME:
					case 0:
						break;
					default:
						continue;
					}
					if (b->aux_info_parameter!=1) continue;
				}

				if (prop_index < 0) {
					GF_AuxiliaryInfoPropertyBox *iaux = (GF_AuxiliaryInfoPropertyBox *)gf_isom_box_new_parent(&ipco->child_boxes, GF_ISOM_BOX_TYPE_IAUX);
					if (!iaux) return GF_OUT_OF_MEM;
					iaux->aux_info_parameter = 1;
					prop_index = gf_list_count(ipco->child_boxes) - 1;
				}

				//add property
				e = meta_add_item_property_association(ipma, infe->item_ID+1, prop_index + 1, GF_TRUE);
				if (e) return e;
			}

			//look for scheme in ipro
			if (!meta->protections) {
				meta->protections = (GF_ItemProtectionBox *) gf_isom_box_new_parent(&meta->child_boxes, GF_ISOM_BOX_TYPE_IPRO);
				if (!meta->protections) return GF_OUT_OF_MEM;
			}
			sinf = NULL;
			for (i=0; i<gf_list_count(meta->protections->protection_information); i++) {
				sinf = gf_list_get(meta->protections->protection_information, i);
				if (sinf->scheme_type && (sinf->scheme_type->scheme_type==image_props->cenc_info->scheme_type)
					&& (sinf->scheme_type->scheme_version==image_props->cenc_info->scheme_version))
					break;
				sinf = NULL;
			}
			if (!sinf) {
				sinf = (GF_ProtectionSchemeInfoBox *)gf_isom_box_new_parent(&meta->protections->child_boxes, GF_ISOM_BOX_TYPE_SINF);
				if (!sinf) return GF_OUT_OF_MEM;
				gf_list_add(meta->protections->protection_information, sinf);
				sinf->scheme_type = (GF_SchemeTypeBox *)gf_isom_box_new_parent(&sinf->child_boxes, GF_ISOM_BOX_TYPE_SCHM);
				if (!sinf->scheme_type) return GF_OUT_OF_MEM;
				sinf->scheme_type->scheme_type = image_props->cenc_info->scheme_type;
				sinf->scheme_type->scheme_version = image_props->cenc_info->scheme_version;
			}
			infe->item_protection_index = 1 + gf_list_find(meta->protections->protection_information, sinf);
		}
	}

	/*0: the current file*/
	location_entry->data_reference_index = 0;
	if (self_reference) {
		GF_ItemExtentEntry *entry;
		GF_SAFEALLOC(entry, GF_ItemExtentEntry);
		if (!entry) return GF_OUT_OF_MEM;
		gf_list_add(location_entry->extent_entries, entry);
		if (!infe->item_name) infe->item_name = gf_strdup("");
		return GF_OK;
	}

	/*file not copied, just referenced*/
	if (URL || URN) {
		u32 dataRefIndex;
		if (!meta->file_locations) {
			meta->file_locations = (GF_DataInformationBox *) gf_isom_box_new_parent(&meta->child_boxes, GF_ISOM_BOX_TYPE_DINF);
			if (!meta->file_locations) return GF_OUT_OF_MEM;
		}
		if (!meta->file_locations->dref) {
			meta->file_locations->dref = (GF_DataReferenceBox *) gf_isom_box_new_parent(&meta->file_locations->child_boxes, GF_ISOM_BOX_TYPE_DREF);
			if (!meta->file_locations->dref) return GF_OUT_OF_MEM;
		}

		e = Media_FindDataRef(meta->file_locations->dref, (char *) URL, (char *) URN, &dataRefIndex);
		if (e) return e;
		if (!dataRefIndex) {
			e = Media_CreateDataRef(file, meta->file_locations->dref, (char *) URL, (char *) URN, &dataRefIndex);
			if (e) return e;
		}
		location_entry->data_reference_index = dataRefIndex;
	}

	if (item_extent_refs && gf_list_count(item_extent_refs)) {
		u32 refs_count;
		location_entry->construction_method = 2;
		meta->item_locations->index_size = 4;
		refs_count = gf_list_count(item_extent_refs);
		for (i = 0; i < refs_count; i++) {
			u32 *item_index;
			GF_ItemExtentEntry *entry;
			GF_SAFEALLOC(entry, GF_ItemExtentEntry);
			if (!entry) return GF_OUT_OF_MEM;
			gf_list_add(location_entry->extent_entries, entry);
			item_index = (u32 *)gf_list_get(item_extent_refs, i);
			gf_isom_meta_add_item_ref(file, root_meta, track_num, infe->item_ID, *item_index, GF_ISOM_REF_ILOC, &(entry->extent_index));
		}
	}
	else if (tk_id && sample_num) {
		if (file->openMode == GF_ISOM_OPEN_WRITE) {
			GF_ItemExtentEntry *entry;
			GF_SAFEALLOC(entry, GF_ItemExtentEntry);
			if (!entry) return GF_OUT_OF_MEM;

			entry->extent_length = data_len;
			location_entry->base_offset = gf_bs_get_position(file->editFileMap->bs);
			GF_ISOSample *samp = gf_isom_get_sample_info(file, tk_id, sample_num, NULL, &entry->extent_offset);
			if (samp) gf_isom_sample_del(&samp);
			gf_list_add(location_entry->extent_entries, entry);
		} else {
			infe->tk_id = tk_id;
			infe->sample_num = sample_num;
			infe->data_len = data_len;
		}
		meta->use_item_sample_sharing = GF_TRUE;
	}
	else if (data || resource_path){
		/*capture mode, write to disk*/
		if ((file->openMode == GF_ISOM_OPEN_WRITE) && !location_entry->data_reference_index) {
			FILE *src;
			GF_ItemExtentEntry *entry;
			GF_SAFEALLOC(entry, GF_ItemExtentEntry);
			if (!entry) return GF_OUT_OF_MEM;

			location_entry->base_offset = gf_bs_get_position(file->editFileMap->bs);

			/*update base offset size*/
			if (location_entry->base_offset > 0xFFFFFFFF) meta->item_locations->base_offset_size = 8;
			else if (location_entry->base_offset && !meta->item_locations->base_offset_size) meta->item_locations->base_offset_size = 4;

			entry->extent_length = 0;
			entry->extent_offset = 0;
			gf_list_add(location_entry->extent_entries, entry);

			if (data) {
				gf_bs_write_data(file->editFileMap->bs, data, data_len);
				/*update length size*/
				if (entry->extent_length > 0xFFFFFFFF) meta->item_locations->length_size = 8;
				else if (entry->extent_length && !meta->item_locations->length_size) meta->item_locations->length_size = 4;
			}
			else if (resource_path) {
				src = gf_fopen(resource_path, "rb");
				if (src) {
					char cache_data[4096];
					u64 remain;
					entry->extent_length = gf_fsize(src);

					remain = entry->extent_length;
					while (remain) {
						u32 size_cache = (remain > 4096) ? 4096 : (u32)remain;
						size_t read = gf_fread(cache_data, size_cache, src);
						if (read == (size_t)-1) break;
						gf_bs_write_data(file->editFileMap->bs, cache_data, (u32)read);
						remain -= (u32)read;
					}
					gf_fclose(src);

					/*update length size*/
					if (entry->extent_length > 0xFFFFFFFF) meta->item_locations->length_size = 8;
					else if (entry->extent_length && !meta->item_locations->length_size) meta->item_locations->length_size = 4;
				}
			}
		}
		/*store full path for info*/
		else if (!location_entry->data_reference_index) {
			if (data) {
				infe->full_path = (char *)gf_malloc(sizeof(char) * data_len);
				if (!infe->full_path) return GF_OUT_OF_MEM;
				
				memcpy(infe->full_path, data, sizeof(char) * data_len);
				infe->data_len = data_len;
			}
			else if (resource_path) {
				infe->full_path = gf_strdup(resource_path);
				infe->data_len = 0;
			}
		}
	}
	return GF_OK;
}

GF_EXPORT
GF_Err gf_isom_add_meta_item(GF_ISOFile *file, Bool root_meta, u32 track_num, Bool self_reference, char *resource_path, const char *item_name, u32 item_id, u32 item_type,
                             const char *mime_type, const char *content_encoding, const char *URL, const char *URN,
                             GF_ImageItemProperties *image_props)
{
	return gf_isom_add_meta_item_extended(file, root_meta, track_num, self_reference, resource_path, item_name, item_id, item_type, mime_type, content_encoding, image_props, URL, URN, NULL, 0, NULL, 0, 0);
}

GF_EXPORT
GF_Err gf_isom_add_meta_item_memory(GF_ISOFile *file, Bool root_meta, u32 track_num, const char *item_name, u32 item_id, u32 item_type, const char *mime_type, const char *content_encoding, GF_ImageItemProperties *image_props, char *data, u32 data_len, GF_List *item_extent_refs)
{
	return gf_isom_add_meta_item_extended(file, root_meta, track_num, GF_FALSE, NULL, item_name, item_id, item_type, mime_type, content_encoding, image_props, NULL, NULL, data, data_len, item_extent_refs, 0, 0);
}

GF_EXPORT
GF_Err gf_isom_add_meta_item_sample_ref(GF_ISOFile *file, Bool root_meta, u32 track_num, const char *item_name, u32 item_id, u32 item_type, const char *mime_type, const char *content_encoding, GF_ImageItemProperties *image_props, u32 tk_id, u32 sample_num)
{
	return gf_isom_add_meta_item_extended(file, root_meta, track_num, GF_FALSE, NULL, item_name, item_id, item_type, mime_type, content_encoding, image_props, NULL, NULL, NULL, 0, NULL, tk_id, sample_num);
}

GF_EXPORT
GF_Err gf_isom_remove_meta_item(GF_ISOFile *file, Bool root_meta, u32 track_num, u32 item_id)
{
	GF_ItemInfoEntryBox *iinf;
	u32 i, count;
	GF_MetaBox *meta = gf_isom_get_meta(file, root_meta, track_num);
	u32 item_num;
	if (!meta || !meta->item_infos || !meta->item_locations) return GF_BAD_PARAM;

	item_num = gf_isom_get_meta_item_by_id(file, root_meta, track_num, item_id);
	if (!item_num) return GF_BAD_PARAM;
	iinf = (GF_ItemInfoEntryBox *)gf_list_get(meta->item_infos->item_infos, item_num-1);
	gf_list_rem(meta->item_infos->item_infos, item_num-1);

	count = gf_list_count(meta->item_locations->location_entries);
	for (i=0; i<count; i++) {
		GF_ItemLocationEntry *iloc = (GF_ItemLocationEntry *)gf_list_get(meta->item_locations->location_entries, i);
		if (iloc->item_ID==iinf->item_ID) {
			/*FIXME: remove data ref...*/
			if (iloc->data_reference_index) { }

			gf_list_rem(meta->item_locations->location_entries, i);
			iloc_entry_del(iloc);
			break;
		}
	}
	gf_isom_box_del_parent(&meta->item_infos->child_boxes, (GF_Box *)iinf);
	return GF_OK;
}

GF_EXPORT
GF_Err gf_isom_set_meta_primary_item(GF_ISOFile *file, Bool root_meta, u32 track_num, u32 item_id)
{
	GF_MetaBox *meta = gf_isom_get_meta(file, root_meta, track_num);
	if (!meta || !meta->item_infos || !meta->item_locations) return GF_BAD_PARAM;
	/*either one or the other*/
	if (gf_isom_has_meta_xml(file, root_meta, track_num)) return GF_BAD_PARAM;

	if (meta->primary_resource) gf_isom_box_del_parent(&meta->child_boxes, (GF_Box*)meta->primary_resource);
	meta->primary_resource = (GF_PrimaryItemBox*) gf_isom_box_new_parent(&meta->child_boxes, GF_ISOM_BOX_TYPE_PITM);
	if (!meta->primary_resource) return GF_OUT_OF_MEM;
	meta->primary_resource->item_ID = item_id;
	return GF_OK;
}


#endif	/*GPAC_DISABLE_ISOM_WRITE*/

GF_EXPORT
GF_Err gf_isom_meta_add_item_ref(GF_ISOFile *file, Bool root_meta, u32 track_num, u32 from_id, u32 to_id, u32 type, u64 *ref_index)
{
	u32 i, count;
	s32 index = -1;
	GF_ItemReferenceTypeBox *ref;
	GF_MetaBox *meta = gf_isom_get_meta(file, root_meta, track_num);
	if (!meta) return GF_BAD_PARAM;
	if (!meta->item_refs) {
		meta->item_refs = (GF_ItemReferenceBox *)gf_isom_box_new_parent(&meta->child_boxes, GF_ISOM_BOX_TYPE_IREF);
		if (!meta->item_refs) return GF_OUT_OF_MEM;
	}
	count = gf_list_count(meta->item_refs->references);
	for (i = 0; i < count; i++) {
		ref = (GF_ItemReferenceTypeBox *)gf_list_get(meta->item_refs->references, i);
		if (ref->from_item_id == from_id && ref->reference_type == type) {
			index = i;
			break;
		}
	}
	if (index < 0) {
		ref = (GF_ItemReferenceTypeBox *)gf_isom_box_new_parent(&meta->item_refs->child_boxes, GF_ISOM_BOX_TYPE_REFI);
		if (!ref) return GF_OUT_OF_MEM;
		gf_list_add(meta->item_refs->references, ref);
		ref->reference_type = type;
		ref->from_item_id = from_id;
	}
	else {
		for (i = 0; i < ref->reference_count; i++) {
			if (ref->to_item_IDs[i] == to_id) {
				return GF_OK;
			}
		}
	}

	ref->to_item_IDs = (u32 *)gf_realloc(ref->to_item_IDs, (ref->reference_count + 1) * sizeof(u32));
	if (!ref->to_item_IDs) return GF_OUT_OF_MEM;
	ref->to_item_IDs[ref->reference_count] = to_id;
	ref->reference_count++;
	if (ref_index) {
		*ref_index = ref->reference_count;
	}
	return GF_OK;

}

void gf_isom_meta_restore_items_ref(GF_ISOFile *movie, GF_MetaBox *meta)
{
	u32 i, nb_items, nb_tracks;
	if (!meta->item_locations || !meta->item_infos) return;
	nb_tracks = gf_list_count(movie->moov->trackList);
	nb_items = gf_list_count(meta->item_locations->location_entries);
	for (i=0; i<nb_items; i++) {
		u32 j;
		u64 item_offset;
		GF_ItemExtentEntry *entry;
		GF_ItemLocationEntry *iloc = (GF_ItemLocationEntry *)gf_list_get(meta->item_locations->location_entries, i);
		/*get item info*/
		GF_ItemInfoEntryBox *iinf = NULL;
		j=0;
		while ((iinf = (GF_ItemInfoEntryBox *)gf_list_enum(meta->item_infos->item_infos, &j))) {
			if (iinf->item_ID==iloc->item_ID) break;
			iinf = NULL;
		}
		if (!iinf) continue;
		if (gf_list_count(iloc->extent_entries) != 1) continue;
		entry = (GF_ItemExtentEntry *)gf_list_get(iloc->extent_entries, 0);
		if (!entry) continue;
		item_offset = iloc->base_offset + entry->extent_offset;

		for (j=0;j<nb_tracks; j++) {
			GF_TrackBox *trak;
			GF_SampleSizeBox *stsz;
			u32 k;
			trak = gf_list_get(movie->moov->trackList, j);
			if (! gf_isom_is_video_handler_type(trak->Media->handler->handlerType))
				continue;

			stsz = trak->Media->information->sampleTable->SampleSize;
			if (stsz->sampleSize) continue;
			if (!stsz->sampleCount) continue;
			for (k=0; k<stsz->sampleCount; k++) {
				GF_Err e;
				u32 chunk, di;
				u64 samp_offset;
				if (stsz->sizes[k] != entry->extent_length)
					continue;

				e = stbl_GetSampleInfos(trak->Media->information->sampleTable, k+1, &samp_offset, &chunk, &di, NULL);
				if (e) continue;
				if (samp_offset == item_offset) {
					iinf->tk_id = trak->Header->trackID;
					iinf->sample_num = k+1;
					iinf->data_len = (u32) entry->extent_length;
					meta->use_item_sample_sharing = GF_TRUE;
					break;
				}
			}
			if (iinf->tk_id) break;
		}
	}

}

GF_EXPORT
GF_Err gf_isom_meta_add_item_group(GF_ISOFile *file, Bool root_meta, u32 track_num, u32 item_id, u32 group_id, u32 group_type)
{
	u32 i, count;
	GF_EntityToGroupTypeBox *group;
	s32 index = -1;
	GF_MetaBox *meta = gf_isom_get_meta(file, root_meta, track_num);
	if (!meta) return GF_BAD_PARAM;
	if (!group_type) return GF_BAD_PARAM;
	if (!group_id) {
		GF_Err e = gf_isom_meta_get_next_item_id(file, root_meta, track_num, &group_id);
		if (e != GF_OK) return e;
	}
	if (!meta->groups_list) {
		meta->groups_list = (GF_GroupListBox *)gf_isom_box_new_parent(&meta->child_boxes, GF_ISOM_BOX_TYPE_GRPL);
		if (!meta->groups_list) return GF_OUT_OF_MEM;
		meta->groups_list->child_boxes = gf_list_new();
		if (!meta->groups_list->child_boxes) return GF_OUT_OF_MEM;
	}
	count = gf_list_count(meta->groups_list->child_boxes);
	for (i = 0; i < count; i++) {
		group = (GF_EntityToGroupTypeBox *)gf_list_get(meta->groups_list->child_boxes, i);
		if (group->grouping_type == group_type && group->group_id == group_id) {
			index = i;
			break;
		}
	}
	if (index < 0) {
		group = (GF_EntityToGroupTypeBox *)gf_isom_box_new_parent(&meta->groups_list->child_boxes, GF_ISOM_BOX_TYPE_GRPT);
		if (!group) return GF_OUT_OF_MEM;
		group->grouping_type = group_type;
		group->group_id = group_id;
		group->entity_ids = NULL;
		group->entity_id_count = 0;
	} else {
		group = (GF_EntityToGroupTypeBox *)gf_list_get(meta->groups_list->child_boxes, index);
	}

	group->entity_ids = (u32 *)gf_realloc(group->entity_ids, (group->entity_id_count + 1) * sizeof(u32));
	if (!group->entity_ids) return GF_OUT_OF_MEM;
	group->entity_ids[group->entity_id_count] = item_id;
	group->entity_id_count++;

	return GF_OK;
}

#endif /*GPAC_DISABLE_ISOM*/<|MERGE_RESOLUTION|>--- conflicted
+++ resolved
@@ -669,77 +669,6 @@
 	count = gf_list_count(ipma->entries);
 	for (i = 0; i < count; i++) {
 		GF_ItemPropertyAssociationEntry *entry = (GF_ItemPropertyAssociationEntry *)gf_list_get(ipma->entries, i);
-<<<<<<< HEAD
-		if (entry->item_id == item_id) {
-			for (j = 0; j < entry->nb_associations; j++) {
-				GF_Box *b;
-				u32 index = entry->associations[j].index;
-				b = index ? (GF_Box *)gf_list_get(ipco->child_boxes, index - 1) : NULL;
-				if (!b) continue;
-
-				switch (b->type) {
-				case GF_ISOM_BOX_TYPE_ISPE:
-				{
-					GF_ImageSpatialExtentsPropertyBox *ispe = (GF_ImageSpatialExtentsPropertyBox *)b;
-					prop->width = ispe->image_width;
-					prop->height = ispe->image_height;
-				}
-				break;
-				case GF_ISOM_BOX_TYPE_RLOC:
-				{
-					GF_RelativeLocationPropertyBox *rloc = (GF_RelativeLocationPropertyBox *)b;
-					prop->hOffset = rloc->horizontal_offset;
-					prop->vOffset = rloc->vertical_offset;
-				}
-				break;
-				case GF_ISOM_BOX_TYPE_PASP:
-				{
-					GF_PixelAspectRatioBox *pasp = (GF_PixelAspectRatioBox *)b;
-					prop->hSpacing = pasp->hSpacing;
-					prop->vSpacing = pasp->vSpacing;
-				}
-				break;
-				case GF_ISOM_BOX_TYPE_PIXI:
-				{
-					u32 k;
-					GF_PixelInformationPropertyBox *pixi = (GF_PixelInformationPropertyBox *)b;
-					if (pixi->num_channels > 3) {
-						return GF_BAD_PARAM;
-					}
-					prop->num_channels = pixi->num_channels;
-					for(k = 0; k < 3; k++) {
-						if (k < pixi->num_channels) {
-							prop->bits_per_channel[k] = pixi->bits_per_channel[k];
-						} else {
-							prop->bits_per_channel[k] = 0;
-						}
-					}
-				}
-				break;
-				case GF_ISOM_BOX_TYPE_IROT:
-				{
-					GF_ImageRotationBox *irot = (GF_ImageRotationBox *)b;
-					prop->angle = irot->angle * 90;
-				}
-				break;
-				case GF_ISOM_BOX_TYPE_IMIR:
-				{
-					GF_ImageMirrorBox *imir = (GF_ImageMirrorBox *)b;
-					prop->mirror = imir->axis+1;
-				}
-				break;
-				case GF_ISOM_BOX_TYPE_CLAP:
-				{
-					GF_CleanApertureBox *clap = (GF_CleanApertureBox *)b;
-					prop->clap_hden = clap->cleanApertureHeightD;
-					prop->clap_hnum = clap->cleanApertureHeightN;
-					prop->clap_wden = clap->cleanApertureWidthD;
-					prop->clap_wnum = clap->cleanApertureWidthN;
-					prop->clap_hoden = clap->horizOffD;
-					prop->clap_honum = clap->horizOffN;
-					prop->clap_voden = clap->vertOffD;
-					prop->clap_vonum = clap->vertOffN;
-=======
 		if (entry->item_id != item_id) continue;
 		for (j = 0; j < entry->nb_associations; j++) {
 			GF_Box *b;
@@ -771,14 +700,19 @@
 			break;
 			case GF_ISOM_BOX_TYPE_PIXI:
 			{
+				u32 k;
 				GF_PixelInformationPropertyBox *pixi = (GF_PixelInformationPropertyBox *)b;
 				if (pixi->num_channels > 3) {
 					return GF_BAD_PARAM;
->>>>>>> 43b0aa3b
 				}
 				prop->num_channels = pixi->num_channels;
-				memset(prop->bits_per_channel, 0, 3);
-				memcpy(prop->bits_per_channel, pixi->bits_per_channel, pixi->num_channels);
+				for(k = 0; k < 3; k++) {
+					if (k < pixi->num_channels) {
+						prop->bits_per_channel[k] = pixi->bits_per_channel[k];
+					} else {
+						prop->bits_per_channel[k] = 0;
+					}
+				}
 			}
 			break;
 			case GF_ISOM_BOX_TYPE_IROT:
