--- conflicted
+++ resolved
@@ -1475,11 +1475,7 @@
 }
 
 GF_EXPORT
-<<<<<<< HEAD
-GF_Err gf_isom_add_meta_item_sample_ref(GF_ISOFile *file, Bool root_meta, u32 track_num, const char *item_name, u32 item_id, u32 item_type, const char *mime_type, const char *content_encoding, GF_ImageItemProperties *image_props, u32 tk_id, u32 sample_num)
-=======
-GF_Err gf_isom_add_meta_item_sample_ref(GF_ISOFile *file, Bool root_meta, u32 track_num, const char *item_name, u32 *item_id, u32 item_type, const char *mime_type, const char *content_encoding, GF_ImageItemProperties *image_props, u32 tk_id, u32 sample_len)
->>>>>>> f9e00433
+GF_Err gf_isom_add_meta_item_sample_ref(GF_ISOFile *file, Bool root_meta, u32 track_num, const char *item_name, u32 *item_id, u32 item_type, const char *mime_type, const char *content_encoding, GF_ImageItemProperties *image_props, u32 tk_id, u32 sample_num)
 {
 	return gf_isom_add_meta_item_extended(file, root_meta, track_num, GF_FALSE, NULL, item_name, item_id, item_type, mime_type, content_encoding, image_props, NULL, NULL, NULL, 0, NULL, tk_id, sample_num);
 }
