--- conflicted
+++ resolved
@@ -95,13 +95,9 @@
 	u8 *uncomp_data = NULL;
 	u32 compressed_size=0;
 	GF_Box *newBox;
-<<<<<<< HEAD
 	Bool skip_logs = (gf_bs_get_cookie(bs) & 1 ) ? GF_TRUE : GF_FALSE;
-=======
-	Bool skip_logs = gf_bs_get_cookie(bs) ? GF_TRUE : GF_FALSE;
 	Bool is_special = GF_TRUE;
->>>>>>> 0f92d1b3
-
+	
 	if ((bs == NULL) || (outBox == NULL) ) return GF_BAD_PARAM;
 	*outBox = NULL;
 	if (gf_bs_available(bs) < 8) {
