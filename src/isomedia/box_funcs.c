/*
 *			GPAC - Multimedia Framework C SDK
 *
 *			Authors: Jean Le Feuvre
 *			Copyright (c) Telecom ParisTech 2000-2019
 *					All rights reserved
 *
 *  This file is part of GPAC / ISO Media File Format sub-project
 *
 *  GPAC is free software; you can redistribute it and/or modify
 *  it under the terms of the GNU Lesser General Public License as published by
 *  the Free Software Foundation; either version 2, or (at your option)
 *  any later version.
 *
 *  GPAC is distributed in the hope that it will be useful,
 *  but WITHOUT ANY WARRANTY; without even the implied warranty of
 *  MERCHANTABILITY or FITNESS FOR A PARTICULAR PURPOSE.  See the
 *  GNU Lesser General Public License for more details.
 *
 *  You should have received a copy of the GNU Lesser General Public
 *  License along with this library; see the file COPYING.  If not, write to
 *  the Free Software Foundation, 675 Mass Ave, Cambridge, MA 02139, USA.
 *
 */

#include <gpac/internal/isomedia_dev.h>

#ifndef GPAC_DISABLE_ISOM

//Add this funct to handle incomplete files...
//bytesExpected is 0 most of the time. If the file is incomplete, bytesExpected
//is the number of bytes missing to parse the box...
GF_Err gf_isom_parse_root_box(GF_Box **outBox, GF_BitStream *bs, u64 *bytesExpected, Bool progressive_mode)
{
	GF_Err ret;
	u64 start;
	start = gf_bs_get_position(bs);
	ret = gf_isom_box_parse_ex(outBox, bs, 0, GF_TRUE);
	if (ret == GF_ISOM_INCOMPLETE_FILE) {
		if (!*outBox) {
			// We could not even read the box size, we at least need 8 bytes
			*bytesExpected = 8;
			GF_LOG(progressive_mode ? GF_LOG_DEBUG : GF_LOG_ERROR, GF_LOG_CONTAINER, ("[iso file] Incomplete box - start "LLU"\n", start));
		}
		else {
			u32 type = (*outBox)->type;
			if (type==GF_ISOM_BOX_TYPE_UNKNOWN)
				type = ((GF_UnknownBox *) (*outBox))->original_4cc;

			*bytesExpected = (*outBox)->size;
			GF_LOG(progressive_mode ? GF_LOG_DEBUG : GF_LOG_ERROR, GF_LOG_CONTAINER, ("[iso file] Incomplete box %s - start "LLU" size "LLU"\n", gf_4cc_to_str(type), start, (*outBox)->size));
			gf_isom_box_del(*outBox);
			*outBox = NULL;
		}
		gf_bs_seek(bs, start);
	}
	return ret;
}

u32 gf_isom_solve_uuid_box(u8 *UUID)
{
	u32 i;
	char strUUID[33], strChar[3];
	strUUID[0] = 0;
	strUUID[32] = 0;
	for (i=0; i<16; i++) {
		snprintf(strChar, 3, "%02X", (unsigned char) UUID[i]);
		strcat(strUUID, strChar);
	}
	if (!strnicmp(strUUID, "8974dbce7be74c5184f97148f9882554", 32))
		return GF_ISOM_BOX_UUID_TENC;
	if (!strnicmp(strUUID, "A5D40B30E81411DDBA2F0800200C9A66", 32))
		return GF_ISOM_BOX_UUID_MSSM;
	if (!strnicmp(strUUID, "D4807EF2CA3946958E5426CB9E46A79F", 32))
		return GF_ISOM_BOX_UUID_TFRF;
	if (!strnicmp(strUUID, "6D1D9B0542D544E680E2141DAFF757B2", 32))
		return GF_ISOM_BOX_UUID_TFXD;
	if (!strnicmp(strUUID, "A2394F525A9B4F14A2446C427C648DF4", 32))
		return GF_ISOM_BOX_UUID_PSEC;
	if (!strnicmp(strUUID, "D08A4F1810F34A82B6C832D8ABA183D3", 32))
		return GF_ISOM_BOX_UUID_PSSH;

	return 0;
}

static GF_Err gf_isom_full_box_read(GF_Box *ptr, GF_BitStream *bs);

GF_Err gf_isom_box_parse_ex(GF_Box **outBox, GF_BitStream *bs, u32 parent_type, Bool is_root_box)
{
	u32 type, uuid_type, hdr_size, restore_type;
	u64 size, start, comp_start, payload_start, end;
	char uuid[16];
	GF_Err e;
	GF_BitStream *uncomp_bs = NULL;
	u8 *uncomp_data = NULL;
	u32 compressed_size=0;
	GF_Box *newBox;
	Bool skip_logs = (gf_bs_get_cookie(bs) & 1 ) ? GF_TRUE : GF_FALSE;

	if ((bs == NULL) || (outBox == NULL) ) return GF_BAD_PARAM;
	*outBox = NULL;
	if (gf_bs_available(bs) < 8) {
		return GF_ISOM_INCOMPLETE_FILE;
	}

	comp_start = start = gf_bs_get_position(bs);

	uuid_type = 0;
	size = (u64) gf_bs_read_u32(bs);
	hdr_size = 4;
	/*fix for some boxes found in some old hinted files*/
	if ((size >= 2) && (size <= 4)) {
		size = 4;
		type = GF_ISOM_BOX_TYPE_VOID;
	} else {
		type = gf_bs_read_u32(bs);
		hdr_size += 4;
		/*no size means till end of file - EXCEPT FOR some old QuickTime boxes...*/
		if (type == GF_ISOM_BOX_TYPE_TOTL)
			size = 12;
		if (!size) {
			if (is_root_box) {
				if (!skip_logs) {
					GF_LOG(GF_LOG_DEBUG, GF_LOG_CONTAINER, ("[iso file] Warning Read Box type %s (0x%08X) size 0 reading till the end of file\n", gf_4cc_to_str(type), type));
				}
				size = gf_bs_available(bs) + 8;
			} else {
				if (!skip_logs) {
					GF_LOG(GF_LOG_ERROR, GF_LOG_CONTAINER, ("[iso file] Read Box type %s (0x%08X) at position "LLU" has size 0 but is not at root/file level, skipping\n", gf_4cc_to_str(type), type, start));
				}
				return GF_OK;
			}
		}
		if (is_root_box && (size>=8)) {
			Bool do_uncompress = GF_FALSE;
			u8 *compb = NULL;
			u32 osize = 0;
			if (type==GF_4CC('!', 'm', 'o', 'f')) {
				do_uncompress = GF_TRUE;
				type = GF_ISOM_BOX_TYPE_MOOF;
			}
			else if (type==GF_4CC('!', 'm', 'o', 'v')) {
				do_uncompress = GF_TRUE;
				type = GF_ISOM_BOX_TYPE_MOOV;
			}
			else if (type==GF_4CC('!', 's', 'i', 'x')) {
				do_uncompress = GF_TRUE;
				type = GF_ISOM_BOX_TYPE_SIDX;
			}
			else if (type==GF_4CC('!', 's', 's', 'x')) {
				do_uncompress = GF_TRUE;
				type = GF_ISOM_BOX_TYPE_SSIX;
			}

			if (do_uncompress) {
#if defined(COMP_SIGNAL_SIZE_TYPE) || defined(COMP_SIGNAL_SIZE)
				u32 orig_size;
#endif
				u32 comp_hdr=8;
				compb = gf_malloc(sizeof(u8) * (size-8));

#if defined(COMP_SIGNAL_SIZE_TYPE)
				u32 comp_type = gf_bs_read_u32(bs);
				if (comp_type != GF_4CC('d', 'e', 'f', 'l')) {
					GF_LOG(GF_LOG_ERROR, GF_LOG_CONTAINER, ("[iso file] Unknown compression type %s\n", gf_4cc_to_str(comp_type) ));
					return GF_NOT_SUPPORTED;
				}
				orig_size = gf_bs_read_u32(bs);
				comp_hdr+=8;
#elif defined(COMP_SIGNAL_SIZE)
				orig_size = gf_bs_read_u32(bs);
				comp_hdr+=4;
#endif
				if (size < comp_hdr)
					return GF_ISOM_INVALID_FILE;

				compressed_size = size - comp_hdr;
				gf_bs_read_data(bs, compb, compressed_size);
				gf_gz_decompress_payload(compb, compressed_size, &uncomp_data, &osize);
#if defined(COMP_SIGNAL_SIZE_TYPE) || defined(COMP_SIGNAL_SIZE)
				if (osize != orig_size) {
					GF_LOG(GF_LOG_ERROR, GF_LOG_CONTAINER, ("[iso file] Mismatch in indicated uncompressed size %d vs uncompressed data %d\n", orig_size, osize ));
					return GF_ISOM_INVALID_FILE;
				}
#endif

				//keep size as complete box size for tests below
				size = osize + 8;
				uncomp_bs = gf_bs_new(uncomp_data, osize, GF_BITSTREAM_READ);
				bs = uncomp_bs;
				start = 0;
				gf_free(compb);
			}
		}
	}
	/*handle uuid*/
	memset(uuid, 0, 16);
	if (type == GF_ISOM_BOX_TYPE_UUID ) {
		if (gf_bs_available(bs) < 16) {
			return GF_ISOM_INCOMPLETE_FILE;
		}
		gf_bs_read_data(bs, uuid, 16);
		hdr_size += 16;
		uuid_type = gf_isom_solve_uuid_box(uuid);
	}

	//handle large box
	if (size == 1) {
		if (gf_bs_available(bs) < 8) {
			return GF_ISOM_INCOMPLETE_FILE;
		}
		size = gf_bs_read_u64(bs);
		hdr_size += 8;
	}
	GF_LOG(GF_LOG_DEBUG, GF_LOG_CONTAINER, ("[iso file] Read Box type %s size "LLD" start "LLD"\n", gf_4cc_to_str(type), size,  start));

	if ( size < hdr_size ) {
		GF_LOG(GF_LOG_DEBUG, GF_LOG_CONTAINER, ("[iso file] Box size "LLD" less than box header size %d\n", size, hdr_size));
		return GF_ISOM_INVALID_FILE;
	}
	restore_type = 0;
	if ((parent_type==GF_ISOM_BOX_TYPE_STSD) && (type==GF_QT_SUBTYPE_RAW) ) {
		u64 cookie = gf_bs_get_cookie(bs);
		restore_type = type;
		if (cookie&2)
			type = GF_QT_SUBTYPE_RAW_VID;
		else
			type = GF_QT_SUBTYPE_RAW_AUD;

	}

	//some special boxes (references and track groups) are handled by a single generic box with an associated ref/group type
	if (parent_type && (parent_type == GF_ISOM_BOX_TYPE_TREF)) {
		newBox = gf_isom_box_new(GF_ISOM_BOX_TYPE_REFT);
		if (!newBox) return GF_OUT_OF_MEM;
		((GF_TrackReferenceTypeBox*)newBox)->reference_type = type;
	} else if (parent_type && (parent_type == GF_ISOM_BOX_TYPE_IREF)) {
		newBox = gf_isom_box_new(GF_ISOM_BOX_TYPE_REFI);
		if (!newBox) return GF_OUT_OF_MEM;
		((GF_ItemReferenceTypeBox*)newBox)->reference_type = type;
	} else if (parent_type && (parent_type == GF_ISOM_BOX_TYPE_TRGR)) {
		newBox = gf_isom_box_new(GF_ISOM_BOX_TYPE_TRGT);
		if (!newBox) return GF_OUT_OF_MEM;
		((GF_TrackGroupTypeBox*)newBox)->group_type = type;
	} else if (parent_type && (parent_type == GF_ISOM_BOX_TYPE_GRPL)) {
		newBox = gf_isom_box_new(GF_ISOM_BOX_TYPE_GRPT);
		if (!newBox) return GF_OUT_OF_MEM;
		((GF_EntityToGroupTypeBox*)newBox)->grouping_type = type;
	} else {
		//OK, create the box based on the type
		newBox = gf_isom_box_new_ex(uuid_type ? uuid_type : type, parent_type, skip_logs, is_root_box);
		if (!newBox) return GF_OUT_OF_MEM;
	}

	//OK, init and read this box
	if (type==GF_ISOM_BOX_TYPE_UUID) {
		memcpy(((GF_UUIDBox *)newBox)->uuid, uuid, 16);
		((GF_UUIDBox *)newBox)->internal_4cc = uuid_type;
	}

	if (!newBox->type) newBox->type = type;
	if (restore_type)
		newBox->type = restore_type;

	payload_start = gf_bs_get_position(bs);

retry_unknown_box:

	end = gf_bs_available(bs);
	if (size - hdr_size > end ) {
		newBox->size = size - hdr_size - end;
		*outBox = newBox;
		return GF_ISOM_INCOMPLETE_FILE;
	}

	newBox->size = size - hdr_size;

	e = gf_isom_full_box_read(newBox, bs);
	if (!e) e = gf_isom_box_read(newBox, bs);
	newBox->size = size;
	end = gf_bs_get_position(bs);

	if (uncomp_bs) {
		gf_free(uncomp_data);
		gf_bs_del(uncomp_bs);
		if (e) {
			gf_isom_box_del(newBox);
			*outBox = NULL;
			return e;
		}
		//move size to real bitstream offsets for tests below
		size -= 8;
		//remember compressed vs real size info for moof in order to properly recompute data_offset/base_data_offset
		if (type==GF_ISOM_BOX_TYPE_MOOF) {
			((GF_MovieFragmentBox *)newBox)->compressed_diff = (s32)size - (s32)compressed_size;
		}
		//remember compressed vs real size info for moov in order to properly recompute chunk offset
		else if (type==GF_ISOM_BOX_TYPE_MOOV) {
			((GF_MovieBox *)newBox)->compressed_diff = (s32)size - (s32)compressed_size;
			((GF_MovieBox *)newBox)->file_offset = comp_start;
		}
		//remember compressed vs real size info for dump
		else if (type==GF_ISOM_BOX_TYPE_SIDX) {
			((GF_SegmentIndexBox *)newBox)->compressed_diff = (s32)size - (s32)compressed_size;
		}
		//remember compressed vs real size info for dump
		else if (type==GF_ISOM_BOX_TYPE_SSIX) {
			((GF_SubsegmentIndexBox *)newBox)->compressed_diff = (s32)size - (s32)compressed_size;
		}
	}


	if (e && (e != GF_ISOM_INCOMPLETE_FILE)) {
		gf_isom_box_del(newBox);
		*outBox = NULL;

		if (parent_type==GF_ISOM_BOX_TYPE_STSD) {
			newBox = gf_isom_box_new(GF_ISOM_BOX_TYPE_UNKNOWN);
			((GF_UnknownBox *)newBox)->original_4cc = type;
			newBox->size = size;
			gf_bs_seek(bs, payload_start);
			goto retry_unknown_box;
		}
		if (!skip_logs) {
			GF_LOG(GF_LOG_ERROR, GF_LOG_CONTAINER, ("[iso file] Read Box \"%s\" (start "LLU") failed (%s) - skipping\n", gf_4cc_to_str(type), start, gf_error_to_string(e)));
		}
		//we don't try to reparse known boxes that have been failing (too dangerous)
		return e;
	}

	if (end-start > size) {
		if (!skip_logs) {
			GF_LOG(GF_LOG_WARNING, GF_LOG_CONTAINER, ("[iso file] Box \"%s\" size "LLU" (start "LLU") invalid (read "LLU")\n", gf_4cc_to_str(type), size, start, (end-start) ));
		}
		/*let's still try to load the file since no error was notified*/
		gf_bs_seek(bs, start+size);
	} else if (end-start < size) {
		u32 to_skip = (u32) (size-(end-start));
		if (!skip_logs) {
			if ((to_skip!=4) || gf_bs_peek_bits(bs, 32, 0)) {
				GF_LOG(GF_LOG_WARNING, GF_LOG_CONTAINER, ("[iso file] Box \"%s\" (start "LLU") has %u extra bytes\n", gf_4cc_to_str(type), start, to_skip));
			}
		}
		gf_bs_skip_bytes(bs, to_skip);
	}
	*outBox = newBox;

	return e;
}

GF_EXPORT
GF_Err gf_isom_box_parse(GF_Box **outBox, GF_BitStream *bs)
{
	return gf_isom_box_parse_ex(outBox, bs, 0, GF_FALSE);
}

void gf_isom_box_array_del(GF_List *boxlist)
{
	u32 count, i;
	if (!boxlist) return;
	count = gf_list_count(boxlist);
	for (i = 0; i < count; i++) {
		GF_Box *a = (GF_Box *)gf_list_get(boxlist, i);
		if (a) gf_isom_box_del(a);
	}
	gf_list_del(boxlist);
}

void gf_isom_box_array_reset_parent(GF_List **child_boxes, GF_List *boxlist)
{
	u32 count, i;
	if (!boxlist) return;
	count = gf_list_count(boxlist);
	for (i = 0; i < count; i++) {
		GF_Box *a = (GF_Box *)gf_list_get(boxlist, i);
		if (a) gf_isom_box_del_parent(child_boxes, a);
	}
	gf_list_reset(boxlist);
}
void gf_isom_box_array_del_parent(GF_List **child_boxes, GF_List *boxlist)
{
	if (!boxlist) return;
	gf_isom_box_array_reset_parent(child_boxes, boxlist);
	gf_list_del(boxlist);
}


GF_Err gf_isom_box_array_read(GF_Box *parent, GF_BitStream *bs, GF_Err (*check_child_box)(GF_Box *par, GF_Box *b))
{
	return gf_isom_box_array_read_ex(parent, bs, check_child_box, parent->type);
}

#ifndef GPAC_DISABLE_ISOM_WRITE

GF_EXPORT
GF_Err gf_isom_box_write_header(GF_Box *ptr, GF_BitStream *bs)
{
	u64 start;
	if (! bs || !ptr) return GF_BAD_PARAM;
	if (!ptr->size) return GF_ISOM_INVALID_FILE;

	start = gf_bs_get_position(bs);
	if (ptr->size > 0xFFFFFFFF) {
		gf_bs_write_u32(bs, 1);
	} else {
		gf_bs_write_u32(bs, (u32) ptr->size);
	}
	gf_bs_write_u32(bs, ptr->type);
	if (ptr->type == GF_ISOM_BOX_TYPE_UUID) {
		u32 i;
		Bool conv_uuid = GF_TRUE;
		GF_UUIDBox *uuidb = (GF_UUIDBox *)ptr;
		char strUUID[32];

		switch (uuidb->internal_4cc) {
		case GF_ISOM_BOX_UUID_TENC:
			memcpy(strUUID, "8974dbce7be74c5184f97148f9882554", 32);
			break;
		case GF_ISOM_BOX_UUID_PSEC:
			memcpy(strUUID, "A2394F525A9B4F14A2446C427C648DF4", 32);
			break;
		case GF_ISOM_BOX_UUID_MSSM:
			memcpy(strUUID, "A5D40B30E81411DDBA2F0800200C9A66", 32);
			break;
		case GF_ISOM_BOX_UUID_PSSH:
			memcpy(strUUID, "D08A4F1810F34A82B6C832D8ABA183D3", 32);
			break;
		case GF_ISOM_BOX_UUID_TFXD:
			memcpy(strUUID, "6D1D9B0542D544E680E2141DAFF757B2", 32);
			break;
		default:
			conv_uuid = GF_FALSE;
			break;
		}

		if (conv_uuid) {
			char uuid[16];
			for (i = 0; i < 16; i++) {
				char t[3];
				t[2] = 0;
				t[0] = strUUID[2*i];
				t[1] = strUUID[2*i+1];
				uuid[i] = (u8) strtol(t, NULL, 16);
			}
			gf_bs_write_data(bs, uuid, 16);
		} else {
			gf_bs_write_data(bs, uuidb->uuid, 16);
		}
	}
	if (ptr->size > 0xFFFFFFFF)
		gf_bs_write_u64(bs, ptr->size);

	GF_LOG(GF_LOG_DEBUG, GF_LOG_CONTAINER, ("[iso file] Written Box type %s size "LLD" start "LLD"\n", gf_4cc_to_str(ptr->type), ptr->size, start));

	return GF_OK;
}

GF_Err gf_isom_full_box_write(GF_Box *s, GF_BitStream *bs)
{
	GF_Err e;
	GF_FullBox *ptr = (GF_FullBox *)s;
	e = gf_isom_box_write_header(s, bs);
	if (e) return e;
	gf_bs_write_u8(bs, ptr->version);
	gf_bs_write_u24(bs, ptr->flags);
	return GF_OK;
}


GF_Err gf_isom_box_array_write(GF_Box *parent, GF_List *list, GF_BitStream *bs)
{
	u32 count, i;
	GF_Err e;
	if (!list) return GF_OK;
	count = gf_list_count(list);
	for (i = 0; i < count; i++) {
		GF_Box *a = (GF_Box *)gf_list_get(list, i);
		if (a) {
			e = gf_isom_box_write(a, bs);
			if (e) {
				GF_LOG(GF_LOG_ERROR, GF_LOG_CONTAINER, ("ISOBMF: Error %s writing box %s\n", gf_error_to_string(e), gf_4cc_to_str(a->type) ));
				return e;
			}
		}
	}
	return GF_OK;
}


GF_Err gf_isom_box_array_size(GF_Box *parent, GF_List *list)
{
	GF_Err e;
	u32 count, i;
	if (! list) return GF_OK;

	count = gf_list_count(list);
	for (i = 0; i < count; i++) {
		GF_Box *a = (GF_Box *)gf_list_get(list, i);
		if (a) {
			e = gf_isom_box_size(a);
			if (e) {
				GF_LOG(GF_LOG_ERROR, GF_LOG_CONTAINER, ("ISOBMF: Error %s computing box %s size\n", gf_error_to_string(e), gf_4cc_to_str(a->type) ));
				return e;
			}
			parent->size += a->size;
		}
	}
	return GF_OK;
}

#endif /*GPAC_DISABLE_ISOM_WRITE*/



GF_Box * unkn_box_new();
void unkn_box_del(GF_Box *);
GF_Err unkn_box_read(GF_Box *s, GF_BitStream *bs);
GF_Err unkn_box_write(GF_Box *s, GF_BitStream *bs);
GF_Err unkn_box_size(GF_Box *s);
GF_Err unkn_box_dump(GF_Box *a, FILE * trace);

//definition of boxes new/del/read/write/size. For now still exported since some files other than box_funcs.c call them
//this should be fixed by only using gf_isom_box_new

#define ISOM_BOX_IMPL_DECL(a_name) \
		GF_Box * a_name##_box_new(); \
		void a_name##_box_del(GF_Box *); \
		GF_Err a_name##_box_read(GF_Box *s, GF_BitStream *bs); \
		GF_Err a_name##_box_write(GF_Box *s, GF_BitStream *bs); \
		GF_Err a_name##_box_size(GF_Box *s);\
		GF_Err a_name##_box_dump(GF_Box *a, FILE * trace);

ISOM_BOX_IMPL_DECL(reftype)
ISOM_BOX_IMPL_DECL(ireftype)
ISOM_BOX_IMPL_DECL(free)
ISOM_BOX_IMPL_DECL(wide)
ISOM_BOX_IMPL_DECL(mdat)
ISOM_BOX_IMPL_DECL(moov)
ISOM_BOX_IMPL_DECL(mvhd)
ISOM_BOX_IMPL_DECL(mdhd)
ISOM_BOX_IMPL_DECL(vmhd)
ISOM_BOX_IMPL_DECL(smhd)
ISOM_BOX_IMPL_DECL(hmhd)
ISOM_BOX_IMPL_DECL(nmhd)
ISOM_BOX_IMPL_DECL(stbl)
ISOM_BOX_IMPL_DECL(dinf)
ISOM_BOX_IMPL_DECL(url)
ISOM_BOX_IMPL_DECL(urn)
ISOM_BOX_IMPL_DECL(cprt)
ISOM_BOX_IMPL_DECL(kind)
ISOM_BOX_IMPL_DECL(chpl)
ISOM_BOX_IMPL_DECL(hdlr)
ISOM_BOX_IMPL_DECL(iods)
ISOM_BOX_IMPL_DECL(trak)
ISOM_BOX_IMPL_DECL(mp4s)
ISOM_BOX_IMPL_DECL(audio_sample_entry)
ISOM_BOX_IMPL_DECL(gen_sample_entry)
ISOM_BOX_IMPL_DECL(edts)
ISOM_BOX_IMPL_DECL(udta)
ISOM_BOX_IMPL_DECL(dref)
ISOM_BOX_IMPL_DECL(stsd)
ISOM_BOX_IMPL_DECL(stts)
ISOM_BOX_IMPL_DECL(ctts)
ISOM_BOX_IMPL_DECL(stsh)
ISOM_BOX_IMPL_DECL(elst)
ISOM_BOX_IMPL_DECL(stsc)
ISOM_BOX_IMPL_DECL(stsz)
ISOM_BOX_IMPL_DECL(stco)
ISOM_BOX_IMPL_DECL(stss)
ISOM_BOX_IMPL_DECL(stdp)
ISOM_BOX_IMPL_DECL(sdtp)
ISOM_BOX_IMPL_DECL(co64)
ISOM_BOX_IMPL_DECL(esds)
ISOM_BOX_IMPL_DECL(minf)
ISOM_BOX_IMPL_DECL(tkhd)
ISOM_BOX_IMPL_DECL(tref)
ISOM_BOX_IMPL_DECL(mdia)
ISOM_BOX_IMPL_DECL(mfra)
ISOM_BOX_IMPL_DECL(tfra)
ISOM_BOX_IMPL_DECL(mfro)
ISOM_BOX_IMPL_DECL(uuid)
ISOM_BOX_IMPL_DECL(void)
ISOM_BOX_IMPL_DECL(gnrm)
ISOM_BOX_IMPL_DECL(gnrv)
ISOM_BOX_IMPL_DECL(gnra)
ISOM_BOX_IMPL_DECL(pdin)
ISOM_BOX_IMPL_DECL(def_parent)
ISOM_BOX_IMPL_DECL(def_parent_full)


#ifndef GPAC_DISABLE_ISOM_HINTING

ISOM_BOX_IMPL_DECL(hinf)
ISOM_BOX_IMPL_DECL(trpy)
ISOM_BOX_IMPL_DECL(totl)
ISOM_BOX_IMPL_DECL(nump)
ISOM_BOX_IMPL_DECL(npck)
ISOM_BOX_IMPL_DECL(tpyl)
ISOM_BOX_IMPL_DECL(tpay)
ISOM_BOX_IMPL_DECL(maxr)
ISOM_BOX_IMPL_DECL(dmed)
ISOM_BOX_IMPL_DECL(dimm)
ISOM_BOX_IMPL_DECL(drep)
ISOM_BOX_IMPL_DECL(tmin)
ISOM_BOX_IMPL_DECL(tmax)
ISOM_BOX_IMPL_DECL(pmax)
ISOM_BOX_IMPL_DECL(dmax)
ISOM_BOX_IMPL_DECL(payt)
ISOM_BOX_IMPL_DECL(name)
ISOM_BOX_IMPL_DECL(rely)
ISOM_BOX_IMPL_DECL(snro)
ISOM_BOX_IMPL_DECL(tims)
ISOM_BOX_IMPL_DECL(tsro)
ISOM_BOX_IMPL_DECL(ghnt)
ISOM_BOX_IMPL_DECL(hnti)
ISOM_BOX_IMPL_DECL(sdp)
ISOM_BOX_IMPL_DECL(rtpo)
ISOM_BOX_IMPL_DECL(tssy)
ISOM_BOX_IMPL_DECL(rssr)
ISOM_BOX_IMPL_DECL(srpp)
ISOM_BOX_IMPL_DECL(rtp_hnti)

#endif

ISOM_BOX_IMPL_DECL(ftyp)
ISOM_BOX_IMPL_DECL(padb)
ISOM_BOX_IMPL_DECL(gppc)


#ifndef	GPAC_DISABLE_ISOM_FRAGMENTS
ISOM_BOX_IMPL_DECL(mvex)
ISOM_BOX_IMPL_DECL(trex)
ISOM_BOX_IMPL_DECL(moof)
ISOM_BOX_IMPL_DECL(mfhd)
ISOM_BOX_IMPL_DECL(traf)
ISOM_BOX_IMPL_DECL(tfhd)
ISOM_BOX_IMPL_DECL(trun)
ISOM_BOX_IMPL_DECL(styp)
ISOM_BOX_IMPL_DECL(mehd)
/*smooth streaming timing*/
ISOM_BOX_IMPL_DECL(tfxd)

#endif

/*avc ext*/
ISOM_BOX_IMPL_DECL(avcc)
ISOM_BOX_IMPL_DECL(video_sample_entry)
ISOM_BOX_IMPL_DECL(m4ds)
ISOM_BOX_IMPL_DECL(btrt)
ISOM_BOX_IMPL_DECL(mehd)

/*3GPP streaming text*/
ISOM_BOX_IMPL_DECL(ftab)
ISOM_BOX_IMPL_DECL(tx3g)
ISOM_BOX_IMPL_DECL(text)
ISOM_BOX_IMPL_DECL(styl)
ISOM_BOX_IMPL_DECL(hlit)
ISOM_BOX_IMPL_DECL(hclr)
ISOM_BOX_IMPL_DECL(krok)
ISOM_BOX_IMPL_DECL(dlay)
ISOM_BOX_IMPL_DECL(href)
ISOM_BOX_IMPL_DECL(tbox)
ISOM_BOX_IMPL_DECL(blnk)
ISOM_BOX_IMPL_DECL(twrp)


#ifndef GPAC_DISABLE_VTT

/*WebVTT boxes*/
ISOM_BOX_IMPL_DECL(boxstring);
ISOM_BOX_IMPL_DECL(vtcu)
ISOM_BOX_IMPL_DECL(vtte)
ISOM_BOX_IMPL_DECL(wvtt)

#endif //GPAC_DISABLE_VTT

/* Items functions */
ISOM_BOX_IMPL_DECL(meta)
ISOM_BOX_IMPL_DECL(xml)
ISOM_BOX_IMPL_DECL(bxml)
ISOM_BOX_IMPL_DECL(iloc)
ISOM_BOX_IMPL_DECL(pitm)
ISOM_BOX_IMPL_DECL(ipro)
ISOM_BOX_IMPL_DECL(infe)
ISOM_BOX_IMPL_DECL(iinf)
ISOM_BOX_IMPL_DECL(iref)
ISOM_BOX_IMPL_DECL(sinf)
ISOM_BOX_IMPL_DECL(frma)
ISOM_BOX_IMPL_DECL(schm)
ISOM_BOX_IMPL_DECL(schi)
ISOM_BOX_IMPL_DECL(enca)
ISOM_BOX_IMPL_DECL(encs)
ISOM_BOX_IMPL_DECL(encv)
ISOM_BOX_IMPL_DECL(resv)


/** ISMACryp functions **/
ISOM_BOX_IMPL_DECL(iKMS)
ISOM_BOX_IMPL_DECL(iSFM)
ISOM_BOX_IMPL_DECL(iSLT)

#ifndef GPAC_DISABLE_ISOM_ADOBE
/* Adobe extensions */
ISOM_BOX_IMPL_DECL(abst)
ISOM_BOX_IMPL_DECL(afra)
ISOM_BOX_IMPL_DECL(asrt)
ISOM_BOX_IMPL_DECL(afrt)
#endif /*GPAC_DISABLE_ISOM_ADOBE*/

/* Apple extensions */
ISOM_BOX_IMPL_DECL(ilst)
ISOM_BOX_IMPL_DECL(ilst_item)
ISOM_BOX_IMPL_DECL(databox)
ISOM_BOX_IMPL_DECL(gmin)
ISOM_BOX_IMPL_DECL(alis)
ISOM_BOX_IMPL_DECL(clef)

/*OMA extensions*/
ISOM_BOX_IMPL_DECL(ohdr)
ISOM_BOX_IMPL_DECL(grpi)
ISOM_BOX_IMPL_DECL(mdri)
ISOM_BOX_IMPL_DECL(odtt)
ISOM_BOX_IMPL_DECL(odrb)
ISOM_BOX_IMPL_DECL(odkm)


ISOM_BOX_IMPL_DECL(pasp)
ISOM_BOX_IMPL_DECL(clap)
ISOM_BOX_IMPL_DECL(metx)
ISOM_BOX_IMPL_DECL(txtc)
ISOM_BOX_IMPL_DECL(tsel)
ISOM_BOX_IMPL_DECL(dimC)
ISOM_BOX_IMPL_DECL(dims)
ISOM_BOX_IMPL_DECL(diST)
ISOM_BOX_IMPL_DECL(ac3)
ISOM_BOX_IMPL_DECL(ec3)
ISOM_BOX_IMPL_DECL(dac3)
ISOM_BOX_IMPL_DECL(dec3)
ISOM_BOX_IMPL_DECL(lsrc)
ISOM_BOX_IMPL_DECL(lsr1)
ISOM_BOX_IMPL_DECL(mvcg)
ISOM_BOX_IMPL_DECL(vwid)

ISOM_BOX_IMPL_DECL(subs)

ISOM_BOX_IMPL_DECL(tmcd)
ISOM_BOX_IMPL_DECL(tcmi)
ISOM_BOX_IMPL_DECL(fiel)
ISOM_BOX_IMPL_DECL(gama)
ISOM_BOX_IMPL_DECL(chrm)
ISOM_BOX_IMPL_DECL(chan)


#ifndef GPAC_DISABLE_ISOM_FRAGMENTS
ISOM_BOX_IMPL_DECL(sidx)
ISOM_BOX_IMPL_DECL(ssix)
ISOM_BOX_IMPL_DECL(leva)
ISOM_BOX_IMPL_DECL(pcrb)
ISOM_BOX_IMPL_DECL(tfdt)

#endif

ISOM_BOX_IMPL_DECL(rvcc)
ISOM_BOX_IMPL_DECL(sbgp)
ISOM_BOX_IMPL_DECL(sgpd)
ISOM_BOX_IMPL_DECL(saiz)
ISOM_BOX_IMPL_DECL(saio)

ISOM_BOX_IMPL_DECL(pssh)

ISOM_BOX_IMPL_DECL(tenc)
ISOM_BOX_IMPL_DECL(piff_tenc)
ISOM_BOX_IMPL_DECL(piff_psec)
ISOM_BOX_IMPL_DECL(piff_pssh)
ISOM_BOX_IMPL_DECL(senc)
ISOM_BOX_IMPL_DECL(cslg)
ISOM_BOX_IMPL_DECL(ccst)
ISOM_BOX_IMPL_DECL(auxi)
ISOM_BOX_IMPL_DECL(hvcc)
ISOM_BOX_IMPL_DECL(av1c)
ISOM_BOX_IMPL_DECL(dOps)
ISOM_BOX_IMPL_DECL(prft)

//VPx
ISOM_BOX_IMPL_DECL(vpcc)
ISOM_BOX_IMPL_DECL(SmDm)
ISOM_BOX_IMPL_DECL(CoLL)

ISOM_BOX_IMPL_DECL(trep)

//FEC
ISOM_BOX_IMPL_DECL(fiin)
ISOM_BOX_IMPL_DECL(paen)
ISOM_BOX_IMPL_DECL(fpar)
ISOM_BOX_IMPL_DECL(fecr)
ISOM_BOX_IMPL_DECL(segr)
ISOM_BOX_IMPL_DECL(gitn)
ISOM_BOX_IMPL_DECL(fdsa)
ISOM_BOX_IMPL_DECL(fdpa)
ISOM_BOX_IMPL_DECL(extr)


/*
	Adobe's protection boxes
*/
ISOM_BOX_IMPL_DECL(adkm)
ISOM_BOX_IMPL_DECL(ahdr)
ISOM_BOX_IMPL_DECL(aprm)
ISOM_BOX_IMPL_DECL(aeib)
ISOM_BOX_IMPL_DECL(akey)
ISOM_BOX_IMPL_DECL(flxs)
ISOM_BOX_IMPL_DECL(adaf)

/* Image File Format declarations */
ISOM_BOX_IMPL_DECL(ispe)
ISOM_BOX_IMPL_DECL(colr)
ISOM_BOX_IMPL_DECL(pixi)
ISOM_BOX_IMPL_DECL(rloc)
ISOM_BOX_IMPL_DECL(irot)
ISOM_BOX_IMPL_DECL(ipco)
ISOM_BOX_IMPL_DECL(iprp)
ISOM_BOX_IMPL_DECL(ipma)
ISOM_BOX_IMPL_DECL(trgr)
ISOM_BOX_IMPL_DECL(trgt)

/* MIAF declarations */
ISOM_BOX_IMPL_DECL(clli)
ISOM_BOX_IMPL_DECL(mdcv)

ISOM_BOX_IMPL_DECL(grpl)

ISOM_BOX_IMPL_DECL(strk)
ISOM_BOX_IMPL_DECL(stri)
ISOM_BOX_IMPL_DECL(stsg)
ISOM_BOX_IMPL_DECL(elng)
ISOM_BOX_IMPL_DECL(stvi)
ISOM_BOX_IMPL_DECL(auxc)
ISOM_BOX_IMPL_DECL(oinf)
ISOM_BOX_IMPL_DECL(tols)

ISOM_BOX_IMPL_DECL(trik)
ISOM_BOX_IMPL_DECL(bloc)
ISOM_BOX_IMPL_DECL(ainf)
ISOM_BOX_IMPL_DECL(mhac)

ISOM_BOX_IMPL_DECL(grptype)

ISOM_BOX_IMPL_DECL(jp2h)
ISOM_BOX_IMPL_DECL(ihdr)

/* Dolby Vision */
ISOM_BOX_IMPL_DECL(dvcC)
ISOM_BOX_IMPL_DECL(dvhe)
ISOM_BOX_IMPL_DECL(dfla)




#define BOX_DEFINE(__type, b_rad, __par) { __type, b_rad##_box_new, b_rad##_box_del, b_rad##_box_read, b_rad##_box_write, b_rad##_box_size, b_rad##_box_dump, 0, 0, 0, __par, "p12", GF_FALSE}

#define BOX_DEFINE_S(__type, b_rad, __par, __spec) { __type, b_rad##_box_new, b_rad##_box_del, b_rad##_box_read, b_rad##_box_write, b_rad##_box_size, b_rad##_box_dump, 0, 0, 0, __par, __spec, GF_FALSE }

#define FBOX_DEFINE(__type, b_rad, __par, __max_v) { __type, b_rad##_box_new, b_rad##_box_del, b_rad##_box_read, b_rad##_box_write, b_rad##_box_size, b_rad##_box_dump, 0, 1+__max_v, 0, __par, "p12", GF_FALSE }

#define FBOX_DEFINE_FLAGS(__type, b_rad, __par, __max_v, flags) { __type, b_rad##_box_new, b_rad##_box_del, b_rad##_box_read, b_rad##_box_write, b_rad##_box_size, b_rad##_box_dump, 0, 1+__max_v, flags, __par, "p12", GF_FALSE }

#define FBOX_DEFINE_FLAGS_S(__type, b_rad, __par, __max_v, flags, __spec) { __type, b_rad##_box_new, b_rad##_box_del, b_rad##_box_read, b_rad##_box_write, b_rad##_box_size, b_rad##_box_dump, 0, 1+__max_v, flags, __par, __spec, GF_FALSE }

#define FBOX_DEFINE_S(__type, b_rad, __par, __max_v, __spec) { __type, b_rad##_box_new, b_rad##_box_del, b_rad##_box_read, b_rad##_box_write, b_rad##_box_size, b_rad##_box_dump, 0, 1+__max_v, 0, __par, __spec, GF_FALSE }

#define TREF_DEFINE(__type, b_rad, __par, __4cc, __spec) { __type, b_rad##_box_new, b_rad##_box_del, b_rad##_box_read, b_rad##_box_write, b_rad##_box_size, b_rad##_box_dump, __4cc, 0, 0, __par, __spec, GF_FALSE }

#define TRGT_DEFINE(__type, b_rad, __par, __4cc, max_version, __spec) { __type, b_rad##_box_new, b_rad##_box_del, b_rad##_box_read, b_rad##_box_write, b_rad##_box_size, b_rad##_box_dump, __4cc, 1+max_version, 0, __par, __spec, GF_FALSE }

#define SGPD_DEFINE(__type, b_rad, __par, __4cc, __spec) { __type, b_rad##_box_new, b_rad##_box_del, b_rad##_box_read, b_rad##_box_write, b_rad##_box_size, b_rad##_box_dump, __4cc, 1, 0, __par, __spec, GF_FALSE }

static struct box_registry_entry {
	u32 box_4cc;
	GF_Box * (*new_fn)();
	void (*del_fn)(GF_Box *a);
	GF_Err (*read_fn)(GF_Box *s, GF_BitStream *bs);
	GF_Err (*write_fn)(GF_Box *s, GF_BitStream *bs);
	GF_Err (*size_fn)(GF_Box *a);
	GF_Err (*dump_fn)(GF_Box *a, FILE *trace);
	u32 alt_4cc;//used for sample grouping type and track / item reference types
	u8 max_version_plus_one;
	u32 flags;
	const char *parents_4cc;
	const char *spec;
	Bool disabled;
} box_registry [] =
{
	//DO NOT MOVE THE FIRST ENTRY
	BOX_DEFINE_S(GF_ISOM_BOX_TYPE_UNKNOWN, unkn, "unknown", "unknown"),
	BOX_DEFINE_S(GF_ISOM_BOX_TYPE_UUID, uuid, "unknown", "unknown"),

	//all track reference types
	TREF_DEFINE(GF_ISOM_BOX_TYPE_REFT, reftype, "tref", GF_ISOM_REF_META, "p12"),
	TREF_DEFINE(GF_ISOM_BOX_TYPE_REFT, reftype, "tref", GF_ISOM_REF_HINT, "p12"),
	TREF_DEFINE(GF_ISOM_BOX_TYPE_REFT, reftype, "tref", GF_ISOM_REF_FONT, "p12"),
	TREF_DEFINE(GF_ISOM_BOX_TYPE_REFT, reftype, "tref", GF_ISOM_REF_HIND, "p12"),
	TREF_DEFINE(GF_ISOM_BOX_TYPE_REFT, reftype, "tref", GF_ISOM_REF_VDEP, "p12"),
	TREF_DEFINE(GF_ISOM_BOX_TYPE_REFT, reftype, "tref", GF_ISOM_REF_VPLX, "p12"),
	TREF_DEFINE(GF_ISOM_BOX_TYPE_REFT, reftype, "tref", GF_ISOM_REF_SUBT, "p12"),
	TREF_DEFINE(GF_ISOM_BOX_TYPE_REFT, reftype, "tref", GF_ISOM_REF_THUMB, "p12"),

	TREF_DEFINE(GF_ISOM_BOX_TYPE_REFT, reftype, "tref", GF_ISOM_REF_OD, "p14"),
	TREF_DEFINE(GF_ISOM_BOX_TYPE_REFT, reftype, "tref", GF_ISOM_REF_DECODE, "p14"),
	TREF_DEFINE(GF_ISOM_BOX_TYPE_REFT, reftype, "tref", GF_ISOM_REF_OCR, "p14"),
	TREF_DEFINE(GF_ISOM_BOX_TYPE_REFT, reftype, "tref", GF_ISOM_REF_IPI, "p14"),

	TREF_DEFINE(GF_ISOM_BOX_TYPE_REFT, reftype, "tref", GF_ISOM_REF_BASE, "p15"),
	TREF_DEFINE(GF_ISOM_BOX_TYPE_REFT, reftype, "tref", GF_ISOM_REF_SCAL, "p15"),
	TREF_DEFINE(GF_ISOM_BOX_TYPE_REFT, reftype, "tref", GF_ISOM_REF_TBAS, "p15"),
	TREF_DEFINE(GF_ISOM_BOX_TYPE_REFT, reftype, "tref", GF_ISOM_REF_SABT, "p15"),
	TREF_DEFINE(GF_ISOM_BOX_TYPE_REFT, reftype, "tref", GF_ISOM_REF_OREF, "p15"),

	TREF_DEFINE(GF_ISOM_BOX_TYPE_REFT, reftype, "tref", GF_ISOM_REF_ADDA, "p12"),
	TREF_DEFINE(GF_ISOM_BOX_TYPE_REFT, reftype, "tref", GF_ISOM_REF_ADRC, "p12"),
	TREF_DEFINE(GF_ISOM_BOX_TYPE_REFT, reftype, "tref", GF_ISOM_REF_ILOC, "p12"),
	TREF_DEFINE(GF_ISOM_BOX_TYPE_REFT, reftype, "tref", GF_ISOM_REF_AVCP, "p15"),
	TREF_DEFINE(GF_ISOM_BOX_TYPE_REFT, reftype, "tref", GF_ISOM_REF_SWTO, "p15"),
	TREF_DEFINE(GF_ISOM_BOX_TYPE_REFT, reftype, "tref", GF_ISOM_REF_SWFR, "p15"),

	TREF_DEFINE(GF_ISOM_BOX_TYPE_REFT, reftype, "tref", GF_ISOM_REF_CHAP, "apple"),
	TREF_DEFINE(GF_ISOM_BOX_TYPE_REFT, reftype, "tref", GF_ISOM_REF_TMCD, "apple"),
	TREF_DEFINE(GF_ISOM_BOX_TYPE_REFT, reftype, "tref", GF_ISOM_REF_CDEP, "apple"),
	TREF_DEFINE(GF_ISOM_BOX_TYPE_REFT, reftype, "tref", GF_ISOM_REF_SCPT, "apple"),
	TREF_DEFINE(GF_ISOM_BOX_TYPE_REFT, reftype, "tref", GF_ISOM_REF_SSRC, "apple"),
	TREF_DEFINE(GF_ISOM_BOX_TYPE_REFT, reftype, "tref", GF_ISOM_REF_LYRA, "apple"),

	//all item reference types
	TREF_DEFINE( GF_ISOM_BOX_TYPE_REFI, ireftype, "iref", GF_ISOM_REF_TBAS, "p12"),
	TREF_DEFINE( GF_ISOM_BOX_TYPE_REFI, ireftype, "iref", GF_ISOM_REF_ILOC, "p12"),
	TREF_DEFINE( GF_ISOM_BOX_TYPE_REFI, ireftype, "iref", GF_ISOM_REF_FDEL, "p12"),

	//all sample group descriptions
	SGPD_DEFINE( GF_ISOM_BOX_TYPE_SGPD, sgpd, "stbl traf", GF_ISOM_SAMPLE_GROUP_ROLL, "p12"),
	SGPD_DEFINE( GF_ISOM_BOX_TYPE_SGPD, sgpd, "stbl traf", GF_ISOM_SAMPLE_GROUP_PROL, "p12"),
	SGPD_DEFINE( GF_ISOM_BOX_TYPE_SGPD, sgpd, "stbl traf", GF_ISOM_SAMPLE_GROUP_RAP, "p12"),
	SGPD_DEFINE( GF_ISOM_BOX_TYPE_SGPD, sgpd, "stbl traf", GF_ISOM_SAMPLE_GROUP_SEIG, "p15"),
	SGPD_DEFINE( GF_ISOM_BOX_TYPE_SGPD, sgpd, "stbl traf", GF_ISOM_SAMPLE_GROUP_OINF, "p15"),
	SGPD_DEFINE( GF_ISOM_BOX_TYPE_SGPD, sgpd, "stbl traf", GF_ISOM_SAMPLE_GROUP_LINF, "p15"),
	SGPD_DEFINE( GF_ISOM_BOX_TYPE_SGPD, sgpd, "stbl traf", GF_ISOM_SAMPLE_GROUP_TRIF, "p15"),
	SGPD_DEFINE( GF_ISOM_BOX_TYPE_SGPD, sgpd, "stbl traf", GF_ISOM_SAMPLE_GROUP_NALM, "p15"),
	SGPD_DEFINE( GF_ISOM_BOX_TYPE_SGPD, sgpd, "stbl traf", GF_ISOM_SAMPLE_GROUP_TELE, "p12"),
	SGPD_DEFINE( GF_ISOM_BOX_TYPE_SGPD, sgpd, "stbl traf", GF_ISOM_SAMPLE_GROUP_RASH, "p12"),
	SGPD_DEFINE( GF_ISOM_BOX_TYPE_SGPD, sgpd, "stbl traf", GF_ISOM_SAMPLE_GROUP_ALST, "p12"),
	SGPD_DEFINE( GF_ISOM_BOX_TYPE_SGPD, sgpd, "stbl traf", GF_ISOM_SAMPLE_GROUP_SAP, "p12"),

	SGPD_DEFINE( GF_ISOM_BOX_TYPE_SGPD, sgpd, "stbl traf", GF_ISOM_SAMPLE_GROUP_AVLL, "p15"),
	SGPD_DEFINE( GF_ISOM_BOX_TYPE_SGPD, sgpd, "stbl traf", GF_ISOM_SAMPLE_GROUP_AVSS, "p15"),
	SGPD_DEFINE( GF_ISOM_BOX_TYPE_SGPD, sgpd, "stbl traf", GF_ISOM_SAMPLE_GROUP_DTRT, "p15"),
	SGPD_DEFINE( GF_ISOM_BOX_TYPE_SGPD, sgpd, "stbl traf", GF_ISOM_SAMPLE_GROUP_MVIF, "p15"),
	SGPD_DEFINE( GF_ISOM_BOX_TYPE_SGPD, sgpd, "stbl traf", GF_ISOM_SAMPLE_GROUP_SCIF, "p15"),
	SGPD_DEFINE( GF_ISOM_BOX_TYPE_SGPD, sgpd, "stbl traf", GF_ISOM_SAMPLE_GROUP_SCNM, "p15"),
	SGPD_DEFINE( GF_ISOM_BOX_TYPE_SGPD, sgpd, "stbl traf", GF_ISOM_SAMPLE_GROUP_STSA, "p15"),
	SGPD_DEFINE( GF_ISOM_BOX_TYPE_SGPD, sgpd, "stbl traf", GF_ISOM_SAMPLE_GROUP_TSAS, "p15"),
	SGPD_DEFINE( GF_ISOM_BOX_TYPE_SGPD, sgpd, "stbl traf", GF_ISOM_SAMPLE_GROUP_SYNC, "p15"),
	SGPD_DEFINE( GF_ISOM_BOX_TYPE_SGPD, sgpd, "stbl traf", GF_ISOM_SAMPLE_GROUP_TSCL, "p15"),
	SGPD_DEFINE( GF_ISOM_BOX_TYPE_SGPD, sgpd, "stbl traf", GF_ISOM_SAMPLE_GROUP_VIPR, "p15"),
	SGPD_DEFINE( GF_ISOM_BOX_TYPE_SGPD, sgpd, "stbl traf", GF_ISOM_SAMPLE_GROUP_LBLI, "p15"),

	SGPD_DEFINE( GF_ISOM_BOX_TYPE_SGPD, sgpd, "stbl traf", GF_ISOM_SAMPLE_GROUP_3GAG, "3gpp"),
	SGPD_DEFINE( GF_ISOM_BOX_TYPE_SGPD, sgpd, "stbl traf", GF_ISOM_SAMPLE_GROUP_AVCB, "3gpp"),

	//internal boxes
	BOX_DEFINE_S( GF_ISOM_BOX_TYPE_GNRM, gnrm, "stsd", "unknown"),
	BOX_DEFINE_S( GF_ISOM_BOX_TYPE_GNRV, gnrv, "stsd", "unknown"),
	BOX_DEFINE_S( GF_ISOM_BOX_TYPE_GNRA, gnra, "stsd", "unknown"),

	//all track group types
	TRGT_DEFINE( GF_ISOM_BOX_TYPE_TRGT, trgt, "trgr", GF_ISOM_BOX_TYPE_MSRC, 0, "p12" ),
	TRGT_DEFINE( GF_ISOM_BOX_TYPE_TRGT, trgt, "trgr", GF_ISOM_BOX_TYPE_STER, 0, "p12" ),
	TRGT_DEFINE( GF_ISOM_BOX_TYPE_TRGT, trgt, "trgr", GF_ISOM_BOX_TYPE_CSTG, 0, "p15" ),

	//part12 boxes
	BOX_DEFINE( GF_ISOM_BOX_TYPE_FREE, free, "*"),
	BOX_DEFINE( GF_ISOM_BOX_TYPE_SKIP, free, "*"),
	BOX_DEFINE( GF_ISOM_BOX_TYPE_MDAT, mdat, "file"),
	BOX_DEFINE( GF_ISOM_BOX_TYPE_IDAT, mdat, "meta"),
	BOX_DEFINE( GF_ISOM_BOX_TYPE_MOOV, moov, "file"),
	FBOX_DEFINE( GF_ISOM_BOX_TYPE_MVHD, mvhd, "moov", 1),
	FBOX_DEFINE( GF_ISOM_BOX_TYPE_MDHD, mdhd, "mdia", 1),
	FBOX_DEFINE( GF_ISOM_BOX_TYPE_VMHD, vmhd, "minf", 0),
	FBOX_DEFINE( GF_ISOM_BOX_TYPE_SMHD, smhd, "minf", 0),
	FBOX_DEFINE( GF_ISOM_BOX_TYPE_HMHD, hmhd, "minf", 0),
	FBOX_DEFINE( GF_ISOM_BOX_TYPE_NMHD, nmhd, "minf", 0),
	FBOX_DEFINE( GF_ISOM_BOX_TYPE_STHD, nmhd, "minf", 0),
	BOX_DEFINE( GF_ISOM_BOX_TYPE_STBL, stbl, "minf"),
	BOX_DEFINE( GF_ISOM_BOX_TYPE_DINF, dinf, "minf meta"),
	FBOX_DEFINE_FLAGS( GF_ISOM_BOX_TYPE_URL, url, "dref", 0, 1),
	FBOX_DEFINE_FLAGS( GF_ISOM_BOX_TYPE_URN, urn, "dref", 0, 1),
	FBOX_DEFINE( GF_ISOM_BOX_TYPE_CPRT, cprt, "udta", 0),
	FBOX_DEFINE( GF_ISOM_BOX_TYPE_KIND, kind, "udta", 0),
	FBOX_DEFINE( GF_ISOM_BOX_TYPE_HDLR, hdlr, "mdia meta minf", 0),	//minf container is OK in QT ...
	BOX_DEFINE( GF_ISOM_BOX_TYPE_TRAK, trak, "moov"),
	BOX_DEFINE( GF_ISOM_BOX_TYPE_EDTS, edts, "trak"),
	BOX_DEFINE( GF_ISOM_BOX_TYPE_UDTA, udta, "moov trak moof traf"),
	FBOX_DEFINE( GF_ISOM_BOX_TYPE_DREF, dref, "dinf", 0),
	FBOX_DEFINE( GF_ISOM_BOX_TYPE_STSD, stsd, "stbl", 0),
	FBOX_DEFINE( GF_ISOM_BOX_TYPE_STTS, stts, "stbl", 0),
	FBOX_DEFINE( GF_ISOM_BOX_TYPE_CTTS, ctts, "stbl", 1),
	FBOX_DEFINE( GF_ISOM_BOX_TYPE_CSLG, cslg, "stbl trep", 1),
	FBOX_DEFINE( GF_ISOM_BOX_TYPE_STSH, stsh, "stbl", 0),
	FBOX_DEFINE( GF_ISOM_BOX_TYPE_ELST, elst, "edts", 1),
	FBOX_DEFINE( GF_ISOM_BOX_TYPE_STSC, stsc, "stbl", 0),
	FBOX_DEFINE( GF_ISOM_BOX_TYPE_STSZ, stsz, "stbl", 0),
	FBOX_DEFINE( GF_ISOM_BOX_TYPE_STZ2, stsz, "stbl", 0),
	FBOX_DEFINE( GF_ISOM_BOX_TYPE_STCO, stco, "stbl", 0),
	FBOX_DEFINE( GF_ISOM_BOX_TYPE_STSS, stss, "stbl", 0),
	FBOX_DEFINE( GF_ISOM_BOX_TYPE_STDP, stdp, "stbl", 0),
	FBOX_DEFINE( GF_ISOM_BOX_TYPE_SDTP, sdtp, "stbl traf", 0),
	FBOX_DEFINE( GF_ISOM_BOX_TYPE_CO64, co64, "stbl", 0),
	BOX_DEFINE( GF_ISOM_BOX_TYPE_MINF, minf, "mdia"),
	FBOX_DEFINE_FLAGS(GF_ISOM_BOX_TYPE_TKHD, tkhd, "trak", 1, 0x000001 | 0x000002 | 0x000004 | 0x000008),
	BOX_DEFINE( GF_ISOM_BOX_TYPE_TREF, tref, "trak"),
	BOX_DEFINE( GF_ISOM_BOX_TYPE_MDIA, mdia, "trak"),
	BOX_DEFINE( GF_ISOM_BOX_TYPE_MFRA, mfra, "file"),
	FBOX_DEFINE( GF_ISOM_BOX_TYPE_MFRO, mfro, "mfra", 0),
	FBOX_DEFINE( GF_ISOM_BOX_TYPE_TFRA, tfra, "mfra", 1),
	FBOX_DEFINE( GF_ISOM_BOX_TYPE_ELNG, elng, "mdia", 0),
	FBOX_DEFINE( GF_ISOM_BOX_TYPE_PDIN, pdin, "file", 0),
	FBOX_DEFINE( GF_ISOM_BOX_TYPE_SBGP, sbgp, "stbl traf", 1),
	FBOX_DEFINE( GF_ISOM_BOX_TYPE_SGPD, sgpd, "stbl traf", 2),
	FBOX_DEFINE_FLAGS(GF_ISOM_BOX_TYPE_SAIZ, saiz, "stbl traf", 0, 0),
	FBOX_DEFINE_FLAGS(GF_ISOM_BOX_TYPE_SAIZ, saiz, "stbl traf", 0, 1),
	FBOX_DEFINE_FLAGS(GF_ISOM_BOX_TYPE_SAIO, saio, "stbl traf", 1, 0),
	FBOX_DEFINE_FLAGS(GF_ISOM_BOX_TYPE_SAIO, saio, "stbl traf", 1, 1),
	FBOX_DEFINE_FLAGS( GF_ISOM_BOX_TYPE_SUBS, subs, "stbl traf", 0, 7), //warning flags are not used as a bit mask but as an enum!!
	BOX_DEFINE( GF_ISOM_BOX_TYPE_TRGR, trgr, "trak"),
	BOX_DEFINE( GF_ISOM_BOX_TYPE_FTYP, ftyp, "file"),
	FBOX_DEFINE( GF_ISOM_BOX_TYPE_PADB, padb, "stbl", 0),
	BOX_DEFINE( GF_ISOM_BOX_TYPE_BTRT, btrt, "sample_entry"),
	BOX_DEFINE( GF_ISOM_BOX_TYPE_PASP, pasp, "video_sample_entry ipco"),
	BOX_DEFINE( GF_ISOM_BOX_TYPE_CLAP, clap, "video_sample_entry ipco"),
	FBOX_DEFINE( GF_ISOM_BOX_TYPE_META, meta, "file moov trak moof traf udta", 0),	//apple uses meta in moov->udta
	FBOX_DEFINE( GF_ISOM_BOX_TYPE_XML, xml, "meta", 0),
	FBOX_DEFINE( GF_ISOM_BOX_TYPE_BXML, bxml, "meta", 0),
	FBOX_DEFINE( GF_ISOM_BOX_TYPE_ILOC, iloc, "meta", 2),
	FBOX_DEFINE( GF_ISOM_BOX_TYPE_PITM, pitm, "meta", 1),
	FBOX_DEFINE( GF_ISOM_BOX_TYPE_IPRO, ipro, "meta", 0),
	FBOX_DEFINE( GF_ISOM_BOX_TYPE_INFE, infe, "iinf", 3),
	FBOX_DEFINE( GF_ISOM_BOX_TYPE_IINF, iinf, "meta", 1),
	FBOX_DEFINE( GF_ISOM_BOX_TYPE_IREF, iref, "meta", 1),
	BOX_DEFINE( GF_ISOM_BOX_TYPE_SINF, sinf, "ipro sample_entry"),
	BOX_DEFINE( GF_ISOM_BOX_TYPE_RINF, sinf, "sample_entry"),
	BOX_DEFINE( GF_ISOM_BOX_TYPE_FRMA, frma, "sinf rinf"),
	FBOX_DEFINE_FLAGS(GF_ISOM_BOX_TYPE_SCHM, schm, "sinf rinf", 0, 1),
	BOX_DEFINE( GF_ISOM_BOX_TYPE_SCHI, schi, "sinf rinf"),
	BOX_DEFINE( GF_ISOM_BOX_TYPE_ENCA, audio_sample_entry, "stsd"),
	BOX_DEFINE( GF_ISOM_BOX_TYPE_ENCV, video_sample_entry, "stsd"),
	BOX_DEFINE( GF_ISOM_BOX_TYPE_RESV, video_sample_entry, "stsd"),
	FBOX_DEFINE( GF_ISOM_BOX_TYPE_TSEL, tsel, "udta", 0),
	BOX_DEFINE( GF_ISOM_BOX_TYPE_STRK, strk, "udta"),
	FBOX_DEFINE( GF_ISOM_BOX_TYPE_STRI, stri, "strk", 0),
	BOX_DEFINE( GF_ISOM_BOX_TYPE_STRD, def_parent, "strk"),
	FBOX_DEFINE( GF_ISOM_BOX_TYPE_STSG, stsg, "strd", 0),

	BOX_DEFINE( GF_ISOM_BOX_TYPE_ENCS, mp4s, "stsd"),
	//THIS HAS TO BE FIXED, not extensible
	BOX_DEFINE( GF_ISOM_BOX_TYPE_ENCT, mp4s, "stsd"),
	BOX_DEFINE( GF_ISOM_BOX_TYPE_ENCM, mp4s, "stsd"),
	BOX_DEFINE( GF_ISOM_BOX_TYPE_ENCF, mp4s, "stsd"),

	BOX_DEFINE( GF_ISOM_BOX_TYPE_METX, metx, "stsd"),
	BOX_DEFINE( GF_ISOM_BOX_TYPE_METT, metx, "stsd"),
	FBOX_DEFINE( GF_ISOM_BOX_TYPE_STVI, stvi, "schi", 0),

	//FEC
	FBOX_DEFINE( GF_ISOM_BOX_TYPE_FIIN, fiin, "meta", 0),
	BOX_DEFINE( GF_ISOM_BOX_TYPE_PAEN, paen, "fiin"),
	FBOX_DEFINE( GF_ISOM_BOX_TYPE_FPAR, fpar, "paen", 1),
	FBOX_DEFINE( GF_ISOM_BOX_TYPE_FECR, fecr, "paen", 1),
	//fire uses the same box syntax as fecr
	FBOX_DEFINE( GF_ISOM_BOX_TYPE_FIRE, fecr, "paen", 1),
	BOX_DEFINE( GF_ISOM_BOX_TYPE_SEGR, segr, "fiin"),
	FBOX_DEFINE( GF_ISOM_BOX_TYPE_GITN, gitn, "fiin", 0),

#ifndef GPAC_DISABLE_ISOM_HINTING
	BOX_DEFINE( GF_ISOM_BOX_TYPE_FDSA, fdsa, "fdp_sample"),
	BOX_DEFINE( GF_ISOM_BOX_TYPE_FDPA, fdpa, "fdsa"),
	BOX_DEFINE( GF_ISOM_BOX_TYPE_EXTR, extr, "fdsa"),
#endif

	//full boxes todo
	//FBOX_DEFINE( GF_ISOM_BOX_TYPE_ASSP, assp, 1),
	//FBOX_DEFINE( GF_ISOM_BOX_TYPE_MERE, assp, 0),
	//FBOX_DEFINE( GF_ISOM_BOX_TYPE_SRAT, srat, 0),
	//FBOX_DEFINE( GF_ISOM_BOX_TYPE_CHNL, chnl, 0),
	//FBOX_DEFINE( GF_ISOM_BOX_TYPE_DMIX, dmix, 0),
	//FBOX_DEFINE( GF_ISOM_BOX_TYPE_TLOU, alou, 0),
	//FBOX_DEFINE( GF_ISOM_BOX_TYPE_ALOU, alou, 0),
	//FBOX_DEFINE( GF_ISOM_BOX_TYPE_URI, uri, 0),
	//FBOX_DEFINE( GF_ISOM_BOX_TYPE_URII, urii, 0),

#ifndef GPAC_DISABLE_ISOM_HINTING
	BOX_DEFINE( GF_ISOM_BOX_TYPE_RTP_STSD, ghnt, "stsd"),
	BOX_DEFINE( GF_ISOM_BOX_TYPE_SRTP_STSD, ghnt, "stsd"),
	BOX_DEFINE( GF_ISOM_BOX_TYPE_FDP_STSD, ghnt, "stsd"),
	BOX_DEFINE( GF_ISOM_BOX_TYPE_RRTP_STSD, ghnt, "stsd"),
	BOX_DEFINE( GF_ISOM_BOX_TYPE_RTCP_STSD, ghnt, "stsd"),
	BOX_DEFINE( GF_ISOM_BOX_TYPE_HNTI, hnti, "udta"),
	BOX_DEFINE( GF_ISOM_BOX_TYPE_SDP, sdp, "hnti"),
	BOX_DEFINE( GF_ISOM_BOX_TYPE_HINF, hinf, "udta"),
	BOX_DEFINE( GF_ISOM_BOX_TYPE_TRPY, trpy, "hinf"),
	BOX_DEFINE( GF_ISOM_BOX_TYPE_NUMP, nump, "hinf"),
	BOX_DEFINE( GF_ISOM_BOX_TYPE_TPYL, tpyl, "hinf"),
	BOX_DEFINE( GF_ISOM_BOX_TYPE_TOTL, totl, "hinf"),
	BOX_DEFINE( GF_ISOM_BOX_TYPE_NPCK, npck, "hinf"),
	BOX_DEFINE( GF_ISOM_BOX_TYPE_TPAY, tpay, "hinf"),
	BOX_DEFINE( GF_ISOM_BOX_TYPE_MAXR, maxr, "hinf"),
	BOX_DEFINE( GF_ISOM_BOX_TYPE_DMED, dmed, "hinf"),
	BOX_DEFINE( GF_ISOM_BOX_TYPE_DIMM, dimm, "hinf"),
	BOX_DEFINE( GF_ISOM_BOX_TYPE_DREP, drep, "hinf"),
	BOX_DEFINE( GF_ISOM_BOX_TYPE_TMIN, tmin, "hinf"),
	BOX_DEFINE( GF_ISOM_BOX_TYPE_TMAX, tmax, "hinf"),
	BOX_DEFINE( GF_ISOM_BOX_TYPE_PMAX, pmax, "hinf"),
	BOX_DEFINE( GF_ISOM_BOX_TYPE_DMAX, dmax, "hinf"),
	BOX_DEFINE( GF_ISOM_BOX_TYPE_PAYT, payt, "hinf"),
	BOX_DEFINE( GF_ISOM_BOX_TYPE_RTP, rtp_hnti, "hnti"),

	BOX_DEFINE( GF_ISOM_BOX_TYPE_RTPO, rtpo, "rtp_packet"),

	BOX_DEFINE( GF_ISOM_BOX_TYPE_RELY, rely, "rtp srtp"),
	BOX_DEFINE( GF_ISOM_BOX_TYPE_TIMS, tims, "rtp srtp rrtp"),
	BOX_DEFINE( GF_ISOM_BOX_TYPE_TSRO, tsro, "rtp srtp rrtp"),
	BOX_DEFINE( GF_ISOM_BOX_TYPE_SNRO, snro, "rtp srtp"),
	BOX_DEFINE( GF_ISOM_BOX_TYPE_NAME, name, "udta"),
	BOX_DEFINE( GF_ISOM_BOX_TYPE_TSSY, tssy, "rrtp"),
	BOX_DEFINE( GF_ISOM_BOX_TYPE_RSSR, rssr, "rrtp"),
	FBOX_DEFINE( GF_ISOM_BOX_TYPE_SRPP, srpp, "srtp", 0),

#endif

#ifndef	GPAC_DISABLE_ISOM_FRAGMENTS
	BOX_DEFINE( GF_ISOM_BOX_TYPE_MVEX, mvex, "moov"),
	FBOX_DEFINE( GF_ISOM_BOX_TYPE_MEHD, mehd, "mvex", 1),
	FBOX_DEFINE( GF_ISOM_BOX_TYPE_TREX, trex, "mvex", 0),
	FBOX_DEFINE( GF_ISOM_BOX_TYPE_LEVA, leva, "mvex", 0),
	FBOX_DEFINE( GF_ISOM_BOX_TYPE_TREP, trep, "mvex", 0),
	BOX_DEFINE( GF_ISOM_BOX_TYPE_MOOF, moof, "file"),
	FBOX_DEFINE( GF_ISOM_BOX_TYPE_MFHD, mfhd, "moof", 0),
	BOX_DEFINE( GF_ISOM_BOX_TYPE_TRAF, traf, "moof"),
	FBOX_DEFINE_FLAGS(GF_ISOM_BOX_TYPE_TFHD, tfhd, "traf", 0, 0x000001|0x000002|0x000008|0x000010|0x000020|0x010000|0x020000),
	FBOX_DEFINE_FLAGS(GF_ISOM_BOX_TYPE_TRUN, trun, "traf", 0, 0x000001|0x000004|0x000100|0x000200|0x000400|0x000800),
	FBOX_DEFINE_FLAGS(GF_ISOM_BOX_TYPE_CTRN, trun, "traf", 0, 0),
	FBOX_DEFINE( GF_ISOM_BOX_TYPE_TFDT, tfdt, "traf", 1),
	BOX_DEFINE( GF_ISOM_BOX_TYPE_STYP, ftyp, "file"),
	FBOX_DEFINE( GF_ISOM_BOX_TYPE_PRFT, prft, "file", 1),
	FBOX_DEFINE( GF_ISOM_BOX_TYPE_SIDX, sidx, "file", 1),
	FBOX_DEFINE( GF_ISOM_BOX_TYPE_SSIX, ssix, "file", 0),
	BOX_DEFINE( GF_ISOM_BOX_TYPE_PCRB, pcrb, "file"),
#endif


	//part14 boxes
	FBOX_DEFINE_S( GF_ISOM_BOX_TYPE_IODS, iods, "moov", 0, "p14"),
	BOX_DEFINE_S( GF_ISOM_BOX_TYPE_MP4S, mp4s, "stsd", "p14"),
	BOX_DEFINE_S( GF_ISOM_BOX_TYPE_MP4V, video_sample_entry, "stsd", "p14"),
	BOX_DEFINE_S( GF_ISOM_BOX_TYPE_MP4A, audio_sample_entry, "stsd", "p14"),
	BOX_DEFINE_S( GF_ISOM_BOX_TYPE_M4DS, m4ds, "sample_entry", "p14"),
	FBOX_DEFINE_S( GF_ISOM_BOX_TYPE_ESDS, esds, "mp4a mp4s mp4v encv enca encs resv wave", 0, "p14"),

	//part 15 boxes
	BOX_DEFINE_S( GF_ISOM_BOX_TYPE_AVCC, avcc, "avc1 avc2 avc3 avc4 encv resv ipco", "p15"),
	BOX_DEFINE_S( GF_ISOM_BOX_TYPE_SVCC, avcc, "avc1 avc2 avc3 avc4 svc1 svc2 encv resv", "p15"),
	BOX_DEFINE_S( GF_ISOM_BOX_TYPE_MVCC, avcc, "avc1 avc2 avc3 avc4 mvc1 mvc2 encv resv", "p15"),
	BOX_DEFINE_S( GF_ISOM_BOX_TYPE_HVCC, hvcc, "hvc1 hev1 hvc2 hev2 encv resv ipco", "p15"),
	BOX_DEFINE_S( GF_ISOM_BOX_TYPE_LHVC, hvcc, "hvc1 hev1 hvc2 hev2 lhv1 lhe1 encv resv ipco", "p15"),
	BOX_DEFINE_S( GF_ISOM_BOX_TYPE_AVC1, video_sample_entry, "stsd", "p15"),
	BOX_DEFINE_S( GF_ISOM_BOX_TYPE_AVC2, video_sample_entry, "stsd", "p15"),
	BOX_DEFINE_S( GF_ISOM_BOX_TYPE_AVC3, video_sample_entry, "stsd", "p15"),
	BOX_DEFINE_S( GF_ISOM_BOX_TYPE_AVC4, video_sample_entry, "stsd", "p15"),
	BOX_DEFINE_S( GF_ISOM_BOX_TYPE_SVC1, video_sample_entry, "stsd", "p15"),
	BOX_DEFINE_S( GF_ISOM_BOX_TYPE_MVC1, video_sample_entry, "stsd", "p15"),
	BOX_DEFINE_S( GF_ISOM_BOX_TYPE_HVC1, video_sample_entry, "stsd", "p15"),
	BOX_DEFINE_S( GF_ISOM_BOX_TYPE_HEV1, video_sample_entry, "stsd", "p15"),
	BOX_DEFINE_S( GF_ISOM_BOX_TYPE_HVC2, video_sample_entry, "stsd", "p15"),
	BOX_DEFINE_S( GF_ISOM_BOX_TYPE_HEV2, video_sample_entry, "stsd", "p15"),
	BOX_DEFINE_S( GF_ISOM_BOX_TYPE_LHV1, video_sample_entry, "stsd", "p15"),
	BOX_DEFINE_S( GF_ISOM_BOX_TYPE_LHE1, video_sample_entry, "stsd", "p15"),
	BOX_DEFINE_S( GF_ISOM_BOX_TYPE_HVT1, video_sample_entry, "stsd", "p15"),
	FBOX_DEFINE_S(GF_ISOM_BOX_TYPE_MVCI, def_parent_full, "minf", 0, "p15"),
	FBOX_DEFINE_S(GF_ISOM_BOX_TYPE_MVCG, mvcg, "mvci", 0, "p15"),
	FBOX_DEFINE_S( GF_ISOM_BOX_TYPE_VWID, vwid, "video_sample_entry", 0, "p15"),

	//mpegh 3D audio boxes
	BOX_DEFINE_S( GF_ISOM_BOX_TYPE_MHA1, audio_sample_entry, "stsd", "mpegh3Daudio"),
	BOX_DEFINE_S( GF_ISOM_BOX_TYPE_MHA2, audio_sample_entry, "stsd", "mpegh3Daudio"),
	BOX_DEFINE_S( GF_ISOM_BOX_TYPE_MHM1, audio_sample_entry, "stsd", "mpegh3Daudio"),
	BOX_DEFINE_S( GF_ISOM_BOX_TYPE_MHM2, audio_sample_entry, "stsd", "mpegh3Daudio"),
	BOX_DEFINE_S( GF_ISOM_BOX_TYPE_MHAC, mhac, "mha1 mha2 mhm1 mhm2", "mpegh3Daudio"),

	//AV1 in ISOBMFF boxes
	BOX_DEFINE_S(GF_ISOM_BOX_TYPE_AV01, video_sample_entry, "stsd", "av1"),
	BOX_DEFINE_S(GF_ISOM_BOX_TYPE_AV1C, av1c, "av01 encv resv ipco", "av1"),

	// VP8-9 boxes
	FBOX_DEFINE_FLAGS_S( GF_ISOM_BOX_TYPE_VPCC, vpcc, "vp08 vp09 encv resv", 1, 0, "vp"),
	BOX_DEFINE_S( GF_ISOM_BOX_TYPE_VP08, video_sample_entry, "stsd", "vp"),
	BOX_DEFINE_S( GF_ISOM_BOX_TYPE_VP09, video_sample_entry, "stsd", "vp"),
	FBOX_DEFINE_FLAGS_S(GF_ISOM_BOX_TYPE_SMDM, SmDm, "vp08 vp09 encv resv", 1, 0, "vp"),
	FBOX_DEFINE_FLAGS_S(GF_ISOM_BOX_TYPE_COLL, CoLL, "vp08 vp09 encv resv", 1, 0, "vp"),

	//Opus in ISOBMFF boxes
	BOX_DEFINE_S(GF_ISOM_BOX_TYPE_OPUS, audio_sample_entry, "stsd", "Opus"),
	BOX_DEFINE_S(GF_ISOM_BOX_TYPE_DOPS, dOps, "Opus", "Opus"),
		
	//part20 boxes
	BOX_DEFINE_S( GF_ISOM_BOX_TYPE_LSR1, lsr1, "stsd", "p20"),
	BOX_DEFINE_S( GF_ISOM_BOX_TYPE_LSRC, lsrc, "lsr1", "p20"),

	//part30 boxes
#ifndef GPAC_DISABLE_TTXT
	BOX_DEFINE( GF_ISOM_BOX_TYPE_STXT, metx, "stsd"),
	FBOX_DEFINE( GF_ISOM_BOX_TYPE_TXTC, txtc, "stxt mett sbtt", 0),
#ifndef GPAC_DISABLE_VTT
	BOX_DEFINE_S( GF_ISOM_BOX_TYPE_WVTT, wvtt, "stsd", "p30"),
	BOX_DEFINE_S( GF_ISOM_BOX_TYPE_VTCC_CUE, vtcu, "vtt_sample", "p30"),
	BOX_DEFINE_S( GF_ISOM_BOX_TYPE_VTTE, vtte, "vtt_sample", "p30"),
	BOX_DEFINE_S( GF_ISOM_BOX_TYPE_VTTC_CONFIG, boxstring, "wvtt", "p30"),
	BOX_DEFINE_S( GF_ISOM_BOX_TYPE_CTIM, boxstring, "vttc", "p30"),
	BOX_DEFINE_S( GF_ISOM_BOX_TYPE_IDEN, boxstring, "vttc", "p30"),
	BOX_DEFINE_S( GF_ISOM_BOX_TYPE_STTG, boxstring, "vttc", "p30"),
	BOX_DEFINE_S( GF_ISOM_BOX_TYPE_PAYL, boxstring, "vttc", "p30"),
	BOX_DEFINE_S( GF_ISOM_BOX_TYPE_VTTA, boxstring, "vttc", "p30"),
#endif
	BOX_DEFINE( GF_ISOM_BOX_TYPE_STPP, metx, "stsd"),
	BOX_DEFINE( GF_ISOM_BOX_TYPE_SBTT, metx, "stsd"),
#endif

	//Image File Format
	BOX_DEFINE_S( GF_ISOM_BOX_TYPE_IPRP, iprp, "meta", "iff"),
	BOX_DEFINE_S( GF_ISOM_BOX_TYPE_IPCO, ipco, "iprp", "iff"),
	FBOX_DEFINE_S( GF_ISOM_BOX_TYPE_ISPE, ispe, "ipco", 0, "iff"),
	BOX_DEFINE_S( GF_ISOM_BOX_TYPE_COLR, colr, "video_sample_entry ipco encv resv", "iff"),
	//defined as a secondary box for now to avoid conflicts with master hashes
	BOX_DEFINE_S( GF_ISOM_BOX_TYPE_COLR, colr, "jp2h", "iff"),
	FBOX_DEFINE_S( GF_ISOM_BOX_TYPE_PIXI, pixi, "ipco", 0, "iff"),
	FBOX_DEFINE_S( GF_ISOM_BOX_TYPE_RLOC, rloc, "ipco", 0, "iff"),
	BOX_DEFINE_S( GF_ISOM_BOX_TYPE_IROT, irot, "ipco", "iff"),
	FBOX_DEFINE_FLAGS_S( GF_ISOM_BOX_TYPE_IPMA, ipma, "iprp", 1, 1, "iff"),
	BOX_DEFINE_S( GF_ISOM_BOX_TYPE_GRPL, grpl, "meta", "iff"),
	FBOX_DEFINE_S( GF_ISOM_BOX_TYPE_CCST, ccst, "sample_entry", 0, "iff"),
	FBOX_DEFINE_S( GF_ISOM_BOX_TYPE_AUXI, auxi, "sample_entry", 0, "iff"),
	TRGT_DEFINE(GF_ISOM_BOX_TYPE_GRPT, grptype, "grpl", GF_ISOM_BOX_TYPE_ALTR, 0, "iff"),
	FBOX_DEFINE_S( GF_ISOM_BOX_TYPE_AUXC, auxc, "ipco", 0, "iff"),
	FBOX_DEFINE_S( GF_ISOM_BOX_TYPE_OINF, oinf, "ipco", 0, "iff"),
	FBOX_DEFINE_S( GF_ISOM_BOX_TYPE_TOLS, tols, "ipco", 0, "iff"),

	//MIAF
	BOX_DEFINE_S(GF_ISOM_BOX_TYPE_CLLI, clli, "mp4v jpeg avc1 avc2 avc3 avc4 svc1 svc2 hvc1 hev1 hvc2 hev2 lhv1 lhe1 encv resv", "miaf"),
	BOX_DEFINE_S(GF_ISOM_BOX_TYPE_MDCV, mdcv, "mp4v jpeg avc1 avc2 avc3 avc4 svc1 svc2 hvc1 hev1 hvc2 hev2 lhv1 lhe1 encv resv", "miaf"),

	//other MPEG boxes
	BOX_DEFINE_S( GF_ISOM_BOX_TYPE_RVCC, rvcc, "avc1 avc2 avc3 avc4 svc1 svc2 hvc1 hev1 hvc2 hev2 lhv1 lhe1 encv resv", "rvc"),

	//3GPP boxes
	BOX_DEFINE_S( GF_ISOM_SUBTYPE_3GP_AMR, audio_sample_entry, "stsd", "3gpp"),
	BOX_DEFINE_S( GF_ISOM_SUBTYPE_3GP_AMR_WB, audio_sample_entry, "stsd", "3gpp"),
	BOX_DEFINE_S( GF_ISOM_SUBTYPE_3GP_QCELP, audio_sample_entry, "stsd", "3gpp"),
	BOX_DEFINE_S( GF_ISOM_SUBTYPE_3GP_EVRC, audio_sample_entry, "stsd", "3gpp"),
	BOX_DEFINE_S( GF_ISOM_SUBTYPE_3GP_SMV, audio_sample_entry, "stsd", "3gpp"),
	BOX_DEFINE_S( GF_ISOM_SUBTYPE_3GP_H263, video_sample_entry, "stsd", "3gpp"),
	BOX_DEFINE_S( GF_ISOM_BOX_TYPE_DAMR, gppc, "samr sawb", "3gpp"),
	BOX_DEFINE_S( GF_ISOM_BOX_TYPE_DEVC, gppc, "sevc", "3gpp"),
	BOX_DEFINE_S( GF_ISOM_BOX_TYPE_DQCP, gppc, "sqcp", "3gpp"),
	BOX_DEFINE_S( GF_ISOM_BOX_TYPE_DSMV, gppc, "ssmv", "3gpp"),
	BOX_DEFINE_S( GF_ISOM_BOX_TYPE_D263, gppc, "s263", "3gpp"),
	//3gpp timed text
	BOX_DEFINE_S( GF_ISOM_BOX_TYPE_TX3G, tx3g, "stsd", "3gpp"),
	BOX_DEFINE_S( GF_ISOM_BOX_TYPE_TEXT, text, "stsd", "apple"),
	BOX_DEFINE_S( GF_ISOM_BOX_TYPE_FTAB, ftab, "tx3g text", "3gpp"),
	BOX_DEFINE_S( GF_ISOM_BOX_TYPE_STYL, styl, "text_sample", "3gpp"),
	BOX_DEFINE_S( GF_ISOM_BOX_TYPE_HLIT, hlit, "text_sample", "3gpp"),
	BOX_DEFINE_S( GF_ISOM_BOX_TYPE_HCLR, hclr, "text_sample", "3gpp"),
	BOX_DEFINE_S( GF_ISOM_BOX_TYPE_KROK, krok, "text_sample", "3gpp"),
	BOX_DEFINE_S( GF_ISOM_BOX_TYPE_DLAY, dlay, "text_sample", "3gpp"),
	BOX_DEFINE_S( GF_ISOM_BOX_TYPE_HREF, href, "text_sample", "3gpp"),
	BOX_DEFINE_S( GF_ISOM_BOX_TYPE_TBOX, tbox, "text_sample", "3gpp"),
	BOX_DEFINE_S( GF_ISOM_BOX_TYPE_BLNK, blnk, "text_sample", "3gpp"),
	BOX_DEFINE_S( GF_ISOM_BOX_TYPE_TWRP, twrp, "text_sample", "3gpp"),
	//3GPP dims
	BOX_DEFINE_S( GF_ISOM_BOX_TYPE_DIMS, dims, "stsd", "3gpp"),
	BOX_DEFINE_S( GF_ISOM_BOX_TYPE_DIMC, dimC, "stsd", "3gpp"),
	BOX_DEFINE_S( GF_ISOM_BOX_TYPE_DIST, diST, "stsd", "3gpp"),


	//CENC boxes
	FBOX_DEFINE_S( GF_ISOM_BOX_TYPE_PSSH, pssh, "moov moof", 0, "cenc"),
	FBOX_DEFINE_S( GF_ISOM_BOX_TYPE_TENC, tenc, "schi", 1, "cenc"),
	BOX_DEFINE_S( GF_ISOM_BOX_TYPE_SENC, senc, "trak traf", "cenc"),

	// ISMA 1.1 boxes
	FBOX_DEFINE_S( GF_ISOM_BOX_TYPE_IKMS, iKMS, "schi", 0, "isma"),
	FBOX_DEFINE_S( GF_ISOM_BOX_TYPE_ISFM, iSFM, "schi", 0, "isma"),
	FBOX_DEFINE_S( GF_ISOM_BOX_TYPE_ISLT, iSLT, "schi", 0, "isma"),

	//OMA boxes
	FBOX_DEFINE_S( GF_ISOM_BOX_TYPE_ODKM, odkm, "schi", 0, "oma"),
	FBOX_DEFINE_S( GF_ISOM_BOX_TYPE_OHDR, ohdr, "odkm", 0, "oma"),
	FBOX_DEFINE_S( GF_ISOM_BOX_TYPE_GRPI, grpi, "ohdr", 0, "oma"),
	BOX_DEFINE_S( GF_ISOM_BOX_TYPE_MDRI, mdri, "file", "oma"),
	FBOX_DEFINE_S( GF_ISOM_BOX_TYPE_ODTT, odtt, "mdri", 0, "oma"),
	FBOX_DEFINE_S( GF_ISOM_BOX_TYPE_ODRB, odrb, "mdri", 0, "oma"),
	FBOX_DEFINE_S( GF_ISOM_BOX_TYPE_ODAF, iSFM, "schi", 0, "oma"),

	//apple boxes
	BOX_DEFINE_S( GF_ISOM_BOX_TYPE_MP3, audio_sample_entry, "stsd", "apple"),
	FBOX_DEFINE_S( GF_ISOM_BOX_TYPE_CHPL, chpl, "udta", 0, "apple"),
	BOX_DEFINE_S( GF_ISOM_BOX_TYPE_VOID, void, "", "apple"),
	BOX_DEFINE_S(GF_QT_BOX_TYPE_WIDE, wide, "*", "apple"),
	BOX_DEFINE_S( GF_ISOM_BOX_TYPE_ILST, ilst, "meta", "apple"),
	FBOX_DEFINE_S( GF_ISOM_BOX_TYPE_DATA, databox, "ilst *", 0, "apple"),
	BOX_DEFINE_S( GF_ISOM_BOX_TYPE_0xA9NAM, ilst_item, "ilst data", "apple"),
	BOX_DEFINE_S( GF_ISOM_BOX_TYPE_0xA9CMT, ilst_item, "ilst data", "apple"),
	BOX_DEFINE_S( GF_ISOM_BOX_TYPE_0xA9DAY, ilst_item, "ilst data", "apple"),
	BOX_DEFINE_S( GF_ISOM_BOX_TYPE_0xA9ART, ilst_item, "ilst data", "apple"),
	BOX_DEFINE_S( GF_ISOM_BOX_TYPE_0xA9TRK, ilst_item, "ilst data", "apple"),
	BOX_DEFINE_S( GF_ISOM_BOX_TYPE_0xA9ALB, ilst_item, "ilst data", "apple"),
	BOX_DEFINE_S( GF_ISOM_BOX_TYPE_0xA9COM, ilst_item, "ilst data", "apple"),
	BOX_DEFINE_S( GF_ISOM_BOX_TYPE_0xA9WRT, ilst_item, "ilst data", "apple"),
	BOX_DEFINE_S( GF_ISOM_BOX_TYPE_0xA9TOO, ilst_item, "ilst data", "apple"),
	BOX_DEFINE_S( GF_ISOM_BOX_TYPE_0xA9CPY, ilst_item, "ilst data", "apple"),
	BOX_DEFINE_S( GF_ISOM_BOX_TYPE_0xA9DES, ilst_item, "ilst data", "apple"),
	BOX_DEFINE_S( GF_ISOM_BOX_TYPE_0xA9GEN, ilst_item, "ilst data", "apple"),
	BOX_DEFINE_S( GF_ISOM_BOX_TYPE_0xA9GRP, ilst_item, "ilst data", "apple"),
	BOX_DEFINE_S( GF_ISOM_BOX_TYPE_0xA9ENC, ilst_item, "ilst data", "apple"),
	BOX_DEFINE_S( GF_ISOM_BOX_TYPE_aART, ilst_item, "ilst data", "apple"),
	BOX_DEFINE_S( GF_ISOM_BOX_TYPE_PGAP, ilst_item, "ilst data", "apple"),
	BOX_DEFINE_S( GF_ISOM_BOX_TYPE_GNRE, ilst_item, "ilst data", "apple"),
	BOX_DEFINE_S( GF_ISOM_BOX_TYPE_DISK, ilst_item, "ilst data", "apple"),
	BOX_DEFINE_S( GF_ISOM_BOX_TYPE_TRKN, ilst_item, "ilst data", "apple"),
	BOX_DEFINE_S( GF_ISOM_BOX_TYPE_TMPO, ilst_item, "ilst data", "apple"),
	BOX_DEFINE_S( GF_ISOM_BOX_TYPE_CPIL, ilst_item, "ilst data", "apple"),
	BOX_DEFINE_S( GF_ISOM_BOX_TYPE_COVR, ilst_item, "ilst data", "apple"),
	BOX_DEFINE_S( GF_ISOM_BOX_TYPE_iTunesSpecificInfo, ilst_item, "ilst data", "apple"),
	BOX_DEFINE_S(GF_ISOM_BOX_TYPE_GMHD, def_parent, "minf", "apple"),
	BOX_DEFINE_S(GF_QT_BOX_TYPE_TAPT, def_parent, "trak", "apple"),
	FBOX_DEFINE_S( GF_QT_BOX_TYPE_GMIN, gmin, "gmhd", 0, "apple"),
	FBOX_DEFINE_FLAGS_S( GF_QT_BOX_TYPE_ALIS, alis, "dref", 0, 1, "apple"),
	FBOX_DEFINE_S( GF_QT_BOX_TYPE_CLEF, clef, "tapt", 0, "apple"),
	FBOX_DEFINE_S( GF_QT_BOX_TYPE_PROF, clef, "tapt", 0, "apple"),
	FBOX_DEFINE_S( GF_QT_BOX_TYPE_ENOF, clef, "tapt", 0, "apple"),
	BOX_DEFINE_S( GF_QT_BOX_TYPE_WAVE, def_parent, "audio_sample_entry", "apple"),
	FBOX_DEFINE_S( GF_QT_BOX_TYPE_CHAN, chan, "audio_sample_entry", 0, "apple"),
	BOX_DEFINE_S( GF_QT_BOX_TYPE_FRMA, frma, "wave", "apple"),
	BOX_DEFINE_S( GF_QT_BOX_TYPE_TERMINATOR, unkn, "wave", "apple"),
	BOX_DEFINE_S( GF_QT_BOX_TYPE_ENDA, chrm, "wave", "apple"),
	BOX_DEFINE_S( GF_QT_BOX_TYPE_TMCD, def_parent, "gmhd", "apple"),
	BOX_DEFINE_S( GF_QT_BOX_TYPE_NAME, unkn, "tmcd", "apple"),
	FBOX_DEFINE_S( GF_QT_BOX_TYPE_TCMI, tcmi, "tmcd", 0, "apple"),
	BOX_DEFINE_S( GF_QT_BOX_TYPE_FIEL, fiel, "video_sample_entry", "apple"),
	BOX_DEFINE_S( GF_QT_BOX_TYPE_GAMA, gama, "video_sample_entry", "apple"),
	BOX_DEFINE_S( GF_QT_BOX_TYPE_CHRM, chrm, "video_sample_entry", "apple"),
	BOX_DEFINE_S( GF_ISOM_SUBTYPE_TEXT, unkn, "gmhd", "apple"),

	//QT and prores sample entry types
	BOX_DEFINE_S( GF_QT_BOX_TYPE_TMCD, tmcd, "stsd", "apple"),
	BOX_DEFINE_S( GF_QT_SUBTYPE_C608, gen_sample_entry, "stsd", "apple"),
	BOX_DEFINE_S( GF_QT_SUBTYPE_APCH, video_sample_entry, "stsd", "apple"),
	BOX_DEFINE_S( GF_QT_SUBTYPE_APCO, video_sample_entry, "stsd", "apple"),
	BOX_DEFINE_S( GF_QT_SUBTYPE_APCS, video_sample_entry, "stsd", "apple"),
	BOX_DEFINE_S( GF_QT_SUBTYPE_APCF, video_sample_entry, "stsd", "apple"),
	BOX_DEFINE_S( GF_QT_SUBTYPE_APCN, video_sample_entry, "stsd", "apple"),
	BOX_DEFINE_S( GF_QT_SUBTYPE_AP4X, video_sample_entry, "stsd", "apple"),
	BOX_DEFINE_S( GF_QT_SUBTYPE_AP4H, video_sample_entry, "stsd", "apple"),
	BOX_DEFINE_S( GF_QT_SUBTYPE_RAW_VID, video_sample_entry, "stsd", "apple"),
	BOX_DEFINE_S( GF_QT_SUBTYPE_RAW_AUD, audio_sample_entry, "stsd", "apple"),
	BOX_DEFINE_S( GF_QT_SUBTYPE_TWOS, audio_sample_entry, "stsd", "apple"),
	BOX_DEFINE_S( GF_QT_SUBTYPE_SOWT, audio_sample_entry, "stsd", "apple"),
	BOX_DEFINE_S( GF_QT_SUBTYPE_FL32, audio_sample_entry, "stsd", "apple"),
	BOX_DEFINE_S( GF_QT_SUBTYPE_FL64, audio_sample_entry, "stsd", "apple"),
	BOX_DEFINE_S( GF_QT_SUBTYPE_IN24, audio_sample_entry, "stsd", "apple"),
	BOX_DEFINE_S( GF_QT_SUBTYPE_IN32, audio_sample_entry, "stsd", "apple"),
	BOX_DEFINE_S( GF_QT_SUBTYPE_ULAW, audio_sample_entry, "stsd", "apple"),
	BOX_DEFINE_S( GF_QT_SUBTYPE_ALAW, audio_sample_entry, "stsd", "apple"),
	BOX_DEFINE_S( GF_QT_SUBTYPE_ADPCM, audio_sample_entry, "stsd", "apple"),
	BOX_DEFINE_S( GF_QT_SUBTYPE_IMA_ADPCM, audio_sample_entry, "stsd", "apple"),
	BOX_DEFINE_S( GF_QT_SUBTYPE_DVCA, audio_sample_entry, "stsd", "apple"),
	BOX_DEFINE_S( GF_QT_SUBTYPE_QDMC, audio_sample_entry, "stsd", "apple"),
	BOX_DEFINE_S( GF_QT_SUBTYPE_QDMC2, audio_sample_entry, "stsd", "apple"),
	BOX_DEFINE_S( GF_QT_SUBTYPE_QCELP, audio_sample_entry, "stsd", "apple"),
	BOX_DEFINE_S( GF_QT_SUBTYPE_kMP3, audio_sample_entry, "stsd", "apple"),

	//dolby boxes
	BOX_DEFINE_S( GF_ISOM_BOX_TYPE_AC3, audio_sample_entry, "stsd", "dolby"),
	BOX_DEFINE_S( GF_ISOM_BOX_TYPE_EC3, audio_sample_entry, "stsd", "dolby"),
	BOX_DEFINE_S( GF_ISOM_BOX_TYPE_DAC3, dac3, "ac-3", "dolby"),
<<<<<<< HEAD
	{GF_ISOM_BOX_TYPE_DEC3, dec3_box_new, dac3_box_del, dac3_box_read, dac3_box_write, dac3_box_size, dac3_box_dump, 0, 0, 0, "ec-3", "dolby" },
=======
	{GF_ISOM_BOX_TYPE_DEC3, dec3_New, dac3_del, dac3_Read, dac3_Write, dac3_Size, dac3_dump, 0, 0, 0, "ec-3 enca", "dolby" },
>>>>>>> 968a94dc
	BOX_DEFINE_S(GF_ISOM_BOX_TYPE_DVCC, dvcC, "dvhe dvav dva1 dvh1 avc1 avc2 avc3 avc4 hev1 encv resv", "DolbyVision"),
	BOX_DEFINE_S(GF_ISOM_BOX_TYPE_DVHE, video_sample_entry, "stsd", "DolbyVision"),

	//Adobe boxes
#ifndef GPAC_DISABLE_ISOM_ADOBE
	FBOX_DEFINE_S( GF_ISOM_BOX_TYPE_ABST, abst, "file", 0, "adobe"),
	FBOX_DEFINE_S( GF_ISOM_BOX_TYPE_AFRA, afra, "file", 0, "adobe"),
	FBOX_DEFINE_S( GF_ISOM_BOX_TYPE_ASRT, asrt, "abst", 0, "adobe"),
	FBOX_DEFINE_S( GF_ISOM_BOX_TYPE_AFRT, afrt, "abst", 0, "adobe"),
#endif
	/*Adobe's protection boxes*/
	FBOX_DEFINE_S( GF_ISOM_BOX_TYPE_ADKM, adkm, "schi", 0, "adobe"),
	FBOX_DEFINE_S( GF_ISOM_BOX_TYPE_AHDR, ahdr, "adkm", 0, "adobe"),
	FBOX_DEFINE_S( GF_ISOM_BOX_TYPE_ADAF, adaf, "adkm", 0, "adobe"),
	FBOX_DEFINE_S( GF_ISOM_BOX_TYPE_APRM, aprm, "ahdr", 0, "adobe"),
	FBOX_DEFINE_S( GF_ISOM_BOX_TYPE_AEIB, aeib, "aprm", 0, "adobe"),
	FBOX_DEFINE_S( GF_ISOM_BOX_TYPE_AKEY, akey, "aprm", 0, "adobe"),
	BOX_DEFINE_S( GF_ISOM_BOX_TYPE_FLXS, flxs, "akey", "adobe"),

	FBOX_DEFINE_S( GF_ISOM_BOX_TYPE_TRIK, trik, "traf", 0, "dece"),
	FBOX_DEFINE_S( GF_ISOM_BOX_TYPE_BLOC, bloc, "file", 0, "dece"),
	FBOX_DEFINE_FLAGS_S(GF_ISOM_BOX_TYPE_AINF, ainf, "moov", 0, 0x000001, "dece"),


	//internally handled UUID for smooth - the code points are only used during creation and assigned to UUIDBox->internal4CC
	//the box type is still "uuid", and the factory is used to read/write/size/dump the code
	BOX_DEFINE_S(GF_ISOM_BOX_UUID_TENC, piff_tenc, "schi", "smooth"),
	BOX_DEFINE_S(GF_ISOM_BOX_UUID_PSEC, piff_psec, "trak traf", "smooth"),
	BOX_DEFINE_S(GF_ISOM_BOX_UUID_PSSH, piff_pssh, "moov moof", "smooth"),
	BOX_DEFINE_S(GF_ISOM_BOX_UUID_TFXD, tfxd, "traf", "smooth"),
	BOX_DEFINE_S(GF_ISOM_BOX_UUID_MSSM, uuid, "file", "smooth"),
	BOX_DEFINE_S(GF_ISOM_BOX_UUID_TFRF, uuid, "traf", "smooth"),


	//J2K boxes
	BOX_DEFINE_S(GF_ISOM_BOX_TYPE_MJP2, video_sample_entry, "stsd", "j2k"),
	BOX_DEFINE_S(GF_ISOM_BOX_TYPE_JP2H, jp2h, "mjp2", "j2k"),
	BOX_DEFINE_S(GF_ISOM_BOX_TYPE_IHDR, ihdr, "jp2h", "j2k"),

	/* Image tracks */
	BOX_DEFINE_S(GF_ISOM_BOX_TYPE_JPEG, video_sample_entry, "stsd", "apple"),
	BOX_DEFINE_S(GF_ISOM_BOX_TYPE_JP2K, video_sample_entry, "stsd", "apple"),
	BOX_DEFINE_S(GF_ISOM_BOX_TYPE_PNG, video_sample_entry, "stsd", "apple"),


	//Opus in ISOBMFF boxes
	BOX_DEFINE_S(GF_ISOM_BOX_TYPE_FLAC, audio_sample_entry, "stsd", "Flac"),
	FBOX_DEFINE_S(GF_ISOM_BOX_TYPE_DFLA, dfla, "fLaC", 0, "Flac"),

};

Bool gf_box_valid_in_parent(GF_Box *a, const char *parent_4cc)
{
	if (!a || !a->registry || !a->registry->parents_4cc) return GF_FALSE;
	if (strstr(a->registry->parents_4cc, parent_4cc) != NULL) return GF_TRUE;
	return GF_FALSE;
}

GF_EXPORT
u32 gf_isom_get_num_supported_boxes()
{
	return sizeof(box_registry) / sizeof(struct box_registry_entry);
}

void gf_isom_registry_disable(u32 boxCode, Bool disable)
{
	u32 i=0, count = gf_isom_get_num_supported_boxes();
	for (i=1; i<count; i++) {
		if (box_registry[i].box_4cc==boxCode) {
			box_registry[i].disabled = disable;
			return;
		}
	}
}

static u32 get_box_reg_idx(u32 boxCode, u32 parent_type)
{
	u32 i=0, count = gf_isom_get_num_supported_boxes();
	const char *parent_name = parent_type ? gf_4cc_to_str(parent_type) : NULL;

	for (i=1; i<count; i++) {
		if (box_registry[i].box_4cc==boxCode) {
			if (!parent_type) return i;
			if (strstr(box_registry[i].parents_4cc, parent_name) != NULL) return i;

			if (strstr(box_registry[i].parents_4cc, "sample_entry") != NULL) {
				u32 j = get_box_reg_idx(parent_type, 0);
				if (parent_type==GF_QT_SUBTYPE_RAW)
					return i;
				if (box_registry[j].parents_4cc && (strstr(box_registry[j].parents_4cc, "stsd") != NULL))
					return i;
			}
		}
	}
	return 0;
}

GF_Box *gf_isom_box_new_ex(u32 boxType, u32 parentType, Bool skip_logs, Bool is_root_box)
{
	GF_Box *a;
	s32 idx = get_box_reg_idx(boxType, parentType);
	if (idx==0) {
#ifndef GPAC_DISABLE_LOGS
		if (!skip_logs && (boxType != GF_ISOM_BOX_TYPE_UNKNOWN) && (boxType != GF_ISOM_BOX_TYPE_UUID)) {
			switch (parentType) {
			case GF_ISOM_BOX_TYPE_ILST:
			case GF_ISOM_BOX_TYPE_META:
			case GF_ISOM_BOX_TYPE_UDTA:
			case GF_ISOM_BOX_TYPE_UNKNOWN:
			case GF_ISOM_BOX_TYPE_iTunesSpecificInfo:
				break;
			default:
				if (is_root_box) {
					GF_LOG(GF_LOG_INFO, GF_LOG_CONTAINER, ("[iso file] Unknown top-level box type %s\n", gf_4cc_to_str(boxType)));
				} else if (parentType) {
					char szName[10];
					strcpy(szName, gf_4cc_to_str(parentType));
					GF_LOG(GF_LOG_INFO, GF_LOG_CONTAINER, ("[iso file] Unknown box type %s in parent %s\n", gf_4cc_to_str(boxType), szName));
				} else {
					GF_LOG(GF_LOG_INFO, GF_LOG_CONTAINER, ("[iso file] Unknown box type %s\n", gf_4cc_to_str(boxType)));
				}
				break;
			}
		}
#endif
        if (boxType==GF_ISOM_BOX_TYPE_UUID) {
            a = uuid_box_new();
            if (a) a->registry = &box_registry[1];
        } else {
            a = unkn_box_new();
            if (a) {
            	((GF_UnknownBox *)a)->original_4cc = boxType;
            	a->registry = &box_registry[0];
			}
        }
		return a;
	}
	a = box_registry[idx].new_fn();

	if (a) {
		if (a->type!=GF_ISOM_BOX_TYPE_UUID) {
			if (a->type==GF_ISOM_BOX_TYPE_UNKNOWN) {
				((GF_UnknownBox *)a)->original_4cc = boxType;
			} else {
				a->type = boxType;
			}
		}
		a->registry = &box_registry[idx];

		if ((a->type==GF_ISOM_BOX_TYPE_COLR) && (parentType==GF_ISOM_BOX_TYPE_JP2H)) {
			((GF_ColourInformationBox *)a)->is_jp2 = GF_TRUE;
		}

	}
	return a;
}

GF_EXPORT
GF_Box *gf_isom_box_new(u32 boxType)
{
	return gf_isom_box_new_ex(boxType, 0, 0, GF_FALSE);
}

GF_Err gf_isom_box_array_read_ex(GF_Box *parent, GF_BitStream *bs, GF_Err (*check_child_box)(GF_Box *par, GF_Box *b), u32 parent_type)
{
	GF_Err e;
	GF_Box *a = NULL;
	Bool skip_logs = (gf_bs_get_cookie(bs) & 1 ) ? GF_TRUE : GF_FALSE;

	//we may have terminators in some QT files (4 bytes set to 0 ...)
	while (parent->size>=8) {
		e = gf_isom_box_parse_ex(&a, bs, parent_type, GF_FALSE);
		if (e) {
			if (a) gf_isom_box_del(a);
			return e;
		}
		//sub box parsing aborted with no error
		if (!a) return GF_OK;

		if (parent->size < a->size) {
			if (!skip_logs) {
				GF_LOG(GF_LOG_WARNING, GF_LOG_CONTAINER, ("[iso file] Box \"%s\" is larger than container box\n", gf_4cc_to_str(a->type)));
			}
			parent->size = 0;
		} else {
			parent->size -= a->size;
		}

		//check container validity
		if (strlen(a->registry->parents_4cc)) {
			Bool parent_OK = GF_FALSE;
			const char *parent_code = gf_4cc_to_str(parent->type);
			if (parent->type == GF_ISOM_BOX_TYPE_UNKNOWN)
				parent_code = gf_4cc_to_str( ((GF_UnknownBox*)parent)->original_4cc );
			if (strstr(a->registry->parents_4cc, parent_code) != NULL) {
				parent_OK = GF_TRUE;
			} else if (!strcmp(a->registry->parents_4cc, "*") || strstr(a->registry->parents_4cc, "* ") || strstr(a->registry->parents_4cc, " *")) {
				parent_OK = GF_TRUE;
			} else {
				//parent must be a sample entry
				if (strstr(a->registry->parents_4cc, "sample_entry") !=	NULL) {
					//parent is in an stsd
					if (strstr(parent->registry->parents_4cc, "stsd") != NULL) {
						if (strstr(a->registry->parents_4cc, "video_sample_entry") !=	NULL) {
							if (((GF_SampleEntryBox*)parent)->internal_type==GF_ISOM_SAMPLE_ENTRY_VIDEO) {
								parent_OK = GF_TRUE;
							}
						} else {
							parent_OK = GF_TRUE;
						}
					}
				}
				//other types are sample formats, eg a 3GPP text sample, RTP hint sample or VTT cue. Not handled at this level
				else if (a->type==GF_ISOM_BOX_TYPE_UNKNOWN) parent_OK = GF_TRUE;
				else if (a->type==GF_ISOM_BOX_TYPE_UUID) parent_OK = GF_TRUE;
			}
			if (! parent_OK && !skip_logs) {
				char szName[5];
				strcpy(szName, parent_code);
				GF_LOG(GF_LOG_WARNING, GF_LOG_CONTAINER, ("[iso file] Box \"%s\" is invalid in container %s\n", gf_4cc_to_str(a->type), szName));
			}
		}

		//always register boxes
		if (!parent->child_boxes) {
			parent->child_boxes = gf_list_new();
			if (!parent->child_boxes) return GF_OUT_OF_MEM;
		}
		e = gf_list_add(parent->child_boxes, a);


		if (check_child_box) {
			e = check_child_box(parent, a);
			if (e) {
				if (e == GF_ISOM_INVALID_MEDIA) return GF_OK;
				//if the box is no longer present, consider it destroyed
				if (gf_list_find(parent->child_boxes, a) >=0) {
					gf_isom_box_del_parent(&parent->child_boxes, a);
				}
				return e;
			}
		}
	}
	return GF_OK;
}

GF_EXPORT
void gf_isom_box_del(GF_Box *a)
{
	GF_List *child_boxes;
	const struct box_registry_entry *box_registry;
	if (!a) return;

	child_boxes	= a->child_boxes;
	a->child_boxes = NULL;

	box_registry = a->registry;
	if (!box_registry) {
		GF_LOG(GF_LOG_ERROR, GF_LOG_CONTAINER, ("[iso file] Delete invalid box type %s without registry\n", gf_4cc_to_str(a->type) ));
	} else {
		GF_LOG(GF_LOG_DEBUG, GF_LOG_CONTAINER, ("[iso file] Delete box type %s\n", gf_4cc_to_str(a->type) ));
		box_registry->del_fn(a);
	}
	//delet the other boxes after deleting the box for dumper case where all child boxes are stored in otherbox
	if (child_boxes) {
		gf_isom_box_array_del(child_boxes);
	}
}


GF_Err gf_isom_box_read(GF_Box *a, GF_BitStream *bs)
{
	if (!a) return GF_BAD_PARAM;
	if (!a->registry) {
		GF_LOG(GF_LOG_ERROR, GF_LOG_CONTAINER, ("[iso file] Read invalid box type %s without registry\n", gf_4cc_to_str(a->type) ));
		return GF_ISOM_INVALID_FILE;
	}
	return a->registry->read_fn(a, bs);
}

#ifndef GPAC_DISABLE_ISOM_WRITE

GF_Err gf_isom_box_write_listing(GF_Box *a, GF_BitStream *bs)
{
	if (!a) return GF_BAD_PARAM;
	if (!a->registry) {
		GF_LOG(GF_LOG_ERROR, GF_LOG_CONTAINER, ("[iso file] Write invalid box type %s without registry\n", gf_4cc_to_str(a->type) ));
		return GF_ISOM_INVALID_FILE;
	}
	return a->registry->write_fn(a, bs);
}


void gf_isom_check_position(GF_Box *s, GF_Box *child, u32 *pos)
{
	if (!s || !s->child_boxes || !child || !pos) return;
	if (s->internal_flags & GF_ISOM_ORDER_FREEZE)
		return;

	s32 cur_pos = gf_list_find(s->child_boxes, child);

	assert (cur_pos >= 0);

	if (cur_pos != (s32) *pos) {
		gf_list_del_item(s->child_boxes, child);
		gf_list_insert(s->child_boxes, child, *pos);
	}
	(*pos)++;
}

void gf_isom_check_position_list(GF_Box *s, GF_List *childlist, u32 *pos)
{
	u32 i, count;
	if (!s || (s->internal_flags & GF_ISOM_ORDER_FREEZE))
		return;
	count = gf_list_count(childlist);
	for (i=0; i<count; i++) {
		GF_Box *child = gf_list_get(childlist, i);
		gf_isom_check_position(s, child, pos);
	}
}


u32 in_write=0;
GF_EXPORT
GF_Err gf_isom_box_write(GF_Box *a, GF_BitStream *bs)
{
	GF_Err e;
	u64 pos = gf_bs_get_position(bs);
	if (!a) return GF_BAD_PARAM;
	//box has been disabled, do not write
	if (!a->size) return GF_OK;
	
	if (a->registry->disabled) {
		GF_LOG(GF_LOG_DEBUG, GF_LOG_CONTAINER, ("[iso file] Box %s disabled registry, skip write\n", gf_4cc_to_str(a->type)));
		return GF_OK;
	}

	if (in_write) {
		switch (in_write) {
		case GF_ISOM_BOX_TYPE_UDTA:
		case GF_ISOM_BOX_TYPE_EXTR:
		case GF_ISOM_BOX_TYPE_ABST:
			break;
		default:
			assert(!in_write);
			break;
		}
	}

	GF_LOG(GF_LOG_DEBUG, GF_LOG_CONTAINER, ("[iso file] Box %s size %d write\n", gf_4cc_to_str(a->type), a->size));
	in_write = a->type;
	e = gf_isom_box_write_listing(a, bs);
	in_write = 0;
	if (e) return e;
	if (a->child_boxes) {
		e = gf_isom_box_array_write(a, a->child_boxes, bs);
	}
	pos = gf_bs_get_position(bs) - pos;
	if (pos != a->size) {
		if ((a->type==GF_ISOM_BOX_TYPE_MDAT) || (a->type==GF_ISOM_BOX_TYPE_IDAT)) {

		} else {
			GF_LOG(GF_LOG_WARNING, GF_LOG_CONTAINER, ("[iso file] Box %s wrote "LLU" bytes but size is "LLU"\n", gf_4cc_to_str(a->type), pos, a->size ));
		}
	}
	return e;
}

static GF_Err gf_isom_box_size_listing(GF_Box *a)
{
	if (!a) return GF_BAD_PARAM;
	if (!a->registry) {
		GF_LOG(GF_LOG_ERROR, GF_LOG_CONTAINER, ("[iso file] Size invalid box type %s without registry\n", gf_4cc_to_str(a->type) ));
		return GF_ISOM_INVALID_FILE;
	}
	a->size = 8;

	if (a->type == GF_ISOM_BOX_TYPE_UUID) {
		a->size += 16;
	}
	//the large size is handled during write, cause at this stage we don't know the size
	if (a->registry->max_version_plus_one) {
		a->size += 4;
	}
	return a->registry->size_fn(a);
}

static u32 in_size = 0;
GF_EXPORT
GF_Err gf_isom_box_size(GF_Box *a)
{
	GF_Err e;
	if (a->registry->disabled) {
		a->size = 0;
		return GF_OK;
	}
	if (in_size) {
		switch (in_size) {
		case GF_ISOM_BOX_TYPE_UDTA:
		case GF_ISOM_BOX_TYPE_EXTR:
		case GF_ISOM_BOX_TYPE_ABST:
			break;
		default:
			assert(!in_size);
			break;
		}
	}

	in_size = a->type;

	e = gf_isom_box_size_listing(a);
	in_size = 0;
	if (e) return e;
	//box size set to 0 (not even a header), abort traversal
	if (!a->size) return GF_OK;

	if (a->child_boxes) {
		e = gf_isom_box_array_size(a, a->child_boxes);
		if (e) return e;
	}
	return GF_OK;
}

#endif /*GPAC_DISABLE_ISOM_WRITE*/

static GF_Err gf_isom_full_box_read(GF_Box *ptr, GF_BitStream *bs)
{
	if (ptr->registry->max_version_plus_one) {
		GF_FullBox *self = (GF_FullBox *) ptr;
		if (ptr->size<4) return GF_ISOM_INVALID_FILE;
		self->version = gf_bs_read_u8(bs);
		self->flags = gf_bs_read_u24(bs);
		ptr->size -= 4;
	}
	return GF_OK;
}


GF_EXPORT
GF_Err gf_isom_dump_supported_box(u32 idx, FILE * trace)
{
	u32 i;
	u32 nb_versions=0;
	GF_Err e;

	if (box_registry[idx].max_version_plus_one) {
		nb_versions = box_registry[idx].max_version_plus_one - 1;
	}
	for (i = 0; i <= nb_versions; i++) {
		GF_Box *a = box_registry[idx].new_fn();
		a->registry = &box_registry[idx];

		if (box_registry[idx].alt_4cc) {
			if (a->type==GF_ISOM_BOX_TYPE_REFT)
				((GF_TrackReferenceTypeBox*)a)->reference_type = box_registry[idx].alt_4cc;
			else if (a->type==GF_ISOM_BOX_TYPE_REFI)
				((GF_ItemReferenceTypeBox*)a)->reference_type = box_registry[idx].alt_4cc;
			else if (a->type==GF_ISOM_BOX_TYPE_TRGT)
				((GF_TrackGroupTypeBox*)a)->group_type = box_registry[idx].alt_4cc;
			else if (a->type==GF_ISOM_BOX_TYPE_SGPD)
				((GF_SampleGroupDescriptionBox*)a)->grouping_type = box_registry[idx].alt_4cc;
			else if (a->type==GF_ISOM_BOX_TYPE_GRPT)
				((GF_EntityToGroupTypeBox*)a)->grouping_type = box_registry[idx].alt_4cc;
		}
		if (box_registry[idx].max_version_plus_one) {
			((GF_FullBox *)a)->version = i;
		}
		if (box_registry[idx].flags) {
			u32 flag_mask=1;
			u32 flags = box_registry[idx].flags;
			((GF_FullBox *)a)->flags = 0;
			e = gf_isom_box_dump(a, trace);

			//we dump all flags individually and this for all version, in order to simplify the XSLT processing
			while (!e) {
				u32 flag = flags & flag_mask;
				flag_mask <<= 1;
				if (flag) {
					((GF_FullBox *)a)->flags = flag;
					e = gf_isom_box_dump(a, trace);
				}
				if (flag_mask > flags) break;
				if (flag_mask == 0x80000000) break;
			}

		} else {
			e = gf_isom_box_dump(a, trace);
		}

		gf_isom_box_del(a);
	}
	return e;
}

GF_EXPORT
u32 gf_isom_get_supported_box_type(u32 idx)
{
	return box_registry[idx].box_4cc;
}

#ifndef GPAC_DISABLE_ISOM_DUMP

GF_Err gf_isom_box_dump_start(GF_Box *a, const char *name, FILE * trace)
{
	fprintf(trace, "<%s ", name);
	if (a->size > 0xFFFFFFFF) {
		fprintf(trace, "LargeSize=\""LLU"\" ", a->size);
	} else {
		fprintf(trace, "Size=\"%u\" ", (u32) a->size);
	}
	if (a->type==GF_ISOM_BOX_TYPE_UNKNOWN) {
		fprintf(trace, "Type=\"%s\" ", gf_4cc_to_str(((GF_UnknownBox*)a)->original_4cc));
	} else {
		fprintf(trace, "Type=\"%s\" ", gf_4cc_to_str(a->type));
	}

	if (a->type == GF_ISOM_BOX_TYPE_UUID) {
		u32 i;
		fprintf(trace, "UUID=\"{");
		for (i=0; i<16; i++) {
			fprintf(trace, "%02X", (unsigned char) ((GF_UUIDBox*)a)->uuid[i]);
			if ((i<15) && (i%4)==3) fprintf(trace, "-");
		}
		fprintf(trace, "}\" ");
	}

	if (a->registry->max_version_plus_one) {
		fprintf(trace, "Version=\"%d\" Flags=\"%d\" ", ((GF_FullBox*)a)->version,((GF_FullBox*)a)->flags);
	}

	fprintf(trace, "Specification=\"%s\" ", a->registry->spec);
	fprintf(trace, "Container=\"%s\" ", a->registry->parents_4cc);
	return GF_OK;
}

GF_Err gf_isom_box_dump(void *ptr, FILE * trace)
{
	GF_Box *a = (GF_Box *) ptr;

	if (!a) {
		fprintf(trace, "<!--ERROR: NULL Box Found-->\n");
		return GF_OK;
	}
	if (!a->registry) {
		GF_LOG(GF_LOG_ERROR, GF_LOG_CONTAINER, ("[isom] trying to dump box %s not registered\n", gf_4cc_to_str(a->type) ));
		return GF_ISOM_INVALID_FILE;
	}
	a->registry->dump_fn(a, trace);
	return GF_OK;
}

void gf_isom_box_dump_done(const char *name, GF_Box *ptr, FILE *trace)
{
	if (ptr && ptr->child_boxes) {
		gf_isom_box_array_dump(ptr->child_boxes, trace);
	}
	if (name)
		fprintf(trace, "</%s>\n", name);
}

Bool gf_isom_box_is_file_level(GF_Box *s)
{
	if (!s || !s->registry) return GF_FALSE;
	if (strstr(s->registry->parents_4cc, "file")!= NULL) return GF_TRUE;
	if (strstr(s->registry->parents_4cc, "*")!= NULL) return GF_TRUE;
	return GF_FALSE;
}
#endif


GF_Box *gf_isom_box_find_child(GF_List *children, u32 code)
{
	u32 i, count;
	if (!children) return NULL;
	count = gf_list_count(children);
	for (i=0; i<count; i++) {
		GF_Box *c = gf_list_get(children, i);
		if (c->type==code) return c;

		if (c->type==GF_ISOM_BOX_TYPE_UNKNOWN) {
			if (((GF_UnknownBox*)c)->original_4cc==code)
				return c;
		}
		if (c->type==GF_ISOM_BOX_TYPE_UUID) {
			if (((GF_UUIDBox*)c)->internal_4cc==code)
				return c;
		}
	}
	return NULL;
}

Bool gf_isom_box_check_unique(GF_List *children, GF_Box *a)
{
	u32 i, count;
	if (!children) return GF_TRUE;
	count = gf_list_count(children);
	for (i=0; i<count; i++) {
		GF_Box *c = gf_list_get(children, i);
		if (c==a) continue;
		if (c->type==a->type) return GF_FALSE;
	}
	return GF_TRUE;
}

void gf_isom_box_del_parent(GF_List **child_boxes, GF_Box*b)
{
	if (child_boxes) {
		gf_list_del_item(*child_boxes, b);
		if (!gf_list_count(*child_boxes)) {
			gf_list_del(*child_boxes);
			*child_boxes = NULL;
		}
	}
	gf_isom_box_del(b);
}

GF_Box *gf_isom_box_new_parent(GF_List **parent, u32 code)
{
	GF_Box *b = gf_isom_box_new(code);
	if (!b) return NULL;
	if (! (*parent) ) (*parent)  = gf_list_new();
	gf_list_add(*parent, b);
	return b;
}

void gf_isom_box_freeze_order(GF_Box *box)
{
	u32 i=0;
	GF_Box *child;
	if (!box) return;
	box->internal_flags |= GF_ISOM_ORDER_FREEZE;

	while ((child = gf_list_enum(box->child_boxes, &i))) {
		gf_isom_box_freeze_order(child);
	}

}
#endif /*GPAC_DISABLE_ISOM*/<|MERGE_RESOLUTION|>--- conflicted
+++ resolved
@@ -1388,11 +1388,7 @@
 	BOX_DEFINE_S( GF_ISOM_BOX_TYPE_AC3, audio_sample_entry, "stsd", "dolby"),
 	BOX_DEFINE_S( GF_ISOM_BOX_TYPE_EC3, audio_sample_entry, "stsd", "dolby"),
 	BOX_DEFINE_S( GF_ISOM_BOX_TYPE_DAC3, dac3, "ac-3", "dolby"),
-<<<<<<< HEAD
-	{GF_ISOM_BOX_TYPE_DEC3, dec3_box_new, dac3_box_del, dac3_box_read, dac3_box_write, dac3_box_size, dac3_box_dump, 0, 0, 0, "ec-3", "dolby" },
-=======
-	{GF_ISOM_BOX_TYPE_DEC3, dec3_New, dac3_del, dac3_Read, dac3_Write, dac3_Size, dac3_dump, 0, 0, 0, "ec-3 enca", "dolby" },
->>>>>>> 968a94dc
+	{GF_ISOM_BOX_TYPE_DEC3, dec3_box_new, dac3_box_del, dac3_box_read, dac3_box_write, dac3_box_size, dac3_box_dump, 0, 0, 0, "ec-3 enca", "dolby" },
 	BOX_DEFINE_S(GF_ISOM_BOX_TYPE_DVCC, dvcC, "dvhe dvav dva1 dvh1 avc1 avc2 avc3 avc4 hev1 encv resv", "DolbyVision"),
 	BOX_DEFINE_S(GF_ISOM_BOX_TYPE_DVHE, video_sample_entry, "stsd", "DolbyVision"),
 
