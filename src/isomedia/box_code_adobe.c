--- conflicted
+++ resolved
@@ -95,11 +95,8 @@
 	if (ptr->size<8) return GF_ISOM_INVALID_FILE;
 	tmp_strsize =(u32)ptr->size-8;
 	tmp_str = gf_malloc(sizeof(char)*tmp_strsize);
-<<<<<<< HEAD
+	if (!tmp_str) return GF_OUT_OF_MEM;
 	memset(tmp_str, 0, sizeof(char)*tmp_strsize);
-=======
-	if (!tmp_str) return GF_OUT_OF_MEM;
->>>>>>> bd96f679
 
 	while (tmp_strsize) {
 		tmp_str[i] = gf_bs_read_u8(bs);
