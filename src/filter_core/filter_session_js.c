/*
 *			GPAC - Multimedia Framework C SDK
 *
 *			Authors: Jean Le Feuvre
 *			Copyright (c) Telecom ParisTech 2017-2024
 *					All rights reserved
 *
 *  This file is part of GPAC / filters sub-project
 *
 *  GPAC is free software; you can redistribute it and/or modify
 *  it under the terfsess of the GNU Lesser General Public License as published by
 *  the Free Software Foundation; either version 2, or (at your option)
 *  any later version.
 *
 *  GPAC is distributed in the hope that it will be useful,
 *  but WITHOUT ANY WARRANTY; without even the implied warranty of
 *  MERCHANTABILITY or FITNESS FOR A PARTICULAR PURPOSE.  See the
 *  GNU Lesser General Public License for more details.
 *
 *  You should have received a copy of the GNU Lesser General Public
 *  License along with this library; see the file COPYING.  If not, write to
 *  the Free Software Foundation, 675 Mass Ave, Cambridge, MA 02139, USA.
 *
 */

#include "filter_session.h"

#include <gpac/internal/scenegraph_dev.h>
#include "../scenegraph/qjs_common.h"

#ifdef GPAC_HAS_QJS

static GF_Err gf_fs_load_script_ex(GF_FilterSession *fs, const char *jsfile, JSContext *in_ctx, GF_Filter *for_filter);


static JSClassID fs_class_id;
typedef struct __jsfs_task
{
	JSValue fun;
	JSValue _obj;

	//for event callback, we allow 2 user-defined functions
	JSValue fun2;
	JSValue _obj2;

	u32 type;
	JSContext *ctx;
} JSFS_Task;

static void jsfs_mark(JSRuntime *rt, JSValueConst val, JS_MarkFunc *mark_func)
{
	GF_FilterSession *fs = JS_GetOpaque(val, fs_class_id);
	if (fs) {
		u32 i, count=gf_list_count(fs->jstasks);
		for (i=0; i<count; i++) {
			JSFS_Task *task = gf_list_get(fs->jstasks, i);
			JS_MarkValue(rt, task->fun, mark_func);
			JS_MarkValue(rt, task->_obj, mark_func);
			if (!JS_IsUndefined(task->_obj2)) {
				JS_MarkValue(rt, task->fun2, mark_func);
				JS_MarkValue(rt, task->_obj2, mark_func);
			}
		}

		gf_fs_lock_filters(fs, GF_TRUE);
		count = gf_list_count(fs->filters);
		for (i=0; i<count; i++) {
			GF_Filter *f = gf_list_get(fs->filters, i);
			if (!JS_IsUndefined(f->jsval))
				JS_MarkValue(rt, f->jsval, mark_func);
		}
		gf_fs_lock_filters(fs, GF_FALSE);
	}
}
#define GF_FS_FLAG_USER_SESSION	(1<<29)

static void jsfs_finalizer(JSRuntime *rt, JSValue val)
{
	GF_FilterSession *fs = JS_GetOpaque(val, fs_class_id);
	if (!fs) return;

	if (fs->flags & GF_FS_FLAG_USER_SESSION ) {
		gf_fs_del(fs);
	}
}

static JSClassDef fs_class = {
	"FilterSession",
	.gc_mark = jsfs_mark,
	.finalizer = jsfs_finalizer
};


static JSClassID fs_f_class_id;
static JSClassDef fs_f_class = {
	"Filter",
};

enum
{
	JSFS_NB_FILTERS = 0,
	JSFS_LAST_TASK,
	JSFS_HTTP_MAX_RATE,
	JSFS_HTTP_RATE,
	JSFS_CONNECTED,
	JSFS_LAST_PROCESS_ERR,
	JSFS_LAST_CONNECT_ERR,
	JSFS_PATH,
};

GF_Filter *jsff_get_filter(JSContext *c, JSValue this_val)
{
	return JS_GetOpaque(this_val, fs_f_class_id);
}

GF_FilterSession *jsff_get_session(JSContext *c, JSValue this_val)
{
	return JS_GetOpaque(this_val, fs_class_id);
}

static JSValue jsfs_new_filter_obj(JSContext *ctx, GF_Filter *f);


static void jsfs_exec_task_custom(JSFS_Task *task, const char *text, GF_Filter *new_filter, GF_Filter *del_filter)
{
	JSValue ret, arg;

	gf_js_lock(task->ctx, GF_TRUE);
	if (text) {
		arg = JS_NewString(task->ctx, text);
	} else if (new_filter) {
		arg = jsfs_new_filter_obj(task->ctx, new_filter);
	} else {
		gf_assert(del_filter);
		arg = JS_DupValue(task->ctx, del_filter->jsval);
	}

	ret = JS_Call(task->ctx, task->fun, task->_obj, 1, &arg);
	JS_FreeValue(task->ctx, arg);

	if (del_filter) {
		JS_SetOpaque(del_filter->jsval, NULL);
		JS_FreeValue(task->ctx, del_filter->jsval);
		del_filter->jsval = JS_UNDEFINED;
	}

	if (JS_IsException(ret)) {
		js_dump_error(task->ctx);
	}
	JS_FreeValue(task->ctx, ret);
	js_std_loop(task->ctx);
	gf_js_lock(task->ctx, GF_FALSE);
}

static JSValue jsfs_prop_get(JSContext *ctx, JSValueConst this_val, int magic)
{
	GF_FilterSession *fs = JS_GetOpaque(this_val, fs_class_id);
	if (!fs)
		return GF_JS_EXCEPTION(ctx);

	switch (magic) {
	case JSFS_NB_FILTERS:
		return JS_NewInt32(ctx, gf_fs_get_filters_count(fs));
	case JSFS_LAST_TASK:
		return gf_fs_is_last_task(fs) ? JS_TRUE : JS_FALSE;
	case JSFS_CONNECTED:
		return fs->pid_connect_tasks_pending ? JS_FALSE : JS_TRUE;

	case JSFS_HTTP_MAX_RATE:
#ifdef GPAC_USE_DOWNLOADER
		if (fs->download_manager)
			return JS_NewInt32(ctx, gf_dm_get_data_rate(fs->download_manager) );
#endif
		return JS_NULL;

	case JSFS_HTTP_RATE:
#ifdef GPAC_USE_DOWNLOADER
		if (fs->download_manager)
			return JS_NewInt32(ctx, gf_dm_get_global_rate(fs->download_manager) );
#endif
		return JS_NULL;
	case JSFS_LAST_CONNECT_ERR:
		return JS_NewInt32(ctx, gf_fs_get_last_process_error(fs) );
	case JSFS_LAST_PROCESS_ERR:
		return JS_NewInt32(ctx, gf_fs_get_last_connect_error(fs) );
	case JSFS_PATH:
		return JS_NewString(ctx, jsf_get_script_filename(ctx) );
	}
	return JS_UNDEFINED;
}

static JSValue jsfs_prop_set(JSContext *ctx, JSValueConst this_val, JSValueConst value, int magic)
{
	GF_FilterSession *fs = JS_GetOpaque(this_val, fs_class_id);
	if (!fs)
		return GF_JS_EXCEPTION(ctx);

	switch (magic) {
	case JSFS_HTTP_MAX_RATE:
#ifdef GPAC_USE_DOWNLOADER
		if (fs->download_manager) {
			s32 ival;
			if (JS_ToInt32(ctx, &ival, value)) return GF_JS_EXCEPTION(ctx);
			gf_dm_set_data_rate(fs->download_manager, (u32) ival);
		}
#endif
		break;
	}
	return JS_UNDEFINED;
}

static Bool jsfs_task_exec(GF_FilterSession *fs, void *udta, u32 *timeout_ms)
{
	JSValue ret;
	s32 ret_val;
	Bool do_free=GF_TRUE;
	JSFS_Task *task = udta;
	gf_js_lock(task->ctx, GF_TRUE);
	ret = JS_Call(task->ctx, task->fun, task->_obj, 0, NULL);

	*timeout_ms = 0;
	if (JS_IsException(ret)) {
		js_dump_error(task->ctx);
	}
	else if (JS_IsBool(ret)) {
		if (JS_ToBool(task->ctx, ret))
			do_free = GF_FALSE;
	}
	else if (JS_IsInteger(ret)) {
		JS_ToInt32(task->ctx, (int*)&ret_val, ret);
		if (ret_val>=0) {
			*timeout_ms = ret_val;
			do_free = GF_FALSE;
		}
	}

	JS_FreeValue(task->ctx, ret);
	js_std_loop(task->ctx);
	gf_js_lock(task->ctx, GF_FALSE);

	if (do_free) {
		JS_FreeValue(task->ctx, task->fun);
		JS_FreeValue(task->ctx, task->_obj);
		gf_list_del_item(fs->jstasks, task);
		gf_free(task);
		return GF_FALSE;
	}
	return GF_TRUE;
}

static JSValue jsfs_post_task(JSContext *ctx, JSValueConst this_val, int argc, JSValueConst *argv)
{
	JSFS_Task *task;
	u32 delay=0;
	const char *tname = NULL;
	GF_FilterSession *fs = JS_GetOpaque(this_val, fs_class_id);
	if (!fs || !argc) return GF_JS_EXCEPTION(ctx);
	if (!JS_IsFunction(ctx, argv[0]) ) return GF_JS_EXCEPTION(ctx);

	GF_SAFEALLOC(task, JSFS_Task);
	if (!task) return GF_JS_EXCEPTION(ctx);
	task->ctx = ctx;

	if (argc>1) {
		if (JS_IsString(argv[1])) {
			tname = JS_ToCString(ctx, argv[1]);
			if (tname && (argc>2))
				JS_ToInt32(ctx, &delay, argv[2]);
		} else {
			JS_ToInt32(ctx, &delay, argv[1]);
		}
	}
	task->fun = JS_DupValue(ctx, argv[0]);
	task->_obj = JS_DupValue(ctx, this_val);
	gf_list_add(fs->jstasks, task);

	gf_fs_post_user_task_delay(fs, jsfs_task_exec, task, tname ? tname : "task", delay);
	if (tname)
		JS_FreeCString(ctx, tname);

	return JS_UNDEFINED;
}

static JSValue jsfs_abort(JSContext *ctx, JSValueConst this_val, int argc, JSValueConst *argv)
{
	u32 flush_type = GF_FS_FLUSH_NONE;
	GF_FilterSession *fs = JS_GetOpaque(this_val, fs_class_id);
	if (!fs) return GF_JS_EXCEPTION(ctx);
	if (argc) {
		JS_ToInt32(ctx, &flush_type, argv[0]);
	}
	gf_fs_abort(fs, flush_type);
	return JS_UNDEFINED;
}
static JSValue jsfs_lock_filters(JSContext *ctx, JSValueConst this_val, int argc, JSValueConst *argv)
{
	Bool do_lock;
	GF_FilterSession *fs = JS_GetOpaque(this_val, fs_class_id);
	if (!fs || !argc) return GF_JS_EXCEPTION(ctx);
	if (JS_IsBool(argv[0])) do_lock = JS_ToBool(ctx, argv[0]);
	else return GF_JS_EXCEPTION(ctx);

	gf_fs_lock_filters(fs, do_lock);
	return JS_UNDEFINED;
}

void jsfs_on_filter_created(GF_Filter *new_filter)
{
	if (!new_filter->session->new_f_task) return;
	jsfs_exec_task_custom(new_filter->session->new_f_task, NULL, new_filter, NULL);
}

void jsfs_on_filter_destroyed(GF_Filter *del_filter)
{
	if (! JS_IsUndefined(del_filter->jsval)) {
		void *p = JS_GetOpaque(del_filter->jsval, fs_f_class_id);
		if (!p) return;
		if (del_filter->session->del_f_task) {
			jsfs_exec_task_custom(del_filter->session->del_f_task, NULL, NULL, del_filter);
		} else {
			JSRuntime *gf_js_get_rt();
			JSRuntime *rt = gf_js_get_rt();
			if (rt) {
				gf_js_lock(NULL, GF_TRUE);
				JS_SetOpaque(del_filter->jsval, NULL);
				JS_FreeValueRT(rt, del_filter->jsval);
				gf_js_lock(NULL, GF_FALSE);
			}
		}
		del_filter->jsval = JS_UNDEFINED;
	}
}

Bool jsfs_on_event(GF_FilterSession *fs, GF_Event *evt)
{
	GF_FilterEvent fevt;
	Bool pass2=GF_FALSE;
	JSValue fun, obj;
	JSValue js_init_evt_obj(JSContext *ctx, const GF_FilterEvent *evt);

	JSValue arg, ret;
	Bool res;
	gf_assert(fs->on_evt_task);
	gf_js_lock(fs->on_evt_task->ctx, GF_TRUE);

	memset(&fevt, 0, sizeof(GF_FilterEvent));
	fevt.user_event.event = *evt;
	fevt.base.type = GF_FEVT_USER;

	fun = fs->on_evt_task->fun;
	obj = fs->on_evt_task->_obj;


retry:
	arg = js_init_evt_obj(fs->on_evt_task->ctx, &fevt);
	ret = JS_Call(fs->on_evt_task->ctx, fun, obj, 1, &arg);
	JS_SetOpaque(arg, NULL);
	JS_FreeValue(fs->on_evt_task->ctx, arg);

	if (JS_IsException(ret)) {
		js_dump_error(fs->on_evt_task->ctx);
	}
	fevt.user_event.event.type = evt->type;
	*evt = fevt.user_event.event;
	res = JS_ToBool(fs->on_evt_task->ctx, ret) ? GF_TRUE : GF_FALSE;
	if (!res && (evt->type==GF_EVENT_COPY_TEXT) && evt->clipboard.text) {
		gf_free(evt->clipboard.text);
		evt->clipboard.text = NULL;
	}
	JS_FreeValue(fs->on_evt_task->ctx, ret);
	if (!pass2 && !res && !JS_IsUndefined(fs->on_evt_task->_obj2)) {
		pass2 = GF_TRUE;
		fun = fs->on_evt_task->fun2;
		obj = fs->on_evt_task->_obj2;
		goto retry;
	}
	js_std_loop(fs->on_evt_task->ctx);
	gf_js_lock(fs->on_evt_task->ctx, GF_FALSE);
	return res;
}

typedef struct
{
	void (*on_usr_pass)(void *usr_cbk, const char *usr_name, const char *password, Bool store_info);
	void *async_usr_data;
} JSFAuthContext;

static JSClassID jsf_auth_class_id;
static void jsf_auth_finalizer(JSRuntime *rt, JSValue val)
{
	JSFAuthContext *actx = JS_GetOpaque(val, jsf_auth_class_id);
	if (!actx) return;

	if (actx->on_usr_pass) {
		actx->on_usr_pass(actx->async_usr_data, NULL, NULL, GF_FALSE);
	}
	gf_free(actx);
}
static JSClassDef jsf_auth_class = {
	"AsyncAuth",
	.finalizer = jsf_auth_finalizer
};

static JSValue js_auth_done(JSContext *ctx, JSValueConst this_val, int argc, JSValueConst *argv)
{
	JSFAuthContext *actx = JS_GetOpaque(this_val, jsf_auth_class_id);
	Bool store = GF_FALSE;
	if (!actx) return GF_JS_EXCEPTION(ctx);
	const char *user, *pass;

	user = argc ? JS_ToCString(ctx, argv[0]) : NULL;
	pass = (argc>1) ? JS_ToCString(ctx, argv[1]) : NULL;
	if (argc==3)
		store = JS_ToBool(ctx, argv[2]);

	if (!user || !user[0] || !pass || !pass[0])
		actx->on_usr_pass(actx->async_usr_data, NULL, NULL, GF_FALSE);
	else
		actx->on_usr_pass(actx->async_usr_data, user, pass, store);

	//callback done, set to null. If object gets destroyed without the done() being called, we will callback with failure
	actx->on_usr_pass = NULL;
	if (user) JS_FreeCString(ctx, user);
	if (pass) JS_FreeCString(ctx, pass);
	return JS_UNDEFINED;
}

static const JSCFunctionListEntry jsf_auth_funcs[] = {
	JS_CFUNC_DEF("done", 0, js_auth_done),
};


Bool jsfs_on_auth(GF_FilterSession *fs, GF_Event *evt)
{
	JSValue args[5], ret, obj;
	Bool res = GF_TRUE;
	JSContext *ctx;
	gf_assert(fs->on_auth_task);
	ctx = fs->on_auth_task->ctx;
	gf_js_lock(ctx, GF_TRUE);

	JSFAuthContext *actx;
	GF_SAFEALLOC(actx, JSFAuthContext);
	if (!actx) {
		gf_js_lock(ctx, GF_FALSE);
		return GF_FALSE;
	}
	actx->on_usr_pass = evt->auth.on_usr_pass;
	actx->async_usr_data = evt->auth.async_usr_data;
	obj = JS_NewObjectClass(ctx, jsf_auth_class_id);
	JS_SetOpaque(obj, actx);

	args[0] = JS_NewString(ctx, evt->auth.site_url);
	args[1] = JS_NewString(ctx, evt->auth.user);
	args[2] = JS_NewString(ctx, evt->auth.password);
	args[3] = JS_NewBool(ctx, evt->auth.secure);
	args[4] = obj;

	ret = JS_Call(ctx, fs->on_auth_task->fun, fs->on_auth_task->_obj, 5, args);

	JS_FreeValue(ctx, args[0]);
	JS_FreeValue(ctx, args[1]);
	JS_FreeValue(ctx, args[2]);
	JS_FreeValue(ctx, args[3]);
	JS_FreeValue(ctx, args[4]);

	if (JS_IsException(ret)) {
		js_dump_error(ctx);
		res = GF_FALSE;
	}
	JS_FreeValue(ctx, ret);

	js_std_loop(ctx);
	gf_js_lock(ctx, GF_FALSE);
	return res;
}


static JSValue jsfs_set_fun_callback(JSContext *ctx, JSValueConst this_val, int argc, JSValueConst *argv, u32 cbk_type)
{
	JSFS_Task *task = NULL;
	u32 i, count;
	Bool is_rem = GF_FALSE;
	GF_FilterSession *fs = JS_GetOpaque(this_val, fs_class_id);
	if (!fs || !argc) return GF_JS_EXCEPTION(ctx);

	if (JS_IsNull(argv[0]))
		is_rem = GF_TRUE;
	else if (!JS_IsFunction(ctx, argv[0]) )
		return GF_JS_EXCEPTION(ctx);

	if (cbk_type==2) {
		task = fs->new_f_task;
	} else if (cbk_type==3) {
		task = fs->del_f_task;
	} else if (cbk_type==4) {
		task = fs->on_evt_task;
	} else if (cbk_type==5) {
		task = fs->on_auth_task;
	} else {
		count = gf_list_count(fs->jstasks);
		for (i=0; i<count; i++) {
			task = gf_list_get(fs->jstasks, i);
			if (task->type==1) break;
			task = NULL;
		}
	}
	if (is_rem) {
		if (task) {
			JS_FreeValue(ctx, task->fun);
			JS_FreeValue(ctx, task->_obj);
			if (!JS_IsUndefined(task->_obj2)) {
				JS_FreeValue(ctx, task->fun2);
				JS_FreeValue(ctx, task->_obj2);
			}
			gf_list_del_item(fs->jstasks, task);
			gf_free(task);
		}
		if (cbk_type == 1) {
		} else if (cbk_type == 2)
			fs->new_f_task = NULL;
		else if (cbk_type == 3)
			fs->del_f_task = NULL;
		else if (cbk_type == 4)
			fs->on_evt_task = NULL;
		else if (cbk_type == 5)
			fs->on_auth_task = NULL;

		return JS_UNDEFINED;
	}

	if (task) {
		if ((cbk_type == 4) && JS_IsUndefined(task->fun2)) {
			task->fun2 = task->fun;
			task->_obj2 = task->_obj;
			task->fun = JS_UNDEFINED;
			task->_obj = JS_UNDEFINED;
		} else {
			JS_FreeValue(ctx, task->fun);
			JS_FreeValue(ctx, task->_obj);
		}
	} else {
		GF_SAFEALLOC(task, JSFS_Task);
		if (!task) return GF_JS_EXCEPTION(ctx);
		gf_list_add(fs->jstasks, task);
		task->type = cbk_type;
		task->ctx = ctx;
		task->fun2 = JS_UNDEFINED;
		task->_obj2 = JS_UNDEFINED;
	}
	task->fun = JS_DupValue(ctx, argv[0]);
	task->_obj = JS_DupValue(ctx, this_val);

	if (cbk_type == 1) {
		// old profiler stuff, depr
	}
	else if (cbk_type == 2)
		fs->new_f_task = task;
	else if (cbk_type == 3)
		fs->del_f_task = task;
	else if (cbk_type == 4)
		fs->on_evt_task = task;
	else if (cbk_type == 5)
		fs->on_auth_task = task;
	return JS_UNDEFINED;
}

static JSValue jsfs_set_new_filter_fun(JSContext *ctx, JSValueConst this_val, int argc, JSValueConst *argv)
{
	return jsfs_set_fun_callback(ctx, this_val, argc, argv, 2);
}
static JSValue jsfs_set_del_filter_fun(JSContext *ctx, JSValueConst this_val, int argc, JSValueConst *argv)
{
	return jsfs_set_fun_callback(ctx, this_val, argc, argv, 3);
}
static JSValue jsfs_set_event_fun(JSContext *ctx, JSValueConst this_val, int argc, JSValueConst *argv)
{
	return jsfs_set_fun_callback(ctx, this_val, argc, argv, 4);
}
static JSValue jsfs_set_auth_fun(JSContext *ctx, JSValueConst this_val, int argc, JSValueConst *argv)
{
	return jsfs_set_fun_callback(ctx, this_val, argc, argv, 5);
}

enum
{
	JSFF_NAME = 0,
	JSFF_TYPE,
	JSFF_ID,
	JSFF_NB_IPID,
	JSFF_NB_OPID,
	JSFF_STATUS,
	JSFF_ALIAS,
	JSFF_ARGS,
	JSFF_DYNAMIC,
	JSFF_REMOVED,
	JSFF_PCK_DONE,
	JSFF_BYTES_DONE,
	JSFF_TIME,
	JSFF_PCK_SENT_IFCE,
	JSFF_PCK_SENT,
	JSFF_BYTES_SENT,
	JSFF_NB_TASKS,
	JSFF_NB_ERRORS,
	JSFF_REPORT_UPDATED,
	JSFF_CLASS,
	JSFF_CODEC,
	JSFF_STREAMTYPE,
	JSFF_INAME,
	JSFF_EVENT_TARGET,
	JSFF_LAST_TS_SENT,
	JSFF_LAST_TS_DROP,
	JSFF_TAG,
	JSFF_ITAG,
};


static JSValue jsfs_f_prop_get(JSContext *ctx, JSValueConst this_val, int magic)
{
	const char *val_s;
	Bool val_b;
	JSValue res;
	GF_FilterStats stats;
	GF_Filter *f = JS_GetOpaque(this_val, fs_f_class_id);
	if (!f)
		return GF_JS_EXCEPTION(ctx);

	switch (magic) {
	case JSFF_NAME:
		return JS_NewString(ctx, gf_filter_get_name(f) );
	case JSFF_TYPE:
		return JS_NewString(ctx, f->freg->name );
	case JSFF_TAG:
		return f->tag ? JS_NewString(ctx, f->tag ) : JS_NULL;
	case JSFF_ITAG:
		return f->itag ? JS_NewString(ctx, f->itag ) : JS_NULL;
	case JSFF_ID:
		val_s = gf_filter_get_id(f);
		if (!val_s) return JS_NULL;
		return JS_NewString(ctx, val_s);
	case JSFF_NB_IPID:
		return JS_NewInt32(ctx, gf_filter_get_ipid_count(f) );
	case JSFF_NB_OPID:
		return JS_NewInt32(ctx, gf_filter_get_opid_count(f) );
	case JSFF_STATUS:
		return JS_NewString(ctx, f->status_str ? f->status_str : "");
	case JSFF_ALIAS:
		return JS_NewBool(ctx, f->multi_sink_target ? 1 : 0);
	case JSFF_ARGS:
		return JS_NewString(ctx, f->src_args ? f->src_args : "");
	case JSFF_DYNAMIC:
		return JS_NewBool(ctx, f->dynamic_filter);
	case JSFF_REMOVED:
		return JS_NewBool(ctx, (f->removed || f->finalized));

	case JSFF_PCK_DONE:
		return JS_NewInt64(ctx, f->nb_pck_processed);
	case JSFF_BYTES_DONE:
		return JS_NewInt64(ctx, f->nb_bytes_processed);
	case JSFF_TIME:
		return JS_NewInt64(ctx, f->time_process);
	case JSFF_PCK_SENT_IFCE:
		return JS_NewInt64(ctx, f->nb_hw_pck_sent);
	case JSFF_PCK_SENT:
		return JS_NewInt64(ctx, f->nb_pck_sent);
	case JSFF_BYTES_SENT:
		return JS_NewInt64(ctx, f->nb_bytes_sent);
	case JSFF_NB_TASKS:
		return JS_NewInt64(ctx, f->nb_tasks_done);
	case JSFF_NB_ERRORS:
		return JS_NewInt64(ctx, f->nb_errors);
	case JSFF_REPORT_UPDATED:
		val_b = f->report_updated;
		f->report_updated = GF_FALSE;
		return JS_NewBool(ctx, val_b);
	case JSFF_CLASS:
		gf_filter_get_stats(f, &stats);
		switch (stats.type) {
		case GF_FS_STATS_FILTER_RAWIN: return JS_NewString(ctx, "rawin");
		case GF_FS_STATS_FILTER_DEMUX: return JS_NewString(ctx, "demuxer");
		case GF_FS_STATS_FILTER_DECODE: return JS_NewString(ctx, "decoder");
		case GF_FS_STATS_FILTER_ENCODE: return JS_NewString(ctx, "encoder");
		case GF_FS_STATS_FILTER_MUX: return JS_NewString(ctx, "muxer");
		case GF_FS_STATS_FILTER_RAWOUT: return JS_NewString(ctx, "rawout");
		case GF_FS_STATS_FILTER_MEDIA_SINK: return JS_NewString(ctx, "mediasink");
		case GF_FS_STATS_FILTER_MEDIA_SOURCE: return JS_NewString(ctx, "mediasource");
		default: return JS_NewString(ctx, "unknown");
		}
	case JSFF_CODEC:
		gf_filter_get_stats(f, &stats);
		if (stats.codecid) {
			return JS_NewString(ctx, gf_codecid_name(stats.codecid));
		}
		return JS_NewString(ctx, "unknown");
	case JSFF_STREAMTYPE:
		gf_filter_get_stats(f, &stats);
		if (stats.stream_type) {
			return JS_NewString(ctx, gf_stream_type_name(stats.stream_type));
		}
		return JS_NewString(ctx, "unknown");

	case JSFF_LAST_TS_SENT:
		gf_filter_get_stats(f, &stats);
		if (!stats.last_ts_sent.den) return JS_NULL;
		res = JS_NewObject(ctx);
		JS_SetPropertyStr(ctx, res, "n", JS_NewInt64(ctx, stats.last_ts_sent.num));
		JS_SetPropertyStr(ctx, res, "d", JS_NewInt64(ctx, stats.last_ts_sent.den));
		return res;

	case JSFF_LAST_TS_DROP:
		gf_filter_get_stats(f, &stats);
		if (!stats.last_ts_drop.den) return JS_NULL;
		res = JS_NewObject(ctx);
		JS_SetPropertyStr(ctx, res, "n", JS_NewInt64(ctx, stats.last_ts_drop.num));
		JS_SetPropertyStr(ctx, res, "d", JS_NewInt64(ctx, stats.last_ts_drop.den));
		return res;

	case JSFF_INAME:
		if (f->iname) return JS_NewString(ctx, f->iname);
		return JS_NULL;
	case JSFF_EVENT_TARGET:
		return JS_NewBool(ctx, f->event_target);
	}
	return JS_UNDEFINED;
}

static JSValue jsfs_f_prop_set(JSContext *ctx, JSValueConst this_val, JSValueConst value, int magic)
{
	const char *s_val;
#ifdef GPAC_ENABLE_COVERAGE
	GF_Filter *f = jsff_get_filter(ctx, this_val);
#else
	GF_Filter *f = JS_GetOpaque(this_val, fs_f_class_id);
#endif
	if (!f)
		return GF_JS_EXCEPTION(ctx);

	switch (magic) {
	case JSFF_INAME:
		s_val = JS_ToCString(ctx, value);
		if (f->iname) gf_free(f->iname);
		f->iname = s_val ? gf_strdup(s_val) : NULL;
		JS_FreeCString(ctx, s_val);
		break;
	}
	return JS_UNDEFINED;
}


static JSValue jsff_is_destroyed(JSContext *ctx, JSValueConst this_val, int argc, JSValueConst *argv)
{
	GF_Filter *f = JS_GetOpaque(this_val, fs_f_class_id);
	if (!f)
		return JS_TRUE;
	return JS_FALSE;
}

JSValue jsf_NewProp(JSContext *ctx, const GF_PropertyValue *new_val);
JSValue jsf_NewPropTranslate(JSContext *ctx, const GF_PropertyValue *prop, u32 p4cc);

static JSValue jsff_enum_pid_props(JSContext *ctx, JSValueConst this_val, int argc, JSValueConst *argv, Bool is_output)
{
	u32 idx;
	GF_FilterPid *pid;
	const char *pname=NULL;
	GF_Filter *f = JS_GetOpaque(this_val, fs_f_class_id);
	if (!f || (argc!=2) )
		return GF_JS_EXCEPTION(ctx);

	if (JS_IsString(argv[1])) {
		pname = JS_ToCString(ctx, argv[1]);
		if (!pname) return GF_JS_EXCEPTION(ctx);
	}
	else if (!JS_IsFunction(ctx, argv[1]))
		return GF_JS_EXCEPTION(ctx);

	if (JS_ToInt32(ctx, &idx, argv[0]))
		return GF_JS_EXCEPTION(ctx);

	if (is_output) {
		pid = gf_filter_get_opid(f, idx);
		if (!pid) return GF_JS_EXCEPTION(ctx);
	} else {
		pid = gf_filter_get_ipid(f, idx);
		if (!pid) return GF_JS_EXCEPTION(ctx);
	}

	if (pname) {
		const GF_PropertyValue *p;

		if (!strcmp(pname, "buffer")) {
			JS_FreeCString(ctx, pname);
			return JS_NewInt64(ctx, gf_filter_pid_query_buffer_duration(pid, GF_FALSE) );
		}
		if (!strcmp(pname, "buffer_total")) {
			JS_FreeCString(ctx, pname);
			return JS_NewInt64(ctx, gf_filter_pid_query_buffer_duration(pid, GF_TRUE) );
		}
		if (!strcmp(pname, "name")) {
			JS_FreeCString(ctx, pname);
			return JS_NewString(ctx, pid->pid->name);
		}
		if (!strcmp(pname, "eos")) {
			JS_FreeCString(ctx, pname);
			return JS_NewBool(ctx, gf_filter_pid_is_eos(pid) );
		}
		u32 p4cc = gf_props_get_id(pname);
		if (p4cc)
			p = gf_filter_pid_get_property(pid, p4cc);
		else
			p = gf_filter_pid_get_property_str(pid, pname);

		JS_FreeCString(ctx, pname);
		if (p && p4cc)
			return jsf_NewPropTranslate(ctx, p, p4cc);

		return jsf_NewProp(ctx, p);
	}

	idx = 0;
	while (1) {
		u32 prop_4cc;
		const char *prop_name;
		JSValue args[3], ret;
		const GF_PropertyValue *prop = gf_filter_pid_enum_properties(pid, &idx, &prop_4cc, &prop_name);
		if (!prop) break;
		if (prop->type==GF_PROP_POINTER) continue;

		const char* cc_name = gf_props_4cc_get_name(prop_4cc);
		if (!prop_name && !cc_name)
			continue;

		args[0] = JS_NewString(ctx, prop_name ? prop_name : cc_name );
		args[1] = JS_NewString(ctx, gf_props_get_type_name(prop->type) );
		if (prop_4cc) {
			args[2] = jsf_NewPropTranslate(ctx, prop, prop_4cc);
		} else {
			args[2] = jsf_NewProp(ctx, prop);
		}
		ret = JS_Call(ctx, argv[1], this_val, 3, args);
		if (JS_IsException(ret)) {
			js_dump_error(ctx);
		}
		JS_FreeValue(ctx, ret);
		JS_FreeValue(ctx, args[0]);
		JS_FreeValue(ctx, args[1]);
		JS_FreeValue(ctx, args[2]);
	}
	return JS_UNDEFINED;
}
static JSValue jsff_enum_ipid_props(JSContext *ctx, JSValueConst this_val, int argc, JSValueConst *argv)
{
	return jsff_enum_pid_props(ctx, this_val, argc, argv, GF_FALSE);
}
static JSValue jsff_enum_opid_props(JSContext *ctx, JSValueConst this_val, int argc, JSValueConst *argv)
{
	return jsff_enum_pid_props(ctx, this_val, argc, argv, GF_TRUE);
}


static JSValue jsff_get_pid_source(JSContext *ctx, JSValueConst this_val, int argc, JSValueConst *argv)
{
	u32 idx;
	GF_FilterPid *pid;
	GF_FilterPidInst *ipid;
	GF_Filter *f = JS_GetOpaque(this_val, fs_f_class_id);
	if (!f || (argc!=1) )
		return GF_JS_EXCEPTION(ctx);
	if (JS_ToInt32(ctx, &idx, argv[0]))
		return GF_JS_EXCEPTION(ctx);

	pid = gf_filter_get_ipid(f, idx);
	if (!pid) return JS_NULL;

	ipid = (GF_FilterPidInst *)pid;
	return jsfs_new_filter_obj(ctx, ipid->pid->filter);
}

static JSValue jsff_get_pid_sinks(JSContext *ctx, JSValueConst this_val, int argc, JSValueConst *argv)
{
	u32 idx;
	JSValue ret;
	GF_FilterPid *pid;
	GF_Filter *f = JS_GetOpaque(this_val, fs_f_class_id);
	if (!f || (argc!=1) )
		return GF_JS_EXCEPTION(ctx);
	if (JS_ToInt32(ctx, &idx, argv[0]))
		return GF_JS_EXCEPTION(ctx);

	pid = gf_filter_get_opid(f, idx);
	if (!pid) return JS_NULL;

	ret = JS_NewArray(ctx);
	JS_SetPropertyStr(ctx, ret, "length", JS_NewInt32(ctx, pid->num_destinations) );

	for (idx=0; idx<pid->num_destinations; idx++) {
		GF_FilterPidInst *pid_inst = gf_list_get(pid->destinations, idx);
		JS_SetPropertyUint32(ctx, ret, idx, jsfs_new_filter_obj(ctx, pid_inst->filter) );
	}
	return ret;
}

static void get_filter_args(JSContext *ctx, GF_FilterSession *fs,  const GF_FilterRegister *freg, GF_Filter *f_inst, Bool val_only, JSValue array)
{
	u32 idx;
	const GF_FilterArgs *args;

	idx=0;
	args = (f_inst && f_inst->instance_args) ? f_inst->instance_args : freg->args;

	while (args && args[idx].arg_name) {
		const GF_FilterArgs *arg = &args[idx];
		GF_PropertyValue p;
		JSValue aval;
		if ((arg->flags & GF_FS_ARG_HINT_HIDE)
			|| !strcmp(arg->arg_name, "*")
		) {
			idx++;
			continue;
		}

		aval = JS_NewObject(ctx);
		JS_SetPropertyStr(ctx, aval, "name", JS_NewString(ctx, arg->arg_name) );
		JS_SetPropertyStr(ctx, aval, "type", JS_NewString(ctx, gf_props_get_type_name(arg->arg_type)) );
		if (f_inst && f_inst->instance_args) {
			char szArgName[100];
			char *arg_start;
			snprintf(szArgName, 100, "%c%s%c", f_inst->session->sep_args, arg->arg_name, f_inst->session->sep_name);
			arg_start = f_inst->orig_args ? strstr(f_inst->orig_args, szArgName) : NULL;
			if (arg_start) {
				char *arg_end;
				arg_start += strlen(szArgName);
				arg_start = gf_strdup(arg_start);
				arg_end = strchr(arg_start, fs->sep_args);
				if (arg_end) arg_end[0] = 0;
				JS_SetPropertyStr(ctx, aval, "value", JS_NewString(ctx, arg_start) );
				gf_free(arg_start);
			} else {
				snprintf(szArgName, 100, "%c%s", fs->sep_args, arg->arg_name);
				arg_start = f_inst->orig_args ? strstr(f_inst->orig_args, szArgName) : NULL;
				if (arg_start && (arg->arg_type==GF_PROP_BOOL)) {
					p.type = GF_PROP_BOOL;
					p.value.boolean = GF_TRUE;
					JS_SetPropertyStr(ctx, aval, "value", jsf_NewProp(ctx, &p) );
				} else {
					snprintf(szArgName, 100, "%c%c%s", fs->sep_args, fs->sep_neg, arg->arg_name);
					arg_start = f_inst->orig_args ? strstr(f_inst->orig_args, szArgName) : NULL;
					if (arg_start && (arg->arg_type==GF_PROP_BOOL)) {
						p.type = GF_PROP_BOOL;
						p.value.boolean = GF_FALSE;
						JS_SetPropertyStr(ctx, aval, "value", jsf_NewProp(ctx, &p) );
					} else {
						if (arg->arg_default_val) {
							gf_props_parse_value(arg->arg_type, arg->arg_name, arg->arg_default_val, arg->min_max_enum, f_inst->session->sep_list);
							JS_SetPropertyStr(ctx, aval, "value", jsf_NewProp(ctx, &p) );
						} else {
							JS_SetPropertyStr(ctx, aval, "value", JS_NULL);
						}
					}
				}
			}
		} else if (f_inst) {
			gf_filter_get_arg(f_inst, arg->arg_name, &p);
			JS_SetPropertyStr(ctx, aval, "value", jsf_NewProp(ctx, &p) );
		} else if (arg->arg_default_val) {
			p = gf_filter_parse_prop_solve_env_var(fs, NULL, arg->arg_type, arg->arg_name, arg->arg_default_val, arg->min_max_enum);
			JS_SetPropertyStr(ctx, aval, "value", jsf_NewProp(ctx, &p) );
			gf_props_reset_single(&p);
		} else {
			JS_SetPropertyStr(ctx, aval, "value", JS_NULL);
		}

		if (!val_only) {
			if (arg->arg_desc)
				JS_SetPropertyStr(ctx, aval, "desc", JS_NewString(ctx, arg->arg_desc) );
			if (arg->min_max_enum)
				JS_SetPropertyStr(ctx, aval, "min_max_enum", JS_NewString(ctx, arg->min_max_enum) );
			if (arg->arg_default_val)
				JS_SetPropertyStr(ctx, aval, "default", JS_NewString(ctx, arg->arg_default_val) );
			JS_SetPropertyStr(ctx, aval, "update", JS_NewBool(ctx, (arg->flags & GF_FS_ARG_UPDATE) ) );
			JS_SetPropertyStr(ctx, aval, "update_sync", JS_NewBool(ctx, (arg->flags & GF_FS_ARG_UPDATE_SYNC) ) );
			if (arg->flags & GF_FS_ARG_HINT_ADVANCED) {
				JS_SetPropertyStr(ctx, aval, "hint", JS_NewString(ctx, "advanced") );
			}
			else if (arg->flags & GF_FS_ARG_HINT_EXPERT) {
				JS_SetPropertyStr(ctx, aval, "hint", JS_NewString(ctx, "expert") );
			}
		}
		JS_SetPropertyUint32(ctx, array, idx, aval);
		idx++;
	}
}

static JSValue jsff_all_args(JSContext *ctx, JSValueConst this_val, int argc, JSValueConst *argv)
{
	Bool val_only = GF_TRUE;
	GF_Filter *f = JS_GetOpaque(this_val, fs_f_class_id);
	if (!f)
		return GF_JS_EXCEPTION(ctx);

	if (argc && JS_IsBool(argv[0]) && JS_ToBool(ctx, argv[0]))
		val_only = GF_FALSE;

	JSValue res = JS_NewArray(ctx);
	get_filter_args(ctx, f->session, f->freg, f, val_only, res);
	return res;
}

static const GF_FilterRegister *find_reg(GF_FilterSession *fs, char *name)
{
	u32 i, count = gf_list_count(fs->registry);
	for (i=0; i<count; i++) {
		const GF_FilterRegister *freg = gf_list_get(fs->registry, i);
		if (!strcmp(freg->name, name)) return freg;
	}
	return NULL;
}

#include <gpac/module.h>

static Bool jsfs_get_filter_args(JSContext *ctx, GF_FilterSession *fs, GF_FilterSession **meta_fs, char *regname, GF_Filter *finst, JSValue args)
{
	GF_Filter *new_f = NULL;
	const GF_FilterRegister *freg = NULL;
	char *sep = strchr(regname, fs->sep_args);

	if (sep) sep[0] = 0;
	freg = finst ? finst->freg : find_reg(fs, regname);
	if (sep) sep[0] = fs->sep_args;

	if (!freg && !finst) {
		GF_Err e;
		Bool probe;
		if (!strncmp(regname, "src=", 4)) {
			gf_fs_load_source_dest_internal(fs, regname+4, NULL, NULL, &e, NULL, NULL, GF_TRUE, GF_FALSE, &probe, &freg);
		} else if (!strncmp(regname, "dst=", 4)) {
			gf_fs_load_source_dest_internal(fs, regname+4, NULL, NULL, &e, NULL, NULL, GF_FALSE, GF_FALSE, &probe, &freg);
		}
	}

	if (!freg) return GF_FALSE;

	if (!(freg->flags & GF_FS_REG_META)) {
		get_filter_args(ctx, fs, freg, NULL, GF_FALSE, args);
		return GF_TRUE;
	}

	//don't load a full session, only allocate object and create registry list
	if (! *meta_fs) {
		GF_SAFEALLOC(*meta_fs, GF_FilterSession)
		(*meta_fs)->registry = gf_list_new();
		(*meta_fs)->blacklist = fs->blacklist;

		//load filters
		gf_fs_reg_all(*meta_fs, *meta_fs);

		(*meta_fs)->blacklist = NULL;
	}

	gf_fs_lock_filters(fs, GF_TRUE);
	if (!finst) {
		GF_Err e;
		char *fdesc, szFmt[30];
		fdesc = gf_strdup(regname);
		sprintf(szFmt, "%cgpac", fs->sep_args);
		if (strstr(fdesc, szFmt)) {
			sprintf(szFmt, "%c_GFTMP", fs->sep_args);
		} else {
			sprintf(szFmt, "%c%cgpac%c%c_GFTMP", fs->sep_args, fs->sep_args, fs->sep_args, fs->sep_args);
		}
		gf_dynstrcat(&fdesc, szFmt, NULL);

		if (!strncmp(fdesc, "src=", 4)) {
			new_f = gf_fs_load_source(fs, fdesc+4, NULL, NULL, &e);
		} else if (!strncmp(fdesc, "dst=", 4)) {
			new_f = gf_fs_load_destination(fs, fdesc+4, NULL, NULL, &e);
		} else {
			new_f = gf_fs_load_filter(fs, fdesc, &e);
		}
		if (fdesc) gf_free(fdesc);

		if (!new_f) {
			gf_fs_lock_filters(fs, GF_FALSE);
			return GF_FALSE;
		}
		finst = new_f;
	}

	//get all args
	get_filter_args(ctx, fs, finst->freg, finst, GF_FALSE, args);
	const char *inst_names = gf_filter_meta_get_instances(finst);
	while (inst_names && inst_names[0]) {
		char szFName[100];
		sep = strchr(inst_names, ' ');
		if (sep) sep[0] = 0;
		sprintf(szFName, "%s:%s", finst->freg->name, inst_names);

		freg = find_reg(*meta_fs, szFName);
		if (freg) {
			get_filter_args(ctx, fs, freg, NULL, GF_FALSE, args);
		}

		if (!sep) break;
		sep[0] = ' ';
		inst_names = sep+1;
	}

	//delete filter
	if (new_f) {
		gf_list_del_item(fs->filters, new_f);
		if (!new_f->finalized && new_f->freg->finalize) {
			new_f->freg->finalize(new_f);
		}
		gf_filter_del(new_f);
	}

	gf_fs_lock_filters(fs, GF_FALSE);
	return GF_TRUE;
}

static void del_meta_fs(GF_FilterSession *metafs)
{
	while (gf_list_count(metafs->registry)) {
		GF_FilterRegister *freg = gf_list_pop_back(metafs->registry);
		if (freg->register_free)
			freg->register_free(metafs, freg);
	}
	gf_list_del(metafs->registry);
	gf_free(metafs);
}

static JSValue jsfs_filter_args(JSContext *ctx, JSValueConst this_val, int argc, JSValueConst *argv)
{
	char *name = NULL;
	GF_FilterSession *fs = JS_GetOpaque(this_val, fs_class_id);
	if (!fs || !argc) return GF_JS_EXCEPTION(ctx);

	name = (char *)JS_ToCString(ctx, argv[0]);
	if (!name) return GF_JS_EXCEPTION(ctx);

	GF_FilterSession *meta_fs = NULL;
	JSValue args = JS_NewArray(ctx);
	Bool res = jsfs_get_filter_args(ctx, fs, &meta_fs, name, NULL, args);
	JS_FreeCString(ctx, name);
	if (meta_fs)
		del_meta_fs(meta_fs);

	if (!res) {
		JS_FreeValue(ctx, args);
		return GF_JS_EXCEPTION(ctx);
	}
	return args;
}


static JSValue jsfs_run_sess(JSContext *ctx, JSValueConst this_val, int argc, JSValueConst *argv)
{
	GF_FilterSession *fs = JS_GetOpaque(this_val, fs_class_id);
	if (!fs) return GF_JS_EXCEPTION(ctx);
	if (!(fs->flags & GF_FS_FLAG_USER_SESSION))
		return GF_JS_EXCEPTION(ctx);

	GF_Err e = gf_fs_run(fs);
	return JS_NewInt32(ctx, e);
}


static JSValue jsfs_stop_sess(JSContext *ctx, JSValueConst this_val, int argc, JSValueConst *argv)
{
	GF_FilterSession *fs = JS_GetOpaque(this_val, fs_class_id);
	if (!fs) return GF_JS_EXCEPTION(ctx);
	if (!(fs->flags & GF_FS_FLAG_USER_SESSION))
		return GF_JS_EXCEPTION(ctx);

	GF_Err e = gf_fs_stop(fs);
	return JS_NewInt32(ctx, e);
}
static JSValue jsfs_print_connections(JSContext *ctx, JSValueConst this_val, int argc, JSValueConst *argv)
{
	GF_FilterSession *fs = JS_GetOpaque(this_val, fs_class_id);
	if (!fs) return GF_JS_EXCEPTION(ctx);
	gf_fs_print_connections(fs);
	return JS_UNDEFINED;
}

static JSValue jsfs_print_stats(JSContext *ctx, JSValueConst this_val, int argc, JSValueConst *argv)
{
	GF_FilterSession *fs = JS_GetOpaque(this_val, fs_class_id);
	if (!fs) return GF_JS_EXCEPTION(ctx);
	gf_fs_print_stats(fs);
	return JS_UNDEFINED;
}

static JSValue jsff_get_arg(JSContext *ctx, JSValueConst this_val, int argc, JSValueConst *argv)
{
	u32 idx;
	const char *aname=NULL;
	const GF_FilterArgs *args;
	GF_Filter *f = JS_GetOpaque(this_val, fs_f_class_id);
	if (!f || !argc)
		return GF_JS_EXCEPTION(ctx);

	aname = JS_ToCString(ctx, argv[0]);
	if (!aname) return GF_JS_EXCEPTION(ctx);

	idx=0;
	args = f->freg->args;
	while (args && args[idx].arg_name) {
		const GF_FilterArgs *arg = &args[idx];
		GF_PropertyValue p;
		if (strcmp(arg->arg_name, aname)) {
			idx++;
			continue;
		}
		if (gf_filter_get_arg(f, arg->arg_name, &p)) {
			JS_FreeCString(ctx, aname);
			return jsf_NewProp(ctx, &p);
		}
		break;
	}
	JS_FreeCString(ctx, aname);
	return JS_NULL;
}


GF_Err jsf_ToProp_ex(GF_Filter *filter, JSContext *ctx, JSValue value, u32 p4cc, GF_PropertyValue *prop, u32 prop_type);

static JSValue jsff_update(JSContext *ctx, JSValueConst this_val, int argc, JSValueConst *argv)
{
	const char *aname;
	u32 prop_mask=0;
	GF_Filter *f = JS_GetOpaque(this_val, fs_f_class_id);
	if (!f || (argc<2) )
		return GF_JS_EXCEPTION(ctx);

	aname = JS_ToCString(ctx, argv[0]);
	if (!aname) return GF_JS_EXCEPTION(ctx);
	if (argc>2) {
		JS_ToInt32(ctx, &prop_mask, argv[2]);
	}
	if (JS_IsString(argv[1])) {
		const char *aval = JS_ToCString(ctx, argv[1]);
		if (!aval) {
			JS_FreeCString(ctx, aname);
			return GF_JS_EXCEPTION(ctx);
		}
		gf_fs_send_update(f->session, NULL, f, aname, aval, prop_mask);
		JS_FreeCString(ctx, aval);
		JS_FreeCString(ctx, aname);
		return JS_UNDEFINED;
	} else {
		char szDump[GF_PROP_DUMP_ARG_SIZE];
		GF_PropertyValue p;
		GF_Err e;
		if (! gf_filter_get_arg(f, aname, &p)) {
			JSValue err = js_throw_err_msg(ctx, GF_BAD_PARAM, "Argument %s not defined in filter %s", aname, f->freg->name);
			JS_FreeCString(ctx, aname);
			return err;
		}
		e = jsf_ToProp_ex(f, ctx, argv[1], 0, &p, p.type);
		if (e) {
			JSValue err = js_throw_err_msg(ctx, GF_BAD_PARAM, "Failed to parse argument %s", aname);
			JS_FreeCString(ctx, aname);
			return err;
		}
		gf_props_dump_val(&p, szDump, GF_PROP_DUMP_DATA_PTR, NULL);
		gf_fs_send_update(f->session, NULL, f, aname, szDump, prop_mask);
		gf_props_reset_single(&p);
	}

	JS_FreeCString(ctx, aname);
	return JS_UNDEFINED;
}

static JSValue jsff_lock(JSContext *ctx, JSValueConst this_val, int argc, JSValueConst *argv)
{
	GF_Filter *f = JS_GetOpaque(this_val, fs_f_class_id);
	if (!f || (argc!=1) )
		return GF_JS_EXCEPTION(ctx);

	if (JS_ToBool(ctx, argv[0]))
		gf_filter_lock(f, GF_TRUE);
	else
		gf_filter_lock(f, GF_FALSE);

	return JS_UNDEFINED;
}

static JSValue jsff_remove(JSContext *ctx, JSValueConst this_val, int argc, JSValueConst *argv)
{
	GF_Filter *f = JS_GetOpaque(this_val, fs_f_class_id);
	if (!f)
		return GF_JS_EXCEPTION(ctx);

	gf_filter_remove(f);
	return JS_UNDEFINED;
}

GF_Filter *jsf_custom_filter_opaque(JSContext *ctx, JSValueConst this_val);

static JSValue jsff_insert_filter(JSContext *ctx, JSValueConst this_val, int argc, JSValueConst *argv)
{
	const char *fname=NULL, *link_args;
	GF_Filter *new_f;
	GF_Err e;
	Bool is_source = GF_FALSE;
	GF_FilterPid *opid=NULL;
	GF_Filter *inserted = NULL;
	GF_Filter *f = JS_GetOpaque(this_val, fs_f_class_id);
	if (!f || !argc)
		return GF_JS_EXCEPTION(ctx);

	if (JS_IsObject(argv[0])) {
		inserted = jsf_custom_filter_opaque(ctx, argv[0]);
		if (!inserted) return GF_JS_EXCEPTION(ctx);
	} else {
		fname = JS_ToCString(ctx, argv[0]);
		if (!fname) return GF_JS_EXCEPTION(ctx);
	}
	link_args = NULL;
	if (argc>1) {
		u32 offset=1;
		if (!JS_IsString(argv[1])) {
			s32 opid_idx=-1;
			if (JS_ToInt32(ctx, &opid_idx, argv[1])) return GF_JS_EXCEPTION(ctx);
			if (opid_idx<0) return GF_JS_EXCEPTION(ctx);
			opid = gf_filter_get_opid(f, opid_idx);
			if (!opid) return GF_JS_EXCEPTION(ctx);
			offset=2;
		}
		if ((u32) argc>offset) {
			link_args = JS_ToCString(ctx, argv[offset]);
			if (!link_args) {
				if (fname) JS_FreeCString(ctx, fname);
				return GF_JS_EXCEPTION(ctx);
			}
		}
	}
	gf_fs_lock_filters(f->session, GF_TRUE);
	if (inserted) {
		new_f = inserted;
	}
	else if (!strncmp(fname, "src=", 4)) {
		new_f = gf_fs_load_source(f->session, fname+4, NULL, NULL, &e);
		is_source = GF_TRUE;
	} else if (!strncmp(fname, "dst=", 4)) {
		new_f = gf_fs_load_destination(f->session, fname+4, NULL, NULL, &e);
	} else {
		new_f = gf_fs_load_filter(f->session, fname, &e);
	}

	if (!new_f) {
		JSValue ret = js_throw_err_msg(ctx, e, "Cannot load filter %s: %s\n", fname ? fname : "custom", gf_error_to_string(e));
		if (fname) JS_FreeCString(ctx, fname);
		if (link_args) JS_FreeCString(ctx, link_args);
		gf_fs_lock_filters(f->session, GF_FALSE);
		return ret;
	}
	if (is_source)
		gf_filter_set_source_restricted(new_f, (GF_Filter *) f, link_args);
	else
		gf_filter_set_source(new_f, (GF_Filter *) f, link_args);

	gf_fs_lock_filters(f->session, GF_FALSE);

	f->dst_filter = new_f;

	//reconnect outputs of source
	gf_filter_reconnect_output((GF_Filter *) f, opid);

	if (fname) JS_FreeCString(ctx, fname);
	if (link_args) JS_FreeCString(ctx, link_args);

	return jsfs_new_filter_obj(ctx, new_f);
}

static JSValue jsff_reconnect_filter(JSContext *ctx, JSValueConst this_val, int argc, JSValueConst *argv)
{
	GF_Err e;
	GF_FilterPid *opid=NULL;
	GF_Filter *f = JS_GetOpaque(this_val, fs_f_class_id);
	if (!f)
		return GF_JS_EXCEPTION(ctx);

	if (argc>1) {
		s32 opid_idx=-1;
		if (JS_ToInt32(ctx, &opid_idx, argv[1])) return GF_JS_EXCEPTION(ctx);
		if (opid_idx>=0) {
			opid = gf_filter_get_opid(f, opid_idx);
			if (!opid) return GF_JS_EXCEPTION(ctx);
		}
	}
	//reconnect outputs of source
	e = gf_filter_reconnect_output((GF_Filter *) f, opid);
	if (e)
		return js_throw_err_msg(ctx, e, "Cannot reconnect output: %s\n", gf_error_to_string(e));
	return JS_UNDEFINED;
}

static JSValue jsff_get_destinations(JSContext *ctx, JSValueConst this_val, int argc, JSValueConst *argv)
{
	GF_Err e;
	s32 opid_idx=-1;
	GF_Filter *f = JS_GetOpaque(this_val, fs_f_class_id);
	if (!f)
		return GF_JS_EXCEPTION(ctx);

	if (argc && JS_ToInt32(ctx, &opid_idx, argv[0])) return GF_JS_EXCEPTION(ctx);

	char *res=NULL;
	//reconnect outputs of source
	e = gf_filter_get_possible_destinations(f, opid_idx, &res);

	if (e)
		return js_throw_err_msg(ctx, e, "Cannot get possible destinations: %s\n", gf_error_to_string(e));
	if (!res) return JS_NULL;
	JSValue ret = JS_NewString(ctx, res);
	gf_free(res);
	return ret;
}

JSContext *jsf_custom_filter_context(GF_Filter *f);
JSValue jsf_custom_filter_obj(GF_Filter *f);

static Bool jsff_on_setup_error(GF_Filter *src_f, void *on_setup_error_udta, GF_Err e)
{
	GF_Filter *f = (GF_Filter *) on_setup_error_udta;
	JSContext *ctx = f ? jsf_custom_filter_context(f) : NULL;
	if (!ctx) return GF_TRUE;
	if (JS_IsUndefined(f->jsval)) return GF_TRUE;

	gf_js_lock(ctx, GF_TRUE);
	JSValue this_obj = jsf_custom_filter_obj(f); //no dupValue here

	JSValue fun = JS_GetPropertyStr(ctx, this_obj, "on_setup_error");
	JSValue args[2];
	args[0] = jsfs_new_filter_obj(ctx, src_f);
	args[1] = JS_NewInt32(ctx, e);
	JSValue ret = JS_Call(ctx, fun, this_obj, 2, args);
	if (JS_IsException(ret)) js_dump_error(ctx);
	JS_FreeValue(ctx, args[0]);
	JS_FreeValue(ctx, args[1]);
	JS_FreeValue(ctx, ret);
	JS_FreeValue(ctx, fun);
	js_std_loop(ctx);
	gf_js_lock(ctx, GF_FALSE);
	return GF_TRUE;
}

static JSValue jsff_watch_setup_failure(JSContext *ctx, JSValueConst this_val, int argc, JSValueConst *argv)
{
	GF_Filter *f = jsf_custom_filter_opaque(ctx, this_val);
	if (!f || !argc)
		return GF_JS_EXCEPTION(ctx);

	GF_Filter *src_f = JS_GetOpaque(argv[0], fs_f_class_id);
	if (!src_f) return GF_JS_EXCEPTION(ctx);

	gf_filter_set_setup_failure_callback(f, src_f, jsff_on_setup_error, f);
	return JS_UNDEFINED;
}

static Bool jsfs_get_filter_args(JSContext *ctx, GF_FilterSession *fs, GF_FilterSession **meta_fs, char *regname, GF_Filter *finst, JSValue args);
static void del_meta_fs(GF_FilterSession *metafs);

static JSValue jsff_compute_link(JSContext *ctx, JSValueConst this_val, int argc, JSValueConst *argv)
{
	const char *fname;
	char *fdesc=NULL;
	char szFmt[20];
	GF_Filter *new_f;
	GF_Err e;
	Bool load_args=GF_FALSE;
	s32 opid_idx=-1;
	GF_FilterPid *opid=NULL;
	GF_Filter *f = JS_GetOpaque(this_val, fs_f_class_id);
	if (!f || (argc<2))
		return GF_JS_EXCEPTION(ctx);

	if (JS_ToInt32(ctx, &opid_idx, argv[0])) return GF_JS_EXCEPTION(ctx);
	if (opid_idx<0) return GF_JS_EXCEPTION(ctx);
	opid = gf_filter_get_opid(f, opid_idx);
	if (!opid) return GF_JS_EXCEPTION(ctx);
	fname = JS_ToCString(ctx, argv[1]);
	if (!fname) return GF_JS_EXCEPTION(ctx);
	if (!strncmp(fname, "src=", 4) || !strlen(fname)) {
		JS_FreeCString(ctx, fname);
		return GF_JS_EXCEPTION(ctx);
	}
	if ((argc==3) && JS_ToBool(ctx, argv[2]))
		load_args = GF_TRUE;

	fdesc = gf_strdup(fname);
	JS_FreeCString(ctx, fname);
	sprintf(szFmt, "%cgpac", f->session->sep_args);
	if (strstr(fdesc, szFmt)) {
		sprintf(szFmt, "%c_GFTMP", f->session->sep_args);
	} else {
		sprintf(szFmt, "%c%cgpac%c%c_GFTMP", f->session->sep_args, f->session->sep_args, f->session->sep_args, f->session->sep_args);
	}
	gf_dynstrcat(&fdesc, szFmt, NULL);

	gf_fs_lock_filters(f->session, GF_TRUE);
	if (!strncmp(fname, "dst=", 4)) {
		new_f = gf_fs_load_destination(f->session, fdesc+4, NULL, NULL, &e);
	} else {
		new_f = gf_fs_load_filter(f->session, fdesc, &e);
	}
	gf_free(fdesc);

	if (!new_f) {
		JSValue ret = js_throw_err_msg(ctx, e, "Cannot load filter %s: %s\n", fname, gf_error_to_string(e));
		gf_fs_lock_filters(f->session, GF_FALSE);
		return ret;
	}

	JSValue res;
	GF_List *fchain = gf_filter_pid_compute_link(opid, new_f, NULL, 0);
	if (fchain) {
		res = JS_NewArray(ctx);
		u32 i, count = gf_list_count(fchain);
		GF_FilterSession *meta_fs=NULL;
		for (i=0; i<count; i+=2) {
			const GF_FilterRegister *freg = gf_list_get(fchain, i);

			if (load_args) {
				GF_Filter *finst = NULL;
				JSValue obj = JS_NewObject(ctx);
				JS_SetPropertyUint32(ctx, res, i/2, obj);
				JS_SetPropertyStr(ctx, obj, "fname", JS_NewString(ctx, freg->name));
				JSValue args = JS_NewArray(ctx);
				JS_SetPropertyStr(ctx, obj, "args", args);
				if (i+2>=count) finst = new_f;

				jsfs_get_filter_args(ctx, f->session, &meta_fs, (char *) freg->name, finst, args);
			} else {
				JS_SetPropertyUint32(ctx, res, i/2, JS_NewString(ctx, freg->name));
			}
		}
		gf_list_del(fchain);
		if (meta_fs)
			del_meta_fs(meta_fs);
	} else {
		res = JS_NULL;
	}
	gf_list_del_item(f->session->filters, new_f);
	if (!new_f->finalized && new_f->freg->finalize) {
		new_f->freg->finalize(new_f);
	}
	gf_filter_del(new_f);
	gf_fs_lock_filters(f->session, GF_FALSE);
	return res;
}

static JSValue jsff_require_source_id(JSContext *ctx, JSValueConst this_val, int argc, JSValueConst *argv)
{
	GF_Filter *f = JS_GetOpaque(this_val, fs_f_class_id);
	if (!f) return GF_JS_EXCEPTION(ctx);
	gf_filter_require_source_id(f);
	return JS_UNDEFINED;
}
static JSValue jsff_bind(JSContext *ctx, JSValueConst this_val, int argc, JSValueConst *argv)
{
	GF_Filter *f = JS_GetOpaque(this_val, fs_f_class_id);
	if (!f || !argc)
		return GF_JS_EXCEPTION(ctx);
	if (!JS_IsObject(argv[0]) && !JS_IsNull(argv[0]))
		return GF_JS_EXCEPTION(ctx);
	if (!f->freg)
		return GF_JS_EXCEPTION(ctx);

	if (!strcmp(f->freg->name, "dashin")) {
#ifndef GPAC_DISABLE_DASHIN
		JSValue dashdmx_bind_js(GF_Filter *f, JSContext *jsctx, JSValueConst obj);
		return dashdmx_bind_js(f, ctx, argv[0]);
#else
		return js_throw_err_msg(ctx, GF_BAD_PARAM, "DASH client disabled in build");
#endif
	}
	if (!strcmp(f->freg->name, "httpout")) {
#ifndef GPAC_DISABLE_NETWORK
		JSValue httpout_bind_js(GF_Filter *f, JSContext *jsctx, JSValueConst obj);
		return httpout_bind_js(f, ctx, argv[0]);
#else
		return js_throw_err_msg(ctx, GF_BAD_PARAM, "HTTPOut disabled in build");
#endif
	}

	return js_throw_err_msg(ctx, GF_BAD_PARAM, "filter class %s has no JS bind capabilities", f->freg->name);
}

static JSValue jsff_get_stats(JSContext *ctx, JSValueConst this_val, int argc, JSValueConst *argv, Bool is_input)
{
	JSValue res;
	u32 mode=GF_STATS_LOCAL;
	GF_Filter *f = JS_GetOpaque(this_val, fs_f_class_id);
	u32 idx;
	if (!f || (argc<1) )
		return GF_JS_EXCEPTION(ctx);

	if (JS_ToInt32(ctx, &idx, argv[0]))
		return GF_JS_EXCEPTION(ctx);

	GF_FilterPid *pid;
	if (is_input) pid = gf_filter_get_ipid(f, idx);
	else pid = gf_filter_get_opid(f, idx);
	if (!pid)
		return GF_JS_EXCEPTION(ctx);

	if (argc>1)
		JS_ToInt32(ctx, &mode, argv[1]);

	GF_FilterPidStatistics stats;
	gf_filter_pid_get_statistics(pid, &stats, (GF_FilterPidStatsLocation) mode);
	res = JS_NewObject(ctx);
	if (JS_IsException(res)) return res;

	JS_SetPropertyStr(ctx, res, "disconnected", stats.disconnected ? JS_TRUE : JS_FALSE);
#define SET_U32(_name) \
	JS_SetPropertyStr(ctx, res, #_name, JS_NewInt32(ctx, stats._name));

#define SET_U64(_name) \
	JS_SetPropertyStr(ctx, res, #_name, JS_NewInt64(ctx, stats._name));

	SET_U32(average_process_rate)
	SET_U32(max_process_rate)
	SET_U32(average_bitrate)
	SET_U32(max_bitrate)
	SET_U32(nb_processed)
	SET_U32(max_process_time)
	SET_U64(total_process_time)
	SET_U64(first_process_time)
	SET_U64(last_process_time)
	SET_U32(min_frame_dur)
	SET_U32(nb_saps)
	SET_U32(max_sap_process_time)
	SET_U64(total_sap_process_time)
	SET_U64(max_buffer_time)
	SET_U64(max_playout_time)
	SET_U64(min_playout_time)
	SET_U64(buffer_time)
	SET_U32(nb_buffer_units)
	SET_U64(last_rt_report)
	SET_U32(rtt)
	SET_U32(jitter)
	SET_U32(loss_rate)
	return res;
}

static JSValue jsff_ipid_stats(JSContext *ctx, JSValueConst this_val, int argc, JSValueConst *argv)
{
	return jsff_get_stats(ctx, this_val, argc, argv, GF_TRUE);
}

static JSValue jsff_opid_stats(JSContext *ctx, JSValueConst this_val, int argc, JSValueConst *argv)
{
	return jsff_get_stats(ctx, this_val, argc, argv, GF_FALSE);
}

#define JS_CGETSET_MAGIC_DEF_ENUM(name, fgetter, fsetter, magic) { name, JS_PROP_CONFIGURABLE|JS_PROP_ENUMERABLE, JS_DEF_CGETSET_MAGIC, magic, .u = { .getset = { .get = { .getter_magic = fgetter }, .set = { .setter_magic = fsetter } } } }

static const JSCFunctionListEntry fs_f_funcs[] = {
	JS_CGETSET_MAGIC_DEF_ENUM("name", jsfs_f_prop_get, NULL, JSFF_NAME),
	JS_CGETSET_MAGIC_DEF_ENUM("type", jsfs_f_prop_get, NULL, JSFF_TYPE),
	JS_CGETSET_MAGIC_DEF_ENUM("tag", jsfs_f_prop_get, NULL, JSFF_TAG),
	JS_CGETSET_MAGIC_DEF_ENUM("itag", jsfs_f_prop_get, NULL, JSFF_ITAG),
	JS_CGETSET_MAGIC_DEF_ENUM("ID", jsfs_f_prop_get, NULL, JSFF_ID),
	JS_CGETSET_MAGIC_DEF_ENUM("nb_ipid", jsfs_f_prop_get, NULL, JSFF_NB_IPID),
	JS_CGETSET_MAGIC_DEF_ENUM("nb_opid", jsfs_f_prop_get, NULL, JSFF_NB_OPID),
	JS_CGETSET_MAGIC_DEF_ENUM("status", jsfs_f_prop_get, NULL, JSFF_STATUS),
	JS_CGETSET_MAGIC_DEF_ENUM("alias", jsfs_f_prop_get, NULL, JSFF_ALIAS),
	JS_CGETSET_MAGIC_DEF_ENUM("args", jsfs_f_prop_get, NULL, JSFF_ARGS),
	JS_CGETSET_MAGIC_DEF_ENUM("dynamic", jsfs_f_prop_get, NULL, JSFF_DYNAMIC),
	JS_CGETSET_MAGIC_DEF_ENUM("done", jsfs_f_prop_get, NULL, JSFF_REMOVED),
	JS_CGETSET_MAGIC_DEF_ENUM("pck_done", jsfs_f_prop_get, NULL, JSFF_PCK_DONE),
	JS_CGETSET_MAGIC_DEF_ENUM("bytes_done", jsfs_f_prop_get, NULL, JSFF_BYTES_DONE),
	JS_CGETSET_MAGIC_DEF_ENUM("time", jsfs_f_prop_get, NULL, JSFF_TIME),
	JS_CGETSET_MAGIC_DEF_ENUM("pck_sent", jsfs_f_prop_get, NULL, JSFF_PCK_SENT),
	JS_CGETSET_MAGIC_DEF_ENUM("pck_ifce_sent", jsfs_f_prop_get, NULL, JSFF_PCK_SENT_IFCE),
	JS_CGETSET_MAGIC_DEF_ENUM("bytes_sent", jsfs_f_prop_get, NULL, JSFF_BYTES_SENT),
	JS_CGETSET_MAGIC_DEF_ENUM("tasks", jsfs_f_prop_get, NULL, JSFF_NB_TASKS),
	JS_CGETSET_MAGIC_DEF_ENUM("errors", jsfs_f_prop_get, NULL, JSFF_NB_ERRORS),
	JS_CGETSET_MAGIC_DEF_ENUM("report_updated", jsfs_f_prop_get, NULL, JSFF_REPORT_UPDATED),
	JS_CGETSET_MAGIC_DEF_ENUM("class", jsfs_f_prop_get, NULL, JSFF_CLASS),
	JS_CGETSET_MAGIC_DEF_ENUM("streamtype", jsfs_f_prop_get, NULL, JSFF_STREAMTYPE),
	JS_CGETSET_MAGIC_DEF_ENUM("codec", jsfs_f_prop_get, NULL, JSFF_CODEC),
	JS_CGETSET_MAGIC_DEF_ENUM("iname", jsfs_f_prop_get, jsfs_f_prop_set, JSFF_INAME),
	JS_CGETSET_MAGIC_DEF_ENUM("event_target", jsfs_f_prop_get, NULL, JSFF_EVENT_TARGET),
	JS_CGETSET_MAGIC_DEF_ENUM("last_ts_sent", jsfs_f_prop_get, NULL, JSFF_LAST_TS_SENT),
	JS_CGETSET_MAGIC_DEF_ENUM("last_ts_drop", jsfs_f_prop_get, NULL, JSFF_LAST_TS_DROP),

	JS_CFUNC_DEF("is_destroyed", 0, jsff_is_destroyed),
	JS_CFUNC_DEF("ipid_props", 0, jsff_enum_ipid_props),
	JS_CFUNC_DEF("opid_props", 0, jsff_enum_opid_props),
	JS_CFUNC_DEF("ipid_source", 0, jsff_get_pid_source),
	JS_CFUNC_DEF("opid_sinks", 0, jsff_get_pid_sinks),
	JS_CFUNC_DEF("all_args", 0, jsff_all_args),
	JS_CFUNC_DEF("get_arg", 0, jsff_get_arg),
	JS_CFUNC_DEF("update", 0, jsff_update),
	JS_CFUNC_DEF("remove", 0, jsff_remove),
	JS_CFUNC_DEF("insert", 0, jsff_insert_filter),
	JS_CFUNC_DEF("reconnect", 0, jsff_reconnect_filter),
	JS_CFUNC_DEF("bind", 0, jsff_bind),
	JS_CFUNC_DEF("lock", 0, jsff_lock),
	JS_CFUNC_DEF("ipid_stats", 0, jsff_ipid_stats),
	JS_CFUNC_DEF("opid_stats", 0, jsff_opid_stats),
	JS_CFUNC_DEF("compute_link", 0, jsff_compute_link),
	JS_CFUNC_DEF("require_source_id", 0, jsff_require_source_id),
	JS_CFUNC_DEF("get_destinations", 0, jsff_get_destinations),
};

static JSValue jsfs_new_filter_obj(JSContext *ctx, GF_Filter *f)
{
	if (JS_IsUndefined(f->jsval)) {
		f->jsval = JS_NewObjectClass(ctx, fs_f_class_id);
		JS_SetPropertyFunctionList(ctx, f->jsval, fs_f_funcs, countof(fs_f_funcs));
		JS_SetOpaque(f->jsval, f);
	}
	return JS_DupValue(ctx, f->jsval);
}

static JSValue jsfs_get_filter(JSContext *ctx, JSValueConst this_val, int argc, JSValueConst *argv)
{
	u32 idx;
	GF_Filter *f = NULL;
	GF_FilterSession *fs = JS_GetOpaque(this_val, fs_class_id);
	if (!fs || !argc) return GF_JS_EXCEPTION(ctx);

	if (JS_IsString(argv[0])) {
		const char *iname = JS_ToCString(ctx, argv[0]);
		if (iname) {
			u32 i, count;
			gf_fs_lock_filters(fs, GF_TRUE);
			count=gf_list_count(fs->filters);
			for (i=0; i<count; i++) {
				f = gf_list_get(fs->filters, i);
				if (f->iname && !strcmp(f->iname, iname)) break;
				f = NULL;
			}
			gf_fs_lock_filters(fs, GF_FALSE);
		}
		JS_FreeCString(ctx, iname);
	} else {
		if (JS_ToInt32(ctx, &idx, argv[0]))
			return GF_JS_EXCEPTION(ctx);

		f = gf_list_get(fs->filters, idx);
	}
	if (!f) return GF_JS_EXCEPTION(ctx);

	return jsfs_new_filter_obj(ctx, f);
}

<<<<<<< HEAD
=======
#ifndef GPAC_DISABLE_ROUTE
Bool routein_is_valid_url(GF_Filter *f, u32 service_id, const char *url);
#endif
static JSValue jsff_source_probe_url(JSContext *ctx, JSValueConst this_val, int argc, JSValueConst *argv)
{
	Bool ret = GF_FALSE;
	GF_Filter *f = JS_GetOpaque(this_val, fs_f_class_id);
	if (!f || (argc<2))
		return GF_JS_EXCEPTION(ctx);

#ifndef GPAC_DISABLE_ROUTE
	s32 serviceID;
	JS_ToInt32(ctx, &serviceID, argv[0]);
	const char *url = JS_ToCString(ctx, argv[1]);

	ret = routein_is_valid_url(f, (u32) serviceID, url);

	JS_FreeCString(ctx, url);
#endif

	return ret ? JS_TRUE : JS_FALSE;
}
>>>>>>> 50aa7d3e
static JSValue jsfs_add_filter(JSContext *ctx, JSValueConst this_val, int argc, JSValueConst *argv)
{
	const char *fname, *link_args;
	GF_Filter *new_f;
	GF_Err e;
	Bool relative_to_script = GF_FALSE;
	Bool is_source = GF_FALSE;
	GF_Filter *link_from = NULL;
	GF_FilterSession *fs = JS_GetOpaque(this_val, fs_class_id);
	if (!fs || !argc)
		return GF_JS_EXCEPTION(ctx);

	fname = JS_ToCString(ctx, argv[0]);
	if (!fname) return GF_JS_EXCEPTION(ctx);

	link_args = NULL;
	if (argc>1) {
		link_from = JS_GetOpaque(argv[1], fs_f_class_id);
		if (argc>2) {
			link_args = JS_ToCString(ctx, argv[2]);
			if (link_args && !link_args[0]) {
				JS_FreeCString(ctx, link_args);
				link_args = NULL;
			}
		}
		if (argc>3) {
			relative_to_script = JS_ToBool(ctx, argv[3]);
		}
	}

	gf_fs_lock_filters(fs, GF_TRUE);

	const char *parent_url = relative_to_script ? jsf_get_script_filename(ctx) : NULL;
	if (!strncmp(fname, "src=", 4)) {
		new_f = gf_fs_load_source(fs, fname+4, NULL, parent_url, &e);
		is_source = GF_TRUE;
	} else if (!strncmp(fname, "dst=", 4)) {
		new_f = gf_fs_load_destination(fs, fname+4, NULL, parent_url, &e);
	} else {
		new_f = gf_fs_load_filter(fs, fname, &e);
	}

	if (!new_f) {
		JSValue ret = js_throw_err_msg(ctx, e, "Cannot load filter %s: %s\n", fname, gf_error_to_string(e));
		JS_FreeCString(ctx, fname);
		if (link_args) JS_FreeCString(ctx, link_args);
		gf_fs_lock_filters(fs, GF_FALSE);
		return ret;
	}
	JS_FreeCString(ctx, fname);
	if (link_from) {
		if (is_source)
			gf_filter_set_source_restricted(link_from, new_f, link_args);
		else
			gf_filter_set_source(new_f, link_from, link_args);
	}

	if (link_args) JS_FreeCString(ctx, link_args);
	gf_fs_lock_filters(fs, GF_FALSE);

	JSValue fobj = jsfs_new_filter_obj(ctx, new_f);
	return fobj;
}

static JSValue jsfs_fire_event(JSContext *ctx, JSValueConst this_val, int argc, JSValueConst *argv)
{
	Bool upstream = GF_FALSE;
	Bool force = GF_FALSE;
	GF_Filter *f = NULL;
	Bool ret=GF_FALSE;
	GF_FilterEvent *jsf_get_event(JSContext *ctx, JSValueConst this_val);
	GF_FilterSession *fs = JS_GetOpaque(this_val, fs_class_id);
	GF_FilterEvent *evt;
	if (!fs || !argc)
		return GF_JS_EXCEPTION(ctx);

	evt = jsf_get_event(ctx, argv[0]);
	if (!evt) return GF_JS_EXCEPTION(ctx);

	if (argc>1) {
		f = jsff_get_filter(ctx, argv[1]);
		if (argc>2) upstream = JS_ToBool(ctx, argv[2]);
		if (argc>3) force = JS_ToBool(ctx, argv[3]);
	}
	if (force) {
		gf_filter_send_event(f, evt, upstream);
		ret = GF_TRUE;
	} else {
		ret = gf_fs_fire_event(fs, f, evt, upstream);
	}
	return JS_NewBool(ctx, ret);
}

static JSValue jsfs_reporting(JSContext *ctx, JSValueConst this_val, int argc, JSValueConst *argv)
{
	Bool report_on;
	GF_FilterSession *fs = JS_GetOpaque(this_val, fs_class_id);
	if (!fs || !argc)
		return GF_JS_EXCEPTION(ctx);
	report_on = JS_ToBool(ctx, argv[0]);
	gf_fs_enable_reporting(fs, report_on);
	return JS_UNDEFINED;
}

JSValue jsfilter_initialize_custom(GF_Filter *filter, JSContext *ctx);

static JSValue jsfs_new_filter(JSContext *ctx, JSValueConst this_val, int argc, JSValueConst *argv)
{
	GF_Filter *f;
	GF_Err e;
	u32 flags=0;
	const char *name = NULL;
	GF_FilterSession *fs = JS_GetOpaque(this_val, fs_class_id);
	if (!fs) return GF_JS_EXCEPTION(ctx);
	if (argc) {
		name = JS_ToCString(ctx, argv[0]);
		if (argc>1) {
			JS_ToInt32(ctx, &flags, argv[1]);
		}
	}

	f = gf_fs_new_filter(fs, name, flags, &e);
	if (name) JS_FreeCString(ctx, name);
	if (!f) return js_throw_err(ctx, e);

	JSValue ret = jsfilter_initialize_custom(f, ctx);
	if (JS_IsException(ret) || JS_IsNull(ret) ) return ret;
	//custom filters can monitor sources using this function
	JS_SetPropertyStr(ctx, ret, "watch_setup_failure", JS_NewCFunction(ctx, jsff_watch_setup_failure, "watch_setup_failure", 1));
	return ret;
}

static JSValue jsfs_remove_filter(JSContext *ctx, JSValueConst this_val, int argc, JSValueConst *argv)
{
	GF_Filter *to_remove=NULL;
	GF_Filter *src_filter=NULL;
	GF_FilterSession *fs = JS_GetOpaque(this_val, fs_class_id);
	if (!fs || !argc) return GF_JS_EXCEPTION(ctx);
	if (!JS_IsObject(argv[0]) ) return GF_JS_EXCEPTION(ctx);

	to_remove = JS_GetOpaque(argv[0], fs_f_class_id);
	if (!to_remove)
		to_remove = jsf_custom_filter_opaque(ctx, argv[0]);

	if (!to_remove)
		return GF_JS_EXCEPTION(ctx);

	if (argc>1) {
		src_filter = JS_GetOpaque(argv[1], fs_f_class_id);
		if (!src_filter)
			src_filter = jsf_custom_filter_opaque(ctx, argv[1]);
	}
	if (src_filter && !src_filter->num_input_pids) {
		gf_filter_remove_src(to_remove, src_filter);
	}
	gf_filter_remove(to_remove);
	return JS_UNDEFINED;
}

static const JSCFunctionListEntry fs_funcs[] = {
	JS_CGETSET_MAGIC_DEF_ENUM("nb_filters", jsfs_prop_get, NULL, JSFS_NB_FILTERS),
	JS_CGETSET_MAGIC_DEF_ENUM("last_task", jsfs_prop_get, NULL, JSFS_LAST_TASK),
	JS_CGETSET_MAGIC_DEF("http_max_bitrate", jsfs_prop_get, jsfs_prop_set, JSFS_HTTP_MAX_RATE),
	JS_CGETSET_MAGIC_DEF("http_bitrate", jsfs_prop_get, NULL, JSFS_HTTP_RATE),
	JS_CGETSET_MAGIC_DEF("connected", jsfs_prop_get, NULL, JSFS_CONNECTED),
	JS_CGETSET_MAGIC_DEF("last_process_error", jsfs_prop_get, NULL, JSFS_LAST_PROCESS_ERR),
	JS_CGETSET_MAGIC_DEF("last_connect_error", jsfs_prop_get, NULL, JSFS_LAST_CONNECT_ERR),
	JS_CGETSET_MAGIC_DEF("jspath", jsfs_prop_get, NULL, JSFS_PATH),

	JS_CFUNC_DEF("post_task", 0, jsfs_post_task),
	JS_CFUNC_DEF("abort", 0, jsfs_abort),
	JS_CFUNC_DEF("get_filter", 0, jsfs_get_filter),
	JS_CFUNC_DEF("lock_filters", 0, jsfs_lock_filters),
	JS_CFUNC_DEF("set_new_filter_fun", 0, jsfs_set_new_filter_fun),
	JS_CFUNC_DEF("set_del_filter_fun", 0, jsfs_set_del_filter_fun),
	JS_CFUNC_DEF("set_event_fun", 0, jsfs_set_event_fun),
	JS_CFUNC_DEF("add_filter", 0, jsfs_add_filter),
	JS_CFUNC_DEF("fire_event", 0, jsfs_fire_event),
	JS_CFUNC_DEF("reporting", 0, jsfs_reporting),
	JS_CFUNC_DEF("new_filter", 0, jsfs_new_filter),
	JS_CFUNC_DEF("remove_filter", 0, jsfs_remove_filter),
	JS_CFUNC_DEF("set_auth_fun", 0, jsfs_set_auth_fun),
	JS_CFUNC_DEF("filter_args", 0, jsfs_filter_args),
	JS_CFUNC_DEF("run", 0, jsfs_run_sess),
	JS_CFUNC_DEF("stop", 0, jsfs_stop_sess),
	JS_CFUNC_DEF("print_connections", 0, jsfs_print_connections),
	JS_CFUNC_DEF("print_stats", 0, jsfs_print_stats)
};

void gf_fs_unload_js_api(JSContext *c, GF_FilterSession *fs)
{
	u32 i, count;
	gf_mx_p(fs->filters_mx);
	count = gf_list_count(fs->filters);
	//detach all script objects, the context having created them is about to be destroyed
	//not doing so would result in potential crashes during final destruction of filter(s)
	for (i=0; i<count; i++) {
		GF_Filter *f = gf_list_get(fs->filters, i);
		if (!JS_IsUndefined(f->jsval)) {
			JS_SetOpaque(f->jsval, NULL);
			JS_FreeValue(c, f->jsval);
			f->jsval = JS_UNDEFINED;
		}
	}
	gf_mx_v(fs->filters_mx);
}


static JSValue session_constructor(JSContext *ctx, JSValueConst new_target, int argc, JSValueConst *argv)
{
	JSValue anobj;
	GF_FilterSession *fs;

	if (!argc) {
		fs = gf_fs_new_defaults(0);
	} else if (JS_IsObject(argv[0])) {
		s32 nb_threads=0;
		u32 sched_type=0;
		u32 flags=0;
		const char *blacklist=NULL;
		JSValue val = JS_GetPropertyStr(ctx, argv[0], "threads");
		if (!JS_IsUndefined(val))
			JS_ToInt32(ctx, &nb_threads, val);
		JS_FreeValue(ctx, val);

		val = JS_GetPropertyStr(ctx, argv[0], "scheduler");
		if (!JS_IsUndefined(val))
			JS_ToInt32(ctx, &sched_type, val);
		JS_FreeValue(ctx, val);

		val = JS_GetPropertyStr(ctx, argv[0], "flags");
		if (!JS_IsUndefined(val))
			JS_ToInt32(ctx, &flags, val);
		JS_FreeValue(ctx, val);

		val = JS_GetPropertyStr(ctx, argv[0], "blacklist");
		if (JS_IsString(val))
			blacklist = JS_ToCString(ctx, val);
		JS_FreeValue(ctx, val);

		fs = gf_fs_new(nb_threads, sched_type, flags, blacklist);
		JS_FreeCString(ctx, blacklist);
	} else {
		return GF_JS_EXCEPTION(ctx);
	}
	fs->flags |= GF_FS_FLAG_USER_SESSION;

	anobj = JS_NewObjectClass(ctx, fs_class_id);
	if (JS_IsException(anobj)) {
		gf_fs_del(fs);
		return anobj;
	}
	JS_SetOpaque(anobj, fs);
	return anobj;
}
GF_Err gf_fs_load_js_api(JSContext *c, GF_FilterSession *fs)
{
	JSValue fs_obj;
	JSRuntime *rt;
	JSValue global_obj;

	if (fs->js_ctx) {
		GF_LOG(GF_LOG_ERROR, GF_LOG_SCRIPT, ("[JSFS] FilterSession API already loaded by another script, cannot load twice\n"));
		return GF_NOT_SUPPORTED;
	}

	rt = JS_GetRuntime(c);
	global_obj = JS_GetGlobalObject(c);

	js_load_constants(c, global_obj);

#define DEF_CONST( _val ) \
	JS_SetPropertyStr(c, global_obj, #_val, JS_NewInt32(c, _val));

	DEF_CONST(GF_FS_FLUSH_NONE)
	DEF_CONST(GF_FS_FLUSH_ALL)
	DEF_CONST(GF_FS_FLUSH_FAST)

	if (!fs->jstasks) {
		fs->jstasks = gf_list_new();
		if (!fs->jstasks) return GF_OUT_OF_MEM;
	}


	//initialize filter class and create a single filter object in global scope
	JS_NewClassID(&fs_class_id);
	JS_NewClass(rt, fs_class_id, &fs_class);

	JS_NewClassID(&fs_f_class_id);
	JS_NewClass(rt, fs_f_class_id, &fs_f_class);

	JS_NewClassID(&jsf_auth_class_id);
	JS_NewClass(rt, jsf_auth_class_id, &jsf_auth_class);
	JSValue proto = JS_NewObjectClass(c, jsf_auth_class_id);
	JS_SetPropertyFunctionList(c, proto, jsf_auth_funcs, countof(jsf_auth_funcs));
	JS_SetClassProto(c, jsf_auth_class_id, proto);

	fs_obj = JS_NewObjectClass(c, fs_class_id);
	JS_SetPropertyFunctionList(c, fs_obj, fs_funcs, countof(fs_funcs));
	JS_SetOpaque(fs_obj, fs);
	JS_SetPropertyStr(c, global_obj, "session", fs_obj);

	//filtersession constructor
	proto = JS_NewObjectClass(c, fs_class_id);
	JS_SetPropertyFunctionList(c, proto, fs_funcs, countof(fs_funcs));
	JS_SetClassProto(c, fs_class_id, proto);
	JSValue ctor = JS_NewCFunction2(c, session_constructor, "FilterSession", 1, JS_CFUNC_constructor, 0);
	JS_SetPropertyStr(c, global_obj, "FilterSession", ctor);
	/*JS_SetModuleExport(c, m, "FilterSession", ctor);
	*/

	JS_FreeValue(c, global_obj);
	return GF_OK;
}

static GF_Err gf_fs_load_script_ex(GF_FilterSession *fs, const char *jsfile, JSContext *in_ctx, GF_Filter *for_filter)
{
	GF_Err e;
	JSValue global_obj;
	u8 *buf;
	u32 buf_len;
	u32 flags = JS_EVAL_TYPE_GLOBAL;
	JSValue ret;
	JSContext *ctx;


	if (!fs) return GF_BAD_PARAM;
	if (!in_ctx) {
		if (fs->js_ctx) return GF_NOT_SUPPORTED;

#ifdef GPAC_HAS_QJS
		ctx = gf_js_create_context();
		if (!ctx) {
			GF_LOG(GF_LOG_ERROR, GF_LOG_SCRIPT, ("[JSF] Failed to load QuickJS context\n"));
			return GF_IO_ERR;
		}
		JS_SetContextOpaque(ctx, fs);

		global_obj = JS_GetGlobalObject(ctx);
		gf_fs_load_js_api(ctx, fs);
		fs->js_ctx = ctx;

		JS_SetPropertyStr(fs->js_ctx, global_obj, "_gpac_log_name", JS_NewString(fs->js_ctx, gf_file_basename(jsfile) ) );
		JS_SetPropertyStr(fs->js_ctx, global_obj, "_gpac_script_src", JS_NewString(fs->js_ctx, jsfile ) );
		JS_FreeValue(fs->js_ctx, global_obj);
	} else {
		ctx = in_ctx;
	}

	//load script
	if (!strncmp(jsfile, "$GSHARE/", 8)) {
		char szPath[GF_MAX_PATH];
		if (gf_opts_default_shared_directory(szPath)) {
			strcat(szPath, jsfile + 7);
			e = gf_file_load_data(szPath, &buf, &buf_len);
		} else {
			e = GF_NOT_FOUND;
		}
	} else {
		e = gf_file_load_data(jsfile, &buf, &buf_len);
	}
	if (e) {
		if (e!=GF_NOT_FOUND) {
			GF_LOG(GF_LOG_ERROR, GF_LOG_SCRIPT, ("[JSF] Error loading script file %s: %s\n", jsfile, gf_error_to_string(e) ));
		}
		return e;
	}

	if (in_ctx || (!gf_opts_get_bool("core", "no-js-mods") && JS_DetectModule((char *)buf, buf_len))) {
		qjs_init_all_modules(ctx, GF_FALSE, GF_FALSE);
		flags = JS_EVAL_TYPE_MODULE;
	}

	JSValue global = JS_GetGlobalObject(ctx);
	JS_SetPropertyStr(ctx, global, "parent_filter", for_filter ? jsfs_new_filter_obj(ctx, for_filter) : JS_NULL);
	JS_FreeValue(ctx, global);

	ret = JS_Eval(ctx, (char *)buf, buf_len, jsfile, flags);
	gf_free(buf);

	if (JS_IsException(ret)) {
		GF_LOG(GF_LOG_ERROR, GF_LOG_SCRIPT, ("[JSF] Error loading script %s\n", jsfile));
		js_dump_error(ctx);
		JS_FreeValue(ctx, ret);
		return GF_BAD_PARAM;
	}
	JS_FreeValue(ctx, ret);
	js_std_loop(ctx);
	return GF_OK;
#else
	return GF_NOT_SUPPORTED;
#endif

}

GF_EXPORT
GF_Err gf_fs_load_script(GF_FilterSession *fs, const char *jsfile)
{
	return gf_fs_load_script_ex(fs, jsfile, NULL, NULL);
}

void gf_fs_unload_script(GF_FilterSession *fs, void *js_ctx)
{
	u32 i, count=gf_list_count(fs->jstasks);

	gf_js_lock(js_ctx, GF_TRUE);
	fs->new_f_task = NULL;
	fs->del_f_task = NULL;
	fs->on_evt_task = NULL;
	fs->on_auth_task = NULL;
	gf_js_lock(js_ctx, GF_FALSE);

	for (i=0; i<count; i++) {
		JSFS_Task *task = gf_list_get(fs->jstasks, i);
		if (js_ctx && (task->ctx != js_ctx))
			continue;

		gf_js_lock(js_ctx, GF_TRUE);
		JS_FreeValue(task->ctx, task->fun);
		JS_FreeValue(task->ctx, task->_obj);
		if (!JS_IsUndefined(task->_obj2)) {
			JS_FreeValue(task->ctx, task->fun2);
			JS_FreeValue(task->ctx, task->_obj2);
		}
		gf_js_lock(js_ctx, GF_FALSE);

		gf_free(task);
		gf_list_rem(fs->jstasks, i);
		i--;
		count--;
	}

	if (fs->js_ctx || js_ctx) {
		JSContext *c = fs->js_ctx ? fs->js_ctx : js_ctx;
		gf_js_lock(c, GF_TRUE);
		JSValue global_obj = JS_GetGlobalObject(c);
		JSValue fsobj = JS_GetPropertyStr(c, global_obj, "session");
		//detach since GC is likely not done now
		JS_SetOpaque(fsobj, NULL);
		JS_SetPropertyStr(c, global_obj, "session", JS_NULL);
		JS_FreeValue(c, global_obj);
		JS_FreeValue(c, fsobj);
		gf_js_lock(c, GF_FALSE);
	}
	if (fs->js_ctx) {
		gf_js_delete_context(fs->js_ctx);
		fs->js_ctx = NULL;
	}
	if (!js_ctx || !gf_list_count(fs->jstasks)) {
		gf_list_del(fs->jstasks);
		fs->jstasks = NULL;
	}
}
void gf_filter_load_script(GF_Filter *filter, const char *js_file, const char *filters_blacklist)
{
	if (filter->finalized || filter->removed)
		return;

	gf_mx_p(filter->session->filters_mx);
	if (filters_blacklist) {
		u32 i, count = gf_list_count(filter->session->filters);
		for (i=0; i<count; i++) {
			GF_Filter *af = gf_list_get(filter->session->filters, i);
			if (!strstr(filters_blacklist, af->freg->name)) continue;

			if (!strcmp(af->freg->name, "compositor")) {
				GF_PropertyValue p;
				gf_filter_get_arg(af, "player", &p);
				if (p.value.uint==0) continue;
			}

			gf_mx_v(filter->session->filters_mx);
			return;
		}
	}
	gf_fs_load_script_ex(filter->session, js_file, filter->session->js_ctx, filter);
	gf_mx_v(filter->session->filters_mx);
}

#else
GF_EXPORT
GF_Err gf_fs_load_script(GF_FilterSession *fs, const char *jsfile)
{
	return GF_NOT_SUPPORTED;
}
void gf_fs_unload_script(GF_FilterSession *fs, void *js_ctx)
{

}
void gf_filter_load_script(GF_Filter *filter, const char *js_file, const char *filters_blacklist)
{

}

#endif<|MERGE_RESOLUTION|>--- conflicted
+++ resolved
@@ -1751,31 +1751,7 @@
 	return jsfs_new_filter_obj(ctx, f);
 }
 
-<<<<<<< HEAD
-=======
-#ifndef GPAC_DISABLE_ROUTE
-Bool routein_is_valid_url(GF_Filter *f, u32 service_id, const char *url);
-#endif
-static JSValue jsff_source_probe_url(JSContext *ctx, JSValueConst this_val, int argc, JSValueConst *argv)
-{
-	Bool ret = GF_FALSE;
-	GF_Filter *f = JS_GetOpaque(this_val, fs_f_class_id);
-	if (!f || (argc<2))
-		return GF_JS_EXCEPTION(ctx);
-
-#ifndef GPAC_DISABLE_ROUTE
-	s32 serviceID;
-	JS_ToInt32(ctx, &serviceID, argv[0]);
-	const char *url = JS_ToCString(ctx, argv[1]);
-
-	ret = routein_is_valid_url(f, (u32) serviceID, url);
-
-	JS_FreeCString(ctx, url);
-#endif
-
-	return ret ? JS_TRUE : JS_FALSE;
-}
->>>>>>> 50aa7d3e
+
 static JSValue jsfs_add_filter(JSContext *ctx, JSValueConst this_val, int argc, JSValueConst *argv)
 {
 	const char *fname, *link_args;
