#!/bin/sh
#
# GPAC configure script
#     (c) 2003-2018 Telecom ParisTech
#     Authors: Jean Le Feuvre, Romain Bouqueau
#
#set -v


#set temporary file name
if test ! -z "$TMPDIR" ; then
    TMPDIR1="${TMPDIR}"
elif test ! -z "$TEMPDIR" ; then
    TMPDIR1="${TEMPDIR}"
else
    TMPDIR1="/tmp"
fi


#remember the ./configure command line
GPAC_CONFIGURATION="$@"

TMPC="${TMPDIR1}/gpac-conf-${RANDOM}-$$-${RANDOM}.c"
TMPH="${TMPDIR1}/gpac-conf-${RANDOM}-$$-${RANDOM}.h"
TMPCXX="${TMPDIR1}/gpac-conf-${RANDOM}-$$-${RANDOM}.cpp"
TMPE="${TMPDIR1}/gpac-conf-${RANDOM}-$$-${RANDOM}"
TMPO="${TMPDIR1}/gpac-conf-${RANDOM}-$$-${RANDOM}.o"
TMPS="${TMPDIR1}/gpac-conf-${RANDOM}-$$-${RANDOM}.S"
TMPL="${TMPDIR1}/gpac-conf-${RANDOM}-$$-${RANDOM}.LOG"

#default parameters
DESTDIR=""
prefix="/usr/local"
mandir=""
cross_prefix=""
targetos=""
dxsdk_path=""
moz_path="local"

cc_orig=$CC
if test "$cc_orig" = "" ; then
cc_orig="gcc"
fi

cxx_orig=$CXX
if test "$cxx_orig" = "" ; then
cxx_orig="g++"
fi

ar="ar"
ranlib="ranlib"
make="make"
strip="strip"
pkg_config="pkg-config"
windres="windres"
readelf="readelf"
install="${INSTALL:=install}"
instflags="${INSTFLAGS:=-p}"
cpu=`uname -m`
debuginfo="no"
sdl_path=""
sdl_local="no"
sdl_static="no"
verbose="no"
xulsdk_path="/usr/lib/xulrunner/sdk/include"
xul_flags=""
libdir="lib"

#GPAC module config
static_modules="no"
lm_lib=""
has_mingw_directx="no"
has_js="no"
has_platinum="no"
has_ft="no"
has_jpeg="no"
has_png="no"
has_xvid="no"
has_mad="no"
has_faad="no"
has_ffmpeg="no"
has_amr_nb_fixed="no"
has_amr_nb="no"
has_amr_wb="no"
has_ogg="no"
has_vorbis="no"
has_theora="no"
has_a52="no"
has_pulseaudio="no"
has_oss_audio="no"
has_alsa="no"
has_jack="no"
has_directfb="no"
has_x11="no"
has_x11_shm="no"
has_x11_xv="no"
no_gcc_opt="no"
use_fixed_point="no"
use_memory_tracking="no"
has_opengl="no"
has_tinygl="no"
enable_tinygl="no"
has_ssl="no"
has_ipv6="no"
has_dvb4linux="no"
has_openjpeg="no"
gprof_build="no"
static_build="no"
want_pic="no"
want_gcov="no"
has_joystick="no"
has_hid="no"
has_sock_un="no"
has_lzma="no"
enable_joystick="no"
static_mp4box="no"
disable_core_tools="no"
disable_3d="no"
disable_svg="no"
disable_vrml="no"
disable_x3d="no"
disable_od="no"
disable_bifs="no"
disable_bifs_enc="no"
disable_laser="no"
disable_saf="no"
disable_smgr="no"
disable_seng="no"
disable_qtvr="no"
disable_avi="no"
disable_m2ps="no"
disable_m2ts="no"
disable_m2ts_mux="no"
disable_ogg="no"
disable_parsers="no"
disable_import="no"
disable_export="no"
disable_swf="no"
disable_scene_stats="no"
disable_scene_dump="no"
disable_scene_encode="no"
disable_loader_isoff="no"
disable_loader_bt="no"
disable_loader_xmt="no"
disable_od_dump="no"
disable_od_parse="no"
disable_isom_dump="no"
disable_crypto="no"
disable_mpd="no"
disable_dash="no"
disable_isoff="no"
disable_isoff_write="no"
disable_isoff_frag="no"
disable_isoff_hint="no"
disable_isoff_frag="no"
disable_isoff_hds="no"
disable_streaming="no"
disable_player="no"
disable_scenegraph="no"
disable_dvbx="yes"
disable_vobsub="no"
disable_ttxt="no"
disable_ttml="no"
disable_hevc="no"
disable_atsc="no"
disable_crypto="no"
enable_qjs="yes"
enable_depth_compositor="no"
enable_renoir="no"
enable_sanitizer="no"
has_avcap="no"
avcap_cflags=""
avcap_ldflags="-lavcap"
has_opensvc="no"
has_openhevc="no"
has_vtb="no"

win32="no"
mingw32="no"
cygwin="no"
linux="no"
freebsd="no"
darwin="no"
sunos="no"
alt_macosx_dir=""
Mac_Applications=""
extralibs="-lm"
bigendian="no"
SHFLAGS=-shared
need_inet_aton="no"
CFLAGS=""
CXXFLAGS=""
GPAC_SH_FLAGS=-lpthread
DYN_LIB_SUFFIX=".so"
X11_PATH="/usr/X11R6"
OSS_CFLAGS=""
OSS_LDFLAGS=""
INSTFLAGS=""
is_64="no"
ffmpeg_extra_ldflags=""

logs="config.log"
echo "Logs for GPAC configure $GPAC_CONFIGURATION" > $logs


#configure usage
if test x"$1" = x"-h" -o x"$1" = x"--help" ; then
    cat << EOF

Usage: configure [options]
Options: [defaults in brackets after descriptions]

GPAC configuration options:
  --help                   print this message
  --prefix=PREFIX          install in PREFIX [$prefix]
  --mandir=DIR             man documentation in DIR [PREFIX/share/man]

  --verbose                enable verbose building [$verbose]
  --source-path=PATH       path of source code [$source_path]
  --cross-prefix=PREFIX    use PREFIX for compile tools [$cross_prefix]
  --target-os=TARGETOS     use TARGETOS for compile tools [$targetos]
  --cc=CC                  use C   compiler CC  [$cc]
  --cxx=CXX                use C++ compiler CXX [$cxx]
  --make=MAKE              use specified make [$make]
  --extra-cflags=ECFLAGS   add ECFLAGS to CFLAGS [$CFLAGS]
  --extra-ldflags=ELDFLAGS add ELDFLAGS to LDFLAGS [$LDFLAGS]
  --extra-libs=ELIBS       add ELIBS [$ELIBS]
  --cpu=CPU                force cpu to CPU  [$cpu]
  --sdl-cfg=SDL_PATH       specify path to sdl-config for local install [$sdl_path]
  --enable-sdl-static      use static SDL linking [default=no]
  --X11-path=X11_PATH      specify path for X11 includes and libraries [$X11_PATH]
  --dxsdk-path=DX_PATH     specify directX SDK for MinGW [$dxsdk_path]
  --xulsdk-path=XUL_PATH   specify Mozilla XUL (Gecko) SDK include path [$xulsdk_path]
  --mozdir=MOZ_PATH        specify mozilla main directory path for system install
  --extra-ff-ldflags=ELDFLAGS add ELDFLAGS to FFMPEG LDFLAGS [$ffmpeg_extra_ldflags]

  --enable-debug           produce debug version
  --enable-gprof           enable profiling
  --enable-gcov            enable coverage
  --enable-pic             enable Position Independant Code for shared objects
  --strip                  enable strip
  --std-allocator          uses standard lib memory allocator
  --static-modules         includes static modules in libgpac whenever possible
  --enable-mem-track       enable tracking of all memory allocated by gpac
  --enable-sanitizer       enable adress sanitizer
  --enable-afl             enable instrumentation for American Fuzzy Lop
  --disable-opt            disable GCC optimizations
  --disable-ipv6           disable IPV6 support
  --disable-platinum       disable Platinum UPnP support
  --disable-alsa           disable Alsa audio
  --disable-oss-audio      disable OSS audio
  --enable-jack            enable  Jack audio
  --disable-jack           disable Jack audio
  --enable-pulseaudio      enable  Pulse audio
  --disable-pulseaudio     disable Pulse audio
  --disable-x11            disable X11
  --disable-x11-shm        disable X11 shared memory support
  --disable-x11-xv         disable X11 Xvideo support
  --enable-fixed-point     enable fixed-point math
  --enable-tinygl          enable TinyGL support
  --enable-joystick        enable joystick support
  --disable-ssl            disable OpenSSL support
  --enable-amr-nb-fixed    enable AMR NB fixed-point decoder
  --enable-amr-nb          enable AMR NB library
  --enable-amr-wb          enable AMR WB library
  --enable-amr             enable both AMR NB and WB libraries
  --enable-static-bin      link statically against libgpac
  --static-mp4box          configure for static linking of MP4Box only.
  --enable-depth           enables depth handling in the compositor

Configuration options for libgpac - all options can be enabled with --enable-optname
  --disable-all            disables all features in libgpac
  --disable-3d             disable 3D rendering
  --disable-svg            disable SVG
  --disable-vrml           disable MPEG-4/VRML/X3D
  --disable-x3d            disable X3D only
  --disable-odf            disable full support of MPEG-4 OD Framework
  --disable-bifs           disable BIFS
  --disable-bifs-enc       disable BIFS coder
  --disable-laser          disable LASeR coder
  --disable-saf            disable SAF container
  --disable-seng           disable scene encoder engine
  --disable-qtvr           disable import of Cubic QTVR files
  --disable-avi            disable AVI
  --disable-ogg            disable OGG
  --disable-m2ps           disable MPEG2 PS
  --disable-m2ts           disable MPEG2 TS
  --disable-m2ts-mux       disable MPEG2 TS Multiplexer
  --disable-dvb4linux      disable dvb4linux support
  --disable-parsers        disable AV parsers
  --disable-import         disable media importers
  --disable-export         disable media exporters
  --disable-swf            disable SWF import
  --disable-scene-stats    disable scene graph statistics
  --disable-scene-dump     disable scene graph dump
  --disable-scene-encode   disable BIFS & LASeR to ISO File Format encoding
  --disable-loader-isoff   disable scene loading from ISO File Format
  --disable-loader-bt      disable scene loading from ISO File Format
  --disable-loader-xmt     disable scene loading from ISO File Format
  --disable-od-dump        disable OD dump
  --disable-isom-dump      disable ISOM dump
  --disable-crypt          disable crypto tools
  --disable-isoff          disable ISO File Format
  --disable-isoff-write    disable ISO File Format edit/write
  --disable-isoff-hint     disable ISO File Format hinting
  --disable-isoff-frag     disable fragments in ISO File Format
  --disable-isoff-hds      disable HDS support in ISO File Format
  --disable-streaming      disable RTP/RTSP/SDP
  --disable-dvbx           disable DVB-specific tools (MPE, FEC, DSM-CC)
  --disable-vobsub         disable VobSub support
  --disable-sman           disable scene manager
  --disable-ttxt           disable TTXT (3GPP / MPEG-4 Timed Text) support
  --disable-player         disable player (terminal and compositor)
  --disable-scenegraph     disable scenegraph, scene parsers and player (terminal and compositor)
  --disable-hevc           disable HEVC support
  --disable-atsc           disable ATSC3 support
  --disable-crypto         disable crypto support

Extra libraries configuration. You can turn a library off or force using the local version in gpac/extra_lib/
  --use-ft=OPT             force FreeType OPT=[no,local]
  --use-zlib=OPT           force ZLIB OPT=[no,system,local]
  --use-jpeg=OPT           force JPEG OPT=[no,local]
  --use-png=OPT            force PNG OPT=[no,local]
  --use-faad=OPT           force FAAD OPT=[no,local]
  --use-mad=OPT            force MAD OPT=[no,local]
  --use-xvid=OPT           force XVID OPT=[no,local]
  --use-ffmpeg=OPT         force FFMPEG OPT=[no,local]
  --use-ogg=OPT            force OGG OPT=[no,system,local]
  --use-vorbis=OPT         force vorbis OPT=[no,system,local]
  --use-theora=OPT         force theora OPT=[no,system,local]
  --use-openjpeg=OPT       force openjpeg OPT=[no,system,local]
  --use-a52=OPT            force a52 (ac3) OPT=[no,system,local]

NOTE: The object files are built at the place where configure is launched
EOF
exit 1
fi

for opt do
    case "$opt" in
        --prefix=*) prefix=`echo $opt | cut -d '=' -f 2`
            ;;
        --libdir=*) libdir=`echo $opt | cut -d '=' -f 2`
            ;;
        --mandir=*) mandir=`echo $opt | cut -d '=' -f 2`
            ;;
        --cross-prefix=*) cross_prefix=`echo $opt | cut -d '=' -f 2` && echo "cross-prefix detected: $cross_prefix"
            ;;
        --target-os=*) targetos=`echo $opt | cut -d '=' -f 2` && echo "target-os detected: $targetos"
            ;;
        --cc=*) cc_orig=`echo $opt | cut -d '=' -f 2`
            ;;
        --cxx=*) cxx_orig=`echo $opt | cut -d '=' -f 2`
            ;;
        --cpp=*) cxx_orig=`echo $opt | cut -d '=' -f 2`
            ;;
        --make=*) make=`echo $opt | cut -d '=' -f 2`
            ;;
        --extra-cflags=*) CFLAGS="$CFLAGS ${opt#--extra-cflags=}"
            ;;
        --extra-ldflags=*) LDFLAGS="$LDFLAGS ${opt#--extra-ldflags=}"
            ;;
        --extra-ff-ldflags=*) ffmpeg_extra_ldflags=`echo $opt | cut -d '=' -f 2`
            ;;
        --extra-libs=*) extralibs=${opt#--extra-libs=}
            ;;
        --cpu=*) cpu=`echo $opt | cut -d '=' -f 2`
            ;;
        --enable-debug) debuginfo="yes"; no_gcc_opt="yes"
            ;;
        --disable-opt) no_gcc_opt="yes"
            ;;
        --enable-pic) want_pic="yes";
            ;;
        --enable-gcov) want_gcov="yes";
            ;;
        --enable-afl) cc_orig="afl-gcc"; cxx_orig="afl-g++"
            ;;
        --verbose) verbose="yes";
            ;;
    esac
done


cc="${cc_orig}"
cxx="${cxx_orig}"

case "$cpu" in
    i386|i486|i586|i686|i86pc|BePC)
        cpu="x86"
        ;;
    x86_64|amd64)
        cpu="x86"
        if [ "$linux" = "yes" -o "$darwin" = "yes" ] ; then
            is_64="yes"
        fi
        case `uname -s` in
            SunOS)
                canon_arch=`isainfo -n`
                ;;
            Darwin)
                canon_arch="x86_64"
                ;;
            *)
                canon_arch="`$cc -dumpmachine | sed -e 's,\([^-]*\)-.*,\1,'`"
                ;;
        esac

        if [ x"$canon_arch" = x"x86_64" -o x"$canon_arch" = x"amd64" ]; then
            if [ -z "`echo $CFLAGS | grep -- -m32`"  ]; then
                cpu="x86_64"
                want_pic="yes"
            is_64="yes"
            fi
        fi
        ;;
    armv4l|arm)
        cpu="armv4l"
        ;;
    alpha)
        cpu="alpha"
        ;;
    ppc64)
        cpu="powerpc"
        ;;
    "Power Macintosh"|ppc)
        cpu="powerpc"
        ;;
    mips)
        cpu="mips"
        ;;
    sh4|sh4a|sh)
        cpu="sh4"
        ;;
    sun4u|sun4v)
        cpu="sparc"
        if [ -z "`echo $CFLAGS | grep -- -m32`" ]; then
            is_64="yes"
            PIC_CFLAGS="-fPIC -DPIC"
            want_pic="yes"
        fi
        ;;
    *)
        cpu="unknown"
        ;;
esac

#checking for CFLAGS
if test -z "$CFLAGS"; then
    CFLAGS=""
fi


cc="${cross_prefix}${cc}"
#for ccache
cc="${cc}"
cxx="${cross_prefix}${cxx}"
ar="${cross_prefix}${ar}"
ranlib="${cross_prefix}${ranlib}"
strip="${cross_prefix}${strip}"
pkg_config="${pkg_config}"
windres="${cross_prefix}${windres}"


#check pkg_config
if test "$cross_prefix" = "" ; then
    if ! $pkg_config --version >/dev/null 2>>$logs ; then
        pkg_config="no"
    fi
fi


#find source path
source_path="`echo $0 | sed -e 's#/configure##'`"
source_path_used="yes"
if test -z "$source_path" -o "$source_path" = "." ; then
    source_path="`pwd`"
    source_path_used="no"
    build_path=$source_path
else
    source_path="`cd \"$source_path\"; pwd`"
    build_path="`pwd`"
fi


#OS specific
if test "$targetos" = "" ; then
    targetos=`uname -s`
fi
case $targetos in
    BeOS)
        prefix="/boot/home/config"
        CFLAGS="$CFLAGS -DPIC -fomit-frame-pointer"
        # 3 gcc releases known for BeOS, each with ugly bugs
        gcc_version="$($cc -v 2>>$logs | grep version | cut -d ' ' -f3-)"
        case "$gcc_version" in
            2.9-beos-991026*|2.9-beos-000224*) echo "R5/GG gcc"
                ;;
            *20010315*) echo "BeBits gcc"
                CFLAGS="$CFLAGS -fno-expensive-optimizations"
                ;;
        esac

        SHFLAGS=-nostart
        #no need for libm, but the inet stuff
        #check for BONE
        if (echo $BEINCLUDES|grep 'headers/be/bone' >/dev/null); then
            extralibs="-lbind -lsocket"
        else
            need_inet_aton="yes"
            extralibs="-lnet"
        fi
        ;;

    SunOS)
        make="gmake"
        readelf="greadelf"
        LDFLAGS="$LDFLAGS"
        instflags=""
        #check for 64-bit
        cat > $TMPC << EOF
#include <stdio.h>
int main( void ) { return 0; }
EOF
        CFLAGS_NO_LTO=$(echo ${CFLAGS} | sed -e 's/\ -flto[-A-Za-z0-9=]*//g')
        $cc ${CFLAGS_NO_LTO} -o $TMPO $TMPC 2>>$logs && $($readelf -h $TMPO | grep "Class:.*ELF64$" >/dev/null 2>>$logs)
        if test $? -eq 0; then
          is_64="yes"
        fi
        if test "$is_64" = "yes"; then
            if test "$cpu" = "x86_64"; then
                libdir=lib/amd64
            elif test "$cpu" = "sparc"; then
                libdir=lib/sparcv9
            fi
        fi
        sunos="yes"
        need_inet_aton="yes"
        extralibs="$extralibs -lsocket -lnsl"
        ;;

    FreeBSD)
        make="gmake"
        LDFLAGS="$LDFLAGS -export-dynamic"
        CFLAGS="$CFLAGS -pthread"
        GPAC_SH_FLAGS=-pthread
        freebsd="yes"
        ;;

    BSD/OS)
        extralibs="-lpoll -lgnugetopt -lm"
        make="gmake"
        ;;

    Darwin)
        CFLAGS_DIR="-I$prefix/include"
        LDFLAGS="-L$prefix/lib"
        if test -d /sw/bin ; then
            alt_macosx_dir="/sw"
            CFLAGS_DIR="-I/sw/include $CFLAGS_DIR"
            LDFLAGS="-L/sw/lib $LDFLAGS"
        elif test -d /opt/local/bin ; then
            alt_macosx_dir="/opt/local"
            CFLAGS_DIR="-I/opt/local/include $CFLAGS_DIR"
            LDFLAGS="-L/opt/local/lib $LDFLAGS"
        fi
        Mac_Applications="/Applications"
        SHFLAGS="-dynamiclib"
        DYN_LIB_SUFFIX=".dylib"
        extralibs=""
        GPAC_SH_FLAGS=""
        strip="strip -x"
        if test "$is_64" = "yes" ; then
            LDFLAGS="$LDFLAGS"
        fi
        darwin="yes"
        gcc_version=`$cc -v 2>>$logs | grep version | cut -d ' ' -f3`
        case "$gcc_version" in
            *2.95*)
                CFLAGS="$CFLAGS -no-cpp-precomp -pipe -fomit-frame-pointer"
                ;;
            3.*)
                CFLAGS="$CFLAGS -no-cpp-precomp -pipe -fomit-frame-pointer -mdynamic-no-pic -fno-common"
                ;;
            4.*)
                CFLAGS="$CFLAGS -pipe -fomit-frame-pointer -fno-common"
                ;;
        esac
        ;;

    MINGW32*|mingw32|MINGW64*|mingw64|msys*|MSYS*)
        mingw32="yes"
        win32="yes"
        want_pic="no"
        #ugly patch for msys2 mingw32/mingw64 where toolchain is not properly setup
        if [ x"$MSYSTEM" = x"MSYS" ] && [ -e /mingw64 ]; then
          extralibs="$extralibs -lws2_32 -lwinmm -limagehlp"
          CFLAGS="$CFLAGS -I/mingw64/include -D_LARGEFILE_SOURCE -D_FILE_OFFSET_BITS=64"
          LDFLAGS="$LDFLAGS -L/mingw64/lib"
        elif [ x"$MSYSTEM" = x"MSYS" ] && [ -e /mingw32 ]; then
          extralibs="-L/mingw32/lib $extralibs -lws2_32 -lwinmm -limagehlp"
          CFLAGS="$CFLAGS -I/mingw32/include -D_LARGEFILE_SOURCE -D_FILE_OFFSET_BITS=64"
          LDFLAGS="$LDFLAGS -L/mingw32/lib"
        else
          extralibs="$extralibs -lws2_32 -lwinmm -limagehlp"
          CFLAGS="$CFLAGS -D_LARGEFILE_SOURCE -D_FILE_OFFSET_BITS=64"
        fi
		LDFLAGS="$LDFLAGS"
        if test "$cross_prefix" != "" ; then
            GPAC_SH_FLAGS=""
        fi
        ;;

    CYGWIN*|cygwin*)
        extralibs="$extralibs -lws2_32 -lwinmm"
        cygwin="yes"
        win32="yes"
        ;;

    Linux|linux|android)
        LDFLAGS="$LDFLAGS -Wl,--warn-common -Wl,-z,defs"
        linux="yes"
        case "$cpu" in
            sh4)
                CFLAGS="$CFLAGS -isystem \"$prefix/include\""
                ;;
        esac
		cat > $TMPC << EOF
#include <sys/cdefs.h>
#if !defined (__BIONIC__)
#error
#endif
EOF
		if $cc -c $CFLAGS $TMPC 0>/dev/null 2>$TMPL ; then
			#bionic libc (android)
			CFLAGS="$CFLAGS -DPTHREAD_HAS_NO_CANCEL"
			GPAC_SH_FLAGS=""
		fi
		;;

    *) ;;
esac


#defines directory for binaries and libs (ex. for TinyGL)
target_bin_dir=""
if test "$cross_prefix" = "" ; then
    target_bin_dir=`${cc} -v 2>>$logs | sed -n '2p' | awk ' {print $2}'`-${cc_orig}
else
    target_bin_dir=${cross_prefix}${cc_orig}
fi


#if test "$source_path_used" = "yes" ; then
mkdir -p extra_lib
mkdir -p extra_lib/lib
mkdir -p extra_lib/lib/gcc
#fi


#OK check for all local & systems lib
local_inc=$source_path/extra_lib/include
local_lib=$source_path/extra_lib/lib/gcc
execdir=$source_path/bin/gcc


dolog() {
 rv=$?
 if [ $rv -eq 0 ] ; then
 return 0;
 fi

 echo "*** CC/CXX Test Failed (args $@) : ">>$logs
 echo "">>$logs
 cat $TMPL >> $logs
 echo "">>$logs
 echo "Source was: ">>$logs
 cat $TMPC >> $logs
 echo "">>$logs
 echo "">>$logs
 return 1;
}

docc() {
 $cc -o $TMPO $TMPC $@ 0>/dev/null 2>$TMPL
 dolog $@
}


docxx() {
 $cc -o $TMPO $TMPCXX $@ 0>/dev/null 2>$TMPL
 dolog $@
}

#check GCC flags support
cat > $TMPC << EOF
#include <stdio.h>
int main( void ) { return 0; }
EOF
CFLAGS="$CFLAGS -Wall"
if docc -fno-strict-aliasing ; then
    CFLAGS="$CFLAGS -fno-strict-aliasing"
fi
CXXFLAGS="$CFLAGS"
if docc -lz -Wno-pointer-sign ; then
    CFLAGS="$CFLAGS -Wno-pointer-sign"
fi


#GCC opt
if test "$no_gcc_opt" = "no"; then
    CFLAGS="-O3 $CFLAGS"
else
    CFLAGS="-O0 $CFLAGS"
fi


#GCC PIC
if test "$cross_prefix" != "" ; then
    want_pic="no"
fi
if test "$want_pic"  = "yes" ; then
    CFLAGS="$CFLAGS -fPIC -DPIC"
    CXXFLAGS="$CXXFLAGS -fPIC -DPIC"
fi

if test "$want_gcov"  = "yes" ; then
    CFLAGS="$CFLAGS --coverage"
    CXXFLAGS="$CXXFLAGS --coverage"
    LDFLAGS="$LDFLAGS --coverage"
fi

#force use of cflags with cc
cc_naked=$cc
cxx_naked=$cxx
cc="$cc $CFLAGS"
cxx="$cxx $CXXFLAGS"

#look for zlib
cat > $TMPC << EOF
#include <emmintrin.h>
int main( void ) { return 0; }
EOF

if docc -msse2 $LDFLAGS ; then
  CFLAGS="$CFLAGS -msse2"
fi


#look for zlib
cat > $TMPC << EOF
#include <string.h>
#include <stdio.h>
#include <zlib.h>
int main( void ) { if (strcmp(zlibVersion(), ZLIB_VERSION)) { puts("zlib version differs !!!"); return 1; } return 0; }
EOF
has_zlib="no"
if docc -lz $LDFLAGS ; then
  has_zlib="system"
fi
if test "$has_zlib" = "no" ; then
  if docc -I"$local_inc/zlib" -L$local_lib -lz ; then
    has_zlib="local"
  fi
fi

#check dlopen
cat > $TMPC << EOF
#include <dlfcn.h>
int main( void ) { dlopen("foo", 0); return 0; }
EOF

if docc ; then
    dlopen="yes"
elif docc $LDFLAGS -ldl ; then
    GPAC_SH_FLAGS="$GPAC_SH_FLAGS -ldl"
fi



<<<<<<< HEAD
=======
#look for spidermonkey JS support
mozjs_pkgcfg="no"

#spidermonkey test for new API
if test "$has_js" = "no" ; then

cat > $TMPC << EOF
#include <jsapi.h>
int main( void ) { JSContext *cx=NULL; jsval rp; return JS_AddRoot(cx, &rp); }
EOF

    #try local
    js_inc="$local_inc/js"
    js_flags="-DXP_UNIX -I$local_inc/js"
    if test "$pkg_config" != "no"; then
        #try pkg-config
        if $pkg_config --exists mozilla-js ; then
            mozjs_pkgcfg="mozilla-js"
        elif $pkg_config --exists mozjs ; then
            mozjs_pkgcfg="mozjs"
        elif $pkg_config --exists mozjs185 ; then
            mozjs_pkgcfg="mozjs185"
    elif docc $js_flags -L$local_lib -ljs -lpthread -lm ; then
        has_js="local"
        #dc added
    fi

    if test $mozjs_pkgcfg != "no" ; then
        js_flags=`$pkg_config --cflags $mozjs_pkgcfg`
        js_lib_pkg=`$pkg_config --libs $mozjs_pkgcfg`
        if docc $js_flags $js_lib_pkg $LDFLAGS -lpthread ; then
           has_js="system"
           js_lib=`$pkg_config --libs $mozjs_pkgcfg`
        fi
    #try firefox folders (starting at ubuntu 11.10, no pkg-config)
    elif ls -d /usr/lib/firefox* > /dev/null 2>>$logs ; then
            firefox_version=`cd /usr/lib ; ls -d firefox* | grep -v addons | grep -v devel ; cd - > /dev/null`
            for i in $firefox_version ; do
                if test "$has_js" = "no" ; then
                    js_inc="/usr/include/$i"
                    js_flags="-DXP_UNIX -I$js_inc"
                    js_lib="-L/usr/lib/$i/ -lxul -lmozsqlite3 -lmozalloc -lnssutil3 -lnss3 -lnspr4 -lsmime3"
                    if docc $js_flags $js_lib ; then
                        has_js="$i"
                    elif docc $js_flags -lnssutil3 $js_lib -lssl3 ; then
                        #firefox 11 compatibility
                        has_js="$i"
                        js_lib="-lnssutil3 $js_lib -lssl3"
                    fi
                fi
            done
     fi

        if test "$has_js" = "no" ; then
            #try prefix (DC)
            js_inc="$prefix/include/js"
            js_flags="-DXP_UNIX -I$prefix/include/js"
            if docc $js_flags -L$prefix/lib -ljs -lpthread ; then
                has_js="prefix"
                #dc added end
            else
                if docc $js_flags $LDFLAGS -ljs -lpthread ; then
                    js_inc="/usr/include"
                    has_js="system"
                elif docc -DXP_UNIX -I$alt_macosx_dir/include/js -L$alt_macosx_dir/lib $LDFLAGS -ljs -lpthread 2>>$logs ; then
                    has_js="system"
                    js_flags="-DXP_UNIX -I$alt_macosx_dir/include/js"
                    js_lib="-L$alt_macosx_dir/lib -ljs"
                    js_inc="$alt_macosx_dir/include/js"
                else
                    #debian spidermonkey (smjs)
                    js_flags="-DXP_UNIX -I/usr/include/smjs"
                    js_inc="/usr/include/smjs"
                    if docc $js_flags $LDFLAGS -lsmjs -lpthread ; then
                        has_js="system"
                        js_lib="-lsmjs"
                    else
                        #debian spidermonkey (mozjs)
                        js_flags="-DXP_UNIX -I/usr/include/mozjs"
                        js_inc="/usr/include/mozjs"
                        if docc $js_flags $LDFLAGS -lmozjs -lpthread ; then
                            has_js="system"
                            js_lib="-lmozjs"
                        fi
                    fi
                fi
            fi
        fi
    fi
fi

new_js_api="no"
if test "$has_js" != "no" ; then
    js_flags="-DSPIDERMONKEY_NEW_API $js_flags"
    new_js_api="yes"
fi

#spidermonkey test for regular API
if test "$has_js" = "no" ; then

cat > $TMPC << EOF
#include <jsapi.h>
int main( void ) { return 0; }
EOF

    #try local
    js_inc="$local_inc/js"
    js_flags="-DXP_UNIX -I$local_inc/js"
    if test "$cpu" = "sh4" ; then
        lm_lib="-lm"
    fi
    if docc $js_flags $lm_lib -L$local_lib -ljs ; then
        has_js="local"
        #dc added
    else
        #try prefix (DC)
        js_inc="$prefix/include/js"
        js_flags="-DXP_UNIX -I$prefix/include/js"
        if docc $js_flags -L$prefix/lib -ljs ; then
            has_js="prefix"
            #dc added end
        elif test "$pkg_config" != "no"; then
            if $pkg_config --exists mozilla-js ; then
                mozjs_pkgcfg="mozilla-js"
            elif $pkg_config --exists mozjs ; then
                mozjs_pkgcfg="mozjs"
            elif $pkg_config --exists mozjs185 ; then
                mozjs_pkgcfg="mozjs185"
        fi

        if test $mozjs_pkgcfg != "no" ; then
                js_flags=`$pkg_config --cflags $mozjs_pkgcfg`
                js_lib_pkg=`$pkg_config --libs $mozjs_pkgcfg`
                if docc $js_flags $js_lib_pkg $LDFLAGS -lpthread ; then
                    has_js="system"
                    js_lib=`$pkg_config --libs $mozjs_pkgcfg`
                fi
            fi
        fi
        if test "$has_js" = "no" ; then
                if docc $js_flags $LDFLAGS -ljs ; then
                    js_inc="/usr/include"
                    has_js="system"
                elif docc -DXP_UNIX -I$alt_macosx_dir/include/js -L$alt_macosx_dir/lib $LDFLAGS -ljs 2>>$logs ; then
                    has_js="system"
                    js_flags="-DXP_UNIX -I$alt_macosx_dir/include/js"
                    js_lib="-L$alt_macosx_dir/lib -ljs"
                    js_inc="$alt_macosx_dir/include/js"
                else
                    #debian spidermonkey (smjs)
                    js_flags="-DXP_UNIX -I/usr/include/smjs"
                    js_inc="/usr/include/smjs"
                    if docc $js_flags $LDFLAGS -lsmjs ; then
                        has_js="system"
                        js_lib="-lsmjs"
                    else
                        #debian spidermonkey (mozjs)
                        js_flags="-DXP_UNIX -I/usr/include/mozjs"
                        js_inc="/usr/include/mozjs"
                        if docc $js_flags $LDFLAGS -lmozjs ; then
                            has_js="system"
                            js_lib="-lmozjs"
                        fi
                    fi
                fi
            fi
        fi
fi

if test "$has_js" != "no" ; then
    if test "$linux" = "yes" ; then
        if test "$cpu" != "sh4"; then
            #WARNING: there is a bug in MOZJS packages, the MOZILLA_1_8_BRANCH macro is not signaled, there is no way of knowing
            #if the lib has been compiled with or without the macro. We currently just decide that if the macro is present
            #in the header, it was enabled in the build
            if test "$new_js_api" = "no" ; then
                if grep MOZILLA_1_8_BRANCH $js_inc/jsapi.h > /dev/null 2>>$logs ; then
                    js_flags="-DMOZILLA_1_8_BRANCH $js_flags"
                    echo "WARNING: Turning on MOZILLA_1_8_BRANCH SpiderMonkey macro"
                    echo "If you have troubles with scripts in GPAC, disable this macro and recompile"
                fi
            else

cat > $TMPC << EOF
#include <jsapi.h>
int main( void ) { JSObject *obj; JS_GetPrivate(obj); return 0; }
EOF
                if docc $js_flags $LDFLAGS $js_lib ; then

cat > $TMPC << EOF
#include <jsapi.h>
int main( void ) { jsval vp; JSContext *cx=NULL; JSObject *obj = JS_NewObjectForConstructor(cx, &vp); return 0; }
EOF
                    if docc $js_flags $LDFLAGS $js_lib ; then
                        js_flags="-DUSE_FFDEV_12 $js_flags"
                    elif grep JSMutableHandleValue $js_inc/jsapi.h | grep JSHasInstanceOp > /dev/null 2>>$logs ; then
                            js_flags="-DUSE_FFDEV_18 $js_flags"
                    elif grep JSMutableHandleValue $js_inc/jsapi.h > /dev/null 2>>$logs ; then
                            js_flags="-DUSE_FFDEV_18 $js_flags"
                    elif ! grep JS_ConstructObject $js_inc/jsapi.h > /dev/null 2>>$logs ; then
                            js_flags="-DUSE_FFDEV_16 $js_flags"
                    elif grep JSHandleObject $js_inc/jsapi.h > /dev/null 2>>$logs ; then
                            js_flags="-DUSE_FFDEV_15 $js_flags"
                        else
                js_flags="-DUSE_FFDEV_14 $js_flags"
                 fi
                fi
            fi
        fi
    fi
fi



if test "$has_js" != "no" ; then
cat > $TMPC << EOF
#include <jsapi.h>
int main( void ) { JSContext *cx=NULL; JS_SetRuntimeThread(cx); return 0;}
EOF
    if docc $js_flags $LDFLAGS $js_lib ; then
        js_flags="$js_flags"
    else
        js_flags="-DNO_JS_RUNTIMETHREAD $js_flags"
    fi
fi


#end JS test


>>>>>>> 69989039
#look for platinum support
cat > $TMPCXX << EOF
#include <Platinum.h>
int main( void ) { return 0; }
EOF
if docxx -I$local_inc/platinum $LDFLAGS -L$local_lib -lPlatinum -lPltMediaServer -lPltMediaConnect -lPltMediaRenderer -lNeptune -lZlib -lpthread ; then
  has_platinum="yes"
fi

#look for avcap support
avcap_cflags=""
avcap_ldflags="-lavcap"

cat > $TMPC << EOF
#include <avcap/avcap.h>
using namespace avcap;
int main( void ) {
  const DeviceCollector::DeviceList& dl = DEVICE_COLLECTOR::instance().getDeviceList();
  DeviceDescriptor* dd = 0;
  for (DeviceCollector::DeviceList::const_iterator i = dl.begin(); i != dl.end(); i++) {
    dd = *i;
    std::cout << dd->getName().c_str() << "\n";
  }
  return 0;
}
EOF
if docxx -o $TMPO $TMPC $LDFLAGS $avcap_cflags $avcap_ldflags ; then
  has_avcap="yes"
else
    if test "$darwin" = "yes" ; then
        avcap_cflags="-I$local_inc -I$local_inc/avcap/osx"
        avcap_ldflags="${wl}-flat_namespace -lavcap -lpthread  -framework QuickTime -framework QuartzCore"
    else
        avcap_cflags="-I$local_inc -I$local_inc/avcap/linux"
        avcap_ldflags="-lavcap -lpthread"
    fi
    if docxx -o $TMPO $TMPC $avcap_cflags $LDFLAGS -L$local_lib $avcap_ldflags ; then
        has_avcap="yes"
        avcap_ldflags="-L$local_lib $avcap_ldflags"
    fi
fi


#look for opensvc support

if test "$darwin" = "yes" ; then
  osvc_cflags="-I/usr/include -I/usr/local/include"
  osvc_ldflags="-L/usr/lib -L/usr/local/lib -lOpenSVCDec"
else
  osvc_cflags=""
  osvc_ldflags="-lOpenSVCDec"
fi

cat > $TMPC << EOF
#include <OpenSVCDecoder/SVCDecoder_ietr_api.h>
int main( void ) { return 0; }
EOF
if docc $osvc_cflags $LDFLAGS $osvc_ldflags ; then
  has_opensvc="yes"
else
osvc_cflags="-idirafter $local_inc"
osvc_ldflags="-lOpenSVCDec"

if docc $osvc_cflags $LDFLAGS -L$local_lib $osvc_ldflags ; then
  has_opensvc="yes"
  osvc_ldflags="-L$local_lib $osvc_ldflags"
fi

fi

#look for openhevc support

if test "$darwin" = "yes" ; then
  ohevc_cflags="-I/usr/include -I/usr/local/include"
  ohevc_ldflags="-L/usr/lib -L/usr/local/lib -lopenhevc -lm -lpthread "
elif test "$cross_prefix" = "" ; then
  ohevc_cflags="-I/usr/include -I/usr/local/include"
  ohevc_ldflags="-L/usr/lib -L/usr/local/lib -lopenhevc -lm -lpthread"
else
  ohevc_cflags="-I${prefix}include"
  ohevc_ldflags="-lopenhevc -lm -lpthread"
fi

cat > $TMPC << EOF
#include <stdio.h>
#include <libopenhevc/openhevc.h>
int main( void ) { oh_init(1, 1); return 0; }
EOF
if docc $ohevc_cflags $ohevc_ldflags $LDFLAGS ; then
  has_openhevc="yes"
else
  ohevc_cflags="-I$local_inc"
  ohevc_ldflags="-lopenhevc -lm -lpthread"
  if docc $ohevc_cflags $ohevc_ldflags $LDFLAGS -L$local_lib ; then
    has_openhevc="yes"
    ohevc_ldflags="-L$local_lib $ohevc_ldflags"
  elif docc $ohevc_cflags $ohevc_ldflags $LDFLAGS -L$execdir ; then
    has_openhevc="yes"
    ohevc_ldflags="-L$execdir $ohevc_ldflags"
  fi
fi

#look for freetype support
cat > $TMPC << EOF
#include <ft2build.h>
#include FT_FREETYPE_H
#include FT_GLYPH_H
#include FT_OUTLINE_H
int main( void ) { return 0; }
EOF
ft_cflags="-I$prefix/include "
ft_lflags="-L$prefix/lib -lfreetype"
if docc $CFLAGS_DIR $ft_cflags $ft_lflags $LDFLAGS ; then
    has_ft="system"
fi
if test "$cross_prefix" = "" ; then
    if test "$has_ft" = "no" ; then
        ft_cflags="`pkg-config --cflags freetype2 2>>$logs`"
        ft_lflags="`pkg-config --libs freetype2 2>>$logs`"
        if docc $ft_cflags $ft_lflags $LDFLAGS ; then
            has_ft="system"
        fi
    fi
fi
if test "$has_ft" = "no" ; then
    if test "`which freetype-config 2>>$logs`" != ""; then
        ft_cflags="-I$local_inc/freetype"
        ft_lflags="-L$local_lib -lfreetype"
        if docc $ft_cflags $ft_lflags ; then
            has_ft="local"
        fi
    fi
fi
#end freetype test



#look for OpenSSL support
cat > $TMPC << EOF
#include <openssl/ssl.h>
#include <openssl/x509.h>
#include <openssl/err.h>
#include <openssl/rand.h>
int main( void ) { return 0; }
EOF

if test "$mingw32" = "yes" ; then
    LINK_SSL="-lssl -lcrypto"
elif test "$win32" = "yes" ; then
    LINK_SSL="-lssleay32 -leay32"
else
    LINK_SSL="-lssl -lcrypto"
fi

if docc $CFLAGS_DIR $LINK_SSL $LDFLAGS ; then
    has_ssl="yes"
fi



#look for JPEG support
cat > $TMPC << EOF
#include <stdio.h>
#include <jpeglib.h>
int main( void ) { return 0; }
EOF

if docc $LDFLAGS -ljpeg ; then
	has_jpeg="system"
fi
if test "$cross_prefix" = "" ; then
    if test "$has_jpeg" = "no" ; then
        if test "$alt_macosx_dir" != "" ; then
            if cc -o $TMPO $TMPC -I$alt_macosx_dir/include -L$alt_macosx_dir/lib $LDFLAGS -ljpeg 2>>$logs ; then
                has_jpeg="system"
            fi
        elif test "`which $prefix/bin/jpeg-config 2>>$logs`" != ""; then
            jpeg_cflags="`$prefix/bin/jpeg-config --cflags`"
            jpeg_lflags="`$prefix/bin/jpeg-config --libs`"
            if docc $jpeg_cflags $jpeg_lflags $LDFLAGS ; then
                has_jpeg="system"
            fi
        else
            jpeg_cflags="-I$prefix/include"
            jpeg_lflags="-L$prefix/lib -ljpeg"
            if docc $jpeg_cflags $jpeg_lflags $LDFLAGS ; then
                has_jpeg="system"
            fi
        fi
    fi
fi
if test "$has_jpeg" = "no" ; then
    jpeg_cflags="-I$local_inc/jpeg"
    jpeg_lflags="-L$local_lib -ljpeg"
    if docc $jpeg_cflags $jpeg_lflags ; then
        has_jpeg="local"
    fi
fi



#look for OpenJPEG support

if test "$cross_prefix" = "" -a "$pkg_config" != "no"; then
  if $pkg_config --exists libopenjp2 ; then
    has_openjpeg="system"
    openjpeg_cflags=`$pkg_config --cflags libopenjp2`
    openjpeg_ldflags=`$pkg_config --libs libopenjp2`
  elif $pkg_config --exists libopenjpeg ; then
    has_openjpeg="system"
    openjpeg_cflags=`$pkg_config --cflags libopenjpeg`
    openjpeg_ldflags=`$pkg_config --libs libopenjpeg`
  fi
fi

if test "$has_openjpeg" = "no" ; then
cat > $TMPC << EOF
#include <stdio.h>
#include <openjpeg.h>
int main( void ) { return 0; }
EOF

if docc $LDFLAGS -lopenjpeg ; then
    has_openjpeg="system"
    openjpeg_ldflags="-lopenjpeg"
fi
if test "$cross_prefix" = "" ; then
    if test "$has_openjpeg" = "no" ; then
        if test "$alt_macosx_dir" != "" ; then
            if cc -o $TMPO $TMPC -I$alt_macosx_dir/include -L$alt_macosx_dir/lib $LDFLAGS -lopenjpeg 2>>$logs ; then
                has_openjpeg="system"
		openjpeg_ldflags="-lopenjpeg"
            fi
        fi
    fi
fi

if test "$has_openjpeg" = "no" ; then
    if docc -I$local_inc/openjpeg -L$local_lib -lopenjpeg ; then
        has_openjpeg="local"
	openjpeg_ldflags="-lopenjpeg"
    fi
fi

fi


#look for PNG support
cat > $TMPC << EOF
#include <png.h>
int main( void ) { return 0; }
EOF

png_cflags="-I$prefix/include"
png_lflags="-L$prefix/lib -lpng -lz"
if docc $png_cflags $png_lflags $LDFLAGS ; then
    has_png="system"
elif docc $LDFLAGS -lpng -lz ; then
    has_png="system"
fi
if test "$cross_prefix" = "" ; then
    if test "$has_png" = "no" ; then
        if test "$alt_macosx_dir" != "" ; then
            if docc -I$alt_macosx_dir/include -L$alt_macosx_dir/lib $LDFLAGS -lpng 2>>$logs ; then
                has_png="system"
            fi
        fi
    fi
fi
if test "$has_png" = "no" ; then
    if docc -I$local_inc/png -L$local_lib -lpng ; then
        has_png="local"
    fi
fi



#look for MAD support
cat > $TMPC << EOF
#include <mad.h>
int main( void ) { return 0; }
EOF

if docc $LDFLAGS -lmad ; then
    has_mad="system"
fi
if test "$cross_prefix" = "" ; then
    if test "$has_mad" = "no" ; then
        if test "$alt_macosx_dir" != "" ; then
            if docc -I$alt_macosx_dir/include -L$alt_macosx_dir/lib $LDFLAGS -lmad 2>>$logs ; then
                has_mad="system"
            fi
        fi
    fi
fi
if test "$has_mad" = "no" ; then
    if docc -I$local_inc/mad -L$local_lib -lmad ; then
        has_mad="local"
    fi
fi



#look for A52DEC support
cat > $TMPC << EOF
#include <inttypes.h>
#define uint32_t unsigned int
#define uint8_t unsigned char
#include <a52dec/mm_accel.h>
#include <a52dec/a52.h>
int main( void ) { return 0; }
EOF

if docc $LDFLAGS -la52 ; then
    has_a52="system"
fi
if test "$cross_prefix" = "" ; then
    if test "$has_a52" = "no" ; then
        if test "$alt_macosx_dir" != "" ; then
            if docc -I$alt_macosx_dir/include -L$alt_macosx_dir/lib $LDFLAGS -la52 2>>$logs ; then
                has_a52="system"
            fi
        fi
    fi
fi
if test "$has_a52" = "no" ; then
    if docc -I$local_inc -L$local_lib -la52 ; then
        has_a52="local"
    fi
fi



#look for XVID support
cat > $TMPC << EOF
#include <xvid.h>
int main( void ) { return 0; }
EOF

if docc -I$prefix/include -L$prefix/lib $LDFLAGS -lxvidcore -lpthread ; then
    has_xvid="system"
elif docc $LDFLAGS -lxvidcore -lpthread ; then
    has_xvid="system"
fi
if test "$cross_prefix" = "" ; then
    if test "$has_xvid" = "no" ; then
        if test "$alt_macosx_dir" != "" ; then
            if docc -I$alt_macosx_dir/include -L$alt_macosx_dir/lib $LDFLAGS -lxvidcore -lpthread 2>>$logs ; then
                has_xvid="system"
            fi
        fi
    fi
fi
if test "$has_xvid" = "no" ; then
    if docc -I$local_inc/xvid -L$local_lib -lxvidcore -lpthread ; then
        has_xvid="local"
    fi
fi



#look for FAAD support
cat > $TMPC << EOF
#include <faad.h>
int main( void ) { return 0; }
EOF

if docc $LDFLAGS -lfaad -lm ; then
    has_faad="system"
fi
if test "$cross_prefix" = "" ; then
    if test "$has_faad" = "no" ; then
        if test "$alt_macosx_dir" != "" ; then
            if docc -I$alt_macosx_dir/include -L$alt_macosx_dir/lib $LDFLAGS -lfaad 2>>$logs ; then
                has_faad="system"
            fi
        fi
    fi
fi
if test "$has_faad" = "no" ; then
    if docc -I$local_inc/faad -L$local_lib -lfaad -lm ; then
        has_faad="local"
    fi
fi



#look for FFMPEG support

ffmpeg_cflags=""
ffmpeg_lflags="-lz -lavcodec -lavformat -lavutil -lavdevice -lswscale -lswresample $ffmpeg_extra_ldflags"

if test "$cross_prefix" = "" -a "$pkg_config" != "no"; then
  if $pkg_config --exists libavcodec libavformat libswscale libavdevice libavutil libswresample ; then
    ffmpeg_cflags=`$pkg_config --cflags libavcodec libavformat libavutil libavdevice libswscale libswresample`
    ffmpeg_lflags=`$pkg_config --libs libavcodec libavformat libavutil libavdevice libswscale libswresample`
    has_ffmpeg="system"
  fi
fi

cat > $TMPC << EOF
#include <libavcodec/avcodec.h>
int main(void) {
    return 0;
}
EOF

if docc $ffmpeg_cflags $ffmpeg_lflags $LDFLAGS ; then
    old_ffmpeg_inc="no"
else
    old_ffmpeg_inc="yes"

cat > $TMPC << EOF
#include <ffmpeg/avcodec.h>
#include <stdio.h>
int main(void) {
    AVFrame *f1, *f2;
    printf("ID %d", AV_CODEC_ID_H264);
    f2 = av_frame_clone(f1);
    return 0;
}
EOF

fi

cat > $TMPC << EOF
#include <libavcodec/avcodec.h>
#include <stdio.h>
int main(void) {
#if LIBAVCODEC_VERSION_INT >= AV_VERSION_INT(54, 25, 0 )
    printf("ID %d", AV_CODEC_ID_H264);
#else
    printf("ID %d", CODEC_ID_H264);
#endif
    return 0;
}
EOF

if docc -I$prefix/include -L$prefix/lib $ffmpeg_lflags $LDFLAGS ; then
    has_ffmpeg="system"
    ffmpeg_cflags="-I$prefix/include"
    ffmpeg_lflags="-L$prefix/lib $ffmpeg_lflags"
elif docc $ffmpeg_lflags $LDFLAGS ; then
    has_ffmpeg="system"
fi
if test "$cross_prefix" = "" ; then
    if test "$has_ffmpeg" = "no" ; then
        if test "$alt_macosx_dir" != "" ; then
            if docc -I$alt_macosx_dir/include -L$alt_macosx_dir/lib $ffmpeg_lflags $LDFLAGS 2>>$logs ; then
                has_ffmpeg="system"
                ffmpeg_cflags="-I$alt_macosx_dir/include"
                ffmpeg_lflags="-L$alt_macosx_dir/lib $ffmpeg_lflags"
            fi
        fi
    fi
fi
if test "$has_ffmpeg" = "no" ; then
    if docc -I$local_inc -L$local_lib $ffmpeg_lflags ; then
        has_ffmpeg="local"
        ffmpeg_cflags="-I$local_inc"
        ffmpeg_lflags="-L$local_lib $ffmpeg_lflags"
    fi
fi

cat > $TMPC << EOF
#include <libavutil/frame.h>
#include <libavcodec/avcodec.h>
#include <stdio.h>
int main(void) {
#if LIBAVCODEC_VERSION_INT >= AV_VERSION_INT(54, 25, 0 )
    printf("ID %d", AV_CODEC_ID_H264);
#else
    printf("ID %d", CODEC_ID_H264);
#endif
    return 0;
}
EOF
if docc $ffmpeg_cflags $ffmpeg_lflags ; then
    is_libav="no"
else

cat > $TMPC << EOF
#include <libavcodec/avcodec.h>
int main(void) {
    printf("ID %d", CODEC_ID_H264);
    return 0;
}
EOF

    if docc $ffmpeg_cflags $ffmpeg_lflags ; then
        is_libav="yes"
    else
        is_libav="new"
    fi
fi

#detect libswresample for dashcast only
cat > $TMPC << EOF
#include "libswresample/swresample.h"
int main(void) {
    SwrContext *aresampler = swr_alloc();
    free(aresampler);
    return 0;
}
EOF

if docc $ffmpeg_cflags $ffmpeg_lflags_dashcast -lswresample ; then
    has_libswresample="yes"
    ffmpeg_lflags_dashcast="$ffmpeg_lflags_dashcast -lswresample"
else
    has_libswresample="no"
fi


#look for FREENECT support
freenect_flags=""
freenect_ld="-lfreenect"
has_freenect="no"
if test "$pkg_config" != "no"; then
  if $pkg_config --exists libfreenect ; then
    freenect_flags=`$pkg_config --cflags libfreenect`
    freenect_libs=`$pkg_config --libs libfreenect`
    has_freenect="system"
    freenect_flags="-DFREENECT_FLAT_HEADERS $freenect_flags"
  fi
fi

if test "$has_freenect" = "no"; then

cat > $TMPC << EOF
#include <libfreenect/libfreenect.h>
int main( void ) { return 0; }
EOF

if docc $LDFLAGS -lfreenect ; then
    has_freenect="system"
fi
if test "$cross_prefix" = "" ; then
    if test "$has_freenect" = "no" ; then
        if test "$alt_macosx_dir" != "" ; then
            if docc -I$alt_macosx_dir/include -L$alt_macosx_dir/lib $LDFLAGS -lfreenect 2>>$logs ; then
                has_freenect="system"
                freenect_flags=-I$alt_macosx_dir/include
                freenect_ld=-L$alt_macosx_dir/lib -lfreenect
            fi
        fi
    fi
fi
if test "$has_freenect" = "no" ; then
    if docc -I$local_inc/freenect -L$local_lib -lfreenect ; then
        has_freenect="local"
        freenect_flags=-I$local_inc/freenect
        freenect_ld=-L$local_lib -lfreenect
    fi
fi

fi


#look for vorbis support
cat > $TMPC << EOF
#include <vorbis/codec.h>
int main( void ) { return 0; }
EOF

if docc $LDFLAGS -lvorbis ; then
    has_vorbis="system"
elif test "$alt_macosx_dir" != "" ; then
    if docc -I$alt_macosx_dir/include -L$alt_macosx_dir/lib $LDFLAGS -lvorbis 2>>$logs ; then
        has_vorbis="system"
    fi
elif docc -I$local_inc -L$local_lib -lvorbis -lm ; then
    has_vorbis="local"
fi



#look for theora support
cat > $TMPC << EOF
#include <theora/theora.h>
int main( void ) { return 0; }
EOF

if docc $LDFLAGS -ltheora ; then
    has_theora="system"
elif test "$alt_macosx_dir" != "" ; then
    if docc -I$alt_macosx_dir/include -L$alt_macosx_dir/lib $LDFLAGS -ltheora -logg 2>>$logs ; then
        has_theora="system"
    fi
elif docc -I$local_inc -L$local_lib -ltheora -logg -lm ; then
    has_theora="local"
fi



#look for OGG support
cat > $TMPC << EOF
#include <ogg/ogg.h>
int main( void ) { return 0; }
EOF

if docc $LDFLAGS -logg ; then
    has_ogg="system"
elif test "$alt_macosx_dir" != "" ; then
    if docc -I$alt_macosx_dir/include -L$alt_macosx_dir/lib $LDFLAGS -logg 2>>$logs ; then
        has_ogg="system"
    fi
elif docc -I$local_inc -L$local_lib -logg -lm ; then
    has_ogg="local"
else
    has_vorbis=no
    has_theora=no
fi


#look for VideoToolBox support

if test "$darwin" = "yes" ; then
vtb_ldflags="-framework CoreFoundation -framework CoreVideo -framework CoreMedia -framework VideoToolBox"
	cat > $TMPC << EOF
#include <VideoToolbox/VideoToolbox.h>
int main( void ) { return 0; }
EOF

if docc $LDFLAGS $vtb_ldflags ; then
    has_vtb="yes"
fi
fi



#look for OSS support
if test "$darwin" = "yes" ; then

    cat > $TMPC << EOF
#include <soundcard.h>
int main( void ) { return 0; }
EOF

    if docc -DLIBOSS_INTERNAL -I$alt_macosx_dir/include/ -I$alt_macosx_dir/include/liboss -L$alt_macosx_dir/lib -loss $LDFLAGS 2>>$logs ; then
        has_oss_audio="yes"
        OSS_CFLAGS="-DLIBOSS_INTERNAL -I$alt_macosx_dir/include/ -I$alt_macosx_dir/include/liboss"
        OSS_LDFLAGS="-L$alt_macosx_dir/lib -loss"
    fi

else

    cat > $TMPC << EOF
#include <sys/ioctl.h>
#include <unistd.h>
#include <fcntl.h>
#include <sys/soundcard.h>
int main( void ) { return 0; }
EOF

    if docc ; then
        has_oss_audio="yes"
    else
        cat > $TMPC << EOF
#include <sys/ioctl.h>
#include <unistd.h>
#include <fcntl.h>
#include <soundcard.h>
int main( void ) { return 0; }
EOF

        if docc $LDFLAGS ; then
            has_oss_audio="yes"
        fi
    fi

fi

#look for IPv6
cat > $TMPC << EOF
#include <string.h>
#include <sys/types.h>
#include <sys/socket.h>
#include <netinet/in.h>
#include <netdb.h>
int main( void ) {
struct sockaddr_storage saddr;
struct ipv6_mreq mreq6;
getaddrinfo(0,0,0,0);
getnameinfo(0,0,0,0,0,0,0);
memset(&saddr, 0, sizeof(saddr));
memset(&mreq6, 0, sizeof(mreq6));
IN6_IS_ADDR_MULTICAST( (struct in6_addr *) 0);
return 0;
}
EOF

if docc $LDFLAGS $extralibs ; then
    has_ipv6="yes"
fi



#look for DVB4linux
cat > $TMPC << EOF
#include <linux/dvb/dmx.h>
#include <linux/dvb/frontend.h>
int main( void ) {
}
EOF

if docc $LDFLAGS ; then
    has_dvb4linux="yes"
fi


#look for alsa
cat > $TMPC << EOF
#include <alsa/asoundlib.h>
int main( void ) {
return 0;
}
EOF

if docc $LDFLAGS ; then
    has_alsa="yes"
fi



#look for pulseaudio
cat > $TMPC << EOF
#include <pulse/pulseaudio.h>
int main( void ) {
return 0;
}
EOF

if docc $LDFLAGS ; then
    has_pulseaudio="yes"
fi



#look for jack
cat > $TMPC << EOF
#include <jack/jack.h>
int main( void ) {
return 0;
}
EOF
if docc $LDFLAGS ; then
    has_jack="yes"
fi



#look for directfb support
cat > $TMPC << EOF
#include <directfb.h>
int main( void ) { return 0; }
EOF
directfb_inc="/usr/include/directfb"
directfb_lib="-ldirectfb -lfusion -ldirect"
if docc -I$directfb_inc -L$directfb_lib $LDFLAGS ; then
    has_directfb="yes"
fi



#look for X11 shared memory support
cat > $TMPC << EOF
#include <X11/Xlib.h>
int main( void ) { return 0; }
EOF

if docc -I$X11_PATH/include -L$X11_PATH/lib $LDFLAGS ; then
    has_x11="yes"

    #look for X11 shared memory support
    cat > $TMPC << EOF
#include <X11/Xlib.h>
#include <X11/extensions/XShm.h>
#include <sys/ipc.h>
#include <sys/shm.h>
int main( void ) { return 0; }
EOF

    if docc -I$X11_PATH/include -L$X11_PATH/lib $LDFLAGS ; then
        has_x11_shm="yes"
    fi

    #look for XVideo support
    cat > $TMPC << EOF
#include <X11/Xlib.h>
#include <X11/extensions/Xv.h>
#include <X11/extensions/Xvlib.h>
int main( void ) { return 0; }
EOF

    if docc -I$X11_PATH/include -L$X11_PATH/lib $LDFLAGS ; then
        has_x11_xv="yes"
    fi

fi


#look for hid support
cat > $TMPC << EOF
#include <hidapi/hidapi.h>
int main( void ) { hid_init(); hid_exit(); return 0; }
EOF

if docc -lhidapi-hidraw $LDFLAGS ; then
    hid_lib="-lhidapi-hidraw"
    has_hid="yes"
fi

#look for sys/un.h support
cat > $TMPC << EOF
#include <sys/un.h>
int main( void ) { struct sockaddr_un serv_add; return 0; }
EOF

if docc $LDFLAGS ; then
    has_sock_un="yes"
fi


#look for lzma support
cat > $TMPC << EOF
#include <lzma.h>
int main( void ) { lzma_options_lzma opt_lzma2; lzma_lzma_preset(&opt_lzma2, 9); return 0; }
EOF

if docc $CFLAGS_DIR -llzma $LDFLAGS ; then
  has_lzma="yes"
  GPAC_SH_FLAGS="$GPAC_SH_FLAGS -llzma"
  if test "$win32" = "yes"; then
   extralibs="$extralibs -llzma"
  fi
fi

#overwrite detection with manual settings
for opt do
    case "$opt" in
        --static-modules) static_modules="yes"
            ;;
        --sdl-cfg=*) sdl_path=`echo $opt | cut -d '=' -f 2`; sdl_local="yes"
            ;;
        --enable-sdl-static=*) sdl_static="yes"
            ;;
        --enable-jack) has_jack="yes"
            ;;
        --X11-path=*) X11_PATH=`echo $opt | cut -d '=' -f 2`
            ;;
        --dxsdk-path=*) dxsdk_path=`echo $opt | cut -d '=' -f 2`
            ;;
        --xulsdk-path=*) xulsdk_path=`echo $opt | cut -d '=' -f 2`
            ;;
        --mozdir=*) moz_path=`echo $opt | cut -d '=' -f 2`
            ;;
        --enable-amr-nb-fixed) has_amr_nb_fixed="yes"
            ;;
        --disable-pulseaudio) has_pulseaudio="no"
            ;;
        --enable-amr-nb) has_amr_nb="yes"
            ;;
        --enable-amr-wb) has_amr_wb="yes"
            ;;
        --enable-amr) has_amr_wb="yes"; has_amr_nb="yes"
            ;;
        --disable-oggvorbis) has_oggvorbis="no"
            ;;
        --disable-jack) has_jack="no"
            ;;
        --disable-alsa) has_alsa="no"
            ;;
        --enable-gprof) gprof_build="yes";
            ;;
        --enable-static-bin) static_build="yes";
            ;;
        --disable-ipv6) has_ipv6="no"
            ;;
        --disable-platinum) has_platinum="no"
            ;;
        --disable-oss-audio) has_oss_audio="no"
            ;;
        --disable-x11) has_x11="no"
            ;;
        --disable-x11-shm) has_x11_shm="no"
            ;;
        --disable-x11-xv) has_x11_xv="no"
            ;;
        --enable-fixed-point) use_fixed_point="yes"
            ;;
        --strip) INSTFLAGS="-s $INSTFLAGS"
            ;;
        --enable-mem-track) use_memory_tracking="yes"
            ;;
        --enable-sanitizer) enable_sanitizer="yes"
            ;;
        --enable-tinygl) enable_tinygl="yes"
            ;;
        --disable-ssl) has_ssl="no"
            ;;
        --enable-depth) enable_depth_compositor="yes"
            ;;
        --static-mp4box) static_mp4box="yes"
            ;;
        --use-faad=*) has_faad=${opt#--use-faad=}
            ;;
        --use-js=*) has_js=${opt#--use-js=}
            ;;
        --use-ft=*) has_ft=${opt#--use-ft=}
            ;;
        --use-mad=*) has_mad=${opt#--use-mad=}
            ;;
        --use-a52=*) has_a52=${opt#--use-a52=}
            ;;
        --use-xvid=*) has_xvid=${opt#--use-xvid=}
            ;;
        --use-jpeg=*) has_jpeg=${opt#--use-jpeg=}
            ;;
        --use-ffmpeg=*) has_ffmpeg=${opt#--use-ffmpeg=}
            ;;
        --use-freenect=*) has_freenect=${opt#--use-freenect=}
            ;;
        --use-png=*) tmp_has_png=${opt#--use-png=}
            if test "$tmp_has_png" = "system" ; then
                if test "$has_png"  != "system" ; then
                    if test "$cross_prefix" != "" ; then
                        echo
                        echo "WARNING: PNG has been forced to system, but we are cross-compiling, it will have to be on target"
                        echo
                    else
                        echo
                        echo "WARNING!! : PNG has been forced to system even though it hasn't been found in this host"
                        echo
                    fi
                fi
            fi
            has_png=$tmp_has_png
            ;;
        --use-zlib=*) tmp_has_zlib=${opt#--use-zlib=}
            if test "$tmp_has_zlib" = "system" ; then
                if test "$has_zlib"  != "system" ; then
                    if test "$cross_prefix" != "" ; then
                        echo
                        echo "WARNING: ZLIB has been forced to system, but we are cross-compiling, it will have to be on target"
                        echo
                    else
                        echo
                        echo "WARNING!! : ZLIB has been forced to system even though it hasn't been found in this host"
                        echo
                    fi
                fi
                has_zlib=$tmp_has_zlib
            elif test "$tmp_has_zlib" = "no" ; then
                echo
                echo "WARNING!! : you have forced not to use ZLIB. This will disable some core functionalities of GPAC."
                echo
                has_zlib="force-no"
            fi
            ;;
        --use-ogg=*) has_ogg=${opt#--use-ogg=}
            ;;
        --use-vorbis=*) has_vorbis=${opt#--use-vorbis=}
            ;;
        --use-theora=*) has_theora=${opt#--use-theora=}
            ;;
        --use-openjpeg=*) has_openjpeg=${opt#--use-openjpeg=}
            ;;
        --enable-joystick) enable_joystick="yes"
            ;;
        --enable-pulseaudio) has_pulseaudio="yes"
            ;;
        --disable-all) has_pulseaudio="no"; has_alsa="no"; disable_core_tools="yes"; disable_3d="yes"; disable_svg="yes"; disable_vrml="yes"; disable_od="yes"; disable_bifs="yes"; disable_bifs_enc="yes"; disable_laser="yes"; disable_seng="yes"; disable_qtvr="yes";  disable_avi="yes"; disable_ogg="yes"; disable_m2ps="yes"; disable_m2ts="yes"; disable_m2ts_mux="yes"; disable_parsers="yes"; disable_import="yes"; disable_export="yes"; disable_swf="yes"; disable_scene_stats="yes"; disable_scene_dump="yes"; disable_scene_encode="yes"; disable_loader_isoff="yes"; disable_od_dump="yes"; disable_od_parse="yes"; disable_isom_dump="yes"; disable_crypto="yes"; disable_isoff="yes"; disable_isoff_write="yes"; disable_isoff_hint="yes"; disable_isoff_frag="yes"; disable_streaming="yes"; disable_x3d="yes"; disable_loader_bt="yes"; disable_loader_xmt="yes"; has_dvb4linux="no"; disable_player="yes"; disable_vobsub="yes"; disable_scenegraph="yes"; disable_dvbx="yes"; disable_ttxt="yes"; disable_vtt="yes"; disable_ttml="yes"; disable_saf="yes"; disable_smgr="yes"; disable_mpd="yes"; disable_dash="yes"; disable_isoff_hds="yes"; disable_hevc="yes" ; disable_atsc="yes" ; enable_qjs="no"
            ;;
        --isomedia-only) has_pulseaudio="no"; has_alsa="no"; disable_core_tools="yes"; disable_3d="yes"; disable_svg="yes"; disable_vrml="yes"; disable_od="yes"; disable_bifs="yes"; disable_bifs_enc="yes"; disable_laser="yes"; disable_seng="yes"; disable_qtvr="yes";  disable_avi="yes"; disable_ogg="yes"; disable_m2ps="yes"; disable_m2ts="yes"; disable_m2ts_mux="yes"; disable_parsers="yes"; disable_import="yes"; disable_export="yes"; disable_swf="yes"; disable_scene_stats="yes"; disable_scene_dump="yes"; disable_scene_encode="yes"; disable_loader_isoff="yes"; disable_od_dump="yes"; disable_od_parse="yes"; disable_isom_dump="yes"; disable_crypto="yes"; disable_streaming="yes"; disable_x3d="yes"; disable_loader_bt="yes"; disable_loader_xmt="yes"; has_dvb4linux="no"; disable_player="yes"; disable_vobsub="yes"; disable_scenegraph="yes"; disable_dvbx="yes"; disable_ttxt="yes"; disable_saf="yes"; disable_smgr="yes"; disable_mpd="yes"; disable_dash="yes"; disable_hevc="no"; disable_isoff="no"; disable_isoff_hds="no"; disable_isoff_write="no"; disable_isoff_hint="no"; disable_isoff_frag="no" ; disable_atsc="yes" ; enable_qjs="no"
            ;;
        --disable-3d) disable_3d="yes"
            ;;
        --enable-3d) disable_3d="no"
            ;;
        --disable-svg) disable_svg="yes"
            ;;
        --enable-svg) disable_svg="no"
            ;;
        --disable-vrml) disable_vrml="yes"
            ;;
        --enable-vrml) disable_vrml="no"
            ;;
        --disable-x3d) disable_x3d="yes"
            ;;
        --enable-x3d) disable_x3d="no"
            ;;
        --disable-odf) disable_od="yes"
            ;;
        --enable-odf) disable_od="no"
            ;;
        --disable-bifs) disable_bifs="yes"
            ;;
        --enable-bifs) disable_bifs="no"
            ;;
        --disable-bifs-enc) disable_bifs_enc="yes"
            ;;
        --enable-bifs-enc) disable_bifs_enc="no"
            ;;
        --disable-laser) disable_laser="yes"
            ;;
        --enable-laser) disable_laser="no"
            ;;
        --disable-seng) disable_seng="yes"
            ;;
        --enable-seng) disable_seng="no"
            ;;
        --disable-qtvr) disable_qtvr="yes"
            ;;
        --enable-qtvr) disable_qtvr="no"
            ;;
        --disable-avi) disable_avi="yes"
            ;;
        --enable-avi) disable_avi="no"
            ;;
        --disable-ogg) disable_ogg="yes"
            ;;
        --enable-ogg) disable_ogg="no"
            ;;
        --disable-m2ps) disable_m2ps="yes"
            ;;
        --enable-m2ps) disable_m2ps="no"
            ;;
        --disable-m2ts) disable_m2ts="yes"
            ;;
        --enable-m2ts) disable_m2ts="no"
            ;;
        --disable-m2ts-mux) disable_m2ts_mux="yes"
            ;;
        --enable-m2ts-mux) disable_m2ts_mux="no"
            ;;
        --disable-dvb4linux) has_dvb4linux="no"
            ;;
        --disable-parsers) disable_parsers="yes"
            ;;
        --enable-parsers) disable_parsers="no"
            ;;
        --disable-import) disable_import="yes"
            ;;
        --enable-import) disable_import="no"
            ;;
        --disable-export) disable_export="yes"
            ;;
        --enable-export) disable_export="no"
            ;;
        --disable-swf) disable_swf="yes"
            ;;
        --enable-swf) disable_swf="no"
            ;;
        --disable-scene-stats) disable_scene_stats="yes"
            ;;
        --enable-scene-stats) disable_scene_stats="no"
            ;;
        --disable-scene-dump) disable_scene_dump="yes"
            ;;
        --enable-scene-dump) disable_scene_dump="no"
            ;;
        --disable-scene-encode) disable_scene_encode="yes"
            ;;
        --enable-scene-encode) disable_scene_encode="no"
            ;;
        --disable-loader-isoff) disable_loader_isoff="yes"
            ;;
        --enable-loader-isoff) disable_loader_isoff="no"
            ;;
        --disable-loader-bt) disable_loader_bt="yes"
            ;;
        --enable-loader-bt) disable_loader_bt="no"
            ;;
        --disable-loader-xmt) disable_loader_xmt="yes"
            ;;
        --enable-loader-xmt) disable_loader_xmt="no"
            ;;
        --disable-od-dump) disable_od_dump="yes"
            ;;
        --enable-od-dump) disable_od_dump="no"
            ;;
        --disable-od-parse) disable_od_parse="yes"
            ;;
        --enable-od-parse) disable_od_parse="no"
            ;;
        --disable-isom-dump) disable_isom_dump="yes"
            ;;
        --enable-isom-dump) disable_isom_dump="no"
            ;;
        --disable-crypto) disable_crypto="yes"
            ;;
        --enable-crypto) disable_crypto="no"
            ;;
        --disable-isoff) disable_isoff="yes"
            ;;
        --enable-isoff) disable_isoff="no"
            ;;
        --disable-isoff-write) disable_isoff_write="yes"
            ;;
        --enable-isoff-write) disable_isoff_write="no"
            ;;
        --disable-isoff-hint) disable_isoff_hint="yes"
            ;;
        --enable-isoff-hint) disable_isoff_hint="no"
            ;;
        --disable-isoff-frag) disable_isoff_frag="yes"
            ;;
        --enable-isoff-frag) disable_isoff_frag="no"
            ;;
        --disable-isoff-hds) disable_isoff_hds="yes"
            ;;
        --enable-isoff-hds) disable_isoff_hds="no"
            ;;
        --disable-streaming) disable_streaming="yes"
            ;;
        --enable-streaming) disable_streaming="no"
            ;;
        --disable-player) disable_player="yes"
            ;;
        --enable-player) disable_player="no"
            ;;
        --disable-scenegraph) disable_scenegraph="yes"
            ;;
        --enable-scenegraph) disable_scenegraph="no"
            ;;
        --disable-dvbx) disable_dvbx="yes"
            ;;
        --enable-dvbx) disable_dvbx="no"
            ;;
        --disable-vobsub) disable_vobsub="yes"
            ;;
        --enable-vobsub) disable_vobsub="no"
            ;;
        --disable-ttxt) disable_ttxt="yes"
            ;;
        --enable-ttxt) disable_ttxt="no"
            ;;
        --disable-ttml) disable_ttml="yes"
            ;;
        --enable-vtt) disable_vtt="no"
            ;;
        --disable-vtt) disable_vtt="yes"
            ;;
        --enable-ttml) disable_ttml="no"
            ;;
        --disable-saf) disable_saf="yes"
            ;;
        --enable-saf) disable_saf="no"
            ;;
        --disable-smgr) disable_smgr="yes"
            ;;
        --enable-smgr) disable_smgr="no"
            ;;
        --disable-mpd) disable_mpd="yes"
            ;;
        --enable-mpd) disable_mpd="no"
            ;;
        --disable-dash) disable_dash="yes"
            ;;
        --enable-dash) disable_dash="no"
            ;;
        --disable-core) disable_core_tools="yes"
            ;;
        --enable-core) disable_core_tools="no"
            ;;
        --disable-hevc) disable_hevc="yes"
            ;;
        --enable-hevc) disable_hevc="no"
            ;;
        --disable-atsc) disable_atsc="yes"
            ;;
        --enable-atsc) disable_atsc="no"
            ;;
        --disable-qjs) enable_qjs="no"
            ;;
        --enable-qjs) enable_qjs="yes"
            ;;
    esac
done

#always force static modules when static build is used, we cannot have one exe with libgpac_static using a module with libgpac dynamic, this would cause bugs with gf_sys_init()
if test "$static_build" = "yes"; then
static_modules="yes"
fi


if test "$disable_core_tools" = "no"; then
  if test "$has_zlib" = "no" ; then
    echo "error: zlib not found on system or in local libs"
    exit 1
  fi
  if test "$dlopen" = "no"; then
    if test "$win32" = "no"; then
      echo "error: dlopen not found on system"
      exit 1
    fi
  fi
else
GPAC_SH_FLAGS=""
has_ssl="no"
fi

#look for OpenGL support or for TinyGL support
LINK3D=""
INCL3D=""
DarwinGL="no"

if test "$darwin" = "yes" ; then
    cat > $TMPC << EOF
#include <OpenGL/gl.h>
#include <OpenGL/glu.h>
int main( void ) { glEnable(GL_NORMALIZE); return 0; }
EOF

else
    cat > $TMPC << EOF
#include <GL/gl.h>
#include <GL/glu.h>
int main( void ) { glEnable(GL_NORMALIZE); return 0; }
EOF

fi

if test "$disable_3d" = "no" ; then
    if test "$win32" = "yes" ; then
        if test "$cygwin" = "yes" ; then
            LINK3D="-lw32api/opengl32 -lw32api/glu32"
        else
            LINK3D="-lopengl32 -lglu32"
        fi
    elif test "$darwin" = "yes" ; then
        LINK3D="-framework OpenGL -framework GLUT"
        DarwinGL="yes"
    else
        LINK3D="-lGL -lGLU -lX11"
    fi
    if docc $LINK3D $LDFLAGS ; then
        has_opengl="yes"
    elif docc -I$X11_PATH/include -L$X11_PATH/lib $LDFLAGS ; then
        has_opengl="yes"
        INCL3D="-I$X11_PATH/include"
        LINK3D="-L$X11_PATH/lib $LINK3D"
    fi
    if test "$has_opengl" = "no" ; then
        LINK3D=""
    fi
fi

cat > $TMPC << EOF
#include <GL/gl.h>
int main( void ) { int a ; a = TINYGL ; return 0;}
EOF

if test "$enable_tinygl" = "yes"  ;then
    if docc $LDFLAGS -lTinyGL ; then
        has_tinygl="yes"
        has_opengl="yes"
        LINK3D="-lTinyGL"
    fi
fi


#look for joystick support
cat > $TMPC << EOF
#include <linux/joystick.h>
int main( void ) { return 0; }
EOF
if test "$enable_joystick" = "yes"  ;then
    if docc $LDFLAGS  ; then
        has_joystick="yes"
    fi
fi



#look for DX support
dx_path="system"
has_mingw_directx="no"
if test "$win32" = "yes" ; then

    cat > $TMPC << EOF
#include <ddraw.h>
int main( void ) { return 0; }
EOF

    if docc $LDFLAGS ; then
        has_mingw_directx="yes"
    else
        dx_path="$dxsdk_path"
        if docc -I$dxsdk_path/include -L$dxsdk_path/lib -lddraw ; then
            has_mingw_directx="yes"
        fi
    fi

fi



#look for SDL support
sdl_too_old=no
has_sdl=no

sdl_config="sdl2-config"
if test "$sdl_local" = "yes"; then
    sdl_config="$sdl_path/sdl2-config"
    sdl_static="yes"
fi


#if test "$cross_prefix" = "" ; then
    if type $sdl_config >/dev/null 2>>$logs; then

        cat > $TMPC << EOF
#include <SDL.h>
#undef main
int main( void ) { return SDL_Init (SDL_INIT_VIDEO); }
EOF

        if test "$sdl_static" = "yes"; then
            sdl_lib_flags=`$sdl_config --static-libs`
        else
            sdl_lib_flags=`$sdl_config --libs`
        fi
        sdl_cflags=`$sdl_config --cflags`

        if docc $sdl_cflags $LDFLAGS $sdl_lib_flags ; then
            _sdlversion=`$sdl_config --version | sed 's/[^0-9]//g'`
            if test "$_sdlversion" -lt 121 ; then
                sdl_too_old=yes
            else
                has_sdl=yes
            fi
        fi
    fi
#fi

if test "$has_sdl" = "no" ; then

  sdl_config="sdl-config"
  if test "$sdl_local" = "yes"; then
    sdl_config="$sdl_path/sdl-config"
    sdl_static="yes"
  fi

  if test "$cross_prefix" = "" ; then
    if type $sdl_config >/dev/null 2>>$logs; then

        cat > $TMPC << EOF
#include <SDL.h>
#undef main
int main( void ) { return SDL_Init (SDL_INIT_VIDEO); }
EOF

        if test "$sdl_static" = "yes"; then
            sdl_lib_flags=`$sdl_config --static-libs`
        else
            sdl_lib_flags=`$sdl_config --libs`
        fi
        sdl_cflags=`$sdl_config --cflags`

        if docc $sdl_cflags $LDFLAGS $sdl_lib_flags ; then
            _sdlversion=`$sdl_config --version | sed 's/[^0-9]//g'`
            if test "$_sdlversion" -lt 121 ; then
                sdl_too_old=yes
            else
                has_sdl=yes
            fi
        fi
    fi
  fi
fi
#end SDL check



#look at endianess
if test -z "$cross_prefix" ; then

# big/little endian test
cat > $TMPC << EOF
#include <inttypes.h>
int main(int argc, char ** argv){
volatile uint32_t i=0x01234567;
return (*((uint8_t*)(&i))) == 0x67;
}
EOF

    if docc $LDFLAGS 2>>$logs ; then
        $TMPO && bigendian="yes"
    else
        echo big/little endian test failed
    fi

else

    # if cross compiling, cannot launch a program, so make a static guess
    if test "$cpu" = "powerpc" -o "$cpu" = "mips" ; then
        bigendian="yes"
    fi

fi

if test "$debuginfo" = "no"; then
    CFLAGS="$CFLAGS -DNDEBUG"
fi

#man dir
if test x"$mandir" = x""; then
    mandir="${prefix}/share/man"
fi

if test "$static_mp4box" = "yes"; then
    has_opengl="no"
    has_ssl="no"
    has_js="no"
    has_jpeg="no"
    has_png="no"
    has_mad="no"
    has_ft="no"
    has_openjpeg="no"
    has_mad="no"
    has_faad="no"
    has_xvid="no"
    has_ffmpeg="no"
    has_ogg="no"
    has_theora="no"
    has_vorbis="no"
    has_a52="no"
    has_opensvc="no"
    has_openhevc="no"
    has_freenect="no"
    has_platinum="no"
    static_build="yes"
fi

if test "$cpu" = "sh4"; then
    viren_dir="`ls \"$source_path/modules\" | grep viren_out`"
    if test "$viren_dir" = "viren_out"; then
        enable_depth_compositor="yes"
        enable_renoir="yes"
    fi
fi

if test "$disable_player" = "yes" ; then
    disable_scenegraph="yes"
fi

if test "$disable_scenegraph" = "yes" ; then
    disable_3d="yes"
    disable_svg="yes"
    disable_vrml="yes"
    disable_x3d="yes"
    disable_bifs="yes"
    disable_bifs_enc="yes"
    disable_laser="yes"
    disable_seng="yes"
    disable_qtvr="yes"
    disable_swf="yes"
    disable_scene_stats="yes"
    disable_scene_dump="yes"
    disable_scene_encode="yes"
    disable_loader_isoff="yes"
    disable_loader_bt="yes"
    disable_loader_xmt="yes"
    disable_streaming="yes"
    disable_player="yes"
    disable_smgr="yes"
    has_js="no"
fi

if test "$disable_mpd" = "yes"; then
    disable_dash="yes"
fi

if test "$disable_od_parse" = "yes" ; then
    disable_loader_isoff="yes"
    disable_loader_bt="yes"
    disable_loader_xmt="yes"
fi

if test "$disable_parsers" = "yes" ; then
    has_jpeg="no"
    has_png="no"
fi

#prepare for config.h writing
TMPH="${TMPDIR1}/gpac-conf-${RANDOM}-$$-${RANDOM}.h"
echo "/* Automatically generated by configure */" > $TMPH
echo "#ifndef GF_CONFIG_H" >> $TMPH
echo "#define GF_CONFIG_H" >> $TMPH
echo "#define GPAC_CONFIGURATION \"$GPAC_CONFIGURATION\"" >> $TMPH

version="`grep '#define GPAC_VERSION ' \"$source_path/include/gpac/version.h\" | cut -d '"' -f 2`"
version_major=`grep '#define GPAC_VERSION_MAJOR ' $source_path/include/gpac/version.h | sed 's/[^0-9]*//g'`
version_minor=`grep '#define GPAC_VERSION_MINOR ' $source_path/include/gpac/version.h | sed 's/[^0-9]*//g'`
version_micro=`grep '#define GPAC_VERSION_MICRO ' $source_path/include/gpac/version.h | sed 's/[^0-9]*//g'`
soname_version="${version_major}.${version_minor}.${version_micro}"

#check revision.h
cd $source_path
./check_revision.sh
cd $build_path

echo ""
echo "** System Configuration"
echo "Install prefix: $prefix"
echo "Source path: $source_path"
echo "C   compiler: $cc_naked"
echo "C++ compiler: $cxx_naked"
echo "make: $make"
echo "CPU: $cpu"
echo "Big Endian: $bigendian"
if test $cpu = "mips"; then
    echo "MMI enabled: $mmi"
fi
echo ""
echo "** GPAC $version rev$revision Core Configuration **"
echo "debug version: $debuginfo"
echo "GProf enabled: $gprof_build"
echo "Static build enabled: $static_build"
echo "Memory tracking enabled: $use_memory_tracking"
echo "Sanitizer enabled: $enable_sanitizer"
echo "Fixed-Point Version: $use_fixed_point"
echo "IPV6 Support: $has_ipv6"
echo "Static Modules: $static_modules"
echo "QuickJS Support: $enable_qjs"

if test "$disable_player" = "yes" ; then
    echo "Player disabled"
    echo "#define GPAC_DISABLE_PLAYER" >> $TMPH
    disable_laser="yes"
fi
if test "$disable_smgr" = "yes" ; then
disable_seng="yes"
disable_qtvr="yes"
disable_swf="yes"
disable_scene_stats="yes"
disable_scene_dump="yes"
disable_scene_encode="yes"
disable_loader_isoff="yes"
disable_loader_bt="yes"
disable_loader_xmt="yes"
disable_svg="yes"
    echo "Scene Manager disabled"
    echo "#define GPAC_DISABLE_SMGR" >> $TMPH
fi
if test "$disable_core_tools" = "yes" ; then
    echo "Core tools disabled"
    echo "#define GPAC_DISABLE_CORE_TOOLS" >> $TMPH
fi
if test "$disable_svg" = "yes" ; then
    echo "SVG disabled"
    echo "#define GPAC_DISABLE_SVG" >> $TMPH
    disable_laser="yes"
fi
if test "$disable_vrml" = "yes" ; then
    echo "MPEG-4/VRML/X3D disabled"
    echo "#define GPAC_DISABLE_VRML" >> $TMPH
fi
if test "$disable_x3d" = "yes" ; then
    echo "X3D disabled"
    echo "#define GPAC_DISABLE_X3D" >> $TMPH
fi
if test "$disable_od" = "yes" ; then
    echo "OD Full support disabled"
    echo "#define GPAC_MINIMAL_ODF" >> $TMPH
fi
if test "$disable_od_parse" = "yes" ; then
    echo "OD Parsing disabled"
    echo "#define GPAC_DISABLE_OD_PARSE" >> $TMPH
fi
if test "$disable_bifs" = "yes" ; then
    echo "BIFS coder disabled"
    echo "#define GPAC_DISABLE_BIFS" >> $TMPH
fi
if test "$disable_bifs_enc" = "yes" ; then
    echo "BIFS encoder disabled"
    echo "#define GPAC_DISABLE_BIFS_ENC" >> $TMPH
fi
if test "$disable_laser" = "yes" ; then
    echo "LASeR coder disabled"
    echo "#define GPAC_DISABLE_LASER" >> $TMPH
fi
if test "$disable_saf" = "yes" ; then
    echo "SAF container disabled"
    echo "#define GPAC_DISABLE_SAF" >> $TMPH
fi
if test "$disable_seng" = "yes" ; then
    echo "Scene encoder engine disabled"
    echo "#define GPAC_DISABLE_SENG" >> $TMPH
fi
if test "$disable_qtvr" = "yes" ; then
    echo "Cubic QTVR import disabled"
    echo "#define GPAC_DISABLE_QTVR" >> $TMPH
fi
if test "$disable_avi" = "yes" ; then
    echo "AVI disabled"
    echo "#define GPAC_DISABLE_AVILIB" >> $TMPH
fi
if test "$disable_ogg" = "yes" ; then
    echo "OGG disabled"
    echo "#define GPAC_DISABLE_OGG" >> $TMPH
fi
if test "$disable_m2ps" = "yes" ; then
    echo "MPEG-2 PS disabled"
    echo "#define GPAC_DISABLE_MPEG2PS" >> $TMPH
fi
if test "$disable_m2ts" = "yes" ; then
    echo "MPEG-2 TS disabled"
    echo "#define GPAC_DISABLE_MPEG2TS" >> $TMPH
fi
if test "$disable_m2ts_mux" = "yes" ; then
    echo "MPEG-2 TS Multiplexer disabled"
    echo "#define GPAC_DISABLE_MPEG2TS_MUX" >> $TMPH
fi
if test "$disable_parsers" = "yes" ; then
    echo "AV Parsers disabled"
    echo "#define GPAC_DISABLE_AV_PARSERS" >> $TMPH
fi
if test "$disable_import" = "yes" ; then
    echo "Media importers disabled"
    echo "#define GPAC_DISABLE_MEDIA_IMPORT" >> $TMPH
fi
if test "$disable_export" = "yes" ; then
    echo "Media exporters disabled"
    echo "#define GPAC_DISABLE_MEDIA_EXPORT" >> $TMPH
fi
if test "$disable_swf" = "yes" ; then
    echo "SWF import disabled"
    echo "#define GPAC_DISABLE_SWF_IMPORT" >> $TMPH
fi
if test "$disable_scenegraph" = "yes" ; then
    echo "Scene Graph disabled"
    echo "#define GPAC_DISABLE_SCENEGRAPH" >> $TMPH
fi
if test "$disable_scene_stats" = "yes" ; then
    echo "Scene statistics disabled"
    echo "#define GPAC_DISABLE_SCENE_STATS" >> $TMPH
fi
if test "$disable_scene_dump" = "yes" ; then
    echo "Scene dump disabled"
    echo "#define GPAC_DISABLE_SCENE_DUMP" >> $TMPH
fi
if test "$disable_scene_encode" = "yes" ; then
    echo "Scene encoder to ISO FF disabled"
    echo "#define GPAC_DISABLE_SCENE_ENCODER" >> $TMPH
fi
if test "$disable_loader_isoff" = "yes" ; then
    echo "Scene loader from ISO FF disabled"
    echo "#define GPAC_DISABLE_LOADER_ISOM" >> $TMPH
fi
if test "$disable_loader_bt" = "yes" ; then
    echo "BT/WRL Scene loader disabled"
    echo "#define GPAC_DISABLE_LOADER_BT" >> $TMPH
fi
if test "$disable_loader_xmt" = "yes" ; then
    echo "XMT/X3D Scene loader disabled"
    echo "#define GPAC_DISABLE_LOADER_XMT" >> $TMPH
fi
if test "$disable_od_dump" = "yes" ; then
    echo "OD dump disabled"
    echo "#define GPAC_DISABLE_OD_DUMP" >> $TMPH
fi
if test "$disable_isom_dump" = "yes" ; then
    echo "ISOM dump disabled"
    echo "#define GPAC_DISABLE_ISOM_DUMP" >> $TMPH
fi
if test "$disable_crypto" = "yes" ; then
    echo "Crypto tools disabled"
    echo "#define GPAC_DISABLE_CRYPTO" >> $TMPH
fi
if test "$disable_isoff" = "yes" ; then
    echo "ISO File Format disabled"
    echo "#define GPAC_DISABLE_ISOM" >> $TMPH
fi
if test "$disable_isoff_write" = "yes" ; then
    echo "ISO File Format write disabled"
    echo "#define GPAC_DISABLE_ISOM_WRITE" >> $TMPH
fi
if test "$disable_isoff_hint" = "yes" ; then
    echo "ISO File Format hinting disabled"
    echo "#define GPAC_DISABLE_ISOM_HINTING" >> $TMPH
fi
if test "$disable_isoff_frag" = "yes" ; then
    echo "ISO File Format fragments disabled"
    echo "#define GPAC_DISABLE_ISOM_FRAGMENTS" >> $TMPH
fi
if test "$disable_isoff_hds" = "yes" ; then
    echo "ISO File Format Adobe HDS disabled"
    echo "#define GPAC_DISABLE_ISOM_ADOBE" >> $TMPH
fi

if test "$disable_streaming" = "yes" ; then
    echo "RTP/RTSP/SDP streaming disabled"
    echo "#define GPAC_DISABLE_STREAMING" >> $TMPH
fi
if test "$disable_dvbx" = "no" ; then
    echo "DVB MPE and DSM-CC disabled"
    echo "#define GPAC_ENABLE_MPE" >> $TMPH
    echo "#define GPAC_ENABLE_DSMCC" >> $TMPH
fi
if test "$disable_vobsub" = "yes" ; then
    echo "VobSub disabled"
    echo "#define GPAC_DISABLE_VOBSUB" >> $TMPH
fi
if test "$disable_ttxt" = "yes" ; then
    echo "3GPP/Apple TimedText disabled"
    echo "#define GPAC_DISABLE_TTXT" >> $TMPH
fi

if test "$disable_ttml" = "yes" ; then
    echo "TTML TimedText disabled"
    echo "#define GPAC_DISABLE_TTML" >> $TMPH
fi

if test "$disable_vtt" = "yes" ; then
    echo "WebVTT disabled"
    echo "#define GPAC_DISABLE_VTT" >> $TMPH
fi

if test "$enable_depth_compositor" = "yes" ; then
    echo "Depth Compositor enabled"
    echo "#define GF_SR_USE_DEPTH" >> $TMPH
fi

if test "$disable_mpd" = "yes" ; then
    echo "HLS and DASH Manifest Disabled"
    echo "#define GPAC_DISABLE_MPD" >> $TMPH
fi

if test "$disable_dash" = "yes" ; then
    echo "Adaptive HTTP Streaming Client disabled"
    echo "#define GPAC_DISABLE_DASH_CLIENT" >> $TMPH
fi

if test "$disable_hevc" = "yes" ; then
    echo "HEVC Support disabled"
    echo "#define GPAC_DISABLE_HEVC" >> $TMPH
fi

if test "$disable_atsc" = "yes" ; then
    echo "ATSC3 Support disabled"
    echo "#define GPAC_DISABLE_ATSC" >> $TMPH
fi

if test "$disable_crypto" = "yes" ; then
    echo "CRYPTO Support disabled"
    echo "#define GPAC_DISABLE_CRYPTO" >> $TMPH
fi

echo ""

echo "** Detected libraries **"
echo "zlib: $has_zlib"

if test "$win32" != "yes" ; then
    echo "OSS Audio: $has_oss_audio"
    echo "ALSA Audio: $has_alsa"
    echo "Jack Audio: $has_jack"
    echo "PulseAudio Audio: $has_pulseaudio"
    echo "DirectFB support: $has_directfb"

    if test "$has_x11" != "no" ; then
        echo "X11 Shared Memory support: $has_x11_shm (path: $X11_PATH)"
        echo "X11 XVideo support: $has_x11_xv"
    fi
fi
echo "SDL Support: $has_sdl"
if test "$sdl_too_old" = "yes" ; then
    echo "SDL Version too old - please upgrade for SDL support"
fi
echo "OpenGL support: $has_opengl"
echo "TinyGL support: $has_tinygl"
echo "OpenSSL support: $has_ssl"

if test "$win32" = "yes" ; then
    echo "DirectX Support: $has_mingw_directx"
fi
if test "$linux" = "yes" ; then
    echo "DVB Support: $has_dvb4linux"
fi

echo ""
echo "** Extra Libraries used **"
echo "FreeType: $has_ft"
echo "JPEG: $has_jpeg"
echo "OpenJPEG: $has_openjpeg"
echo "PNG: $has_png"
echo "MAD: $has_mad"
echo "FAAD: $has_faad"
echo "XVID: $has_xvid"
echo "FFMPEG: $has_ffmpeg"
echo "LZMA: $has_lzma"
echo "Xiph OGG: $has_ogg"
echo "Platinum UPnP: $has_platinum"
echo "AVCap: $has_avcap"
if test "$has_ogg" = "no"; then
    has_ogg="no"
else
    echo "Xiph Vorbis: $has_vorbis"
    echo "Xiph Theora: $has_theora"
fi
echo "A52 (AC3): $has_a52"
echo "OpenSVCDecoder: $has_opensvc"
echo "OpenHEVCDecoder: $has_openhevc"
echo "Freenect: $has_freenect"

if test "$enable_renoir" = "yes" ; then
    echo "Renoir enabled - make sure the driver libraries are present in modules/viren_out directory"
fi

if test "$has_amr_nb_fixed" = "yes" ; then
    echo ""
    echo "*** AMR NB FIXED-POINT NOTICE ***"
    echo "Make sure you have downloaded TS26.073 from:"
    echo "http://www.3gpp.org/ftp/Specs/archive/26_series/26.073/26073-*.zip"
    echo "or through gpac_extra_libs and extracted src to modules/amr_dec/amr_nb"
    echo "without overwriting typedefs.h file"
    echo ""
fi

if test "$has_amr_nb" = "yes" ; then
    echo ""
    echo "*** AMR NB NOTICE ***"
    echo "Make sure you have downloaded TS26.104 from:"
    echo "http://www.3gpp.org/ftp/Specs/archive/26_series/26.104/26104-*.zip"
    echo "or through gpac_extra_libs and extracted src to modules/amr_float_dec/amr_nb_ft"
    echo "without overwriting typedefs.h file"
    echo ""
fi


if test "$has_amr_wb" = "yes" ; then
    echo ""
    echo "*** AMR WB NOTICE ***"
    echo "Make sure you have downloaded TS26.204 from:"
    echo "http://www.3gpp.org/ftp/Specs/archive/26_series/26.204/26204-*.zip"
    echo "or through gpac_extra_libs and extracted src to modules/amr_float_dec/amr_wb_ft"
    echo "without overwriting typedefs.h file"
    echo ""
fi

echo ""

#needs gmon for win32 gprof
if test "$gprof_build" = "yes"; then
    if test "$win32" = "yes"; then
        extralibs="$extralibs -lgmon"
    fi
fi

#we add no deprecate by default on osx (due to opengl ...)
if test "$darwin" = "yes" ; then
    CFLAGS="$CFLAGS_DIR $CFLAGS -Wno-deprecated"
fi

if test "$enable_sanitizer" = "yes" ; then
    CFLAGS="$CFLAGS -fsanitize=address,undefined -fno-sanitize-recover -g"
    LDFLAGS="$LDFLAGS -fsanitize=address,undefined -ldl"
fi


ldir=`pwd`
CFLAGS="$CFLAGS -DGPAC_HAVE_CONFIG_H -I\"$ldir\""
if test "$win32" = "no" ; then
    CFLAGS="$CFLAGS -fvisibility=\"hidden\""
fi
CXXFLAGS="$CXXFLAGS"


echo "Creating config.mak"
echo "# Automatically generated by configure - do not modify" > config.mak

echo "GPAC_CONFIGURATION=$GPAC_CONFIGURATION" >> config.mak

echo "prefix=$prefix" >> config.mak
echo "DESTDIR=$DESTDIR" >> config.mak
echo "moddir=$prefix/$libdir/gpac" >> config.mak
echo "moddir_path=$prefix/$libdir/gpac" >> config.mak
echo "mandir=$mandir" >> config.mak
echo "tinygl_target_bin_dir=$target_bin_dir" >> config.mak
echo "MAKE=$make" >> config.mak

if test "$verbose" = "yes" ; then
echo "CC=$cc_naked" >> config.mak
echo "AR=$ar" >> config.mak
echo "RANLIB=$ranlib" >> config.mak
echo "STRIP=$strip" >> config.mak
echo "WINDRES=$windres" >> config.mak
else
echo "CC=@$cc_naked" >> config.mak
echo "AR=@$ar" >> config.mak
echo "RANLIB=@$ranlib" >> config.mak
echo "STRIP=@$strip" >> config.mak
echo "WINDRES=$windres" >> config.mak
fi
echo "INSTALL=$install" >> config.mak
echo "LIBTOOL=libtool" >> config.mak

echo "INSTFLAGS=$instflags" >> config.mak
echo "OPTFLAGS=$CFLAGS" >> config.mak
echo "CXXFLAGS=$CXXFLAGS" >> config.mak
echo "LDFLAGS=$LDFLAGS" >> config.mak
echo "SHFLAGS=$SHFLAGS" >> config.mak
echo "libdir=$libdir" >> config.mak

echo "STATIC_MODULES=$static_modules" >> config.mak

#for cross-compilation
if test "$cross_prefix" != "" ; then
    echo "CROSS_COMPILING=yes" >> config.mak
fi

if test "$cpu" = "x86" ; then
    echo "TARGET_ARCH_X86=yes" >> config.mak
elif test "$cpu" = "armv4l" ; then
    echo "TARGET_ARCH_ARMV4L=yes" >> config.mak
elif test "$cpu" = "alpha" ; then
    echo "TARGET_ARCH_ALPHA=yes" >> config.mak
elif test "$cpu" = "sparc64" ; then
    echo "TARGET_ARCH_SPARC64=yes" >> config.mak
elif test "$cpu" = "powerpc" ; then
    echo "TARGET_ARCH_POWERPC=yes" >> config.mak
elif test "$cpu" = "mips" ; then
    echo "TARGET_ARCH_MIPS=yes" >> config.mak
fi


if test "$bigendian" = "yes" ; then
    echo "IS_BIGENDIAN=yes" >> config.mak
    echo "#define GPAC_BIG_ENDIAN" >> $TMPH
fi
echo "EXTRALIBS=$extralibs" >> config.mak
echo "VERSION=$version" >>config.mak
echo "VERSION_MAJOR=$version_major" >>config.mak
echo "VERSION_SONAME=$soname_version" >>config.mak

if test "$use_fixed_point" = "yes"; then
    echo "#define GPAC_FIXED_POINT" >> $TMPH
fi

if test "$use_memory_tracking" = "yes"; then
    echo "#define GPAC_MEMORY_TRACKING" >> $TMPH
    if test "$cygwin" = "yes" ; then
		echo "#define GPAC_MEMORY_TRACKING_DISABLE_STACKTRACE" >> $TMPH
    fi
fi


if test "$win32" = "yes" ; then
    echo "CONFIG_WIN32=yes" >> config.mak
    echo "CONFIG_OS=CONFIG_WIN32" >> config.mak
    echo "#define GPAC_CONFIG_WIN32" >> $TMPH
    if test "$cygwin" = "yes" ; then
        echo "#define ftello64 ftell" >> $TMPH
        echo "#define fseeko64 fseek" >> $TMPH
    fi
    if test "$mingw32" = "yes" ; then

# -municode test
cat > $TMPC << EOF
#include <inttypes.h>
int wmain(int argc, char ** argv){
return 0;
}
EOF

      if docc -municode ; then
        echo "UNICODEFLAGS=-municode" >> config.mak
        echo "HAS_WMAIN=yes" >> config.mak
      else
        echo "UNICODEFLAGS=" >> config.mak
        if docc ; then
          echo "HAS_WMAIN=yes" >> config.mak
        else
          echo "HAS_WMAIN=no" >> config.mak
        fi
      fi
    fi
elif test "$linux" = "yes" ; then
    echo "CONFIG_LINUX=yes" >> config.mak
    echo "CONFIG_OS=CONFIG_LINUX" >> config.mak
    echo "#define GPAC_CONFIG_LINUX" >> $TMPH
elif test "$freebsd" = "yes" ; then
    echo "CONFIG_FREEBSD=yes" >> config.mak
    echo "CONFIG_OS=CONFIG_FREEBSD" >> config.mak
    echo "#define GPAC_CONFIG_FREEBSD" >> $TMPH
elif test "$darwin" = "yes" ; then
    echo "CONFIG_DARWIN=yes" >> config.mak
    echo "CONFIG_OS=CONFIG_DARWIN" >> config.mak
    echo "#define GPAC_CONFIG_DARWIN" >> $TMPH
    if test "$DarwinGL" = "yes" ; then
        echo "#define CONFIG_DARWIN_GL" >> $TMPH
    fi
    echo "mac_apps=$Mac_Applications" >> config.mak
elif test "$sunos" = "yes" ; then
    echo "CONFIG_SUNOS=yes" >> config.mak
    echo "CONFIG_OS=CONFIG_SUNOS" >> config.mak
    echo "#define GPAC_CONFIG_SUNOS" >> $TMPH
else
    echo "CONFIG_OS=CONFIG_GEN" >> config.mak
    echo "#define GPAC_CONFIG_GENERIC" >> $TMPH
fi

if test "$win32" = "no" ; then
    echo "GPAC_SH_FLAGS=$GPAC_SH_FLAGS" >> config.mak
    echo "EXE_SUFFIX=" >> config.mak
    echo "DYN_LIB_SUFFIX=$DYN_LIB_SUFFIX" >> config.mak
else
    echo "EXE_SUFFIX=.exe" >> config.mak
    echo "DYN_LIB_SUFFIX=.dll" >> config.mak
fi


echo "INSTFLAGS=$INSTFLAGS" >> config.mak

echo "CONFIG_JS=$enable_qjs" >> config.mak
if test "$enable_qjs" = "yes" ; then
echo "#define GPAC_HAS_QJS" >> $TMPH
fi

if test "$has_zlib" = "no" -o "$has_zlib" = "force-no" ; then
    echo "#define GPAC_DISABLE_ZLIB" >> $TMPH
    echo "CONFIG_ZLIB=no" >> config.mak
else
    echo "CONFIG_ZLIB=$has_zlib" >> config.mak
fi
echo "CONFIG_FT=$has_ft" >> config.mak

echo "CONFIG_JPEG=$has_jpeg" >> config.mak
if test "$has_jpeg" != "no" ; then
    echo "#define GPAC_HAS_JPEG" >> $TMPH
fi

echo "CONFIG_PNG=$has_png" >> config.mak
if test "$has_png" != "no" ; then
    echo "#define GPAC_HAS_PNG" >> $TMPH
fi

echo "CONFIG_VTB=$has_vtb" >> config.mak
if test "$has_vtb" != "no" ; then
    echo "#define GPAC_HAS_VTB" >> $TMPH
    echo "vtb_ldflags=$vtb_ldflags" >> config.mak
fi

if test "$has_sock_un" != "no" ; then
    echo "#define GPAC_HAS_SOCK_UN" >> $TMPH
fi

echo "CONFIG_LZMA=$has_lzma" >> config.mak
if test "$has_lzma" = "yes"; then
echo "#define GPAC_HAS_LZMA" >> $TMPH
fi

echo "CONFIG_JP2=$has_openjpeg" >> config.mak
if test "$has_openjpeg" != "no" ; then
    echo "JP2_CFLAGS=$openjpeg_cflags" >> config.mak
    echo "JP2_LDFLAGS=$openjpeg_ldflags" >> config.mak
    echo "#define GPAC_HAS_JP2" >> $TMPH
fi
echo "CONFIG_FAAD=$has_faad" >> config.mak
if test "$has_faad" != "no" ; then
    echo "#define GPAC_HAS_FAAD" >> $TMPH
fi
echo "CONFIG_MAD=$has_mad" >> config.mak
if test "$has_mad" != "no" ; then
    echo "#define GPAC_HAS_MAD" >> $TMPH
fi
echo "CONFIG_XVID=$has_xvid" >> config.mak
if test "$has_xvid" != "no" ; then
    echo "#define GPAC_HAS_XVID" >> $TMPH
fi
echo "CONFIG_OGG=$has_ogg" >> config.mak
echo "CONFIG_VORBIS=$has_vorbis" >> config.mak
if test "$has_vorbis" != "no" ; then
    echo "#define GPAC_HAS_VORBIS" >> $TMPH
fi
echo "CONFIG_THEORA=$has_theora" >> config.mak
if test "$has_theora" != "no" ; then
    echo "#define GPAC_HAS_THEORA" >> $TMPH
fi
echo "CONFIG_FFMPEG=$has_ffmpeg" >> config.mak
if test "$has_ffmpeg" = "no"; then
echo "DISABLE_DASHCAST=yes" >> config.mak
else
    echo "ffmpeg_cflags=$ffmpeg_cflags" >> config.mak
    echo "ffmpeg_lflags=$ffmpeg_lflags" >> config.mak
    echo "CONFIG_LIBAV=$is_libav" >> config.mak
    echo "CONFIG_LIBSWRESAMPLE=$has_libswresample" >> config.mak
    echo "#define GPAC_HAS_FFMPEG" >> $TMPH
fi
echo "CONFIG_FFMPEG_OLD=$old_ffmpeg_inc" >> config.mak

echo "CONFIG_OSS_AUDIO=$has_oss_audio" >> config.mak
echo "CONFIG_ALSA=$has_alsa" >> config.mak
echo "CONFIG_JACK=$has_jack" >> config.mak
echo "CONFIG_A52=$has_a52" >> config.mak
if test "$has_a52" != "no" ; then
    echo "#define GPAC_HAS_LIBA52" >> $TMPH
fi
echo "CONFIG_PULSEAUDIO=$has_pulseaudio" >> config.mak
echo "CONFIG_FREENECT=$has_freenect" >> config.mak
if test "$has_freenect" != "no"
then
    echo "FREENECT_CFLAGS=$freenect_flags" >> config.mak
    echo "FREENECT_LDLAGS=$freenect_ld" >> config.mak
fi

if test "$want_gcov"  = "yes" ; then
    echo "#define GPAC_ENABLE_COVERAGE" >> $TMPH
fi

echo "DISABLE_PLAYER=$disable_player" >> config.mak
echo "DISABLE_STREAMING=$disable_streaming" >> config.mak
echo "DISABLE_SVG=$disable_svg" >> config.mak
echo "DISABLE_LASER=$disable_laser" >> config.mak
echo "DISABLE_SAF=$disable_saf" >> config.mak
echo "DISABLE_BIFS=$disable_bifs" >> config.mak
echo "DISABLE_SENG=$disable_seng" >> config.mak
echo "DISABLE_LOADER_ISOFF=$disable_loader_isoff" >> config.mak
echo "DISABLE_LOADER_BT=$disable_loader_bt" >> config.mak
echo "DISABLE_LOADER_XMT=$disable_loader_xmt" >> config.mak
echo "DISABLE_LOADER_QTVR=$disable_qtvr" >> config.mak
echo "DISABLE_LOADER_SWF=$disable_swf" >> config.mak
echo "DISABLE_SCENE_STATS=$disable_scene_stats" >> config.mak
echo "DISABLE_SCENE_DUMP=$disable_scene_dump" >> config.mak
echo "DISABLE_SCENE_ENCODE=$disable_scene_encode" >> config.mak
echo "DISABLE_SCENEGRAPH=$disable_scenegraph" >> config.mak
echo "DISABLE_CRYPTO=$disable_crypto" >> config.mak
echo "DISABLE_DVBX=$disable_dvbx" >> config.mak
echo "DISABLE_AVILIB=$disable_avi" >> config.mak
echo "DISABLE_M2PS=$disable_m2ps" >> config.mak
echo "DISABLE_OGG=$disable_ogg" >> config.mak
echo "DISABLE_ISOFF=$disable_isoff" >> config.mak
echo "DISABLE_ISOFF_HINT=$disable_isoff_hint" >> config.mak
echo "DISABLE_VOBSUB=$disable_vobsub" >> config.mak
echo "DISABLE_TTXT=$disable_ttxt" >> config.mak
echo "DISABLE_TTML=$disable_ttml" >> config.mak
echo "DISABLE_SMGR=$disable_smgr" >> config.mak
echo "DISABLE_AV_PARSERS=$disable_parsers" >> config.mak
echo "DISABLE_MEDIA_IMPORT=$disable_import" >> config.mak
echo "DISABLE_MEDIA_EXPORT=$disable_export" >> config.mak
echo "DISABLE_MPD=$disable_mpd" >> config.mak
echo "DISABLE_DASH_CLIENT=$disable_dash" >> config.mak
echo "DISABLE_CORE_TOOLS=$disable_core_tools" >> config.mak
echo "DISABLE_OD_DUMP=$disable_od_dump" >> config.mak
echo "DISABLE_OD_PARSE=$disable_od_parse" >> config.mak
echo "MINIMAL_OD=$disable_od" >> config.mak
echo "DISABLE_ISOM_ADOBE=$disable_isoff_hds" >> config.mak
echo "DISABLE_VRML=$disable_vrml" >> config.mak
echo "DISABLE_ATSC=$disable_atsc" >> config.mak
echo "DISABLE_CRYPTO=$disable_crypto" >> config.mak

if test "$disable_parsers" = "yes" ; then
    disable_m2ts_mux="yes"
fi
echo "DISABLE_M2TS_MUX=$disable_m2ts_mux" >> config.mak
echo "DISABLE_M2TS=$disable_m2ts" >> config.mak


echo "GPAC_USE_TINYGL=$has_tinygl" >> config.mak
echo "OGL_INCLS=$INCL3D" >> config.mak

echo "HAS_OPENGL=$has_opengl" >> config.mak

if test "$has_opengl" = "yes" ; then
    echo "OGL_LIBS=$LINK3D" >> config.mak
else
    echo "#define GPAC_DISABLE_3D" >> $TMPH
fi

if test "$has_tinygl" = "yes" ; then
    echo "#define GPAC_USE_TINYGL" >> $TMPH
fi

echo "ENABLE_JOYSTICK=$has_joystick" >> config.mak

echo "HAS_OPENSSL=$has_ssl" >> config.mak
if test "$has_ssl" = "yes" ; then
    echo "SSL_LIBS=$LINK_SSL" >> config.mak
    echo "#define GPAC_HAS_SSL" >> $TMPH
fi

echo "CONFIG_SDL=$has_sdl" >> config.mak
if test "$has_sdl" = "yes" ; then
    echo "SDL_CFLAGS=$sdl_cflags" >> config.mak
    echo "SDL_LIBS=$sdl_lib_flags" >> config.mak
fi
if test "$has_ft" = "no" ; then
    has_ft="no"
else
    echo "FT_CFLAGS=$ft_cflags" >> config.mak
    echo "FT_LIBS=$ft_lflags" >> config.mak
fi
echo "CONFIG_AMR_NB=$has_amr_nb_fixed" >> config.mak
echo "CONFIG_AMR_NB_FT=$has_amr_nb" >> config.mak
echo "CONFIG_AMR_WB_FT=$has_amr_wb" >> config.mak
echo "DEBUGBUILD=$debuginfo" >> config.mak
echo "GPROFBUILD=$gprof_build" >> config.mak
echo "MP4BOX_STATIC=$static_mp4box" >> config.mak
echo "STATICBUILD=$static_build" >> config.mak

echo "CONFIG_IPV6=$has_ipv6" >> config.mak
if test "$has_ipv6" = "yes" ; then
    echo "#define GPAC_HAS_IPV6" >> $TMPH
fi

if test "$is_64" = "yes" ; then
    echo "#define GPAC_64_BITS" >> $TMPH
fi

if test "$win32" = "yes" ; then
    echo "CONFIG_DIRECTX=$has_mingw_directx" >> config.mak
    if test "$has_mingw_directx" = "yes" ; then
        echo "DX_PATH=$dx_path" >> config.mak
    fi
fi

echo "CONFIG_PLATINUM=$has_platinum" >> config.mak

echo "CONFIG_AVCAP=$has_avcap" >> config.mak
if test "$has_avcap" = "yes" ; then
    echo "AVCAP_CFLAGS=$avcap_cflags" >> config.mak
    echo "AVCAP_LDFLAGS=$avcap_ldflags" >> config.mak
fi

echo "CONFIG_OPENSVC=$has_opensvc" >> config.mak
if test "$has_opensvc" = "yes" ; then
    echo "OSVC_CFLAGS=$osvc_cflags" >> config.mak
    echo "OSVC_LDFLAGS=$osvc_ldflags" >> config.mak
    echo "#define GPAC_HAS_OPENSVC" >> $TMPH
fi

echo "CONFIG_OPENHEVC=$has_openhevc" >> config.mak
if test "$has_openhevc" = "yes" ; then
    echo "OHEVC_CFLAGS=$ohevc_cflags" >> config.mak
    echo "OHEVC_LDFLAGS=$ohevc_ldflags" >> config.mak
    echo "#define GPAC_HAS_OPENHEVC" >> $TMPH
fi

echo "MOZILLA_DIR=$moz_path" >> config.mak

echo "LINUX_DVB=$has_dvb4linux" >> config.mak
if test "$has_dvb4linux" = "yes"; then
    echo "#define GPAC_HAS_LINUX_DVB" >> $TMPH
fi

if test "$has_oss_audio" != "no"; then
    echo "OSS_INC_TYPE=$has_oss_audio" >> config.mak
    echo "OSS_CFLAGS=$OSS_CFLAGS" >> config.mak
    echo "OSS_LDFLAGS=$OSS_LDFLAGS" >> config.mak
fi

echo "CONFIG_DIRECTFB=$has_directfb" >> config.mak
echo "DIRECTFB_INC_PATH=$directfb_inc" >> config.mak
echo "DIRECTFB_LIB=$directfb_lib" >> config.mak

echo "CONFIG_X11=$has_x11" >> config.mak

if test "$has_x11_shm" = "yes"; then
    echo "USE_X11_SHM=$has_x11_shm" >> config.mak
fi
if test "$has_x11_xv" = "yes"; then
    echo "USE_X11_XV=$has_x11_xv" >> config.mak
fi

echo "CONFIG_HID=$has_hid" >> config.mak
echo "HID_LDFLAGS=$hid_lib" >> config.mak



if test "$is_64" = "yes"; then
#not on OSX ...
if test "$darwin" = "yes"; then
    echo "X11_LIB_PATH=$X11_PATH/lib" >> config.mak
else
    echo "X11_LIB_PATH=$X11_PATH/lib64" >> config.mak
fi
else
    echo "X11_LIB_PATH=$X11_PATH/lib" >> config.mak
fi
echo "X11_INC_PATH=$X11_PATH/include" >> config.mak

echo "RENOIR_ENABLE=$enable_renoir" >> config.mak

GPAC_ENST_INC=no
GPAC_ENST=no
enst_dir="`ls \"$source_path/src/\" | grep enst`"
if test "$enst_dir" = "enst"; then
    echo "GPAC Proprietary Extensions enabled"
    GPAC_ENST_INC=yes
    #we need libiconv for eit & co
    cat > $TMPC << EOF
#include <iconv.h>
int main( void ) {
return 0;
}
EOF

    if docc -L$local_lib -liconv ; then
        GPAC_ENST=yes
        echo "LIBGPAC_ENST=`cd src; ls enst/*.c | sed -e 's/\.c/.o/' | tr -s '\r\n' ' ' ; cd ..`" >> config.mak
    else
        echo "Couldn't find libiconv - disabling GPAC ENST extensions"
        GPAC_ENST="no"
    fi
fi
echo "GPAC_ENST=$GPAC_ENST" >> config.mak
echo "GPAC_ENST_INC=$GPAC_ENST" >> config.mak



#build tree in object directory if source path is different from current one
if test "$source_path_used" = "yes" ; then

    echo "Creating compilation tree image"
    SRC_DIRS="src src/utils src/isomedia src/ietf src/odf src/bifs src/scenegraph src/filter_core src/filters src/terminal src/crypto src/media_tools src/scene_manager src/compositor src/laser src/evg src/quickjs src/jsmods" 

    APP_DIRS="applications/gpac applications/mp4box applications/mp4client"

    for dir in $SRC_DIRS ; do
        mkdir -p "$dir"
    done
    ln -sf "$source_path/Makefile" Makefile
    ln -sf "$source_path/static.mak" static.mak
    ln -sf "$source_path/src/Makefile" src/Makefile

    mkdir -p applications
    ln -sf "$source_path/applications/Makefile" applications/Makefile
    mkdir -p applications/testapps

    for dir in $APP_DIRS ; do
        mkdir -p "$dir"
        ln -sf "$source_path/$dir/Makefile" "$dir/Makefile"
    done


    cur_dir="`pwd`"
    cd "$source_path/"
    MOD_DIRS="`ls -d modules/*/`"
    cd "$cur_dir"

    mkdir -p modules
    ln -sf "$source_path/modules/Makefile" modules/Makefile

    for dir in $MOD_DIRS ; do
        if [ -f "$source_path/$dir/Makefile" ]; then
            mkdir -p "$dir"
            ln -sf "$source_path/$dir/Makefile" "$dir/Makefile"
        fi
    done
    if test "$has_mingw_directx" = "yes"; then
        ln -sf "$source_path/modules/dx_hw/hand.cur" modules/dx_hw/hand.cur
        ln -sf "$source_path/modules/dx_hw/collide.cur" modules/dx_hw/collide.cur
    fi

    cd "$cur_dir"

    echo "SRC_LOCAL_PATH=no" >> config.mak
else
    echo "SRC_LOCAL_PATH=yes" >> config.mak
fi

echo "SRC_PATH=$source_path" >> config.mak
echo "BUILD_PATH=$build_path" >> config.mak
echo "LOCAL_INC_PATH=$local_inc" >> config.mak


echo "#endif" >> $TMPH


#do not overwrite config.h if unchanged to avoid superfluous rebuilds.
if ! cmp -s $TMPH config.h ; then
    rm -f config.h
    mv -f $TMPH config.h
else
    echo "config.h is unchanged"
fi

echo "Check config.log for detection failures"

rm -f $TMPO $TMPC $TMPE $TMPS $TMPCXX $TMPH


if [ ! -d "./bin" ] ; then
    mkdir ./bin
fi
if [ ! -d "./bin/gcc" ] ; then
    mkdir ./bin/gcc
fi
if [ ! -d "./bin/gcc/temp" ] ; then
    mkdir ./bin/gcc/temp
fi


echo '%.opic : %.c' >> config.mak
if test "$verbose" = "no" ; then
echo '	@echo "  CC $<"' >> config.mak
fi
echo '	$(CC) $(CFLAGS) $(PIC_CFLAGS) -c $< -o $@' >> config.mak

echo '%.o : %.c' >> config.mak
if test "$verbose" = "no" ; then
echo '	@echo "  CC $<"' >> config.mak
fi
echo '	$(CC) $(CFLAGS) -c -o $@ $<' >> config.mak

echo '%.o: %.cpp' >> config.mak
if test "$verbose" = "no" ; then
echo '	@echo "  CC $<"' >> config.mak
fi
echo '	$(CXX) $(CFLAGS) -c -o $@ $<' >> config.mak

#pkg-config
generate_pkgconfig () {
	echo "prefix=$prefix"
	echo "exec_prefix=\${prefix}"
	echo "libdir=\${exec_prefix}/$libdir"
	echo "includedir=\${exec_prefix}/include"
	echo ""
	echo "Name: gpac"
	echo "Description: GPAC Multimedia Framework"
	echo "URL: http://gpac.io"
	echo "Version:$version"
	echo "Cflags: -I\${prefix}/include"
	echo "Libs: -L\${libdir} -lgpac"
}

generate_pkgconfig > gpac.pc

echo "Done - type 'make help' for make info, 'make' to build"<|MERGE_RESOLUTION|>--- conflicted
+++ resolved
@@ -777,240 +777,6 @@
 fi
 
 
-
-<<<<<<< HEAD
-=======
-#look for spidermonkey JS support
-mozjs_pkgcfg="no"
-
-#spidermonkey test for new API
-if test "$has_js" = "no" ; then
-
-cat > $TMPC << EOF
-#include <jsapi.h>
-int main( void ) { JSContext *cx=NULL; jsval rp; return JS_AddRoot(cx, &rp); }
-EOF
-
-    #try local
-    js_inc="$local_inc/js"
-    js_flags="-DXP_UNIX -I$local_inc/js"
-    if test "$pkg_config" != "no"; then
-        #try pkg-config
-        if $pkg_config --exists mozilla-js ; then
-            mozjs_pkgcfg="mozilla-js"
-        elif $pkg_config --exists mozjs ; then
-            mozjs_pkgcfg="mozjs"
-        elif $pkg_config --exists mozjs185 ; then
-            mozjs_pkgcfg="mozjs185"
-    elif docc $js_flags -L$local_lib -ljs -lpthread -lm ; then
-        has_js="local"
-        #dc added
-    fi
-
-    if test $mozjs_pkgcfg != "no" ; then
-        js_flags=`$pkg_config --cflags $mozjs_pkgcfg`
-        js_lib_pkg=`$pkg_config --libs $mozjs_pkgcfg`
-        if docc $js_flags $js_lib_pkg $LDFLAGS -lpthread ; then
-           has_js="system"
-           js_lib=`$pkg_config --libs $mozjs_pkgcfg`
-        fi
-    #try firefox folders (starting at ubuntu 11.10, no pkg-config)
-    elif ls -d /usr/lib/firefox* > /dev/null 2>>$logs ; then
-            firefox_version=`cd /usr/lib ; ls -d firefox* | grep -v addons | grep -v devel ; cd - > /dev/null`
-            for i in $firefox_version ; do
-                if test "$has_js" = "no" ; then
-                    js_inc="/usr/include/$i"
-                    js_flags="-DXP_UNIX -I$js_inc"
-                    js_lib="-L/usr/lib/$i/ -lxul -lmozsqlite3 -lmozalloc -lnssutil3 -lnss3 -lnspr4 -lsmime3"
-                    if docc $js_flags $js_lib ; then
-                        has_js="$i"
-                    elif docc $js_flags -lnssutil3 $js_lib -lssl3 ; then
-                        #firefox 11 compatibility
-                        has_js="$i"
-                        js_lib="-lnssutil3 $js_lib -lssl3"
-                    fi
-                fi
-            done
-     fi
-
-        if test "$has_js" = "no" ; then
-            #try prefix (DC)
-            js_inc="$prefix/include/js"
-            js_flags="-DXP_UNIX -I$prefix/include/js"
-            if docc $js_flags -L$prefix/lib -ljs -lpthread ; then
-                has_js="prefix"
-                #dc added end
-            else
-                if docc $js_flags $LDFLAGS -ljs -lpthread ; then
-                    js_inc="/usr/include"
-                    has_js="system"
-                elif docc -DXP_UNIX -I$alt_macosx_dir/include/js -L$alt_macosx_dir/lib $LDFLAGS -ljs -lpthread 2>>$logs ; then
-                    has_js="system"
-                    js_flags="-DXP_UNIX -I$alt_macosx_dir/include/js"
-                    js_lib="-L$alt_macosx_dir/lib -ljs"
-                    js_inc="$alt_macosx_dir/include/js"
-                else
-                    #debian spidermonkey (smjs)
-                    js_flags="-DXP_UNIX -I/usr/include/smjs"
-                    js_inc="/usr/include/smjs"
-                    if docc $js_flags $LDFLAGS -lsmjs -lpthread ; then
-                        has_js="system"
-                        js_lib="-lsmjs"
-                    else
-                        #debian spidermonkey (mozjs)
-                        js_flags="-DXP_UNIX -I/usr/include/mozjs"
-                        js_inc="/usr/include/mozjs"
-                        if docc $js_flags $LDFLAGS -lmozjs -lpthread ; then
-                            has_js="system"
-                            js_lib="-lmozjs"
-                        fi
-                    fi
-                fi
-            fi
-        fi
-    fi
-fi
-
-new_js_api="no"
-if test "$has_js" != "no" ; then
-    js_flags="-DSPIDERMONKEY_NEW_API $js_flags"
-    new_js_api="yes"
-fi
-
-#spidermonkey test for regular API
-if test "$has_js" = "no" ; then
-
-cat > $TMPC << EOF
-#include <jsapi.h>
-int main( void ) { return 0; }
-EOF
-
-    #try local
-    js_inc="$local_inc/js"
-    js_flags="-DXP_UNIX -I$local_inc/js"
-    if test "$cpu" = "sh4" ; then
-        lm_lib="-lm"
-    fi
-    if docc $js_flags $lm_lib -L$local_lib -ljs ; then
-        has_js="local"
-        #dc added
-    else
-        #try prefix (DC)
-        js_inc="$prefix/include/js"
-        js_flags="-DXP_UNIX -I$prefix/include/js"
-        if docc $js_flags -L$prefix/lib -ljs ; then
-            has_js="prefix"
-            #dc added end
-        elif test "$pkg_config" != "no"; then
-            if $pkg_config --exists mozilla-js ; then
-                mozjs_pkgcfg="mozilla-js"
-            elif $pkg_config --exists mozjs ; then
-                mozjs_pkgcfg="mozjs"
-            elif $pkg_config --exists mozjs185 ; then
-                mozjs_pkgcfg="mozjs185"
-        fi
-
-        if test $mozjs_pkgcfg != "no" ; then
-                js_flags=`$pkg_config --cflags $mozjs_pkgcfg`
-                js_lib_pkg=`$pkg_config --libs $mozjs_pkgcfg`
-                if docc $js_flags $js_lib_pkg $LDFLAGS -lpthread ; then
-                    has_js="system"
-                    js_lib=`$pkg_config --libs $mozjs_pkgcfg`
-                fi
-            fi
-        fi
-        if test "$has_js" = "no" ; then
-                if docc $js_flags $LDFLAGS -ljs ; then
-                    js_inc="/usr/include"
-                    has_js="system"
-                elif docc -DXP_UNIX -I$alt_macosx_dir/include/js -L$alt_macosx_dir/lib $LDFLAGS -ljs 2>>$logs ; then
-                    has_js="system"
-                    js_flags="-DXP_UNIX -I$alt_macosx_dir/include/js"
-                    js_lib="-L$alt_macosx_dir/lib -ljs"
-                    js_inc="$alt_macosx_dir/include/js"
-                else
-                    #debian spidermonkey (smjs)
-                    js_flags="-DXP_UNIX -I/usr/include/smjs"
-                    js_inc="/usr/include/smjs"
-                    if docc $js_flags $LDFLAGS -lsmjs ; then
-                        has_js="system"
-                        js_lib="-lsmjs"
-                    else
-                        #debian spidermonkey (mozjs)
-                        js_flags="-DXP_UNIX -I/usr/include/mozjs"
-                        js_inc="/usr/include/mozjs"
-                        if docc $js_flags $LDFLAGS -lmozjs ; then
-                            has_js="system"
-                            js_lib="-lmozjs"
-                        fi
-                    fi
-                fi
-            fi
-        fi
-fi
-
-if test "$has_js" != "no" ; then
-    if test "$linux" = "yes" ; then
-        if test "$cpu" != "sh4"; then
-            #WARNING: there is a bug in MOZJS packages, the MOZILLA_1_8_BRANCH macro is not signaled, there is no way of knowing
-            #if the lib has been compiled with or without the macro. We currently just decide that if the macro is present
-            #in the header, it was enabled in the build
-            if test "$new_js_api" = "no" ; then
-                if grep MOZILLA_1_8_BRANCH $js_inc/jsapi.h > /dev/null 2>>$logs ; then
-                    js_flags="-DMOZILLA_1_8_BRANCH $js_flags"
-                    echo "WARNING: Turning on MOZILLA_1_8_BRANCH SpiderMonkey macro"
-                    echo "If you have troubles with scripts in GPAC, disable this macro and recompile"
-                fi
-            else
-
-cat > $TMPC << EOF
-#include <jsapi.h>
-int main( void ) { JSObject *obj; JS_GetPrivate(obj); return 0; }
-EOF
-                if docc $js_flags $LDFLAGS $js_lib ; then
-
-cat > $TMPC << EOF
-#include <jsapi.h>
-int main( void ) { jsval vp; JSContext *cx=NULL; JSObject *obj = JS_NewObjectForConstructor(cx, &vp); return 0; }
-EOF
-                    if docc $js_flags $LDFLAGS $js_lib ; then
-                        js_flags="-DUSE_FFDEV_12 $js_flags"
-                    elif grep JSMutableHandleValue $js_inc/jsapi.h | grep JSHasInstanceOp > /dev/null 2>>$logs ; then
-                            js_flags="-DUSE_FFDEV_18 $js_flags"
-                    elif grep JSMutableHandleValue $js_inc/jsapi.h > /dev/null 2>>$logs ; then
-                            js_flags="-DUSE_FFDEV_18 $js_flags"
-                    elif ! grep JS_ConstructObject $js_inc/jsapi.h > /dev/null 2>>$logs ; then
-                            js_flags="-DUSE_FFDEV_16 $js_flags"
-                    elif grep JSHandleObject $js_inc/jsapi.h > /dev/null 2>>$logs ; then
-                            js_flags="-DUSE_FFDEV_15 $js_flags"
-                        else
-                js_flags="-DUSE_FFDEV_14 $js_flags"
-                 fi
-                fi
-            fi
-        fi
-    fi
-fi
-
-
-
-if test "$has_js" != "no" ; then
-cat > $TMPC << EOF
-#include <jsapi.h>
-int main( void ) { JSContext *cx=NULL; JS_SetRuntimeThread(cx); return 0;}
-EOF
-    if docc $js_flags $LDFLAGS $js_lib ; then
-        js_flags="$js_flags"
-    else
-        js_flags="-DNO_JS_RUNTIMETHREAD $js_flags"
-    fi
-fi
-
-
-#end JS test
-
-
->>>>>>> 69989039
 #look for platinum support
 cat > $TMPCXX << EOF
 #include <Platinum.h>
