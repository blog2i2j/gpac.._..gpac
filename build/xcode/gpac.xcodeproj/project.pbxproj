--- conflicted
+++ resolved
@@ -459,7 +459,6 @@
 		92C1FF5A1E7C42DF0093B61E /* stencil.c in Sources */ = {isa = PBXBuildFile; fileRef = 92C1FF521E7C42DF0093B61E /* stencil.c */; };
 		92C1FF5B1E7C42DF0093B61E /* surface.c in Sources */ = {isa = PBXBuildFile; fileRef = 92C1FF531E7C42DF0093B61E /* surface.c */; };
 		92D535711A5C0D1400F2442A /* carbon_events.c in Sources */ = {isa = PBXBuildFile; fileRef = 92D5356F1A5C0CF700F2442A /* carbon_events.c */; };
-<<<<<<< HEAD
 		92DB148D1E4F05B500382A81 /* filters.h in Headers */ = {isa = PBXBuildFile; fileRef = 92DB148B1E4F05B500382A81 /* filters.h */; };
 		92DB148E1E4F05B500382A81 /* main.h in Headers */ = {isa = PBXBuildFile; fileRef = 92DB148C1E4F05B500382A81 /* main.h */; };
 		92F4CE121E9E7737006A9845 /* extract.c in Sources */ = {isa = PBXBuildFile; fileRef = 92F4CE101E9E7708006A9845 /* extract.c */; };
@@ -470,9 +469,6 @@
 		92F8D47B1F71642E00616F7C /* filter_session.c in Sources */ = {isa = PBXBuildFile; fileRef = 92F8D4741F71642E00616F7C /* filter_session.c */; };
 		92F8D47C1F71642E00616F7C /* filter_session.h in Headers */ = {isa = PBXBuildFile; fileRef = 92F8D4751F71642E00616F7C /* filter_session.h */; };
 		92F8D47D1F71642E00616F7C /* filter.c in Sources */ = {isa = PBXBuildFile; fileRef = 92F8D4761F71642E00616F7C /* filter.c */; };
-=======
-		92F8D46C1F6FF7A100616F7C /* netctrl.c in Sources */ = {isa = PBXBuildFile; fileRef = 92F8D46B1F6FF7A100616F7C /* netctrl.c */; };
->>>>>>> 77b247bc
 		92F930821A5ADB870072A85C /* os_divers.c in Sources */ = {isa = PBXBuildFile; fileRef = 92F930801A5ADB870072A85C /* os_divers.c */; };
 		92F930831A5ADB870072A85C /* os_file.c in Sources */ = {isa = PBXBuildFile; fileRef = 92F930811A5ADB870072A85C /* os_file.c */; };
 /* End PBXBuildFile section */
@@ -1312,7 +1308,6 @@
 		92C1FF531E7C42DF0093B61E /* surface.c */ = {isa = PBXFileReference; fileEncoding = 4; lastKnownFileType = sourcecode.c.c; name = surface.c; path = ../modules/soft_raster/surface.c; sourceTree = "<group>"; };
 		92CC44F91DC0D22C0084D6A6 /* libopensvc.dylib */ = {isa = PBXFileReference; explicitFileType = "compiled.mach-o.dylib"; includeInIndex = 0; path = libopensvc.dylib; sourceTree = BUILT_PRODUCTS_DIR; };
 		92D5356F1A5C0CF700F2442A /* carbon_events.c */ = {isa = PBXFileReference; lastKnownFileType = sourcecode.c.c; name = carbon_events.c; path = ../../applications/mp4client/carbon_events.c; sourceTree = "<group>"; };
-<<<<<<< HEAD
 		92DB148B1E4F05B500382A81 /* filters.h */ = {isa = PBXFileReference; fileEncoding = 4; lastKnownFileType = sourcecode.c.h; name = filters.h; path = ../include/gpac/filters.h; sourceTree = "<group>"; };
 		92DB148C1E4F05B500382A81 /* main.h */ = {isa = PBXFileReference; fileEncoding = 4; lastKnownFileType = sourcecode.c.h; name = main.h; path = ../include/gpac/main.h; sourceTree = "<group>"; };
 		92F4CE101E9E7708006A9845 /* extract.c */ = {isa = PBXFileReference; fileEncoding = 4; lastKnownFileType = sourcecode.c.c; name = extract.c; path = ../../applications/mp4client/extract.c; sourceTree = "<group>"; };
@@ -1323,9 +1318,6 @@
 		92F8D4741F71642E00616F7C /* filter_session.c */ = {isa = PBXFileReference; fileEncoding = 4; lastKnownFileType = sourcecode.c.c; name = filter_session.c; path = filter_core/filter_session.c; sourceTree = "<group>"; };
 		92F8D4751F71642E00616F7C /* filter_session.h */ = {isa = PBXFileReference; fileEncoding = 4; lastKnownFileType = sourcecode.c.h; name = filter_session.h; path = filter_core/filter_session.h; sourceTree = "<group>"; };
 		92F8D4761F71642E00616F7C /* filter.c */ = {isa = PBXFileReference; fileEncoding = 4; lastKnownFileType = sourcecode.c.c; name = filter.c; path = filter_core/filter.c; sourceTree = "<group>"; };
-=======
-		92F8D46B1F6FF7A100616F7C /* netctrl.c */ = {isa = PBXFileReference; fileEncoding = 4; lastKnownFileType = sourcecode.c.c; name = netctrl.c; path = ../../modules/netctrl/netctrl.c; sourceTree = "<group>"; };
->>>>>>> 77b247bc
 		92F930801A5ADB870072A85C /* os_divers.c */ = {isa = PBXFileReference; lastKnownFileType = sourcecode.c.c; path = os_divers.c; sourceTree = "<group>"; };
 		92F930811A5ADB870072A85C /* os_file.c */ = {isa = PBXFileReference; lastKnownFileType = sourcecode.c.c; path = os_file.c; sourceTree = "<group>"; };
 /* End PBXFileReference section */
@@ -2270,297 +2262,6 @@
 			name = sdl_out;
 			sourceTree = "<group>";
 		};
-<<<<<<< HEAD
-=======
-		92AAF0E918D6E35200E2FF12 /* builtin_modules */ = {
-			isa = PBXGroup;
-			children = (
-				92A9D3C81CCA79BD006FF303 /* amr_in */,
-				92AAF0F318D6E5BB00E2FF12 /* audio_filter */,
-				92AAF0F618D6E5EA00E2FF12 /* bifs_dec */,
-				92AAF0F918D6E60B00E2FF12 /* ctx_load */,
-				92AAF0FC18D6E63400E2FF12 /* dummy_in */,
-				92AAF0FF18D6E66000E2FF12 /* gpac_js */,
-				92AAF10218D6E67A00E2FF12 /* img_in */,
-				92AAF11118D6E6A300E2FF12 /* isma_cenc */,
-				92AAF11418D6E6C400E2FF12 /* isom_in */,
-				92AAF11F18D6E6E300E2FF12 /* laser_dec */,
-				92AAF12218D6E6FE00E2FF12 /* mpd_in */,
-				92AAF12518D6E71C00E2FF12 /* mpegts_in */,
-				92AAF12818D6E73700E2FF12 /* mse_in */,
-				92F8D46A1F6FF78600616F7C /* netctrl */,
-				92AAF12B18D6E74F00E2FF12 /* odf_dec */,
-				92AAF12E18D6E76400E2FF12 /* osd */,
-				92BE50DF18D6D7F800AA59D8 /* raw_out */,
-				92AAF13118D6E7AB00E2FF12 /* rtp_in */,
-				92AAF14018D6E7CA00E2FF12 /* saf_in */,
-				92BE511918D6DA7100AA59D8 /* soft_raster */,
-				92AAF14318D6E7E400E2FF12 /* svg_dec */,
-				92AAF14618D6E81700E2FF12 /* timed_text */,
-				92AAF14B18D6E82A00E2FF12 /* validator */,
-				9235E04C1CFECCD90051D8A1 /* vtb_decode */,
-				92AAF1D418D7108600E2FF12 /* vtt_in */,
-				92AAF14E18D6E85D00E2FF12 /* widget_man */,
-			);
-			name = builtin_modules;
-			path = ../build/xcode;
-			sourceTree = "<group>";
-		};
-		92AAF0F318D6E5BB00E2FF12 /* audio_filter */ = {
-			isa = PBXGroup;
-			children = (
-				92AAF0F418D6E5D400E2FF12 /* audio_filter.c */,
-			);
-			name = audio_filter;
-			sourceTree = "<group>";
-		};
-		92AAF0F618D6E5EA00E2FF12 /* bifs_dec */ = {
-			isa = PBXGroup;
-			children = (
-				92AAF0F718D6E5FD00E2FF12 /* bifs_dec.c */,
-			);
-			name = bifs_dec;
-			sourceTree = "<group>";
-		};
-		92AAF0F918D6E60B00E2FF12 /* ctx_load */ = {
-			isa = PBXGroup;
-			children = (
-				92AAF0FA18D6E62600E2FF12 /* ctx_load.c */,
-			);
-			name = ctx_load;
-			sourceTree = "<group>";
-		};
-		92AAF0FC18D6E63400E2FF12 /* dummy_in */ = {
-			isa = PBXGroup;
-			children = (
-				92AAF0FD18D6E64800E2FF12 /* dummy_in.c */,
-			);
-			name = dummy_in;
-			sourceTree = "<group>";
-		};
-		92AAF0FF18D6E66000E2FF12 /* gpac_js */ = {
-			isa = PBXGroup;
-			children = (
-				92AAF10018D6E66D00E2FF12 /* gpac_js.c */,
-			);
-			name = gpac_js;
-			sourceTree = "<group>";
-		};
-		92AAF10218D6E67A00E2FF12 /* img_in */ = {
-			isa = PBXGroup;
-			children = (
-				92AAF10318D6E69500E2FF12 /* bmp_dec.c */,
-				92AAF10418D6E69500E2FF12 /* img_dec.c */,
-				92AAF10518D6E69500E2FF12 /* img_in.c */,
-				92AAF10618D6E69500E2FF12 /* img_in.h */,
-				92AAF10718D6E69500E2FF12 /* jp2_dec.c */,
-				92AAF10818D6E69500E2FF12 /* jpeg_dec.c */,
-				92AAF10918D6E69500E2FF12 /* png_dec.c */,
-			);
-			name = img_in;
-			sourceTree = "<group>";
-		};
-		92AAF11118D6E6A300E2FF12 /* isma_cenc */ = {
-			isa = PBXGroup;
-			children = (
-				92AAF11218D6E6B700E2FF12 /* isma_ea.c */,
-			);
-			name = isma_cenc;
-			sourceTree = "<group>";
-		};
-		92AAF11418D6E6C400E2FF12 /* isom_in */ = {
-			isa = PBXGroup;
-			children = (
-				92AAF11518D6E6D300E2FF12 /* isom_cache.c */,
-				92AAF11618D6E6D300E2FF12 /* isom_in.h */,
-				92AAF11718D6E6D300E2FF12 /* load.c */,
-				92AAF11818D6E6D300E2FF12 /* read_ch.c */,
-				92AAF11918D6E6D300E2FF12 /* read.c */,
-			);
-			name = isom_in;
-			sourceTree = "<group>";
-		};
-		92AAF11F18D6E6E300E2FF12 /* laser_dec */ = {
-			isa = PBXGroup;
-			children = (
-				92AAF12018D6E6F300E2FF12 /* laser_dec.c */,
-			);
-			name = laser_dec;
-			sourceTree = "<group>";
-		};
-		92AAF12218D6E6FE00E2FF12 /* mpd_in */ = {
-			isa = PBXGroup;
-			children = (
-				92AAF12318D6E70D00E2FF12 /* mpd_in.c */,
-			);
-			name = mpd_in;
-			sourceTree = "<group>";
-		};
-		92AAF12518D6E71C00E2FF12 /* mpegts_in */ = {
-			isa = PBXGroup;
-			children = (
-				92AAF12618D6E72800E2FF12 /* mpegts_in.c */,
-			);
-			name = mpegts_in;
-			sourceTree = "<group>";
-		};
-		92AAF12818D6E73700E2FF12 /* mse_in */ = {
-			isa = PBXGroup;
-			children = (
-				92AAF12918D6E74200E2FF12 /* mse_in.c */,
-			);
-			name = mse_in;
-			sourceTree = "<group>";
-		};
-		92AAF12B18D6E74F00E2FF12 /* odf_dec */ = {
-			isa = PBXGroup;
-			children = (
-				92AAF12C18D6E75800E2FF12 /* odf_dec.c */,
-			);
-			name = odf_dec;
-			sourceTree = "<group>";
-		};
-		92AAF12E18D6E76400E2FF12 /* osd */ = {
-			isa = PBXGroup;
-			children = (
-				92AAF12F18D6E77900E2FF12 /* osd.c */,
-			);
-			name = osd;
-			sourceTree = "<group>";
-		};
-		92AAF13118D6E7AB00E2FF12 /* rtp_in */ = {
-			isa = PBXGroup;
-			children = (
-				92AAF13218D6E7BC00E2FF12 /* rtp_in.c */,
-				92AAF13318D6E7BC00E2FF12 /* rtp_in.h */,
-				92AAF13418D6E7BC00E2FF12 /* rtp_session.c */,
-				92AAF13518D6E7BC00E2FF12 /* rtp_signaling.c */,
-				92AAF13618D6E7BC00E2FF12 /* rtp_stream.c */,
-				92AAF13718D6E7BC00E2FF12 /* sdp_fetch.c */,
-				92AAF13818D6E7BC00E2FF12 /* sdp_load.c */,
-			);
-			name = rtp_in;
-			sourceTree = "<group>";
-		};
-		92AAF14018D6E7CA00E2FF12 /* saf_in */ = {
-			isa = PBXGroup;
-			children = (
-				92AAF14118D6E7D800E2FF12 /* saf_in.c */,
-			);
-			name = saf_in;
-			sourceTree = "<group>";
-		};
-		92AAF14318D6E7E400E2FF12 /* svg_dec */ = {
-			isa = PBXGroup;
-			children = (
-				92AAF14418D6E7F500E2FF12 /* svg_in.c */,
-			);
-			name = svg_dec;
-			sourceTree = "<group>";
-		};
-		92AAF14618D6E81700E2FF12 /* timed_text */ = {
-			isa = PBXGroup;
-			children = (
-				92AAF14718D6E82500E2FF12 /* timedtext_dec.c */,
-				92AAF14818D6E82500E2FF12 /* timedtext_in.c */,
-			);
-			name = timed_text;
-			sourceTree = "<group>";
-		};
-		92AAF14B18D6E82A00E2FF12 /* validator */ = {
-			isa = PBXGroup;
-			children = (
-				92AAF14C18D6E83B00E2FF12 /* validator.c */,
-			);
-			name = validator;
-			sourceTree = "<group>";
-		};
-		92AAF14E18D6E85D00E2FF12 /* widget_man */ = {
-			isa = PBXGroup;
-			children = (
-				92AAF14F18D6E87500E2FF12 /* unzip.c */,
-				92AAF15018D6E87500E2FF12 /* unzip.h */,
-				92AAF15118D6E87500E2FF12 /* wgt_load.c */,
-				92AAF15218D6E87500E2FF12 /* widget.c */,
-				92AAF15318D6E87500E2FF12 /* widgetman.c */,
-				92AAF15418D6E87500E2FF12 /* widgetman.h */,
-			);
-			name = widget_man;
-			sourceTree = "<group>";
-		};
-		92AAF16A18D6F49D00E2FF12 /* ft_font */ = {
-			isa = PBXGroup;
-			children = (
-				92AAF16B18D6F5EA00E2FF12 /* ft_font.c */,
-				92AAF16C18D6F5EA00E2FF12 /* ft_font.h */,
-			);
-			name = ft_font;
-			sourceTree = "<group>";
-		};
-		92AAF17D18D6F8DB00E2FF12 /* aac_in */ = {
-			isa = PBXGroup;
-			children = (
-				92AAF17E18D6F8EF00E2FF12 /* aac_in.c */,
-				92AAF17F18D6F8EF00E2FF12 /* faad_dec.c */,
-			);
-			name = aac_in;
-			sourceTree = "<group>";
-		};
-		92AAF18C18D6FA1A00E2FF12 /* ac3_in */ = {
-			isa = PBXGroup;
-			children = (
-				92AAF18D18D6FA2C00E2FF12 /* ac3_in.c */,
-				92AAF18E18D6FA2C00E2FF12 /* liba52_dec.c */,
-			);
-			name = ac3_in;
-			sourceTree = "<group>";
-		};
-		92AAF19D18D6FDE000E2FF12 /* ffmpeg_in */ = {
-			isa = PBXGroup;
-			children = (
-				92AAF19E18D6FDF300E2FF12 /* ffmpeg_decode.c */,
-				92AAF19F18D6FDF300E2FF12 /* ffmpeg_demux.c */,
-				92AAF1A018D6FDF300E2FF12 /* ffmpeg_in.h */,
-				92AAF1A118D6FDF300E2FF12 /* ffmpeg_load.c */,
-			);
-			name = ffmpeg_in;
-			sourceTree = "<group>";
-		};
-		92AAF1B218D709E700E2FF12 /* mp3_in */ = {
-			isa = PBXGroup;
-			children = (
-				92AAF1B318D70A0A00E2FF12 /* mad_dec.c */,
-				92AAF1B418D70A0A00E2FF12 /* mp3_in.c */,
-			);
-			name = mp3_in;
-			sourceTree = "<group>";
-		};
-		92AAF1C218D70B3000E2FF12 /* openhevc_dec */ = {
-			isa = PBXGroup;
-			children = (
-				92AAF1C318D70B4100E2FF12 /* openhevc_dec.c */,
-			);
-			name = openhevc_dec;
-			sourceTree = "<group>";
-		};
-		92AAF1CF18D70D3E00E2FF12 /* opensvc_dec */ = {
-			isa = PBXGroup;
-			children = (
-				92AAF1D018D70D4B00E2FF12 /* opensvc_dec.c */,
-			);
-			name = opensvc_dec;
-			sourceTree = "<group>";
-		};
-		92AAF1D418D7108600E2FF12 /* vtt_in */ = {
-			isa = PBXGroup;
-			children = (
-				92AAF1D518D7109A00E2FF12 /* vtt_dec.c */,
-				92AAF1D618D7109A00E2FF12 /* vtt_in.c */,
-			);
-			name = vtt_in;
-			sourceTree = "<group>";
-		};
->>>>>>> 77b247bc
 		92B02F4D1DD2004300F85E77 /* Frameworks */ = {
 			isa = PBXGroup;
 			children = (
@@ -3637,12 +3338,8 @@
 				9201017C18D5A445003D1ACA /* dom_smjs.c in Sources */,
 				9201017D18D5A445003D1ACA /* html5_media_smjs.c in Sources */,
 				9201017E18D5A445003D1ACA /* html5_mse_smjs.c in Sources */,
-<<<<<<< HEAD
 				92B9A56C1F8660D700A24FE4 /* svg_base.c in Sources */,
 				92BB85681F7BFB63009BC9C8 /* dec_bifs.c in Sources */,
-=======
-				92F8D46C1F6FF7A100616F7C /* netctrl.c in Sources */,
->>>>>>> 77b247bc
 				9201017F18D5A445003D1ACA /* mpeg4_animators.c in Sources */,
 				9201018018D5A445003D1ACA /* mpeg4_nodes.c in Sources */,
 				92BB85711F7BFB63009BC9C8 /* reframe_mp3.c in Sources */,
