// !$*UTF8*$!
{
	archiveVersion = 1;
	classes = {
	};
	objectVersion = 46;
	objects = {

/* Begin PBXBuildFile section */
<<<<<<< HEAD
		3F5F3F1F2C7EAC5D00C58257 /* id3.c in Sources */ = {isa = PBXBuildFile; fileRef = 3F5F3F1E2C7EAC5D00C58257 /* id3.c */; };
=======
		3F04FCBC2C9CB179002BC889 /* xml_bin_custom.c in Sources */ = {isa = PBXBuildFile; fileRef = 3F04FCBB2C9CB179002BC889 /* xml_bin_custom.c */; };
>>>>>>> 33336e59
		920100B018D5A444003D1ACA /* arith_decoder.c in Sources */ = {isa = PBXBuildFile; fileRef = 9201FF8A18D5A444003D1ACA /* arith_decoder.c */; };
		920100B118D5A444003D1ACA /* bifs_codec.c in Sources */ = {isa = PBXBuildFile; fileRef = 9201FF8B18D5A444003D1ACA /* bifs_codec.c */; };
		920100B218D5A444003D1ACA /* bifs_node_tables.c in Sources */ = {isa = PBXBuildFile; fileRef = 9201FF8C18D5A444003D1ACA /* bifs_node_tables.c */; };
		920100B318D5A444003D1ACA /* com_dec.c in Sources */ = {isa = PBXBuildFile; fileRef = 9201FF8D18D5A444003D1ACA /* com_dec.c */; };
		920100B418D5A444003D1ACA /* com_enc.c in Sources */ = {isa = PBXBuildFile; fileRef = 9201FF8E18D5A444003D1ACA /* com_enc.c */; };
		920100B518D5A444003D1ACA /* conditional.c in Sources */ = {isa = PBXBuildFile; fileRef = 9201FF8F18D5A444003D1ACA /* conditional.c */; };
		920100B618D5A444003D1ACA /* field_decode.c in Sources */ = {isa = PBXBuildFile; fileRef = 9201FF9018D5A444003D1ACA /* field_decode.c */; };
		920100B718D5A444003D1ACA /* field_encode.c in Sources */ = {isa = PBXBuildFile; fileRef = 9201FF9118D5A444003D1ACA /* field_encode.c */; };
		920100B818D5A444003D1ACA /* memory_decoder.c in Sources */ = {isa = PBXBuildFile; fileRef = 9201FF9218D5A444003D1ACA /* memory_decoder.c */; };
		920100B918D5A444003D1ACA /* predictive_mffield.c in Sources */ = {isa = PBXBuildFile; fileRef = 9201FF9318D5A444003D1ACA /* predictive_mffield.c */; };
		920100BA18D5A444003D1ACA /* quant.h in Headers */ = {isa = PBXBuildFile; fileRef = 9201FF9418D5A444003D1ACA /* quant.h */; };
		920100BB18D5A444003D1ACA /* quantize.c in Sources */ = {isa = PBXBuildFile; fileRef = 9201FF9518D5A444003D1ACA /* quantize.c */; };
		920100BC18D5A444003D1ACA /* script.h in Headers */ = {isa = PBXBuildFile; fileRef = 9201FF9618D5A444003D1ACA /* script.h */; };
		920100BD18D5A444003D1ACA /* script_dec.c in Sources */ = {isa = PBXBuildFile; fileRef = 9201FF9718D5A444003D1ACA /* script_dec.c */; };
		920100BE18D5A444003D1ACA /* script_enc.c in Sources */ = {isa = PBXBuildFile; fileRef = 9201FF9818D5A444003D1ACA /* script_enc.c */; };
		920100BF18D5A444003D1ACA /* unquantize.c in Sources */ = {isa = PBXBuildFile; fileRef = 9201FF9918D5A444003D1ACA /* unquantize.c */; };
		9201010718D5A444003D1ACA /* rtcp.c in Sources */ = {isa = PBXBuildFile; fileRef = 9201FFE418D5A444003D1ACA /* rtcp.c */; };
		9201010818D5A444003D1ACA /* rtp.c in Sources */ = {isa = PBXBuildFile; fileRef = 9201FFE518D5A444003D1ACA /* rtp.c */; };
		9201010918D5A444003D1ACA /* rtp_depacketizer.c in Sources */ = {isa = PBXBuildFile; fileRef = 9201FFE618D5A444003D1ACA /* rtp_depacketizer.c */; };
		9201010A18D5A444003D1ACA /* rtp_packetizer.c in Sources */ = {isa = PBXBuildFile; fileRef = 9201FFE718D5A444003D1ACA /* rtp_packetizer.c */; };
		9201010B18D5A444003D1ACA /* rtp_pck_3gpp.c in Sources */ = {isa = PBXBuildFile; fileRef = 9201FFE818D5A444003D1ACA /* rtp_pck_3gpp.c */; };
		9201010C18D5A444003D1ACA /* rtp_pck_mpeg12.c in Sources */ = {isa = PBXBuildFile; fileRef = 9201FFE918D5A444003D1ACA /* rtp_pck_mpeg12.c */; };
		9201010D18D5A444003D1ACA /* rtp_pck_mpeg4.c in Sources */ = {isa = PBXBuildFile; fileRef = 9201FFEA18D5A444003D1ACA /* rtp_pck_mpeg4.c */; };
		9201010E18D5A444003D1ACA /* rtp_streamer.c in Sources */ = {isa = PBXBuildFile; fileRef = 9201FFEB18D5A444003D1ACA /* rtp_streamer.c */; };
		9201010F18D5A444003D1ACA /* rtsp_command.c in Sources */ = {isa = PBXBuildFile; fileRef = 9201FFEC18D5A444003D1ACA /* rtsp_command.c */; };
		9201011018D5A444003D1ACA /* rtsp_common.c in Sources */ = {isa = PBXBuildFile; fileRef = 9201FFED18D5A444003D1ACA /* rtsp_common.c */; };
		9201011118D5A444003D1ACA /* rtsp_response.c in Sources */ = {isa = PBXBuildFile; fileRef = 9201FFEE18D5A444003D1ACA /* rtsp_response.c */; };
		9201011218D5A444003D1ACA /* rtsp_session.c in Sources */ = {isa = PBXBuildFile; fileRef = 9201FFEF18D5A444003D1ACA /* rtsp_session.c */; };
		9201011318D5A444003D1ACA /* sdp.c in Sources */ = {isa = PBXBuildFile; fileRef = 9201FFF018D5A444003D1ACA /* sdp.c */; };
		9201011418D5A444003D1ACA /* avc_ext.c in Sources */ = {isa = PBXBuildFile; fileRef = 9201FFF218D5A444003D1ACA /* avc_ext.c */; };
		9201011518D5A444003D1ACA /* box_code_3gpp.c in Sources */ = {isa = PBXBuildFile; fileRef = 9201FFF318D5A444003D1ACA /* box_code_3gpp.c */; };
		9201011618D5A444003D1ACA /* box_code_adobe.c in Sources */ = {isa = PBXBuildFile; fileRef = 9201FFF418D5A444003D1ACA /* box_code_adobe.c */; };
		9201011718D5A444003D1ACA /* box_code_apple.c in Sources */ = {isa = PBXBuildFile; fileRef = 9201FFF518D5A444003D1ACA /* box_code_apple.c */; };
		9201011818D5A444003D1ACA /* box_code_base.c in Sources */ = {isa = PBXBuildFile; fileRef = 9201FFF618D5A444003D1ACA /* box_code_base.c */; };
		9201011918D5A444003D1ACA /* box_code_drm.c in Sources */ = {isa = PBXBuildFile; fileRef = 9201FFF718D5A444003D1ACA /* box_code_drm.c */; };
		9201011A18D5A444003D1ACA /* box_code_meta.c in Sources */ = {isa = PBXBuildFile; fileRef = 9201FFF818D5A444003D1ACA /* box_code_meta.c */; };
		9201011B18D5A444003D1ACA /* box_dump.c in Sources */ = {isa = PBXBuildFile; fileRef = 9201FFF918D5A444003D1ACA /* box_dump.c */; };
		9201011C18D5A444003D1ACA /* box_funcs.c in Sources */ = {isa = PBXBuildFile; fileRef = 9201FFFA18D5A444003D1ACA /* box_funcs.c */; };
		9201011D18D5A444003D1ACA /* data_map.c in Sources */ = {isa = PBXBuildFile; fileRef = 9201FFFB18D5A444003D1ACA /* data_map.c */; };
		9201011E18D5A444003D1ACA /* drm_sample.c in Sources */ = {isa = PBXBuildFile; fileRef = 9201FFFC18D5A444003D1ACA /* drm_sample.c */; };
		9201012018D5A444003D1ACA /* hint_track.c in Sources */ = {isa = PBXBuildFile; fileRef = 9201FFFE18D5A444003D1ACA /* hint_track.c */; };
		9201012118D5A444003D1ACA /* hinting.c in Sources */ = {isa = PBXBuildFile; fileRef = 9201FFFF18D5A444003D1ACA /* hinting.c */; };
		9201012218D5A444003D1ACA /* isom_intern.c in Sources */ = {isa = PBXBuildFile; fileRef = 9201000018D5A444003D1ACA /* isom_intern.c */; };
		9201012318D5A444003D1ACA /* isom_read.c in Sources */ = {isa = PBXBuildFile; fileRef = 9201000118D5A444003D1ACA /* isom_read.c */; };
		9201012418D5A444003D1ACA /* isom_store.c in Sources */ = {isa = PBXBuildFile; fileRef = 9201000218D5A444003D1ACA /* isom_store.c */; };
		9201012518D5A444003D1ACA /* isom_write.c in Sources */ = {isa = PBXBuildFile; fileRef = 9201000318D5A444003D1ACA /* isom_write.c */; };
		9201012618D5A444003D1ACA /* media.c in Sources */ = {isa = PBXBuildFile; fileRef = 9201000418D5A444003D1ACA /* media.c */; };
		9201012718D5A444003D1ACA /* media_odf.c in Sources */ = {isa = PBXBuildFile; fileRef = 9201000518D5A444003D1ACA /* media_odf.c */; };
		9201012818D5A444003D1ACA /* meta.c in Sources */ = {isa = PBXBuildFile; fileRef = 9201000618D5A444003D1ACA /* meta.c */; };
		9201012918D5A444003D1ACA /* movie_fragments.c in Sources */ = {isa = PBXBuildFile; fileRef = 9201000718D5A444003D1ACA /* movie_fragments.c */; };
		9201012A18D5A444003D1ACA /* sample_descs.c in Sources */ = {isa = PBXBuildFile; fileRef = 9201000818D5A444003D1ACA /* sample_descs.c */; };
		9201012B18D5A444003D1ACA /* stbl_read.c in Sources */ = {isa = PBXBuildFile; fileRef = 9201000918D5A444003D1ACA /* stbl_read.c */; };
		9201012C18D5A444003D1ACA /* stbl_write.c in Sources */ = {isa = PBXBuildFile; fileRef = 9201000A18D5A444003D1ACA /* stbl_write.c */; };
		9201012D18D5A444003D1ACA /* track.c in Sources */ = {isa = PBXBuildFile; fileRef = 9201000B18D5A444003D1ACA /* track.c */; };
		9201012F18D5A444003D1ACA /* tx3g.c in Sources */ = {isa = PBXBuildFile; fileRef = 9201000D18D5A444003D1ACA /* tx3g.c */; };
		9201013018D5A444003D1ACA /* lsr_dec.c in Sources */ = {isa = PBXBuildFile; fileRef = 9201000F18D5A444003D1ACA /* lsr_dec.c */; };
		9201013118D5A444003D1ACA /* lsr_enc.c in Sources */ = {isa = PBXBuildFile; fileRef = 9201001018D5A444003D1ACA /* lsr_enc.c */; };
		9201013218D5A445003D1ACA /* lsr_tables.c in Sources */ = {isa = PBXBuildFile; fileRef = 9201001118D5A444003D1ACA /* lsr_tables.c */; };
		9201014218D5A445003D1ACA /* ait.c in Sources */ = {isa = PBXBuildFile; fileRef = 9201002318D5A444003D1ACA /* ait.c */; };
		9201014318D5A445003D1ACA /* av_parsers.c in Sources */ = {isa = PBXBuildFile; fileRef = 9201002418D5A444003D1ACA /* av_parsers.c */; };
		9201014418D5A445003D1ACA /* avilib.c in Sources */ = {isa = PBXBuildFile; fileRef = 9201002518D5A444003D1ACA /* avilib.c */; };
		9201014518D5A445003D1ACA /* dash_client.c in Sources */ = {isa = PBXBuildFile; fileRef = 9201002618D5A444003D1ACA /* dash_client.c */; };
		9201014618D5A445003D1ACA /* dash_segmenter.c in Sources */ = {isa = PBXBuildFile; fileRef = 9201002818D5A444003D1ACA /* dash_segmenter.c */; };
		9201014718D5A445003D1ACA /* dsmcc.c in Sources */ = {isa = PBXBuildFile; fileRef = 9201002918D5A444003D1ACA /* dsmcc.c */; };
		9201014818D5A445003D1ACA /* dvb_mpe.c in Sources */ = {isa = PBXBuildFile; fileRef = 9201002A18D5A444003D1ACA /* dvb_mpe.c */; };
		9201014A18D5A445003D1ACA /* gpac_ogg.c in Sources */ = {isa = PBXBuildFile; fileRef = 9201002C18D5A444003D1ACA /* gpac_ogg.c */; };
		9201014D18D5A445003D1ACA /* img.c in Sources */ = {isa = PBXBuildFile; fileRef = 9201002F18D5A444003D1ACA /* img.c */; };
		9201014F18D5A445003D1ACA /* isom_hinter.c in Sources */ = {isa = PBXBuildFile; fileRef = 9201003118D5A444003D1ACA /* isom_hinter.c */; };
		9201015018D5A445003D1ACA /* isom_tools.c in Sources */ = {isa = PBXBuildFile; fileRef = 9201003218D5A444003D1ACA /* isom_tools.c */; };
		9201015118D5A445003D1ACA /* m2ts_mux.c in Sources */ = {isa = PBXBuildFile; fileRef = 9201003318D5A444003D1ACA /* m2ts_mux.c */; };
		9201015218D5A445003D1ACA /* m3u8.c in Sources */ = {isa = PBXBuildFile; fileRef = 9201003418D5A444003D1ACA /* m3u8.c */; };
		9201015318D5A445003D1ACA /* media_export.c in Sources */ = {isa = PBXBuildFile; fileRef = 9201003518D5A444003D1ACA /* media_export.c */; };
		9201015418D5A445003D1ACA /* media_import.c in Sources */ = {isa = PBXBuildFile; fileRef = 9201003618D5A444003D1ACA /* media_import.c */; };
		9201015518D5A445003D1ACA /* mpd.c in Sources */ = {isa = PBXBuildFile; fileRef = 9201003718D5A444003D1ACA /* mpd.c */; };
		9201015618D5A445003D1ACA /* mpeg2_ps.c in Sources */ = {isa = PBXBuildFile; fileRef = 9201003818D5A444003D1ACA /* mpeg2_ps.c */; };
		9201015718D5A445003D1ACA /* mpeg2_ps.h in Headers */ = {isa = PBXBuildFile; fileRef = 9201003918D5A444003D1ACA /* mpeg2_ps.h */; };
		9201015818D5A445003D1ACA /* mpegts.c in Sources */ = {isa = PBXBuildFile; fileRef = 9201003A18D5A444003D1ACA /* mpegts.c */; };
		9201015918D5A445003D1ACA /* reedsolomon.c in Sources */ = {isa = PBXBuildFile; fileRef = 9201003B18D5A444003D1ACA /* reedsolomon.c */; };
		9201015A18D5A445003D1ACA /* saf.c in Sources */ = {isa = PBXBuildFile; fileRef = 9201003C18D5A444003D1ACA /* saf.c */; };
		9201015C18D5A445003D1ACA /* vobsub.c in Sources */ = {isa = PBXBuildFile; fileRef = 9201003E18D5A444003D1ACA /* vobsub.c */; };
		9201015D18D5A445003D1ACA /* webvtt.c in Sources */ = {isa = PBXBuildFile; fileRef = 9201003F18D5A444003D1ACA /* webvtt.c */; };
		9201015E18D5A445003D1ACA /* desc_private.c in Sources */ = {isa = PBXBuildFile; fileRef = 9201004118D5A444003D1ACA /* desc_private.c */; };
		9201015F18D5A445003D1ACA /* descriptors.c in Sources */ = {isa = PBXBuildFile; fileRef = 9201004218D5A444003D1ACA /* descriptors.c */; };
		9201016018D5A445003D1ACA /* ipmpx_code.c in Sources */ = {isa = PBXBuildFile; fileRef = 9201004318D5A444003D1ACA /* ipmpx_code.c */; };
		9201016118D5A445003D1ACA /* ipmpx_dump.c in Sources */ = {isa = PBXBuildFile; fileRef = 9201004418D5A444003D1ACA /* ipmpx_dump.c */; };
		9201016218D5A445003D1ACA /* ipmpx_parse.c in Sources */ = {isa = PBXBuildFile; fileRef = 9201004518D5A444003D1ACA /* ipmpx_parse.c */; };
		9201016318D5A445003D1ACA /* oci_codec.c in Sources */ = {isa = PBXBuildFile; fileRef = 9201004618D5A444003D1ACA /* oci_codec.c */; };
		9201016418D5A445003D1ACA /* odf_code.c in Sources */ = {isa = PBXBuildFile; fileRef = 9201004718D5A444003D1ACA /* odf_code.c */; };
		9201016518D5A445003D1ACA /* odf_codec.c in Sources */ = {isa = PBXBuildFile; fileRef = 9201004818D5A444003D1ACA /* odf_codec.c */; };
		9201016618D5A445003D1ACA /* odf_command.c in Sources */ = {isa = PBXBuildFile; fileRef = 9201004918D5A444003D1ACA /* odf_command.c */; };
		9201016718D5A445003D1ACA /* odf_dump.c in Sources */ = {isa = PBXBuildFile; fileRef = 9201004A18D5A444003D1ACA /* odf_dump.c */; };
		9201016818D5A445003D1ACA /* odf_parse.c in Sources */ = {isa = PBXBuildFile; fileRef = 9201004B18D5A444003D1ACA /* odf_parse.c */; };
		9201016918D5A445003D1ACA /* qos.c in Sources */ = {isa = PBXBuildFile; fileRef = 9201004C18D5A444003D1ACA /* qos.c */; };
		9201016A18D5A445003D1ACA /* slc.c in Sources */ = {isa = PBXBuildFile; fileRef = 9201004D18D5A444003D1ACA /* slc.c */; };
		9201016B18D5A445003D1ACA /* encode_isom.c in Sources */ = {isa = PBXBuildFile; fileRef = 9201004F18D5A444003D1ACA /* encode_isom.c */; };
		9201016C18D5A445003D1ACA /* loader_bt.c in Sources */ = {isa = PBXBuildFile; fileRef = 9201005018D5A444003D1ACA /* loader_bt.c */; };
		9201016D18D5A445003D1ACA /* loader_isom.c in Sources */ = {isa = PBXBuildFile; fileRef = 9201005118D5A444003D1ACA /* loader_isom.c */; };
		9201016E18D5A445003D1ACA /* loader_qt.c in Sources */ = {isa = PBXBuildFile; fileRef = 9201005218D5A444003D1ACA /* loader_qt.c */; };
		9201016F18D5A445003D1ACA /* loader_svg.c in Sources */ = {isa = PBXBuildFile; fileRef = 9201005318D5A444003D1ACA /* loader_svg.c */; };
		9201017018D5A445003D1ACA /* loader_xmt.c in Sources */ = {isa = PBXBuildFile; fileRef = 9201005418D5A444003D1ACA /* loader_xmt.c */; };
		9201017118D5A445003D1ACA /* scene_dump.c in Sources */ = {isa = PBXBuildFile; fileRef = 9201005518D5A444003D1ACA /* scene_dump.c */; };
		9201017218D5A445003D1ACA /* scene_engine.c in Sources */ = {isa = PBXBuildFile; fileRef = 9201005618D5A444003D1ACA /* scene_engine.c */; };
		9201017318D5A445003D1ACA /* scene_manager.c in Sources */ = {isa = PBXBuildFile; fileRef = 9201005718D5A444003D1ACA /* scene_manager.c */; };
		9201017418D5A445003D1ACA /* scene_stats.c in Sources */ = {isa = PBXBuildFile; fileRef = 9201005818D5A444003D1ACA /* scene_stats.c */; };
		9201017518D5A445003D1ACA /* swf_bifs.c in Sources */ = {isa = PBXBuildFile; fileRef = 9201005918D5A444003D1ACA /* swf_bifs.c */; };
		9201017618D5A445003D1ACA /* swf_parse.c in Sources */ = {isa = PBXBuildFile; fileRef = 9201005A18D5A444003D1ACA /* swf_parse.c */; };
		9201017718D5A445003D1ACA /* swf_svg.c in Sources */ = {isa = PBXBuildFile; fileRef = 9201005B18D5A444003D1ACA /* swf_svg.c */; };
		9201017818D5A445003D1ACA /* text_to_bifs.c in Sources */ = {isa = PBXBuildFile; fileRef = 9201005C18D5A444003D1ACA /* text_to_bifs.c */; };
		9201017918D5A445003D1ACA /* base_scenegraph.c in Sources */ = {isa = PBXBuildFile; fileRef = 9201005E18D5A444003D1ACA /* base_scenegraph.c */; };
		9201017A18D5A445003D1ACA /* commands.c in Sources */ = {isa = PBXBuildFile; fileRef = 9201005F18D5A444003D1ACA /* commands.c */; };
		9201017B18D5A445003D1ACA /* dom_events.c in Sources */ = {isa = PBXBuildFile; fileRef = 9201006018D5A444003D1ACA /* dom_events.c */; };
		9201017F18D5A445003D1ACA /* mpeg4_animators.c in Sources */ = {isa = PBXBuildFile; fileRef = 9201006418D5A444003D1ACA /* mpeg4_animators.c */; };
		9201018018D5A445003D1ACA /* mpeg4_nodes.c in Sources */ = {isa = PBXBuildFile; fileRef = 9201006518D5A444003D1ACA /* mpeg4_nodes.c */; };
		9201018118D5A445003D1ACA /* mpeg4_valuator.c in Sources */ = {isa = PBXBuildFile; fileRef = 9201006618D5A444003D1ACA /* mpeg4_valuator.c */; };
		9201018218D5A445003D1ACA /* smil_anim.c in Sources */ = {isa = PBXBuildFile; fileRef = 9201006718D5A444003D1ACA /* smil_anim.c */; };
		9201018318D5A445003D1ACA /* smil_timing.c in Sources */ = {isa = PBXBuildFile; fileRef = 9201006818D5A444003D1ACA /* smil_timing.c */; };
		9201018418D5A445003D1ACA /* svg_attributes.c in Sources */ = {isa = PBXBuildFile; fileRef = 9201006918D5A444003D1ACA /* svg_attributes.c */; };
		9201018518D5A445003D1ACA /* svg_properties.c in Sources */ = {isa = PBXBuildFile; fileRef = 9201006A18D5A444003D1ACA /* svg_properties.c */; };
		9201018718D5A445003D1ACA /* svg_types.c in Sources */ = {isa = PBXBuildFile; fileRef = 9201006C18D5A444003D1ACA /* svg_types.c */; };
		9201018818D5A445003D1ACA /* vrml_interpolators.c in Sources */ = {isa = PBXBuildFile; fileRef = 9201006D18D5A444003D1ACA /* vrml_interpolators.c */; };
		9201018918D5A445003D1ACA /* vrml_proto.c in Sources */ = {isa = PBXBuildFile; fileRef = 9201006E18D5A444003D1ACA /* vrml_proto.c */; };
		9201018A18D5A445003D1ACA /* vrml_route.c in Sources */ = {isa = PBXBuildFile; fileRef = 9201006F18D5A444003D1ACA /* vrml_route.c */; };
		9201018B18D5A445003D1ACA /* vrml_script.c in Sources */ = {isa = PBXBuildFile; fileRef = 9201007018D5A444003D1ACA /* vrml_script.c */; };
		9201018D18D5A445003D1ACA /* vrml_tools.c in Sources */ = {isa = PBXBuildFile; fileRef = 9201007218D5A444003D1ACA /* vrml_tools.c */; };
		9201018F18D5A445003D1ACA /* x3d_nodes.c in Sources */ = {isa = PBXBuildFile; fileRef = 9201007418D5A444003D1ACA /* x3d_nodes.c */; };
		9201019118D5A445003D1ACA /* xml_ns.c in Sources */ = {isa = PBXBuildFile; fileRef = 9201007618D5A444003D1ACA /* xml_ns.c */; };
		920101A618D5A445003D1ACA /* alloc.c in Sources */ = {isa = PBXBuildFile; fileRef = 9201008D18D5A444003D1ACA /* alloc.c */; };
		920101A718D5A445003D1ACA /* base_encoding.c in Sources */ = {isa = PBXBuildFile; fileRef = 9201008E18D5A444003D1ACA /* base_encoding.c */; };
		920101A818D5A445003D1ACA /* bitstream.c in Sources */ = {isa = PBXBuildFile; fileRef = 9201008F18D5A444003D1ACA /* bitstream.c */; };
		920101A918D5A445003D1ACA /* cache.c in Sources */ = {isa = PBXBuildFile; fileRef = 9201009018D5A444003D1ACA /* cache.c */; };
		920101AA18D5A445003D1ACA /* color.c in Sources */ = {isa = PBXBuildFile; fileRef = 9201009118D5A444003D1ACA /* color.c */; };
		920101AB18D5A445003D1ACA /* configfile.c in Sources */ = {isa = PBXBuildFile; fileRef = 9201009218D5A444003D1ACA /* configfile.c */; };
		920101AD18D5A445003D1ACA /* downloader.c in Sources */ = {isa = PBXBuildFile; fileRef = 9201009418D5A444003D1ACA /* downloader.c */; };
		920101AE18D5A445003D1ACA /* error.c in Sources */ = {isa = PBXBuildFile; fileRef = 9201009518D5A444003D1ACA /* error.c */; };
		920101B018D5A445003D1ACA /* list.c in Sources */ = {isa = PBXBuildFile; fileRef = 9201009718D5A444003D1ACA /* list.c */; };
		920101B218D5A445003D1ACA /* math.c in Sources */ = {isa = PBXBuildFile; fileRef = 9201009918D5A444003D1ACA /* math.c */; };
		920101B318D5A445003D1ACA /* module.c in Sources */ = {isa = PBXBuildFile; fileRef = 9201009A18D5A444003D1ACA /* module.c */; };
		920101B418D5A445003D1ACA /* module_wrap.h in Headers */ = {isa = PBXBuildFile; fileRef = 9201009B18D5A444003D1ACA /* module_wrap.h */; };
		920101B518D5A445003D1ACA /* os_config_init.c in Sources */ = {isa = PBXBuildFile; fileRef = 9201009C18D5A444003D1ACA /* os_config_init.c */; };
		920101B718D5A445003D1ACA /* os_module.c in Sources */ = {isa = PBXBuildFile; fileRef = 9201009E18D5A444003D1ACA /* os_module.c */; };
		920101B818D5A445003D1ACA /* os_net.c in Sources */ = {isa = PBXBuildFile; fileRef = 9201009F18D5A444003D1ACA /* os_net.c */; };
		920101B918D5A445003D1ACA /* os_thread.c in Sources */ = {isa = PBXBuildFile; fileRef = 920100A018D5A444003D1ACA /* os_thread.c */; };
		920101BA18D5A445003D1ACA /* path2d.c in Sources */ = {isa = PBXBuildFile; fileRef = 920100A118D5A444003D1ACA /* path2d.c */; };
		920101BB18D5A445003D1ACA /* path2d_stroker.c in Sources */ = {isa = PBXBuildFile; fileRef = 920100A218D5A444003D1ACA /* path2d_stroker.c */; };
		920101BD18D5A445003D1ACA /* sha1.c in Sources */ = {isa = PBXBuildFile; fileRef = 920100A418D5A444003D1ACA /* sha1.c */; };
		920101C018D5A445003D1ACA /* token.c in Sources */ = {isa = PBXBuildFile; fileRef = 920100A718D5A444003D1ACA /* token.c */; };
		920101C118D5A445003D1ACA /* uni_bidi.c in Sources */ = {isa = PBXBuildFile; fileRef = 920100A818D5A444003D1ACA /* uni_bidi.c */; };
		920101C218D5A445003D1ACA /* unicode.c in Sources */ = {isa = PBXBuildFile; fileRef = 920100A918D5A444003D1ACA /* unicode.c */; };
		920101C318D5A445003D1ACA /* url.c in Sources */ = {isa = PBXBuildFile; fileRef = 920100AA18D5A444003D1ACA /* url.c */; };
		920101C418D5A445003D1ACA /* utf.c in Sources */ = {isa = PBXBuildFile; fileRef = 920100AB18D5A444003D1ACA /* utf.c */; };
		920101C518D5A445003D1ACA /* xml_parser.c in Sources */ = {isa = PBXBuildFile; fileRef = 920100AC18D5A444003D1ACA /* xml_parser.c */; };
		920101D118D5ACA7003D1ACA /* libz.dylib in Frameworks */ = {isa = PBXBuildFile; fileRef = 920101D018D5ACA7003D1ACA /* libz.dylib */; };
		9202FEB2204840FB000EE9B1 /* load_svg.c in Sources */ = {isa = PBXBuildFile; fileRef = 92BB85591F7BFB61009BC9C8 /* load_svg.c */; };
		9202FEB32048411D000EE9B1 /* dec_vorbis.c in Sources */ = {isa = PBXBuildFile; fileRef = 926656C11F7D10F400299CC6 /* dec_vorbis.c */; };
		9203644B20ECF67C0087883E /* dmx_gsf.c in Sources */ = {isa = PBXBuildFile; fileRef = 9203644A20ECF67C0087883E /* dmx_gsf.c */; };
		9203644D20EE0F190087883E /* in_sock.c in Sources */ = {isa = PBXBuildFile; fileRef = 9203644C20EE0F190087883E /* in_sock.c */; };
		9203644F20EE12480087883E /* out_sock.c in Sources */ = {isa = PBXBuildFile; fileRef = 9203644E20EE12470087883E /* out_sock.c */; };
		92061A851FE0484600B5C464 /* reframer.c in Sources */ = {isa = PBXBuildFile; fileRef = 92061A841FE0484500B5C464 /* reframer.c */; };
		9206822C20EA41530041169F /* in_pipe.c in Sources */ = {isa = PBXBuildFile; fileRef = 9206822B20EA41530041169F /* in_pipe.c */; };
		9206822E20EA69680041169F /* out_pipe.c in Sources */ = {isa = PBXBuildFile; fileRef = 9206822D20EA69680041169F /* out_pipe.c */; };
		9206823420EA96AA0041169F /* mux_gsf.c in Sources */ = {isa = PBXBuildFile; fileRef = 9206823320EA96AA0041169F /* mux_gsf.c */; };
		920D52AF29CAF7CE00105401 /* dec_uncv.c in Sources */ = {isa = PBXBuildFile; fileRef = 920D52AE29CAF7CE00105401 /* dec_uncv.c */; };
		920F4C9B29950A9D00EC9D21 /* dec_webcodec.c in Sources */ = {isa = PBXBuildFile; fileRef = 920F4C9A29950A9D00EC9D21 /* dec_webcodec.c */; };
		920F4C9D299D20CE00EC9D21 /* enc_webcodec.c in Sources */ = {isa = PBXBuildFile; fileRef = 920F4C9C299D20CE00EC9D21 /* enc_webcodec.c */; };
		920F4C9F299FB3CC00EC9D21 /* avin_web.c in Sources */ = {isa = PBXBuildFile; fileRef = 920F4C9E299FB3CC00EC9D21 /* avin_web.c */; };
		9210D007237041C2007AFB48 /* ftgrays.c in Sources */ = {isa = PBXBuildFile; fileRef = 9210D006237041C2007AFB48 /* ftgrays.c */; };
		9210D8222A0E64B00047019A /* evg_rescale.c in Sources */ = {isa = PBXBuildFile; fileRef = 9210D8212A0E64B00047019A /* evg_rescale.c */; };
		9212C0FB222D7AC000FE3580 /* vflip.c in Sources */ = {isa = PBXBuildFile; fileRef = 9212C0FA222D7AC000FE3580 /* vflip.c */; };
		92256CCD20E0DA26004EB243 /* encrypt_cenc_isma.c in Sources */ = {isa = PBXBuildFile; fileRef = 92256CCC20E0DA26004EB243 /* encrypt_cenc_isma.c */; };
		9225DD752326790C00F94C42 /* mpd.h in Headers */ = {isa = PBXBuildFile; fileRef = 9225DD742326790C00F94C42 /* mpd.h */; };
		92261A87239A6E4600C14199 /* out_http.c in Sources */ = {isa = PBXBuildFile; fileRef = 92261A86239A6E4600C14199 /* out_http.c */; };
		92277E1B2BE8F32B005E0955 /* md5.c in Sources */ = {isa = PBXBuildFile; fileRef = 92277E1A2BE8F32B005E0955 /* md5.c */; };
		922B0FAA2A5E81EB003690BB /* dec_mpeghdec.c in Sources */ = {isa = PBXBuildFile; fileRef = 922B0FA92A5E81EB003690BB /* dec_mpeghdec.c */; };
		922B0FC72A602176003690BB /* caca_out.c in Sources */ = {isa = PBXBuildFile; fileRef = 922B0FC62A602176003690BB /* caca_out.c */; };
		922B0FC82A6028C5003690BB /* libgpac.dylib in Frameworks */ = {isa = PBXBuildFile; fileRef = 9201F93718D5A38A003D1ACA /* libgpac.dylib */; };
		922B27722445D5CE001D4F72 /* dec_ttml.c in Sources */ = {isa = PBXBuildFile; fileRef = 922B27712445D5CE001D4F72 /* dec_ttml.c */; };
		922CF1251FCEE5D600F2F6A4 /* dmx_mpegps.c in Sources */ = {isa = PBXBuildFile; fileRef = 922CF1241FCEE5D600F2F6A4 /* dmx_mpegps.c */; };
		922CF1271FCF169900F2F6A4 /* dmx_avi.c in Sources */ = {isa = PBXBuildFile; fileRef = 922CF1261FCF169900F2F6A4 /* dmx_avi.c */; };
		922E29832051940C00C8DCBB /* mux_avi.c in Sources */ = {isa = PBXBuildFile; fileRef = 922E29812051940C00C8DCBB /* mux_avi.c */; };
		922E29842051940C00C8DCBB /* out_audio.c in Sources */ = {isa = PBXBuildFile; fileRef = 922E29822051940C00C8DCBB /* out_audio.c */; };
		9231B3AF2321533F00ADB4A9 /* Remotery.h in Headers */ = {isa = PBXBuildFile; fileRef = 9231B3AE2321533F00ADB4A9 /* Remotery.h */; };
		92334CA92333A8C900DA6051 /* libunicode.c in Sources */ = {isa = PBXBuildFile; fileRef = 92334C932333A8C800DA6051 /* libunicode.c */; };
		92334CB82333A8C900DA6051 /* quickjs.h in Headers */ = {isa = PBXBuildFile; fileRef = 92334CA22333A8C900DA6051 /* quickjs.h */; };
		92334CBA2333A8C900DA6051 /* quickjs.c in Sources */ = {isa = PBXBuildFile; fileRef = 92334CA42333A8C900DA6051 /* quickjs.c */; };
		92334CE12333AF0400DA6051 /* jsfilter.c in Sources */ = {isa = PBXBuildFile; fileRef = 92334CE02333AF0400DA6051 /* jsfilter.c */; };
		9234CF391FD6A6E400CCDFA1 /* dec_ttxt.c in Sources */ = {isa = PBXBuildFile; fileRef = 9234CF381FD6A6E400CCDFA1 /* dec_ttxt.c */; };
		9234CF3D1FD7E00700CCDFA1 /* filter_register.c in Sources */ = {isa = PBXBuildFile; fileRef = 9234CF3C1FD7E00700CCDFA1 /* filter_register.c */; };
		9234CF3F1FD8311400CCDFA1 /* dec_webvtt.c in Sources */ = {isa = PBXBuildFile; fileRef = 9234CF3E1FD8311400CCDFA1 /* dec_webvtt.c */; };
		9234CF461FD8344000CCDFA1 /* in_rtp_stream.c in Sources */ = {isa = PBXBuildFile; fileRef = 9234CF401FD8343F00CCDFA1 /* in_rtp_stream.c */; };
		9234CF471FD8344000CCDFA1 /* in_rtp.c in Sources */ = {isa = PBXBuildFile; fileRef = 9234CF411FD8343F00CCDFA1 /* in_rtp.c */; };
		9234CF481FD8344000CCDFA1 /* in_rtp_sdp.c in Sources */ = {isa = PBXBuildFile; fileRef = 9234CF421FD8344000CCDFA1 /* in_rtp_sdp.c */; };
		9234CF491FD8344000CCDFA1 /* in_rtp.h in Headers */ = {isa = PBXBuildFile; fileRef = 9234CF431FD8344000CCDFA1 /* in_rtp.h */; };
		9234CF4A1FD8344000CCDFA1 /* in_rtp_signaling.c in Sources */ = {isa = PBXBuildFile; fileRef = 9234CF441FD8344000CCDFA1 /* in_rtp_signaling.c */; };
		9234CF4B1FD8344000CCDFA1 /* in_rtp_rtsp.c in Sources */ = {isa = PBXBuildFile; fileRef = 9234CF451FD8344000CCDFA1 /* in_rtp_rtsp.c */; };
		9235E04E1CFECD300051D8A1 /* CoreMedia.framework in Frameworks */ = {isa = PBXBuildFile; fileRef = 2839E2C41A163711002D73E1 /* CoreMedia.framework */; };
		9235E0501CFECD370051D8A1 /* CoreVideo.framework in Frameworks */ = {isa = PBXBuildFile; fileRef = 9235E04F1CFECD370051D8A1 /* CoreVideo.framework */; };
		9235E0521CFECD450051D8A1 /* VideoToolbox.framework in Frameworks */ = {isa = PBXBuildFile; fileRef = 9235E0511CFECD450051D8A1 /* VideoToolbox.framework */; };
		9235E0531CFECD520051D8A1 /* CoreFoundation.framework in Frameworks */ = {isa = PBXBuildFile; fileRef = 28C5AA661A152BB700372C59 /* CoreFoundation.framework */; };
		9239B8D6207369E5005F7264 /* enc_jpg.c in Sources */ = {isa = PBXBuildFile; fileRef = 9239B8D5207369E5005F7264 /* enc_jpg.c */; };
		9239B8D82073AFEF005F7264 /* enc_png.c in Sources */ = {isa = PBXBuildFile; fileRef = 9239B8D72073AFEF005F7264 /* enc_png.c */; };
		923C337D234794F2001CED08 /* evg.c in Sources */ = {isa = PBXBuildFile; fileRef = 923C337C234794F2001CED08 /* evg.c */; };
		923E3FE624B7316F0022660A /* core.c in Sources */ = {isa = PBXBuildFile; fileRef = 923E3FE524B7316F0022660A /* core.c */; };
		923E89CB20B6F04600F299B2 /* g_crypt_openssl.c in Sources */ = {isa = PBXBuildFile; fileRef = 923E89C620B6F04600F299B2 /* g_crypt_openssl.c */; };
		923E89CC20B6F04600F299B2 /* tiny_aes.h in Headers */ = {isa = PBXBuildFile; fileRef = 923E89C720B6F04600F299B2 /* tiny_aes.h */; };
		923E89CD20B6F04600F299B2 /* g_crypt.c in Sources */ = {isa = PBXBuildFile; fileRef = 923E89C820B6F04600F299B2 /* g_crypt.c */; };
		923E89CE20B6F04600F299B2 /* tiny_aes.c in Sources */ = {isa = PBXBuildFile; fileRef = 923E89C920B6F04600F299B2 /* tiny_aes.c */; };
		923E89CF20B6F04600F299B2 /* g_crypt_tinyaes.c in Sources */ = {isa = PBXBuildFile; fileRef = 923E89CA20B6F04600F299B2 /* g_crypt_tinyaes.c */; };
		923E89D020B6F2D300F299B2 /* filter_props.c in Sources */ = {isa = PBXBuildFile; fileRef = 92F8D4721F71642E00616F7C /* filter_props.c */; };
		923EB53223D1B78D00E1FFA1 /* libbf.c in Sources */ = {isa = PBXBuildFile; fileRef = 923EB53123D1B78D00E1FFA1 /* libbf.c */; };
		92455F8C2A52B4B90080321C /* dec_cc.c in Sources */ = {isa = PBXBuildFile; fileRef = 92455F8B2A52B4B90080321C /* dec_cc.c */; };
		9246EE7524A0DA2700F72EAD /* filter_session_js.c in Sources */ = {isa = PBXBuildFile; fileRef = 9246EE7424A0DA2700F72EAD /* filter_session_js.c */; };
		92493D8020E2A64000203C2C /* crypt_tools.c in Sources */ = {isa = PBXBuildFile; fileRef = 92493D7F20E2A64000203C2C /* crypt_tools.c */; };
		92493D8220E2A81700203C2C /* crypt_tools.h in Headers */ = {isa = PBXBuildFile; fileRef = 92493D8120E2A81700203C2C /* crypt_tools.h */; };
		924E805D206D357A00AB580F /* reframe_rawvid.c in Sources */ = {isa = PBXBuildFile; fileRef = 924E805C206D357A00AB580F /* reframe_rawvid.c */; };
		924E805F206D427A00AB580F /* reframe_rawpcm.c in Sources */ = {isa = PBXBuildFile; fileRef = 924E805E206D427A00AB580F /* reframe_rawpcm.c */; };
		924FEE821BA6C63A003F77A6 /* iff.c in Sources */ = {isa = PBXBuildFile; fileRef = 924FEE811BA6C63A003F77A6 /* iff.c */; };
		9251E5442524EB9800CEB84D /* reframe_mhas.c in Sources */ = {isa = PBXBuildFile; fileRef = 9251E5432524EB9700CEB84D /* reframe_mhas.c */; };
		9256B38B208662FC00088537 /* mux_ts.c in Sources */ = {isa = PBXBuildFile; fileRef = 9256B38A208662FB00088537 /* mux_ts.c */; };
		9257307F2056948D009DB328 /* rewrite_adts.c in Sources */ = {isa = PBXBuildFile; fileRef = 9257307D2056948D009DB328 /* rewrite_adts.c */; };
		925730802056948D009DB328 /* rewrite_nalu.c in Sources */ = {isa = PBXBuildFile; fileRef = 9257307E2056948D009DB328 /* rewrite_nalu.c */; };
		925730822056A610009DB328 /* rewrite_mp4v.c in Sources */ = {isa = PBXBuildFile; fileRef = 925730812056A610009DB328 /* rewrite_mp4v.c */; };
		92586A721EA7665D00A0838A /* ft_font.h in Headers */ = {isa = PBXBuildFile; fileRef = 92586A701EA7665D00A0838A /* ft_font.h */; };
		92586A731EA7669200A0838A /* ft_font.c in Sources */ = {isa = PBXBuildFile; fileRef = 92586A6F1EA7665D00A0838A /* ft_font.c */; };
		92586A7F1EAA5A4300A0838A /* validator.c in Sources */ = {isa = PBXBuildFile; fileRef = 92586A7E1EAA5A4300A0838A /* validator.c */; };
		925974FE2215BA3A0007E02B /* raster_rgb.c in Sources */ = {isa = PBXBuildFile; fileRef = 925974F52215BA3A0007E02B /* raster_rgb.c */; };
		925974FF2215BA3A0007E02B /* raster_argb.c in Sources */ = {isa = PBXBuildFile; fileRef = 925974F62215BA3A0007E02B /* raster_argb.c */; };
		925975002215BA3A0007E02B /* raster_565.c in Sources */ = {isa = PBXBuildFile; fileRef = 925974F72215BA3A0007E02B /* raster_565.c */; };
		925975012215BA3A0007E02B /* stencil.c in Sources */ = {isa = PBXBuildFile; fileRef = 925974F82215BA3A0007E02B /* stencil.c */; };
		925975032215BA3A0007E02B /* surface.c in Sources */ = {isa = PBXBuildFile; fileRef = 925974FA2215BA3A0007E02B /* surface.c */; };
		925975042215BA3A0007E02B /* rast_soft.h in Headers */ = {isa = PBXBuildFile; fileRef = 925974FB2215BA3A0007E02B /* rast_soft.h */; };
		925975052215BA3A0007E02B /* raster_yuv.c in Sources */ = {isa = PBXBuildFile; fileRef = 925974FC2215BA3A0007E02B /* raster_yuv.c */; };
		925975082215BAC30007E02B /* evg.h in Headers */ = {isa = PBXBuildFile; fileRef = 925975072215BAC30007E02B /* evg.h */; };
		925A760F292F965D00664F38 /* sha256.c in Sources */ = {isa = PBXBuildFile; fileRef = 925A760E292F965D00664F38 /* sha256.c */; };
		925CE3451FA2E642004EC6F5 /* decrypt_cenc_isma.c in Sources */ = {isa = PBXBuildFile; fileRef = 925CE3441FA2E641004EC6F5 /* decrypt_cenc_isma.c */; };
		925E564C2798B87300BBD530 /* bs_agg.c in Sources */ = {isa = PBXBuildFile; fileRef = 925E564B2798B87300BBD530 /* bs_agg.c */; };
		926209BF27F6026A0024415A /* write_tx3g.c in Sources */ = {isa = PBXBuildFile; fileRef = 926209BE27F6026A0024415A /* write_tx3g.c */; };
		926209C127FC630A0024415A /* ttml_conv.c in Sources */ = {isa = PBXBuildFile; fileRef = 926209C027FC630A0024415A /* ttml_conv.c */; };
		926245981FD691A000184072 /* ff_common.h in Headers */ = {isa = PBXBuildFile; fileRef = 926245971FD691A000184072 /* ff_common.h */; };
		9265307A27AD295200DEBE4B /* restamp.c in Sources */ = {isa = PBXBuildFile; fileRef = 9265307927AD295200DEBE4B /* restamp.c */; };
		926656C41F7D3DF700299CC6 /* dec_theora.c in Sources */ = {isa = PBXBuildFile; fileRef = 926656C31F7D3DF700299CC6 /* dec_theora.c */; };
		926656C61F7D45F700299CC6 /* dmx_ogg.c in Sources */ = {isa = PBXBuildFile; fileRef = 926656C51F7D45F700299CC6 /* dmx_ogg.c */; };
		926656C81F7E92C200299CC6 /* dmx_m2ts.c in Sources */ = {isa = PBXBuildFile; fileRef = 926656C71F7E92C200299CC6 /* dmx_m2ts.c */; };
		92683EBF2811E4980034D320 /* compositor_tools.c in Sources */ = {isa = PBXBuildFile; fileRef = 92683EBE2811E4980034D320 /* compositor_tools.c */; };
		92683EC128129D3D0034D320 /* gpac_help.c in Sources */ = {isa = PBXBuildFile; fileRef = 92683EC028129D3D0034D320 /* gpac_help.c */; };
		926998B41FEACE8F00AA759D /* dmx_vobsub.c in Sources */ = {isa = PBXBuildFile; fileRef = 926998B31FEACE8F00AA759D /* dmx_vobsub.c */; };
		926C7E642019D75300E90AF6 /* AudioToolbox.framework in Frameworks */ = {isa = PBXBuildFile; fileRef = 92A7E95E2003BACB000C22DE /* AudioToolbox.framework */; };
		926C7E652019D76300E90AF6 /* Security.framework in Frameworks */ = {isa = PBXBuildFile; fileRef = 92A7E9602003BAE8000C22DE /* Security.framework */; };
		926CE14D1FE7E388002B3CF6 /* write_generic.c in Sources */ = {isa = PBXBuildFile; fileRef = 926CE14C1FE7E388002B3CF6 /* write_generic.c */; };
		926CE14F1FE81865002B3CF6 /* constants.c in Sources */ = {isa = PBXBuildFile; fileRef = 926CE14E1FE81865002B3CF6 /* constants.c */; };
		926D48FD27957D8400E3C68C /* bs_split.c in Sources */ = {isa = PBXBuildFile; fileRef = 926D48FC27957D8400E3C68C /* bs_split.c */; };
		926F15531FE867B000C40779 /* write_vtt.c in Sources */ = {isa = PBXBuildFile; fileRef = 926F15521FE867B000C40779 /* write_vtt.c */; };
		926F15551FE964D000C40779 /* write_nhnt.c in Sources */ = {isa = PBXBuildFile; fileRef = 926F15541FE964CF00C40779 /* write_nhnt.c */; };
		926F15571FE986B000C40779 /* write_nhml.c in Sources */ = {isa = PBXBuildFile; fileRef = 926F15561FE986B000C40779 /* write_nhml.c */; };
		9272B50427E34CDF00D9D304 /* mux_ogg.c in Sources */ = {isa = PBXBuildFile; fileRef = 9272B50327E34CDF00D9D304 /* mux_ogg.c */; };
		9273463323506D370081AF74 /* storage.c in Sources */ = {isa = PBXBuildFile; fileRef = 9273463223506D370081AF74 /* storage.c */; };
		9274295824647AB8009ADD8D /* bsrw.c in Sources */ = {isa = PBXBuildFile; fileRef = 9274295724647AB8009ADD8D /* bsrw.c */; };
		92754D60207D24F600170383 /* filelist.c in Sources */ = {isa = PBXBuildFile; fileRef = 92754D5F207D24F600170383 /* filelist.c */; };
		927AAD0E1E44F492008C8E69 /* libgpac.dylib in Frameworks */ = {isa = PBXBuildFile; fileRef = 9201F93718D5A38A003D1ACA /* libgpac.dylib */; };
		927DB14C21A3C7100032D205 /* reframe_latm.c in Sources */ = {isa = PBXBuildFile; fileRef = 927DB14B21A3C7100032D205 /* reframe_latm.c */; };
		9285D1A7266F671F008FCD14 /* quickjs-libc.c in Sources */ = {isa = PBXBuildFile; fileRef = 9285D1A6266F671F008FCD14 /* quickjs-libc.c */; };
		92860707238690D700FDA1ED /* reframe_prores.c in Sources */ = {isa = PBXBuildFile; fileRef = 92860706238690D700FDA1ED /* reframe_prores.c */; };
		9286070B23884A6B00FDA1ED /* ff_mx.c in Sources */ = {isa = PBXBuildFile; fileRef = 9286070A23884A6B00FDA1ED /* ff_mx.c */; };
		9286070F239576D900FDA1ED /* tssplit.c in Sources */ = {isa = PBXBuildFile; fileRef = 9286070E239576D900FDA1ED /* tssplit.c */; };
		928607132396DF8500FDA1ED /* ff_avf.c in Sources */ = {isa = PBXBuildFile; fileRef = 928607122396DF8500FDA1ED /* ff_avf.c */; };
		9288350C1FE82E64002F603D /* write_qcp.c in Sources */ = {isa = PBXBuildFile; fileRef = 9288350B1FE82E63002F603D /* write_qcp.c */; };
		9288A4A225ADB1DD006F7355 /* reframe_truehd.c in Sources */ = {isa = PBXBuildFile; fileRef = 9288A4A125ADB1DD006F7355 /* reframe_truehd.c */; };
		9288A53B25AF6E6F006F7355 /* io_fcryp.c in Sources */ = {isa = PBXBuildFile; fileRef = 9288A53A25AF6E6F006F7355 /* io_fcryp.c */; };
		9288E8641FB1BF07005460C5 /* reframe_mpgvid.c in Sources */ = {isa = PBXBuildFile; fileRef = 9288E8631FB1BF07005460C5 /* reframe_mpgvid.c */; };
		9289D9F51FDEFFCE00C24F83 /* out_file.c in Sources */ = {isa = PBXBuildFile; fileRef = 9289D9F41FDEFFCD00C24F83 /* out_file.c */; };
		928A7F812059372C00E02E89 /* out_video.c in Sources */ = {isa = PBXBuildFile; fileRef = 928A7F802059372C00E02E89 /* out_video.c */; };
		928E0BD628E2FC1900F2BA27 /* unframer.c in Sources */ = {isa = PBXBuildFile; fileRef = 928E0BD528E2FC1800F2BA27 /* unframer.c */; };
		928E0BDA28E328A100F2BA27 /* ff_bsf.c in Sources */ = {isa = PBXBuildFile; fileRef = 928E0BD928E328A100F2BA27 /* ff_bsf.c */; };
		928E7AC51FB9F2B800D2470E /* dmx_nhnt.c in Sources */ = {isa = PBXBuildFile; fileRef = 928E7AC41FB9F2B800D2470E /* dmx_nhnt.c */; };
		928E7AC71FB9FCDD00D2470E /* dmx_nhml.c in Sources */ = {isa = PBXBuildFile; fileRef = 928E7AC61FB9FCDD00D2470E /* dmx_nhml.c */; };
		928E9F9F250F5BA6000C0631 /* route.h in Headers */ = {isa = PBXBuildFile; fileRef = 928E9F9E250F5BA6000C0631 /* route.h */; };
		928E9FA1250F5BB9000C0631 /* route_dmx.c in Sources */ = {isa = PBXBuildFile; fileRef = 928E9FA0250F5BB9000C0631 /* route_dmx.c */; };
		928E9FA3250F5BC9000C0631 /* in_route.c in Sources */ = {isa = PBXBuildFile; fileRef = 928E9FA2250F5BC9000C0631 /* in_route.c */; };
		9290E75025263FC300BC0EE3 /* rewrite_mhas.c in Sources */ = {isa = PBXBuildFile; fileRef = 9290E74F25263FC300BC0EE3 /* rewrite_mhas.c */; };
		9290F5111FAB4C2C0038C30D /* mux_isom.c in Sources */ = {isa = PBXBuildFile; fileRef = 9290F5101FAB4C2C0038C30D /* mux_isom.c */; };
		92910FA62335363F0052365D /* libregexp.c in Sources */ = {isa = PBXBuildFile; fileRef = 92910FA52335363F0052365D /* libregexp.c */; };
		92910FA8233536620052365D /* cutils.c in Sources */ = {isa = PBXBuildFile; fileRef = 92910FA7233536620052365D /* cutils.c */; };
		9293839C23548C8F00AAAFA8 /* webgl.c in Sources */ = {isa = PBXBuildFile; fileRef = 9293839B23548C8F00AAAFA8 /* webgl.c */; };
		9293839E2354A10800AAAFA8 /* webgl.h in Headers */ = {isa = PBXBuildFile; fileRef = 9293839D2354A10800AAAFA8 /* webgl.h */; };
		9296BF2222CF7F5300DC9742 /* reframe_flac.c in Sources */ = {isa = PBXBuildFile; fileRef = 9296BF2122CF7F5300DC9742 /* reframe_flac.c */; };
		9298677D235A146E008A2CC6 /* gltools.c in Sources */ = {isa = PBXBuildFile; fileRef = 9298677C235A146D008A2CC6 /* gltools.c */; };
		929DE7472417DC020056AFA7 /* gzio.c in Sources */ = {isa = PBXBuildFile; fileRef = 929DE7462417DC020056AFA7 /* gzio.c */; };
		92A08DBD20D946B7003589FF /* tileagg.c in Sources */ = {isa = PBXBuildFile; fileRef = 92A08DBC20D946B6003589FF /* tileagg.c */; };
		92A870FE251110E50047560D /* out_route.c in Sources */ = {isa = PBXBuildFile; fileRef = 92A870FD251110E50047560D /* out_route.c */; };
		92AAF0E418D6DB8600E2FF12 /* audio.c in Sources */ = {isa = PBXBuildFile; fileRef = 92AAF0D818D6DB5500E2FF12 /* audio.c */; };
		92AAF0E518D6DB8600E2FF12 /* sdl_out.c in Sources */ = {isa = PBXBuildFile; fileRef = 92AAF0DA18D6DB5500E2FF12 /* sdl_out.c */; };
		92AAF0E618D6DB8600E2FF12 /* sdl_out.h in Headers */ = {isa = PBXBuildFile; fileRef = 92AAF0DB18D6DB5500E2FF12 /* sdl_out.h */; };
		92AAF0E718D6DB8600E2FF12 /* video.c in Sources */ = {isa = PBXBuildFile; fileRef = 92AAF0DC18D6DB5500E2FF12 /* video.c */; };
		92AAF0E818D6DB9300E2FF12 /* libgpac.dylib in Frameworks */ = {isa = PBXBuildFile; fileRef = 9201F93718D5A38A003D1ACA /* libgpac.dylib */; };
		92AAF16F18D6F66300E2FF12 /* libgpac.dylib in Frameworks */ = {isa = PBXBuildFile; fileRef = 9201F93718D5A38A003D1ACA /* libgpac.dylib */; };
		92B02F4F1DD2004400F85E77 /* OpenGL.framework in Frameworks */ = {isa = PBXBuildFile; fileRef = 92B02F4E1DD2004400F85E77 /* OpenGL.framework */; };
		92B2A4A52297FD9E002A65A7 /* out_rtsp.c in Sources */ = {isa = PBXBuildFile; fileRef = 92B2A4A42297FD9E002A65A7 /* out_rtsp.c */; };
		92B2A4AA229D64EF002A65A7 /* hevcmerge.c in Sources */ = {isa = PBXBuildFile; fileRef = 92B2A4A8229D64EF002A65A7 /* hevcmerge.c */; };
		92B2A4AB229D64EF002A65A7 /* hevcsplit.c in Sources */ = {isa = PBXBuildFile; fileRef = 92B2A4A9229D64EF002A65A7 /* hevcsplit.c */; };
		92B9A5071F83FD7800A24FE4 /* in_dvb4linux.c in Sources */ = {isa = PBXBuildFile; fileRef = 92B9A5061F83FD7700A24FE4 /* in_dvb4linux.c */; };
		92B9A50A1F840A6800A24FE4 /* dec_vtb.c in Sources */ = {isa = PBXBuildFile; fileRef = 92B9A5081F840A6700A24FE4 /* dec_vtb.c */; };
		92B9A5661F8660D700A24FE4 /* svg_font.c in Sources */ = {isa = PBXBuildFile; fileRef = 92B9A5161F8660CD00A24FE4 /* svg_font.c */; };
		92B9A5671F8660D700A24FE4 /* mpeg4_geometry_ifs2d.c in Sources */ = {isa = PBXBuildFile; fileRef = 92B9A5171F8660CE00A24FE4 /* mpeg4_geometry_ifs2d.c */; };
		92B9A5681F8660D700A24FE4 /* mpeg4_layer_3d.c in Sources */ = {isa = PBXBuildFile; fileRef = 92B9A5181F8660CE00A24FE4 /* mpeg4_layer_3d.c */; };
		92B9A5691F8660D700A24FE4 /* mpeg4_layout.c in Sources */ = {isa = PBXBuildFile; fileRef = 92B9A5191F8660CE00A24FE4 /* mpeg4_layout.c */; };
		92B9A56A1F8660D700A24FE4 /* svg_grouping.c in Sources */ = {isa = PBXBuildFile; fileRef = 92B9A51A1F8660CE00A24FE4 /* svg_grouping.c */; };
		92B9A56B1F8660D700A24FE4 /* visual_manager_3d.h in Headers */ = {isa = PBXBuildFile; fileRef = 92B9A51B1F8660CE00A24FE4 /* visual_manager_3d.h */; };
		92B9A56C1F8660D700A24FE4 /* svg_base.c in Sources */ = {isa = PBXBuildFile; fileRef = 92B9A51C1F8660CE00A24FE4 /* svg_base.c */; };
		92B9A56D1F8660D700A24FE4 /* mpeg4_geometry_3d.c in Sources */ = {isa = PBXBuildFile; fileRef = 92B9A51D1F8660CE00A24FE4 /* mpeg4_geometry_3d.c */; };
		92B9A56E1F8660D700A24FE4 /* mpeg4_geometry_ils2d.c in Sources */ = {isa = PBXBuildFile; fileRef = 92B9A51E1F8660CE00A24FE4 /* mpeg4_geometry_ils2d.c */; };
		92B9A56F1F8660D700A24FE4 /* mpeg4_lighting.c in Sources */ = {isa = PBXBuildFile; fileRef = 92B9A51F1F8660CE00A24FE4 /* mpeg4_lighting.c */; };
		92B9A5701F8660D700A24FE4 /* compositor_3d.c in Sources */ = {isa = PBXBuildFile; fileRef = 92B9A5201F8660CE00A24FE4 /* compositor_3d.c */; };
		92B9A5711F8660D700A24FE4 /* drawable.c in Sources */ = {isa = PBXBuildFile; fileRef = 92B9A5211F8660CE00A24FE4 /* drawable.c */; };
		92B9A5721F8660D700A24FE4 /* mpeg4_animstream.c in Sources */ = {isa = PBXBuildFile; fileRef = 92B9A5221F8660CE00A24FE4 /* mpeg4_animstream.c */; };
		92B9A5731F8660D700A24FE4 /* mpeg4_grouping_3d.c in Sources */ = {isa = PBXBuildFile; fileRef = 92B9A5231F8660CE00A24FE4 /* mpeg4_grouping_3d.c */; };
		92B9A5741F8660D700A24FE4 /* compositor_2d.c in Sources */ = {isa = PBXBuildFile; fileRef = 92B9A5241F8660CF00A24FE4 /* compositor_2d.c */; };
		92B9A5751F8660D700A24FE4 /* drawable.h in Headers */ = {isa = PBXBuildFile; fileRef = 92B9A5251F8660CF00A24FE4 /* drawable.h */; };
		92B9A5761F8660D700A24FE4 /* mpeg4_background2d.c in Sources */ = {isa = PBXBuildFile; fileRef = 92B9A5261F8660CF00A24FE4 /* mpeg4_background2d.c */; };
		92B9A5771F8660D700A24FE4 /* mpeg4_background.c in Sources */ = {isa = PBXBuildFile; fileRef = 92B9A5271F8660CF00A24FE4 /* mpeg4_background.c */; };
		92B9A5781F8660D700A24FE4 /* audio_mixer.c in Sources */ = {isa = PBXBuildFile; fileRef = 92B9A5281F8660CF00A24FE4 /* audio_mixer.c */; };
		92B9A5791F8660D700A24FE4 /* mpeg4_grouping_2d.c in Sources */ = {isa = PBXBuildFile; fileRef = 92B9A5291F8660CF00A24FE4 /* mpeg4_grouping_2d.c */; };
		92B9A57A1F8660D700A24FE4 /* offscreen_cache.h in Headers */ = {isa = PBXBuildFile; fileRef = 92B9A52A1F8660CF00A24FE4 /* offscreen_cache.h */; };
		92B9A57B1F8660D700A24FE4 /* navigate.c in Sources */ = {isa = PBXBuildFile; fileRef = 92B9A52B1F8660CF00A24FE4 /* navigate.c */; };
		92B9A57C1F8660D700A24FE4 /* svg_filters.c in Sources */ = {isa = PBXBuildFile; fileRef = 92B9A52C1F8660CF00A24FE4 /* svg_filters.c */; };
		92B9A57D1F8660D700A24FE4 /* svg_external.c in Sources */ = {isa = PBXBuildFile; fileRef = 92B9A52D1F8660D000A24FE4 /* svg_external.c */; };
		92B9A57E1F8660D700A24FE4 /* mpeg4_mediasensor.c in Sources */ = {isa = PBXBuildFile; fileRef = 92B9A52E1F8660D000A24FE4 /* mpeg4_mediasensor.c */; };
		92B9A57F1F8660D700A24FE4 /* offscreen_cache.c in Sources */ = {isa = PBXBuildFile; fileRef = 92B9A52F1F8660D000A24FE4 /* offscreen_cache.c */; };
		92B9A5801F8660D700A24FE4 /* x3d_geometry.c in Sources */ = {isa = PBXBuildFile; fileRef = 92B9A5301F8660D000A24FE4 /* x3d_geometry.c */; };
		92B9A5811F8660D700A24FE4 /* svg_geometry.c in Sources */ = {isa = PBXBuildFile; fileRef = 92B9A5311F8660D000A24FE4 /* svg_geometry.c */; };
		92B9A5821F8660D700A24FE4 /* hc_flash_shape.c in Sources */ = {isa = PBXBuildFile; fileRef = 92B9A5321F8660D000A24FE4 /* hc_flash_shape.c */; };
		92B9A5831F8660D700A24FE4 /* hardcoded_protos.c in Sources */ = {isa = PBXBuildFile; fileRef = 92B9A5331F8660D000A24FE4 /* hardcoded_protos.c */; };
		92B9A5841F8660D700A24FE4 /* mpeg4_form.c in Sources */ = {isa = PBXBuildFile; fileRef = 92B9A5341F8660D100A24FE4 /* mpeg4_form.c */; };
		92B9A5851F8660D700A24FE4 /* mesh_tesselate.c in Sources */ = {isa = PBXBuildFile; fileRef = 92B9A5351F8660D100A24FE4 /* mesh_tesselate.c */; };
		92B9A5861F8660D700A24FE4 /* gl_inc.h in Headers */ = {isa = PBXBuildFile; fileRef = 92B9A5361F8660D100A24FE4 /* gl_inc.h */; };
		92B9A5871F8660D700A24FE4 /* mpeg4_timesensor.c in Sources */ = {isa = PBXBuildFile; fileRef = 92B9A5371F8660D100A24FE4 /* mpeg4_timesensor.c */; };
		92B9A5881F8660D700A24FE4 /* scene_ns.c in Sources */ = {isa = PBXBuildFile; fileRef = 92B9A5381F8660D100A24FE4 /* scene_ns.c */; };
		92B9A5891F8660D700A24FE4 /* svg_text.c in Sources */ = {isa = PBXBuildFile; fileRef = 92B9A5391F8660D100A24FE4 /* svg_text.c */; };
		92B9A58A1F8660D700A24FE4 /* visual_manager_3d_gl.c in Sources */ = {isa = PBXBuildFile; fileRef = 92B9A53A1F8660D100A24FE4 /* visual_manager_3d_gl.c */; };
		92B9A58B1F8660D700A24FE4 /* mpeg4_path_layout.c in Sources */ = {isa = PBXBuildFile; fileRef = 92B9A53B1F8660D100A24FE4 /* mpeg4_path_layout.c */; };
		92B9A58C1F8660D700A24FE4 /* mpeg4_composite.c in Sources */ = {isa = PBXBuildFile; fileRef = 92B9A53C1F8660D200A24FE4 /* mpeg4_composite.c */; };
		92B9A58D1F8660D700A24FE4 /* audio_input.c in Sources */ = {isa = PBXBuildFile; fileRef = 92B9A53D1F8660D200A24FE4 /* audio_input.c */; };
		92B9A58F1F8660D700A24FE4 /* mpeg4_bitmap.c in Sources */ = {isa = PBXBuildFile; fileRef = 92B9A53F1F8660D200A24FE4 /* mpeg4_bitmap.c */; };
		92B9A5901F8660D700A24FE4 /* mpeg4_layer_2d.c in Sources */ = {isa = PBXBuildFile; fileRef = 92B9A5401F8660D200A24FE4 /* mpeg4_layer_2d.c */; };
		92B9A5911F8660D700A24FE4 /* mpeg4_geometry_2d.c in Sources */ = {isa = PBXBuildFile; fileRef = 92B9A5411F8660D200A24FE4 /* mpeg4_geometry_2d.c */; };
		92B9A5921F8660D700A24FE4 /* visual_manager.h in Headers */ = {isa = PBXBuildFile; fileRef = 92B9A5421F8660D200A24FE4 /* visual_manager.h */; };
		92B9A5931F8660D700A24FE4 /* mpeg4_text.c in Sources */ = {isa = PBXBuildFile; fileRef = 92B9A5431F8660D300A24FE4 /* mpeg4_text.c */; };
		92B9A5941F8660D700A24FE4 /* visual_manager_2d_draw.c in Sources */ = {isa = PBXBuildFile; fileRef = 92B9A5441F8660D300A24FE4 /* visual_manager_2d_draw.c */; };
		92B9A5951F8660D700A24FE4 /* svg_paint_servers.c in Sources */ = {isa = PBXBuildFile; fileRef = 92B9A5451F8660D300A24FE4 /* svg_paint_servers.c */; };
		92B9A5961F8660D700A24FE4 /* font_engine.c in Sources */ = {isa = PBXBuildFile; fileRef = 92B9A5461F8660D300A24FE4 /* font_engine.c */; };
		92B9A5971F8660D700A24FE4 /* audio_render.c in Sources */ = {isa = PBXBuildFile; fileRef = 92B9A5471F8660D300A24FE4 /* audio_render.c */; };
		92B9A5981F8660D700A24FE4 /* media_object.c in Sources */ = {isa = PBXBuildFile; fileRef = 92B9A5481F8660D300A24FE4 /* media_object.c */; };
		92B9A5991F8660D700A24FE4 /* mpeg4_audio.c in Sources */ = {isa = PBXBuildFile; fileRef = 92B9A5491F8660D300A24FE4 /* mpeg4_audio.c */; };
		92B9A59A1F8660D700A24FE4 /* texturing.c in Sources */ = {isa = PBXBuildFile; fileRef = 92B9A54A1F8660D400A24FE4 /* texturing.c */; };
		92B9A59B1F8660D700A24FE4 /* nodes_stacks.h in Headers */ = {isa = PBXBuildFile; fileRef = 92B9A54B1F8660D400A24FE4 /* nodes_stacks.h */; };
		92B9A59C1F8660D700A24FE4 /* camera.c in Sources */ = {isa = PBXBuildFile; fileRef = 92B9A54C1F8660D400A24FE4 /* camera.c */; };
		92B9A59D1F8660D700A24FE4 /* compositor.c in Sources */ = {isa = PBXBuildFile; fileRef = 92B9A54D1F8660D400A24FE4 /* compositor.c */; };
		92B9A59E1F8660D700A24FE4 /* mesh.c in Sources */ = {isa = PBXBuildFile; fileRef = 92B9A54E1F8660D400A24FE4 /* mesh.c */; };
		92B9A59F1F8660D700A24FE4 /* mpeg4_inline.c in Sources */ = {isa = PBXBuildFile; fileRef = 92B9A54F1F8660D400A24FE4 /* mpeg4_inline.c */; };
		92B9A5A01F8660D700A24FE4 /* mpeg4_sensors.c in Sources */ = {isa = PBXBuildFile; fileRef = 92B9A5501F8660D400A24FE4 /* mpeg4_sensors.c */; };
		92B9A5A11F8660D700A24FE4 /* mpeg4_textures.c in Sources */ = {isa = PBXBuildFile; fileRef = 92B9A5511F8660D400A24FE4 /* mpeg4_textures.c */; };
		92B9A5A21F8660D700A24FE4 /* mpeg4_grouping.h in Headers */ = {isa = PBXBuildFile; fileRef = 92B9A5521F8660D500A24FE4 /* mpeg4_grouping.h */; };
		92B9A5A31F8660D700A24FE4 /* visual_manager_2d.c in Sources */ = {isa = PBXBuildFile; fileRef = 92B9A5531F8660D500A24FE4 /* visual_manager_2d.c */; };
		92B9A5A41F8660D700A24FE4 /* scene.c in Sources */ = {isa = PBXBuildFile; fileRef = 92B9A5541F8660D500A24FE4 /* scene.c */; };
		92B9A5A51F8660D700A24FE4 /* mpeg4_gradients.c in Sources */ = {isa = PBXBuildFile; fileRef = 92B9A5551F8660D500A24FE4 /* mpeg4_gradients.c */; };
		92B9A5A61F8660D700A24FE4 /* mpeg4_grouping.c in Sources */ = {isa = PBXBuildFile; fileRef = 92B9A5561F8660D500A24FE4 /* mpeg4_grouping.c */; };
		92B9A5A71F8660D700A24FE4 /* texturing_gl.c in Sources */ = {isa = PBXBuildFile; fileRef = 92B9A5571F8660D500A24FE4 /* texturing_gl.c */; };
		92B9A5A81F8660D700A24FE4 /* object_manager.c in Sources */ = {isa = PBXBuildFile; fileRef = 92B9A5581F8660D500A24FE4 /* object_manager.c */; };
		92B9A5A91F8660D700A24FE4 /* bindable.c in Sources */ = {isa = PBXBuildFile; fileRef = 92B9A5591F8660D600A24FE4 /* bindable.c */; };
		92B9A5AA1F8660D700A24FE4 /* texturing.h in Headers */ = {isa = PBXBuildFile; fileRef = 92B9A55A1F8660D600A24FE4 /* texturing.h */; };
		92B9A5AB1F8660D700A24FE4 /* events.c in Sources */ = {isa = PBXBuildFile; fileRef = 92B9A55B1F8660D600A24FE4 /* events.c */; };
		92B9A5AC1F8660D700A24FE4 /* svg_media.c in Sources */ = {isa = PBXBuildFile; fileRef = 92B9A55C1F8660D600A24FE4 /* svg_media.c */; };
		92B9A5AD1F8660D700A24FE4 /* clock.c in Sources */ = {isa = PBXBuildFile; fileRef = 92B9A55D1F8660D600A24FE4 /* clock.c */; };
		92B9A5AE1F8660D700A24FE4 /* mpeg4_viewport.c in Sources */ = {isa = PBXBuildFile; fileRef = 92B9A55E1F8660D600A24FE4 /* mpeg4_viewport.c */; };
		92B9A5AF1F8660D700A24FE4 /* visual_manager_2d.h in Headers */ = {isa = PBXBuildFile; fileRef = 92B9A55F1F8660D600A24FE4 /* visual_manager_2d.h */; };
		92B9A5B01F8660D700A24FE4 /* compositor_node_init.c in Sources */ = {isa = PBXBuildFile; fileRef = 92B9A5601F8660D600A24FE4 /* compositor_node_init.c */; };
		92B9A5B11F8660D700A24FE4 /* mpeg4_sound.c in Sources */ = {isa = PBXBuildFile; fileRef = 92B9A5611F8660D700A24FE4 /* mpeg4_sound.c */; };
		92B9A5B21F8660D700A24FE4 /* mpeg4_mediacontrol.c in Sources */ = {isa = PBXBuildFile; fileRef = 92B9A5621F8660D700A24FE4 /* mpeg4_mediacontrol.c */; };
		92B9A5B31F8660D700A24FE4 /* mesh_collide.c in Sources */ = {isa = PBXBuildFile; fileRef = 92B9A5631F8660D700A24FE4 /* mesh_collide.c */; };
		92B9A5B41F8660D700A24FE4 /* visual_manager_3d.c in Sources */ = {isa = PBXBuildFile; fileRef = 92B9A5641F8660D700A24FE4 /* visual_manager_3d.c */; };
		92B9A5B51F8660D700A24FE4 /* visual_manager.c in Sources */ = {isa = PBXBuildFile; fileRef = 92B9A5651F8660D700A24FE4 /* visual_manager.c */; };
		92B9A5B71F866D6500A24FE4 /* scene_node_init.c in Sources */ = {isa = PBXBuildFile; fileRef = 92B9A5B61F866D6500A24FE4 /* scene_node_init.c */; };
		92B9A5B91F866E0500A24FE4 /* mpeg4_inputsensor.c in Sources */ = {isa = PBXBuildFile; fileRef = 92B9A5B81F866E0500A24FE4 /* mpeg4_inputsensor.c */; };
		92B9A5BD1F868D0000A24FE4 /* dec_laser.c in Sources */ = {isa = PBXBuildFile; fileRef = 92B9A5BC1F868CFF00A24FE4 /* dec_laser.c */; };
		92B9A5BF1F8695FA00A24FE4 /* dmx_saf.c in Sources */ = {isa = PBXBuildFile; fileRef = 92B9A5BE1F8695FA00A24FE4 /* dmx_saf.c */; };
		92B9A5C11F86ACDF00A24FE4 /* dec_opensvc.c in Sources */ = {isa = PBXBuildFile; fileRef = 92B9A5C01F86ACDF00A24FE4 /* dec_opensvc.c */; };
		92B9A5C11F86CCDF00A24FE4 /* dec_scte35.c in Sources */ = {isa = PBXBuildFile; fileRef = 92B9A5C21F86ACDF00A24FE4 /* dec_scte35.c */; };
		92BA0AD5243B68AF006FC74E /* dec_mediacodec.c in Sources */ = {isa = PBXBuildFile; fileRef = 92BA0AD3243B68AF006FC74E /* dec_mediacodec.c */; };
		92BA0ADA243B6E2B006FC74E /* dektec_video_decl.c in Sources */ = {isa = PBXBuildFile; fileRef = 92BA0AD9243B6E2B006FC74E /* dektec_video_decl.c */; };
		92BB85661F7BFB63009BC9C8 /* ff_dec.c in Sources */ = {isa = PBXBuildFile; fileRef = 92BB85501F7BFB60009BC9C8 /* ff_dec.c */; };
		92BB85671F7BFB63009BC9C8 /* dec_odf.c in Sources */ = {isa = PBXBuildFile; fileRef = 92BB85511F7BFB60009BC9C8 /* dec_odf.c */; };
		92BB85681F7BFB63009BC9C8 /* dec_bifs.c in Sources */ = {isa = PBXBuildFile; fileRef = 92BB85521F7BFB60009BC9C8 /* dec_bifs.c */; };
		92BB85691F7BFB63009BC9C8 /* isoffin_read_ch.c in Sources */ = {isa = PBXBuildFile; fileRef = 92BB85531F7BFB60009BC9C8 /* isoffin_read_ch.c */; };
		92BB856A1F7BFB63009BC9C8 /* reframe_img.c in Sources */ = {isa = PBXBuildFile; fileRef = 92BB85541F7BFB60009BC9C8 /* reframe_img.c */; };
		92BB856B1F7BFB63009BC9C8 /* dec_faad.c in Sources */ = {isa = PBXBuildFile; fileRef = 92BB85551F7BFB60009BC9C8 /* dec_faad.c */; };
		92BB856C1F7BFB63009BC9C8 /* reframe_adts.c in Sources */ = {isa = PBXBuildFile; fileRef = 92BB85561F7BFB60009BC9C8 /* reframe_adts.c */; };
		92BB856D1F7BFB63009BC9C8 /* dec_img.c in Sources */ = {isa = PBXBuildFile; fileRef = 92BB85571F7BFB60009BC9C8 /* dec_img.c */; };
		92BB856E1F7BFB63009BC9C8 /* compose.c in Sources */ = {isa = PBXBuildFile; fileRef = 92BB85581F7BFB61009BC9C8 /* compose.c */; };
		92BB85701F7BFB63009BC9C8 /* in_file.c in Sources */ = {isa = PBXBuildFile; fileRef = 92BB855A1F7BFB61009BC9C8 /* in_file.c */; };
		92BB85711F7BFB63009BC9C8 /* reframe_mp3.c in Sources */ = {isa = PBXBuildFile; fileRef = 92BB855B1F7BFB61009BC9C8 /* reframe_mp3.c */; };
		92BB85721F7BFB63009BC9C8 /* ff_common.c in Sources */ = {isa = PBXBuildFile; fileRef = 92BB855C1F7BFB61009BC9C8 /* ff_common.c */; };
		92BB85731F7BFB63009BC9C8 /* dec_mad.c in Sources */ = {isa = PBXBuildFile; fileRef = 92BB855D1F7BFB61009BC9C8 /* dec_mad.c */; };
		92BB85741F7BFB63009BC9C8 /* in_http.c in Sources */ = {isa = PBXBuildFile; fileRef = 92BB855E1F7BFB61009BC9C8 /* in_http.c */; };
		92BB85751F7BFB63009BC9C8 /* inspect.c in Sources */ = {isa = PBXBuildFile; fileRef = 92BB855F1F7BFB62009BC9C8 /* inspect.c */; };
		92BB85761F7BFB63009BC9C8 /* ff_dmx.c in Sources */ = {isa = PBXBuildFile; fileRef = 92BB85601F7BFB62009BC9C8 /* ff_dmx.c */; };
		92BB85771F7BFB63009BC9C8 /* isoffin.h in Headers */ = {isa = PBXBuildFile; fileRef = 92BB85611F7BFB62009BC9C8 /* isoffin.h */; };
		92BB85781F7BFB63009BC9C8 /* load_bt_xmt.c in Sources */ = {isa = PBXBuildFile; fileRef = 92BB85621F7BFB63009BC9C8 /* load_bt_xmt.c */; };
		92BB85791F7BFB63009BC9C8 /* unit_test_filter.c in Sources */ = {isa = PBXBuildFile; fileRef = 92BB85631F7BFB63009BC9C8 /* unit_test_filter.c */; };
		92BB857A1F7BFB63009BC9C8 /* isoffin_load.c in Sources */ = {isa = PBXBuildFile; fileRef = 92BB85641F7BFB63009BC9C8 /* isoffin_load.c */; };
		92BB857B1F7BFB63009BC9C8 /* isoffin_read.c in Sources */ = {isa = PBXBuildFile; fileRef = 92BB85651F7BFB63009BC9C8 /* isoffin_read.c */; };
		92BB857D1F7BFD80009BC9C8 /* dec_xvid.c in Sources */ = {isa = PBXBuildFile; fileRef = 92BB857C1F7BFD7F009BC9C8 /* dec_xvid.c */; };
		92BB857F1F7C30AF009BC9C8 /* dec_j2k.c in Sources */ = {isa = PBXBuildFile; fileRef = 92BB857E1F7C30AE009BC9C8 /* dec_j2k.c */; };
		92BB85811F7C3C4B009BC9C8 /* reframe_ac3.c in Sources */ = {isa = PBXBuildFile; fileRef = 92BB85801F7C3C4A009BC9C8 /* reframe_ac3.c */; };
		92BB85831F7C5774009BC9C8 /* dec_ac52.c in Sources */ = {isa = PBXBuildFile; fileRef = 92BB85821F7C5773009BC9C8 /* dec_ac52.c */; };
		92BB85851F7C606A009BC9C8 /* reframe_amr.c in Sources */ = {isa = PBXBuildFile; fileRef = 92BB85841F7C606A009BC9C8 /* reframe_amr.c */; };
		92BB9A671F9C827600524E5B /* dmx_dash.c in Sources */ = {isa = PBXBuildFile; fileRef = 92BB9A661F9C827600524E5B /* dmx_dash.c */; };
		92BBFCAB1A7122AD006A7735 /* ait.h in Headers */ = {isa = PBXBuildFile; fileRef = 92BBFC481A7122AD006A7735 /* ait.h */; };
		92BBFCAC1A7122AD006A7735 /* avparse.h in Headers */ = {isa = PBXBuildFile; fileRef = 92BBFC491A7122AD006A7735 /* avparse.h */; };
		92BBFCAD1A7122AD006A7735 /* base_coding.h in Headers */ = {isa = PBXBuildFile; fileRef = 92BBFC4A1A7122AD006A7735 /* base_coding.h */; };
		92BBFCAE1A7122AD006A7735 /* bifs.h in Headers */ = {isa = PBXBuildFile; fileRef = 92BBFC4B1A7122AD006A7735 /* bifs.h */; };
		92BBFCAF1A7122AD006A7735 /* bitstream.h in Headers */ = {isa = PBXBuildFile; fileRef = 92BBFC4C1A7122AD006A7735 /* bitstream.h */; };
		92BBFCB01A7122AD006A7735 /* cache.h in Headers */ = {isa = PBXBuildFile; fileRef = 92BBFC4D1A7122AD006A7735 /* cache.h */; };
		92BBFCB11A7122AD006A7735 /* color.h in Headers */ = {isa = PBXBuildFile; fileRef = 92BBFC4E1A7122AD006A7735 /* color.h */; };
		92BBFCB21A7122AD006A7735 /* compositor.h in Headers */ = {isa = PBXBuildFile; fileRef = 92BBFC4F1A7122AD006A7735 /* compositor.h */; };
		92BBFCB31A7122AD006A7735 /* config_file.h in Headers */ = {isa = PBXBuildFile; fileRef = 92BBFC501A7122AD006A7735 /* config_file.h */; };
		92BBFCB41A7122AD006A7735 /* configuration.h in Headers */ = {isa = PBXBuildFile; fileRef = 92BBFC511A7122AD006A7735 /* configuration.h */; };
		92BBFCB51A7122AD006A7735 /* constants.h in Headers */ = {isa = PBXBuildFile; fileRef = 92BBFC521A7122AD006A7735 /* constants.h */; };
		92BBFCB61A7122AD006A7735 /* crypt.h in Headers */ = {isa = PBXBuildFile; fileRef = 92BBFC531A7122AD006A7735 /* crypt.h */; };
		92BBFCB71A7122AD006A7735 /* dash.h in Headers */ = {isa = PBXBuildFile; fileRef = 92BBFC541A7122AD006A7735 /* dash.h */; };
		92BBFCB81A7122AD006A7735 /* download.h in Headers */ = {isa = PBXBuildFile; fileRef = 92BBFC551A7122AD006A7735 /* download.h */; };
		92BBFCB91A7122AD006A7735 /* dsmcc.h in Headers */ = {isa = PBXBuildFile; fileRef = 92BBFC561A7122AD006A7735 /* dsmcc.h */; };
		92BBFCBA1A7122AD006A7735 /* dvb_mpe.h in Headers */ = {isa = PBXBuildFile; fileRef = 92BBFC571A7122AD006A7735 /* dvb_mpe.h */; };
		92BBFCBC1A7122AD006A7735 /* events_constants.h in Headers */ = {isa = PBXBuildFile; fileRef = 92BBFC591A7122AD006A7735 /* events_constants.h */; };
		92BBFCBD1A7122AD006A7735 /* events.h in Headers */ = {isa = PBXBuildFile; fileRef = 92BBFC5A1A7122AD006A7735 /* events.h */; };
		92BBFCBF1A7122AD006A7735 /* html5_media.h in Headers */ = {isa = PBXBuildFile; fileRef = 92BBFC5C1A7122AD006A7735 /* html5_media.h */; };
		92BBFCC01A7122AD006A7735 /* html5_mse.h in Headers */ = {isa = PBXBuildFile; fileRef = 92BBFC5D1A7122AD006A7735 /* html5_mse.h */; };
		92BBFCC11A7122AD006A7735 /* ietf.h in Headers */ = {isa = PBXBuildFile; fileRef = 92BBFC5E1A7122AD006A7735 /* ietf.h */; };
		92BBFCC21A7122AD006A7735 /* avilib.h in Headers */ = {isa = PBXBuildFile; fileRef = 92BBFC601A7122AD006A7735 /* avilib.h */; };
		92BBFCC31A7122AD006A7735 /* bifs_dev.h in Headers */ = {isa = PBXBuildFile; fileRef = 92BBFC611A7122AD006A7735 /* bifs_dev.h */; };
		92BBFCC41A7122AD006A7735 /* bifs_tables.h in Headers */ = {isa = PBXBuildFile; fileRef = 92BBFC621A7122AD006A7735 /* bifs_tables.h */; };
		92BBFCC51A7122AD006A7735 /* camera.h in Headers */ = {isa = PBXBuildFile; fileRef = 92BBFC631A7122AD006A7735 /* camera.h */; };
		92BBFCC61A7122AD006A7735 /* compositor_dev.h in Headers */ = {isa = PBXBuildFile; fileRef = 92BBFC641A7122AD006A7735 /* compositor_dev.h */; };
		92BBFCC71A7122AD006A7735 /* crypt_dev.h in Headers */ = {isa = PBXBuildFile; fileRef = 92BBFC651A7122AD006A7735 /* crypt_dev.h */; };
		92BBFCC81A7122AD006A7735 /* dvb_mpe_dev.h in Headers */ = {isa = PBXBuildFile; fileRef = 92BBFC661A7122AD006A7735 /* dvb_mpe_dev.h */; };
		92BBFCC91A7122AD006A7735 /* ietf_dev.h in Headers */ = {isa = PBXBuildFile; fileRef = 92BBFC671A7122AD006A7735 /* ietf_dev.h */; };
		92BBFCCA1A7122AD006A7735 /* isomedia_dev.h in Headers */ = {isa = PBXBuildFile; fileRef = 92BBFC681A7122AD006A7735 /* isomedia_dev.h */; };
		92BBFCCB1A7122AD006A7735 /* laser_dev.h in Headers */ = {isa = PBXBuildFile; fileRef = 92BBFC691A7122AD006A7735 /* laser_dev.h */; };
		92BBFCCC1A7122AD006A7735 /* m3u8.h in Headers */ = {isa = PBXBuildFile; fileRef = 92BBFC6A1A7122AD006A7735 /* m3u8.h */; };
		92BBFCCD1A7122AD006A7735 /* media_dev.h in Headers */ = {isa = PBXBuildFile; fileRef = 92BBFC6B1A7122AD006A7735 /* media_dev.h */; };
		92BBFCCE1A7122AD006A7735 /* mesh.h in Headers */ = {isa = PBXBuildFile; fileRef = 92BBFC6C1A7122AD006A7735 /* mesh.h */; };
		92BBFCD01A7122AD006A7735 /* odf_dev.h in Headers */ = {isa = PBXBuildFile; fileRef = 92BBFC6E1A7122AD006A7735 /* odf_dev.h */; };
		92BBFCD11A7122AD006A7735 /* odf_parse_common.h in Headers */ = {isa = PBXBuildFile; fileRef = 92BBFC6F1A7122AD006A7735 /* odf_parse_common.h */; };
		92BBFCD21A7122AD006A7735 /* ogg.h in Headers */ = {isa = PBXBuildFile; fileRef = 92BBFC701A7122AD006A7735 /* ogg.h */; };
		92BBFCD31A7122AD006A7735 /* reedsolomon.h in Headers */ = {isa = PBXBuildFile; fileRef = 92BBFC711A7122AD006A7735 /* reedsolomon.h */; };
		92BBFCD41A7122AD006A7735 /* scenegraph_dev.h in Headers */ = {isa = PBXBuildFile; fileRef = 92BBFC721A7122AD006A7735 /* scenegraph_dev.h */; };
		92BBFCD61A7122AD006A7735 /* swf_dev.h in Headers */ = {isa = PBXBuildFile; fileRef = 92BBFC741A7122AD006A7735 /* swf_dev.h */; };
		92BBFCD81A7122AD006A7735 /* vobsub.h in Headers */ = {isa = PBXBuildFile; fileRef = 92BBFC761A7122AD006A7735 /* vobsub.h */; };
		92BBFCDA1A7122AD006A7735 /* iso639.h in Headers */ = {isa = PBXBuildFile; fileRef = 92BBFC781A7122AD006A7735 /* iso639.h */; };
		92BBFCDB1A7122AD006A7735 /* isomedia.h in Headers */ = {isa = PBXBuildFile; fileRef = 92BBFC791A7122AD006A7735 /* isomedia.h */; };
		92BBFCDC1A7122AD006A7735 /* laser.h in Headers */ = {isa = PBXBuildFile; fileRef = 92BBFC7A1A7122AD006A7735 /* laser.h */; };
		92BBFCDD1A7122AD006A7735 /* list.h in Headers */ = {isa = PBXBuildFile; fileRef = 92BBFC7B1A7122AD006A7735 /* list.h */; };
		92BBFCDF1A7122AD006A7735 /* maths.h in Headers */ = {isa = PBXBuildFile; fileRef = 92BBFC7D1A7122AD006A7735 /* maths.h */; };
		92BBFCE01A7122AD006A7735 /* media_tools.h in Headers */ = {isa = PBXBuildFile; fileRef = 92BBFC7E1A7122AD006A7735 /* media_tools.h */; };
		92BBFCE11A7122AD006A7735 /* mediaobject.h in Headers */ = {isa = PBXBuildFile; fileRef = 92BBFC7F1A7122AD006A7735 /* mediaobject.h */; };
		92BBFCE21A7122AD006A7735 /* module.h in Headers */ = {isa = PBXBuildFile; fileRef = 92BBFC801A7122AD006A7735 /* module.h */; };
		92BBFCE31A7122AD006A7735 /* audio_out.h in Headers */ = {isa = PBXBuildFile; fileRef = 92BBFC821A7122AD006A7735 /* audio_out.h */; };
		92BBFCE51A7122AD006A7735 /* font.h in Headers */ = {isa = PBXBuildFile; fileRef = 92BBFC841A7122AD006A7735 /* font.h */; };
		92BBFCE61A7122AD006A7735 /* hardcoded_proto.h in Headers */ = {isa = PBXBuildFile; fileRef = 92BBFC851A7122AD006A7735 /* hardcoded_proto.h */; };
		92BBFCEC1A7122AD006A7735 /* video_out.h in Headers */ = {isa = PBXBuildFile; fileRef = 92BBFC8B1A7122AD006A7735 /* video_out.h */; };
		92BBFCED1A7122AD006A7735 /* mpeg4_odf.h in Headers */ = {isa = PBXBuildFile; fileRef = 92BBFC8C1A7122AD006A7735 /* mpeg4_odf.h */; };
		92BBFCEE1A7122AD006A7735 /* mpegts.h in Headers */ = {isa = PBXBuildFile; fileRef = 92BBFC8D1A7122AD006A7735 /* mpegts.h */; };
		92BBFCEF1A7122AD006A7735 /* network.h in Headers */ = {isa = PBXBuildFile; fileRef = 92BBFC8E1A7122AD006A7735 /* network.h */; };
		92BBFCF01A7122AD006A7735 /* nodes_mpeg4.h in Headers */ = {isa = PBXBuildFile; fileRef = 92BBFC8F1A7122AD006A7735 /* nodes_mpeg4.h */; };
		92BBFCF11A7122AD006A7735 /* nodes_svg.h in Headers */ = {isa = PBXBuildFile; fileRef = 92BBFC901A7122AD006A7735 /* nodes_svg.h */; };
		92BBFCF21A7122AD006A7735 /* nodes_x3d.h in Headers */ = {isa = PBXBuildFile; fileRef = 92BBFC911A7122AD006A7735 /* nodes_x3d.h */; };
		92BBFCF51A7122AD006A7735 /* path2d.h in Headers */ = {isa = PBXBuildFile; fileRef = 92BBFC941A7122AD006A7735 /* path2d.h */; };
		92BBFCF61A7122AD006A7735 /* revision.h in Headers */ = {isa = PBXBuildFile; fileRef = 92BBFC951A7122AD006A7735 /* revision.h */; };
		92BBFCF81A7122AD006A7735 /* rtp_streamer.h in Headers */ = {isa = PBXBuildFile; fileRef = 92BBFC971A7122AD006A7735 /* rtp_streamer.h */; };
		92BBFCF91A7122AD006A7735 /* scene_engine.h in Headers */ = {isa = PBXBuildFile; fileRef = 92BBFC981A7122AD006A7735 /* scene_engine.h */; };
		92BBFCFA1A7122AD006A7735 /* scene_manager.h in Headers */ = {isa = PBXBuildFile; fileRef = 92BBFC991A7122AD006A7735 /* scene_manager.h */; };
		92BBFCFB1A7122AD006A7735 /* scenegraph_svg.h in Headers */ = {isa = PBXBuildFile; fileRef = 92BBFC9A1A7122AD006A7735 /* scenegraph_svg.h */; };
		92BBFCFC1A7122AD006A7735 /* scenegraph_vrml.h in Headers */ = {isa = PBXBuildFile; fileRef = 92BBFC9B1A7122AD006A7735 /* scenegraph_vrml.h */; };
		92BBFCFD1A7122AD006A7735 /* scenegraph.h in Headers */ = {isa = PBXBuildFile; fileRef = 92BBFC9C1A7122AD006A7735 /* scenegraph.h */; };
		92BBFCFE1A7122AD006A7735 /* setup.h in Headers */ = {isa = PBXBuildFile; fileRef = 92BBFC9D1A7122AD006A7735 /* setup.h */; };
		92BBFCFF1A7122AD006A7735 /* svg_types.h in Headers */ = {isa = PBXBuildFile; fileRef = 92BBFC9E1A7122AD006A7735 /* svg_types.h */; };
		92BBFD001A7122AD006A7735 /* sync_layer.h in Headers */ = {isa = PBXBuildFile; fileRef = 92BBFC9F1A7122AD006A7735 /* sync_layer.h */; };
		92BBFD031A7122AD006A7735 /* thread.h in Headers */ = {isa = PBXBuildFile; fileRef = 92BBFCA21A7122AD006A7735 /* thread.h */; };
		92BBFD041A7122AD006A7735 /* token.h in Headers */ = {isa = PBXBuildFile; fileRef = 92BBFCA31A7122AD006A7735 /* token.h */; };
		92BBFD051A7122AD006A7735 /* tools.h in Headers */ = {isa = PBXBuildFile; fileRef = 92BBFCA41A7122AD006A7735 /* tools.h */; };
		92BBFD081A7122AD006A7735 /* utf.h in Headers */ = {isa = PBXBuildFile; fileRef = 92BBFCA71A7122AD006A7735 /* utf.h */; };
		92BBFD091A7122AD006A7735 /* version.h in Headers */ = {isa = PBXBuildFile; fileRef = 92BBFCA81A7122AD006A7735 /* version.h */; };
		92BBFD0A1A7122AD006A7735 /* webvtt.h in Headers */ = {isa = PBXBuildFile; fileRef = 92BBFCA91A7122AD006A7735 /* webvtt.h */; };
		92BBFD0B1A7122AD006A7735 /* xml.h in Headers */ = {isa = PBXBuildFile; fileRef = 92BBFCAA1A7122AD006A7735 /* xml.h */; };
		92BD5568205AE807007C4C06 /* AVFoundation.framework in Frameworks */ = {isa = PBXBuildFile; fileRef = 28C5AA641A15240800372C59 /* AVFoundation.framework */; };
		92BD5569205AE93A007C4C06 /* Foundation.framework in Frameworks */ = {isa = PBXBuildFile; fileRef = 2839E2CC1A163E1E002D73E1 /* Foundation.framework */; };
		92BD556B205AE974007C4C06 /* CoreGraphics.framework in Frameworks */ = {isa = PBXBuildFile; fileRef = 92BD556A205AE974007C4C06 /* CoreGraphics.framework */; };
		92BD556D205AE99A007C4C06 /* OpenGL.framework in Frameworks */ = {isa = PBXBuildFile; fileRef = 92B02F4E1DD2004400F85E77 /* OpenGL.framework */; };
		92BD5571205AE9BD007C4C06 /* AppKit.framework in Frameworks */ = {isa = PBXBuildFile; fileRef = 92BD5570205AE9BD007C4C06 /* AppKit.framework */; };
		92BE50A318D632DA00AA59D8 /* libgpac.dylib in Frameworks */ = {isa = PBXBuildFile; fileRef = 9201F93718D5A38A003D1ACA /* libgpac.dylib */; };
		92C0F37E21EC7BB0002961C8 /* out_rtp.c in Sources */ = {isa = PBXBuildFile; fileRef = 92C0F37D21EC7BB0002961C8 /* out_rtp.c */; };
		92C236DD25769BA500CD59A9 /* tilesplit.c in Sources */ = {isa = PBXBuildFile; fileRef = 92C236DC25769BA500CD59A9 /* tilesplit.c */; };
		92C23723257841A100CD59A9 /* CoreAudio.framework in Frameworks */ = {isa = PBXBuildFile; fileRef = 28C5AA6C1A15FE4A00372C59 /* CoreAudio.framework */; };
		92C3486529E5B31700C63E8A /* dmx_ghi.c in Sources */ = {isa = PBXBuildFile; fileRef = 92C3486429E5B31700C63E8A /* dmx_ghi.c */; };
		92C403DD2181F17E00331F39 /* dec_openhevc.c in Sources */ = {isa = PBXBuildFile; fileRef = 92C403DC2181F17E00331F39 /* dec_openhevc.c */; };
		92C403EA2181F57600331F39 /* libgpac.dylib in Frameworks */ = {isa = PBXBuildFile; fileRef = 9201F93718D5A38A003D1ACA /* libgpac.dylib */; };
		92C69C5C281315B400051866 /* carbon_hook.c in Sources */ = {isa = PBXBuildFile; fileRef = 92C69C5B281315B400051866 /* carbon_hook.c */; };
		92CDAEE81FBD9D0C0007C1C0 /* reframe_nalu.c in Sources */ = {isa = PBXBuildFile; fileRef = 92CDAEE71FBD9D0C0007C1C0 /* reframe_nalu.c */; };
		92D15559282BF1BA00AE8BC9 /* gpac.c in Sources */ = {isa = PBXBuildFile; fileRef = 92D15558282BF1BA00AE8BC9 /* gpac.c */; };
		92D1555B282BF1D400AE8BC9 /* mp4box.c in Sources */ = {isa = PBXBuildFile; fileRef = 92D1555A282BF1D400AE8BC9 /* mp4box.c */; };
		92D211942370832900128AE2 /* raster3d.c in Sources */ = {isa = PBXBuildFile; fileRef = 92D211932370832900128AE2 /* raster3d.c */; };
		92D6C59B2343BED700262217 /* scene_js.c in Sources */ = {isa = PBXBuildFile; fileRef = 92D6C5992343BED700262217 /* scene_js.c */; };
		92D6C59C2343BED700262217 /* xhr.c in Sources */ = {isa = PBXBuildFile; fileRef = 92D6C59A2343BED700262217 /* xhr.c */; };
		92D6C5A02343BEFF00262217 /* svg_js.c in Sources */ = {isa = PBXBuildFile; fileRef = 92D6C59D2343BEFF00262217 /* svg_js.c */; };
		92D6C5A12343BEFF00262217 /* vrml_js.c in Sources */ = {isa = PBXBuildFile; fileRef = 92D6C59E2343BEFF00262217 /* vrml_js.c */; };
		92D6C5A22343BEFF00262217 /* dom_js.c in Sources */ = {isa = PBXBuildFile; fileRef = 92D6C59F2343BEFF00262217 /* dom_js.c */; };
		92D7A2E925D580DD00FD4034 /* fileimport.c in Sources */ = {isa = PBXBuildFile; fileRef = 92D7A2E425D580DC00FD4034 /* fileimport.c */; };
		92D7A2EA25D580DD00FD4034 /* live.c in Sources */ = {isa = PBXBuildFile; fileRef = 92D7A2E525D580DD00FD4034 /* live.c */; };
		92D7A2EB25D580DD00FD4034 /* filedump.c in Sources */ = {isa = PBXBuildFile; fileRef = 92D7A2E725D580DD00FD4034 /* filedump.c */; };
		92DB148D1E4F05B500382A81 /* filters.h in Headers */ = {isa = PBXBuildFile; fileRef = 92DB148B1E4F05B500382A81 /* filters.h */; };
		92DB148E1E4F05B500382A81 /* main.h in Headers */ = {isa = PBXBuildFile; fileRef = 92DB148C1E4F05B500382A81 /* main.h */; };
		92E164AB20F8EBAE0024A9CA /* dec_nvdec_sdk.c in Sources */ = {isa = PBXBuildFile; fileRef = 92E164A820F8EBAE0024A9CA /* dec_nvdec_sdk.c */; };
		92E164AC20F8EBAE0024A9CA /* dec_nvdec_sdk.h in Headers */ = {isa = PBXBuildFile; fileRef = 92E164A920F8EBAE0024A9CA /* dec_nvdec_sdk.h */; };
		92E164AD20F8EBAE0024A9CA /* dec_nvdec.c in Sources */ = {isa = PBXBuildFile; fileRef = 92E164AA20F8EBAE0024A9CA /* dec_nvdec.c */; };
		92E164BC20F8F2860024A9CA /* Remotery.c in Sources */ = {isa = PBXBuildFile; fileRef = 92E164BA20F8F2860024A9CA /* Remotery.c */; };
		92E249902057B973002CC029 /* resample_audio.c in Sources */ = {isa = PBXBuildFile; fileRef = 92E2498F2057B973002CC029 /* resample_audio.c */; };
		92E318CF20645036007BE021 /* ff_rescale.c in Sources */ = {isa = PBXBuildFile; fileRef = 92E318CE20645036007BE021 /* ff_rescale.c */; };
		92E318D120651834007BE021 /* vcrop.c in Sources */ = {isa = PBXBuildFile; fileRef = 92E318D020651834007BE021 /* vcrop.c */; };
		92E8E7EB2BF4B482003D785B /* in_route.h in Headers */ = {isa = PBXBuildFile; fileRef = 92E8E7E92BF4B481003D785B /* in_route.h */; };
		92E8E7EC2BF4B482003D785B /* in_route_repair.c in Sources */ = {isa = PBXBuildFile; fileRef = 92E8E7EA2BF4B481003D785B /* in_route_repair.c */; };
		92E9167C2073F1DB00EE92FB /* ff_enc.c in Sources */ = {isa = PBXBuildFile; fileRef = 92E9167B2073F1DB00EE92FB /* ff_enc.c */; };
		92EB479120F50C4200E1F2DD /* reframe_av1.c in Sources */ = {isa = PBXBuildFile; fileRef = 92EB479020F50C4200E1F2DD /* reframe_av1.c */; };
		92EB479320F6333900E1F2DD /* rewrite_obu.c in Sources */ = {isa = PBXBuildFile; fileRef = 92EB479220F6333800E1F2DD /* rewrite_obu.c */; };
		92EC32CB1FAC5ACB003FB9C3 /* reframe_qcp.c in Sources */ = {isa = PBXBuildFile; fileRef = 92EC32CA1FAC5ACA003FB9C3 /* reframe_qcp.c */; };
		92EC32CD1FAC81D6003FB9C3 /* reframe_h263.c in Sources */ = {isa = PBXBuildFile; fileRef = 92EC32CC1FAC81D5003FB9C3 /* reframe_h263.c */; };
		92EE76411FD0315D008926F5 /* load_text.c in Sources */ = {isa = PBXBuildFile; fileRef = 92EE76401FD0315D008926F5 /* load_text.c */; };
		92F8D4771F71642E00616F7C /* filter_pck.c in Sources */ = {isa = PBXBuildFile; fileRef = 92F8D4701F71642E00616F7C /* filter_pck.c */; };
		92F8D4781F71642E00616F7C /* filter_pid.c in Sources */ = {isa = PBXBuildFile; fileRef = 92F8D4711F71642E00616F7C /* filter_pid.c */; };
		92F8D47A1F71642E00616F7C /* filter_queue.c in Sources */ = {isa = PBXBuildFile; fileRef = 92F8D4731F71642E00616F7C /* filter_queue.c */; };
		92F8D47B1F71642E00616F7C /* filter_session.c in Sources */ = {isa = PBXBuildFile; fileRef = 92F8D4741F71642E00616F7C /* filter_session.c */; };
		92F8D47C1F71642E00616F7C /* filter_session.h in Headers */ = {isa = PBXBuildFile; fileRef = 92F8D4751F71642E00616F7C /* filter_session.h */; };
		92F8D47D1F71642E00616F7C /* filter.c in Sources */ = {isa = PBXBuildFile; fileRef = 92F8D4761F71642E00616F7C /* filter.c */; };
		92F930821A5ADB870072A85C /* os_divers.c in Sources */ = {isa = PBXBuildFile; fileRef = 92F930801A5ADB870072A85C /* os_divers.c */; };
		92F930831A5ADB870072A85C /* os_file.c in Sources */ = {isa = PBXBuildFile; fileRef = 92F930811A5ADB870072A85C /* os_file.c */; };
		92FA79432076687100AE005F /* rewind.c in Sources */ = {isa = PBXBuildFile; fileRef = 92FA79422076687100AE005F /* rewind.c */; };
		92FE596D2088E52900CF0C5A /* dasher.c in Sources */ = {isa = PBXBuildFile; fileRef = 92FE596C2088E52900CF0C5A /* dasher.c */; };
/* End PBXBuildFile section */

/* Begin PBXBuildRule section */
		920101C918D5A605003D1ACA /* PBXBuildRule */ = {
			isa = PBXBuildRule;
			compilerSpec = com.apple.compilers.proxy.script;
			fileType = sourcecode.opencl;
			inputFiles = (
			);
			isEditable = 1;
			outputFiles = (
			);
			script = "# Type a script or drag a script file from your workspace to insert its path.\n";
		};
/* End PBXBuildRule section */

/* Begin PBXContainerItemProxy section */
		922B0FC92A6029AD003690BB /* PBXContainerItemProxy */ = {
			isa = PBXContainerItemProxy;
			containerPortal = 9201F92918D5A359003D1ACA /* Project object */;
			proxyType = 1;
			remoteGlobalIDString = 922B0FC02A602153003690BB;
			remoteInfo = caca_out;
		};
		92BD5562205AB89D007C4C06 /* PBXContainerItemProxy */ = {
			isa = PBXContainerItemProxy;
			containerPortal = 9201F92918D5A359003D1ACA /* Project object */;
			proxyType = 1;
			remoteGlobalIDString = 92AAF0D218D6DB2D00E2FF12;
			remoteInfo = sdl_out;
		};
		92C403DE2181F1ED00331F39 /* PBXContainerItemProxy */ = {
			isa = PBXContainerItemProxy;
			containerPortal = 9201F92918D5A359003D1ACA /* Project object */;
			proxyType = 1;
			remoteGlobalIDString = 92AAF16418D6F40400E2FF12;
			remoteInfo = ft_font;
		};
		92C403E42181F20800331F39 /* PBXContainerItemProxy */ = {
			isa = PBXContainerItemProxy;
			containerPortal = 9201F92918D5A359003D1ACA /* Project object */;
			proxyType = 1;
			remoteGlobalIDString = 92AAF0D218D6DB2D00E2FF12;
			remoteInfo = sdl_out;
		};
		92C403E62181F20C00331F39 /* PBXContainerItemProxy */ = {
			isa = PBXContainerItemProxy;
			containerPortal = 9201F92918D5A359003D1ACA /* Project object */;
			proxyType = 1;
			remoteGlobalIDString = 92AAF16418D6F40400E2FF12;
			remoteInfo = ft_font;
		};
/* End PBXContainerItemProxy section */

/* Begin PBXCopyFilesBuildPhase section */
		927AACFB1E44EEDC008C8E69 /* CopyFiles */ = {
			isa = PBXCopyFilesBuildPhase;
			buildActionMask = 2147483647;
			dstPath = /usr/share/man/man1/;
			dstSubfolderSpec = 0;
			files = (
			);
			runOnlyForDeploymentPostprocessing = 1;
		};
		92BE508E18D6325E00AA59D8 /* CopyFiles */ = {
			isa = PBXCopyFilesBuildPhase;
			buildActionMask = 2147483647;
			dstPath = /usr/share/man/man1/;
			dstSubfolderSpec = 0;
			files = (
			);
			runOnlyForDeploymentPostprocessing = 1;
		};
/* End PBXCopyFilesBuildPhase section */

/* Begin PBXFileReference section */
		2839E2C41A163711002D73E1 /* CoreMedia.framework */ = {isa = PBXFileReference; lastKnownFileType = wrapper.framework; name = CoreMedia.framework; path = System/Library/Frameworks/CoreMedia.framework; sourceTree = SDKROOT; };
		2839E2C61A16371B002D73E1 /* CoreMediaIO.framework */ = {isa = PBXFileReference; lastKnownFileType = wrapper.framework; name = CoreMediaIO.framework; path = System/Library/Frameworks/CoreMediaIO.framework; sourceTree = SDKROOT; };
		2839E2C81A16373B002D73E1 /* QuickTime.framework */ = {isa = PBXFileReference; lastKnownFileType = wrapper.framework; name = QuickTime.framework; path = System/Library/Frameworks/QuickTime.framework; sourceTree = SDKROOT; };
		2839E2CA1A16375C002D73E1 /* QTKit.framework */ = {isa = PBXFileReference; lastKnownFileType = wrapper.framework; name = QTKit.framework; path = System/Library/Frameworks/QTKit.framework; sourceTree = SDKROOT; };
		2839E2CC1A163E1E002D73E1 /* Foundation.framework */ = {isa = PBXFileReference; lastKnownFileType = wrapper.framework; name = Foundation.framework; path = System/Library/Frameworks/Foundation.framework; sourceTree = SDKROOT; };
		28C5AA621A1523A600372C59 /* libOpenSVCDec.a */ = {isa = PBXFileReference; lastKnownFileType = archive.ar; name = libOpenSVCDec.a; path = ../../extra_lib/lib/gcc/libOpenSVCDec.a; sourceTree = "<group>"; };
		28C5AA641A15240800372C59 /* AVFoundation.framework */ = {isa = PBXFileReference; lastKnownFileType = wrapper.framework; name = AVFoundation.framework; path = System/Library/Frameworks/AVFoundation.framework; sourceTree = SDKROOT; };
		28C5AA661A152BB700372C59 /* CoreFoundation.framework */ = {isa = PBXFileReference; lastKnownFileType = wrapper.framework; name = CoreFoundation.framework; path = System/Library/Frameworks/CoreFoundation.framework; sourceTree = SDKROOT; };
		28C5AA681A152BC400372C59 /* VideoDecodeAcceleration.framework */ = {isa = PBXFileReference; lastKnownFileType = wrapper.framework; name = VideoDecodeAcceleration.framework; path = System/Library/Frameworks/VideoDecodeAcceleration.framework; sourceTree = SDKROOT; };
		28C5AA6A1A15FCD200372C59 /* ApplicationServices.framework */ = {isa = PBXFileReference; lastKnownFileType = wrapper.framework; name = ApplicationServices.framework; path = System/Library/Frameworks/ApplicationServices.framework; sourceTree = SDKROOT; };
		28C5AA6C1A15FE4A00372C59 /* CoreAudio.framework */ = {isa = PBXFileReference; lastKnownFileType = wrapper.framework; name = CoreAudio.framework; path = System/Library/Frameworks/CoreAudio.framework; sourceTree = SDKROOT; };
		28C5AA6E1A15FE7300372C59 /* AudioUnit.framework */ = {isa = PBXFileReference; lastKnownFileType = wrapper.framework; name = AudioUnit.framework; path = System/Library/Frameworks/AudioUnit.framework; sourceTree = SDKROOT; };
		28C5AA701A15FE8C00372C59 /* ForceFeedback.framework */ = {isa = PBXFileReference; lastKnownFileType = wrapper.framework; name = ForceFeedback.framework; path = System/Library/Frameworks/ForceFeedback.framework; sourceTree = SDKROOT; };
		28C5AA721A15FED100372C59 /* IOKit.framework */ = {isa = PBXFileReference; lastKnownFileType = wrapper.framework; name = IOKit.framework; path = System/Library/Frameworks/IOKit.framework; sourceTree = SDKROOT; };
		28C5AA741A15FF0000372C59 /* Carbon.framework */ = {isa = PBXFileReference; lastKnownFileType = wrapper.framework; name = Carbon.framework; path = System/Library/Frameworks/Carbon.framework; sourceTree = SDKROOT; };
		28C5AA761A15FF2600372C59 /* Cocoa.framework */ = {isa = PBXFileReference; lastKnownFileType = wrapper.framework; name = Cocoa.framework; path = System/Library/Frameworks/Cocoa.framework; sourceTree = SDKROOT; };
		28C5AA781A15FF3600372C59 /* libiconv.dylib */ = {isa = PBXFileReference; lastKnownFileType = "compiled.mach-o.dylib"; name = libiconv.dylib; path = usr/lib/libiconv.dylib; sourceTree = SDKROOT; };
		28C5AA7A1A15FF4700372C59 /* libiconv.2.dylib */ = {isa = PBXFileReference; lastKnownFileType = "compiled.mach-o.dylib"; name = libiconv.2.dylib; path = usr/lib/libiconv.2.dylib; sourceTree = SDKROOT; };
		28C5AA7C1A15FF5700372C59 /* libiconv.2.4.0.dylib */ = {isa = PBXFileReference; lastKnownFileType = "compiled.mach-o.dylib"; name = libiconv.2.4.0.dylib; path = usr/lib/libiconv.2.4.0.dylib; sourceTree = SDKROOT; };
<<<<<<< HEAD
		3F5F3F1E2C7EAC5D00C58257 /* id3.c */ = {isa = PBXFileReference; fileEncoding = 4; lastKnownFileType = sourcecode.c.c; path = id3.c; sourceTree = "<group>"; };
=======
		3F04FCBB2C9CB179002BC889 /* xml_bin_custom.c */ = {isa = PBXFileReference; lastKnownFileType = sourcecode.c.c; path = xml_bin_custom.c; sourceTree = "<group>"; };
>>>>>>> 33336e59
		9201000018D5A444003D1ACA /* isom_intern.c */ = {isa = PBXFileReference; fileEncoding = 4; lastKnownFileType = sourcecode.c.c; path = isom_intern.c; sourceTree = "<group>"; };
		9201000118D5A444003D1ACA /* isom_read.c */ = {isa = PBXFileReference; fileEncoding = 4; lastKnownFileType = sourcecode.c.c; path = isom_read.c; sourceTree = "<group>"; };
		9201000218D5A444003D1ACA /* isom_store.c */ = {isa = PBXFileReference; fileEncoding = 4; lastKnownFileType = sourcecode.c.c; path = isom_store.c; sourceTree = "<group>"; };
		9201000318D5A444003D1ACA /* isom_write.c */ = {isa = PBXFileReference; fileEncoding = 4; lastKnownFileType = sourcecode.c.c; path = isom_write.c; sourceTree = "<group>"; };
		9201000418D5A444003D1ACA /* media.c */ = {isa = PBXFileReference; fileEncoding = 4; lastKnownFileType = sourcecode.c.c; path = media.c; sourceTree = "<group>"; };
		9201000518D5A444003D1ACA /* media_odf.c */ = {isa = PBXFileReference; fileEncoding = 4; lastKnownFileType = sourcecode.c.c; path = media_odf.c; sourceTree = "<group>"; };
		9201000618D5A444003D1ACA /* meta.c */ = {isa = PBXFileReference; fileEncoding = 4; lastKnownFileType = sourcecode.c.c; path = meta.c; sourceTree = "<group>"; };
		9201000718D5A444003D1ACA /* movie_fragments.c */ = {isa = PBXFileReference; fileEncoding = 4; lastKnownFileType = sourcecode.c.c; path = movie_fragments.c; sourceTree = "<group>"; };
		9201000818D5A444003D1ACA /* sample_descs.c */ = {isa = PBXFileReference; fileEncoding = 4; lastKnownFileType = sourcecode.c.c; path = sample_descs.c; sourceTree = "<group>"; };
		9201000918D5A444003D1ACA /* stbl_read.c */ = {isa = PBXFileReference; fileEncoding = 4; lastKnownFileType = sourcecode.c.c; path = stbl_read.c; sourceTree = "<group>"; };
		9201000A18D5A444003D1ACA /* stbl_write.c */ = {isa = PBXFileReference; fileEncoding = 4; lastKnownFileType = sourcecode.c.c; path = stbl_write.c; sourceTree = "<group>"; };
		9201000B18D5A444003D1ACA /* track.c */ = {isa = PBXFileReference; fileEncoding = 4; lastKnownFileType = sourcecode.c.c; path = track.c; sourceTree = "<group>"; };
		9201000D18D5A444003D1ACA /* tx3g.c */ = {isa = PBXFileReference; fileEncoding = 4; lastKnownFileType = sourcecode.c.c; path = tx3g.c; sourceTree = "<group>"; };
		9201000F18D5A444003D1ACA /* lsr_dec.c */ = {isa = PBXFileReference; fileEncoding = 4; lastKnownFileType = sourcecode.c.c; path = lsr_dec.c; sourceTree = "<group>"; };
		9201001018D5A444003D1ACA /* lsr_enc.c */ = {isa = PBXFileReference; fileEncoding = 4; lastKnownFileType = sourcecode.c.c; path = lsr_enc.c; sourceTree = "<group>"; };
		9201001118D5A444003D1ACA /* lsr_tables.c */ = {isa = PBXFileReference; fileEncoding = 4; lastKnownFileType = sourcecode.c.c; path = lsr_tables.c; sourceTree = "<group>"; };
		9201002318D5A444003D1ACA /* ait.c */ = {isa = PBXFileReference; fileEncoding = 4; lastKnownFileType = sourcecode.c.c; path = ait.c; sourceTree = "<group>"; };
		9201002418D5A444003D1ACA /* av_parsers.c */ = {isa = PBXFileReference; fileEncoding = 4; lastKnownFileType = sourcecode.c.c; path = av_parsers.c; sourceTree = "<group>"; };
		9201002518D5A444003D1ACA /* avilib.c */ = {isa = PBXFileReference; fileEncoding = 4; lastKnownFileType = sourcecode.c.c; path = avilib.c; sourceTree = "<group>"; };
		9201002618D5A444003D1ACA /* dash_client.c */ = {isa = PBXFileReference; fileEncoding = 4; lastKnownFileType = sourcecode.c.c; path = dash_client.c; sourceTree = "<group>"; };
		9201002818D5A444003D1ACA /* dash_segmenter.c */ = {isa = PBXFileReference; fileEncoding = 4; lastKnownFileType = sourcecode.c.c; path = dash_segmenter.c; sourceTree = "<group>"; };
		9201002918D5A444003D1ACA /* dsmcc.c */ = {isa = PBXFileReference; fileEncoding = 4; lastKnownFileType = sourcecode.c.c; path = dsmcc.c; sourceTree = "<group>"; };
		9201002A18D5A444003D1ACA /* dvb_mpe.c */ = {isa = PBXFileReference; fileEncoding = 4; lastKnownFileType = sourcecode.c.c; path = dvb_mpe.c; sourceTree = "<group>"; };
		9201002C18D5A444003D1ACA /* gpac_ogg.c */ = {isa = PBXFileReference; fileEncoding = 4; lastKnownFileType = sourcecode.c.c; path = gpac_ogg.c; sourceTree = "<group>"; };
		9201002F18D5A444003D1ACA /* img.c */ = {isa = PBXFileReference; fileEncoding = 4; lastKnownFileType = sourcecode.c.c; path = img.c; sourceTree = "<group>"; };
		9201003118D5A444003D1ACA /* isom_hinter.c */ = {isa = PBXFileReference; fileEncoding = 4; lastKnownFileType = sourcecode.c.c; path = isom_hinter.c; sourceTree = "<group>"; };
		9201003218D5A444003D1ACA /* isom_tools.c */ = {isa = PBXFileReference; fileEncoding = 4; lastKnownFileType = sourcecode.c.c; path = isom_tools.c; sourceTree = "<group>"; };
		9201003318D5A444003D1ACA /* m2ts_mux.c */ = {isa = PBXFileReference; fileEncoding = 4; lastKnownFileType = sourcecode.c.c; path = m2ts_mux.c; sourceTree = "<group>"; };
		9201003418D5A444003D1ACA /* m3u8.c */ = {isa = PBXFileReference; fileEncoding = 4; lastKnownFileType = sourcecode.c.c; path = m3u8.c; sourceTree = "<group>"; };
		9201003518D5A444003D1ACA /* media_export.c */ = {isa = PBXFileReference; fileEncoding = 4; lastKnownFileType = sourcecode.c.c; path = media_export.c; sourceTree = "<group>"; };
		9201003618D5A444003D1ACA /* media_import.c */ = {isa = PBXFileReference; fileEncoding = 4; lastKnownFileType = sourcecode.c.c; path = media_import.c; sourceTree = "<group>"; };
		9201003718D5A444003D1ACA /* mpd.c */ = {isa = PBXFileReference; fileEncoding = 4; lastKnownFileType = sourcecode.c.c; path = mpd.c; sourceTree = "<group>"; };
		9201003818D5A444003D1ACA /* mpeg2_ps.c */ = {isa = PBXFileReference; fileEncoding = 4; lastKnownFileType = sourcecode.c.c; path = mpeg2_ps.c; sourceTree = "<group>"; };
		9201003918D5A444003D1ACA /* mpeg2_ps.h */ = {isa = PBXFileReference; fileEncoding = 4; lastKnownFileType = sourcecode.c.h; path = mpeg2_ps.h; sourceTree = "<group>"; };
		9201003A18D5A444003D1ACA /* mpegts.c */ = {isa = PBXFileReference; fileEncoding = 4; lastKnownFileType = sourcecode.c.c; path = mpegts.c; sourceTree = "<group>"; };
		9201003B18D5A444003D1ACA /* reedsolomon.c */ = {isa = PBXFileReference; fileEncoding = 4; lastKnownFileType = sourcecode.c.c; path = reedsolomon.c; sourceTree = "<group>"; };
		9201003C18D5A444003D1ACA /* saf.c */ = {isa = PBXFileReference; fileEncoding = 4; lastKnownFileType = sourcecode.c.c; path = saf.c; sourceTree = "<group>"; };
		9201003E18D5A444003D1ACA /* vobsub.c */ = {isa = PBXFileReference; fileEncoding = 4; lastKnownFileType = sourcecode.c.c; path = vobsub.c; sourceTree = "<group>"; };
		9201003F18D5A444003D1ACA /* webvtt.c */ = {isa = PBXFileReference; fileEncoding = 4; lastKnownFileType = sourcecode.c.c; path = webvtt.c; sourceTree = "<group>"; };
		9201004118D5A444003D1ACA /* desc_private.c */ = {isa = PBXFileReference; fileEncoding = 4; lastKnownFileType = sourcecode.c.c; path = desc_private.c; sourceTree = "<group>"; };
		9201004218D5A444003D1ACA /* descriptors.c */ = {isa = PBXFileReference; fileEncoding = 4; lastKnownFileType = sourcecode.c.c; path = descriptors.c; sourceTree = "<group>"; };
		9201004318D5A444003D1ACA /* ipmpx_code.c */ = {isa = PBXFileReference; fileEncoding = 4; lastKnownFileType = sourcecode.c.c; path = ipmpx_code.c; sourceTree = "<group>"; };
		9201004418D5A444003D1ACA /* ipmpx_dump.c */ = {isa = PBXFileReference; fileEncoding = 4; lastKnownFileType = sourcecode.c.c; path = ipmpx_dump.c; sourceTree = "<group>"; };
		9201004518D5A444003D1ACA /* ipmpx_parse.c */ = {isa = PBXFileReference; fileEncoding = 4; lastKnownFileType = sourcecode.c.c; path = ipmpx_parse.c; sourceTree = "<group>"; };
		9201004618D5A444003D1ACA /* oci_codec.c */ = {isa = PBXFileReference; fileEncoding = 4; lastKnownFileType = sourcecode.c.c; path = oci_codec.c; sourceTree = "<group>"; };
		9201004718D5A444003D1ACA /* odf_code.c */ = {isa = PBXFileReference; fileEncoding = 4; lastKnownFileType = sourcecode.c.c; path = odf_code.c; sourceTree = "<group>"; };
		9201004818D5A444003D1ACA /* odf_codec.c */ = {isa = PBXFileReference; fileEncoding = 4; lastKnownFileType = sourcecode.c.c; path = odf_codec.c; sourceTree = "<group>"; };
		9201004918D5A444003D1ACA /* odf_command.c */ = {isa = PBXFileReference; fileEncoding = 4; lastKnownFileType = sourcecode.c.c; path = odf_command.c; sourceTree = "<group>"; };
		9201004A18D5A444003D1ACA /* odf_dump.c */ = {isa = PBXFileReference; fileEncoding = 4; lastKnownFileType = sourcecode.c.c; path = odf_dump.c; sourceTree = "<group>"; };
		9201004B18D5A444003D1ACA /* odf_parse.c */ = {isa = PBXFileReference; fileEncoding = 4; lastKnownFileType = sourcecode.c.c; path = odf_parse.c; sourceTree = "<group>"; };
		9201004C18D5A444003D1ACA /* qos.c */ = {isa = PBXFileReference; fileEncoding = 4; lastKnownFileType = sourcecode.c.c; path = qos.c; sourceTree = "<group>"; };
		9201004D18D5A444003D1ACA /* slc.c */ = {isa = PBXFileReference; fileEncoding = 4; lastKnownFileType = sourcecode.c.c; path = slc.c; sourceTree = "<group>"; };
		9201004F18D5A444003D1ACA /* encode_isom.c */ = {isa = PBXFileReference; fileEncoding = 4; lastKnownFileType = sourcecode.c.c; path = encode_isom.c; sourceTree = "<group>"; };
		9201005018D5A444003D1ACA /* loader_bt.c */ = {isa = PBXFileReference; fileEncoding = 4; lastKnownFileType = sourcecode.c.c; path = loader_bt.c; sourceTree = "<group>"; };
		9201005118D5A444003D1ACA /* loader_isom.c */ = {isa = PBXFileReference; fileEncoding = 4; lastKnownFileType = sourcecode.c.c; path = loader_isom.c; sourceTree = "<group>"; };
		9201005218D5A444003D1ACA /* loader_qt.c */ = {isa = PBXFileReference; fileEncoding = 4; lastKnownFileType = sourcecode.c.c; path = loader_qt.c; sourceTree = "<group>"; };
		9201005318D5A444003D1ACA /* loader_svg.c */ = {isa = PBXFileReference; fileEncoding = 4; lastKnownFileType = sourcecode.c.c; path = loader_svg.c; sourceTree = "<group>"; };
		9201005418D5A444003D1ACA /* loader_xmt.c */ = {isa = PBXFileReference; fileEncoding = 4; lastKnownFileType = sourcecode.c.c; path = loader_xmt.c; sourceTree = "<group>"; };
		9201005518D5A444003D1ACA /* scene_dump.c */ = {isa = PBXFileReference; fileEncoding = 4; lastKnownFileType = sourcecode.c.c; path = scene_dump.c; sourceTree = "<group>"; };
		9201005618D5A444003D1ACA /* scene_engine.c */ = {isa = PBXFileReference; fileEncoding = 4; lastKnownFileType = sourcecode.c.c; path = scene_engine.c; sourceTree = "<group>"; };
		9201005718D5A444003D1ACA /* scene_manager.c */ = {isa = PBXFileReference; fileEncoding = 4; lastKnownFileType = sourcecode.c.c; path = scene_manager.c; sourceTree = "<group>"; };
		9201005818D5A444003D1ACA /* scene_stats.c */ = {isa = PBXFileReference; fileEncoding = 4; lastKnownFileType = sourcecode.c.c; path = scene_stats.c; sourceTree = "<group>"; };
		9201005918D5A444003D1ACA /* swf_bifs.c */ = {isa = PBXFileReference; fileEncoding = 4; lastKnownFileType = sourcecode.c.c; path = swf_bifs.c; sourceTree = "<group>"; };
		9201005A18D5A444003D1ACA /* swf_parse.c */ = {isa = PBXFileReference; fileEncoding = 4; lastKnownFileType = sourcecode.c.c; path = swf_parse.c; sourceTree = "<group>"; };
		9201005B18D5A444003D1ACA /* swf_svg.c */ = {isa = PBXFileReference; fileEncoding = 4; lastKnownFileType = sourcecode.c.c; path = swf_svg.c; sourceTree = "<group>"; };
		9201005C18D5A444003D1ACA /* text_to_bifs.c */ = {isa = PBXFileReference; fileEncoding = 4; lastKnownFileType = sourcecode.c.c; path = text_to_bifs.c; sourceTree = "<group>"; };
		9201005E18D5A444003D1ACA /* base_scenegraph.c */ = {isa = PBXFileReference; fileEncoding = 4; lastKnownFileType = sourcecode.c.c; path = base_scenegraph.c; sourceTree = "<group>"; };
		9201005F18D5A444003D1ACA /* commands.c */ = {isa = PBXFileReference; fileEncoding = 4; lastKnownFileType = sourcecode.c.c; path = commands.c; sourceTree = "<group>"; };
		9201006018D5A444003D1ACA /* dom_events.c */ = {isa = PBXFileReference; fileEncoding = 4; lastKnownFileType = sourcecode.c.c; path = dom_events.c; sourceTree = "<group>"; };
		9201006418D5A444003D1ACA /* mpeg4_animators.c */ = {isa = PBXFileReference; fileEncoding = 4; lastKnownFileType = sourcecode.c.c; path = mpeg4_animators.c; sourceTree = "<group>"; };
		9201006518D5A444003D1ACA /* mpeg4_nodes.c */ = {isa = PBXFileReference; fileEncoding = 4; lastKnownFileType = sourcecode.c.c; path = mpeg4_nodes.c; sourceTree = "<group>"; };
		9201006618D5A444003D1ACA /* mpeg4_valuator.c */ = {isa = PBXFileReference; fileEncoding = 4; lastKnownFileType = sourcecode.c.c; path = mpeg4_valuator.c; sourceTree = "<group>"; };
		9201006718D5A444003D1ACA /* smil_anim.c */ = {isa = PBXFileReference; fileEncoding = 4; lastKnownFileType = sourcecode.c.c; path = smil_anim.c; sourceTree = "<group>"; };
		9201006818D5A444003D1ACA /* smil_timing.c */ = {isa = PBXFileReference; fileEncoding = 4; lastKnownFileType = sourcecode.c.c; path = smil_timing.c; sourceTree = "<group>"; };
		9201006918D5A444003D1ACA /* svg_attributes.c */ = {isa = PBXFileReference; fileEncoding = 4; lastKnownFileType = sourcecode.c.c; path = svg_attributes.c; sourceTree = "<group>"; };
		9201006A18D5A444003D1ACA /* svg_properties.c */ = {isa = PBXFileReference; fileEncoding = 4; lastKnownFileType = sourcecode.c.c; path = svg_properties.c; sourceTree = "<group>"; };
		9201006C18D5A444003D1ACA /* svg_types.c */ = {isa = PBXFileReference; fileEncoding = 4; lastKnownFileType = sourcecode.c.c; path = svg_types.c; sourceTree = "<group>"; };
		9201006D18D5A444003D1ACA /* vrml_interpolators.c */ = {isa = PBXFileReference; fileEncoding = 4; lastKnownFileType = sourcecode.c.c; path = vrml_interpolators.c; sourceTree = "<group>"; };
		9201006E18D5A444003D1ACA /* vrml_proto.c */ = {isa = PBXFileReference; fileEncoding = 4; lastKnownFileType = sourcecode.c.c; path = vrml_proto.c; sourceTree = "<group>"; };
		9201006F18D5A444003D1ACA /* vrml_route.c */ = {isa = PBXFileReference; fileEncoding = 4; lastKnownFileType = sourcecode.c.c; path = vrml_route.c; sourceTree = "<group>"; };
		9201007018D5A444003D1ACA /* vrml_script.c */ = {isa = PBXFileReference; fileEncoding = 4; lastKnownFileType = sourcecode.c.c; path = vrml_script.c; sourceTree = "<group>"; };
		9201007218D5A444003D1ACA /* vrml_tools.c */ = {isa = PBXFileReference; fileEncoding = 4; lastKnownFileType = sourcecode.c.c; path = vrml_tools.c; sourceTree = "<group>"; };
		9201007418D5A444003D1ACA /* x3d_nodes.c */ = {isa = PBXFileReference; fileEncoding = 4; lastKnownFileType = sourcecode.c.c; path = x3d_nodes.c; sourceTree = "<group>"; };
		9201007618D5A444003D1ACA /* xml_ns.c */ = {isa = PBXFileReference; fileEncoding = 4; lastKnownFileType = sourcecode.c.c; path = xml_ns.c; sourceTree = "<group>"; };
		9201008D18D5A444003D1ACA /* alloc.c */ = {isa = PBXFileReference; fileEncoding = 4; lastKnownFileType = sourcecode.c.c; path = alloc.c; sourceTree = "<group>"; };
		9201008E18D5A444003D1ACA /* base_encoding.c */ = {isa = PBXFileReference; fileEncoding = 4; lastKnownFileType = sourcecode.c.c; path = base_encoding.c; sourceTree = "<group>"; };
		9201008F18D5A444003D1ACA /* bitstream.c */ = {isa = PBXFileReference; fileEncoding = 4; lastKnownFileType = sourcecode.c.c; path = bitstream.c; sourceTree = "<group>"; };
		9201009018D5A444003D1ACA /* cache.c */ = {isa = PBXFileReference; fileEncoding = 4; lastKnownFileType = sourcecode.c.c; path = cache.c; sourceTree = "<group>"; };
		9201009118D5A444003D1ACA /* color.c */ = {isa = PBXFileReference; fileEncoding = 4; lastKnownFileType = sourcecode.c.c; path = color.c; sourceTree = "<group>"; };
		9201009218D5A444003D1ACA /* configfile.c */ = {isa = PBXFileReference; fileEncoding = 4; lastKnownFileType = sourcecode.c.c; path = configfile.c; sourceTree = "<group>"; };
		9201009318D5A444003D1ACA /* dlmalloc.c */ = {isa = PBXFileReference; fileEncoding = 4; lastKnownFileType = sourcecode.c.c; path = dlmalloc.c; sourceTree = "<group>"; };
		9201009418D5A444003D1ACA /* downloader.c */ = {isa = PBXFileReference; fileEncoding = 4; lastKnownFileType = sourcecode.c.c; path = downloader.c; sourceTree = "<group>"; };
		9201009518D5A444003D1ACA /* error.c */ = {isa = PBXFileReference; fileEncoding = 4; lastKnownFileType = sourcecode.c.c; path = error.c; sourceTree = "<group>"; };
		9201009718D5A444003D1ACA /* list.c */ = {isa = PBXFileReference; fileEncoding = 4; lastKnownFileType = sourcecode.c.c; path = list.c; sourceTree = "<group>"; };
		9201009918D5A444003D1ACA /* math.c */ = {isa = PBXFileReference; fileEncoding = 4; lastKnownFileType = sourcecode.c.c; path = math.c; sourceTree = "<group>"; };
		9201009A18D5A444003D1ACA /* module.c */ = {isa = PBXFileReference; fileEncoding = 4; lastKnownFileType = sourcecode.c.c; path = module.c; sourceTree = "<group>"; };
		9201009B18D5A444003D1ACA /* module_wrap.h */ = {isa = PBXFileReference; fileEncoding = 4; lastKnownFileType = sourcecode.c.h; path = module_wrap.h; sourceTree = "<group>"; };
		9201009C18D5A444003D1ACA /* os_config_init.c */ = {isa = PBXFileReference; fileEncoding = 4; lastKnownFileType = sourcecode.c.c; path = os_config_init.c; sourceTree = "<group>"; };
		9201009E18D5A444003D1ACA /* os_module.c */ = {isa = PBXFileReference; fileEncoding = 4; lastKnownFileType = sourcecode.c.c; path = os_module.c; sourceTree = "<group>"; };
		9201009F18D5A444003D1ACA /* os_net.c */ = {isa = PBXFileReference; fileEncoding = 4; lastKnownFileType = sourcecode.c.c; path = os_net.c; sourceTree = "<group>"; };
		920100A018D5A444003D1ACA /* os_thread.c */ = {isa = PBXFileReference; fileEncoding = 4; lastKnownFileType = sourcecode.c.c; path = os_thread.c; sourceTree = "<group>"; };
		920100A118D5A444003D1ACA /* path2d.c */ = {isa = PBXFileReference; fileEncoding = 4; lastKnownFileType = sourcecode.c.c; path = path2d.c; sourceTree = "<group>"; };
		920100A218D5A444003D1ACA /* path2d_stroker.c */ = {isa = PBXFileReference; fileEncoding = 4; lastKnownFileType = sourcecode.c.c; path = path2d_stroker.c; sourceTree = "<group>"; };
		920100A418D5A444003D1ACA /* sha1.c */ = {isa = PBXFileReference; fileEncoding = 4; lastKnownFileType = sourcecode.c.c; path = sha1.c; sourceTree = "<group>"; };
		920100A718D5A444003D1ACA /* token.c */ = {isa = PBXFileReference; fileEncoding = 4; lastKnownFileType = sourcecode.c.c; path = token.c; sourceTree = "<group>"; };
		920100A818D5A444003D1ACA /* uni_bidi.c */ = {isa = PBXFileReference; fileEncoding = 4; lastKnownFileType = sourcecode.c.c; path = uni_bidi.c; sourceTree = "<group>"; };
		920100A918D5A444003D1ACA /* unicode.c */ = {isa = PBXFileReference; fileEncoding = 4; lastKnownFileType = sourcecode.c.c; path = unicode.c; sourceTree = "<group>"; };
		920100AA18D5A444003D1ACA /* url.c */ = {isa = PBXFileReference; fileEncoding = 4; lastKnownFileType = sourcecode.c.c; path = url.c; sourceTree = "<group>"; };
		920100AB18D5A444003D1ACA /* utf.c */ = {isa = PBXFileReference; fileEncoding = 4; lastKnownFileType = sourcecode.c.c; path = utf.c; sourceTree = "<group>"; };
		920100AC18D5A444003D1ACA /* xml_parser.c */ = {isa = PBXFileReference; fileEncoding = 4; lastKnownFileType = sourcecode.c.c; path = xml_parser.c; sourceTree = "<group>"; };
		920101CE18D5AC67003D1ACA /* OpenGL.framework */ = {isa = PBXFileReference; lastKnownFileType = wrapper.framework; name = OpenGL.framework; path = SDKs/MacOSX10.6.sdk/System/Library/Frameworks/OpenGL.framework; sourceTree = DEVELOPER_DIR; };
		920101D018D5ACA7003D1ACA /* libz.dylib */ = {isa = PBXFileReference; lastKnownFileType = "compiled.mach-o.dylib"; name = libz.dylib; path = SDKs/MacOSX10.6.sdk/usr/lib/libz.dylib; sourceTree = DEVELOPER_DIR; };
		9201F93718D5A38A003D1ACA /* libgpac.dylib */ = {isa = PBXFileReference; explicitFileType = "compiled.mach-o.dylib"; includeInIndex = 0; path = libgpac.dylib; sourceTree = BUILT_PRODUCTS_DIR; };
		9201FF8A18D5A444003D1ACA /* arith_decoder.c */ = {isa = PBXFileReference; fileEncoding = 4; lastKnownFileType = sourcecode.c.c; path = arith_decoder.c; sourceTree = "<group>"; };
		9201FF8B18D5A444003D1ACA /* bifs_codec.c */ = {isa = PBXFileReference; fileEncoding = 4; lastKnownFileType = sourcecode.c.c; path = bifs_codec.c; sourceTree = "<group>"; };
		9201FF8C18D5A444003D1ACA /* bifs_node_tables.c */ = {isa = PBXFileReference; fileEncoding = 4; lastKnownFileType = sourcecode.c.c; path = bifs_node_tables.c; sourceTree = "<group>"; };
		9201FF8D18D5A444003D1ACA /* com_dec.c */ = {isa = PBXFileReference; fileEncoding = 4; lastKnownFileType = sourcecode.c.c; path = com_dec.c; sourceTree = "<group>"; };
		9201FF8E18D5A444003D1ACA /* com_enc.c */ = {isa = PBXFileReference; fileEncoding = 4; lastKnownFileType = sourcecode.c.c; path = com_enc.c; sourceTree = "<group>"; };
		9201FF8F18D5A444003D1ACA /* conditional.c */ = {isa = PBXFileReference; fileEncoding = 4; lastKnownFileType = sourcecode.c.c; path = conditional.c; sourceTree = "<group>"; };
		9201FF9018D5A444003D1ACA /* field_decode.c */ = {isa = PBXFileReference; fileEncoding = 4; lastKnownFileType = sourcecode.c.c; path = field_decode.c; sourceTree = "<group>"; };
		9201FF9118D5A444003D1ACA /* field_encode.c */ = {isa = PBXFileReference; fileEncoding = 4; lastKnownFileType = sourcecode.c.c; path = field_encode.c; sourceTree = "<group>"; };
		9201FF9218D5A444003D1ACA /* memory_decoder.c */ = {isa = PBXFileReference; fileEncoding = 4; lastKnownFileType = sourcecode.c.c; path = memory_decoder.c; sourceTree = "<group>"; };
		9201FF9318D5A444003D1ACA /* predictive_mffield.c */ = {isa = PBXFileReference; fileEncoding = 4; lastKnownFileType = sourcecode.c.c; path = predictive_mffield.c; sourceTree = "<group>"; };
		9201FF9418D5A444003D1ACA /* quant.h */ = {isa = PBXFileReference; fileEncoding = 4; lastKnownFileType = sourcecode.c.h; path = quant.h; sourceTree = "<group>"; };
		9201FF9518D5A444003D1ACA /* quantize.c */ = {isa = PBXFileReference; fileEncoding = 4; lastKnownFileType = sourcecode.c.c; path = quantize.c; sourceTree = "<group>"; };
		9201FF9618D5A444003D1ACA /* script.h */ = {isa = PBXFileReference; fileEncoding = 4; lastKnownFileType = sourcecode.c.h; path = script.h; sourceTree = "<group>"; };
		9201FF9718D5A444003D1ACA /* script_dec.c */ = {isa = PBXFileReference; fileEncoding = 4; lastKnownFileType = sourcecode.c.c; path = script_dec.c; sourceTree = "<group>"; };
		9201FF9818D5A444003D1ACA /* script_enc.c */ = {isa = PBXFileReference; fileEncoding = 4; lastKnownFileType = sourcecode.c.c; path = script_enc.c; sourceTree = "<group>"; };
		9201FF9918D5A444003D1ACA /* unquantize.c */ = {isa = PBXFileReference; fileEncoding = 4; lastKnownFileType = sourcecode.c.c; path = unquantize.c; sourceTree = "<group>"; };
		9201FFE418D5A444003D1ACA /* rtcp.c */ = {isa = PBXFileReference; fileEncoding = 4; lastKnownFileType = sourcecode.c.c; path = rtcp.c; sourceTree = "<group>"; };
		9201FFE518D5A444003D1ACA /* rtp.c */ = {isa = PBXFileReference; fileEncoding = 4; lastKnownFileType = sourcecode.c.c; path = rtp.c; sourceTree = "<group>"; };
		9201FFE618D5A444003D1ACA /* rtp_depacketizer.c */ = {isa = PBXFileReference; fileEncoding = 4; lastKnownFileType = sourcecode.c.c; path = rtp_depacketizer.c; sourceTree = "<group>"; };
		9201FFE718D5A444003D1ACA /* rtp_packetizer.c */ = {isa = PBXFileReference; fileEncoding = 4; lastKnownFileType = sourcecode.c.c; path = rtp_packetizer.c; sourceTree = "<group>"; };
		9201FFE818D5A444003D1ACA /* rtp_pck_3gpp.c */ = {isa = PBXFileReference; fileEncoding = 4; lastKnownFileType = sourcecode.c.c; path = rtp_pck_3gpp.c; sourceTree = "<group>"; };
		9201FFE918D5A444003D1ACA /* rtp_pck_mpeg12.c */ = {isa = PBXFileReference; fileEncoding = 4; lastKnownFileType = sourcecode.c.c; path = rtp_pck_mpeg12.c; sourceTree = "<group>"; };
		9201FFEA18D5A444003D1ACA /* rtp_pck_mpeg4.c */ = {isa = PBXFileReference; fileEncoding = 4; lastKnownFileType = sourcecode.c.c; path = rtp_pck_mpeg4.c; sourceTree = "<group>"; };
		9201FFEB18D5A444003D1ACA /* rtp_streamer.c */ = {isa = PBXFileReference; fileEncoding = 4; lastKnownFileType = sourcecode.c.c; path = rtp_streamer.c; sourceTree = "<group>"; };
		9201FFEC18D5A444003D1ACA /* rtsp_command.c */ = {isa = PBXFileReference; fileEncoding = 4; lastKnownFileType = sourcecode.c.c; path = rtsp_command.c; sourceTree = "<group>"; };
		9201FFED18D5A444003D1ACA /* rtsp_common.c */ = {isa = PBXFileReference; fileEncoding = 4; lastKnownFileType = sourcecode.c.c; path = rtsp_common.c; sourceTree = "<group>"; };
		9201FFEE18D5A444003D1ACA /* rtsp_response.c */ = {isa = PBXFileReference; fileEncoding = 4; lastKnownFileType = sourcecode.c.c; path = rtsp_response.c; sourceTree = "<group>"; };
		9201FFEF18D5A444003D1ACA /* rtsp_session.c */ = {isa = PBXFileReference; fileEncoding = 4; lastKnownFileType = sourcecode.c.c; path = rtsp_session.c; sourceTree = "<group>"; };
		9201FFF018D5A444003D1ACA /* sdp.c */ = {isa = PBXFileReference; fileEncoding = 4; lastKnownFileType = sourcecode.c.c; path = sdp.c; sourceTree = "<group>"; };
		9201FFF218D5A444003D1ACA /* avc_ext.c */ = {isa = PBXFileReference; fileEncoding = 4; lastKnownFileType = sourcecode.c.c; path = avc_ext.c; sourceTree = "<group>"; };
		9201FFF318D5A444003D1ACA /* box_code_3gpp.c */ = {isa = PBXFileReference; fileEncoding = 4; lastKnownFileType = sourcecode.c.c; path = box_code_3gpp.c; sourceTree = "<group>"; };
		9201FFF418D5A444003D1ACA /* box_code_adobe.c */ = {isa = PBXFileReference; fileEncoding = 4; lastKnownFileType = sourcecode.c.c; path = box_code_adobe.c; sourceTree = "<group>"; };
		9201FFF518D5A444003D1ACA /* box_code_apple.c */ = {isa = PBXFileReference; fileEncoding = 4; lastKnownFileType = sourcecode.c.c; path = box_code_apple.c; sourceTree = "<group>"; };
		9201FFF618D5A444003D1ACA /* box_code_base.c */ = {isa = PBXFileReference; fileEncoding = 4; lastKnownFileType = sourcecode.c.c; path = box_code_base.c; sourceTree = "<group>"; };
		9201FFF718D5A444003D1ACA /* box_code_drm.c */ = {isa = PBXFileReference; fileEncoding = 4; lastKnownFileType = sourcecode.c.c; path = box_code_drm.c; sourceTree = "<group>"; };
		9201FFF818D5A444003D1ACA /* box_code_meta.c */ = {isa = PBXFileReference; fileEncoding = 4; lastKnownFileType = sourcecode.c.c; path = box_code_meta.c; sourceTree = "<group>"; };
		9201FFF918D5A444003D1ACA /* box_dump.c */ = {isa = PBXFileReference; fileEncoding = 4; lastKnownFileType = sourcecode.c.c; path = box_dump.c; sourceTree = "<group>"; };
		9201FFFA18D5A444003D1ACA /* box_funcs.c */ = {isa = PBXFileReference; fileEncoding = 4; lastKnownFileType = sourcecode.c.c; path = box_funcs.c; sourceTree = "<group>"; };
		9201FFFB18D5A444003D1ACA /* data_map.c */ = {isa = PBXFileReference; fileEncoding = 4; lastKnownFileType = sourcecode.c.c; path = data_map.c; sourceTree = "<group>"; };
		9201FFFC18D5A444003D1ACA /* drm_sample.c */ = {isa = PBXFileReference; fileEncoding = 4; lastKnownFileType = sourcecode.c.c; path = drm_sample.c; sourceTree = "<group>"; };
		9201FFFE18D5A444003D1ACA /* hint_track.c */ = {isa = PBXFileReference; fileEncoding = 4; lastKnownFileType = sourcecode.c.c; path = hint_track.c; sourceTree = "<group>"; };
		9201FFFF18D5A444003D1ACA /* hinting.c */ = {isa = PBXFileReference; fileEncoding = 4; lastKnownFileType = sourcecode.c.c; path = hinting.c; sourceTree = "<group>"; };
		9203644A20ECF67C0087883E /* dmx_gsf.c */ = {isa = PBXFileReference; fileEncoding = 4; lastKnownFileType = sourcecode.c.c; name = dmx_gsf.c; path = filters/dmx_gsf.c; sourceTree = "<group>"; };
		9203644C20EE0F190087883E /* in_sock.c */ = {isa = PBXFileReference; fileEncoding = 4; lastKnownFileType = sourcecode.c.c; name = in_sock.c; path = filters/in_sock.c; sourceTree = "<group>"; };
		9203644E20EE12470087883E /* out_sock.c */ = {isa = PBXFileReference; fileEncoding = 4; lastKnownFileType = sourcecode.c.c; name = out_sock.c; path = filters/out_sock.c; sourceTree = "<group>"; };
		92061A841FE0484500B5C464 /* reframer.c */ = {isa = PBXFileReference; fileEncoding = 4; lastKnownFileType = sourcecode.c.c; name = reframer.c; path = filters/reframer.c; sourceTree = "<group>"; };
		9206822B20EA41530041169F /* in_pipe.c */ = {isa = PBXFileReference; fileEncoding = 4; lastKnownFileType = sourcecode.c.c; name = in_pipe.c; path = filters/in_pipe.c; sourceTree = "<group>"; };
		9206822D20EA69680041169F /* out_pipe.c */ = {isa = PBXFileReference; fileEncoding = 4; lastKnownFileType = sourcecode.c.c; name = out_pipe.c; path = filters/out_pipe.c; sourceTree = "<group>"; };
		9206823320EA96AA0041169F /* mux_gsf.c */ = {isa = PBXFileReference; fileEncoding = 4; lastKnownFileType = sourcecode.c.c; name = mux_gsf.c; path = filters/mux_gsf.c; sourceTree = "<group>"; };
		920D52AE29CAF7CE00105401 /* dec_uncv.c */ = {isa = PBXFileReference; fileEncoding = 4; lastKnownFileType = sourcecode.c.c; name = dec_uncv.c; path = filters/dec_uncv.c; sourceTree = "<group>"; };
		920F4C9A29950A9D00EC9D21 /* dec_webcodec.c */ = {isa = PBXFileReference; fileEncoding = 4; lastKnownFileType = sourcecode.c.c; name = dec_webcodec.c; path = filters/dec_webcodec.c; sourceTree = "<group>"; };
		920F4C9C299D20CE00EC9D21 /* enc_webcodec.c */ = {isa = PBXFileReference; fileEncoding = 4; lastKnownFileType = sourcecode.c.c; name = enc_webcodec.c; path = filters/enc_webcodec.c; sourceTree = "<group>"; };
		920F4C9E299FB3CC00EC9D21 /* avin_web.c */ = {isa = PBXFileReference; fileEncoding = 4; lastKnownFileType = sourcecode.c.c; name = avin_web.c; path = filters/avin_web.c; sourceTree = "<group>"; };
		9210D006237041C2007AFB48 /* ftgrays.c */ = {isa = PBXFileReference; fileEncoding = 4; lastKnownFileType = sourcecode.c.c; name = ftgrays.c; path = evg/ftgrays.c; sourceTree = "<group>"; };
		9210D8212A0E64B00047019A /* evg_rescale.c */ = {isa = PBXFileReference; fileEncoding = 4; lastKnownFileType = sourcecode.c.c; name = evg_rescale.c; path = filters/evg_rescale.c; sourceTree = "<group>"; };
		9212C0FA222D7AC000FE3580 /* vflip.c */ = {isa = PBXFileReference; fileEncoding = 4; lastKnownFileType = sourcecode.c.c; name = vflip.c; path = filters/vflip.c; sourceTree = "<group>"; };
		92256CCC20E0DA26004EB243 /* encrypt_cenc_isma.c */ = {isa = PBXFileReference; fileEncoding = 4; lastKnownFileType = sourcecode.c.c; name = encrypt_cenc_isma.c; path = filters/encrypt_cenc_isma.c; sourceTree = "<group>"; };
		9225DD742326790C00F94C42 /* mpd.h */ = {isa = PBXFileReference; fileEncoding = 4; lastKnownFileType = sourcecode.c.h; name = mpd.h; path = ../include/gpac/mpd.h; sourceTree = "<group>"; };
		92261A86239A6E4600C14199 /* out_http.c */ = {isa = PBXFileReference; fileEncoding = 4; lastKnownFileType = sourcecode.c.c; name = out_http.c; path = filters/out_http.c; sourceTree = "<group>"; };
		92277E1A2BE8F32B005E0955 /* md5.c */ = {isa = PBXFileReference; fileEncoding = 4; lastKnownFileType = sourcecode.c.c; path = md5.c; sourceTree = "<group>"; };
		922B0FA92A5E81EB003690BB /* dec_mpeghdec.c */ = {isa = PBXFileReference; fileEncoding = 4; lastKnownFileType = sourcecode.c.c; name = dec_mpeghdec.c; path = filters/dec_mpeghdec.c; sourceTree = "<group>"; };
		922B0FC12A602153003690BB /* gm_caca_out.dylib */ = {isa = PBXFileReference; explicitFileType = "compiled.mach-o.dylib"; includeInIndex = 0; path = gm_caca_out.dylib; sourceTree = BUILT_PRODUCTS_DIR; };
		922B0FC62A602176003690BB /* caca_out.c */ = {isa = PBXFileReference; fileEncoding = 4; lastKnownFileType = sourcecode.c.c; name = caca_out.c; path = ../../modules/caca_out/caca_out.c; sourceTree = "<group>"; };
		922B27712445D5CE001D4F72 /* dec_ttml.c */ = {isa = PBXFileReference; fileEncoding = 4; lastKnownFileType = sourcecode.c.c; name = dec_ttml.c; path = filters/dec_ttml.c; sourceTree = "<group>"; };
		922B48781A5ADAB3006CBBBA /* os_module.c */ = {isa = PBXFileReference; lastKnownFileType = sourcecode.c.c; path = os_module.c; sourceTree = "<group>"; };
		922CF1241FCEE5D600F2F6A4 /* dmx_mpegps.c */ = {isa = PBXFileReference; fileEncoding = 4; lastKnownFileType = sourcecode.c.c; name = dmx_mpegps.c; path = filters/dmx_mpegps.c; sourceTree = "<group>"; };
		922CF1261FCF169900F2F6A4 /* dmx_avi.c */ = {isa = PBXFileReference; fileEncoding = 4; lastKnownFileType = sourcecode.c.c; name = dmx_avi.c; path = filters/dmx_avi.c; sourceTree = "<group>"; };
		922E29812051940C00C8DCBB /* mux_avi.c */ = {isa = PBXFileReference; fileEncoding = 4; lastKnownFileType = sourcecode.c.c; name = mux_avi.c; path = filters/mux_avi.c; sourceTree = "<group>"; };
		922E29822051940C00C8DCBB /* out_audio.c */ = {isa = PBXFileReference; fileEncoding = 4; lastKnownFileType = sourcecode.c.c; name = out_audio.c; path = filters/out_audio.c; sourceTree = "<group>"; };
		9231B3AE2321533F00ADB4A9 /* Remotery.h */ = {isa = PBXFileReference; fileEncoding = 4; lastKnownFileType = sourcecode.c.h; name = Remotery.h; path = ../include/gpac/Remotery.h; sourceTree = "<group>"; };
		92334C932333A8C800DA6051 /* libunicode.c */ = {isa = PBXFileReference; fileEncoding = 4; lastKnownFileType = sourcecode.c.c; name = libunicode.c; path = quickjs/libunicode.c; sourceTree = "<group>"; };
		92334CA22333A8C900DA6051 /* quickjs.h */ = {isa = PBXFileReference; fileEncoding = 4; lastKnownFileType = sourcecode.c.h; name = quickjs.h; path = quickjs/quickjs.h; sourceTree = "<group>"; };
		92334CA42333A8C900DA6051 /* quickjs.c */ = {isa = PBXFileReference; fileEncoding = 4; lastKnownFileType = sourcecode.c.c; name = quickjs.c; path = quickjs/quickjs.c; sourceTree = "<group>"; };
		92334CE02333AF0400DA6051 /* jsfilter.c */ = {isa = PBXFileReference; fileEncoding = 4; lastKnownFileType = sourcecode.c.c; name = jsfilter.c; path = filters/jsfilter.c; sourceTree = "<group>"; };
		9234CF381FD6A6E400CCDFA1 /* dec_ttxt.c */ = {isa = PBXFileReference; fileEncoding = 4; lastKnownFileType = sourcecode.c.c; name = dec_ttxt.c; path = filters/dec_ttxt.c; sourceTree = "<group>"; };
		9234CF3C1FD7E00700CCDFA1 /* filter_register.c */ = {isa = PBXFileReference; fileEncoding = 4; lastKnownFileType = sourcecode.c.c; name = filter_register.c; path = filter_core/filter_register.c; sourceTree = "<group>"; };
		9234CF3E1FD8311400CCDFA1 /* dec_webvtt.c */ = {isa = PBXFileReference; fileEncoding = 4; lastKnownFileType = sourcecode.c.c; name = dec_webvtt.c; path = filters/dec_webvtt.c; sourceTree = "<group>"; };
		9234CF401FD8343F00CCDFA1 /* in_rtp_stream.c */ = {isa = PBXFileReference; fileEncoding = 4; lastKnownFileType = sourcecode.c.c; name = in_rtp_stream.c; path = filters/in_rtp_stream.c; sourceTree = "<group>"; };
		9234CF411FD8343F00CCDFA1 /* in_rtp.c */ = {isa = PBXFileReference; fileEncoding = 4; lastKnownFileType = sourcecode.c.c; name = in_rtp.c; path = filters/in_rtp.c; sourceTree = "<group>"; };
		9234CF421FD8344000CCDFA1 /* in_rtp_sdp.c */ = {isa = PBXFileReference; fileEncoding = 4; lastKnownFileType = sourcecode.c.c; name = in_rtp_sdp.c; path = filters/in_rtp_sdp.c; sourceTree = "<group>"; };
		9234CF431FD8344000CCDFA1 /* in_rtp.h */ = {isa = PBXFileReference; fileEncoding = 4; lastKnownFileType = sourcecode.c.h; name = in_rtp.h; path = filters/in_rtp.h; sourceTree = "<group>"; };
		9234CF441FD8344000CCDFA1 /* in_rtp_signaling.c */ = {isa = PBXFileReference; fileEncoding = 4; lastKnownFileType = sourcecode.c.c; name = in_rtp_signaling.c; path = filters/in_rtp_signaling.c; sourceTree = "<group>"; };
		9234CF451FD8344000CCDFA1 /* in_rtp_rtsp.c */ = {isa = PBXFileReference; fileEncoding = 4; lastKnownFileType = sourcecode.c.c; name = in_rtp_rtsp.c; path = filters/in_rtp_rtsp.c; sourceTree = "<group>"; };
		9235E04F1CFECD370051D8A1 /* CoreVideo.framework */ = {isa = PBXFileReference; lastKnownFileType = wrapper.framework; name = CoreVideo.framework; path = System/Library/Frameworks/CoreVideo.framework; sourceTree = SDKROOT; };
		9235E0511CFECD450051D8A1 /* VideoToolbox.framework */ = {isa = PBXFileReference; lastKnownFileType = wrapper.framework; name = VideoToolbox.framework; path = System/Library/Frameworks/VideoToolbox.framework; sourceTree = SDKROOT; };
		9239B8D5207369E5005F7264 /* enc_jpg.c */ = {isa = PBXFileReference; fileEncoding = 4; lastKnownFileType = sourcecode.c.c; name = enc_jpg.c; path = filters/enc_jpg.c; sourceTree = "<group>"; };
		9239B8D72073AFEF005F7264 /* enc_png.c */ = {isa = PBXFileReference; fileEncoding = 4; lastKnownFileType = sourcecode.c.c; name = enc_png.c; path = filters/enc_png.c; sourceTree = "<group>"; };
		923C337C234794F2001CED08 /* evg.c */ = {isa = PBXFileReference; fileEncoding = 4; lastKnownFileType = sourcecode.c.c; name = evg.c; path = jsmods/evg.c; sourceTree = "<group>"; };
		923E3FE524B7316F0022660A /* core.c */ = {isa = PBXFileReference; fileEncoding = 4; lastKnownFileType = sourcecode.c.c; name = core.c; path = jsmods/core.c; sourceTree = "<group>"; };
		923E89C620B6F04600F299B2 /* g_crypt_openssl.c */ = {isa = PBXFileReference; fileEncoding = 4; lastKnownFileType = sourcecode.c.c; name = g_crypt_openssl.c; path = crypto/g_crypt_openssl.c; sourceTree = "<group>"; };
		923E89C720B6F04600F299B2 /* tiny_aes.h */ = {isa = PBXFileReference; fileEncoding = 4; lastKnownFileType = sourcecode.c.h; name = tiny_aes.h; path = crypto/tiny_aes.h; sourceTree = "<group>"; };
		923E89C820B6F04600F299B2 /* g_crypt.c */ = {isa = PBXFileReference; fileEncoding = 4; lastKnownFileType = sourcecode.c.c; name = g_crypt.c; path = crypto/g_crypt.c; sourceTree = "<group>"; };
		923E89C920B6F04600F299B2 /* tiny_aes.c */ = {isa = PBXFileReference; fileEncoding = 4; lastKnownFileType = sourcecode.c.c; name = tiny_aes.c; path = crypto/tiny_aes.c; sourceTree = "<group>"; };
		923E89CA20B6F04600F299B2 /* g_crypt_tinyaes.c */ = {isa = PBXFileReference; fileEncoding = 4; lastKnownFileType = sourcecode.c.c; name = g_crypt_tinyaes.c; path = crypto/g_crypt_tinyaes.c; sourceTree = "<group>"; };
		923EB53123D1B78D00E1FFA1 /* libbf.c */ = {isa = PBXFileReference; fileEncoding = 4; lastKnownFileType = sourcecode.c.c; name = libbf.c; path = quickjs/libbf.c; sourceTree = "<group>"; };
		92455F8B2A52B4B90080321C /* dec_cc.c */ = {isa = PBXFileReference; fileEncoding = 4; lastKnownFileType = sourcecode.c.c; name = dec_cc.c; path = filters/dec_cc.c; sourceTree = "<group>"; };
		9246EE7424A0DA2700F72EAD /* filter_session_js.c */ = {isa = PBXFileReference; fileEncoding = 4; lastKnownFileType = sourcecode.c.c; name = filter_session_js.c; path = filter_core/filter_session_js.c; sourceTree = "<group>"; };
		92493D7F20E2A64000203C2C /* crypt_tools.c */ = {isa = PBXFileReference; fileEncoding = 4; lastKnownFileType = sourcecode.c.c; path = crypt_tools.c; sourceTree = "<group>"; };
		92493D8120E2A81700203C2C /* crypt_tools.h */ = {isa = PBXFileReference; fileEncoding = 4; lastKnownFileType = sourcecode.c.h; name = crypt_tools.h; path = ../include/gpac/crypt_tools.h; sourceTree = "<group>"; };
		924E805C206D357A00AB580F /* reframe_rawvid.c */ = {isa = PBXFileReference; fileEncoding = 4; lastKnownFileType = sourcecode.c.c; name = reframe_rawvid.c; path = filters/reframe_rawvid.c; sourceTree = "<group>"; };
		924E805E206D427A00AB580F /* reframe_rawpcm.c */ = {isa = PBXFileReference; fileEncoding = 4; lastKnownFileType = sourcecode.c.c; name = reframe_rawpcm.c; path = filters/reframe_rawpcm.c; sourceTree = "<group>"; };
		924FEE811BA6C63A003F77A6 /* iff.c */ = {isa = PBXFileReference; fileEncoding = 4; lastKnownFileType = sourcecode.c.c; path = iff.c; sourceTree = "<group>"; };
		9251E5432524EB9700CEB84D /* reframe_mhas.c */ = {isa = PBXFileReference; fileEncoding = 4; lastKnownFileType = sourcecode.c.c; name = reframe_mhas.c; path = filters/reframe_mhas.c; sourceTree = "<group>"; };
		9256B38A208662FB00088537 /* mux_ts.c */ = {isa = PBXFileReference; fileEncoding = 4; lastKnownFileType = sourcecode.c.c; name = mux_ts.c; path = filters/mux_ts.c; sourceTree = "<group>"; };
		9257307D2056948D009DB328 /* rewrite_adts.c */ = {isa = PBXFileReference; fileEncoding = 4; lastKnownFileType = sourcecode.c.c; name = rewrite_adts.c; path = filters/rewrite_adts.c; sourceTree = "<group>"; };
		9257307E2056948D009DB328 /* rewrite_nalu.c */ = {isa = PBXFileReference; fileEncoding = 4; lastKnownFileType = sourcecode.c.c; name = rewrite_nalu.c; path = filters/rewrite_nalu.c; sourceTree = "<group>"; };
		925730812056A610009DB328 /* rewrite_mp4v.c */ = {isa = PBXFileReference; fileEncoding = 4; lastKnownFileType = sourcecode.c.c; name = rewrite_mp4v.c; path = filters/rewrite_mp4v.c; sourceTree = "<group>"; };
		92586A6F1EA7665D00A0838A /* ft_font.c */ = {isa = PBXFileReference; fileEncoding = 4; lastKnownFileType = sourcecode.c.c; name = ft_font.c; path = ../../modules/ft_font/ft_font.c; sourceTree = "<group>"; };
		92586A701EA7665D00A0838A /* ft_font.h */ = {isa = PBXFileReference; fileEncoding = 4; lastKnownFileType = sourcecode.c.h; name = ft_font.h; path = ../../modules/ft_font/ft_font.h; sourceTree = "<group>"; };
		92586A7E1EAA5A4300A0838A /* validator.c */ = {isa = PBXFileReference; fileEncoding = 4; lastKnownFileType = sourcecode.c.c; name = validator.c; path = ../modules/validator/validator.c; sourceTree = "<group>"; };
		925974F52215BA3A0007E02B /* raster_rgb.c */ = {isa = PBXFileReference; fileEncoding = 4; lastKnownFileType = sourcecode.c.c; name = raster_rgb.c; path = evg/raster_rgb.c; sourceTree = "<group>"; };
		925974F62215BA3A0007E02B /* raster_argb.c */ = {isa = PBXFileReference; fileEncoding = 4; lastKnownFileType = sourcecode.c.c; name = raster_argb.c; path = evg/raster_argb.c; sourceTree = "<group>"; };
		925974F72215BA3A0007E02B /* raster_565.c */ = {isa = PBXFileReference; fileEncoding = 4; lastKnownFileType = sourcecode.c.c; name = raster_565.c; path = evg/raster_565.c; sourceTree = "<group>"; };
		925974F82215BA3A0007E02B /* stencil.c */ = {isa = PBXFileReference; fileEncoding = 4; lastKnownFileType = sourcecode.c.c; name = stencil.c; path = evg/stencil.c; sourceTree = "<group>"; };
		925974FA2215BA3A0007E02B /* surface.c */ = {isa = PBXFileReference; fileEncoding = 4; lastKnownFileType = sourcecode.c.c; name = surface.c; path = evg/surface.c; sourceTree = "<group>"; };
		925974FB2215BA3A0007E02B /* rast_soft.h */ = {isa = PBXFileReference; fileEncoding = 4; lastKnownFileType = sourcecode.c.h; name = rast_soft.h; path = evg/rast_soft.h; sourceTree = "<group>"; };
		925974FC2215BA3A0007E02B /* raster_yuv.c */ = {isa = PBXFileReference; fileEncoding = 4; lastKnownFileType = sourcecode.c.c; name = raster_yuv.c; path = evg/raster_yuv.c; sourceTree = "<group>"; };
		925975072215BAC30007E02B /* evg.h */ = {isa = PBXFileReference; fileEncoding = 4; lastKnownFileType = sourcecode.c.h; name = evg.h; path = ../include/gpac/evg.h; sourceTree = "<group>"; };
		925A760E292F965D00664F38 /* sha256.c */ = {isa = PBXFileReference; fileEncoding = 4; lastKnownFileType = sourcecode.c.c; path = sha256.c; sourceTree = "<group>"; };
		925CE3441FA2E641004EC6F5 /* decrypt_cenc_isma.c */ = {isa = PBXFileReference; fileEncoding = 4; lastKnownFileType = sourcecode.c.c; name = decrypt_cenc_isma.c; path = filters/decrypt_cenc_isma.c; sourceTree = "<group>"; };
		925E564B2798B87300BBD530 /* bs_agg.c */ = {isa = PBXFileReference; fileEncoding = 4; lastKnownFileType = sourcecode.c.c; name = bs_agg.c; path = filters/bs_agg.c; sourceTree = "<group>"; };
		92609BD2252F56CC00DB821E /* export.cpp */ = {isa = PBXFileReference; lastKnownFileType = sourcecode.cpp.cpp; path = export.cpp; sourceTree = "<group>"; };
		92609BD3252F570200DB821E /* share */ = {isa = PBXFileReference; lastKnownFileType = folder; name = share; path = ../../share; sourceTree = "<group>"; };
		926209BE27F6026A0024415A /* write_tx3g.c */ = {isa = PBXFileReference; fileEncoding = 4; lastKnownFileType = sourcecode.c.c; name = write_tx3g.c; path = filters/write_tx3g.c; sourceTree = "<group>"; };
		926209C027FC630A0024415A /* ttml_conv.c */ = {isa = PBXFileReference; fileEncoding = 4; lastKnownFileType = sourcecode.c.c; name = ttml_conv.c; path = filters/ttml_conv.c; sourceTree = "<group>"; };
		926245971FD691A000184072 /* ff_common.h */ = {isa = PBXFileReference; fileEncoding = 4; lastKnownFileType = sourcecode.c.h; name = ff_common.h; path = filters/ff_common.h; sourceTree = "<group>"; };
		9265307927AD295200DEBE4B /* restamp.c */ = {isa = PBXFileReference; fileEncoding = 4; lastKnownFileType = sourcecode.c.c; name = restamp.c; path = filters/restamp.c; sourceTree = "<group>"; };
		926656C11F7D10F400299CC6 /* dec_vorbis.c */ = {isa = PBXFileReference; fileEncoding = 4; lastKnownFileType = sourcecode.c.c; name = dec_vorbis.c; path = filters/dec_vorbis.c; sourceTree = "<group>"; };
		926656C31F7D3DF700299CC6 /* dec_theora.c */ = {isa = PBXFileReference; fileEncoding = 4; lastKnownFileType = sourcecode.c.c; name = dec_theora.c; path = filters/dec_theora.c; sourceTree = "<group>"; };
		926656C51F7D45F700299CC6 /* dmx_ogg.c */ = {isa = PBXFileReference; fileEncoding = 4; lastKnownFileType = sourcecode.c.c; name = dmx_ogg.c; path = filters/dmx_ogg.c; sourceTree = "<group>"; };
		926656C71F7E92C200299CC6 /* dmx_m2ts.c */ = {isa = PBXFileReference; fileEncoding = 4; lastKnownFileType = sourcecode.c.c; name = dmx_m2ts.c; path = filters/dmx_m2ts.c; sourceTree = "<group>"; };
		92683EBE2811E4980034D320 /* compositor_tools.c */ = {isa = PBXFileReference; fileEncoding = 4; lastKnownFileType = sourcecode.c.c; name = compositor_tools.c; path = ../../applications/gpac/compositor_tools.c; sourceTree = "<group>"; };
		92683EC028129D3D0034D320 /* gpac_help.c */ = {isa = PBXFileReference; fileEncoding = 4; lastKnownFileType = sourcecode.c.c; name = gpac_help.c; path = ../../applications/gpac/gpac_help.c; sourceTree = "<group>"; };
		92683EC228129FED0034D320 /* gpac.h */ = {isa = PBXFileReference; fileEncoding = 4; lastKnownFileType = sourcecode.c.h; name = gpac.h; path = ../../applications/gpac/gpac.h; sourceTree = "<group>"; };
		926998B31FEACE8F00AA759D /* dmx_vobsub.c */ = {isa = PBXFileReference; fileEncoding = 4; lastKnownFileType = sourcecode.c.c; name = dmx_vobsub.c; path = filters/dmx_vobsub.c; sourceTree = "<group>"; };
		926CE14C1FE7E388002B3CF6 /* write_generic.c */ = {isa = PBXFileReference; fileEncoding = 4; lastKnownFileType = sourcecode.c.c; name = write_generic.c; path = filters/write_generic.c; sourceTree = "<group>"; };
		926CE14E1FE81865002B3CF6 /* constants.c */ = {isa = PBXFileReference; fileEncoding = 4; lastKnownFileType = sourcecode.c.c; path = constants.c; sourceTree = "<group>"; };
		926D48FC27957D8400E3C68C /* bs_split.c */ = {isa = PBXFileReference; fileEncoding = 4; lastKnownFileType = sourcecode.c.c; name = bs_split.c; path = filters/bs_split.c; sourceTree = "<group>"; };
		926F15521FE867B000C40779 /* write_vtt.c */ = {isa = PBXFileReference; fileEncoding = 4; lastKnownFileType = sourcecode.c.c; name = write_vtt.c; path = filters/write_vtt.c; sourceTree = "<group>"; };
		926F15541FE964CF00C40779 /* write_nhnt.c */ = {isa = PBXFileReference; fileEncoding = 4; lastKnownFileType = sourcecode.c.c; name = write_nhnt.c; path = filters/write_nhnt.c; sourceTree = "<group>"; };
		926F15561FE986B000C40779 /* write_nhml.c */ = {isa = PBXFileReference; fileEncoding = 4; lastKnownFileType = sourcecode.c.c; name = write_nhml.c; path = filters/write_nhml.c; sourceTree = "<group>"; };
		9272B50327E34CDF00D9D304 /* mux_ogg.c */ = {isa = PBXFileReference; fileEncoding = 4; lastKnownFileType = sourcecode.c.c; name = mux_ogg.c; path = filters/mux_ogg.c; sourceTree = "<group>"; };
		9273463223506D370081AF74 /* storage.c */ = {isa = PBXFileReference; fileEncoding = 4; lastKnownFileType = sourcecode.c.c; name = storage.c; path = jsmods/storage.c; sourceTree = "<group>"; };
		9274295724647AB8009ADD8D /* bsrw.c */ = {isa = PBXFileReference; fileEncoding = 4; lastKnownFileType = sourcecode.c.c; name = bsrw.c; path = filters/bsrw.c; sourceTree = "<group>"; };
		92754D5F207D24F600170383 /* filelist.c */ = {isa = PBXFileReference; fileEncoding = 4; lastKnownFileType = sourcecode.c.c; name = filelist.c; path = filters/filelist.c; sourceTree = "<group>"; };
		927AACFD1E44EEDC008C8E69 /* gpac */ = {isa = PBXFileReference; explicitFileType = "compiled.mach-o.executable"; includeInIndex = 0; path = gpac; sourceTree = BUILT_PRODUCTS_DIR; };
		927DB14B21A3C7100032D205 /* reframe_latm.c */ = {isa = PBXFileReference; fileEncoding = 4; lastKnownFileType = sourcecode.c.c; name = reframe_latm.c; path = filters/reframe_latm.c; sourceTree = "<group>"; };
		9285D1A6266F671F008FCD14 /* quickjs-libc.c */ = {isa = PBXFileReference; fileEncoding = 4; lastKnownFileType = sourcecode.c.c; name = "quickjs-libc.c"; path = "quickjs/quickjs-libc.c"; sourceTree = "<group>"; };
		92860706238690D700FDA1ED /* reframe_prores.c */ = {isa = PBXFileReference; fileEncoding = 4; lastKnownFileType = sourcecode.c.c; name = reframe_prores.c; path = filters/reframe_prores.c; sourceTree = "<group>"; };
		9286070A23884A6B00FDA1ED /* ff_mx.c */ = {isa = PBXFileReference; fileEncoding = 4; lastKnownFileType = sourcecode.c.c; name = ff_mx.c; path = filters/ff_mx.c; sourceTree = "<group>"; };
		9286070E239576D900FDA1ED /* tssplit.c */ = {isa = PBXFileReference; fileEncoding = 4; lastKnownFileType = sourcecode.c.c; name = tssplit.c; path = filters/tssplit.c; sourceTree = "<group>"; };
		928607122396DF8500FDA1ED /* ff_avf.c */ = {isa = PBXFileReference; fileEncoding = 4; lastKnownFileType = sourcecode.c.c; name = ff_avf.c; path = filters/ff_avf.c; sourceTree = "<group>"; };
		9288350B1FE82E63002F603D /* write_qcp.c */ = {isa = PBXFileReference; fileEncoding = 4; lastKnownFileType = sourcecode.c.c; name = write_qcp.c; path = filters/write_qcp.c; sourceTree = "<group>"; };
		9288A4A125ADB1DD006F7355 /* reframe_truehd.c */ = {isa = PBXFileReference; fileEncoding = 4; lastKnownFileType = sourcecode.c.c; name = reframe_truehd.c; path = filters/reframe_truehd.c; sourceTree = "<group>"; };
		9288A53A25AF6E6F006F7355 /* io_fcryp.c */ = {isa = PBXFileReference; fileEncoding = 4; lastKnownFileType = sourcecode.c.c; name = io_fcryp.c; path = filters/io_fcryp.c; sourceTree = "<group>"; };
		9288E8631FB1BF07005460C5 /* reframe_mpgvid.c */ = {isa = PBXFileReference; fileEncoding = 4; lastKnownFileType = sourcecode.c.c; name = reframe_mpgvid.c; path = filters/reframe_mpgvid.c; sourceTree = "<group>"; };
		9289D9F41FDEFFCD00C24F83 /* out_file.c */ = {isa = PBXFileReference; fileEncoding = 4; lastKnownFileType = sourcecode.c.c; name = out_file.c; path = filters/out_file.c; sourceTree = "<group>"; };
		928A7F802059372C00E02E89 /* out_video.c */ = {isa = PBXFileReference; fileEncoding = 4; lastKnownFileType = sourcecode.c.c; name = out_video.c; path = filters/out_video.c; sourceTree = "<group>"; };
		928E0BD528E2FC1800F2BA27 /* unframer.c */ = {isa = PBXFileReference; fileEncoding = 4; lastKnownFileType = sourcecode.c.c; name = unframer.c; path = filters/unframer.c; sourceTree = "<group>"; };
		928E0BD928E328A100F2BA27 /* ff_bsf.c */ = {isa = PBXFileReference; fileEncoding = 4; lastKnownFileType = sourcecode.c.c; name = ff_bsf.c; path = filters/ff_bsf.c; sourceTree = "<group>"; };
		928E7AC41FB9F2B800D2470E /* dmx_nhnt.c */ = {isa = PBXFileReference; fileEncoding = 4; lastKnownFileType = sourcecode.c.c; name = dmx_nhnt.c; path = filters/dmx_nhnt.c; sourceTree = "<group>"; };
		928E7AC61FB9FCDD00D2470E /* dmx_nhml.c */ = {isa = PBXFileReference; fileEncoding = 4; lastKnownFileType = sourcecode.c.c; name = dmx_nhml.c; path = filters/dmx_nhml.c; sourceTree = "<group>"; };
		928E9F9E250F5BA6000C0631 /* route.h */ = {isa = PBXFileReference; fileEncoding = 4; lastKnownFileType = sourcecode.c.h; name = route.h; path = ../include/gpac/route.h; sourceTree = "<group>"; };
		928E9FA0250F5BB9000C0631 /* route_dmx.c */ = {isa = PBXFileReference; fileEncoding = 4; lastKnownFileType = sourcecode.c.c; path = route_dmx.c; sourceTree = "<group>"; };
		928E9FA2250F5BC9000C0631 /* in_route.c */ = {isa = PBXFileReference; fileEncoding = 4; lastKnownFileType = sourcecode.c.c; name = in_route.c; path = filters/in_route.c; sourceTree = "<group>"; };
		9290E74F25263FC300BC0EE3 /* rewrite_mhas.c */ = {isa = PBXFileReference; fileEncoding = 4; lastKnownFileType = sourcecode.c.c; name = rewrite_mhas.c; path = filters/rewrite_mhas.c; sourceTree = "<group>"; };
		9290F5101FAB4C2C0038C30D /* mux_isom.c */ = {isa = PBXFileReference; fileEncoding = 4; lastKnownFileType = sourcecode.c.c; name = mux_isom.c; path = filters/mux_isom.c; sourceTree = "<group>"; };
		92910FA52335363F0052365D /* libregexp.c */ = {isa = PBXFileReference; fileEncoding = 4; lastKnownFileType = sourcecode.c.c; name = libregexp.c; path = quickjs/libregexp.c; sourceTree = "<group>"; };
		92910FA7233536620052365D /* cutils.c */ = {isa = PBXFileReference; fileEncoding = 4; lastKnownFileType = sourcecode.c.c; name = cutils.c; path = quickjs/cutils.c; sourceTree = "<group>"; };
		92912946218A3B2B004F1A6C /* README.md */ = {isa = PBXFileReference; fileEncoding = 4; lastKnownFileType = net.daringfireball.markdown; name = README.md; path = ../../README.md; sourceTree = "<group>"; };
		9293839B23548C8F00AAAFA8 /* webgl.c */ = {isa = PBXFileReference; fileEncoding = 4; lastKnownFileType = sourcecode.c.c; name = webgl.c; path = jsmods/webgl.c; sourceTree = "<group>"; };
		9293839D2354A10800AAAFA8 /* webgl.h */ = {isa = PBXFileReference; fileEncoding = 4; lastKnownFileType = sourcecode.c.h; name = webgl.h; path = jsmods/webgl.h; sourceTree = "<group>"; };
		9293839F2354DBDB00AAAFA8 /* WebGLRenderingContextBase.c */ = {isa = PBXFileReference; fileEncoding = 4; lastKnownFileType = sourcecode.c.c; name = WebGLRenderingContextBase.c; path = jsmods/WebGLRenderingContextBase.c; sourceTree = "<group>"; };
		9296BF2122CF7F5300DC9742 /* reframe_flac.c */ = {isa = PBXFileReference; fileEncoding = 4; lastKnownFileType = sourcecode.c.c; name = reframe_flac.c; path = filters/reframe_flac.c; sourceTree = "<group>"; };
		9298677C235A146D008A2CC6 /* gltools.c */ = {isa = PBXFileReference; fileEncoding = 4; lastKnownFileType = sourcecode.c.c; path = gltools.c; sourceTree = "<group>"; };
		929DE7462417DC020056AFA7 /* gzio.c */ = {isa = PBXFileReference; fileEncoding = 4; lastKnownFileType = sourcecode.c.c; path = gzio.c; sourceTree = "<group>"; };
		92A08DBC20D946B6003589FF /* tileagg.c */ = {isa = PBXFileReference; fileEncoding = 4; lastKnownFileType = sourcecode.c.c; name = tileagg.c; path = filters/tileagg.c; sourceTree = "<group>"; };
		92A7E95C2003BAAA000C22DE /* CoreServices.framework */ = {isa = PBXFileReference; lastKnownFileType = wrapper.framework; name = CoreServices.framework; path = System/Library/Frameworks/CoreServices.framework; sourceTree = SDKROOT; };
		92A7E95E2003BACB000C22DE /* AudioToolbox.framework */ = {isa = PBXFileReference; lastKnownFileType = wrapper.framework; name = AudioToolbox.framework; path = System/Library/Frameworks/AudioToolbox.framework; sourceTree = SDKROOT; };
		92A7E9602003BAE8000C22DE /* Security.framework */ = {isa = PBXFileReference; lastKnownFileType = wrapper.framework; name = Security.framework; path = System/Library/Frameworks/Security.framework; sourceTree = SDKROOT; };
		92A870FD251110E50047560D /* out_route.c */ = {isa = PBXFileReference; fileEncoding = 4; lastKnownFileType = sourcecode.c.c; name = out_route.c; path = filters/out_route.c; sourceTree = "<group>"; };
		92AAF0D318D6DB2D00E2FF12 /* gm_sdl_out.dylib */ = {isa = PBXFileReference; explicitFileType = "compiled.mach-o.dylib"; includeInIndex = 0; path = gm_sdl_out.dylib; sourceTree = BUILT_PRODUCTS_DIR; };
		92AAF0D818D6DB5500E2FF12 /* audio.c */ = {isa = PBXFileReference; fileEncoding = 4; lastKnownFileType = sourcecode.c.c; name = audio.c; path = ../../modules/sdl_out/audio.c; sourceTree = "<group>"; };
		92AAF0DA18D6DB5500E2FF12 /* sdl_out.c */ = {isa = PBXFileReference; fileEncoding = 4; lastKnownFileType = sourcecode.c.c; name = sdl_out.c; path = ../../modules/sdl_out/sdl_out.c; sourceTree = "<group>"; };
		92AAF0DB18D6DB5500E2FF12 /* sdl_out.h */ = {isa = PBXFileReference; fileEncoding = 4; lastKnownFileType = sourcecode.c.h; name = sdl_out.h; path = ../../modules/sdl_out/sdl_out.h; sourceTree = "<group>"; };
		92AAF0DC18D6DB5500E2FF12 /* video.c */ = {isa = PBXFileReference; fileEncoding = 4; lastKnownFileType = sourcecode.c.c; name = video.c; path = ../../modules/sdl_out/video.c; sourceTree = "<group>"; };
		92AAF16518D6F40400E2FF12 /* gm_ft_font.dylib */ = {isa = PBXFileReference; explicitFileType = "compiled.mach-o.dylib"; includeInIndex = 0; path = gm_ft_font.dylib; sourceTree = BUILT_PRODUCTS_DIR; };
		92B02F4E1DD2004400F85E77 /* OpenGL.framework */ = {isa = PBXFileReference; lastKnownFileType = wrapper.framework; name = OpenGL.framework; path = System/Library/Frameworks/OpenGL.framework; sourceTree = SDKROOT; };
		92B2A4A42297FD9E002A65A7 /* out_rtsp.c */ = {isa = PBXFileReference; fileEncoding = 4; lastKnownFileType = sourcecode.c.c; name = out_rtsp.c; path = filters/out_rtsp.c; sourceTree = "<group>"; };
		92B2A4A8229D64EF002A65A7 /* hevcmerge.c */ = {isa = PBXFileReference; fileEncoding = 4; lastKnownFileType = sourcecode.c.c; name = hevcmerge.c; path = filters/hevcmerge.c; sourceTree = "<group>"; };
		92B2A4A9229D64EF002A65A7 /* hevcsplit.c */ = {isa = PBXFileReference; fileEncoding = 4; lastKnownFileType = sourcecode.c.c; name = hevcsplit.c; path = filters/hevcsplit.c; sourceTree = "<group>"; };
		92B9A5061F83FD7700A24FE4 /* in_dvb4linux.c */ = {isa = PBXFileReference; fileEncoding = 4; lastKnownFileType = sourcecode.c.c; name = in_dvb4linux.c; path = filters/in_dvb4linux.c; sourceTree = "<group>"; };
		92B9A5081F840A6700A24FE4 /* dec_vtb.c */ = {isa = PBXFileReference; fileEncoding = 4; lastKnownFileType = sourcecode.c.c; name = dec_vtb.c; path = filters/dec_vtb.c; sourceTree = "<group>"; };
		92B9A5161F8660CD00A24FE4 /* svg_font.c */ = {isa = PBXFileReference; fileEncoding = 4; lastKnownFileType = sourcecode.c.c; path = svg_font.c; sourceTree = "<group>"; };
		92B9A5171F8660CE00A24FE4 /* mpeg4_geometry_ifs2d.c */ = {isa = PBXFileReference; fileEncoding = 4; lastKnownFileType = sourcecode.c.c; path = mpeg4_geometry_ifs2d.c; sourceTree = "<group>"; };
		92B9A5181F8660CE00A24FE4 /* mpeg4_layer_3d.c */ = {isa = PBXFileReference; fileEncoding = 4; lastKnownFileType = sourcecode.c.c; path = mpeg4_layer_3d.c; sourceTree = "<group>"; };
		92B9A5191F8660CE00A24FE4 /* mpeg4_layout.c */ = {isa = PBXFileReference; fileEncoding = 4; lastKnownFileType = sourcecode.c.c; path = mpeg4_layout.c; sourceTree = "<group>"; };
		92B9A51A1F8660CE00A24FE4 /* svg_grouping.c */ = {isa = PBXFileReference; fileEncoding = 4; lastKnownFileType = sourcecode.c.c; path = svg_grouping.c; sourceTree = "<group>"; };
		92B9A51B1F8660CE00A24FE4 /* visual_manager_3d.h */ = {isa = PBXFileReference; fileEncoding = 4; lastKnownFileType = sourcecode.c.h; path = visual_manager_3d.h; sourceTree = "<group>"; };
		92B9A51C1F8660CE00A24FE4 /* svg_base.c */ = {isa = PBXFileReference; fileEncoding = 4; lastKnownFileType = sourcecode.c.c; path = svg_base.c; sourceTree = "<group>"; };
		92B9A51D1F8660CE00A24FE4 /* mpeg4_geometry_3d.c */ = {isa = PBXFileReference; fileEncoding = 4; lastKnownFileType = sourcecode.c.c; path = mpeg4_geometry_3d.c; sourceTree = "<group>"; };
		92B9A51E1F8660CE00A24FE4 /* mpeg4_geometry_ils2d.c */ = {isa = PBXFileReference; fileEncoding = 4; lastKnownFileType = sourcecode.c.c; path = mpeg4_geometry_ils2d.c; sourceTree = "<group>"; };
		92B9A51F1F8660CE00A24FE4 /* mpeg4_lighting.c */ = {isa = PBXFileReference; fileEncoding = 4; lastKnownFileType = sourcecode.c.c; path = mpeg4_lighting.c; sourceTree = "<group>"; };
		92B9A5201F8660CE00A24FE4 /* compositor_3d.c */ = {isa = PBXFileReference; fileEncoding = 4; lastKnownFileType = sourcecode.c.c; path = compositor_3d.c; sourceTree = "<group>"; };
		92B9A5211F8660CE00A24FE4 /* drawable.c */ = {isa = PBXFileReference; fileEncoding = 4; lastKnownFileType = sourcecode.c.c; path = drawable.c; sourceTree = "<group>"; };
		92B9A5221F8660CE00A24FE4 /* mpeg4_animstream.c */ = {isa = PBXFileReference; fileEncoding = 4; lastKnownFileType = sourcecode.c.c; path = mpeg4_animstream.c; sourceTree = "<group>"; };
		92B9A5231F8660CE00A24FE4 /* mpeg4_grouping_3d.c */ = {isa = PBXFileReference; fileEncoding = 4; lastKnownFileType = sourcecode.c.c; path = mpeg4_grouping_3d.c; sourceTree = "<group>"; };
		92B9A5241F8660CF00A24FE4 /* compositor_2d.c */ = {isa = PBXFileReference; fileEncoding = 4; lastKnownFileType = sourcecode.c.c; path = compositor_2d.c; sourceTree = "<group>"; };
		92B9A5251F8660CF00A24FE4 /* drawable.h */ = {isa = PBXFileReference; fileEncoding = 4; lastKnownFileType = sourcecode.c.h; path = drawable.h; sourceTree = "<group>"; };
		92B9A5261F8660CF00A24FE4 /* mpeg4_background2d.c */ = {isa = PBXFileReference; fileEncoding = 4; lastKnownFileType = sourcecode.c.c; path = mpeg4_background2d.c; sourceTree = "<group>"; };
		92B9A5271F8660CF00A24FE4 /* mpeg4_background.c */ = {isa = PBXFileReference; fileEncoding = 4; lastKnownFileType = sourcecode.c.c; path = mpeg4_background.c; sourceTree = "<group>"; };
		92B9A5281F8660CF00A24FE4 /* audio_mixer.c */ = {isa = PBXFileReference; fileEncoding = 4; lastKnownFileType = sourcecode.c.c; path = audio_mixer.c; sourceTree = "<group>"; };
		92B9A5291F8660CF00A24FE4 /* mpeg4_grouping_2d.c */ = {isa = PBXFileReference; fileEncoding = 4; lastKnownFileType = sourcecode.c.c; path = mpeg4_grouping_2d.c; sourceTree = "<group>"; };
		92B9A52A1F8660CF00A24FE4 /* offscreen_cache.h */ = {isa = PBXFileReference; fileEncoding = 4; lastKnownFileType = sourcecode.c.h; path = offscreen_cache.h; sourceTree = "<group>"; };
		92B9A52B1F8660CF00A24FE4 /* navigate.c */ = {isa = PBXFileReference; fileEncoding = 4; lastKnownFileType = sourcecode.c.c; path = navigate.c; sourceTree = "<group>"; };
		92B9A52C1F8660CF00A24FE4 /* svg_filters.c */ = {isa = PBXFileReference; fileEncoding = 4; lastKnownFileType = sourcecode.c.c; path = svg_filters.c; sourceTree = "<group>"; };
		92B9A52D1F8660D000A24FE4 /* svg_external.c */ = {isa = PBXFileReference; fileEncoding = 4; lastKnownFileType = sourcecode.c.c; path = svg_external.c; sourceTree = "<group>"; };
		92B9A52E1F8660D000A24FE4 /* mpeg4_mediasensor.c */ = {isa = PBXFileReference; fileEncoding = 4; lastKnownFileType = sourcecode.c.c; path = mpeg4_mediasensor.c; sourceTree = "<group>"; };
		92B9A52F1F8660D000A24FE4 /* offscreen_cache.c */ = {isa = PBXFileReference; fileEncoding = 4; lastKnownFileType = sourcecode.c.c; path = offscreen_cache.c; sourceTree = "<group>"; };
		92B9A5301F8660D000A24FE4 /* x3d_geometry.c */ = {isa = PBXFileReference; fileEncoding = 4; lastKnownFileType = sourcecode.c.c; path = x3d_geometry.c; sourceTree = "<group>"; };
		92B9A5311F8660D000A24FE4 /* svg_geometry.c */ = {isa = PBXFileReference; fileEncoding = 4; lastKnownFileType = sourcecode.c.c; path = svg_geometry.c; sourceTree = "<group>"; };
		92B9A5321F8660D000A24FE4 /* hc_flash_shape.c */ = {isa = PBXFileReference; fileEncoding = 4; lastKnownFileType = sourcecode.c.c; path = hc_flash_shape.c; sourceTree = "<group>"; };
		92B9A5331F8660D000A24FE4 /* hardcoded_protos.c */ = {isa = PBXFileReference; fileEncoding = 4; lastKnownFileType = sourcecode.c.c; path = hardcoded_protos.c; sourceTree = "<group>"; };
		92B9A5341F8660D100A24FE4 /* mpeg4_form.c */ = {isa = PBXFileReference; fileEncoding = 4; lastKnownFileType = sourcecode.c.c; path = mpeg4_form.c; sourceTree = "<group>"; };
		92B9A5351F8660D100A24FE4 /* mesh_tesselate.c */ = {isa = PBXFileReference; fileEncoding = 4; lastKnownFileType = sourcecode.c.c; path = mesh_tesselate.c; sourceTree = "<group>"; };
		92B9A5361F8660D100A24FE4 /* gl_inc.h */ = {isa = PBXFileReference; fileEncoding = 4; lastKnownFileType = sourcecode.c.h; path = gl_inc.h; sourceTree = "<group>"; };
		92B9A5371F8660D100A24FE4 /* mpeg4_timesensor.c */ = {isa = PBXFileReference; fileEncoding = 4; lastKnownFileType = sourcecode.c.c; path = mpeg4_timesensor.c; sourceTree = "<group>"; };
		92B9A5381F8660D100A24FE4 /* scene_ns.c */ = {isa = PBXFileReference; fileEncoding = 4; lastKnownFileType = sourcecode.c.c; path = scene_ns.c; sourceTree = "<group>"; };
		92B9A5391F8660D100A24FE4 /* svg_text.c */ = {isa = PBXFileReference; fileEncoding = 4; lastKnownFileType = sourcecode.c.c; path = svg_text.c; sourceTree = "<group>"; };
		92B9A53A1F8660D100A24FE4 /* visual_manager_3d_gl.c */ = {isa = PBXFileReference; fileEncoding = 4; lastKnownFileType = sourcecode.c.c; path = visual_manager_3d_gl.c; sourceTree = "<group>"; };
		92B9A53B1F8660D100A24FE4 /* mpeg4_path_layout.c */ = {isa = PBXFileReference; fileEncoding = 4; lastKnownFileType = sourcecode.c.c; path = mpeg4_path_layout.c; sourceTree = "<group>"; };
		92B9A53C1F8660D200A24FE4 /* mpeg4_composite.c */ = {isa = PBXFileReference; fileEncoding = 4; lastKnownFileType = sourcecode.c.c; path = mpeg4_composite.c; sourceTree = "<group>"; };
		92B9A53D1F8660D200A24FE4 /* audio_input.c */ = {isa = PBXFileReference; fileEncoding = 4; lastKnownFileType = sourcecode.c.c; path = audio_input.c; sourceTree = "<group>"; };
		92B9A53F1F8660D200A24FE4 /* mpeg4_bitmap.c */ = {isa = PBXFileReference; fileEncoding = 4; lastKnownFileType = sourcecode.c.c; path = mpeg4_bitmap.c; sourceTree = "<group>"; };
		92B9A5401F8660D200A24FE4 /* mpeg4_layer_2d.c */ = {isa = PBXFileReference; fileEncoding = 4; lastKnownFileType = sourcecode.c.c; path = mpeg4_layer_2d.c; sourceTree = "<group>"; };
		92B9A5411F8660D200A24FE4 /* mpeg4_geometry_2d.c */ = {isa = PBXFileReference; fileEncoding = 4; lastKnownFileType = sourcecode.c.c; path = mpeg4_geometry_2d.c; sourceTree = "<group>"; };
		92B9A5421F8660D200A24FE4 /* visual_manager.h */ = {isa = PBXFileReference; fileEncoding = 4; lastKnownFileType = sourcecode.c.h; path = visual_manager.h; sourceTree = "<group>"; };
		92B9A5431F8660D300A24FE4 /* mpeg4_text.c */ = {isa = PBXFileReference; fileEncoding = 4; lastKnownFileType = sourcecode.c.c; path = mpeg4_text.c; sourceTree = "<group>"; };
		92B9A5441F8660D300A24FE4 /* visual_manager_2d_draw.c */ = {isa = PBXFileReference; fileEncoding = 4; lastKnownFileType = sourcecode.c.c; path = visual_manager_2d_draw.c; sourceTree = "<group>"; };
		92B9A5451F8660D300A24FE4 /* svg_paint_servers.c */ = {isa = PBXFileReference; fileEncoding = 4; lastKnownFileType = sourcecode.c.c; path = svg_paint_servers.c; sourceTree = "<group>"; };
		92B9A5461F8660D300A24FE4 /* font_engine.c */ = {isa = PBXFileReference; fileEncoding = 4; lastKnownFileType = sourcecode.c.c; path = font_engine.c; sourceTree = "<group>"; };
		92B9A5471F8660D300A24FE4 /* audio_render.c */ = {isa = PBXFileReference; fileEncoding = 4; lastKnownFileType = sourcecode.c.c; path = audio_render.c; sourceTree = "<group>"; };
		92B9A5481F8660D300A24FE4 /* media_object.c */ = {isa = PBXFileReference; fileEncoding = 4; lastKnownFileType = sourcecode.c.c; path = media_object.c; sourceTree = "<group>"; };
		92B9A5491F8660D300A24FE4 /* mpeg4_audio.c */ = {isa = PBXFileReference; fileEncoding = 4; lastKnownFileType = sourcecode.c.c; path = mpeg4_audio.c; sourceTree = "<group>"; };
		92B9A54A1F8660D400A24FE4 /* texturing.c */ = {isa = PBXFileReference; fileEncoding = 4; lastKnownFileType = sourcecode.c.c; path = texturing.c; sourceTree = "<group>"; };
		92B9A54B1F8660D400A24FE4 /* nodes_stacks.h */ = {isa = PBXFileReference; fileEncoding = 4; lastKnownFileType = sourcecode.c.h; path = nodes_stacks.h; sourceTree = "<group>"; };
		92B9A54C1F8660D400A24FE4 /* camera.c */ = {isa = PBXFileReference; fileEncoding = 4; lastKnownFileType = sourcecode.c.c; path = camera.c; sourceTree = "<group>"; };
		92B9A54D1F8660D400A24FE4 /* compositor.c */ = {isa = PBXFileReference; fileEncoding = 4; lastKnownFileType = sourcecode.c.c; path = compositor.c; sourceTree = "<group>"; };
		92B9A54E1F8660D400A24FE4 /* mesh.c */ = {isa = PBXFileReference; fileEncoding = 4; lastKnownFileType = sourcecode.c.c; path = mesh.c; sourceTree = "<group>"; };
		92B9A54F1F8660D400A24FE4 /* mpeg4_inline.c */ = {isa = PBXFileReference; fileEncoding = 4; lastKnownFileType = sourcecode.c.c; path = mpeg4_inline.c; sourceTree = "<group>"; };
		92B9A5501F8660D400A24FE4 /* mpeg4_sensors.c */ = {isa = PBXFileReference; fileEncoding = 4; lastKnownFileType = sourcecode.c.c; path = mpeg4_sensors.c; sourceTree = "<group>"; };
		92B9A5511F8660D400A24FE4 /* mpeg4_textures.c */ = {isa = PBXFileReference; fileEncoding = 4; lastKnownFileType = sourcecode.c.c; path = mpeg4_textures.c; sourceTree = "<group>"; };
		92B9A5521F8660D500A24FE4 /* mpeg4_grouping.h */ = {isa = PBXFileReference; fileEncoding = 4; lastKnownFileType = sourcecode.c.h; path = mpeg4_grouping.h; sourceTree = "<group>"; };
		92B9A5531F8660D500A24FE4 /* visual_manager_2d.c */ = {isa = PBXFileReference; fileEncoding = 4; lastKnownFileType = sourcecode.c.c; path = visual_manager_2d.c; sourceTree = "<group>"; };
		92B9A5541F8660D500A24FE4 /* scene.c */ = {isa = PBXFileReference; fileEncoding = 4; lastKnownFileType = sourcecode.c.c; path = scene.c; sourceTree = "<group>"; };
		92B9A5551F8660D500A24FE4 /* mpeg4_gradients.c */ = {isa = PBXFileReference; fileEncoding = 4; lastKnownFileType = sourcecode.c.c; path = mpeg4_gradients.c; sourceTree = "<group>"; };
		92B9A5561F8660D500A24FE4 /* mpeg4_grouping.c */ = {isa = PBXFileReference; fileEncoding = 4; lastKnownFileType = sourcecode.c.c; path = mpeg4_grouping.c; sourceTree = "<group>"; };
		92B9A5571F8660D500A24FE4 /* texturing_gl.c */ = {isa = PBXFileReference; fileEncoding = 4; lastKnownFileType = sourcecode.c.c; path = texturing_gl.c; sourceTree = "<group>"; };
		92B9A5581F8660D500A24FE4 /* object_manager.c */ = {isa = PBXFileReference; fileEncoding = 4; lastKnownFileType = sourcecode.c.c; path = object_manager.c; sourceTree = "<group>"; };
		92B9A5591F8660D600A24FE4 /* bindable.c */ = {isa = PBXFileReference; fileEncoding = 4; lastKnownFileType = sourcecode.c.c; path = bindable.c; sourceTree = "<group>"; };
		92B9A55A1F8660D600A24FE4 /* texturing.h */ = {isa = PBXFileReference; fileEncoding = 4; lastKnownFileType = sourcecode.c.h; path = texturing.h; sourceTree = "<group>"; };
		92B9A55B1F8660D600A24FE4 /* events.c */ = {isa = PBXFileReference; fileEncoding = 4; lastKnownFileType = sourcecode.c.c; path = events.c; sourceTree = "<group>"; };
		92B9A55C1F8660D600A24FE4 /* svg_media.c */ = {isa = PBXFileReference; fileEncoding = 4; lastKnownFileType = sourcecode.c.c; path = svg_media.c; sourceTree = "<group>"; };
		92B9A55D1F8660D600A24FE4 /* clock.c */ = {isa = PBXFileReference; fileEncoding = 4; lastKnownFileType = sourcecode.c.c; path = clock.c; sourceTree = "<group>"; };
		92B9A55E1F8660D600A24FE4 /* mpeg4_viewport.c */ = {isa = PBXFileReference; fileEncoding = 4; lastKnownFileType = sourcecode.c.c; path = mpeg4_viewport.c; sourceTree = "<group>"; };
		92B9A55F1F8660D600A24FE4 /* visual_manager_2d.h */ = {isa = PBXFileReference; fileEncoding = 4; lastKnownFileType = sourcecode.c.h; path = visual_manager_2d.h; sourceTree = "<group>"; };
		92B9A5601F8660D600A24FE4 /* compositor_node_init.c */ = {isa = PBXFileReference; fileEncoding = 4; lastKnownFileType = sourcecode.c.c; path = compositor_node_init.c; sourceTree = "<group>"; };
		92B9A5611F8660D700A24FE4 /* mpeg4_sound.c */ = {isa = PBXFileReference; fileEncoding = 4; lastKnownFileType = sourcecode.c.c; path = mpeg4_sound.c; sourceTree = "<group>"; };
		92B9A5621F8660D700A24FE4 /* mpeg4_mediacontrol.c */ = {isa = PBXFileReference; fileEncoding = 4; lastKnownFileType = sourcecode.c.c; path = mpeg4_mediacontrol.c; sourceTree = "<group>"; };
		92B9A5631F8660D700A24FE4 /* mesh_collide.c */ = {isa = PBXFileReference; fileEncoding = 4; lastKnownFileType = sourcecode.c.c; path = mesh_collide.c; sourceTree = "<group>"; };
		92B9A5641F8660D700A24FE4 /* visual_manager_3d.c */ = {isa = PBXFileReference; fileEncoding = 4; lastKnownFileType = sourcecode.c.c; path = visual_manager_3d.c; sourceTree = "<group>"; };
		92B9A5651F8660D700A24FE4 /* visual_manager.c */ = {isa = PBXFileReference; fileEncoding = 4; lastKnownFileType = sourcecode.c.c; path = visual_manager.c; sourceTree = "<group>"; };
		92B9A5B61F866D6500A24FE4 /* scene_node_init.c */ = {isa = PBXFileReference; fileEncoding = 4; lastKnownFileType = sourcecode.c.c; path = scene_node_init.c; sourceTree = "<group>"; };
		92B9A5B81F866E0500A24FE4 /* mpeg4_inputsensor.c */ = {isa = PBXFileReference; fileEncoding = 4; lastKnownFileType = sourcecode.c.c; path = mpeg4_inputsensor.c; sourceTree = "<group>"; };
		92B9A5BC1F868CFF00A24FE4 /* dec_laser.c */ = {isa = PBXFileReference; fileEncoding = 4; lastKnownFileType = sourcecode.c.c; name = dec_laser.c; path = filters/dec_laser.c; sourceTree = "<group>"; };
		92B9A5BE1F8695FA00A24FE4 /* dmx_saf.c */ = {isa = PBXFileReference; fileEncoding = 4; lastKnownFileType = sourcecode.c.c; name = dmx_saf.c; path = filters/dmx_saf.c; sourceTree = "<group>"; };
		92B9A5C01F86ACDF00A24FE4 /* dec_opensvc.c */ = {isa = PBXFileReference; fileEncoding = 4; lastKnownFileType = sourcecode.c.c; name = dec_opensvc.c; path = filters/dec_opensvc.c; sourceTree = "<group>"; };
		92B9A5C21F86ACDF00A24FE4 /* dec_scte35.c */ = {isa = PBXFileReference; fileEncoding = 4; lastKnownFileType = sourcecode.c.c; name = dec_scte35.c; path = filters/dec_scte35.c; sourceTree = "<group>"; };
		92BA0AD3243B68AF006FC74E /* dec_mediacodec.c */ = {isa = PBXFileReference; fileEncoding = 4; lastKnownFileType = sourcecode.c.c; name = dec_mediacodec.c; path = filters/dec_mediacodec.c; sourceTree = "<group>"; };
		92BA0AD9243B6E2B006FC74E /* dektec_video_decl.c */ = {isa = PBXFileReference; fileEncoding = 4; lastKnownFileType = sourcecode.c.c; name = dektec_video_decl.c; path = ../modules/dektec_out/dektec_video_decl.c; sourceTree = "<group>"; };
		92BB854C1F7BE2BA009BC9C8 /*  */ = {isa = PBXFileReference; lastKnownFileType = text.xml; name = "\U0001"; path = "../../../../../../../\U0001"; sourceTree = "<group>"; };
		92BB85501F7BFB60009BC9C8 /* ff_dec.c */ = {isa = PBXFileReference; fileEncoding = 4; lastKnownFileType = sourcecode.c.c; name = ff_dec.c; path = filters/ff_dec.c; sourceTree = "<group>"; };
		92BB85511F7BFB60009BC9C8 /* dec_odf.c */ = {isa = PBXFileReference; fileEncoding = 4; lastKnownFileType = sourcecode.c.c; name = dec_odf.c; path = filters/dec_odf.c; sourceTree = "<group>"; };
		92BB85521F7BFB60009BC9C8 /* dec_bifs.c */ = {isa = PBXFileReference; fileEncoding = 4; lastKnownFileType = sourcecode.c.c; name = dec_bifs.c; path = filters/dec_bifs.c; sourceTree = "<group>"; };
		92BB85531F7BFB60009BC9C8 /* isoffin_read_ch.c */ = {isa = PBXFileReference; fileEncoding = 4; lastKnownFileType = sourcecode.c.c; name = isoffin_read_ch.c; path = filters/isoffin_read_ch.c; sourceTree = "<group>"; };
		92BB85541F7BFB60009BC9C8 /* reframe_img.c */ = {isa = PBXFileReference; fileEncoding = 4; lastKnownFileType = sourcecode.c.c; name = reframe_img.c; path = filters/reframe_img.c; sourceTree = "<group>"; };
		92BB85551F7BFB60009BC9C8 /* dec_faad.c */ = {isa = PBXFileReference; fileEncoding = 4; lastKnownFileType = sourcecode.c.c; name = dec_faad.c; path = filters/dec_faad.c; sourceTree = "<group>"; };
		92BB85561F7BFB60009BC9C8 /* reframe_adts.c */ = {isa = PBXFileReference; fileEncoding = 4; lastKnownFileType = sourcecode.c.c; name = reframe_adts.c; path = filters/reframe_adts.c; sourceTree = "<group>"; };
		92BB85571F7BFB60009BC9C8 /* dec_img.c */ = {isa = PBXFileReference; fileEncoding = 4; lastKnownFileType = sourcecode.c.c; name = dec_img.c; path = filters/dec_img.c; sourceTree = "<group>"; };
		92BB85581F7BFB61009BC9C8 /* compose.c */ = {isa = PBXFileReference; fileEncoding = 4; lastKnownFileType = sourcecode.c.c; name = compose.c; path = filters/compose.c; sourceTree = "<group>"; };
		92BB85591F7BFB61009BC9C8 /* load_svg.c */ = {isa = PBXFileReference; fileEncoding = 4; lastKnownFileType = sourcecode.c.c; name = load_svg.c; path = filters/load_svg.c; sourceTree = "<group>"; };
		92BB855A1F7BFB61009BC9C8 /* in_file.c */ = {isa = PBXFileReference; fileEncoding = 4; lastKnownFileType = sourcecode.c.c; name = in_file.c; path = filters/in_file.c; sourceTree = "<group>"; };
		92BB855B1F7BFB61009BC9C8 /* reframe_mp3.c */ = {isa = PBXFileReference; fileEncoding = 4; lastKnownFileType = sourcecode.c.c; name = reframe_mp3.c; path = filters/reframe_mp3.c; sourceTree = "<group>"; };
		92BB855C1F7BFB61009BC9C8 /* ff_common.c */ = {isa = PBXFileReference; fileEncoding = 4; lastKnownFileType = sourcecode.c.c; name = ff_common.c; path = filters/ff_common.c; sourceTree = "<group>"; };
		92BB855D1F7BFB61009BC9C8 /* dec_mad.c */ = {isa = PBXFileReference; fileEncoding = 4; lastKnownFileType = sourcecode.c.c; name = dec_mad.c; path = filters/dec_mad.c; sourceTree = "<group>"; };
		92BB855E1F7BFB61009BC9C8 /* in_http.c */ = {isa = PBXFileReference; fileEncoding = 4; lastKnownFileType = sourcecode.c.c; name = in_http.c; path = filters/in_http.c; sourceTree = "<group>"; };
		92BB855F1F7BFB62009BC9C8 /* inspect.c */ = {isa = PBXFileReference; fileEncoding = 4; lastKnownFileType = sourcecode.c.c; name = inspect.c; path = filters/inspect.c; sourceTree = "<group>"; };
		92BB85601F7BFB62009BC9C8 /* ff_dmx.c */ = {isa = PBXFileReference; fileEncoding = 4; lastKnownFileType = sourcecode.c.c; name = ff_dmx.c; path = filters/ff_dmx.c; sourceTree = "<group>"; };
		92BB85611F7BFB62009BC9C8 /* isoffin.h */ = {isa = PBXFileReference; fileEncoding = 4; lastKnownFileType = sourcecode.c.h; name = isoffin.h; path = filters/isoffin.h; sourceTree = "<group>"; };
		92BB85621F7BFB63009BC9C8 /* load_bt_xmt.c */ = {isa = PBXFileReference; fileEncoding = 4; lastKnownFileType = sourcecode.c.c; name = load_bt_xmt.c; path = filters/load_bt_xmt.c; sourceTree = "<group>"; };
		92BB85631F7BFB63009BC9C8 /* unit_test_filter.c */ = {isa = PBXFileReference; fileEncoding = 4; lastKnownFileType = sourcecode.c.c; name = unit_test_filter.c; path = filters/unit_test_filter.c; sourceTree = "<group>"; };
		92BB85641F7BFB63009BC9C8 /* isoffin_load.c */ = {isa = PBXFileReference; fileEncoding = 4; lastKnownFileType = sourcecode.c.c; name = isoffin_load.c; path = filters/isoffin_load.c; sourceTree = "<group>"; };
		92BB85651F7BFB63009BC9C8 /* isoffin_read.c */ = {isa = PBXFileReference; fileEncoding = 4; lastKnownFileType = sourcecode.c.c; name = isoffin_read.c; path = filters/isoffin_read.c; sourceTree = "<group>"; };
		92BB857C1F7BFD7F009BC9C8 /* dec_xvid.c */ = {isa = PBXFileReference; fileEncoding = 4; lastKnownFileType = sourcecode.c.c; name = dec_xvid.c; path = filters/dec_xvid.c; sourceTree = "<group>"; };
		92BB857E1F7C30AE009BC9C8 /* dec_j2k.c */ = {isa = PBXFileReference; fileEncoding = 4; lastKnownFileType = sourcecode.c.c; name = dec_j2k.c; path = filters/dec_j2k.c; sourceTree = "<group>"; };
		92BB85801F7C3C4A009BC9C8 /* reframe_ac3.c */ = {isa = PBXFileReference; fileEncoding = 4; lastKnownFileType = sourcecode.c.c; name = reframe_ac3.c; path = filters/reframe_ac3.c; sourceTree = "<group>"; };
		92BB85821F7C5773009BC9C8 /* dec_ac52.c */ = {isa = PBXFileReference; fileEncoding = 4; lastKnownFileType = sourcecode.c.c; name = dec_ac52.c; path = filters/dec_ac52.c; sourceTree = "<group>"; };
		92BB85841F7C606A009BC9C8 /* reframe_amr.c */ = {isa = PBXFileReference; fileEncoding = 4; lastKnownFileType = sourcecode.c.c; name = reframe_amr.c; path = filters/reframe_amr.c; sourceTree = "<group>"; };
		92BB9A661F9C827600524E5B /* dmx_dash.c */ = {isa = PBXFileReference; fileEncoding = 4; lastKnownFileType = sourcecode.c.c; name = dmx_dash.c; path = filters/dmx_dash.c; sourceTree = "<group>"; };
		92BBFC481A7122AD006A7735 /* ait.h */ = {isa = PBXFileReference; fileEncoding = 4; lastKnownFileType = sourcecode.c.h; name = ait.h; path = ../include/gpac/ait.h; sourceTree = "<group>"; };
		92BBFC491A7122AD006A7735 /* avparse.h */ = {isa = PBXFileReference; fileEncoding = 4; lastKnownFileType = sourcecode.c.h; name = avparse.h; path = ../include/gpac/avparse.h; sourceTree = "<group>"; };
		92BBFC4A1A7122AD006A7735 /* base_coding.h */ = {isa = PBXFileReference; fileEncoding = 4; lastKnownFileType = sourcecode.c.h; name = base_coding.h; path = ../include/gpac/base_coding.h; sourceTree = "<group>"; };
		92BBFC4B1A7122AD006A7735 /* bifs.h */ = {isa = PBXFileReference; fileEncoding = 4; lastKnownFileType = sourcecode.c.h; name = bifs.h; path = ../include/gpac/bifs.h; sourceTree = "<group>"; };
		92BBFC4C1A7122AD006A7735 /* bitstream.h */ = {isa = PBXFileReference; fileEncoding = 4; lastKnownFileType = sourcecode.c.h; name = bitstream.h; path = ../include/gpac/bitstream.h; sourceTree = "<group>"; };
		92BBFC4D1A7122AD006A7735 /* cache.h */ = {isa = PBXFileReference; fileEncoding = 4; lastKnownFileType = sourcecode.c.h; name = cache.h; path = ../include/gpac/cache.h; sourceTree = "<group>"; };
		92BBFC4E1A7122AD006A7735 /* color.h */ = {isa = PBXFileReference; fileEncoding = 4; lastKnownFileType = sourcecode.c.h; name = color.h; path = ../include/gpac/color.h; sourceTree = "<group>"; };
		92BBFC4F1A7122AD006A7735 /* compositor.h */ = {isa = PBXFileReference; fileEncoding = 4; lastKnownFileType = sourcecode.c.h; name = compositor.h; path = ../include/gpac/compositor.h; sourceTree = "<group>"; };
		92BBFC501A7122AD006A7735 /* config_file.h */ = {isa = PBXFileReference; fileEncoding = 4; lastKnownFileType = sourcecode.c.h; name = config_file.h; path = ../include/gpac/config_file.h; sourceTree = "<group>"; };
		92BBFC511A7122AD006A7735 /* configuration.h */ = {isa = PBXFileReference; fileEncoding = 4; lastKnownFileType = sourcecode.c.h; name = configuration.h; path = ../include/gpac/configuration.h; sourceTree = "<group>"; };
		92BBFC521A7122AD006A7735 /* constants.h */ = {isa = PBXFileReference; fileEncoding = 4; lastKnownFileType = sourcecode.c.h; name = constants.h; path = ../include/gpac/constants.h; sourceTree = "<group>"; };
		92BBFC531A7122AD006A7735 /* crypt.h */ = {isa = PBXFileReference; fileEncoding = 4; lastKnownFileType = sourcecode.c.h; name = crypt.h; path = ../include/gpac/crypt.h; sourceTree = "<group>"; };
		92BBFC541A7122AD006A7735 /* dash.h */ = {isa = PBXFileReference; fileEncoding = 4; lastKnownFileType = sourcecode.c.h; name = dash.h; path = ../include/gpac/dash.h; sourceTree = "<group>"; };
		92BBFC551A7122AD006A7735 /* download.h */ = {isa = PBXFileReference; fileEncoding = 4; lastKnownFileType = sourcecode.c.h; name = download.h; path = ../include/gpac/download.h; sourceTree = "<group>"; };
		92BBFC561A7122AD006A7735 /* dsmcc.h */ = {isa = PBXFileReference; fileEncoding = 4; lastKnownFileType = sourcecode.c.h; name = dsmcc.h; path = ../include/gpac/dsmcc.h; sourceTree = "<group>"; };
		92BBFC571A7122AD006A7735 /* dvb_mpe.h */ = {isa = PBXFileReference; fileEncoding = 4; lastKnownFileType = sourcecode.c.h; name = dvb_mpe.h; path = ../include/gpac/dvb_mpe.h; sourceTree = "<group>"; };
		92BBFC591A7122AD006A7735 /* events_constants.h */ = {isa = PBXFileReference; fileEncoding = 4; lastKnownFileType = sourcecode.c.h; name = events_constants.h; path = ../include/gpac/events_constants.h; sourceTree = "<group>"; };
		92BBFC5A1A7122AD006A7735 /* events.h */ = {isa = PBXFileReference; fileEncoding = 4; lastKnownFileType = sourcecode.c.h; name = events.h; path = ../include/gpac/events.h; sourceTree = "<group>"; };
		92BBFC5C1A7122AD006A7735 /* html5_media.h */ = {isa = PBXFileReference; fileEncoding = 4; lastKnownFileType = sourcecode.c.h; name = html5_media.h; path = ../include/gpac/html5_media.h; sourceTree = "<group>"; };
		92BBFC5D1A7122AD006A7735 /* html5_mse.h */ = {isa = PBXFileReference; fileEncoding = 4; lastKnownFileType = sourcecode.c.h; name = html5_mse.h; path = ../include/gpac/html5_mse.h; sourceTree = "<group>"; };
		92BBFC5E1A7122AD006A7735 /* ietf.h */ = {isa = PBXFileReference; fileEncoding = 4; lastKnownFileType = sourcecode.c.h; name = ietf.h; path = ../include/gpac/ietf.h; sourceTree = "<group>"; };
		92BBFC601A7122AD006A7735 /* avilib.h */ = {isa = PBXFileReference; fileEncoding = 4; lastKnownFileType = sourcecode.c.h; path = avilib.h; sourceTree = "<group>"; };
		92BBFC611A7122AD006A7735 /* bifs_dev.h */ = {isa = PBXFileReference; fileEncoding = 4; lastKnownFileType = sourcecode.c.h; path = bifs_dev.h; sourceTree = "<group>"; };
		92BBFC621A7122AD006A7735 /* bifs_tables.h */ = {isa = PBXFileReference; fileEncoding = 4; lastKnownFileType = sourcecode.c.h; path = bifs_tables.h; sourceTree = "<group>"; };
		92BBFC631A7122AD006A7735 /* camera.h */ = {isa = PBXFileReference; fileEncoding = 4; lastKnownFileType = sourcecode.c.h; path = camera.h; sourceTree = "<group>"; };
		92BBFC641A7122AD006A7735 /* compositor_dev.h */ = {isa = PBXFileReference; fileEncoding = 4; lastKnownFileType = sourcecode.c.h; path = compositor_dev.h; sourceTree = "<group>"; };
		92BBFC651A7122AD006A7735 /* crypt_dev.h */ = {isa = PBXFileReference; fileEncoding = 4; lastKnownFileType = sourcecode.c.h; path = crypt_dev.h; sourceTree = "<group>"; };
		92BBFC661A7122AD006A7735 /* dvb_mpe_dev.h */ = {isa = PBXFileReference; fileEncoding = 4; lastKnownFileType = sourcecode.c.h; path = dvb_mpe_dev.h; sourceTree = "<group>"; };
		92BBFC671A7122AD006A7735 /* ietf_dev.h */ = {isa = PBXFileReference; fileEncoding = 4; lastKnownFileType = sourcecode.c.h; path = ietf_dev.h; sourceTree = "<group>"; };
		92BBFC681A7122AD006A7735 /* isomedia_dev.h */ = {isa = PBXFileReference; fileEncoding = 4; lastKnownFileType = sourcecode.c.h; path = isomedia_dev.h; sourceTree = "<group>"; };
		92BBFC691A7122AD006A7735 /* laser_dev.h */ = {isa = PBXFileReference; fileEncoding = 4; lastKnownFileType = sourcecode.c.h; path = laser_dev.h; sourceTree = "<group>"; };
		92BBFC6A1A7122AD006A7735 /* m3u8.h */ = {isa = PBXFileReference; fileEncoding = 4; lastKnownFileType = sourcecode.c.h; path = m3u8.h; sourceTree = "<group>"; };
		92BBFC6B1A7122AD006A7735 /* media_dev.h */ = {isa = PBXFileReference; fileEncoding = 4; lastKnownFileType = sourcecode.c.h; path = media_dev.h; sourceTree = "<group>"; };
		92BBFC6C1A7122AD006A7735 /* mesh.h */ = {isa = PBXFileReference; fileEncoding = 4; lastKnownFileType = sourcecode.c.h; path = mesh.h; sourceTree = "<group>"; };
		92BBFC6E1A7122AD006A7735 /* odf_dev.h */ = {isa = PBXFileReference; fileEncoding = 4; lastKnownFileType = sourcecode.c.h; path = odf_dev.h; sourceTree = "<group>"; };
		92BBFC6F1A7122AD006A7735 /* odf_parse_common.h */ = {isa = PBXFileReference; fileEncoding = 4; lastKnownFileType = sourcecode.c.h; path = odf_parse_common.h; sourceTree = "<group>"; };
		92BBFC701A7122AD006A7735 /* ogg.h */ = {isa = PBXFileReference; fileEncoding = 4; lastKnownFileType = sourcecode.c.h; path = ogg.h; sourceTree = "<group>"; };
		92BBFC711A7122AD006A7735 /* reedsolomon.h */ = {isa = PBXFileReference; fileEncoding = 4; lastKnownFileType = sourcecode.c.h; path = reedsolomon.h; sourceTree = "<group>"; };
		92BBFC721A7122AD006A7735 /* scenegraph_dev.h */ = {isa = PBXFileReference; fileEncoding = 4; lastKnownFileType = sourcecode.c.h; path = scenegraph_dev.h; sourceTree = "<group>"; };
		92BBFC741A7122AD006A7735 /* swf_dev.h */ = {isa = PBXFileReference; fileEncoding = 4; lastKnownFileType = sourcecode.c.h; path = swf_dev.h; sourceTree = "<group>"; };
		92BBFC761A7122AD006A7735 /* vobsub.h */ = {isa = PBXFileReference; fileEncoding = 4; lastKnownFileType = sourcecode.c.h; path = vobsub.h; sourceTree = "<group>"; };
		92BBFC781A7122AD006A7735 /* iso639.h */ = {isa = PBXFileReference; fileEncoding = 4; lastKnownFileType = sourcecode.c.h; name = iso639.h; path = ../include/gpac/iso639.h; sourceTree = "<group>"; };
		92BBFC791A7122AD006A7735 /* isomedia.h */ = {isa = PBXFileReference; fileEncoding = 4; lastKnownFileType = sourcecode.c.h; name = isomedia.h; path = ../include/gpac/isomedia.h; sourceTree = "<group>"; };
		92BBFC7A1A7122AD006A7735 /* laser.h */ = {isa = PBXFileReference; fileEncoding = 4; lastKnownFileType = sourcecode.c.h; name = laser.h; path = ../include/gpac/laser.h; sourceTree = "<group>"; };
		92BBFC7B1A7122AD006A7735 /* list.h */ = {isa = PBXFileReference; fileEncoding = 4; lastKnownFileType = sourcecode.c.h; name = list.h; path = ../include/gpac/list.h; sourceTree = "<group>"; };
		92BBFC7D1A7122AD006A7735 /* maths.h */ = {isa = PBXFileReference; fileEncoding = 4; lastKnownFileType = sourcecode.c.h; name = maths.h; path = ../include/gpac/maths.h; sourceTree = "<group>"; };
		92BBFC7E1A7122AD006A7735 /* media_tools.h */ = {isa = PBXFileReference; fileEncoding = 4; lastKnownFileType = sourcecode.c.h; name = media_tools.h; path = ../include/gpac/media_tools.h; sourceTree = "<group>"; };
		92BBFC7F1A7122AD006A7735 /* mediaobject.h */ = {isa = PBXFileReference; fileEncoding = 4; lastKnownFileType = sourcecode.c.h; name = mediaobject.h; path = ../include/gpac/mediaobject.h; sourceTree = "<group>"; };
		92BBFC801A7122AD006A7735 /* module.h */ = {isa = PBXFileReference; fileEncoding = 4; lastKnownFileType = sourcecode.c.h; name = module.h; path = ../include/gpac/module.h; sourceTree = "<group>"; };
		92BBFC821A7122AD006A7735 /* audio_out.h */ = {isa = PBXFileReference; fileEncoding = 4; lastKnownFileType = sourcecode.c.h; path = audio_out.h; sourceTree = "<group>"; };
		92BBFC841A7122AD006A7735 /* font.h */ = {isa = PBXFileReference; fileEncoding = 4; lastKnownFileType = sourcecode.c.h; path = font.h; sourceTree = "<group>"; };
		92BBFC851A7122AD006A7735 /* hardcoded_proto.h */ = {isa = PBXFileReference; fileEncoding = 4; lastKnownFileType = sourcecode.c.h; path = hardcoded_proto.h; sourceTree = "<group>"; };
		92BBFC8B1A7122AD006A7735 /* video_out.h */ = {isa = PBXFileReference; fileEncoding = 4; lastKnownFileType = sourcecode.c.h; path = video_out.h; sourceTree = "<group>"; };
		92BBFC8C1A7122AD006A7735 /* mpeg4_odf.h */ = {isa = PBXFileReference; fileEncoding = 4; lastKnownFileType = sourcecode.c.h; name = mpeg4_odf.h; path = ../include/gpac/mpeg4_odf.h; sourceTree = "<group>"; };
		92BBFC8D1A7122AD006A7735 /* mpegts.h */ = {isa = PBXFileReference; fileEncoding = 4; lastKnownFileType = sourcecode.c.h; name = mpegts.h; path = ../include/gpac/mpegts.h; sourceTree = "<group>"; };
		92BBFC8E1A7122AD006A7735 /* network.h */ = {isa = PBXFileReference; fileEncoding = 4; lastKnownFileType = sourcecode.c.h; name = network.h; path = ../include/gpac/network.h; sourceTree = "<group>"; };
		92BBFC8F1A7122AD006A7735 /* nodes_mpeg4.h */ = {isa = PBXFileReference; fileEncoding = 4; lastKnownFileType = sourcecode.c.h; name = nodes_mpeg4.h; path = ../include/gpac/nodes_mpeg4.h; sourceTree = "<group>"; };
		92BBFC901A7122AD006A7735 /* nodes_svg.h */ = {isa = PBXFileReference; fileEncoding = 4; lastKnownFileType = sourcecode.c.h; name = nodes_svg.h; path = ../include/gpac/nodes_svg.h; sourceTree = "<group>"; };
		92BBFC911A7122AD006A7735 /* nodes_x3d.h */ = {isa = PBXFileReference; fileEncoding = 4; lastKnownFileType = sourcecode.c.h; name = nodes_x3d.h; path = ../include/gpac/nodes_x3d.h; sourceTree = "<group>"; };
		92BBFC941A7122AD006A7735 /* path2d.h */ = {isa = PBXFileReference; fileEncoding = 4; lastKnownFileType = sourcecode.c.h; name = path2d.h; path = ../include/gpac/path2d.h; sourceTree = "<group>"; };
		92BBFC951A7122AD006A7735 /* revision.h */ = {isa = PBXFileReference; fileEncoding = 4; lastKnownFileType = sourcecode.c.h; name = revision.h; path = ../include/gpac/revision.h; sourceTree = "<group>"; };
		92BBFC971A7122AD006A7735 /* rtp_streamer.h */ = {isa = PBXFileReference; fileEncoding = 4; lastKnownFileType = sourcecode.c.h; name = rtp_streamer.h; path = ../include/gpac/rtp_streamer.h; sourceTree = "<group>"; };
		92BBFC981A7122AD006A7735 /* scene_engine.h */ = {isa = PBXFileReference; fileEncoding = 4; lastKnownFileType = sourcecode.c.h; name = scene_engine.h; path = ../include/gpac/scene_engine.h; sourceTree = "<group>"; };
		92BBFC991A7122AD006A7735 /* scene_manager.h */ = {isa = PBXFileReference; fileEncoding = 4; lastKnownFileType = sourcecode.c.h; name = scene_manager.h; path = ../include/gpac/scene_manager.h; sourceTree = "<group>"; };
		92BBFC9A1A7122AD006A7735 /* scenegraph_svg.h */ = {isa = PBXFileReference; fileEncoding = 4; lastKnownFileType = sourcecode.c.h; name = scenegraph_svg.h; path = ../include/gpac/scenegraph_svg.h; sourceTree = "<group>"; };
		92BBFC9B1A7122AD006A7735 /* scenegraph_vrml.h */ = {isa = PBXFileReference; fileEncoding = 4; lastKnownFileType = sourcecode.c.h; name = scenegraph_vrml.h; path = ../include/gpac/scenegraph_vrml.h; sourceTree = "<group>"; };
		92BBFC9C1A7122AD006A7735 /* scenegraph.h */ = {isa = PBXFileReference; fileEncoding = 4; lastKnownFileType = sourcecode.c.h; name = scenegraph.h; path = ../include/gpac/scenegraph.h; sourceTree = "<group>"; };
		92BBFC9D1A7122AD006A7735 /* setup.h */ = {isa = PBXFileReference; fileEncoding = 4; lastKnownFileType = sourcecode.c.h; name = setup.h; path = ../include/gpac/setup.h; sourceTree = "<group>"; };
		92BBFC9E1A7122AD006A7735 /* svg_types.h */ = {isa = PBXFileReference; fileEncoding = 4; lastKnownFileType = sourcecode.c.h; name = svg_types.h; path = ../include/gpac/svg_types.h; sourceTree = "<group>"; };
		92BBFC9F1A7122AD006A7735 /* sync_layer.h */ = {isa = PBXFileReference; fileEncoding = 4; lastKnownFileType = sourcecode.c.h; name = sync_layer.h; path = ../include/gpac/sync_layer.h; sourceTree = "<group>"; };
		92BBFCA21A7122AD006A7735 /* thread.h */ = {isa = PBXFileReference; fileEncoding = 4; lastKnownFileType = sourcecode.c.h; name = thread.h; path = ../include/gpac/thread.h; sourceTree = "<group>"; };
		92BBFCA31A7122AD006A7735 /* token.h */ = {isa = PBXFileReference; fileEncoding = 4; lastKnownFileType = sourcecode.c.h; name = token.h; path = ../include/gpac/token.h; sourceTree = "<group>"; };
		92BBFCA41A7122AD006A7735 /* tools.h */ = {isa = PBXFileReference; fileEncoding = 4; lastKnownFileType = sourcecode.c.h; name = tools.h; path = ../include/gpac/tools.h; sourceTree = "<group>"; };
		92BBFCA71A7122AD006A7735 /* utf.h */ = {isa = PBXFileReference; fileEncoding = 4; lastKnownFileType = sourcecode.c.h; name = utf.h; path = ../include/gpac/utf.h; sourceTree = "<group>"; };
		92BBFCA81A7122AD006A7735 /* version.h */ = {isa = PBXFileReference; fileEncoding = 4; lastKnownFileType = sourcecode.c.h; name = version.h; path = ../include/gpac/version.h; sourceTree = "<group>"; };
		92BBFCA91A7122AD006A7735 /* webvtt.h */ = {isa = PBXFileReference; fileEncoding = 4; lastKnownFileType = sourcecode.c.h; name = webvtt.h; path = ../include/gpac/webvtt.h; sourceTree = "<group>"; };
		92BBFCAA1A7122AD006A7735 /* xml.h */ = {isa = PBXFileReference; fileEncoding = 4; lastKnownFileType = sourcecode.c.h; name = xml.h; path = ../include/gpac/xml.h; sourceTree = "<group>"; };
		92BD556A205AE974007C4C06 /* CoreGraphics.framework */ = {isa = PBXFileReference; lastKnownFileType = wrapper.framework; name = CoreGraphics.framework; path = System/Library/Frameworks/CoreGraphics.framework; sourceTree = SDKROOT; };
		92BD556E205AE9B0007C4C06 /* CoreImage.framework */ = {isa = PBXFileReference; lastKnownFileType = wrapper.framework; name = CoreImage.framework; path = System/Library/Frameworks/CoreImage.framework; sourceTree = SDKROOT; };
		92BD5570205AE9BD007C4C06 /* AppKit.framework */ = {isa = PBXFileReference; lastKnownFileType = wrapper.framework; name = AppKit.framework; path = System/Library/Frameworks/AppKit.framework; sourceTree = SDKROOT; };
		92BE509018D6325E00AA59D8 /* MP4Box */ = {isa = PBXFileReference; explicitFileType = "compiled.mach-o.executable"; includeInIndex = 0; path = MP4Box; sourceTree = BUILT_PRODUCTS_DIR; };
		92C0F37D21EC7BB0002961C8 /* out_rtp.c */ = {isa = PBXFileReference; fileEncoding = 4; lastKnownFileType = sourcecode.c.c; name = out_rtp.c; path = filters/out_rtp.c; sourceTree = "<group>"; };
		92C236DC25769BA500CD59A9 /* tilesplit.c */ = {isa = PBXFileReference; fileEncoding = 4; lastKnownFileType = sourcecode.c.c; name = tilesplit.c; path = filters/tilesplit.c; sourceTree = "<group>"; };
		92C3486429E5B31700C63E8A /* dmx_ghi.c */ = {isa = PBXFileReference; fileEncoding = 4; lastKnownFileType = sourcecode.c.c; name = dmx_ghi.c; path = filters/dmx_ghi.c; sourceTree = "<group>"; };
		92C403D72181F10500331F39 /* gf_openhevc_dec.dylib */ = {isa = PBXFileReference; explicitFileType = "compiled.mach-o.dylib"; includeInIndex = 0; path = gf_openhevc_dec.dylib; sourceTree = BUILT_PRODUCTS_DIR; };
		92C403DC2181F17E00331F39 /* dec_openhevc.c */ = {isa = PBXFileReference; fileEncoding = 4; lastKnownFileType = sourcecode.c.c; name = dec_openhevc.c; path = ../../src/filters/dec_openhevc.c; sourceTree = "<group>"; };
		92C69C5B281315B400051866 /* carbon_hook.c */ = {isa = PBXFileReference; fileEncoding = 4; lastKnownFileType = sourcecode.c.c; name = carbon_hook.c; path = ../../applications/gpac/carbon_hook.c; sourceTree = "<group>"; };
		92CDAEE71FBD9D0C0007C1C0 /* reframe_nalu.c */ = {isa = PBXFileReference; fileEncoding = 4; lastKnownFileType = sourcecode.c.c; name = reframe_nalu.c; path = filters/reframe_nalu.c; sourceTree = "<group>"; };
		92D15558282BF1BA00AE8BC9 /* gpac.c */ = {isa = PBXFileReference; fileEncoding = 4; lastKnownFileType = sourcecode.c.c; name = gpac.c; path = ../../applications/gpac/gpac.c; sourceTree = "<group>"; };
		92D1555A282BF1D400AE8BC9 /* mp4box.c */ = {isa = PBXFileReference; fileEncoding = 4; lastKnownFileType = sourcecode.c.c; name = mp4box.c; path = ../../applications/mp4box/mp4box.c; sourceTree = "<group>"; };
		92D211932370832900128AE2 /* raster3d.c */ = {isa = PBXFileReference; fileEncoding = 4; lastKnownFileType = sourcecode.c.c; name = raster3d.c; path = evg/raster3d.c; sourceTree = "<group>"; };
		92D6C5992343BED700262217 /* scene_js.c */ = {isa = PBXFileReference; fileEncoding = 4; lastKnownFileType = sourcecode.c.c; name = scene_js.c; path = jsmods/scene_js.c; sourceTree = "<group>"; };
		92D6C59A2343BED700262217 /* xhr.c */ = {isa = PBXFileReference; fileEncoding = 4; lastKnownFileType = sourcecode.c.c; name = xhr.c; path = jsmods/xhr.c; sourceTree = "<group>"; };
		92D6C59D2343BEFF00262217 /* svg_js.c */ = {isa = PBXFileReference; fileEncoding = 4; lastKnownFileType = sourcecode.c.c; path = svg_js.c; sourceTree = "<group>"; };
		92D6C59E2343BEFF00262217 /* vrml_js.c */ = {isa = PBXFileReference; fileEncoding = 4; lastKnownFileType = sourcecode.c.c; path = vrml_js.c; sourceTree = "<group>"; };
		92D6C59F2343BEFF00262217 /* dom_js.c */ = {isa = PBXFileReference; fileEncoding = 4; lastKnownFileType = sourcecode.c.c; path = dom_js.c; sourceTree = "<group>"; };
		92D7A2E425D580DC00FD4034 /* fileimport.c */ = {isa = PBXFileReference; fileEncoding = 4; lastKnownFileType = sourcecode.c.c; name = fileimport.c; path = ../../applications/mp4box/fileimport.c; sourceTree = "<group>"; };
		92D7A2E525D580DD00FD4034 /* live.c */ = {isa = PBXFileReference; fileEncoding = 4; lastKnownFileType = sourcecode.c.c; name = live.c; path = ../../applications/mp4box/live.c; sourceTree = "<group>"; };
		92D7A2E625D580DD00FD4034 /* mp4box.h */ = {isa = PBXFileReference; fileEncoding = 4; lastKnownFileType = sourcecode.c.h; name = mp4box.h; path = ../../applications/mp4box/mp4box.h; sourceTree = "<group>"; };
		92D7A2E725D580DD00FD4034 /* filedump.c */ = {isa = PBXFileReference; fileEncoding = 4; lastKnownFileType = sourcecode.c.c; name = filedump.c; path = ../../applications/mp4box/filedump.c; sourceTree = "<group>"; };
		92DB148B1E4F05B500382A81 /* filters.h */ = {isa = PBXFileReference; fileEncoding = 4; lastKnownFileType = sourcecode.c.h; name = filters.h; path = ../include/gpac/filters.h; sourceTree = "<group>"; };
		92DB148C1E4F05B500382A81 /* main.h */ = {isa = PBXFileReference; fileEncoding = 4; lastKnownFileType = sourcecode.c.h; name = main.h; path = ../include/gpac/main.h; sourceTree = "<group>"; };
		92E164A820F8EBAE0024A9CA /* dec_nvdec_sdk.c */ = {isa = PBXFileReference; fileEncoding = 4; lastKnownFileType = sourcecode.c.c; name = dec_nvdec_sdk.c; path = filters/dec_nvdec_sdk.c; sourceTree = "<group>"; };
		92E164A920F8EBAE0024A9CA /* dec_nvdec_sdk.h */ = {isa = PBXFileReference; fileEncoding = 4; lastKnownFileType = sourcecode.c.h; name = dec_nvdec_sdk.h; path = filters/dec_nvdec_sdk.h; sourceTree = "<group>"; };
		92E164AA20F8EBAE0024A9CA /* dec_nvdec.c */ = {isa = PBXFileReference; fileEncoding = 4; lastKnownFileType = sourcecode.c.c; name = dec_nvdec.c; path = filters/dec_nvdec.c; sourceTree = "<group>"; };
		92E164BA20F8F2860024A9CA /* Remotery.c */ = {isa = PBXFileReference; fileEncoding = 4; lastKnownFileType = sourcecode.c.c; path = Remotery.c; sourceTree = "<group>"; };
		92E2498F2057B973002CC029 /* resample_audio.c */ = {isa = PBXFileReference; fileEncoding = 4; lastKnownFileType = sourcecode.c.c; name = resample_audio.c; path = filters/resample_audio.c; sourceTree = "<group>"; };
		92E318CE20645036007BE021 /* ff_rescale.c */ = {isa = PBXFileReference; fileEncoding = 4; lastKnownFileType = sourcecode.c.c; name = ff_rescale.c; path = filters/ff_rescale.c; sourceTree = "<group>"; };
		92E318D020651834007BE021 /* vcrop.c */ = {isa = PBXFileReference; fileEncoding = 4; lastKnownFileType = sourcecode.c.c; name = vcrop.c; path = filters/vcrop.c; sourceTree = "<group>"; };
		92E8E7E92BF4B481003D785B /* in_route.h */ = {isa = PBXFileReference; fileEncoding = 4; lastKnownFileType = sourcecode.c.h; name = in_route.h; path = filters/in_route.h; sourceTree = "<group>"; };
		92E8E7EA2BF4B481003D785B /* in_route_repair.c */ = {isa = PBXFileReference; fileEncoding = 4; lastKnownFileType = sourcecode.c.c; name = in_route_repair.c; path = filters/in_route_repair.c; sourceTree = "<group>"; };
		92E9167B2073F1DB00EE92FB /* ff_enc.c */ = {isa = PBXFileReference; fileEncoding = 4; lastKnownFileType = sourcecode.c.c; name = ff_enc.c; path = filters/ff_enc.c; sourceTree = "<group>"; };
		92EB479020F50C4200E1F2DD /* reframe_av1.c */ = {isa = PBXFileReference; fileEncoding = 4; lastKnownFileType = sourcecode.c.c; name = reframe_av1.c; path = filters/reframe_av1.c; sourceTree = "<group>"; };
		92EB479220F6333800E1F2DD /* rewrite_obu.c */ = {isa = PBXFileReference; fileEncoding = 4; lastKnownFileType = sourcecode.c.c; name = rewrite_obu.c; path = filters/rewrite_obu.c; sourceTree = "<group>"; };
		92EC32CA1FAC5ACA003FB9C3 /* reframe_qcp.c */ = {isa = PBXFileReference; fileEncoding = 4; lastKnownFileType = sourcecode.c.c; name = reframe_qcp.c; path = filters/reframe_qcp.c; sourceTree = "<group>"; };
		92EC32CC1FAC81D5003FB9C3 /* reframe_h263.c */ = {isa = PBXFileReference; fileEncoding = 4; lastKnownFileType = sourcecode.c.c; name = reframe_h263.c; path = filters/reframe_h263.c; sourceTree = "<group>"; };
		92EE76401FD0315D008926F5 /* load_text.c */ = {isa = PBXFileReference; fileEncoding = 4; lastKnownFileType = sourcecode.c.c; name = load_text.c; path = filters/load_text.c; sourceTree = "<group>"; };
		92F8D4701F71642E00616F7C /* filter_pck.c */ = {isa = PBXFileReference; fileEncoding = 4; lastKnownFileType = sourcecode.c.c; name = filter_pck.c; path = filter_core/filter_pck.c; sourceTree = "<group>"; };
		92F8D4711F71642E00616F7C /* filter_pid.c */ = {isa = PBXFileReference; fileEncoding = 4; lastKnownFileType = sourcecode.c.c; name = filter_pid.c; path = filter_core/filter_pid.c; sourceTree = "<group>"; };
		92F8D4721F71642E00616F7C /* filter_props.c */ = {isa = PBXFileReference; fileEncoding = 4; lastKnownFileType = sourcecode.c.c; name = filter_props.c; path = filter_core/filter_props.c; sourceTree = "<group>"; };
		92F8D4731F71642E00616F7C /* filter_queue.c */ = {isa = PBXFileReference; fileEncoding = 4; lastKnownFileType = sourcecode.c.c; name = filter_queue.c; path = filter_core/filter_queue.c; sourceTree = "<group>"; };
		92F8D4741F71642E00616F7C /* filter_session.c */ = {isa = PBXFileReference; fileEncoding = 4; lastKnownFileType = sourcecode.c.c; name = filter_session.c; path = filter_core/filter_session.c; sourceTree = "<group>"; };
		92F8D4751F71642E00616F7C /* filter_session.h */ = {isa = PBXFileReference; fileEncoding = 4; lastKnownFileType = sourcecode.c.h; name = filter_session.h; path = filter_core/filter_session.h; sourceTree = "<group>"; };
		92F8D4761F71642E00616F7C /* filter.c */ = {isa = PBXFileReference; fileEncoding = 4; lastKnownFileType = sourcecode.c.c; name = filter.c; path = filter_core/filter.c; sourceTree = "<group>"; };
		92F930801A5ADB870072A85C /* os_divers.c */ = {isa = PBXFileReference; lastKnownFileType = sourcecode.c.c; path = os_divers.c; sourceTree = "<group>"; };
		92F930811A5ADB870072A85C /* os_file.c */ = {isa = PBXFileReference; lastKnownFileType = sourcecode.c.c; path = os_file.c; sourceTree = "<group>"; };
		92FA79422076687100AE005F /* rewind.c */ = {isa = PBXFileReference; fileEncoding = 4; lastKnownFileType = sourcecode.c.c; name = rewind.c; path = filters/rewind.c; sourceTree = "<group>"; };
		92FE596C2088E52900CF0C5A /* dasher.c */ = {isa = PBXFileReference; fileEncoding = 4; lastKnownFileType = sourcecode.c.c; name = dasher.c; path = filters/dasher.c; sourceTree = "<group>"; };
/* End PBXFileReference section */

/* Begin PBXFrameworksBuildPhase section */
		9201F93418D5A38A003D1ACA /* Frameworks */ = {
			isa = PBXFrameworksBuildPhase;
			buildActionMask = 2147483647;
			files = (
				92C23723257841A100CD59A9 /* CoreAudio.framework in Frameworks */,
				92BD5571205AE9BD007C4C06 /* AppKit.framework in Frameworks */,
				92BD556D205AE99A007C4C06 /* OpenGL.framework in Frameworks */,
				92BD556B205AE974007C4C06 /* CoreGraphics.framework in Frameworks */,
				92BD5569205AE93A007C4C06 /* Foundation.framework in Frameworks */,
				92BD5568205AE807007C4C06 /* AVFoundation.framework in Frameworks */,
				926C7E652019D76300E90AF6 /* Security.framework in Frameworks */,
				926C7E642019D75300E90AF6 /* AudioToolbox.framework in Frameworks */,
				9235E0531CFECD520051D8A1 /* CoreFoundation.framework in Frameworks */,
				9235E0521CFECD450051D8A1 /* VideoToolbox.framework in Frameworks */,
				9235E0501CFECD370051D8A1 /* CoreVideo.framework in Frameworks */,
				9235E04E1CFECD300051D8A1 /* CoreMedia.framework in Frameworks */,
				920101D118D5ACA7003D1ACA /* libz.dylib in Frameworks */,
			);
			runOnlyForDeploymentPostprocessing = 0;
		};
		922B0FBF2A602153003690BB /* Frameworks */ = {
			isa = PBXFrameworksBuildPhase;
			buildActionMask = 2147483647;
			files = (
				922B0FC82A6028C5003690BB /* libgpac.dylib in Frameworks */,
			);
			runOnlyForDeploymentPostprocessing = 0;
		};
		927AACFA1E44EEDC008C8E69 /* Frameworks */ = {
			isa = PBXFrameworksBuildPhase;
			buildActionMask = 2147483647;
			files = (
				927AAD0E1E44F492008C8E69 /* libgpac.dylib in Frameworks */,
			);
			runOnlyForDeploymentPostprocessing = 0;
		};
		92AAF0D018D6DB2D00E2FF12 /* Frameworks */ = {
			isa = PBXFrameworksBuildPhase;
			buildActionMask = 2147483647;
			files = (
				92B02F4F1DD2004400F85E77 /* OpenGL.framework in Frameworks */,
				92AAF0E818D6DB9300E2FF12 /* libgpac.dylib in Frameworks */,
			);
			runOnlyForDeploymentPostprocessing = 0;
		};
		92AAF16218D6F40400E2FF12 /* Frameworks */ = {
			isa = PBXFrameworksBuildPhase;
			buildActionMask = 2147483647;
			files = (
				92AAF16F18D6F66300E2FF12 /* libgpac.dylib in Frameworks */,
			);
			runOnlyForDeploymentPostprocessing = 0;
		};
		92BE508D18D6325E00AA59D8 /* Frameworks */ = {
			isa = PBXFrameworksBuildPhase;
			buildActionMask = 2147483647;
			files = (
				92BE50A318D632DA00AA59D8 /* libgpac.dylib in Frameworks */,
			);
			runOnlyForDeploymentPostprocessing = 0;
		};
		92C403D52181F10500331F39 /* Frameworks */ = {
			isa = PBXFrameworksBuildPhase;
			buildActionMask = 2147483647;
			files = (
				92C403EA2181F57600331F39 /* libgpac.dylib in Frameworks */,
			);
			runOnlyForDeploymentPostprocessing = 0;
		};
/* End PBXFrameworksBuildPhase section */

/* Begin PBXGroup section */
		9201000E18D5A444003D1ACA /* laser */ = {
			isa = PBXGroup;
			children = (
				9201000F18D5A444003D1ACA /* lsr_dec.c */,
				9201001018D5A444003D1ACA /* lsr_enc.c */,
				9201001118D5A444003D1ACA /* lsr_tables.c */,
			);
			path = laser;
			sourceTree = "<group>";
		};
		9201002218D5A444003D1ACA /* media_tools */ = {
			isa = PBXGroup;
			children = (
				9201002318D5A444003D1ACA /* ait.c */,
				9201002418D5A444003D1ACA /* av_parsers.c */,
				9201002518D5A444003D1ACA /* avilib.c */,
				92493D7F20E2A64000203C2C /* crypt_tools.c */,
				9201002618D5A444003D1ACA /* dash_client.c */,
				9201002818D5A444003D1ACA /* dash_segmenter.c */,
				9201002918D5A444003D1ACA /* dsmcc.c */,
				9201002A18D5A444003D1ACA /* dvb_mpe.c */,
				9201002C18D5A444003D1ACA /* gpac_ogg.c */,
				3F5F3F1E2C7EAC5D00C58257 /* id3.c */,
				9201002F18D5A444003D1ACA /* img.c */,
				9201003118D5A444003D1ACA /* isom_hinter.c */,
				9201003218D5A444003D1ACA /* isom_tools.c */,
				9201003318D5A444003D1ACA /* m2ts_mux.c */,
				9201003418D5A444003D1ACA /* m3u8.c */,
				9201003518D5A444003D1ACA /* media_export.c */,
				9201003618D5A444003D1ACA /* media_import.c */,
				9201003718D5A444003D1ACA /* mpd.c */,
				9201003818D5A444003D1ACA /* mpeg2_ps.c */,
				9201003918D5A444003D1ACA /* mpeg2_ps.h */,
				9201003A18D5A444003D1ACA /* mpegts.c */,
				9201003B18D5A444003D1ACA /* reedsolomon.c */,
				928E9FA0250F5BB9000C0631 /* route_dmx.c */,
				9201003C18D5A444003D1ACA /* saf.c */,
				9201003E18D5A444003D1ACA /* vobsub.c */,
				9201003F18D5A444003D1ACA /* webvtt.c */,
			);
			path = media_tools;
			sourceTree = "<group>";
		};
		9201004018D5A444003D1ACA /* odf */ = {
			isa = PBXGroup;
			children = (
				9201004118D5A444003D1ACA /* desc_private.c */,
				9201004218D5A444003D1ACA /* descriptors.c */,
				9201004318D5A444003D1ACA /* ipmpx_code.c */,
				9201004418D5A444003D1ACA /* ipmpx_dump.c */,
				9201004518D5A444003D1ACA /* ipmpx_parse.c */,
				9201004618D5A444003D1ACA /* oci_codec.c */,
				9201004718D5A444003D1ACA /* odf_code.c */,
				9201004818D5A444003D1ACA /* odf_codec.c */,
				9201004918D5A444003D1ACA /* odf_command.c */,
				9201004A18D5A444003D1ACA /* odf_dump.c */,
				9201004B18D5A444003D1ACA /* odf_parse.c */,
				9201004C18D5A444003D1ACA /* qos.c */,
				9201004D18D5A444003D1ACA /* slc.c */,
			);
			path = odf;
			sourceTree = "<group>";
		};
		9201004E18D5A444003D1ACA /* scene_manager */ = {
			isa = PBXGroup;
			children = (
				9201004F18D5A444003D1ACA /* encode_isom.c */,
				9201005018D5A444003D1ACA /* loader_bt.c */,
				9201005118D5A444003D1ACA /* loader_isom.c */,
				9201005218D5A444003D1ACA /* loader_qt.c */,
				9201005318D5A444003D1ACA /* loader_svg.c */,
				9201005418D5A444003D1ACA /* loader_xmt.c */,
				9201005518D5A444003D1ACA /* scene_dump.c */,
				9201005618D5A444003D1ACA /* scene_engine.c */,
				9201005718D5A444003D1ACA /* scene_manager.c */,
				9201005818D5A444003D1ACA /* scene_stats.c */,
				9201005918D5A444003D1ACA /* swf_bifs.c */,
				9201005A18D5A444003D1ACA /* swf_parse.c */,
				9201005B18D5A444003D1ACA /* swf_svg.c */,
				9201005C18D5A444003D1ACA /* text_to_bifs.c */,
			);
			path = scene_manager;
			sourceTree = "<group>";
		};
		9201005D18D5A444003D1ACA /* scenegraph */ = {
			isa = PBXGroup;
			children = (
				9201005E18D5A444003D1ACA /* base_scenegraph.c */,
				9201005F18D5A444003D1ACA /* commands.c */,
				9201006018D5A444003D1ACA /* dom_events.c */,
				92D6C59F2343BEFF00262217 /* dom_js.c */,
				9201006418D5A444003D1ACA /* mpeg4_animators.c */,
				9201006518D5A444003D1ACA /* mpeg4_nodes.c */,
				9201006618D5A444003D1ACA /* mpeg4_valuator.c */,
				9201006718D5A444003D1ACA /* smil_anim.c */,
				9201006818D5A444003D1ACA /* smil_timing.c */,
				9201006918D5A444003D1ACA /* svg_attributes.c */,
				92D6C59D2343BEFF00262217 /* svg_js.c */,
				9201006A18D5A444003D1ACA /* svg_properties.c */,
				9201006C18D5A444003D1ACA /* svg_types.c */,
				9201006D18D5A444003D1ACA /* vrml_interpolators.c */,
				92D6C59E2343BEFF00262217 /* vrml_js.c */,
				9201006E18D5A444003D1ACA /* vrml_proto.c */,
				9201006F18D5A444003D1ACA /* vrml_route.c */,
				9201007018D5A444003D1ACA /* vrml_script.c */,
				9201007218D5A444003D1ACA /* vrml_tools.c */,
				9201007418D5A444003D1ACA /* x3d_nodes.c */,
				9201007618D5A444003D1ACA /* xml_ns.c */,
			);
			path = scenegraph;
			sourceTree = "<group>";
		};
		9201008C18D5A444003D1ACA /* utils */ = {
			isa = PBXGroup;
			children = (
				3F04FCBB2C9CB179002BC889 /* xml_bin_custom.c */,
				929DE7462417DC020056AFA7 /* gzio.c */,
				9298677C235A146D008A2CC6 /* gltools.c */,
				9201008D18D5A444003D1ACA /* alloc.c */,
				9201008E18D5A444003D1ACA /* base_encoding.c */,
				9201008F18D5A444003D1ACA /* bitstream.c */,
				9201009018D5A444003D1ACA /* cache.c */,
				9201009118D5A444003D1ACA /* color.c */,
				9201009218D5A444003D1ACA /* configfile.c */,
				926CE14E1FE81865002B3CF6 /* constants.c */,
				9201009318D5A444003D1ACA /* dlmalloc.c */,
				9201009418D5A444003D1ACA /* downloader.c */,
				9201009518D5A444003D1ACA /* error.c */,
				9201009718D5A444003D1ACA /* list.c */,
				9201009918D5A444003D1ACA /* math.c */,
				9201009B18D5A444003D1ACA /* module_wrap.h */,
				9201009A18D5A444003D1ACA /* module.c */,
				9201009C18D5A444003D1ACA /* os_config_init.c */,
				92F930801A5ADB870072A85C /* os_divers.c */,
				92F930811A5ADB870072A85C /* os_file.c */,
				922B48781A5ADAB3006CBBBA /* os_module.c */,
				9201009E18D5A444003D1ACA /* os_module.c */,
				9201009F18D5A444003D1ACA /* os_net.c */,
				920100A018D5A444003D1ACA /* os_thread.c */,
				920100A118D5A444003D1ACA /* path2d.c */,
				920100A218D5A444003D1ACA /* path2d_stroker.c */,
				92E164BA20F8F2860024A9CA /* Remotery.c */,
				920100A418D5A444003D1ACA /* sha1.c */,
				925A760E292F965D00664F38 /* sha256.c */,
				92277E1A2BE8F32B005E0955 /* md5.c */,
				920100A718D5A444003D1ACA /* token.c */,
				920100A818D5A444003D1ACA /* uni_bidi.c */,
				920100A918D5A444003D1ACA /* unicode.c */,
				920100AA18D5A444003D1ACA /* url.c */,
				920100AB18D5A444003D1ACA /* utf.c */,
				920100AC18D5A444003D1ACA /* xml_parser.c */,
			);
			path = utils;
			sourceTree = "<group>";
		};
		9201F92718D5A359003D1ACA = {
			isa = PBXGroup;
			children = (
				92609BD3252F570200DB821E /* share */,
				92912946218A3B2B004F1A6C /* README.md */,
				92FA48841D0191570072C8A4 /* linklibs */,
				92BE50AE18D6378C00AA59D8 /* xcode */,
				92BE50AC18D6375100AA59D8 /* applications */,
				92BE50AD18D6376A00AA59D8 /* modules */,
				9201FE7E18D5A444003D1ACA /* libgpac */,
				92B02F4D1DD2004300F85E77 /* Frameworks */,
				926C7E632018B86800E90AF6 /* Recovered References */,
			);
			sourceTree = "<group>";
		};
		9201F93818D5A38A003D1ACA /* Products */ = {
			isa = PBXGroup;
			children = (
				92BE509018D6325E00AA59D8 /* MP4Box */,
				9201F93718D5A38A003D1ACA /* libgpac.dylib */,
				92AAF0D318D6DB2D00E2FF12 /* gm_sdl_out.dylib */,
				92AAF16518D6F40400E2FF12 /* gm_ft_font.dylib */,
				927AACFD1E44EEDC008C8E69 /* gpac */,
				92C403D72181F10500331F39 /* gf_openhevc_dec.dylib */,
				922B0FC12A602153003690BB /* gm_caca_out.dylib */,
			);
			name = Products;
			sourceTree = "<group>";
		};
		9201FE7E18D5A444003D1ACA /* libgpac */ = {
			isa = PBXGroup;
			children = (
				92609BD2252F56CC00DB821E /* export.cpp */,
				92BBFC471A71228A006A7735 /* include */,
				9201FF8918D5A444003D1ACA /* bifs */,
				9201FF9A18D5A444003D1ACA /* compositor */,
				929CB5C120B6F02800849696 /* crypto */,
				925974F42215BA270007E02B /* evg */,
				92F8D46F1F71641E00616F7C /* filter_core */,
				92F8D47E1F71643600616F7C /* filters */,
				9201FFE318D5A444003D1ACA /* ietf */,
				9201FFF118D5A444003D1ACA /* isomedia */,
				92D6C5982343BEC600262217 /* jsmods */,
				9201000E18D5A444003D1ACA /* laser */,
				9201002218D5A444003D1ACA /* media_tools */,
				9201004018D5A444003D1ACA /* odf */,
				92334C8E2333A8B800DA6051 /* quickjs */,
				9201004E18D5A444003D1ACA /* scene_manager */,
				9201005D18D5A444003D1ACA /* scenegraph */,
				9201008C18D5A444003D1ACA /* utils */,
				92C1FF4A1E7C42A40093B61E /* builtin_modules */,
			);
			name = libgpac;
			path = ../../src;
			sourceTree = "<group>";
		};
		9201FF8918D5A444003D1ACA /* bifs */ = {
			isa = PBXGroup;
			children = (
				9201FF8A18D5A444003D1ACA /* arith_decoder.c */,
				9201FF8B18D5A444003D1ACA /* bifs_codec.c */,
				9201FF8C18D5A444003D1ACA /* bifs_node_tables.c */,
				9201FF8D18D5A444003D1ACA /* com_dec.c */,
				9201FF8E18D5A444003D1ACA /* com_enc.c */,
				9201FF8F18D5A444003D1ACA /* conditional.c */,
				9201FF9018D5A444003D1ACA /* field_decode.c */,
				9201FF9118D5A444003D1ACA /* field_encode.c */,
				9201FF9218D5A444003D1ACA /* memory_decoder.c */,
				9201FF9318D5A444003D1ACA /* predictive_mffield.c */,
				9201FF9418D5A444003D1ACA /* quant.h */,
				9201FF9518D5A444003D1ACA /* quantize.c */,
				9201FF9618D5A444003D1ACA /* script.h */,
				9201FF9718D5A444003D1ACA /* script_dec.c */,
				9201FF9818D5A444003D1ACA /* script_enc.c */,
				9201FF9918D5A444003D1ACA /* unquantize.c */,
			);
			path = bifs;
			sourceTree = "<group>";
		};
		9201FF9A18D5A444003D1ACA /* compositor */ = {
			isa = PBXGroup;
			children = (
				92B9A53D1F8660D200A24FE4 /* audio_input.c */,
				92B9A5281F8660CF00A24FE4 /* audio_mixer.c */,
				92B9A5471F8660D300A24FE4 /* audio_render.c */,
				92B9A5591F8660D600A24FE4 /* bindable.c */,
				92B9A54C1F8660D400A24FE4 /* camera.c */,
				92B9A55D1F8660D600A24FE4 /* clock.c */,
				92B9A5241F8660CF00A24FE4 /* compositor_2d.c */,
				92B9A5201F8660CE00A24FE4 /* compositor_3d.c */,
				92B9A5601F8660D600A24FE4 /* compositor_node_init.c */,
				92B9A54D1F8660D400A24FE4 /* compositor.c */,
				92B9A5211F8660CE00A24FE4 /* drawable.c */,
				92B9A5251F8660CF00A24FE4 /* drawable.h */,
				92B9A55B1F8660D600A24FE4 /* events.c */,
				92B9A5461F8660D300A24FE4 /* font_engine.c */,
				92B9A5361F8660D100A24FE4 /* gl_inc.h */,
				92B9A5331F8660D000A24FE4 /* hardcoded_protos.c */,
				92B9A5321F8660D000A24FE4 /* hc_flash_shape.c */,
				92B9A5481F8660D300A24FE4 /* media_object.c */,
				92B9A5631F8660D700A24FE4 /* mesh_collide.c */,
				92B9A5351F8660D100A24FE4 /* mesh_tesselate.c */,
				92B9A54E1F8660D400A24FE4 /* mesh.c */,
				92B9A5221F8660CE00A24FE4 /* mpeg4_animstream.c */,
				92B9A5491F8660D300A24FE4 /* mpeg4_audio.c */,
				92B9A5271F8660CF00A24FE4 /* mpeg4_background.c */,
				92B9A5261F8660CF00A24FE4 /* mpeg4_background2d.c */,
				92B9A53F1F8660D200A24FE4 /* mpeg4_bitmap.c */,
				92B9A53C1F8660D200A24FE4 /* mpeg4_composite.c */,
				92B9A5341F8660D100A24FE4 /* mpeg4_form.c */,
				92B9A5411F8660D200A24FE4 /* mpeg4_geometry_2d.c */,
				92B9A51D1F8660CE00A24FE4 /* mpeg4_geometry_3d.c */,
				92B9A5171F8660CE00A24FE4 /* mpeg4_geometry_ifs2d.c */,
				92B9A51E1F8660CE00A24FE4 /* mpeg4_geometry_ils2d.c */,
				92B9A5551F8660D500A24FE4 /* mpeg4_gradients.c */,
				92B9A5291F8660CF00A24FE4 /* mpeg4_grouping_2d.c */,
				92B9A5231F8660CE00A24FE4 /* mpeg4_grouping_3d.c */,
				92B9A5561F8660D500A24FE4 /* mpeg4_grouping.c */,
				92B9A5521F8660D500A24FE4 /* mpeg4_grouping.h */,
				92B9A54F1F8660D400A24FE4 /* mpeg4_inline.c */,
				92B9A5B81F866E0500A24FE4 /* mpeg4_inputsensor.c */,
				92B9A5401F8660D200A24FE4 /* mpeg4_layer_2d.c */,
				92B9A5181F8660CE00A24FE4 /* mpeg4_layer_3d.c */,
				92B9A5191F8660CE00A24FE4 /* mpeg4_layout.c */,
				92B9A51F1F8660CE00A24FE4 /* mpeg4_lighting.c */,
				92B9A5621F8660D700A24FE4 /* mpeg4_mediacontrol.c */,
				92B9A52E1F8660D000A24FE4 /* mpeg4_mediasensor.c */,
				92B9A53B1F8660D100A24FE4 /* mpeg4_path_layout.c */,
				92B9A5501F8660D400A24FE4 /* mpeg4_sensors.c */,
				92B9A5611F8660D700A24FE4 /* mpeg4_sound.c */,
				92B9A5431F8660D300A24FE4 /* mpeg4_text.c */,
				92B9A5511F8660D400A24FE4 /* mpeg4_textures.c */,
				92B9A5371F8660D100A24FE4 /* mpeg4_timesensor.c */,
				92B9A55E1F8660D600A24FE4 /* mpeg4_viewport.c */,
				92B9A52B1F8660CF00A24FE4 /* navigate.c */,
				92B9A54B1F8660D400A24FE4 /* nodes_stacks.h */,
				92B9A5581F8660D500A24FE4 /* object_manager.c */,
				92B9A52F1F8660D000A24FE4 /* offscreen_cache.c */,
				92B9A52A1F8660CF00A24FE4 /* offscreen_cache.h */,
				92B9A5B61F866D6500A24FE4 /* scene_node_init.c */,
				92B9A5381F8660D100A24FE4 /* scene_ns.c */,
				92B9A5541F8660D500A24FE4 /* scene.c */,
				92B9A51C1F8660CE00A24FE4 /* svg_base.c */,
				92B9A52D1F8660D000A24FE4 /* svg_external.c */,
				92B9A52C1F8660CF00A24FE4 /* svg_filters.c */,
				92B9A5161F8660CD00A24FE4 /* svg_font.c */,
				92B9A5311F8660D000A24FE4 /* svg_geometry.c */,
				92B9A51A1F8660CE00A24FE4 /* svg_grouping.c */,
				92B9A55C1F8660D600A24FE4 /* svg_media.c */,
				92B9A5451F8660D300A24FE4 /* svg_paint_servers.c */,
				92B9A5391F8660D100A24FE4 /* svg_text.c */,
				92B9A5571F8660D500A24FE4 /* texturing_gl.c */,
				92B9A54A1F8660D400A24FE4 /* texturing.c */,
				92B9A55A1F8660D600A24FE4 /* texturing.h */,
				92B9A5441F8660D300A24FE4 /* visual_manager_2d_draw.c */,
				92B9A5531F8660D500A24FE4 /* visual_manager_2d.c */,
				92B9A55F1F8660D600A24FE4 /* visual_manager_2d.h */,
				92B9A53A1F8660D100A24FE4 /* visual_manager_3d_gl.c */,
				92B9A5641F8660D700A24FE4 /* visual_manager_3d.c */,
				92B9A51B1F8660CE00A24FE4 /* visual_manager_3d.h */,
				92B9A5651F8660D700A24FE4 /* visual_manager.c */,
				92B9A5421F8660D200A24FE4 /* visual_manager.h */,
				92B9A5301F8660D000A24FE4 /* x3d_geometry.c */,
			);
			path = compositor;
			sourceTree = "<group>";
		};
		9201FFE318D5A444003D1ACA /* ietf */ = {
			isa = PBXGroup;
			children = (
				9201FFE418D5A444003D1ACA /* rtcp.c */,
				9201FFE518D5A444003D1ACA /* rtp.c */,
				9201FFE618D5A444003D1ACA /* rtp_depacketizer.c */,
				9201FFE718D5A444003D1ACA /* rtp_packetizer.c */,
				9201FFE818D5A444003D1ACA /* rtp_pck_3gpp.c */,
				9201FFE918D5A444003D1ACA /* rtp_pck_mpeg12.c */,
				9201FFEA18D5A444003D1ACA /* rtp_pck_mpeg4.c */,
				9201FFEB18D5A444003D1ACA /* rtp_streamer.c */,
				9201FFEC18D5A444003D1ACA /* rtsp_command.c */,
				9201FFED18D5A444003D1ACA /* rtsp_common.c */,
				9201FFEE18D5A444003D1ACA /* rtsp_response.c */,
				9201FFEF18D5A444003D1ACA /* rtsp_session.c */,
				9201FFF018D5A444003D1ACA /* sdp.c */,
			);
			path = ietf;
			sourceTree = "<group>";
		};
		9201FFF118D5A444003D1ACA /* isomedia */ = {
			isa = PBXGroup;
			children = (
				9201FFF218D5A444003D1ACA /* avc_ext.c */,
				9201FFF318D5A444003D1ACA /* box_code_3gpp.c */,
				9201FFF418D5A444003D1ACA /* box_code_adobe.c */,
				9201FFF518D5A444003D1ACA /* box_code_apple.c */,
				9201FFF618D5A444003D1ACA /* box_code_base.c */,
				9201FFF718D5A444003D1ACA /* box_code_drm.c */,
				9201FFF818D5A444003D1ACA /* box_code_meta.c */,
				9201FFF918D5A444003D1ACA /* box_dump.c */,
				9201FFFA18D5A444003D1ACA /* box_funcs.c */,
				9201FFFB18D5A444003D1ACA /* data_map.c */,
				9201FFFC18D5A444003D1ACA /* drm_sample.c */,
				9201FFFE18D5A444003D1ACA /* hint_track.c */,
				9201FFFF18D5A444003D1ACA /* hinting.c */,
				924FEE811BA6C63A003F77A6 /* iff.c */,
				9201000018D5A444003D1ACA /* isom_intern.c */,
				9201000118D5A444003D1ACA /* isom_read.c */,
				9201000218D5A444003D1ACA /* isom_store.c */,
				9201000318D5A444003D1ACA /* isom_write.c */,
				9201000418D5A444003D1ACA /* media.c */,
				9201000518D5A444003D1ACA /* media_odf.c */,
				9201000618D5A444003D1ACA /* meta.c */,
				9201000718D5A444003D1ACA /* movie_fragments.c */,
				9201000818D5A444003D1ACA /* sample_descs.c */,
				9201000918D5A444003D1ACA /* stbl_read.c */,
				9201000A18D5A444003D1ACA /* stbl_write.c */,
				9201000B18D5A444003D1ACA /* track.c */,
				9201000D18D5A444003D1ACA /* tx3g.c */,
			);
			path = isomedia;
			sourceTree = "<group>";
		};
		922B0FC52A60215F003690BB /* caca_out */ = {
			isa = PBXGroup;
			children = (
				922B0FC62A602176003690BB /* caca_out.c */,
			);
			name = caca_out;
			sourceTree = "<group>";
		};
		92334C8E2333A8B800DA6051 /* quickjs */ = {
			isa = PBXGroup;
			children = (
				9285D1A6266F671F008FCD14 /* quickjs-libc.c */,
				923EB53123D1B78D00E1FFA1 /* libbf.c */,
				92910FA7233536620052365D /* cutils.c */,
				92910FA52335363F0052365D /* libregexp.c */,
				92334C932333A8C800DA6051 /* libunicode.c */,
				92334CA42333A8C900DA6051 /* quickjs.c */,
				92334CA22333A8C900DA6051 /* quickjs.h */,
			);
			name = quickjs;
			sourceTree = "<group>";
		};
		9234CF4C1FD8344500CCDFA1 /* in_rtp */ = {
			isa = PBXGroup;
			children = (
				9234CF451FD8344000CCDFA1 /* in_rtp_rtsp.c */,
				9234CF421FD8344000CCDFA1 /* in_rtp_sdp.c */,
				9234CF441FD8344000CCDFA1 /* in_rtp_signaling.c */,
				9234CF401FD8343F00CCDFA1 /* in_rtp_stream.c */,
				9234CF411FD8343F00CCDFA1 /* in_rtp.c */,
				9234CF431FD8344000CCDFA1 /* in_rtp.h */,
			);
			name = in_rtp;
			sourceTree = "<group>";
		};
		92586A6E1EA7663A00A0838A /* ft_font */ = {
			isa = PBXGroup;
			children = (
				92586A6F1EA7665D00A0838A /* ft_font.c */,
				92586A701EA7665D00A0838A /* ft_font.h */,
			);
			name = ft_font;
			sourceTree = "<group>";
		};
		925974F42215BA270007E02B /* evg */ = {
			isa = PBXGroup;
			children = (
				92D211932370832900128AE2 /* raster3d.c */,
				9210D006237041C2007AFB48 /* ftgrays.c */,
				925974FB2215BA3A0007E02B /* rast_soft.h */,
				925974F72215BA3A0007E02B /* raster_565.c */,
				925974F62215BA3A0007E02B /* raster_argb.c */,
				925974F52215BA3A0007E02B /* raster_rgb.c */,
				925974FC2215BA3A0007E02B /* raster_yuv.c */,
				925974F82215BA3A0007E02B /* stencil.c */,
				925974FA2215BA3A0007E02B /* surface.c */,
			);
			name = evg;
			sourceTree = "<group>";
		};
		926C7E632018B86800E90AF6 /* Recovered References */ = {
			isa = PBXGroup;
			children = (
				92A7E9602003BAE8000C22DE /* Security.framework */,
				92A7E95E2003BACB000C22DE /* AudioToolbox.framework */,
				92A7E95C2003BAAA000C22DE /* CoreServices.framework */,
			);
			name = "Recovered References";
			sourceTree = "<group>";
		};
		927AACF81E44ED5C008C8E69 /* gpac */ = {
			isa = PBXGroup;
			children = (
				92D15558282BF1BA00AE8BC9 /* gpac.c */,
				92683EC228129FED0034D320 /* gpac.h */,
				92683EC028129D3D0034D320 /* gpac_help.c */,
				92683EBE2811E4980034D320 /* compositor_tools.c */,
				92C69C5B281315B400051866 /* carbon_hook.c */,
			);
			name = gpac;
			sourceTree = "<group>";
		};
		929383A22355A6EF00AAAFA8 /* WebGL */ = {
			isa = PBXGroup;
			children = (
				9293839F2354DBDB00AAAFA8 /* WebGLRenderingContextBase.c */,
				9293839D2354A10800AAAFA8 /* webgl.h */,
				9293839B23548C8F00AAAFA8 /* webgl.c */,
			);
			name = WebGL;
			sourceTree = "<group>";
		};
		929CB5C120B6F02800849696 /* crypto */ = {
			isa = PBXGroup;
			children = (
				923E89C620B6F04600F299B2 /* g_crypt_openssl.c */,
				923E89CA20B6F04600F299B2 /* g_crypt_tinyaes.c */,
				923E89C820B6F04600F299B2 /* g_crypt.c */,
				923E89C920B6F04600F299B2 /* tiny_aes.c */,
				923E89C720B6F04600F299B2 /* tiny_aes.h */,
			);
			name = crypto;
			sourceTree = "<group>";
		};
		92AAF0D718D6DB3400E2FF12 /* sdl_out */ = {
			isa = PBXGroup;
			children = (
				92AAF0D818D6DB5500E2FF12 /* audio.c */,
				92AAF0DA18D6DB5500E2FF12 /* sdl_out.c */,
				92AAF0DB18D6DB5500E2FF12 /* sdl_out.h */,
				92AAF0DC18D6DB5500E2FF12 /* video.c */,
			);
			name = sdl_out;
			sourceTree = "<group>";
		};
		92B02F4D1DD2004300F85E77 /* Frameworks */ = {
			isa = PBXGroup;
			children = (
				92BD5570205AE9BD007C4C06 /* AppKit.framework */,
				92BD556E205AE9B0007C4C06 /* CoreImage.framework */,
				92BD556A205AE974007C4C06 /* CoreGraphics.framework */,
				92BB854C1F7BE2BA009BC9C8 /*  */,
				92B02F4E1DD2004400F85E77 /* OpenGL.framework */,
			);
			name = Frameworks;
			sourceTree = "<group>";
		};
		92B7DC0F2549A0E80086EC57 /* isobmf_dmx */ = {
			isa = PBXGroup;
			children = (
				92BB85611F7BFB62009BC9C8 /* isoffin.h */,
				92BB85641F7BFB63009BC9C8 /* isoffin_load.c */,
				92BB85531F7BFB60009BC9C8 /* isoffin_read_ch.c */,
				92BB85651F7BFB63009BC9C8 /* isoffin_read.c */,
			);
			name = isobmf_dmx;
			sourceTree = "<group>";
		};
		92B7DC102549A1310086EC57 /* ffmpeg */ = {
			isa = PBXGroup;
			children = (
				92BB855C1F7BFB61009BC9C8 /* ff_common.c */,
				926245971FD691A000184072 /* ff_common.h */,
				928607122396DF8500FDA1ED /* ff_avf.c */,
				928E0BD928E328A100F2BA27 /* ff_bsf.c */,
				92BB85501F7BFB60009BC9C8 /* ff_dec.c */,
				92BB85601F7BFB62009BC9C8 /* ff_dmx.c */,
				92E9167B2073F1DB00EE92FB /* ff_enc.c */,
				9286070A23884A6B00FDA1ED /* ff_mx.c */,
				92E318CE20645036007BE021 /* ff_rescale.c */,
			);
			name = ffmpeg;
			sourceTree = "<group>";
		};
		92BBFC471A71228A006A7735 /* include */ = {
			isa = PBXGroup;
			children = (
				92BBFC481A7122AD006A7735 /* ait.h */,
				92BBFC491A7122AD006A7735 /* avparse.h */,
				92BBFC4A1A7122AD006A7735 /* base_coding.h */,
				92BBFC4B1A7122AD006A7735 /* bifs.h */,
				92BBFC4C1A7122AD006A7735 /* bitstream.h */,
				92BBFC4D1A7122AD006A7735 /* cache.h */,
				92BBFC4E1A7122AD006A7735 /* color.h */,
				92BBFC4F1A7122AD006A7735 /* compositor.h */,
				92BBFC501A7122AD006A7735 /* config_file.h */,
				92BBFC511A7122AD006A7735 /* configuration.h */,
				92BBFC521A7122AD006A7735 /* constants.h */,
				92BBFC531A7122AD006A7735 /* crypt.h */,
				92493D8120E2A81700203C2C /* crypt_tools.h */,
				92BBFC541A7122AD006A7735 /* dash.h */,
				92BBFC551A7122AD006A7735 /* download.h */,
				92BBFC561A7122AD006A7735 /* dsmcc.h */,
				92BBFC571A7122AD006A7735 /* dvb_mpe.h */,
				92BBFC591A7122AD006A7735 /* events_constants.h */,
				92BBFC5A1A7122AD006A7735 /* events.h */,
				925975072215BAC30007E02B /* evg.h */,
				92DB148B1E4F05B500382A81 /* filters.h */,
				92BBFC5C1A7122AD006A7735 /* html5_media.h */,
				92BBFC5D1A7122AD006A7735 /* html5_mse.h */,
				92BBFC5E1A7122AD006A7735 /* ietf.h */,
				92BBFC5F1A7122AD006A7735 /* internal */,
				92BBFC781A7122AD006A7735 /* iso639.h */,
				92BBFC791A7122AD006A7735 /* isomedia.h */,
				92BBFC7A1A7122AD006A7735 /* laser.h */,
				92BBFC7B1A7122AD006A7735 /* list.h */,
				92DB148C1E4F05B500382A81 /* main.h */,
				92BBFC7D1A7122AD006A7735 /* maths.h */,
				92BBFC7E1A7122AD006A7735 /* media_tools.h */,
				92BBFC7F1A7122AD006A7735 /* mediaobject.h */,
				92BBFC801A7122AD006A7735 /* module.h */,
				92BBFC811A7122AD006A7735 /* modules */,
				92BBFC8C1A7122AD006A7735 /* mpeg4_odf.h */,
				92BBFC8D1A7122AD006A7735 /* mpegts.h */,
				9225DD742326790C00F94C42 /* mpd.h */,
				92BBFC8E1A7122AD006A7735 /* network.h */,
				92BBFC8F1A7122AD006A7735 /* nodes_mpeg4.h */,
				92BBFC901A7122AD006A7735 /* nodes_svg.h */,
				92BBFC911A7122AD006A7735 /* nodes_x3d.h */,
				92BBFC941A7122AD006A7735 /* path2d.h */,
				92BBFC951A7122AD006A7735 /* revision.h */,
				9231B3AE2321533F00ADB4A9 /* Remotery.h */,
				928E9F9E250F5BA6000C0631 /* route.h */,
				92BBFC971A7122AD006A7735 /* rtp_streamer.h */,
				92BBFC981A7122AD006A7735 /* scene_engine.h */,
				92BBFC991A7122AD006A7735 /* scene_manager.h */,
				92BBFC9A1A7122AD006A7735 /* scenegraph_svg.h */,
				92BBFC9B1A7122AD006A7735 /* scenegraph_vrml.h */,
				92BBFC9C1A7122AD006A7735 /* scenegraph.h */,
				92BBFC9D1A7122AD006A7735 /* setup.h */,
				92BBFC9E1A7122AD006A7735 /* svg_types.h */,
				92BBFC9F1A7122AD006A7735 /* sync_layer.h */,
				92BBFCA21A7122AD006A7735 /* thread.h */,
				92BBFCA31A7122AD006A7735 /* token.h */,
				92BBFCA41A7122AD006A7735 /* tools.h */,
				92BBFCA71A7122AD006A7735 /* utf.h */,
				92BBFCA81A7122AD006A7735 /* version.h */,
				92BBFCA91A7122AD006A7735 /* webvtt.h */,
				92BBFCAA1A7122AD006A7735 /* xml.h */,
			);
			name = include;
			sourceTree = "<group>";
		};
		92BBFC5F1A7122AD006A7735 /* internal */ = {
			isa = PBXGroup;
			children = (
				92BBFC601A7122AD006A7735 /* avilib.h */,
				92BBFC611A7122AD006A7735 /* bifs_dev.h */,
				92BBFC621A7122AD006A7735 /* bifs_tables.h */,
				92BBFC631A7122AD006A7735 /* camera.h */,
				92BBFC641A7122AD006A7735 /* compositor_dev.h */,
				92BBFC651A7122AD006A7735 /* crypt_dev.h */,
				92BBFC661A7122AD006A7735 /* dvb_mpe_dev.h */,
				92BBFC671A7122AD006A7735 /* ietf_dev.h */,
				92BBFC681A7122AD006A7735 /* isomedia_dev.h */,
				92BBFC691A7122AD006A7735 /* laser_dev.h */,
				92BBFC6A1A7122AD006A7735 /* m3u8.h */,
				92BBFC6B1A7122AD006A7735 /* media_dev.h */,
				92BBFC6C1A7122AD006A7735 /* mesh.h */,
				92BBFC6E1A7122AD006A7735 /* odf_dev.h */,
				92BBFC6F1A7122AD006A7735 /* odf_parse_common.h */,
				92BBFC701A7122AD006A7735 /* ogg.h */,
				92BBFC711A7122AD006A7735 /* reedsolomon.h */,
				92BBFC721A7122AD006A7735 /* scenegraph_dev.h */,
				92BBFC741A7122AD006A7735 /* swf_dev.h */,
				92BBFC761A7122AD006A7735 /* vobsub.h */,
			);
			name = internal;
			path = ../include/gpac/internal;
			sourceTree = "<group>";
		};
		92BBFC811A7122AD006A7735 /* modules */ = {
			isa = PBXGroup;
			children = (
				92BBFC821A7122AD006A7735 /* audio_out.h */,
				92BBFC841A7122AD006A7735 /* font.h */,
				92BBFC851A7122AD006A7735 /* hardcoded_proto.h */,
				92BBFC8B1A7122AD006A7735 /* video_out.h */,
			);
			name = modules;
			path = ../include/gpac/modules;
			sourceTree = "<group>";
		};
		92BE50AC18D6375100AA59D8 /* applications */ = {
			isa = PBXGroup;
			children = (
				92D7A2E325D580B200FD4034 /* MP4Box */,
				927AACF81E44ED5C008C8E69 /* gpac */,
			);
			name = applications;
			sourceTree = "<group>";
		};
		92BE50AD18D6376A00AA59D8 /* modules */ = {
			isa = PBXGroup;
			children = (
				922B0FC52A60215F003690BB /* caca_out */,
				92C403DB2181F15A00331F39 /* dec_openhevc */,
				92586A6E1EA7663A00A0838A /* ft_font */,
				92AAF0D718D6DB3400E2FF12 /* sdl_out */,
			);
			name = modules;
			sourceTree = "<group>";
		};
		92BE50AE18D6378C00AA59D8 /* xcode */ = {
			isa = PBXGroup;
			children = (
				9201F93818D5A38A003D1ACA /* Products */,
			);
			name = xcode;
			sourceTree = "<group>";
		};
		92C1FF4A1E7C42A40093B61E /* builtin_modules */ = {
			isa = PBXGroup;
			children = (
				92586A7E1EAA5A4300A0838A /* validator.c */,
			);
			name = builtin_modules;
			sourceTree = "<group>";
		};
		92C403DB2181F15A00331F39 /* dec_openhevc */ = {
			isa = PBXGroup;
			children = (
				92C403DC2181F17E00331F39 /* dec_openhevc.c */,
			);
			name = dec_openhevc;
			sourceTree = "<group>";
		};
		92D6C5982343BEC600262217 /* jsmods */ = {
			isa = PBXGroup;
			children = (
				923E3FE524B7316F0022660A /* core.c */,
				923C337C234794F2001CED08 /* evg.c */,
				92D6C5992343BED700262217 /* scene_js.c */,
				9273463223506D370081AF74 /* storage.c */,
				929383A22355A6EF00AAAFA8 /* WebGL */,
				92D6C59A2343BED700262217 /* xhr.c */,
			);
			name = jsmods;
			sourceTree = "<group>";
		};
		92D7A2E325D580B200FD4034 /* MP4Box */ = {
			isa = PBXGroup;
			children = (
				92D1555A282BF1D400AE8BC9 /* mp4box.c */,
				92D7A2E725D580DD00FD4034 /* filedump.c */,
				92D7A2E425D580DC00FD4034 /* fileimport.c */,
				92D7A2E525D580DD00FD4034 /* live.c */,
				92D7A2E625D580DD00FD4034 /* mp4box.h */,
			);
			name = MP4Box;
			sourceTree = "<group>";
		};
		92E164AE20F8EBB60024A9CA /* nvdec */ = {
			isa = PBXGroup;
			children = (
				92E164A820F8EBAE0024A9CA /* dec_nvdec_sdk.c */,
				92E164A920F8EBAE0024A9CA /* dec_nvdec_sdk.h */,
				92E164AA20F8EBAE0024A9CA /* dec_nvdec.c */,
			);
			name = nvdec;
			sourceTree = "<group>";
		};
		92F8D46F1F71641E00616F7C /* filter_core */ = {
			isa = PBXGroup;
			children = (
				92F8D4701F71642E00616F7C /* filter_pck.c */,
				92F8D4711F71642E00616F7C /* filter_pid.c */,
				92F8D4721F71642E00616F7C /* filter_props.c */,
				92F8D4731F71642E00616F7C /* filter_queue.c */,
				9234CF3C1FD7E00700CCDFA1 /* filter_register.c */,
				92F8D4741F71642E00616F7C /* filter_session.c */,
				92F8D4751F71642E00616F7C /* filter_session.h */,
				9246EE7424A0DA2700F72EAD /* filter_session_js.c */,
				92F8D4761F71642E00616F7C /* filter.c */,
			);
			name = filter_core;
			sourceTree = "<group>";
		};
		92F8D47E1F71643600616F7C /* filters */ = {
			isa = PBXGroup;
			children = (
				920F4C9E299FB3CC00EC9D21 /* avin_web.c */,
				925E564B2798B87300BBD530 /* bs_agg.c */,
				926D48FC27957D8400E3C68C /* bs_split.c */,
				9274295724647AB8009ADD8D /* bsrw.c */,
				92BB85581F7BFB61009BC9C8 /* compose.c */,
				92FE596C2088E52900CF0C5A /* dasher.c */,
				92BB85821F7C5773009BC9C8 /* dec_ac52.c */,
				92BB85521F7BFB60009BC9C8 /* dec_bifs.c */,
				92455F8B2A52B4B90080321C /* dec_cc.c */,
				92BB85551F7BFB60009BC9C8 /* dec_faad.c */,
				92BB85571F7BFB60009BC9C8 /* dec_img.c */,
				92BB857E1F7C30AE009BC9C8 /* dec_j2k.c */,
				92B9A5BC1F868CFF00A24FE4 /* dec_laser.c */,
				92BB855D1F7BFB61009BC9C8 /* dec_mad.c */,
				92BA0AD3243B68AF006FC74E /* dec_mediacodec.c */,
				922B0FA92A5E81EB003690BB /* dec_mpeghdec.c */,
				92BB85511F7BFB60009BC9C8 /* dec_odf.c */,
				92B9A5C01F86ACDF00A24FE4 /* dec_opensvc.c */,
				92B9A5C21F86ACDF00A24FE4 /* dec_scte35.c */,
				926656C31F7D3DF700299CC6 /* dec_theora.c */,
				922B27712445D5CE001D4F72 /* dec_ttml.c */,
				9234CF381FD6A6E400CCDFA1 /* dec_ttxt.c */,
				920D52AE29CAF7CE00105401 /* dec_uncv.c */,
				926656C11F7D10F400299CC6 /* dec_vorbis.c */,
				92B9A5081F840A6700A24FE4 /* dec_vtb.c */,
				920F4C9A29950A9D00EC9D21 /* dec_webcodec.c */,
				9234CF3E1FD8311400CCDFA1 /* dec_webvtt.c */,
				92BB857C1F7BFD7F009BC9C8 /* dec_xvid.c */,
				925CE3441FA2E641004EC6F5 /* decrypt_cenc_isma.c */,
				92BA0AD9243B6E2B006FC74E /* dektec_video_decl.c */,
				922CF1261FCF169900F2F6A4 /* dmx_avi.c */,
				92BB9A661F9C827600524E5B /* dmx_dash.c */,
				92C3486429E5B31700C63E8A /* dmx_ghi.c */,
				9203644A20ECF67C0087883E /* dmx_gsf.c */,
				926656C51F7D45F700299CC6 /* dmx_ogg.c */,
				926656C71F7E92C200299CC6 /* dmx_m2ts.c */,
				922CF1241FCEE5D600F2F6A4 /* dmx_mpegps.c */,
				928E7AC61FB9FCDD00D2470E /* dmx_nhml.c */,
				928E7AC41FB9F2B800D2470E /* dmx_nhnt.c */,
				92B9A5BE1F8695FA00A24FE4 /* dmx_saf.c */,
				926998B31FEACE8F00AA759D /* dmx_vobsub.c */,
				9239B8D5207369E5005F7264 /* enc_jpg.c */,
				9239B8D72073AFEF005F7264 /* enc_png.c */,
				920F4C9C299D20CE00EC9D21 /* enc_webcodec.c */,
				92256CCC20E0DA26004EB243 /* encrypt_cenc_isma.c */,
				9210D8212A0E64B00047019A /* evg_rescale.c */,
				92B7DC102549A1310086EC57 /* ffmpeg */,
				92754D5F207D24F600170383 /* filelist.c */,
				92B2A4A8229D64EF002A65A7 /* hevcmerge.c */,
				92B2A4A9229D64EF002A65A7 /* hevcsplit.c */,
				92B9A5061F83FD7700A24FE4 /* in_dvb4linux.c */,
				92BB855A1F7BFB61009BC9C8 /* in_file.c */,
				92BB855E1F7BFB61009BC9C8 /* in_http.c */,
				9206822B20EA41530041169F /* in_pipe.c */,
				928E9FA2250F5BC9000C0631 /* in_route.c */,
				92E8E7EA2BF4B481003D785B /* in_route_repair.c */,
				92E8E7E92BF4B481003D785B /* in_route.h */,
				9234CF4C1FD8344500CCDFA1 /* in_rtp */,
				9203644C20EE0F190087883E /* in_sock.c */,
				92BB855F1F7BFB62009BC9C8 /* inspect.c */,
				9288A53A25AF6E6F006F7355 /* io_fcryp.c */,
				92B7DC0F2549A0E80086EC57 /* isobmf_dmx */,
				92334CE02333AF0400DA6051 /* jsfilter.c */,
				92BB85621F7BFB63009BC9C8 /* load_bt_xmt.c */,
				92EE76401FD0315D008926F5 /* load_text.c */,
				92BB85591F7BFB61009BC9C8 /* load_svg.c */,
				922E29812051940C00C8DCBB /* mux_avi.c */,
				9206823320EA96AA0041169F /* mux_gsf.c */,
				9290F5101FAB4C2C0038C30D /* mux_isom.c */,
				9272B50327E34CDF00D9D304 /* mux_ogg.c */,
				9256B38A208662FB00088537 /* mux_ts.c */,
				92E164AE20F8EBB60024A9CA /* nvdec */,
				922E29822051940C00C8DCBB /* out_audio.c */,
				9289D9F41FDEFFCD00C24F83 /* out_file.c */,
				92261A86239A6E4600C14199 /* out_http.c */,
				9206822D20EA69680041169F /* out_pipe.c */,
				92A870FD251110E50047560D /* out_route.c */,
				92C0F37D21EC7BB0002961C8 /* out_rtp.c */,
				92B2A4A42297FD9E002A65A7 /* out_rtsp.c */,
				9203644E20EE12470087883E /* out_sock.c */,
				928A7F802059372C00E02E89 /* out_video.c */,
				92061A841FE0484500B5C464 /* reframer.c */,
				92BB85801F7C3C4A009BC9C8 /* reframe_ac3.c */,
				92BB85561F7BFB60009BC9C8 /* reframe_adts.c */,
				92BB85841F7C606A009BC9C8 /* reframe_amr.c */,
				92EB479020F50C4200E1F2DD /* reframe_av1.c */,
				9296BF2122CF7F5300DC9742 /* reframe_flac.c */,
				92EC32CC1FAC81D5003FB9C3 /* reframe_h263.c */,
				92BB85541F7BFB60009BC9C8 /* reframe_img.c */,
				927DB14B21A3C7100032D205 /* reframe_latm.c */,
				9251E5432524EB9700CEB84D /* reframe_mhas.c */,
				92BB855B1F7BFB61009BC9C8 /* reframe_mp3.c */,
				9288E8631FB1BF07005460C5 /* reframe_mpgvid.c */,
				92CDAEE71FBD9D0C0007C1C0 /* reframe_nalu.c */,
				92860706238690D700FDA1ED /* reframe_prores.c */,
				92EC32CA1FAC5ACA003FB9C3 /* reframe_qcp.c */,
				924E805E206D427A00AB580F /* reframe_rawpcm.c */,
				924E805C206D357A00AB580F /* reframe_rawvid.c */,
				9288A4A125ADB1DD006F7355 /* reframe_truehd.c */,
				92E2498F2057B973002CC029 /* resample_audio.c */,
				9265307927AD295200DEBE4B /* restamp.c */,
				92FA79422076687100AE005F /* rewind.c */,
				9257307D2056948D009DB328 /* rewrite_adts.c */,
				9290E74F25263FC300BC0EE3 /* rewrite_mhas.c */,
				925730812056A610009DB328 /* rewrite_mp4v.c */,
				9257307E2056948D009DB328 /* rewrite_nalu.c */,
				92EB479220F6333800E1F2DD /* rewrite_obu.c */,
				92A08DBC20D946B6003589FF /* tileagg.c */,
				92C236DC25769BA500CD59A9 /* tilesplit.c */,
				9286070E239576D900FDA1ED /* tssplit.c */,
				926209C027FC630A0024415A /* ttml_conv.c */,
				92BB85631F7BFB63009BC9C8 /* unit_test_filter.c */,
				928E0BD528E2FC1800F2BA27 /* unframer.c */,
				92E318D020651834007BE021 /* vcrop.c */,
				9212C0FA222D7AC000FE3580 /* vflip.c */,
				926CE14C1FE7E388002B3CF6 /* write_generic.c */,
				926F15561FE986B000C40779 /* write_nhml.c */,
				926F15541FE964CF00C40779 /* write_nhnt.c */,
				9288350B1FE82E63002F603D /* write_qcp.c */,
				926209BE27F6026A0024415A /* write_tx3g.c */,
				926F15521FE867B000C40779 /* write_vtt.c */,
			);
			name = filters;
			sourceTree = "<group>";
		};
		92FA48841D0191570072C8A4 /* linklibs */ = {
			isa = PBXGroup;
			children = (
				920101CE18D5AC67003D1ACA /* OpenGL.framework */,
				920101D018D5ACA7003D1ACA /* libz.dylib */,
				9235E0511CFECD450051D8A1 /* VideoToolbox.framework */,
				9235E04F1CFECD370051D8A1 /* CoreVideo.framework */,
				2839E2CC1A163E1E002D73E1 /* Foundation.framework */,
				2839E2CA1A16375C002D73E1 /* QTKit.framework */,
				2839E2C81A16373B002D73E1 /* QuickTime.framework */,
				2839E2C61A16371B002D73E1 /* CoreMediaIO.framework */,
				2839E2C41A163711002D73E1 /* CoreMedia.framework */,
				28C5AA7C1A15FF5700372C59 /* libiconv.2.4.0.dylib */,
				28C5AA7A1A15FF4700372C59 /* libiconv.2.dylib */,
				28C5AA781A15FF3600372C59 /* libiconv.dylib */,
				28C5AA761A15FF2600372C59 /* Cocoa.framework */,
				28C5AA741A15FF0000372C59 /* Carbon.framework */,
				28C5AA721A15FED100372C59 /* IOKit.framework */,
				28C5AA701A15FE8C00372C59 /* ForceFeedback.framework */,
				28C5AA6E1A15FE7300372C59 /* AudioUnit.framework */,
				28C5AA6C1A15FE4A00372C59 /* CoreAudio.framework */,
				28C5AA6A1A15FCD200372C59 /* ApplicationServices.framework */,
				28C5AA681A152BC400372C59 /* VideoDecodeAcceleration.framework */,
				28C5AA661A152BB700372C59 /* CoreFoundation.framework */,
				28C5AA641A15240800372C59 /* AVFoundation.framework */,
				28C5AA621A1523A600372C59 /* libOpenSVCDec.a */,
			);
			name = linklibs;
			sourceTree = "<group>";
		};
/* End PBXGroup section */

/* Begin PBXHeadersBuildPhase section */
		9201F93518D5A38A003D1ACA /* Headers */ = {
			isa = PBXHeadersBuildPhase;
			buildActionMask = 2147483647;
			files = (
				92BBFD0B1A7122AD006A7735 /* xml.h in Headers */,
				92BBFCAE1A7122AD006A7735 /* bifs.h in Headers */,
				92BBFCED1A7122AD006A7735 /* mpeg4_odf.h in Headers */,
				92BBFCBC1A7122AD006A7735 /* events_constants.h in Headers */,
				9231B3AF2321533F00ADB4A9 /* Remotery.h in Headers */,
				92BBFCF61A7122AD006A7735 /* revision.h in Headers */,
				92BBFCE31A7122AD006A7735 /* audio_out.h in Headers */,
				92BBFCF51A7122AD006A7735 /* path2d.h in Headers */,
				920100BA18D5A444003D1ACA /* quant.h in Headers */,
				92BBFCE61A7122AD006A7735 /* hardcoded_proto.h in Headers */,
				92BBFCD81A7122AD006A7735 /* vobsub.h in Headers */,
				92BBFCB31A7122AD006A7735 /* config_file.h in Headers */,
				92BBFCC61A7122AD006A7735 /* compositor_dev.h in Headers */,
				92334CB82333A8C900DA6051 /* quickjs.h in Headers */,
				92BBFCF21A7122AD006A7735 /* nodes_x3d.h in Headers */,
				92BBFCF11A7122AD006A7735 /* nodes_svg.h in Headers */,
				92B9A56B1F8660D700A24FE4 /* visual_manager_3d.h in Headers */,
				92BBFCC21A7122AD006A7735 /* avilib.h in Headers */,
				92BBFCC51A7122AD006A7735 /* camera.h in Headers */,
				92BBFCDB1A7122AD006A7735 /* isomedia.h in Headers */,
				92BBFCC11A7122AD006A7735 /* ietf.h in Headers */,
				92F8D47C1F71642E00616F7C /* filter_session.h in Headers */,
				92BBFCB61A7122AD006A7735 /* crypt.h in Headers */,
				926245981FD691A000184072 /* ff_common.h in Headers */,
				92586A721EA7665D00A0838A /* ft_font.h in Headers */,
				92BBFCAC1A7122AD006A7735 /* avparse.h in Headers */,
				92BBFCEE1A7122AD006A7735 /* mpegts.h in Headers */,
				92BBFCCB1A7122AD006A7735 /* laser_dev.h in Headers */,
				92BBFCCA1A7122AD006A7735 /* isomedia_dev.h in Headers */,
				920100BC18D5A444003D1ACA /* script.h in Headers */,
				92BBFCB01A7122AD006A7735 /* cache.h in Headers */,
				92BBFCFE1A7122AD006A7735 /* setup.h in Headers */,
				92BBFCFB1A7122AD006A7735 /* scenegraph_svg.h in Headers */,
				92BBFCC01A7122AD006A7735 /* html5_mse.h in Headers */,
				92B9A5AF1F8660D700A24FE4 /* visual_manager_2d.h in Headers */,
				92BBFCE11A7122AD006A7735 /* mediaobject.h in Headers */,
				92BBFCDF1A7122AD006A7735 /* maths.h in Headers */,
				92BBFCD31A7122AD006A7735 /* reedsolomon.h in Headers */,
				92BBFD081A7122AD006A7735 /* utf.h in Headers */,
				92BBFCD11A7122AD006A7735 /* odf_parse_common.h in Headers */,
				92BBFD091A7122AD006A7735 /* version.h in Headers */,
				9225DD752326790C00F94C42 /* mpd.h in Headers */,
				92BBFCB21A7122AD006A7735 /* compositor.h in Headers */,
				92BBFCAB1A7122AD006A7735 /* ait.h in Headers */,
				92BBFCC81A7122AD006A7735 /* dvb_mpe_dev.h in Headers */,
				92BBFCB51A7122AD006A7735 /* constants.h in Headers */,
				92BBFD041A7122AD006A7735 /* token.h in Headers */,
				92BBFCB11A7122AD006A7735 /* color.h in Headers */,
				92BBFCAD1A7122AD006A7735 /* base_coding.h in Headers */,
				92BBFCE51A7122AD006A7735 /* font.h in Headers */,
				92BBFCD61A7122AD006A7735 /* swf_dev.h in Headers */,
				92BBFCC31A7122AD006A7735 /* bifs_dev.h in Headers */,
				925975042215BA3A0007E02B /* rast_soft.h in Headers */,
				92493D8220E2A81700203C2C /* crypt_tools.h in Headers */,
				92BBFCF81A7122AD006A7735 /* rtp_streamer.h in Headers */,
				92B9A59B1F8660D700A24FE4 /* nodes_stacks.h in Headers */,
				92BBFCFA1A7122AD006A7735 /* scene_manager.h in Headers */,
				92BBFCB71A7122AD006A7735 /* dash.h in Headers */,
				92E164AC20F8EBAE0024A9CA /* dec_nvdec_sdk.h in Headers */,
				92BBFD0A1A7122AD006A7735 /* webvtt.h in Headers */,
				9201015718D5A445003D1ACA /* mpeg2_ps.h in Headers */,
				92BBFCD41A7122AD006A7735 /* scenegraph_dev.h in Headers */,
				92B9A5AA1F8660D700A24FE4 /* texturing.h in Headers */,
				92BBFCFC1A7122AD006A7735 /* scenegraph_vrml.h in Headers */,
				92BB85771F7BFB63009BC9C8 /* isoffin.h in Headers */,
				92E8E7EB2BF4B482003D785B /* in_route.h in Headers */,
				92BBFD031A7122AD006A7735 /* thread.h in Headers */,
				92BBFD051A7122AD006A7735 /* tools.h in Headers */,
				92BBFCB91A7122AD006A7735 /* dsmcc.h in Headers */,
				92BBFCBF1A7122AD006A7735 /* html5_media.h in Headers */,
				92B9A5861F8660D700A24FE4 /* gl_inc.h in Headers */,
				92DB148E1E4F05B500382A81 /* main.h in Headers */,
				92BBFCC41A7122AD006A7735 /* bifs_tables.h in Headers */,
				92BBFCFD1A7122AD006A7735 /* scenegraph.h in Headers */,
				92BBFCBA1A7122AD006A7735 /* dvb_mpe.h in Headers */,
				92BBFCE21A7122AD006A7735 /* module.h in Headers */,
				92BBFCCC1A7122AD006A7735 /* m3u8.h in Headers */,
				92BBFCC71A7122AD006A7735 /* crypt_dev.h in Headers */,
				92BBFCCE1A7122AD006A7735 /* mesh.h in Headers */,
				92BBFCF91A7122AD006A7735 /* scene_engine.h in Headers */,
				92BBFCE01A7122AD006A7735 /* media_tools.h in Headers */,
				92B9A57A1F8660D700A24FE4 /* offscreen_cache.h in Headers */,
				92BBFCAF1A7122AD006A7735 /* bitstream.h in Headers */,
				92B9A5921F8660D700A24FE4 /* visual_manager.h in Headers */,
				92BBFCC91A7122AD006A7735 /* ietf_dev.h in Headers */,
				920101B418D5A445003D1ACA /* module_wrap.h in Headers */,
				92BBFD001A7122AD006A7735 /* sync_layer.h in Headers */,
				92DB148D1E4F05B500382A81 /* filters.h in Headers */,
				92BBFCF01A7122AD006A7735 /* nodes_mpeg4.h in Headers */,
				92BBFCDA1A7122AD006A7735 /* iso639.h in Headers */,
				923E89CC20B6F04600F299B2 /* tiny_aes.h in Headers */,
				9293839E2354A10800AAAFA8 /* webgl.h in Headers */,
				92BBFCBD1A7122AD006A7735 /* events.h in Headers */,
				92BBFCDC1A7122AD006A7735 /* laser.h in Headers */,
				92BBFCFF1A7122AD006A7735 /* svg_types.h in Headers */,
				9234CF491FD8344000CCDFA1 /* in_rtp.h in Headers */,
				92BBFCD21A7122AD006A7735 /* ogg.h in Headers */,
				928E9F9F250F5BA6000C0631 /* route.h in Headers */,
				92BBFCDD1A7122AD006A7735 /* list.h in Headers */,
				92BBFCB81A7122AD006A7735 /* download.h in Headers */,
				92B9A5A21F8660D700A24FE4 /* mpeg4_grouping.h in Headers */,
				925975082215BAC30007E02B /* evg.h in Headers */,
				92BBFCB41A7122AD006A7735 /* configuration.h in Headers */,
				92BBFCEF1A7122AD006A7735 /* network.h in Headers */,
				92B9A5751F8660D700A24FE4 /* drawable.h in Headers */,
				92BBFCD01A7122AD006A7735 /* odf_dev.h in Headers */,
				92BBFCCD1A7122AD006A7735 /* media_dev.h in Headers */,
				92BBFCEC1A7122AD006A7735 /* video_out.h in Headers */,
			);
			runOnlyForDeploymentPostprocessing = 0;
		};
		922B0FBD2A602153003690BB /* Headers */ = {
			isa = PBXHeadersBuildPhase;
			buildActionMask = 2147483647;
			files = (
			);
			runOnlyForDeploymentPostprocessing = 0;
		};
		92AAF0D118D6DB2D00E2FF12 /* Headers */ = {
			isa = PBXHeadersBuildPhase;
			buildActionMask = 2147483647;
			files = (
				92AAF0E618D6DB8600E2FF12 /* sdl_out.h in Headers */,
			);
			runOnlyForDeploymentPostprocessing = 0;
		};
		92AAF16318D6F40400E2FF12 /* Headers */ = {
			isa = PBXHeadersBuildPhase;
			buildActionMask = 2147483647;
			files = (
			);
			runOnlyForDeploymentPostprocessing = 0;
		};
		92C403D32181F10500331F39 /* Headers */ = {
			isa = PBXHeadersBuildPhase;
			buildActionMask = 2147483647;
			files = (
			);
			runOnlyForDeploymentPostprocessing = 0;
		};
/* End PBXHeadersBuildPhase section */

/* Begin PBXNativeTarget section */
		9201F93618D5A38A003D1ACA /* libgpac */ = {
			isa = PBXNativeTarget;
			buildConfigurationList = 9201F93B18D5A38A003D1ACA /* Build configuration list for PBXNativeTarget "libgpac" */;
			buildPhases = (
				92E2EF8E1C89BBEA00639C91 /* ShellScript */,
				9201F93318D5A38A003D1ACA /* Sources */,
				9201F93418D5A38A003D1ACA /* Frameworks */,
				9201F93518D5A38A003D1ACA /* Headers */,
			);
			buildRules = (
				920101C918D5A605003D1ACA /* PBXBuildRule */,
			);
			dependencies = (
			);
			name = libgpac;
			productName = libgpac;
			productReference = 9201F93718D5A38A003D1ACA /* libgpac.dylib */;
			productType = "com.apple.product-type.library.dynamic";
		};
		922B0FC02A602153003690BB /* caca_out */ = {
			isa = PBXNativeTarget;
			buildConfigurationList = 922B0FC22A602154003690BB /* Build configuration list for PBXNativeTarget "caca_out" */;
			buildPhases = (
				922B0FBD2A602153003690BB /* Headers */,
				922B0FBE2A602153003690BB /* Sources */,
				922B0FBF2A602153003690BB /* Frameworks */,
			);
			buildRules = (
			);
			dependencies = (
			);
			name = caca_out;
			productName = caca_out;
			productReference = 922B0FC12A602153003690BB /* gm_caca_out.dylib */;
			productType = "com.apple.product-type.library.dynamic";
		};
		927AACFC1E44EEDC008C8E69 /* gpac */ = {
			isa = PBXNativeTarget;
			buildConfigurationList = 927AAD011E44EEDC008C8E69 /* Build configuration list for PBXNativeTarget "gpac" */;
			buildPhases = (
				927AACF91E44EEDC008C8E69 /* Sources */,
				927AACFA1E44EEDC008C8E69 /* Frameworks */,
				927AACFB1E44EEDC008C8E69 /* CopyFiles */,
			);
			buildRules = (
			);
			dependencies = (
				92C403DF2181F1ED00331F39 /* PBXTargetDependency */,
				92BD5563205AB89D007C4C06 /* PBXTargetDependency */,
				922B0FCA2A6029AD003690BB /* PBXTargetDependency */,
			);
			name = gpac;
			productName = gpac;
			productReference = 927AACFD1E44EEDC008C8E69 /* gpac */;
			productType = "com.apple.product-type.tool";
		};
		92AAF0D218D6DB2D00E2FF12 /* sdl_out */ = {
			isa = PBXNativeTarget;
			buildConfigurationList = 92AAF0D418D6DB2D00E2FF12 /* Build configuration list for PBXNativeTarget "sdl_out" */;
			buildPhases = (
				92AAF0CF18D6DB2D00E2FF12 /* Sources */,
				92AAF0D018D6DB2D00E2FF12 /* Frameworks */,
				92AAF0D118D6DB2D00E2FF12 /* Headers */,
			);
			buildRules = (
			);
			dependencies = (
			);
			name = sdl_out;
			productName = sdl_out;
			productReference = 92AAF0D318D6DB2D00E2FF12 /* gm_sdl_out.dylib */;
			productType = "com.apple.product-type.library.dynamic";
		};
		92AAF16418D6F40400E2FF12 /* ft_font */ = {
			isa = PBXNativeTarget;
			buildConfigurationList = 92AAF16818D6F40400E2FF12 /* Build configuration list for PBXNativeTarget "ft_font" */;
			buildPhases = (
				92AAF16118D6F40400E2FF12 /* Sources */,
				92AAF16218D6F40400E2FF12 /* Frameworks */,
				92AAF16318D6F40400E2FF12 /* Headers */,
			);
			buildRules = (
			);
			dependencies = (
			);
			name = ft_font;
			productName = ft_font;
			productReference = 92AAF16518D6F40400E2FF12 /* gm_ft_font.dylib */;
			productType = "com.apple.product-type.library.dynamic";
		};
		92BE508F18D6325E00AA59D8 /* MP4Box */ = {
			isa = PBXNativeTarget;
			buildConfigurationList = 92BE509918D6325E00AA59D8 /* Build configuration list for PBXNativeTarget "MP4Box" */;
			buildPhases = (
				92BE508C18D6325E00AA59D8 /* Sources */,
				92BE508D18D6325E00AA59D8 /* Frameworks */,
				92BE508E18D6325E00AA59D8 /* CopyFiles */,
			);
			buildRules = (
			);
			dependencies = (
				92C403E72181F20C00331F39 /* PBXTargetDependency */,
				92C403E52181F20800331F39 /* PBXTargetDependency */,
			);
			name = MP4Box;
			productName = MP4Box;
			productReference = 92BE509018D6325E00AA59D8 /* MP4Box */;
			productType = "com.apple.product-type.tool";
		};
		92C403D62181F10500331F39 /* openhevc_dec */ = {
			isa = PBXNativeTarget;
			buildConfigurationList = 92C403DA2181F10500331F39 /* Build configuration list for PBXNativeTarget "openhevc_dec" */;
			buildPhases = (
				92C403D32181F10500331F39 /* Headers */,
				92C403D42181F10500331F39 /* Sources */,
				92C403D52181F10500331F39 /* Frameworks */,
			);
			buildRules = (
			);
			dependencies = (
			);
			name = openhevc_dec;
			productName = openhevc_dec;
			productReference = 92C403D72181F10500331F39 /* gf_openhevc_dec.dylib */;
			productType = "com.apple.product-type.library.dynamic";
		};
/* End PBXNativeTarget section */

/* Begin PBXProject section */
		9201F92918D5A359003D1ACA /* Project object */ = {
			isa = PBXProject;
			attributes = {
				LastUpgradeCheck = 1210;
				ORGANIZATIONNAME = "Telecom ParisTech";
				TargetAttributes = {
					922B0FC02A602153003690BB = {
						CreatedOnToolsVersion = 14.3.1;
						ProvisioningStyle = Automatic;
					};
					927AACFC1E44EEDC008C8E69 = {
						CreatedOnToolsVersion = 8.2.1;
						DevelopmentTeam = Q46G522WGV;
						ProvisioningStyle = Automatic;
					};
					92C403D62181F10500331F39 = {
						CreatedOnToolsVersion = 10.0;
						ProvisioningStyle = Manual;
					};
				};
			};
			buildConfigurationList = 9201F92C18D5A359003D1ACA /* Build configuration list for PBXProject "gpac" */;
			compatibilityVersion = "Xcode 3.2";
			developmentRegion = en;
			hasScannedForEncodings = 0;
			knownRegions = (
				en,
				Base,
			);
			mainGroup = 9201F92718D5A359003D1ACA;
			productRefGroup = 9201F93818D5A38A003D1ACA /* Products */;
			projectDirPath = "";
			projectRoot = "";
			targets = (
				9201F93618D5A38A003D1ACA /* libgpac */,
				92BE508F18D6325E00AA59D8 /* MP4Box */,
				92AAF0D218D6DB2D00E2FF12 /* sdl_out */,
				92AAF16418D6F40400E2FF12 /* ft_font */,
				927AACFC1E44EEDC008C8E69 /* gpac */,
				92C403D62181F10500331F39 /* openhevc_dec */,
				922B0FC02A602153003690BB /* caca_out */,
			);
		};
/* End PBXProject section */

/* Begin PBXShellScriptBuildPhase section */
		92E2EF8E1C89BBEA00639C91 /* ShellScript */ = {
			isa = PBXShellScriptBuildPhase;
			buildActionMask = 2147483647;
			files = (
			);
			inputPaths = (
			);
			outputPaths = (
			);
			runOnlyForDeploymentPostprocessing = 0;
			shellPath = /bin/sh;
			shellScript = "cd ../..\n./check_revision.sh\n";
		};
/* End PBXShellScriptBuildPhase section */

/* Begin PBXSourcesBuildPhase section */
		9201F93318D5A38A003D1ACA /* Sources */ = {
			isa = PBXSourcesBuildPhase;
			buildActionMask = 2147483647;
			files = (
				923E89D020B6F2D300F299B2 /* filter_props.c in Sources */,
				9202FEB32048411D000EE9B1 /* dec_vorbis.c in Sources */,
				9202FEB2204840FB000EE9B1 /* load_svg.c in Sources */,
				92B9A5981F8660D700A24FE4 /* media_object.c in Sources */,
				92F930821A5ADB870072A85C /* os_divers.c in Sources */,
				92F930831A5ADB870072A85C /* os_file.c in Sources */,
				920F4C9B29950A9D00EC9D21 /* dec_webcodec.c in Sources */,
				92B9A5A61F8660D700A24FE4 /* mpeg4_grouping.c in Sources */,
				925730822056A610009DB328 /* rewrite_mp4v.c in Sources */,
				9212C0FB222D7AC000FE3580 /* vflip.c in Sources */,
				92B9A5661F8660D700A24FE4 /* svg_font.c in Sources */,
				92B9A5AC1F8660D700A24FE4 /* svg_media.c in Sources */,
				9251E5442524EB9800CEB84D /* reframe_mhas.c in Sources */,
				920101B718D5A445003D1ACA /* os_module.c in Sources */,
				926209BF27F6026A0024415A /* write_tx3g.c in Sources */,
				92B9A5A41F8660D700A24FE4 /* scene.c in Sources */,
				922CF1251FCEE5D600F2F6A4 /* dmx_mpegps.c in Sources */,
				925730802056948D009DB328 /* rewrite_nalu.c in Sources */,
				9285D1A7266F671F008FCD14 /* quickjs-libc.c in Sources */,
				920100B018D5A444003D1ACA /* arith_decoder.c in Sources */,
				92B9A5A11F8660D700A24FE4 /* mpeg4_textures.c in Sources */,
				92B9A58B1F8660D700A24FE4 /* mpeg4_path_layout.c in Sources */,
				920100B118D5A444003D1ACA /* bifs_codec.c in Sources */,
				92F8D47B1F71642E00616F7C /* filter_session.c in Sources */,
				9265307A27AD295200DEBE4B /* restamp.c in Sources */,
				92E249902057B973002CC029 /* resample_audio.c in Sources */,
				920100B218D5A444003D1ACA /* bifs_node_tables.c in Sources */,
				920100B318D5A444003D1ACA /* com_dec.c in Sources */,
				9234CF4A1FD8344000CCDFA1 /* in_rtp_signaling.c in Sources */,
				920100B418D5A444003D1ACA /* com_enc.c in Sources */,
				922B27722445D5CE001D4F72 /* dec_ttml.c in Sources */,
				920100B518D5A444003D1ACA /* conditional.c in Sources */,
				92EC32CD1FAC81D6003FB9C3 /* reframe_h263.c in Sources */,
				92E164BC20F8F2860024A9CA /* Remotery.c in Sources */,
				92BB85781F7BFB63009BC9C8 /* load_bt_xmt.c in Sources */,
				920100B618D5A444003D1ACA /* field_decode.c in Sources */,
				92BB85721F7BFB63009BC9C8 /* ff_common.c in Sources */,
				920100B718D5A444003D1ACA /* field_encode.c in Sources */,
				92277E1B2BE8F32B005E0955 /* md5.c in Sources */,
				92455F8C2A52B4B90080321C /* dec_cc.c in Sources */,
				9234CF471FD8344000CCDFA1 /* in_rtp.c in Sources */,
				92B9A5911F8660D700A24FE4 /* mpeg4_geometry_2d.c in Sources */,
				92F8D47D1F71642E00616F7C /* filter.c in Sources */,
				920100B818D5A444003D1ACA /* memory_decoder.c in Sources */,
				920100B918D5A444003D1ACA /* predictive_mffield.c in Sources */,
				92B2A4A52297FD9E002A65A7 /* out_rtsp.c in Sources */,
				920100BB18D5A444003D1ACA /* quantize.c in Sources */,
				920100BD18D5A444003D1ACA /* script_dec.c in Sources */,
				92B9A59D1F8660D700A24FE4 /* compositor.c in Sources */,
				9203644B20ECF67C0087883E /* dmx_gsf.c in Sources */,
				922E29832051940C00C8DCBB /* mux_avi.c in Sources */,
				92BB85761F7BFB63009BC9C8 /* ff_dmx.c in Sources */,
				92B9A5B91F866E0500A24FE4 /* mpeg4_inputsensor.c in Sources */,
				92B9A5781F8660D700A24FE4 /* audio_mixer.c in Sources */,
				920100BE18D5A444003D1ACA /* script_enc.c in Sources */,
				920100BF18D5A444003D1ACA /* unquantize.c in Sources */,
				924E805F206D427A00AB580F /* reframe_rawpcm.c in Sources */,
				92BB85831F7C5774009BC9C8 /* dec_ac52.c in Sources */,
				92B9A5731F8660D700A24FE4 /* mpeg4_grouping_3d.c in Sources */,
				92334CA92333A8C900DA6051 /* libunicode.c in Sources */,
				92BB85671F7BFB63009BC9C8 /* dec_odf.c in Sources */,
				92BB856E1F7BFB63009BC9C8 /* compose.c in Sources */,
				92BB85811F7C3C4B009BC9C8 /* reframe_ac3.c in Sources */,
				92F8D4771F71642E00616F7C /* filter_pck.c in Sources */,
				9256B38B208662FC00088537 /* mux_ts.c in Sources */,
				9288E8641FB1BF07005460C5 /* reframe_mpgvid.c in Sources */,
				92B9A5991F8660D700A24FE4 /* mpeg4_audio.c in Sources */,
				92B9A5881F8660D700A24FE4 /* scene_ns.c in Sources */,
				92B9A50A1F840A6800A24FE4 /* dec_vtb.c in Sources */,
				92B9A5771F8660D700A24FE4 /* mpeg4_background.c in Sources */,
				92BB85691F7BFB63009BC9C8 /* isoffin_read_ch.c in Sources */,
				92F8D47A1F71642E00616F7C /* filter_queue.c in Sources */,
				92B9A5A81F8660D700A24FE4 /* object_manager.c in Sources */,
				9201010718D5A444003D1ACA /* rtcp.c in Sources */,
				9201010818D5A444003D1ACA /* rtp.c in Sources */,
				9201010918D5A444003D1ACA /* rtp_depacketizer.c in Sources */,
				92910FA62335363F0052365D /* libregexp.c in Sources */,
				92B9A5901F8660D700A24FE4 /* mpeg4_layer_2d.c in Sources */,
				9201010A18D5A444003D1ACA /* rtp_packetizer.c in Sources */,
				9201010B18D5A444003D1ACA /* rtp_pck_3gpp.c in Sources */,
				92061A851FE0484600B5C464 /* reframer.c in Sources */,
				9201010C18D5A444003D1ACA /* rtp_pck_mpeg12.c in Sources */,
				925A760F292F965D00664F38 /* sha256.c in Sources */,
				92B9A5821F8660D700A24FE4 /* hc_flash_shape.c in Sources */,
				9246EE7524A0DA2700F72EAD /* filter_session_js.c in Sources */,
				9201010D18D5A444003D1ACA /* rtp_pck_mpeg4.c in Sources */,
				92D6C59C2343BED700262217 /* xhr.c in Sources */,
				92B9A5C11F86ACDF00A24FE4 /* dec_opensvc.c in Sources */,
				92B9A5C11F86CCDF00A24FE4 /* dec_scte35.c in Sources */,
				925CE3451FA2E642004EC6F5 /* decrypt_cenc_isma.c in Sources */,
				9201010E18D5A444003D1ACA /* rtp_streamer.c in Sources */,
				92B9A58D1F8660D700A24FE4 /* audio_input.c in Sources */,
				9293839C23548C8F00AAAFA8 /* webgl.c in Sources */,
				9201010F18D5A444003D1ACA /* rtsp_command.c in Sources */,
				9201011018D5A444003D1ACA /* rtsp_common.c in Sources */,
				92B9A56F1F8660D700A24FE4 /* mpeg4_lighting.c in Sources */,
				92B9A57D1F8660D700A24FE4 /* svg_external.c in Sources */,
				9201011118D5A444003D1ACA /* rtsp_response.c in Sources */,
				9201011218D5A444003D1ACA /* rtsp_session.c in Sources */,
				92B2A4AB229D64EF002A65A7 /* hevcsplit.c in Sources */,
				922B0FAA2A5E81EB003690BB /* dec_mpeghdec.c in Sources */,
				92B9A5711F8660D700A24FE4 /* drawable.c in Sources */,
				9201011318D5A444003D1ACA /* sdp.c in Sources */,
				925975032215BA3A0007E02B /* surface.c in Sources */,
				924FEE821BA6C63A003F77A6 /* iff.c in Sources */,
				9201011418D5A444003D1ACA /* avc_ext.c in Sources */,
				9201011518D5A444003D1ACA /* box_code_3gpp.c in Sources */,
				929DE7472417DC020056AFA7 /* gzio.c in Sources */,
				9201011618D5A444003D1ACA /* box_code_adobe.c in Sources */,
				92D6C5A02343BEFF00262217 /* svg_js.c in Sources */,
				9201011718D5A444003D1ACA /* box_code_apple.c in Sources */,
				9201011818D5A444003D1ACA /* box_code_base.c in Sources */,
				92B9A58A1F8660D700A24FE4 /* visual_manager_3d_gl.c in Sources */,
				92EE76411FD0315D008926F5 /* load_text.c in Sources */,
				92FE596D2088E52900CF0C5A /* dasher.c in Sources */,
				9201011918D5A444003D1ACA /* box_code_drm.c in Sources */,
				92C236DD25769BA500CD59A9 /* tilesplit.c in Sources */,
				9201011A18D5A444003D1ACA /* box_code_meta.c in Sources */,
				920F4C9D299D20CE00EC9D21 /* enc_webcodec.c in Sources */,
				9201011B18D5A444003D1ACA /* box_dump.c in Sources */,
				9201011C18D5A444003D1ACA /* box_funcs.c in Sources */,
				9201011D18D5A444003D1ACA /* data_map.c in Sources */,
				9201011E18D5A444003D1ACA /* drm_sample.c in Sources */,
				9201012018D5A444003D1ACA /* hint_track.c in Sources */,
				92BB857D1F7BFD80009BC9C8 /* dec_xvid.c in Sources */,
				92334CE12333AF0400DA6051 /* jsfilter.c in Sources */,
				9201012118D5A444003D1ACA /* hinting.c in Sources */,
				92B9A5871F8660D700A24FE4 /* mpeg4_timesensor.c in Sources */,
				9201012218D5A444003D1ACA /* isom_intern.c in Sources */,
				9201012318D5A444003D1ACA /* isom_read.c in Sources */,
				9210D007237041C2007AFB48 /* ftgrays.c in Sources */,
				92B9A5B41F8660D700A24FE4 /* visual_manager_3d.c in Sources */,
				92D6C59B2343BED700262217 /* scene_js.c in Sources */,
				928E9FA3250F5BC9000C0631 /* in_route.c in Sources */,
				9289D9F51FDEFFCE00C24F83 /* out_file.c in Sources */,
				9201012418D5A444003D1ACA /* isom_store.c in Sources */,
				92BB85791F7BFB63009BC9C8 /* unit_test_filter.c in Sources */,
				9201012518D5A444003D1ACA /* isom_write.c in Sources */,
				9201012618D5A444003D1ACA /* media.c in Sources */,
				9201012718D5A444003D1ACA /* media_odf.c in Sources */,
				9201012818D5A444003D1ACA /* meta.c in Sources */,
				9274295824647AB8009ADD8D /* bsrw.c in Sources */,
				9201012918D5A444003D1ACA /* movie_fragments.c in Sources */,
				92BA0AD5243B68AF006FC74E /* dec_mediacodec.c in Sources */,
				9201012A18D5A444003D1ACA /* sample_descs.c in Sources */,
				9201012B18D5A444003D1ACA /* stbl_read.c in Sources */,
				92B9A5AE1F8660D700A24FE4 /* mpeg4_viewport.c in Sources */,
				92B9A56E1F8660D700A24FE4 /* mpeg4_geometry_ils2d.c in Sources */,
				9201012C18D5A444003D1ACA /* stbl_write.c in Sources */,
				926656C61F7D45F700299CC6 /* dmx_ogg.c in Sources */,
				9201012D18D5A444003D1ACA /* track.c in Sources */,
				926F15571FE986B000C40779 /* write_nhml.c in Sources */,
				926656C81F7E92C200299CC6 /* dmx_m2ts.c in Sources */,
				92B9A5691F8660D700A24FE4 /* mpeg4_layout.c in Sources */,
				9201012F18D5A444003D1ACA /* tx3g.c in Sources */,
				9201013018D5A444003D1ACA /* lsr_dec.c in Sources */,
				9257307F2056948D009DB328 /* rewrite_adts.c in Sources */,
				92BA0ADA243B6E2B006FC74E /* dektec_video_decl.c in Sources */,
				9201013118D5A444003D1ACA /* lsr_enc.c in Sources */,
				928E9FA1250F5BB9000C0631 /* route_dmx.c in Sources */,
				9201013218D5A445003D1ACA /* lsr_tables.c in Sources */,
				92E164AB20F8EBAE0024A9CA /* dec_nvdec_sdk.c in Sources */,
				924E805D206D357A00AB580F /* reframe_rawvid.c in Sources */,
				9203644D20EE0F190087883E /* in_sock.c in Sources */,
				92FA79432076687100AE005F /* rewind.c in Sources */,
				92BB85661F7BFB63009BC9C8 /* ff_dec.c in Sources */,
				9273463323506D370081AF74 /* storage.c in Sources */,
				92B9A5B01F8660D700A24FE4 /* compositor_node_init.c in Sources */,
				92B9A5B51F8660D700A24FE4 /* visual_manager.c in Sources */,
				92B9A5891F8660D700A24FE4 /* svg_text.c in Sources */,
				9201014218D5A445003D1ACA /* ait.c in Sources */,
				9201014318D5A445003D1ACA /* av_parsers.c in Sources */,
				92CDAEE81FBD9D0C0007C1C0 /* reframe_nalu.c in Sources */,
				9201014418D5A445003D1ACA /* avilib.c in Sources */,
				92B9A5A31F8660D700A24FE4 /* visual_manager_2d.c in Sources */,
				92B9A57C1F8660D700A24FE4 /* svg_filters.c in Sources */,
				92B9A5A01F8660D700A24FE4 /* mpeg4_sensors.c in Sources */,
				9201014518D5A445003D1ACA /* dash_client.c in Sources */,
				920F4C9F299FB3CC00EC9D21 /* avin_web.c in Sources */,
				928E0BDA28E328A100F2BA27 /* ff_bsf.c in Sources */,
				925975052215BA3A0007E02B /* raster_yuv.c in Sources */,
				92E318D120651834007BE021 /* vcrop.c in Sources */,
				92B9A5971F8660D700A24FE4 /* audio_render.c in Sources */,
				9201014618D5A445003D1ACA /* dash_segmenter.c in Sources */,
				9201014718D5A445003D1ACA /* dsmcc.c in Sources */,
				92B9A5BF1F8695FA00A24FE4 /* dmx_saf.c in Sources */,
				92860707238690D700FDA1ED /* reframe_prores.c in Sources */,
				92EB479320F6333900E1F2DD /* rewrite_obu.c in Sources */,
				92D6C5A22343BEFF00262217 /* dom_js.c in Sources */,
				9201014818D5A445003D1ACA /* dvb_mpe.c in Sources */,
				9201014A18D5A445003D1ACA /* gpac_ogg.c in Sources */,
				9201014D18D5A445003D1ACA /* img.c in Sources */,
				9201014F18D5A445003D1ACA /* isom_hinter.c in Sources */,
				9201015018D5A445003D1ACA /* isom_tools.c in Sources */,
				9288A4A225ADB1DD006F7355 /* reframe_truehd.c in Sources */,
				92B9A5811F8660D700A24FE4 /* svg_geometry.c in Sources */,
				9201015118D5A445003D1ACA /* m2ts_mux.c in Sources */,
				9201015218D5A445003D1ACA /* m3u8.c in Sources */,
				92256CCD20E0DA26004EB243 /* encrypt_cenc_isma.c in Sources */,
				3F5F3F1F2C7EAC5D00C58257 /* id3.c in Sources */,
				926998B41FEACE8F00AA759D /* dmx_vobsub.c in Sources */,
				9201015318D5A445003D1ACA /* media_export.c in Sources */,
				9201015418D5A445003D1ACA /* media_import.c in Sources */,
				92B9A5791F8660D700A24FE4 /* mpeg4_grouping_2d.c in Sources */,
				92B9A5941F8660D700A24FE4 /* visual_manager_2d_draw.c in Sources */,
				92B9A5AB1F8660D700A24FE4 /* events.c in Sources */,
				9234CF481FD8344000CCDFA1 /* in_rtp_sdp.c in Sources */,
				9201015518D5A445003D1ACA /* mpd.c in Sources */,
				92B9A58F1F8660D700A24FE4 /* mpeg4_bitmap.c in Sources */,
				9210D8222A0E64B00047019A /* evg_rescale.c in Sources */,
				9201015618D5A445003D1ACA /* mpeg2_ps.c in Sources */,
				9201015818D5A445003D1ACA /* mpegts.c in Sources */,
				92B9A5AD1F8660D700A24FE4 /* clock.c in Sources */,
				9234CF3D1FD7E00700CCDFA1 /* filter_register.c in Sources */,
				92E164AD20F8EBAE0024A9CA /* dec_nvdec.c in Sources */,
				9201015918D5A445003D1ACA /* reedsolomon.c in Sources */,
				92261A87239A6E4600C14199 /* out_http.c in Sources */,
				9201015A18D5A445003D1ACA /* saf.c in Sources */,
				92B9A5B71F866D6500A24FE4 /* scene_node_init.c in Sources */,
				9201015C18D5A445003D1ACA /* vobsub.c in Sources */,
				9201015D18D5A445003D1ACA /* webvtt.c in Sources */,
				92B9A5801F8660D700A24FE4 /* x3d_geometry.c in Sources */,
				9201015E18D5A445003D1ACA /* desc_private.c in Sources */,
				92E9167C2073F1DB00EE92FB /* ff_enc.c in Sources */,
				928607132396DF8500FDA1ED /* ff_avf.c in Sources */,
				9201015F18D5A445003D1ACA /* descriptors.c in Sources */,
				9201016018D5A445003D1ACA /* ipmpx_code.c in Sources */,
				9201016118D5A445003D1ACA /* ipmpx_dump.c in Sources */,
				928E7AC51FB9F2B800D2470E /* dmx_nhnt.c in Sources */,
				92BB856B1F7BFB63009BC9C8 /* dec_faad.c in Sources */,
				92BB857B1F7BFB63009BC9C8 /* isoffin_read.c in Sources */,
				92EB479120F50C4200E1F2DD /* reframe_av1.c in Sources */,
				92B9A5851F8660D700A24FE4 /* mesh_tesselate.c in Sources */,
				923E89CF20B6F04600F299B2 /* g_crypt_tinyaes.c in Sources */,
				9201016218D5A445003D1ACA /* ipmpx_parse.c in Sources */,
				92B9A5B31F8660D700A24FE4 /* mesh_collide.c in Sources */,
				9290F5111FAB4C2C0038C30D /* mux_isom.c in Sources */,
				92BB85731F7BFB63009BC9C8 /* dec_mad.c in Sources */,
				92C3486529E5B31700C63E8A /* dmx_ghi.c in Sources */,
				9201016318D5A445003D1ACA /* oci_codec.c in Sources */,
				9201016418D5A445003D1ACA /* odf_code.c in Sources */,
				9201016518D5A445003D1ACA /* odf_codec.c in Sources */,
				92B9A5B11F8660D700A24FE4 /* mpeg4_sound.c in Sources */,
				9201016618D5A445003D1ACA /* odf_command.c in Sources */,
				9201016718D5A445003D1ACA /* odf_dump.c in Sources */,
				92C0F37E21EC7BB0002961C8 /* out_rtp.c in Sources */,
				9201016818D5A445003D1ACA /* odf_parse.c in Sources */,
				9201016918D5A445003D1ACA /* qos.c in Sources */,
				9206822E20EA69680041169F /* out_pipe.c in Sources */,
				92493D8020E2A64000203C2C /* crypt_tools.c in Sources */,
				9290E75025263FC300BC0EE3 /* rewrite_mhas.c in Sources */,
				925974FE2215BA3A0007E02B /* raster_rgb.c in Sources */,
				9201016A18D5A445003D1ACA /* slc.c in Sources */,
				92586A7F1EAA5A4300A0838A /* validator.c in Sources */,
				9286070F239576D900FDA1ED /* tssplit.c in Sources */,
				92BB85751F7BFB63009BC9C8 /* inspect.c in Sources */,
				92B9A5721F8660D700A24FE4 /* mpeg4_animstream.c in Sources */,
				9272B50427E34CDF00D9D304 /* mux_ogg.c in Sources */,
				9201016B18D5A445003D1ACA /* encode_isom.c in Sources */,
				92BB85851F7C606A009BC9C8 /* reframe_amr.c in Sources */,
				926F15551FE964D000C40779 /* write_nhnt.c in Sources */,
				9201016C18D5A445003D1ACA /* loader_bt.c in Sources */,
				92B9A5B21F8660D700A24FE4 /* mpeg4_mediacontrol.c in Sources */,
				92EC32CB1FAC5ACB003FB9C3 /* reframe_qcp.c in Sources */,
				9201016D18D5A445003D1ACA /* loader_isom.c in Sources */,
				92BB856D1F7BFB63009BC9C8 /* dec_img.c in Sources */,
				92B9A5741F8660D700A24FE4 /* compositor_2d.c in Sources */,
				92BB85741F7BFB63009BC9C8 /* in_http.c in Sources */,
				92B9A57B1F8660D700A24FE4 /* navigate.c in Sources */,
				9288A53B25AF6E6F006F7355 /* io_fcryp.c in Sources */,
				92B9A59A1F8660D700A24FE4 /* texturing.c in Sources */,
				9201016E18D5A445003D1ACA /* loader_qt.c in Sources */,
				9201016F18D5A445003D1ACA /* loader_svg.c in Sources */,
				9201017018D5A445003D1ACA /* loader_xmt.c in Sources */,
				9201017118D5A445003D1ACA /* scene_dump.c in Sources */,
				9239B8D82073AFEF005F7264 /* enc_png.c in Sources */,
				9201017218D5A445003D1ACA /* scene_engine.c in Sources */,
				928A7F812059372C00E02E89 /* out_video.c in Sources */,
				92B2A4AA229D64EF002A65A7 /* hevcmerge.c in Sources */,
				9201017318D5A445003D1ACA /* scene_manager.c in Sources */,
				926CE14F1FE81865002B3CF6 /* constants.c in Sources */,
				9201017418D5A445003D1ACA /* scene_stats.c in Sources */,
				9201017518D5A445003D1ACA /* swf_bifs.c in Sources */,
				926D48FD27957D8400E3C68C /* bs_split.c in Sources */,
				923E89CB20B6F04600F299B2 /* g_crypt_openssl.c in Sources */,
				92B9A57F1F8660D700A24FE4 /* offscreen_cache.c in Sources */,
				92B9A59E1F8660D700A24FE4 /* mesh.c in Sources */,
				925974FF2215BA3A0007E02B /* raster_argb.c in Sources */,
				928E7AC71FB9FCDD00D2470E /* dmx_nhml.c in Sources */,
				9201017618D5A445003D1ACA /* swf_parse.c in Sources */,
				9296BF2222CF7F5300DC9742 /* reframe_flac.c in Sources */,
				9201017718D5A445003D1ACA /* swf_svg.c in Sources */,
				92BB857F1F7C30AF009BC9C8 /* dec_j2k.c in Sources */,
				3F04FCBC2C9CB179002BC889 /* xml_bin_custom.c in Sources */,
				923E89CE20B6F04600F299B2 /* tiny_aes.c in Sources */,
				92B9A5071F83FD7800A24FE4 /* in_dvb4linux.c in Sources */,
				92B9A5761F8660D700A24FE4 /* mpeg4_background2d.c in Sources */,
				92BB857A1F7BFB63009BC9C8 /* isoffin_load.c in Sources */,
				92E318CF20645036007BE021 /* ff_rescale.c in Sources */,
				9201017818D5A445003D1ACA /* text_to_bifs.c in Sources */,
				9201017918D5A445003D1ACA /* base_scenegraph.c in Sources */,
				925975012215BA3A0007E02B /* stencil.c in Sources */,
				9201017A18D5A445003D1ACA /* commands.c in Sources */,
				92910FA8233536620052365D /* cutils.c in Sources */,
				9201017B18D5A445003D1ACA /* dom_events.c in Sources */,
				92B9A56A1F8660D700A24FE4 /* svg_grouping.c in Sources */,
				925975002215BA3A0007E02B /* raster_565.c in Sources */,
				9234CF391FD6A6E400CCDFA1 /* dec_ttxt.c in Sources */,
				92A870FE251110E50047560D /* out_route.c in Sources */,
				92B9A56C1F8660D700A24FE4 /* svg_base.c in Sources */,
				92BB85681F7BFB63009BC9C8 /* dec_bifs.c in Sources */,
				9201017F18D5A445003D1ACA /* mpeg4_animators.c in Sources */,
				92334CBA2333A8C900DA6051 /* quickjs.c in Sources */,
				9201018018D5A445003D1ACA /* mpeg4_nodes.c in Sources */,
				92BB85711F7BFB63009BC9C8 /* reframe_mp3.c in Sources */,
				9201018118D5A445003D1ACA /* mpeg4_valuator.c in Sources */,
				9201018218D5A445003D1ACA /* smil_anim.c in Sources */,
				9201018318D5A445003D1ACA /* smil_timing.c in Sources */,
				92A08DBD20D946B7003589FF /* tileagg.c in Sources */,
				9201018418D5A445003D1ACA /* svg_attributes.c in Sources */,
				92754D60207D24F600170383 /* filelist.c in Sources */,
				92B9A5831F8660D700A24FE4 /* hardcoded_protos.c in Sources */,
				9201018518D5A445003D1ACA /* svg_properties.c in Sources */,
				9201018718D5A445003D1ACA /* svg_types.c in Sources */,
				9201018818D5A445003D1ACA /* vrml_interpolators.c in Sources */,
				9201018918D5A445003D1ACA /* vrml_proto.c in Sources */,
				92B9A5BD1F868D0000A24FE4 /* dec_laser.c in Sources */,
				9203644F20EE12480087883E /* out_sock.c in Sources */,
				9201018A18D5A445003D1ACA /* vrml_route.c in Sources */,
				920D52AF29CAF7CE00105401 /* dec_uncv.c in Sources */,
				9201018B18D5A445003D1ACA /* vrml_script.c in Sources */,
				9201018D18D5A445003D1ACA /* vrml_tools.c in Sources */,
				92BB856C1F7BFB63009BC9C8 /* reframe_adts.c in Sources */,
				9239B8D6207369E5005F7264 /* enc_jpg.c in Sources */,
				92B9A5961F8660D700A24FE4 /* font_engine.c in Sources */,
				926209C127FC630A0024415A /* ttml_conv.c in Sources */,
				922E29842051940C00C8DCBB /* out_audio.c in Sources */,
				922CF1271FCF169900F2F6A4 /* dmx_avi.c in Sources */,
				9201018F18D5A445003D1ACA /* x3d_nodes.c in Sources */,
				92B9A5681F8660D700A24FE4 /* mpeg4_layer_3d.c in Sources */,
				92E8E7EC2BF4B482003D785B /* in_route_repair.c in Sources */,
				9201019118D5A445003D1ACA /* xml_ns.c in Sources */,
				923EB53223D1B78D00E1FFA1 /* libbf.c in Sources */,
				92B9A59F1F8660D700A24FE4 /* mpeg4_inline.c in Sources */,
				92F8D4781F71642E00616F7C /* filter_pid.c in Sources */,
				92BB85701F7BFB63009BC9C8 /* in_file.c in Sources */,
				920101A618D5A445003D1ACA /* alloc.c in Sources */,
				920101A718D5A445003D1ACA /* base_encoding.c in Sources */,
				9234CF461FD8344000CCDFA1 /* in_rtp_stream.c in Sources */,
				92B9A56D1F8660D700A24FE4 /* mpeg4_geometry_3d.c in Sources */,
				920101A818D5A445003D1ACA /* bitstream.c in Sources */,
				92B9A59C1F8660D700A24FE4 /* camera.c in Sources */,
				920101A918D5A445003D1ACA /* cache.c in Sources */,
				926F15531FE867B000C40779 /* write_vtt.c in Sources */,
				920101AA18D5A445003D1ACA /* color.c in Sources */,
				92B9A5841F8660D700A24FE4 /* mpeg4_form.c in Sources */,
				928E0BD628E2FC1900F2BA27 /* unframer.c in Sources */,
				92BB9A671F9C827600524E5B /* dmx_dash.c in Sources */,
				92B9A5A71F8660D700A24FE4 /* texturing_gl.c in Sources */,
				92B9A5A51F8660D700A24FE4 /* mpeg4_gradients.c in Sources */,
				9286070B23884A6B00FDA1ED /* ff_mx.c in Sources */,
				9298677D235A146E008A2CC6 /* gltools.c in Sources */,
				9288350C1FE82E64002F603D /* write_qcp.c in Sources */,
				923E89CD20B6F04600F299B2 /* g_crypt.c in Sources */,
				920101AB18D5A445003D1ACA /* configfile.c in Sources */,
				920101AD18D5A445003D1ACA /* downloader.c in Sources */,
				926CE14D1FE7E388002B3CF6 /* write_generic.c in Sources */,
				920101AE18D5A445003D1ACA /* error.c in Sources */,
				920101B018D5A445003D1ACA /* list.c in Sources */,
				92B9A5931F8660D700A24FE4 /* mpeg4_text.c in Sources */,
				92B9A58C1F8660D700A24FE4 /* mpeg4_composite.c in Sources */,
				923C337D234794F2001CED08 /* evg.c in Sources */,
				9234CF3F1FD8311400CCDFA1 /* dec_webvtt.c in Sources */,
				920101B218D5A445003D1ACA /* math.c in Sources */,
				92B9A57E1F8660D700A24FE4 /* mpeg4_mediasensor.c in Sources */,
				920101B318D5A445003D1ACA /* module.c in Sources */,
				92B9A5951F8660D700A24FE4 /* svg_paint_servers.c in Sources */,
				92B9A5701F8660D700A24FE4 /* compositor_3d.c in Sources */,
				920101B518D5A445003D1ACA /* os_config_init.c in Sources */,
				920101B818D5A445003D1ACA /* os_net.c in Sources */,
				920101B918D5A445003D1ACA /* os_thread.c in Sources */,
				925E564C2798B87300BBD530 /* bs_agg.c in Sources */,
				927DB14C21A3C7100032D205 /* reframe_latm.c in Sources */,
				920101BA18D5A445003D1ACA /* path2d.c in Sources */,
				920101BB18D5A445003D1ACA /* path2d_stroker.c in Sources */,
				920101BD18D5A445003D1ACA /* sha1.c in Sources */,
				923E3FE624B7316F0022660A /* core.c in Sources */,
				9206823420EA96AA0041169F /* mux_gsf.c in Sources */,
				920101C018D5A445003D1ACA /* token.c in Sources */,
				92B9A5A91F8660D700A24FE4 /* bindable.c in Sources */,
				9206822C20EA41530041169F /* in_pipe.c in Sources */,
				920101C118D5A445003D1ACA /* uni_bidi.c in Sources */,
				92D6C5A12343BEFF00262217 /* vrml_js.c in Sources */,
				920101C218D5A445003D1ACA /* unicode.c in Sources */,
				920101C318D5A445003D1ACA /* url.c in Sources */,
				920101C418D5A445003D1ACA /* utf.c in Sources */,
				920101C518D5A445003D1ACA /* xml_parser.c in Sources */,
				92D211942370832900128AE2 /* raster3d.c in Sources */,
				926656C41F7D3DF700299CC6 /* dec_theora.c in Sources */,
				92B9A5671F8660D700A24FE4 /* mpeg4_geometry_ifs2d.c in Sources */,
				9234CF4B1FD8344000CCDFA1 /* in_rtp_rtsp.c in Sources */,
				92BB856A1F7BFB63009BC9C8 /* reframe_img.c in Sources */,
			);
			runOnlyForDeploymentPostprocessing = 0;
		};
		922B0FBE2A602153003690BB /* Sources */ = {
			isa = PBXSourcesBuildPhase;
			buildActionMask = 2147483647;
			files = (
				922B0FC72A602176003690BB /* caca_out.c in Sources */,
			);
			runOnlyForDeploymentPostprocessing = 0;
		};
		927AACF91E44EEDC008C8E69 /* Sources */ = {
			isa = PBXSourcesBuildPhase;
			buildActionMask = 2147483647;
			files = (
				92683EBF2811E4980034D320 /* compositor_tools.c in Sources */,
				92683EC128129D3D0034D320 /* gpac_help.c in Sources */,
				92D15559282BF1BA00AE8BC9 /* gpac.c in Sources */,
				92C69C5C281315B400051866 /* carbon_hook.c in Sources */,
			);
			runOnlyForDeploymentPostprocessing = 0;
		};
		92AAF0CF18D6DB2D00E2FF12 /* Sources */ = {
			isa = PBXSourcesBuildPhase;
			buildActionMask = 2147483647;
			files = (
				92AAF0E418D6DB8600E2FF12 /* audio.c in Sources */,
				92AAF0E518D6DB8600E2FF12 /* sdl_out.c in Sources */,
				92AAF0E718D6DB8600E2FF12 /* video.c in Sources */,
			);
			runOnlyForDeploymentPostprocessing = 0;
		};
		92AAF16118D6F40400E2FF12 /* Sources */ = {
			isa = PBXSourcesBuildPhase;
			buildActionMask = 2147483647;
			files = (
				92586A731EA7669200A0838A /* ft_font.c in Sources */,
			);
			runOnlyForDeploymentPostprocessing = 0;
		};
		92BE508C18D6325E00AA59D8 /* Sources */ = {
			isa = PBXSourcesBuildPhase;
			buildActionMask = 2147483647;
			files = (
				92D7A2EB25D580DD00FD4034 /* filedump.c in Sources */,
				92D7A2E925D580DD00FD4034 /* fileimport.c in Sources */,
				92D7A2EA25D580DD00FD4034 /* live.c in Sources */,
				92D1555B282BF1D400AE8BC9 /* mp4box.c in Sources */,
			);
			runOnlyForDeploymentPostprocessing = 0;
		};
		92C403D42181F10500331F39 /* Sources */ = {
			isa = PBXSourcesBuildPhase;
			buildActionMask = 2147483647;
			files = (
				92C403DD2181F17E00331F39 /* dec_openhevc.c in Sources */,
			);
			runOnlyForDeploymentPostprocessing = 0;
		};
/* End PBXSourcesBuildPhase section */

/* Begin PBXTargetDependency section */
		922B0FCA2A6029AD003690BB /* PBXTargetDependency */ = {
			isa = PBXTargetDependency;
			target = 922B0FC02A602153003690BB /* caca_out */;
			targetProxy = 922B0FC92A6029AD003690BB /* PBXContainerItemProxy */;
		};
		92BD5563205AB89D007C4C06 /* PBXTargetDependency */ = {
			isa = PBXTargetDependency;
			target = 92AAF0D218D6DB2D00E2FF12 /* sdl_out */;
			targetProxy = 92BD5562205AB89D007C4C06 /* PBXContainerItemProxy */;
		};
		92C403DF2181F1ED00331F39 /* PBXTargetDependency */ = {
			isa = PBXTargetDependency;
			target = 92AAF16418D6F40400E2FF12 /* ft_font */;
			targetProxy = 92C403DE2181F1ED00331F39 /* PBXContainerItemProxy */;
		};
		92C403E52181F20800331F39 /* PBXTargetDependency */ = {
			isa = PBXTargetDependency;
			target = 92AAF0D218D6DB2D00E2FF12 /* sdl_out */;
			targetProxy = 92C403E42181F20800331F39 /* PBXContainerItemProxy */;
		};
		92C403E72181F20C00331F39 /* PBXTargetDependency */ = {
			isa = PBXTargetDependency;
			target = 92AAF16418D6F40400E2FF12 /* ft_font */;
			targetProxy = 92C403E62181F20C00331F39 /* PBXContainerItemProxy */;
		};
/* End PBXTargetDependency section */

/* Begin XCBuildConfiguration section */
		9201F92E18D5A359003D1ACA /* Debug */ = {
			isa = XCBuildConfiguration;
			buildSettings = {
				CLANG_WARN_BLOCK_CAPTURE_AUTORELEASING = YES;
				CLANG_WARN_BOOL_CONVERSION = YES;
				CLANG_WARN_COMMA = YES;
				CLANG_WARN_CONSTANT_CONVERSION = YES;
				CLANG_WARN_DEPRECATED_OBJC_IMPLEMENTATIONS = YES;
				CLANG_WARN_EMPTY_BODY = YES;
				CLANG_WARN_ENUM_CONVERSION = YES;
				CLANG_WARN_INFINITE_RECURSION = YES;
				CLANG_WARN_INT_CONVERSION = YES;
				CLANG_WARN_NON_LITERAL_NULL_CONVERSION = YES;
				CLANG_WARN_OBJC_IMPLICIT_RETAIN_SELF = YES;
				CLANG_WARN_OBJC_LITERAL_CONVERSION = YES;
				CLANG_WARN_QUOTED_INCLUDE_IN_FRAMEWORK_HEADER = YES;
				CLANG_WARN_RANGE_LOOP_ANALYSIS = YES;
				CLANG_WARN_STRICT_PROTOTYPES = NO;
				CLANG_WARN_SUSPICIOUS_MOVE = YES;
				CLANG_WARN_UNREACHABLE_CODE = YES;
				CLANG_WARN__DUPLICATE_METHOD_MATCH = YES;
				ENABLE_STRICT_OBJC_MSGSEND = YES;
				ENABLE_TESTABILITY = YES;
				EXCLUDED_ARCHS = "";
				GCC_NO_COMMON_BLOCKS = YES;
				GCC_PREPROCESSOR_DEFINITIONS = GPAC_CONFIG_DARWIN;
				GCC_PREPROCESSOR_DEFINITIONS_NOT_USED_IN_PRECOMPS = "";
				GCC_WARN_64_TO_32_BIT_CONVERSION = YES;
				GCC_WARN_ABOUT_DEPRECATED_FUNCTIONS = NO;
				GCC_WARN_ABOUT_MISSING_PROTOTYPES = YES;
				GCC_WARN_ABOUT_RETURN_TYPE = YES;
				GCC_WARN_UNDECLARED_SELECTOR = YES;
				GCC_WARN_UNINITIALIZED_AUTOS = YES;
				GCC_WARN_UNUSED_FUNCTION = YES;
				GCC_WARN_UNUSED_VARIABLE = YES;
				HEADER_SEARCH_PATHS = (
					../../include,
					../../extra_lib/include,
				);
				LIBRARY_SEARCH_PATHS = ../../extra_lib/lib/gcc;
				OBJROOT = build;
				ONLY_ACTIVE_ARCH = YES;
				OTHER_CFLAGS = "-Wno-conversion";
				SYMROOT = ../../bin/osx/;
			};
			name = Debug;
		};
		9201F92F18D5A359003D1ACA /* Release */ = {
			isa = XCBuildConfiguration;
			buildSettings = {
				CLANG_WARN_BLOCK_CAPTURE_AUTORELEASING = YES;
				CLANG_WARN_BOOL_CONVERSION = YES;
				CLANG_WARN_COMMA = YES;
				CLANG_WARN_CONSTANT_CONVERSION = YES;
				CLANG_WARN_DEPRECATED_OBJC_IMPLEMENTATIONS = YES;
				CLANG_WARN_EMPTY_BODY = YES;
				CLANG_WARN_ENUM_CONVERSION = YES;
				CLANG_WARN_INFINITE_RECURSION = YES;
				CLANG_WARN_INT_CONVERSION = YES;
				CLANG_WARN_NON_LITERAL_NULL_CONVERSION = YES;
				CLANG_WARN_OBJC_IMPLICIT_RETAIN_SELF = YES;
				CLANG_WARN_OBJC_LITERAL_CONVERSION = YES;
				CLANG_WARN_QUOTED_INCLUDE_IN_FRAMEWORK_HEADER = YES;
				CLANG_WARN_RANGE_LOOP_ANALYSIS = YES;
				CLANG_WARN_STRICT_PROTOTYPES = NO;
				CLANG_WARN_SUSPICIOUS_MOVE = YES;
				CLANG_WARN_UNREACHABLE_CODE = YES;
				CLANG_WARN__DUPLICATE_METHOD_MATCH = YES;
				ENABLE_STRICT_OBJC_MSGSEND = YES;
				EXCLUDED_ARCHS = "";
				GCC_NO_COMMON_BLOCKS = YES;
				GCC_PREPROCESSOR_DEFINITIONS = GPAC_CONFIG_DARWIN;
				GCC_PREPROCESSOR_DEFINITIONS_NOT_USED_IN_PRECOMPS = "";
				GCC_WARN_64_TO_32_BIT_CONVERSION = YES;
				GCC_WARN_ABOUT_DEPRECATED_FUNCTIONS = NO;
				GCC_WARN_ABOUT_MISSING_PROTOTYPES = YES;
				GCC_WARN_ABOUT_RETURN_TYPE = YES;
				GCC_WARN_UNDECLARED_SELECTOR = YES;
				GCC_WARN_UNINITIALIZED_AUTOS = YES;
				GCC_WARN_UNUSED_FUNCTION = YES;
				GCC_WARN_UNUSED_VARIABLE = YES;
				HEADER_SEARCH_PATHS = (
					../../include,
					../../extra_lib/include,
				);
				LIBRARY_SEARCH_PATHS = ../../extra_lib/lib/gcc;
				OBJROOT = build;
				OTHER_CFLAGS = "-Wno-conversion";
				SYMROOT = ../../bin/osx/;
			};
			name = Release;
		};
		9201F93918D5A38A003D1ACA /* Debug */ = {
			isa = XCBuildConfiguration;
			buildSettings = {
				ALWAYS_SEARCH_USER_PATHS = NO;
				ARCHS = "$(ARCHS_STANDARD)";
				CLANG_ENABLE_OBJC_WEAK = YES;
				CLANG_WARN_DOCUMENTATION_COMMENTS = NO;
				COMBINE_HIDPI_IMAGES = YES;
				COPY_PHASE_STRIP = NO;
				EXCLUDED_ARCHS = "";
				EXECUTABLE_PREFIX = lib;
				GCC_C_LANGUAGE_STANDARD = gnu99;
				GCC_DYNAMIC_NO_PIC = NO;
				GCC_ENABLE_OBJC_EXCEPTIONS = YES;
				GCC_OPTIMIZATION_LEVEL = 0;
				GCC_PREPROCESSOR_DEFINITIONS = (
					GPAC_STATIC_MODULES,
					GPAC_CONFIG_DARWIN,
					CONFIG_DARWIN_GL,
					"DEBUG=1",
					GPAC_HAS_MAD,
					GPAC_HAS_FAAD,
					GPAC_HAS_XVID,
					GPAC_HAS_JP2,
					GPAC_HAS_LIBA52,
					GPAC_HAS_VORBIS,
					GPAC_HAS_THEORA,
					GPAC_HAS_FFMPEG,
					GPAC_HAS_CURL,
					FFMPEG_ENABLE_VVC,
				);
				GCC_SYMBOLS_PRIVATE_EXTERN = NO;
				GCC_TREAT_IMPLICIT_FUNCTION_DECLARATIONS_AS_ERRORS = YES;
				GCC_TREAT_INCOMPATIBLE_POINTER_TYPE_WARNINGS_AS_ERRORS = YES;
				GCC_VERSION = com.apple.compilers.llvm.clang.1_0;
				GCC_WARN_64_TO_32_BIT_CONVERSION = YES;
				GCC_WARN_ABOUT_MISSING_NEWLINE = YES;
				GCC_WARN_ABOUT_MISSING_PROTOTYPES = NO;
				GCC_WARN_ABOUT_POINTER_SIGNEDNESS = NO;
				GCC_WARN_ABOUT_RETURN_TYPE = YES;
				GCC_WARN_INHIBIT_ALL_WARNINGS = NO;
				GCC_WARN_UNUSED_VARIABLE = YES;
				HEADER_SEARCH_PATHS = (
					../../include,
					/opt/local/include,
					/usr/local/include,
					"/opt/local/include/openjpeg-2.5",
					"/usr/local/include/openjpeg-2.5",
					/opt/homebrew/include,
					"/opt/homebrew/include/openjpeg-2.5",
				);
				LIBRARY_SEARCH_PATHS = (
					/usr/local/lib,
					/opt/local/lib,
					/opt/homebrew/lib,
				);
				MACOSX_DEPLOYMENT_TARGET = 10.6;
				OBJROOT = build;
				ONLY_ACTIVE_ARCH = YES;
				OTHER_CFLAGS = "-Wno-conversion";
				OTHER_LDFLAGS = (
					"-w",
					"-lcrypto",
					"-lssl",
					"-ljpeg",
					"-lpng",
					"-lz",
					"-lavcodec",
					"-lavformat",
					"-lavutil",
					"-lswscale",
					"-lbz2",
					"-lswresample",
					"-lx264",
					"-lx265",
					"-lavdevice",
					"-lpostproc",
					"-lavfilter",
					"-ldav1d",
					"-liconv",
					"-weak_framework",
					VideoDecodeAcceleration,
					"-weak_framework",
					CoreFoundation,
					"-weak_framework",
					QuartzCore,
					"-weak_framework",
					CoreGraphics,
					"-lfaad",
					"-lmad",
					"-lxvidcore",
					"-lopenjp2",
					"-la52",
					"-lvorbis",
					"-ltheora",
					"-lxcb",
					"-lxcb-shm",
					"-lxcb-shape",
					"-lxcb-xfixes",
					"-lSDL2",
					"-laom",
					"-lvpx",
					"-llzma",
					"-lkvazaar",
					"-lnghttp2",
					"-lvmaf",
					"-lc++",
					"-lxml2",
					"-lmp3lame",
					"-lvpx",
					"-weak_framework",
					VideoToolbox,
					"-weak_framework",
					CoreFoundation,
					"-weak_framework",
					CoreMedia,
					"-weak_framework",
					CoreVideo,
					"-weak_framework",
					CoreImage,
					"-weak_framework",
					CoreServices,
					"-framework",
					Metal,
					"-lovvc",
					"-lsrt",
					"-lvvdec",
					"-lcaption",
					"-lSYS",
					"-lFDK",
					"-lDRCdec",
					"-lPCMutils",
					"-lMpeghDec",
					"-lIGFdec",
					"-lArithCoding",
					"-lFormatConverter",
					"-lUIManager",
					"-lgVBAPRenderer",
					"-lMpegTPDec",
					"-lxcb",
					"-lxcb-shm",
					"-lxcb-shape",
					"-lxcb-xfixes",
					"-lXv",
					"-lX11",
					"-lXext",
					"-lvvenc",
					"-lcurl",
					"-lcaca",
				);
				PRODUCT_NAME = gpac;
				SDKROOT = macosx;
				SYMROOT = ../../bin/osx/;
				WARNING_LDFLAGS = "";
			};
			name = Debug;
		};
		9201F93A18D5A38A003D1ACA /* Release */ = {
			isa = XCBuildConfiguration;
			buildSettings = {
				ALWAYS_SEARCH_USER_PATHS = NO;
				ARCHS = "$(ARCHS_STANDARD)";
				CLANG_ENABLE_OBJC_WEAK = YES;
				CLANG_WARN_DOCUMENTATION_COMMENTS = NO;
				COMBINE_HIDPI_IMAGES = YES;
				COPY_PHASE_STRIP = YES;
				DEBUG_INFORMATION_FORMAT = "dwarf-with-dsym";
				EXCLUDED_ARCHS = "";
				EXECUTABLE_PREFIX = lib;
				GCC_C_LANGUAGE_STANDARD = gnu99;
				GCC_ENABLE_OBJC_EXCEPTIONS = YES;
				GCC_PREPROCESSOR_DEFINITIONS = (
					GPAC_STATIC_MODULES,
					GPAC_CONFIG_DARWIN,
					CONFIG_DARWIN_GL,
					GPAC_HAS_MAD,
					GPAC_HAS_FAAD,
					GPAC_HAS_XVID,
					GPAC_HAS_JP2,
					GPAC_HAS_LIBA52,
					GPAC_HAS_VORBIS,
					GPAC_HAS_THEORA,
					GPAC_HAS_FFMPEG,
					GPAC_HAS_CURL,
					GPAC_HAS_CURL,
					FFMPEG_ENABLE_VVC,
				);
				GCC_TREAT_IMPLICIT_FUNCTION_DECLARATIONS_AS_ERRORS = YES;
				GCC_TREAT_INCOMPATIBLE_POINTER_TYPE_WARNINGS_AS_ERRORS = YES;
				GCC_VERSION = com.apple.compilers.llvm.clang.1_0;
				GCC_WARN_64_TO_32_BIT_CONVERSION = YES;
				GCC_WARN_ABOUT_MISSING_NEWLINE = YES;
				GCC_WARN_ABOUT_MISSING_PROTOTYPES = NO;
				GCC_WARN_ABOUT_POINTER_SIGNEDNESS = NO;
				GCC_WARN_ABOUT_RETURN_TYPE = YES;
				GCC_WARN_INHIBIT_ALL_WARNINGS = NO;
				GCC_WARN_UNUSED_VARIABLE = YES;
				HEADER_SEARCH_PATHS = (
					../../include,
					/opt/local/include,
					/usr/local/include,
					"/opt/local/include/openjpeg-2.5",
					"/usr/local/include/openjpeg-2.5",
					/opt/homebrew/include,
					"/opt/homebrew/include/openjpeg-2.5",
				);
				LIBRARY_SEARCH_PATHS = (
					/usr/local/lib,
					/opt/local/lib,
					/opt/homebrew/lib,
				);
				MACOSX_DEPLOYMENT_TARGET = 10.6;
				OBJROOT = build;
				ONLY_ACTIVE_ARCH = YES;
				OTHER_CFLAGS = "-Wno-conversion";
				OTHER_LDFLAGS = (
					"-w",
					"-lcrypto",
					"-lssl",
					"-ljpeg",
					"-lpng",
					"-lz",
					"-lavcodec",
					"-lavformat",
					"-lavutil",
					"-lswscale",
					"-lbz2",
					"-lswresample",
					"-lx264",
					"-lx265",
					"-lavdevice",
					"-lpostproc",
					"-lavfilter",
					"-ldav1d",
					"-liconv",
					"-weak_framework",
					VideoDecodeAcceleration,
					"-weak_framework",
					CoreFoundation,
					"-weak_framework",
					QuartzCore,
					"-weak_framework",
					CoreGraphics,
					"-lfaad",
					"-lmad",
					"-lxvidcore",
					"-lopenjp2",
					"-la52",
					"-lvorbis",
					"-ltheora",
					"-lxcb",
					"-lxcb-shm",
					"-lxcb-shape",
					"-lxcb-xfixes",
					"-lSDL2",
					"-laom",
					"-lvpx",
					"-llzma",
					"-lkvazaar",
					"-lnghttp2",
					"-lvmaf",
					"-lc++",
					"-lxml2",
					"-lmp3lame",
					"-lvpx",
					"-weak_framework",
					VideoToolbox,
					"-weak_framework",
					CoreFoundation,
					"-weak_framework",
					CoreMedia,
					"-weak_framework",
					CoreVideo,
					"-weak_framework",
					CoreImage,
					"-weak_framework",
					CoreServices,
					"-framework",
					Metal,
					"-lovvc",
					"-lsrt",
					"-lvvdec",
					"-lcaption",
					"-lSYS",
					"-lFDK",
					"-lDRCdec",
					"-lPCMutils",
					"-lMpeghDec",
					"-lIGFdec",
					"-lArithCoding",
					"-lFormatConverter",
					"-lUIManager",
					"-lgVBAPRenderer",
					"-lMpegTPDec",
					"-lxcb",
					"-lxcb-shm",
					"-lxcb-shape",
					"-lxcb-xfixes",
					"-lXv",
					"-lX11",
					"-lXext",
					"-lvvenc",
					"-lcurl",
					"-lcaca",
				);
				PRODUCT_NAME = gpac;
				SDKROOT = macosx;
				SYMROOT = ../../bin/osx/;
				WARNING_LDFLAGS = "";
			};
			name = Release;
		};
		922B0FC32A602154003690BB /* Debug */ = {
			isa = XCBuildConfiguration;
			buildSettings = {
				ALWAYS_SEARCH_USER_PATHS = NO;
				CLANG_ANALYZER_NONNULL = YES;
				CLANG_ANALYZER_NUMBER_OBJECT_CONVERSION = YES_AGGRESSIVE;
				CLANG_CXX_LANGUAGE_STANDARD = "compiler-default";
				CLANG_ENABLE_MODULES = NO;
				CLANG_ENABLE_OBJC_ARC = YES;
				CLANG_ENABLE_OBJC_WEAK = YES;
				CLANG_WARN_DIRECT_OBJC_ISA_USAGE = YES_ERROR;
				CLANG_WARN_DOCUMENTATION_COMMENTS = YES;
				CLANG_WARN_OBJC_ROOT_CLASS = YES_ERROR;
				CLANG_WARN_STRICT_PROTOTYPES = NO;
				CLANG_WARN_UNGUARDED_AVAILABILITY = YES_AGGRESSIVE;
				CODE_SIGN_IDENTITY = "-";
				CODE_SIGN_STYLE = Automatic;
				COPY_PHASE_STRIP = NO;
				DEBUG_INFORMATION_FORMAT = dwarf;
				DEVELOPMENT_TEAM = "";
				DYLIB_COMPATIBILITY_VERSION = 1;
				DYLIB_CURRENT_VERSION = 1;
				DYLIB_INSTALL_NAME_BASE = "";
				EXECUTABLE_PREFIX = gm_;
				GCC_C_LANGUAGE_STANDARD = gnu11;
				GCC_DYNAMIC_NO_PIC = NO;
				GCC_OPTIMIZATION_LEVEL = 0;
				GCC_PREPROCESSOR_DEFINITIONS = (
					"DEBUG=1",
					"$(inherited)",
				);
				GCC_WARN_ABOUT_MISSING_PROTOTYPES = NO;
				GCC_WARN_ABOUT_RETURN_TYPE = YES_ERROR;
				GCC_WARN_UNINITIALIZED_AUTOS = YES_AGGRESSIVE;
				HEADER_SEARCH_PATHS = (
					../../include,
					../../extra_lib/include,
					/opt/local/include,
				);
				INSTALL_PATH = "";
				LIBRARY_SEARCH_PATHS = (
					../../extra_lib/lib/gcc,
					/opt/local/lib,
				);
				MACOSX_DEPLOYMENT_TARGET = 10.9;
				MTL_ENABLE_DEBUG_INFO = INCLUDE_SOURCE;
				MTL_FAST_MATH = YES;
				OTHER_LDFLAGS = " -lcaca ";
				PRODUCT_NAME = "$(TARGET_NAME)";
				SDKROOT = macosx;
				SKIP_INSTALL = YES;
			};
			name = Debug;
		};
		922B0FC42A602154003690BB /* Release */ = {
			isa = XCBuildConfiguration;
			buildSettings = {
				ALWAYS_SEARCH_USER_PATHS = NO;
				CLANG_ANALYZER_NONNULL = YES;
				CLANG_ANALYZER_NUMBER_OBJECT_CONVERSION = YES_AGGRESSIVE;
				CLANG_CXX_LANGUAGE_STANDARD = "compiler-default";
				CLANG_ENABLE_MODULES = NO;
				CLANG_ENABLE_OBJC_ARC = YES;
				CLANG_ENABLE_OBJC_WEAK = YES;
				CLANG_WARN_DIRECT_OBJC_ISA_USAGE = YES_ERROR;
				CLANG_WARN_DOCUMENTATION_COMMENTS = YES;
				CLANG_WARN_OBJC_ROOT_CLASS = YES_ERROR;
				CLANG_WARN_STRICT_PROTOTYPES = NO;
				CLANG_WARN_UNGUARDED_AVAILABILITY = YES_AGGRESSIVE;
				CODE_SIGN_IDENTITY = "-";
				CODE_SIGN_STYLE = Automatic;
				COPY_PHASE_STRIP = NO;
				DEBUG_INFORMATION_FORMAT = "dwarf-with-dsym";
				DEVELOPMENT_TEAM = "";
				DYLIB_COMPATIBILITY_VERSION = 1;
				DYLIB_CURRENT_VERSION = 1;
				DYLIB_INSTALL_NAME_BASE = "";
				ENABLE_NS_ASSERTIONS = NO;
				EXECUTABLE_PREFIX = gm_;
				GCC_C_LANGUAGE_STANDARD = gnu11;
				GCC_WARN_ABOUT_MISSING_PROTOTYPES = NO;
				GCC_WARN_ABOUT_RETURN_TYPE = YES_ERROR;
				GCC_WARN_UNINITIALIZED_AUTOS = YES_AGGRESSIVE;
				HEADER_SEARCH_PATHS = (
					../../include,
					../../extra_lib/include,
					/opt/local/include,
				);
				INSTALL_PATH = "";
				LIBRARY_SEARCH_PATHS = (
					../../extra_lib/lib/gcc,
					/opt/local/lib,
				);
				MACOSX_DEPLOYMENT_TARGET = 10.9;
				MTL_ENABLE_DEBUG_INFO = NO;
				MTL_FAST_MATH = YES;
				ONLY_ACTIVE_ARCH = YES;
				OTHER_LDFLAGS = " -lcaca ";
				PRODUCT_NAME = "$(TARGET_NAME)";
				SDKROOT = macosx;
				SKIP_INSTALL = YES;
			};
			name = Release;
		};
		927AAD021E44EEDC008C8E69 /* Debug */ = {
			isa = XCBuildConfiguration;
			buildSettings = {
				ALWAYS_SEARCH_USER_PATHS = NO;
				ARCHS = "$(ARCHS_STANDARD)";
				CLANG_ANALYZER_NONNULL = YES;
				CLANG_CXX_LANGUAGE_STANDARD = "gnu++0x";
				CLANG_CXX_LIBRARY = "libc++";
				CLANG_ENABLE_MODULES = YES;
				CLANG_ENABLE_OBJC_ARC = YES;
				CLANG_WARN_DIRECT_OBJC_ISA_USAGE = YES_ERROR;
				CLANG_WARN_DOCUMENTATION_COMMENTS = YES;
				CLANG_WARN_OBJC_ROOT_CLASS = YES_ERROR;
				CODE_SIGN_IDENTITY = "-";
				COPY_PHASE_STRIP = NO;
				DEBUG_INFORMATION_FORMAT = dwarf;
				DEVELOPMENT_TEAM = Q46G522WGV;
				EXCLUDED_ARCHS = "";
				GCC_C_LANGUAGE_STANDARD = gnu99;
				GCC_DYNAMIC_NO_PIC = NO;
				GCC_OPTIMIZATION_LEVEL = 0;
				GCC_PREPROCESSOR_DEFINITIONS = (
					"DEBUG=1",
					"$(inherited)",
				);
				GCC_WARN_ABOUT_RETURN_TYPE = YES_ERROR;
				GCC_WARN_UNINITIALIZED_AUTOS = YES_AGGRESSIVE;
				LIBRARY_SEARCH_PATHS = "";
				MACOSX_DEPLOYMENT_TARGET = 10.6;
				MTL_ENABLE_DEBUG_INFO = YES;
				ONLY_ACTIVE_ARCH = YES;
				PRODUCT_NAME = "$(TARGET_NAME)";
				SDKROOT = macosx;
			};
			name = Debug;
		};
		927AAD031E44EEDC008C8E69 /* Release */ = {
			isa = XCBuildConfiguration;
			buildSettings = {
				ALWAYS_SEARCH_USER_PATHS = NO;
				ARCHS = "$(ARCHS_STANDARD)";
				CLANG_ANALYZER_NONNULL = YES;
				CLANG_CXX_LANGUAGE_STANDARD = "gnu++0x";
				CLANG_CXX_LIBRARY = "libc++";
				CLANG_ENABLE_MODULES = YES;
				CLANG_ENABLE_OBJC_ARC = YES;
				CLANG_WARN_DIRECT_OBJC_ISA_USAGE = YES_ERROR;
				CLANG_WARN_DOCUMENTATION_COMMENTS = YES;
				CLANG_WARN_OBJC_ROOT_CLASS = YES_ERROR;
				CODE_SIGN_IDENTITY = "-";
				COPY_PHASE_STRIP = NO;
				DEBUG_INFORMATION_FORMAT = "dwarf-with-dsym";
				DEVELOPMENT_TEAM = Q46G522WGV;
				ENABLE_NS_ASSERTIONS = NO;
				EXCLUDED_ARCHS = "";
				GCC_C_LANGUAGE_STANDARD = gnu99;
				GCC_PREPROCESSOR_DEFINITIONS = GPAC_CONFIG_DARWIN;
				GCC_WARN_ABOUT_RETURN_TYPE = YES_ERROR;
				GCC_WARN_UNINITIALIZED_AUTOS = YES_AGGRESSIVE;
				LIBRARY_SEARCH_PATHS = "";
				MACOSX_DEPLOYMENT_TARGET = 10.6;
				MTL_ENABLE_DEBUG_INFO = NO;
				ONLY_ACTIVE_ARCH = YES;
				PRODUCT_NAME = "$(TARGET_NAME)";
				SDKROOT = macosx;
			};
			name = Release;
		};
		92AAF0D518D6DB2D00E2FF12 /* Debug */ = {
			isa = XCBuildConfiguration;
			buildSettings = {
				ALWAYS_SEARCH_USER_PATHS = NO;
				ARCHS = "$(ARCHS_STANDARD)";
				CLANG_ENABLE_OBJC_WEAK = YES;
				COMBINE_HIDPI_IMAGES = YES;
				COPY_PHASE_STRIP = NO;
				EXCLUDED_ARCHS = "";
				EXECUTABLE_PREFIX = gm_;
				FRAMEWORK_SEARCH_PATHS = (
					"$(inherited)",
					"$(LOCAL_LIBRARY_DIR)/Frameworks",
				);
				GCC_C_LANGUAGE_STANDARD = gnu99;
				GCC_DYNAMIC_NO_PIC = NO;
				GCC_ENABLE_OBJC_EXCEPTIONS = YES;
				GCC_OPTIMIZATION_LEVEL = 0;
				GCC_PREPROCESSOR_DEFINITIONS = (
					"DEBUG=1",
					"$(inherited)",
				);
				GCC_SYMBOLS_PRIVATE_EXTERN = NO;
				GCC_VERSION = com.apple.compilers.llvm.clang.1_0;
				GCC_WARN_64_TO_32_BIT_CONVERSION = YES;
				GCC_WARN_ABOUT_MISSING_PROTOTYPES = NO;
				GCC_WARN_ABOUT_RETURN_TYPE = YES;
				GCC_WARN_UNUSED_VARIABLE = YES;
				HEADER_SEARCH_PATHS = (
					../../include,
					/usr/local/include/SDL2,
					/opt/local/include/SDL2,
					/opt/homebrew/include/SDL2,
				);
				INSTALL_PATH = "";
				LIBRARY_SEARCH_PATHS = (
					/usr/local/lib,
					/opt/local/lib,
					/opt/homebrew/lib,
				);
				MACOSX_DEPLOYMENT_TARGET = 10.9;
				ONLY_ACTIVE_ARCH = YES;
				OTHER_LDFLAGS = "-lSDL2";
				PRODUCT_NAME = "$(TARGET_NAME)";
				SDKROOT = macosx;
			};
			name = Debug;
		};
		92AAF0D618D6DB2D00E2FF12 /* Release */ = {
			isa = XCBuildConfiguration;
			buildSettings = {
				ALWAYS_SEARCH_USER_PATHS = NO;
				ARCHS = "$(ARCHS_STANDARD)";
				CLANG_ENABLE_OBJC_WEAK = YES;
				COMBINE_HIDPI_IMAGES = YES;
				COPY_PHASE_STRIP = YES;
				DEBUG_INFORMATION_FORMAT = "dwarf-with-dsym";
				EXCLUDED_ARCHS = "";
				EXECUTABLE_PREFIX = gm_;
				FRAMEWORK_SEARCH_PATHS = (
					"$(inherited)",
					"$(LOCAL_LIBRARY_DIR)/Frameworks",
				);
				GCC_C_LANGUAGE_STANDARD = gnu99;
				GCC_ENABLE_OBJC_EXCEPTIONS = YES;
				GCC_VERSION = com.apple.compilers.llvm.clang.1_0;
				GCC_WARN_64_TO_32_BIT_CONVERSION = YES;
				GCC_WARN_ABOUT_MISSING_PROTOTYPES = NO;
				GCC_WARN_ABOUT_RETURN_TYPE = YES;
				GCC_WARN_UNUSED_VARIABLE = YES;
				HEADER_SEARCH_PATHS = (
					../../include,
					/usr/local/include/SDL2,
					/opt/local/include/SDL2,
					/opt/homebrew/include/SDL2,
				);
				INSTALL_PATH = "";
				LIBRARY_SEARCH_PATHS = (
					/usr/local/lib,
					/opt/local/lib,
					/opt/homebrew/lib,
				);
				MACOSX_DEPLOYMENT_TARGET = 10.9;
				ONLY_ACTIVE_ARCH = YES;
				OTHER_LDFLAGS = "-lSDL2";
				PRODUCT_NAME = "$(TARGET_NAME)";
				SDKROOT = macosx;
			};
			name = Release;
		};
		92AAF16618D6F40400E2FF12 /* Debug */ = {
			isa = XCBuildConfiguration;
			buildSettings = {
				ALWAYS_SEARCH_USER_PATHS = NO;
				ARCHS = "$(ARCHS_STANDARD)";
				CLANG_ENABLE_OBJC_WEAK = YES;
				COMBINE_HIDPI_IMAGES = YES;
				COPY_PHASE_STRIP = NO;
				EXCLUDED_ARCHS = "";
				EXECUTABLE_PREFIX = gm_;
				GCC_C_LANGUAGE_STANDARD = gnu99;
				GCC_DYNAMIC_NO_PIC = NO;
				GCC_ENABLE_OBJC_EXCEPTIONS = YES;
				GCC_OPTIMIZATION_LEVEL = 0;
				GCC_PREPROCESSOR_DEFINITIONS = (
					"DEBUG=1",
					"$(inherited)",
				);
				GCC_SYMBOLS_PRIVATE_EXTERN = NO;
				GCC_VERSION = com.apple.compilers.llvm.clang.1_0;
				GCC_WARN_64_TO_32_BIT_CONVERSION = YES;
				GCC_WARN_ABOUT_MISSING_PROTOTYPES = NO;
				GCC_WARN_ABOUT_RETURN_TYPE = YES;
				GCC_WARN_UNUSED_VARIABLE = YES;
				HEADER_SEARCH_PATHS = (
					../../include,
					/opt/local/include/freetype2,
					/usr/local/include/freetype2,
					/opt/homebrew/include/freetype2,
				);
				INSTALL_PATH = "";
				LIBRARY_SEARCH_PATHS = (
					/opt/local/lib,
					/usr/local/lib,
					/opt/homebrew/lib,
				);
				MACOSX_DEPLOYMENT_TARGET = 10.6;
				ONLY_ACTIVE_ARCH = YES;
				OTHER_LDFLAGS = "-lfreetype";
				PRODUCT_NAME = "$(TARGET_NAME)";
				SDKROOT = macosx;
			};
			name = Debug;
		};
		92AAF16718D6F40400E2FF12 /* Release */ = {
			isa = XCBuildConfiguration;
			buildSettings = {
				ALWAYS_SEARCH_USER_PATHS = NO;
				ARCHS = "$(ARCHS_STANDARD)";
				CLANG_ENABLE_OBJC_WEAK = YES;
				COMBINE_HIDPI_IMAGES = YES;
				COPY_PHASE_STRIP = YES;
				DEBUG_INFORMATION_FORMAT = "dwarf-with-dsym";
				EXCLUDED_ARCHS = "";
				EXECUTABLE_PREFIX = gm_;
				GCC_C_LANGUAGE_STANDARD = gnu99;
				GCC_ENABLE_OBJC_EXCEPTIONS = YES;
				GCC_VERSION = com.apple.compilers.llvm.clang.1_0;
				GCC_WARN_64_TO_32_BIT_CONVERSION = YES;
				GCC_WARN_ABOUT_MISSING_PROTOTYPES = NO;
				GCC_WARN_ABOUT_RETURN_TYPE = YES;
				GCC_WARN_UNUSED_VARIABLE = YES;
				HEADER_SEARCH_PATHS = (
					../../include,
					/opt/local/include/freetype2,
					/usr/local/include/freetype2,
					/opt/homebrew/include/freetype2,
				);
				INSTALL_PATH = "";
				LIBRARY_SEARCH_PATHS = (
					/opt/local/lib,
					/usr/local/lib,
					/opt/homebrew/lib,
				);
				MACOSX_DEPLOYMENT_TARGET = 10.6;
				ONLY_ACTIVE_ARCH = YES;
				OTHER_LDFLAGS = "-lfreetype";
				PRODUCT_NAME = "$(TARGET_NAME)";
				SDKROOT = macosx;
			};
			name = Release;
		};
		92BE509718D6325E00AA59D8 /* Debug */ = {
			isa = XCBuildConfiguration;
			buildSettings = {
				ALWAYS_SEARCH_USER_PATHS = NO;
				ARCHS = "$(ARCHS_STANDARD)";
				CLANG_ENABLE_OBJC_WEAK = YES;
				CODE_SIGN_IDENTITY = "-";
				COPY_PHASE_STRIP = NO;
				EXCLUDED_ARCHS = "";
				GCC_C_LANGUAGE_STANDARD = gnu99;
				GCC_DYNAMIC_NO_PIC = NO;
				GCC_ENABLE_OBJC_EXCEPTIONS = YES;
				GCC_OPTIMIZATION_LEVEL = 0;
				GCC_PREPROCESSOR_DEFINITIONS = (
					"DEBUG=1",
					"$(inherited)",
				);
				GCC_SYMBOLS_PRIVATE_EXTERN = NO;
				GCC_VERSION = com.apple.compilers.llvm.clang.1_0;
				GCC_WARN_64_TO_32_BIT_CONVERSION = YES;
				GCC_WARN_ABOUT_MISSING_PROTOTYPES = NO;
				GCC_WARN_ABOUT_RETURN_TYPE = YES;
				GCC_WARN_UNUSED_VARIABLE = YES;
				HEADER_SEARCH_PATHS = ../../include;
				INSTALL_PATH = "";
				MACOSX_DEPLOYMENT_TARGET = 10.6;
				OBJROOT = build;
				ONLY_ACTIVE_ARCH = YES;
				PRODUCT_NAME = "$(TARGET_NAME)";
				SDKROOT = macosx;
				SYMROOT = ../../bin/osx/;
			};
			name = Debug;
		};
		92BE509818D6325E00AA59D8 /* Release */ = {
			isa = XCBuildConfiguration;
			buildSettings = {
				ALWAYS_SEARCH_USER_PATHS = NO;
				ARCHS = "$(ARCHS_STANDARD)";
				CLANG_ENABLE_OBJC_WEAK = YES;
				CODE_SIGN_IDENTITY = "-";
				COPY_PHASE_STRIP = YES;
				DEBUG_INFORMATION_FORMAT = "dwarf-with-dsym";
				EXCLUDED_ARCHS = "";
				GCC_C_LANGUAGE_STANDARD = gnu99;
				GCC_ENABLE_OBJC_EXCEPTIONS = YES;
				GCC_VERSION = com.apple.compilers.llvm.clang.1_0;
				GCC_WARN_64_TO_32_BIT_CONVERSION = YES;
				GCC_WARN_ABOUT_MISSING_PROTOTYPES = NO;
				GCC_WARN_ABOUT_RETURN_TYPE = YES;
				GCC_WARN_UNUSED_VARIABLE = YES;
				HEADER_SEARCH_PATHS = ../../include;
				INSTALL_PATH = "";
				MACOSX_DEPLOYMENT_TARGET = 10.6;
				OBJROOT = build;
				ONLY_ACTIVE_ARCH = YES;
				PRODUCT_NAME = "$(TARGET_NAME)";
				SDKROOT = macosx;
				SYMROOT = ../../bin/osx/;
			};
			name = Release;
		};
		92C403D82181F10500331F39 /* Debug */ = {
			isa = XCBuildConfiguration;
			buildSettings = {
				ALWAYS_SEARCH_USER_PATHS = NO;
				ARCHS = "$(ARCHS_STANDARD)";
				CLANG_ANALYZER_NONNULL = YES;
				CLANG_ANALYZER_NUMBER_OBJECT_CONVERSION = YES_AGGRESSIVE;
				CLANG_CXX_LANGUAGE_STANDARD = "gnu++14";
				CLANG_CXX_LIBRARY = "libc++";
				CLANG_ENABLE_MODULES = NO;
				CLANG_ENABLE_OBJC_ARC = YES;
				CLANG_ENABLE_OBJC_WEAK = YES;
				CLANG_WARN_DIRECT_OBJC_ISA_USAGE = YES_ERROR;
				CLANG_WARN_DOCUMENTATION_COMMENTS = NO;
				CLANG_WARN_OBJC_ROOT_CLASS = YES_ERROR;
				CLANG_WARN_STRICT_PROTOTYPES = NO;
				CLANG_WARN_UNGUARDED_AVAILABILITY = YES_AGGRESSIVE;
				CODE_SIGN_IDENTITY = "-";
				CODE_SIGN_STYLE = Manual;
				COPY_PHASE_STRIP = NO;
				DEBUG_INFORMATION_FORMAT = dwarf;
				DEVELOPMENT_TEAM = "";
				DYLIB_COMPATIBILITY_VERSION = 1;
				DYLIB_CURRENT_VERSION = 1;
				DYLIB_INSTALL_NAME_BASE = "";
				EXCLUDED_ARCHS = "";
				EXECUTABLE_PREFIX = gf_;
				GCC_C_LANGUAGE_STANDARD = gnu11;
				GCC_DYNAMIC_NO_PIC = NO;
				GCC_OPTIMIZATION_LEVEL = 0;
				GCC_PREPROCESSOR_DEFINITIONS = (
					GPAC_HAS_OPENHEVC,
					"DEBUG=1",
					GPAC_CONFIG_DARWIN,
				);
				GCC_WARN_ABOUT_MISSING_PROTOTYPES = NO;
				GCC_WARN_ABOUT_RETURN_TYPE = YES_ERROR;
				GCC_WARN_UNINITIALIZED_AUTOS = YES_AGGRESSIVE;
				HEADER_SEARCH_PATHS = (
					../../include,
					/opt/local/include,
					/usr/local/include,
					../../extra_lib/include,
				);
				LIBRARY_SEARCH_PATHS = (
					/usr/local/lib,
					/opt/local/lib,
				);
				MACOSX_DEPLOYMENT_TARGET = 10.6;
				MTL_ENABLE_DEBUG_INFO = INCLUDE_SOURCE;
				MTL_FAST_MATH = YES;
				ONLY_ACTIVE_ARCH = YES;
				OTHER_LDFLAGS = "-lopenhevc";
				PRODUCT_NAME = "$(TARGET_NAME)";
				SDKROOT = macosx;
				SKIP_INSTALL = YES;
			};
			name = Debug;
		};
		92C403D92181F10500331F39 /* Release */ = {
			isa = XCBuildConfiguration;
			buildSettings = {
				ALWAYS_SEARCH_USER_PATHS = NO;
				ARCHS = "$(ARCHS_STANDARD)";
				CLANG_ANALYZER_NONNULL = YES;
				CLANG_ANALYZER_NUMBER_OBJECT_CONVERSION = YES_AGGRESSIVE;
				CLANG_CXX_LANGUAGE_STANDARD = "gnu++14";
				CLANG_CXX_LIBRARY = "libc++";
				CLANG_ENABLE_MODULES = NO;
				CLANG_ENABLE_OBJC_ARC = YES;
				CLANG_ENABLE_OBJC_WEAK = YES;
				CLANG_WARN_DIRECT_OBJC_ISA_USAGE = YES_ERROR;
				CLANG_WARN_DOCUMENTATION_COMMENTS = NO;
				CLANG_WARN_OBJC_ROOT_CLASS = YES_ERROR;
				CLANG_WARN_STRICT_PROTOTYPES = NO;
				CLANG_WARN_UNGUARDED_AVAILABILITY = YES_AGGRESSIVE;
				CODE_SIGN_IDENTITY = "-";
				CODE_SIGN_STYLE = Manual;
				COPY_PHASE_STRIP = NO;
				DEBUG_INFORMATION_FORMAT = "dwarf-with-dsym";
				DEVELOPMENT_TEAM = Q46G522WGV;
				DYLIB_COMPATIBILITY_VERSION = 1;
				DYLIB_CURRENT_VERSION = 1;
				DYLIB_INSTALL_NAME_BASE = "";
				ENABLE_NS_ASSERTIONS = NO;
				EXCLUDED_ARCHS = "";
				EXECUTABLE_PREFIX = gf_;
				GCC_C_LANGUAGE_STANDARD = gnu11;
				GCC_PREPROCESSOR_DEFINITIONS = (
					GPAC_HAS_OPENHEVC,
					GPAC_CONFIG_DARWIN,
				);
				GCC_WARN_ABOUT_MISSING_PROTOTYPES = NO;
				GCC_WARN_ABOUT_RETURN_TYPE = YES_ERROR;
				GCC_WARN_UNINITIALIZED_AUTOS = YES_AGGRESSIVE;
				HEADER_SEARCH_PATHS = (
					../../include,
					/opt/local/include,
					/usr/local/include,
					../../extra_lib/include,
				);
				LIBRARY_SEARCH_PATHS = (
					/usr/local/lib,
					/opt/local/lib,
				);
				MACOSX_DEPLOYMENT_TARGET = 10.6;
				MTL_ENABLE_DEBUG_INFO = NO;
				MTL_FAST_MATH = YES;
				ONLY_ACTIVE_ARCH = YES;
				OTHER_LDFLAGS = "-lopenhevc";
				PRODUCT_NAME = "$(TARGET_NAME)";
				SDKROOT = macosx;
				SKIP_INSTALL = YES;
			};
			name = Release;
		};
/* End XCBuildConfiguration section */

/* Begin XCConfigurationList section */
		9201F92C18D5A359003D1ACA /* Build configuration list for PBXProject "gpac" */ = {
			isa = XCConfigurationList;
			buildConfigurations = (
				9201F92E18D5A359003D1ACA /* Debug */,
				9201F92F18D5A359003D1ACA /* Release */,
			);
			defaultConfigurationIsVisible = 0;
			defaultConfigurationName = Release;
		};
		9201F93B18D5A38A003D1ACA /* Build configuration list for PBXNativeTarget "libgpac" */ = {
			isa = XCConfigurationList;
			buildConfigurations = (
				9201F93918D5A38A003D1ACA /* Debug */,
				9201F93A18D5A38A003D1ACA /* Release */,
			);
			defaultConfigurationIsVisible = 0;
			defaultConfigurationName = Release;
		};
		922B0FC22A602154003690BB /* Build configuration list for PBXNativeTarget "caca_out" */ = {
			isa = XCConfigurationList;
			buildConfigurations = (
				922B0FC32A602154003690BB /* Debug */,
				922B0FC42A602154003690BB /* Release */,
			);
			defaultConfigurationIsVisible = 0;
			defaultConfigurationName = Release;
		};
		927AAD011E44EEDC008C8E69 /* Build configuration list for PBXNativeTarget "gpac" */ = {
			isa = XCConfigurationList;
			buildConfigurations = (
				927AAD021E44EEDC008C8E69 /* Debug */,
				927AAD031E44EEDC008C8E69 /* Release */,
			);
			defaultConfigurationIsVisible = 0;
			defaultConfigurationName = Release;
		};
		92AAF0D418D6DB2D00E2FF12 /* Build configuration list for PBXNativeTarget "sdl_out" */ = {
			isa = XCConfigurationList;
			buildConfigurations = (
				92AAF0D518D6DB2D00E2FF12 /* Debug */,
				92AAF0D618D6DB2D00E2FF12 /* Release */,
			);
			defaultConfigurationIsVisible = 0;
			defaultConfigurationName = Release;
		};
		92AAF16818D6F40400E2FF12 /* Build configuration list for PBXNativeTarget "ft_font" */ = {
			isa = XCConfigurationList;
			buildConfigurations = (
				92AAF16618D6F40400E2FF12 /* Debug */,
				92AAF16718D6F40400E2FF12 /* Release */,
			);
			defaultConfigurationIsVisible = 0;
			defaultConfigurationName = Release;
		};
		92BE509918D6325E00AA59D8 /* Build configuration list for PBXNativeTarget "MP4Box" */ = {
			isa = XCConfigurationList;
			buildConfigurations = (
				92BE509718D6325E00AA59D8 /* Debug */,
				92BE509818D6325E00AA59D8 /* Release */,
			);
			defaultConfigurationIsVisible = 0;
			defaultConfigurationName = Release;
		};
		92C403DA2181F10500331F39 /* Build configuration list for PBXNativeTarget "openhevc_dec" */ = {
			isa = XCConfigurationList;
			buildConfigurations = (
				92C403D82181F10500331F39 /* Debug */,
				92C403D92181F10500331F39 /* Release */,
			);
			defaultConfigurationIsVisible = 0;
			defaultConfigurationName = Release;
		};
/* End XCConfigurationList section */
	};
	rootObject = 9201F92918D5A359003D1ACA /* Project object */;
}<|MERGE_RESOLUTION|>--- conflicted
+++ resolved
@@ -7,11 +7,8 @@
 	objects = {
 
 /* Begin PBXBuildFile section */
-<<<<<<< HEAD
 		3F5F3F1F2C7EAC5D00C58257 /* id3.c in Sources */ = {isa = PBXBuildFile; fileRef = 3F5F3F1E2C7EAC5D00C58257 /* id3.c */; };
-=======
 		3F04FCBC2C9CB179002BC889 /* xml_bin_custom.c in Sources */ = {isa = PBXBuildFile; fileRef = 3F04FCBB2C9CB179002BC889 /* xml_bin_custom.c */; };
->>>>>>> 33336e59
 		920100B018D5A444003D1ACA /* arith_decoder.c in Sources */ = {isa = PBXBuildFile; fileRef = 9201FF8A18D5A444003D1ACA /* arith_decoder.c */; };
 		920100B118D5A444003D1ACA /* bifs_codec.c in Sources */ = {isa = PBXBuildFile; fileRef = 9201FF8B18D5A444003D1ACA /* bifs_codec.c */; };
 		920100B218D5A444003D1ACA /* bifs_node_tables.c in Sources */ = {isa = PBXBuildFile; fileRef = 9201FF8C18D5A444003D1ACA /* bifs_node_tables.c */; };
@@ -650,11 +647,8 @@
 		28C5AA781A15FF3600372C59 /* libiconv.dylib */ = {isa = PBXFileReference; lastKnownFileType = "compiled.mach-o.dylib"; name = libiconv.dylib; path = usr/lib/libiconv.dylib; sourceTree = SDKROOT; };
 		28C5AA7A1A15FF4700372C59 /* libiconv.2.dylib */ = {isa = PBXFileReference; lastKnownFileType = "compiled.mach-o.dylib"; name = libiconv.2.dylib; path = usr/lib/libiconv.2.dylib; sourceTree = SDKROOT; };
 		28C5AA7C1A15FF5700372C59 /* libiconv.2.4.0.dylib */ = {isa = PBXFileReference; lastKnownFileType = "compiled.mach-o.dylib"; name = libiconv.2.4.0.dylib; path = usr/lib/libiconv.2.4.0.dylib; sourceTree = SDKROOT; };
-<<<<<<< HEAD
 		3F5F3F1E2C7EAC5D00C58257 /* id3.c */ = {isa = PBXFileReference; fileEncoding = 4; lastKnownFileType = sourcecode.c.c; path = id3.c; sourceTree = "<group>"; };
-=======
 		3F04FCBB2C9CB179002BC889 /* xml_bin_custom.c */ = {isa = PBXFileReference; lastKnownFileType = sourcecode.c.c; path = xml_bin_custom.c; sourceTree = "<group>"; };
->>>>>>> 33336e59
 		9201000018D5A444003D1ACA /* isom_intern.c */ = {isa = PBXFileReference; fileEncoding = 4; lastKnownFileType = sourcecode.c.c; path = isom_intern.c; sourceTree = "<group>"; };
 		9201000118D5A444003D1ACA /* isom_read.c */ = {isa = PBXFileReference; fileEncoding = 4; lastKnownFileType = sourcecode.c.c; path = isom_read.c; sourceTree = "<group>"; };
 		9201000218D5A444003D1ACA /* isom_store.c */ = {isa = PBXFileReference; fileEncoding = 4; lastKnownFileType = sourcecode.c.c; path = isom_store.c; sourceTree = "<group>"; };
