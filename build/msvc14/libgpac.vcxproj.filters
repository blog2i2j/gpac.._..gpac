--- conflicted
+++ resolved
@@ -1,4 +1,4 @@
-﻿<?xml version="1.0" encoding="utf-8"?>
+<?xml version="1.0" encoding="utf-8"?>
 <Project ToolsVersion="4.0" xmlns="http://schemas.microsoft.com/developer/msbuild/2003">
   <ItemGroup>
     <Filter Include="include">
@@ -390,22 +390,6 @@
     <ClInclude Include="..\..\include\gpac\webvtt.h">
       <Filter>include</Filter>
     </ClInclude>
-<<<<<<< HEAD
-    <ClInclude Include="..\..\src\filter_core\filter_session.h">
-      <Filter>filter_core</Filter>
-    </ClInclude>
-    <ClInclude Include="..\..\src\filters\ff_common.h">
-      <Filter>filters</Filter>
-    </ClInclude>
-    <ClInclude Include="..\..\src\filters\in_rtp.h">
-      <Filter>filters</Filter>
-    </ClInclude>
-    <ClInclude Include="..\..\src\filters\isoffin.h">
-      <Filter>filters</Filter>
-    </ClInclude>
-=======
-    <ClInclude Include="..\..\include\gpac\atsc.h" />
->>>>>>> 146aba3e
   </ItemGroup>
   <ItemGroup>
     <ClCompile Include="..\..\src\bifs\arith_decoder.c">
@@ -1095,7 +1079,6 @@
     <ClCompile Include="..\..\src\isomedia\iff.c">
       <Filter>isomedia</Filter>
     </ClCompile>
-<<<<<<< HEAD
     <ClCompile Include="..\..\src\utils\constants.c">
       <Filter>utils</Filter>
     </ClCompile>
@@ -1404,8 +1387,5 @@
     <None Include="..\..\src\filters\dec_vtb_glctx.m">
       <Filter>filters</Filter>
     </None>
-=======
-    <ClCompile Include="..\..\src\media_tools\atsc_dmx.c" />
->>>>>>> 146aba3e
   </ItemGroup>
 </Project>