.TH gpac 1 2019 gpac GPAC
.
.SH NAME
.LP
gpac \- GPAC command-line filter session manager
.SH SYNOPSIS
.LP
.B gpac
.RI [options] FILTER [LINK] FILTER [...]
.br
.
gpac is GPAC's command line tool for setting up and running filter chains.
.br

.br
FILTER: a single filter declaration (e.g., -i file, -o dump, inspect, ...), see gpac -h doc.
.br
[LINK]: a link instruction (e.g., @, @2, @2#StreamType=Visual, ...), see gpac -h doc.
.br
[options]: one or more option strings, each starting with a - character.
.br
  - an option using a single - indicates an option of gpac (see gpac -hx) or of libgpac (see gpac -hx core)
.br
  - an option using -- indicates a global filter or meta-filter (e.g. FFMPEG) option, e.g. --block_size=1000 or --profile=Baseline (see gpac -h doc)
.br
  
.br
Filter declaration order may impact the link resolver which will try linking in declaration order. Most of the time for simple graphs, this has no impact. However, for complex graphs with no link declarations, this can lead to different results.  
.br
Options do not require any specific order, and may be present anywhere, including between link statements or filter declarations.  
.br
Boolean values do not need any value specified. Other types shall be formatted as opt=val, except .I -i, -src, .I -o, -dst and .I -h options.
.br

.br
The session can be interrupted at any time using ctrl+c, which can also be used to toggle global reporting.
.br

.br
The possible options for gpac are:
.br

.br
.TP
.B \-mem-track
.br
enable memory tracker
.br
.TP
.B \-mem-track-stack
.br
enable memory tracker with stack dumping
.br
.TP
.B \-ltf
.br
load test-unit filters (used for for unit tests only)
.br
.TP
.B \-sloop (int)
.br
loop execution of session, creating a session at each loop, mainly used for testing. If no value is given, loops forever
.br
.TP
.B \-runfor (int)
.br
run for the given amount of milliseconds, exit with full session flush
.br
.TP
.B \-runforf (int)
.br
run for the given amount of milliseconds, exit with fast session flush
.br
.TP
.B \-runforx (int)
.br
run for the given amount of milliseconds and exit with no cleanup
.br
.TP
.B \-runfors (int)
.br
run for the given amount of milliseconds and exit with segfault (tests)
.br
.TP
.B \-runforl (int)
.br
run for the given amount of milliseconds and wait forever at end (tests)
.br
.TP
.B \-stats
.br
print stats after execution
.br
.TP
.B \-graph
.br
print graph after execution
.br
.TP
.B \-k
.br
enable keyboard interaction from command line
.br
.TP
.B \-r (string)
.br
enable reporting
.br
* r: runtime reporting
.br
* r=FA[,FB]: runtime reporting but only print given filters, e.g. r=mp4mx for ISOBMFF multiplexer only
.br
* r=: only print final report
.br
.TP
.B \-seps (string, default: :=#,!@)
.br
set the default character sets used to separate various arguments
.br
- the first char is used to separate argument names
.br
- the second char, if present, is used to separate names and values
.br
- the third char, if present, is used to separate fragments for PID sources
.br
- the fourth char, if present, is used for list separators (sourceIDs, gfreg, ...)
.br
- the fifth char, if present, is used for boolean negation
.br
- the sixth char, if present, is used for LINK directives (see filters help (-h doc))
.br
.TP
.B \-i,-src (string)
.br
specify an input file - see filters help (-h doc)
.br
.TP
.B \-o,-dst (string)
.br
specify an output file - see filters help (-h doc)
.br
.TP
.B \-ib (string)
.br
specify an input file to wrap as GF_FileIO object (testing of GF_FileIO)
.br
.TP
.B \-ibx (string)
.br
specify an input file to wrap as GF_FileIO object without caching (testing of GF_FileIO)
.br
.TP
.B \-ob (string)
.br
specify an output file to wrap as GF_FileIO object (testing of GF_FileIO)
.br
.TP
.B \-cl
.br
force complete mode when no link directive are set - see filters help (-h doc)
.br
.TP
.B \-step
.br
test step mode in non-blocking session
.br
.TP
.B \-h,-help,-ha,-hx,-hh (string)
.br
print help. Use -help or -h for basic options, -ha for advanced options, -hx for expert options and -hh for all.  
.br
Note: The @ character can be used in place of the * character. String parameter can be:
.br
* empty: print command line options help
.br
* doc: print the general filter info
.br
* alias: print the gpac alias syntax
.br
* log: print the log system help
.br
* core: print the supported libgpac core options. Use -ha/-hx/-hh for advanced/expert options
.br
* cfg: print the GPAC configuration help
.br
* prompt: print the GPAC prompt help when running in interactive mode (see .I -k )
.br
* modules: print available modules
.br
* creds: print credential help
.br
* filters: print name of all available filters
.br
* filters:*: print name of all available filters, including meta filters
.br
* codecs: print the supported builtin codecs - use -hx to include unmapped codecs (ffmpeg, ...)
.br
* formats: print the supported formats (-ha: print filter names, -hx: include meta filters (ffmpeg,...), -hh: print mime types)
.br
* protocols: print the supported protocol schemes (-ha: print filter names, -hx: include meta filters (ffmpeg,...), -hh: print all)
.br
* props: print the supported builtin PID and packet properties
.br
* props PNAME: print the supported builtin PID and packet properties mentioning PNAME
.br
* colors: print the builtin color names and their values
.br
* layouts: print the builtin CICP audio channel layout names and their values
.br
* links: print possible connections between each supported filters (use -hx to view src->dst cap bundle detail)
.br
* links FNAME: print sources and sinks for filter FNAME (either builtin or JS filter)
.br
* FNAME: print filter FNAME info (multiple FNAME can be given)
.br
  - For meta-filters, use FNAME:INST, e.g. ffavin:avfoundation
.br
  - Use * to print info on all filters (big output!), *:* to print info on all filters including meta filter instances (really big output!)
.br
  - By default only basic filter options and description are shown. Use -ha to show advanced options capabilities, -hx for expert options, -hh for all options and filter capabilities including on filters disabled in this build
.br
* FNAME.OPT: print option OPT in filter FNAME
.br
* OPT: look in filter names and options for OPT and suggest possible matches if none found. Use -hx to look for keyword in all option descriptions
.br

.br
.TP
.B \-p (string)
.br
use indicated profile for the global GPAC config. If not found, config file is created. If a file path is indicated, this will load profile from that file. Otherwise, this will create a directory of the specified name and store new config there. Reserved name 0 means a new profile, not stored to disk. Appending :reload to the profile name will force recreating a new configuration file
.br
.TP
.B \-alias (string)
.br
assign a new alias or remove an alias. Can be specified several times. See alias usage (-h alias)
.br
.TP
.B \-aliasdoc (string)
.br
assign documentation for a given alias (optional). Can be specified several times
.br
.TP
.B \-uncache
.br
revert all items in GPAC cache directory to their original name and server path
.br
.TP
.B \-js (string)
.br
specify javascript file to use as controller of filter session
.br
.TP
.B \-wc
.br
write all core options in the config file unless already set
.br
.TP
.B \-we
.br
write all file extensions in the config file unless already set (useful to change some default file extensions)
.br
.TP
.B \-wf
.br
write all filter options in the config file unless already set
.br
.TP
.B \-wfx
.br
write all filter options and all meta filter arguments in the config file unless already set (large config file !)
.br
.TP
.B \-xopt
.br
unrecognized options and filters declaration following this option are ignored - used to pass arguments to GUI
.br
.TP
.B \-creds (string)
.br
setup credentials as used by servers
.br

.br
  
.br
The following libgpac core options allow customizing the filter session:
.br
  
.br
.TP
.B \-dbg-edges
.br
log edges status in filter graph before dijkstra resolution (for debug). Edges are logged as edge_source(status, weight, src_cap_idx, dst_cap_idx)
.br
.TP
.B \-full-link
.br
throw error if any PID in the filter graph cannot be linked
.br
.TP
.B \-no-dynf
.br
disable dynamically loaded filters
.br
.TP
.B \-no-block (Enum, default: no)
.br
disable blocking mode of filters
.br
* no: enable blocking mode
.br
* fanout: disable blocking on fan-out, unblocking the PID as soon as one of its destinations requires a packet
.br
* all: disable blocking
.br
.TP
.B \-no-reg
.br
disable regulation (no sleep) in session
.br
.TP
.B \-no-reassign
.br
disable source filter reassignment in PID graph resolution
.br
.TP
.B \-sched (Enum, default: free)
.br
set scheduler mode
.br
* free: lock-free queues except for task list (default)
.br
* lock: mutexes for queues when several threads
.br
* freex: lock-free queues including for task lists (experimental)
.br
* flock: mutexes for queues even when no thread (debug mode)
.br
* direct: no threads and direct dispatch of tasks whenever possible (debug mode)
.br
.TP
.B \-max-chain (int, default: 6)
.br
set maximum chain length when resolving filter links. Default value covers for [ in -> ] dmx -> reframe -> decode -> encode -> reframe -> mx [ -> out]. Filter chains loaded for adaptation (e.g. pixel format change) are loaded after the link resolution. Setting the value to 0 disables dynamic link resolution. You will have to specify the entire chain manually
.br
.TP
.B \-max-sleep (int, default: 50)
.br
set maximum sleep time slot in milliseconds when regulation is enabled
.br
.TP
.B \-threads (int)
.br
set N extra thread for the session. -1 means use all available cores
.br
.TP
.B \-no-probe
.br
disable data probing on sources and relies on extension (faster load but more error-prone)
.br
.TP
.B \-no-argchk
.br
disable tracking of argument usage (all arguments will be considered as used)
.br
.TP
.B \-blacklist (string)
.br
blacklist the filters listed in the given string (comma-separated list). If first character is '-', this is a whitelist, i.e. only filters listed in the given string will be allowed
.br
.TP
.B \-no-graph-cache
.br
disable internal caching of filter graph connections. If disabled, the graph will be recomputed at each link resolution (lower memory usage but slower)
.br
.TP
.B \-no-reservoir
.br
disable memory recycling for packets and properties. This uses much less memory but stresses the system memory allocator much more
.br
.TP
.B \-buffer-gen (int, default: 1000)
.br
default buffer size in microseconds for generic pids
.br
.TP
.B \-buffer-dec (int, default: 1000000)
.br
default buffer size in microseconds for decoder input pids
.br
.TP
.B \-buffer-units (int, default: 1)
.br
default buffer size in frames when timing is not available
.br
.SH Using Aliases
.PL
The gpac command line can become quite complex when many sources or filters are used. In order to simplify this, an alias system is provided.
.br

.br
To assign an alias, use the syntax gpac -alias="NAME VALUE".
.br
* `NAME`: shall be a single string, with no space.
.br
* `VALUE`: the list of argument this alias replaces. If not set, the alias is destroyed
.br

.br
When parsing arguments, the alias will be replace by its value.
.br
Example
.br
gpac -alias="output aout vout"
.br

.br
This allows later audio and video playback using gpac -i src.mp4 output
.br

.br
Aliases can use arguments from the command line. The allowed syntaxes are:
.br
* `@{a}`: replaced by the value of the argument with index a after the alias
.br
* `@{a,b}`: replaced by the value of the arguments with index a and b
.br
* `@{a:b}`: replaced by the value of the arguments between index a and b
.br
* `@{-a,b}`: replaced by the value of the arguments with index a and b, inserting a list separator (comma by default) between them
.br
* `@{-a:b}`: replaced by the value of the arguments between index a and b, inserting a list separator (comma by default) between them
.br
* `@{+a,b}`: clones the parent word in the alias for a and b, replacing this pattern in each clone by the corresponding argument
.br
* `@{+a:b}`: clones the parent word in the alias for each argument between index a and b, replacing this pattern in each clone by the corresponding argument
.br

.br
The specified index can be:
.br
* forward index: a strictly positive integer, 1 being the first argument after the alias
.br
* backward index: the value 'n' (or 'N') to indicate the last argument on the command line. This can be followed by -x to rewind arguments (e.g. @{n-1} is the before last argument)
.br

.br
Before solving aliases, all option arguments are moved at the beginning of the command line. This implies that alias arguments cannot be options.
.br
Arguments not used by any aliases are kept on the command line, other ones are removed
.br

.br
Example
.br
-alias="foo src=@{N} dst=test.mp4"
.br

.br
The command gpac foo f1 f2 expands to gpac src=f2 dst=test.mp4 f1
.br
Example
.br
-alias="list: inspect src=@{+:N}"
.br

.br
The command gpac list f1 f2 f3 expands to gpac inspect src=f1 src=f2 src=f3
.br
Example
.br
-alias="list inspect src=@{+2:N}"
.br

.br
The command gpac list f1 f2 f3 expands to gpac inspect src=f2 src=f3 f1
.br
Example
.br
-alias="plist aout vout flist:srcs=@{-,N}"
.br

.br
The command gpac plist f1 f2 f3 expands to gpac aout vout flist:srcs="f1,f2,f3"  
.br

.br
Alias documentation can be set using gpac -aliasdoc="NAME VALUE", with NAME the alias name and VALUE the documentation.
.br
Alias documentation will then appear in gpac help.
.br

.br
.SH User Credentials
.LP
.br
Some servers in GPAC can use user-based and group-based authentication.
.br
The information is stored by default in the file users.cfg located in the GPAC profile directory.
.br
The file can be overwritten using the .I -users option.
.br

.br
By default, this file does not exist until at least one user has been configured.
.br

.br
The .I creds option allows inspecting or modifying the users and groups information. The syntax for the option value is:
.br
* `show` or no value: prints the users.cfg file
.br
* `reset`: deletes the users.cfg file (i.e. deletes all users and groups)
.br
* `NAME`: show information of user NAME
.br
* `+NAME`: adds user NAME
.br
* `+NAME:I1=V1[,I2=V2]`: sets info I1 with value V1 to user NAME. the info name password resets password without prompt.
.br
* `-NAME`: removes user NAME
.br
* `_NAME`: force password change of user NAME
.br
* `@NAME`: show information of group NAME
.br
* `@+NAME[:u1[,u2]]`: adds group NAME if not existing and adds specified users to group
.br
* `@-NAME:u1[,u2]`: removes specified users from group NAME
.br
* `@-NAME`: removes group NAME
.br

.br
By default all added users are members of the group users.
.br
Passwords are not stored, only a SHA256 hash is stored.
.br

.br
Servers using authentication rules can use a configuration file instead of a directory name.
.br
This configuration file is organized in sections, each section name descibing a directory.
.br
Example
.br
[somedir]
.br
ru=foo
.br
rg=bar
.br

.br

.br
The following keys are defined per directory, but may be ignored by the server depending on its operation mode:
.br
* ru: comma-separated list of user names with read access to the directory
.br
* rg: comma-separated list of group names with read access to the directory
.br
* wu: comma-separated list of user names with write access to the directory
.br
* wg: comma-separated list of group names with write access to the directory
.br
* mcast: comma-separated list of user names with multicast creation rights (RTSP server only)
.br
* filters: comma-separated list of filter names for which the directory is valid. If not found or all, applies to all filters
.br

.br
Rights can be configured on sub-directories by adding sections for the desired directories.
.br
Example
.br
[d1]
.br
rg=bar
.br
[d1/d2]
.br
ru=foo
.br

.br
With this configuration:
.br
- the directory d1 will be readable by all members of group bar
.br
- the directory d1/d2 will be readable by user foo only
.br

.br
Servers in GPAC currently only support the Basic HTTP authentication scheme, and should preferably be run over TLS.
.br
.SH Configuration file
.LP
.br
GPAC uses a configuration file to modify default options of libgpac and filters. This file is called GPAC.cfg and is located:
.br
- on Windows platforms, in C:\Users\FOO\AppData\Roaming\GPAC or in C:\Program Files\GPAC.
.br
- on iOS platforms, in a .gpac folder in the app storage directory.
.br
- on Android platforms, in /sdcard/GPAC/ if this directory exists, otherwise in /data/data/io.gpac.gpac/GPAC.
.br
- on other platforms, in a $HOME/.gpac/.
.br

.br
Applications in GPAC can also specify a different configuration file through the .I -p profile option. EX gpac -p=foo []
.br
This will load configuration from $HOME/.gpac/foo/GPAC.cfg, creating it if needed.
.br
The reserved name 0 is used to disable configuration file writing.
.br

.br
The configuration file is structured in sections, each made of one or more keys:
.br
- section foo is declared as [foo]\n
.br
- key bar with value N is declared as bar=N\n. The key value N is not interpreted and always handled as ASCII text.
.br

.br
By default the configuration file only holds a few system specific options and directories. It is possible to serialize the entire set of options to the configuration file, using .I -wc .I -wf.
.br
This should be avoided as the resulting configuration file size will be quite large, hence larger memory usage for the applications.
.br
The options specified in the configuration file may be overridden by the values in restrict.cfg file located in GPAC share system directory (e.g. /usr/share/gpac or C:\Program Files\GPAC), if present; this allows enforcing system-wide configuration values.
.br
Note: The methods describe in this section apply to any application in GPAC transferring their arguments to libgpac. This is the case for gpac and MP4Box.
.br

.br
.SH Core options
.LP
.br
The options from libgpac core can also be assigned though the config file from section core using option name without initial dash as key name.
.br
Example
.br
[core]
.br
threads=2
.br

.br
Setting this in the config file is equivalent to using -threads=2.
.br
The options specified at prompt overrides the value of the config file.
.br
.SH Filter options in configuration
.LP
.br
It is possible to alter the default value of a filter option by modifying the configuration file. Filter foo options are stored in section [filter@foo], using option name and value as key-value pair. Options specified through the configuration file do not take precedence over options specified at prompt or through alias.
.br
Example
.br
[filter@rtpin]
.br
interleave=yes
.br

.br
This will force the rtp input filter to always request RTP over RTSP by default.
.br
To generate a configuration file with all filters options serialized, use .I -wf.
.br
.SH Global filter options
.LP
.br
It is possible to specify options global to multiple filters using --OPTNAME=VAL. Global options do not override filter options but take precedence over options loaded from configuration file.
.br
This will set option OPTNAME, when present, to VAL in any loaded filter.
.br
Example
.br
--buffer=100 -i file vout aout
.br

.br
This is equivalent to specifying vout:buffer=100 aout:buffer=100.
.br
Example
.br
--buffer=100 -i file vout aout:buffer=10
.br

.br
This is equivalent to specifying vout:buffer=100 aout:buffer=10.
.br
Warning: This syntax only applies to regular filter options. It cannot be used with builtin shortcuts (gfreg, enc, ...).
.br
Meta-filter options can be set in the same way using the syntax --OPT_NAME=VAL.
.br
Example
.br
--profile=Baseline -i file.cmp -o dump.264
.br

.br
This is equivalent to specifying -o dump.264:profile=Baseline.
.br
  
.br
For both syntaxes, it is possible to specify the filter registry name of the option, using --FNAME:OPTNAME=VAL or --FNAME@OPTNAME=VAL.
.br
In this case the option will only be set for filters which are instances of registry FNAME. This is used when several registries use same option names.
.br
Example
.br
--flist@timescale=100 -i plist1 -i plist2 -o live.mpd
.br

.br
This will set the timescale option on the playlists filters but not on the dasher filter.
.br
.SH libgpac core options:
.LP
.br
.TP
.B \-noprog
.br
disable progress messages
.br
.TP
.B \-quiet
.br
disable all messages, including errors
.br
.TP
.B \-proglf
.br
use new line at each progress messages
.br
.TP
.B \-strict-error,-se
.br
exit after the first error is reported
.br
.TP
.B \-store-dir (string)
.br
set storage directory
.br
.TP
.B \-mod-dirs (string list)
.br
set additional module directories as a semi-colon ; separated list
.br
.TP
.B \-js-dirs (string list)
.br
set javascript directories
.br
.TP
.B \-no-js-mods (string list)
.br
disable javascript module loading
.br
.TP
.B \-ifce (string)
.br
set default multicast interface through interface IP address (default is 127.0.0.1)
.br
.TP
.B \-lang (string)
.br
set preferred language
.br
.TP
.B \-cfg,-opt (string)
.br
get or set configuration file value. The string parameter can be formatted as:
.br
* `section:key=val`: set the key to a new value
.br
* `section:key=null`, `section:key`: remove the key
.br
* `section=null`: remove the section
.br
* no argument: print the entire configuration file
.br
* `section`: print the given section
.br
* `section:key`: print the given key in section (section can be set to *)- *:key: print the given key in all sections
.br
.TP
.B \-no-save
.br
discard any changes made to the config file upon exit
.br
.TP
.B \-mod-reload
.br
unload / reload module shared libs when no longer used
.br
.TP
.B \-for-test
.br
disable all creation/modification dates and GPAC versions in files
.br
.TP
.B \-old-arch
.br
enable compatibility with pre-filters versions of GPAC
.br
.TP
.B \-ntp-shift (int)
.br
shift NTP clock by given amount in seconds
.br
.TP
.B \-bs-cache-size (int, default: 512)
.br
cache size for bitstream read and write from file (0 disable cache, slower IOs)
.br
.TP
.B \-no-check
.br
disable compliance tests for inputs (ISOBMFF for now). This will likely result in random crashes
.br
.TP
.B \-unhandled-rejection
.br
dump unhandled promise rejections
.br
.TP
.B \-startup-file (string)
.br
startup file of compositor in GUI mode
.br
.TP
.B \-docs-dir (string)
.br
default documents directoty (for GUI on iOS and Android)
.br
.TP
.B \-last-dir (string)
.br
last working directory (for GUI)
.br
.TP
.B \-no-poll
.br
disable poll and use select for socket groups
.br
.TP
.B \-no-tls-rcfg
.br
disble automatic TCP to TLS reconfiguration
.br
.TP
.B \-cache (string)
.br
cache directory location
.br
.TP
.B \-proxy-on
.br
enable HTTP proxy
.br
.TP
.B \-proxy-name (string)
.br
set HTTP proxy address
.br
.TP
.B \-proxy-port (int, default: 80)
.br
set HTTP proxy port
.br
.TP
.B \-maxrate (int)
.br
set max HTTP download rate in bits per sec. 0 means unlimited
.br
.TP
.B \-no-cache
.br
disable HTTP caching
.br
.TP
.B \-offline-cache
.br
enable offline HTTP caching (no re-validation of existing resource in cache)
.br
.TP
.B \-clean-cache
.br
indicate if HTTP cache should be clean upon launch/exit
.br
.TP
.B \-cache-size (int, default: 100M)
.br
specify cache size in bytes
.br
.TP
.B \-tcp-timeout (int, default: 5000)
.br
time in milliseconds to wait for HTTP/RTSP connect before error
.br
.TP
.B \-req-timeout (int, default: 10000)
.br
time in milliseconds to wait on HTTP/RTSP request before error
.br
.TP
.B \-no-timeout
.br
ignore HTTP 1.1 timeout in keep-alive
.br
.TP
.B \-broken-cert
.br
enable accepting broken SSL certificates
.br
.TP
.B \-user-agent,-ua (string)
.br
set user agent name for HTTP/RTSP
.br
.TP
.B \-user-profileid (string)
.br
set user profile ID (through X-UserProfileID entity header) in HTTP requests
.br
.TP
.B \-user-profile (string)
.br
set user profile filename. Content of file is appended as body to HTTP HEAD/GET requests, associated Mime is text/xml
.br
.TP
.B \-query-string (string)
.br
insert query string (without ?) to URL on requests
.br
.TP
.B \-dm-threads
.br
force using threads for async download requests rather than session scheduler
.br
.TP
.B \-cte-rate-wnd (int, default: 20)
.br
set window analysis length in milliseconds for chunk-transfer encoding rate estimation
.br
.TP
.B \-cred (string)
.br
path to 128 bits key for credential storage
.br
.TP
.B \-no-h2
.br
disable HTTP2
.br
.TP
.B \-no-h2c
.br
disable HTTP2 upgrade (i.e. over non-TLS)
.br
.TP
.B \-h2-copy
.br
enable intermediate copy of data in nghttp2 (default is disabled but may report as broken frames in wireshark)
.br
.TP
.B \-dbg-edges
.br
log edges status in filter graph before dijkstra resolution (for debug). Edges are logged as edge_source(status, weight, src_cap_idx, dst_cap_idx)
.br
.TP
.B \-full-link
.br
throw error if any PID in the filter graph cannot be linked
.br
.TP
.B \-no-dynf
.br
disable dynamically loaded filters
.br
.TP
.B \-no-block (Enum, default: no)
.br
disable blocking mode of filters
.br
* no: enable blocking mode
.br
* fanout: disable blocking on fan-out, unblocking the PID as soon as one of its destinations requires a packet
.br
* all: disable blocking
.br
.TP
.B \-no-reg
.br
disable regulation (no sleep) in session
.br
.TP
.B \-no-reassign
.br
disable source filter reassignment in PID graph resolution
.br
.TP
.B \-sched (Enum, default: free)
.br
set scheduler mode
.br
* free: lock-free queues except for task list (default)
.br
* lock: mutexes for queues when several threads
.br
* freex: lock-free queues including for task lists (experimental)
.br
* flock: mutexes for queues even when no thread (debug mode)
.br
* direct: no threads and direct dispatch of tasks whenever possible (debug mode)
.br
.TP
.B \-max-chain (int, default: 6)
.br
set maximum chain length when resolving filter links. Default value covers for [ in -> ] dmx -> reframe -> decode -> encode -> reframe -> mx [ -> out]. Filter chains loaded for adaptation (e.g. pixel format change) are loaded after the link resolution. Setting the value to 0 disables dynamic link resolution. You will have to specify the entire chain manually
.br
.TP
.B \-max-sleep (int, default: 50)
.br
set maximum sleep time slot in milliseconds when regulation is enabled
.br
.TP
.B \-threads (int)
.br
set N extra thread for the session. -1 means use all available cores
.br
.TP
.B \-no-probe
.br
disable data probing on sources and relies on extension (faster load but more error-prone)
.br
.TP
.B \-no-argchk
.br
disable tracking of argument usage (all arguments will be considered as used)
.br
.TP
.B \-blacklist (string)
.br
blacklist the filters listed in the given string (comma-separated list). If first character is '-', this is a whitelist, i.e. only filters listed in the given string will be allowed
.br
.TP
.B \-no-graph-cache
.br
disable internal caching of filter graph connections. If disabled, the graph will be recomputed at each link resolution (lower memory usage but slower)
.br
.TP
.B \-no-reservoir
.br
disable memory recycling for packets and properties. This uses much less memory but stresses the system memory allocator much more
.br
.TP
.B \-buffer-gen (int, default: 1000)
.br
default buffer size in microseconds for generic pids
.br
.TP
.B \-buffer-dec (int, default: 1000000)
.br
default buffer size in microseconds for decoder input pids
.br
.TP
.B \-buffer-units (int, default: 1)
.br
default buffer size in frames when timing is not available
.br
.TP
.B \-switch-vres
.br
select smallest video resolution larger than scene size, otherwise use current video resolution
.br
.TP
.B \-hwvmem (Enum, default: auto)
.br
specify (2D rendering only) memory type of main video backbuffer. Depending on the scene type, this may drastically change the playback speed
.br
* always: always on hardware
.br
* never: always on system memory
.br
* auto: selected by GPAC based on content type (graphics or video)
.br
.TP
.B \-pref-yuv4cc (string)
.br
set preferred YUV 4CC for overlays (used by DirectX only)
.br
.TP
.B \-offscreen-yuv
.br
indicate if offscreen yuv->rgb is enabled. can be set to false to force disabling
.br
.TP
.B \-overlay-color-key (string)
.br
color to use for overlay keying, hex format
.br
.TP
.B \-gl-bits-comp (int, default: 8)
.br
number of bits per color component in OpenGL
.br
.TP
.B \-gl-bits-depth (int, default: 16)
.br
number of bits for depth buffer in OpenGL
.br
.TP
.B \-gl-doublebuf
.br
enable OpenGL double buffering
.br
.TP
.B \-sdl-defer
.br
use defer rendering for SDL
.br
.TP
.B \-no-colorkey
.br
disable color keying at the video output level
.br
.TP
.B \-glfbo-txid (int)
.br
set output texture ID when using glfbo output. The OpenGL context shall be initialized and gf_term_process shall be called with the OpenGL context active
.br
.TP
.B \-video-output (string)
.br
indicate the name of the video output module to use (see gpac -h modules). The reserved name glfbo is used in player mode to draw in the OpenGL texture identified by .I glfbo-txid.  In this mode, the application is responsible for sending event to the compositor
.br
.TP
.B \-dfb-sys (string, default: x11)
.br
system DirectFB (x11, sdl, vnc, fbdev, osx ordevmem)
.br
.TP
.B \-dfb-flip (string, default: waitsync)
.br
vsync mode for DirectFB (waitsync, wait, sync or swap)
.br
.TP
.B \-audio-output (string)
.br
indicate the name of the audio output module to use
.br
.TP
.B \-alsa-devname (string)
.br
set ALSA dev name
.br
.TP
.B \-force-alsarate (int)
.br
force ALSA and OSS output sample rate
.br
.TP
.B \-ds-disable-notif
.br
disable DirectSound audio buffer notifications when supported
.br
.TP
.B \-font-reader (string)
.br
indicate name of font reader module
.br
.TP
.B \-font-dirs (string)
.br
indicate comma-separated list of directories to scan for fonts
.br
.TP
.B \-rescan-fonts
.br
indicate the font directory must be rescanned
.br
.TP
.B \-wait-fonts
.br
wait for SVG fonts to be loaded before displaying frames
.br
.TP
.B \-webvtt-hours
.br
force writing hour when serializing WebVTT
.br
.TP
.B \-charset (string)
.br
set charset when not recognized from input. Possible values are:
.br
* utf8: force UTF-8
.br
* utf16: force UTF-16 little endian
.br
* utf16be: force UTF-16 big endian
.br
* other: attempt to parse anyway
.br
.TP
.B \-rmt
.br
enable profiling through Remotery. A copy of Remotery visualizer is in gpac/share/vis, usually installed in /usr/share/gpac/vis or Program Files/GPAC/vis
.br
.TP
.B \-rmt-port (int, default: 17815)
.br
set remotery port
.br
.TP
.B \-rmt-reuse
.br
allow remotery to reuse port
.br
.TP
.B \-rmt-localhost
.br
make remotery only accepts localhost connection
.br
.TP
.B \-rmt-sleep (int, default: 10)
.br
set remotery sleep (ms) between server updates
.br
.TP
.B \-rmt-nmsg (int, default: 10)
.br
set remotery number of messages per update
.br
.TP
.B \-rmt-qsize (int, default: 131072)
.br
set remotery message queue size in bytes
.br
.TP
.B \-rmt-log
.br
redirect logs to remotery (experimental, usually not well handled by browser)
.br
.TP
.B \-rmt-ogl
.br
make remotery sample opengl calls
.br
.TP
.B \-m2ts-vvc-old
.br
hack for old TS streams using 0x32 for VVC instead of 0x33
.br
.TP
.B \-piff-force-subsamples
.br
hack for PIFF PSEC files generated by 0.9.0 and 1.0 MP4Box with wrong subsample_count inserted for audio
.br
.TP
.B \-vvdec-annexb
.br
hack for old vvdec+libavcodec supporting only annexB format
.br
.TP
.B \-heif-hevc-urn
.br
use HEVC URN for alpha and depth in HEIF instead of MPEG-B URN (HEIF first edition)
.br
.SH libgpac logs options:
.LP
.br
.TP
.B \-noprog
.br
disable progress messages
.br
.TP
.B \-quiet
.br
disable all messages, including errors
.br
.TP
.B \-log-file,-lf (string)
.br
set output log file
.br
.TP
.B \-log-clock,-lc
.br
log time in micro sec since start time of GPAC before each log line except for app tool
.br
.TP
.B \-log-utc,-lu
.br
log UTC time in ms before each log line except for app tool
.br
.TP
.B \-logs (string)
.br
set log tools and levels.  
.br
  
.br
You can independently log different tools involved in a session.  
.br
log_args is formatted as a colon (':') separated list of toolX[:toolZ]@levelX  
.br
levelX can be one of:
.br
* quiet: skip logs
.br
* error: logs only error messages
.br
* warning: logs error+warning messages
.br
* info: logs error+warning+info messages
.br
* debug: logs all messages
.br

.br
toolX can be one of:
.br
* core: libgpac core
.br
* mutex: log all mutex calls
.br
* mem: GPAC memory tracker
.br
* module: GPAC modules (av out, font engine, 2D rasterizer)
.br
* filter: filter session debugging
.br
* sched: filter session scheduler debugging
.br
* codec: codec messages (used by encoder and decoder filters)
.br
* coding: bitstream formats (audio, video, scene)
.br
* container: container formats (ISO File, MPEG-2 TS, AVI, ...) and multiplexer/demultiplexer filters
.br
* network: TCP/UDP sockets and TLS
.br
* http: HTTP traffic
.br
* cache: HTTP cache subsystem
.br
* rtp: RTP traffic
.br
* dash: HTTP streaming logs
.br
* route: ROUTE (ATSC3) debugging
.br
* media: messages from generic filters and reframer/rewriter filters
.br
* parser: textual parsers (svg, xmt, bt, ...)
.br
* mmio: I/O management (AV devices, file, pipes, OpenGL)
.br
* audio: audio renderer/mixer/output
.br
* script: script engine except console log
.br
* console: script console log
.br
* scene: scene graph and scene manager
.br
* compose: composition engine (2D, 3D, etc)
.br
* ctime: media and SMIL timing info from composition engine
.br
* interact: interaction messages (UI events and triggered DOM events and VRML route)
.br
* rti: run-time stats of compositor
.br
* all: all tools logged - other tools can be specified afterwards.  
.br
The special keyword ncl can be set to disable color logs.  
.br
The special keyword strict can be set to exit at first error.  
.br

.br
Example
.br
-logs=all@info:dash@debug:ncl
.br

.br
This moves all log to info level, dash to debug level and disable color logs
.br
.TP
.B \-proglf
.br
use new line at each progress messages
.br
.SH Overview
.LP
.br
Filters are configurable processing units consuming and producing data packets. These packets are carried between filters through a data channel called PID. A PID is in charge of allocating/tracking data packets, and passing the packets to the destination filter(s). A filter output PID may be connected to zero or more filters. This fan-out is handled internally by GPAC (no such thing as a tee filter in GPAC).
.br
Note: When a PID cannot be connected to any filter, a warning is thrown and all packets dispatched on this PID will be destroyed. The session may however still run, unless .I -full-link is set.
.br
  
.br
Each output PID carries a set of properties describing the data it delivers (e.g. width, height, codec, ...). Properties can be built-in (see gpac -h props ), or user-defined. Each PID tracks its properties changes and triggers filter reconfiguration during packet processing. This allows the filter chain to be reconfigured at run time, potentially reloading part of the chain (e.g. unload a video decoder when switching from compressed to uncompressed sources).
.br
  
.br
Each filter exposes a set of argument to configure itself, using property types and values described as strings formatted with separators. This help is given with default separator sets :=#,@ to specify filters, properties and options. Use .I -seps to change them.
.br
.SH Property and filter option format
.LP
.br
* boolean: formatted as yes,true,1 or no,false,0
.br
* enumeration (for filter arguments only): must use the syntax given in the argument description, otherwise value 0 (first in enum) is assumed.
.br
* 1-dimension (numbers, floats, ints...): formatted as value[unit], where unit can be k,K (x 1000) or m,M (x 1000000) or g,G (x 1000000000) or sec (x 1000) or min (x 60000). +I means max float/int/uint value, -I min float/int/uint value.
.br
* fraction: formatted as num/den or num-den or num, in which case the denominator is 1 if num is an integer, or 1000000 if num is a floating-point value.
.br
* unsigned 32 bit integer: formatted as number or hexadecimal using the format 0xAABBCCDD.
.br
* N-dimension (vectors): formatted as DIM1xDIM2[xDIM3[xDIM4]] values, without unit multiplier.
.br
  * For 2D integer vectors, the following resolution names can be used: 360, 480, 576, 720, 1080, hd, 2k, 2160, 4k, 4320, 8k
.br
* string: formatted as:
.br
  * `value`: copies value to string.
.br
  * `file@FILE`: load string from local FILE (opened in binary mode).
.br
  * `bxml@FILE`: binarize XML from local FILE and set property type to data - see https://wiki.gpac.io/NHML-Format.
.br
* data: formatted as:
.br
  * `size@address`: constant data block, not internally copied; size gives the size of the block, address the data pointer.
.br
  * `0xBYTESTRING`: data block specified in hexadecimal, internally copied.
.br
  * `file@FILE`: load data from local FILE (opened in binary mode).
.br
  * `bxml@FILE`: binarize XML from local FILE - see https://wiki.gpac.io/NHML-Format.
.br
  * `b64@DATA`: load data from base-64 encoded DATA.
.br
* pointer: pointer address as formatted by %p in C.
.br
* string lists: formatted as val1,val2[,...]. Each value can also use file@FILE syntax.
.br
* integer lists: formatted as val1,val2[,...]
.br
Note: The special characters in property formats (0x,/,-,+I,-I,x) cannot be configured.
.br
.SH Filter declaration [FILTER]
.LP
.br
.SS Generic declaration
.br
Each filter is declared by its name, with optional filter arguments appended as a list of colon-separated name=value pairs. Additional syntax is provided for:
.br
* boolean: value can be omitted, defaulting to true (e.g. :noedit). Using ! before the name negates the result (e.g. :!moof_first)
.br
* enumerations: name can be omitted, e.g. :disp=pbo is equivalent to :pbo.
.br

.br
  
.br
When string parameters are used (e.g. URLs), it is recommended to escape the string using the keyword gpac.  
.br
Example
.br
filter:ARG=http://foo/bar?yes:gpac:opt=VAL
.br

.br
This will properly extract the URL.
.br
Example
.br
filter:ARG=http://foo/bar?yes:opt=VAL
.br

.br
This will fail to extract it and keep :opt=VAL as part of the URL.
.br
The escape mechanism is not needed for local source, for which file existence is probed during argument parsing. It is also not needed for builtin protocol handlers (avin://, video://, audio://, pipe://)
.br
For tcp:// and udp:// protocols, the escape is not needed if a trailing / is appended after the port number.
.br
Example
.br
-i tcp://127.0.0.1:1234:OPT
.br

.br
This will fail to extract the URL and options.
.br
Example
.br
-i tcp://127.0.0.1:1234/:OPT
.br

.br
This will extract the URL and options.
.br
Note: one trick to avoid the escape sequence is to declare the URLs option at the end, e.g. f1:opt1=foo:url=http://bar, provided you have only one URL parameter to specify on the filter.
.br

.br
It is possible to disable option parsing (for string options) by duplicating the separator.
.br
Example
.br
filter::opt1=UDP://IP:PORT/:someopt=VAL::opt2=VAL2
.br

.br
This will pass UDP://IP:PORT/:someopt=VAL to opt1 without inspecting it, and VAL2 to opt2.
.br
  
.br
.SS Source and Sink filters
.br
Source and sink filters do not need to be addressed by the filter name, specifying src= or dst= instead is enough. You can also use the syntax -src URL or -i URL for sources and -dst URL or -o URL for destination, this allows prompt completion in shells.
.br
Example
.br
"src=file.mp4" or "-src file.mp4" or  "-i file.mp4"
.br

.br
This will find a filter (for example fin) able to load file.mp4. The same result can be achieved by using fin:src=file.mp4.
.br
Example
.br
"dst=dump.yuv" or "-dst dump.yuv" or "-o dump.yuv"
.br

.br
This will dump the video content in dump.yuv. The same result can be achieved by using fout:dst=dump.yuv.
.br

.br
Specific source or sink filters may also be specified using filterName:src=URL or filterName:dst=URL.
.br

.br
The src= and dst= syntaxes can also be used in alias for dynamic argument cloning (see gpac -hx alias).
.br

.br
.SS Forcing specific filters
.br
There is a special option called gfreg which allows specifying preferred filters to use when handling URLs.
.br
Example
.br
src=file.mp4:gfreg=ffdmx,ffdec
.br

.br
This will use ffdmx to read file.mp4 and ffdec to decode it.
.br
This can be used to test a specific filter when alternate filter chains are possible.
.br
.SS Specifying encoders and decoders
.br
By default filters chain will be resolved without any decoding/encoding if the destination accepts the desired format. Otherwise, decoders/encoders will be dynamically loaded to perform the conversion, unless dynamic resolution is disabled. There is a special shortcut filter name for encoders enc allowing to match a filter providing the desired encoding. The parameters for enc are:
.br
* c=NAME: identifies the desired codec. NAME can be the GPAC codec name or the encoder instance for ffmpeg/others
.br
* b=UINT, rate=UINT, bitrate=UINT: indicates the bitrate in bits per second
.br
* g=UINT, gop=UINT: indicates the GOP size in frames
.br
* pfmt=NAME: indicates the target pixel format name (see properties (-h props) ) of the source, if supported by codec
.br
* all_intra=BOOL: indicates all frames should be intra frames, if supported by codec
.br

.br
Other options will be passed to the filter if it accepts generic argument parsing (as is the case for ffmpeg).
.br
The shortcut syntax c=TYPE (e.g. c=aac:opts) is also supported.
.br

.br
Example
.br
gpac -i dump.yuv:size=320x240:fps=25 enc:c=avc:b=150000:g=50:cgop=true:fast=true -o raw.264
.br

.br
This creates a 25 fps AVC at 175kbps with a gop duration of 2 seconds, using closed gop and fast encoding settings for ffmpeg.
.br

.br
The inverse operation (forcing a decode to happen) is possible using the reframer filter.
.br
Example
.br
gpac -i file.mp4 reframer:raw=av -o null
.br

.br
This will force decoding media from file.mp4 and trash (send to null) the result (doing a decoder benchmark for example).
.br

.br
.SS Escaping option separators
.br
When a filter uses an option defined as a string using the same separator character as gpac, you can either modify the set of separators, or escape the separator by duplicating it. The options enclosed by duplicated separator are not parsed. This is mostly used for meta filters, such as ffmpeg, to pass options to sub-filters such as libx264 (cf x264opts parameter).
.br
Example
.br
f:a=foo:b=bar
.br

.br
This will set option a to foo and option b to bar on the filter.
.br
Example
.br
f::a=foo:b=bar
.br

.br
This will set option a to foo:b=bar on the filter.
.br
Example
.br
f:a=foo::b=bar:c::d=fun
.br

.br
This will set option a to foo, b to bar:c and the option d to fun on the filter.
.br

.br
.SH Filter linking [LINK]
.LP
.br

.br
Each filter exposes one or more sets of capabilities, called capability bundle, which are property type and values that must be matched or excluded by connecting PIDs.
.br
To check the possible sources and destination for a filter FNAME, use gpac -h links FNAME
.br

.br
The filter graph resolver uses this information together with the PID properties to link the different filters.
.br

.br
Link directives, when provided, specify which source a filter can accept connections from.
.br
They do not specify which destination a filter can connect to.
.br

.br
.SS Default filter linking
.br
When no link instructions are given (see below), the default linking strategy used is either implicit mode (default in gpac) or complete mode (if .I -cl is set).
.br
Each PID is checked for possible connection to all defined filters, in their declaration order.
.br
For each filter DST accepting a connection from the PID, directly or with intermediate filters:
.br
- if DST filter has link directives, use them to allow or reject PID connection.
.br
- otherwise, if complete mode is enabled, allow connection..
.br
- otherwise (implicit mode):
.br
 - if DST is not a sink and is the first matching filter with no link directive, allow connection.
.br
 - otherwise, if DST is not a sink and is not the first matching filter with no link directive, reject connection.
.br
 - otherwise (DST is a sink) and no previous connections to a non-sink filter, allow connection.
.br

.br
In all linking modes, a filter can prevent being linked to a filter with no link directives by setting RSID option on the filter.
.br
This is typically needed when dynamically inserting/removing filters in an existing session where some filters have no ID defined and are not desired for the inserted chain.
.br

.br
Example
.br
gpac -i file.mp4 c=avc -o output
.br

.br
With this setup in implicit mode:
.br
- if the file has a video PID, it will connect to enc but not to output. The output PID of enc will connect to output.
.br
- if the file has other PIDs than video, they will connect to output, since this enc filter accepts only video.
.br

.br
Example
.br
gpac -cl -i file.mp4 c=avc -o output
.br

.br
With this setup in complete mode:
.br
- if the file has a video PID, it will connect both to enc and to output, and the output PID of enc will connect to output.
.br
- if the file has other PIDs than video, they will connect to output.
.br

.br
Furthermore in implicit mode, filter connections are restricted to filters defined between the last source and the sink(s).
.br
Example
.br
gpac -i video1 reframer:saps=1 -i video2 ffsws:osize=128x72 -o output
.br

.br
This will connect:
.br
- video1 to reframer then reframer to output but will prevent reframer to ffsws connection.
.br
- video2 to ffsws then ffsws to output but will prevent video2 to reframer connection.
.br

.br
Example
.br
gpac -i video1 -i video2 reframer:saps=1 ffsws:osize=128x72 -o output
.br

.br
This will connect video1 AND video2 to reframer->ffsws->output
.br

.br
The implicit mode allows specifying linear processing chains (no PID fan-out except for final output(s)) without link directives, simplifying command lines for common cases.
.br
Warning: Argument order really matters in implicit mode!
.br

.br
Example
.br
gpac -i file.mp4 c=avc c=aac -o output
.br

.br
If the file has a video PID, it will connect to c=avc but not to output. The output PID of c=avc will connect to output.
.br
If the file has an audio PID, it will connect to c=aac but not to output. The output PID of c=aac will connect to output.
.br
If the file has other PIDs than audio or video, they will connect to output.
.br

.br
Example
.br
gpac -i file.mp4 ffswf=osize:128x72 c=avc resample=osr=48k c=aac -o output
.br

.br
This will force:
.br
- SRC(video)->ffsws->enc(video)->output and prevent SRC(video)->output, SRC(video)->enc(video) and ffsws->output connections which would happen in complete mode.
.br
- SRC(audio)->resample->enc(audio)->output and prevent SRC(audio)->output, SRC(audio)->enc(audio) and resample->output connections which would happen in complete mode.
.br

.br
.SS Quick links
.br
Link between filters may be manually specified. The syntax is an @ character optionally followed by an integer (0 if omitted).
.br
This indicates that the following filter specified at prompt should be linked only to a previous listed filter.
.br
The optional integer is a 0-based index to the previous filter declarations, 0 indicating the previous filter declaration, 1 the one before the previous declaration, ...).
.br
If @@ is used instead of @, the optional integer gives the filter index starting from the first filter (index 0) specified in command line.
.br
Several link directives can be given for a filter.
.br
Example
.br
fA fB @1 fC
.br

.br
This indicates that fC only accepts inputs from fA.
.br
Example
.br
fA fB fC @1 @0 fD
.br

.br
This indicates that fD only accepts inputs from fB and fC.
.br
Example
.br
fA fB fC ... @@1 fZ
.br

.br
This indicates that fZ only accepts inputs from fB.
.br

.br
.SS Complex links
.br
The @ link directive is just a quick shortcut to set the following filter arguments:
.br
* FID=name: assigns an identifier to the filter
.br
* SID=name1[,name2...]: sets a list of filter identifiers, or sourceIDs, restricting the list of possible inputs for a filter.
.br

.br
Example
.br
fA fB @1 fC
.br

.br
This is equivalent to fA:FID=1 fB fC:SID=1.
.br
Example
.br
fA:FID=1 fB fC:SID=1
.br

.br
This indicates that fC only accepts input from fA, but fB might accept inputs from fA.
.br
Example
.br
fA:FID=1 fB:FID=2 fC:SID=1 fD:SID=1,2
.br

.br
This indicates that fD only accepts input from fA and fB and fC only from fA
.br
Note: A filter with sourceID set cannot get input from filters with no IDs.
.br

.br
A sourceID name can be further extended using fragment identifier (# by default):
.br
* name#PIDNAME: accepts only PID(s) with name PIDNAME
.br
* name#TYPE: accepts only PIDs of matching media type. TYPE can be audio, video, scene, text, font, meta
.br
* name#TYPEN: accepts only N (1-based index) PID of matching type from source (e.g. video2 to only accept second video PID)
.br
* name#TAG=VAL: accepts the PID if its parent filter has no tag or a tag matching VAL
.br
* name#ITAG=VAL: accepts the PID if its parent filter has no inherited tag or an inherited tag matching VAL
.br
* name#P4CC=VAL: accepts only PIDs with builtin property of type P4CC and value VAL.
.br
* name#PName=VAL: same as above, using the builtin name corresponding to the property.
.br
* name#AnyName=VAL: same as above, using the name of a non built-in property.
.br
* name#Name=OtherPropName: compares the value with the value of another property of the PID. The matching will fail if the value to compare to is not present or different from the value to check. The property to compare with shall be a built-in property.
.br
If the property is not defined on the PID, the property is matched. Otherwise, its value is checked against the given value.
.br

.br
The following modifiers for comparisons are allowed (for any fragment format using =):
.br
* name#P4CC=!VAL: accepts only PIDs with property NOT matching VAL.
.br
* name#P4CC-VAL: accepts only PIDs with property strictly less than VAL (only for 1-dimension number properties).
.br
* name#P4CC+VAL: accepts only PIDs with property strictly greater than VAL (only for 1-dimension number properties).
.br

.br
A sourceID name can also use wildcard or be empty to match a property regardless of the source filter.
.br
Example
.br
fA fB:SID=*#ServiceID=2
.br
fA fB:SID=#ServiceID=2
.br

.br
This indicates to match connection between fA and fB only for PIDs with a ServiceID property of 2.
.br
These extensions also work with the LINK @ shortcut.
.br
Example
.br
fA fB @1#video fC
.br

.br
This indicates that fC only accepts inputs from fA, and of type video.
.br
Example
.br
gpac -i img.heif @#ItemID=200 vout
.br

.br
This indicates to connect to vout only PIDs with ItemID property equal to 200.
.br
Example
.br
gpac -i vid.mp4 @#PID=1 vout
.br

.br
This indicates to connect to vout only PIDs with ID property equal to 1.
.br
Example
.br
gpac -i vid.mp4 @#Width=640 vout
.br

.br
This indicates to connect to vout only PIDs with Width property equal to 640.
.br
Example
.br
gpac -i vid.mp4 @#Width-640 vout
.br

.br
This indicates to connect to vout only PIDs with Width property less than 640
.br
Example
.br
gpac -i vid.mp4 @#ID=ItemID#ItemNumber=1 vout
.br

.br
This will connect to vout only PID with an ID property equal to ItemID property (keep items, discard tracks) and an Item number of 1 (first item).
.br

.br
Multiple fragment can be specified to check for multiple PID properties.
.br
Example
.br
gpac -i vid.mp4 @#Width=640#Height+380 vout
.br

.br
This indicates to connect to vout only PIDs with Width property equal to 640 and Height greater than 380.
.br

.br
Warning: If a PID directly connects to one or more explicitly loaded filters, no further dynamic link resolution will be done to connect it to other filters with no sourceID set. Link directives should be carefully setup.
.br
Example
.br
fA @ reframer fB
.br

.br
If fB accepts inputs provided by fA but reframer does not, this will link fA PID to fB filter since fB has no sourceID.
.br
Since the PID is connected, the filter engine will not try to solve a link between fA and reframer.
.br

.br
An exception is made for local files: by default, a local file destination will force a remultiplex of input PIDs from a local file.
.br
Example
.br
gpac -i file.mp4 -o dump.mp4
.br

.br
This will prevent direct connection of PID of type file to dst file.mp4, remultiplexing the file.
.br

.br
The special option nomux is used to allow direct connections (ignored for non-sink filters).
.br
Example
.br
gpac -i file.mp4 -o dump.mp4:nomux
.br

.br
This will result in a direct file copy.
.br

.br
This only applies to local files destination. For pipes, sockets or other file outputs (HTTP, ROUTE):
.br
- direct copy is enabled by default
.br
- nomux=0 can be used to force remultiplex
.br

.br
.SS Sub-session tagging
.br
Filters may be assigned to a sub-session using :FS=N, with N a positive integer.
.br
Filters belonging to different sub-sessions may only link to each-other:
.br
- if explicitly allowed through sourceID directives (@ or SID)
.br
- or if they have the same sub-session identifier
.br

.br
This is mostly used for implicit mode in gpac: each first source filter specified after a sink filter will trigger a new sub-session.
.br
Example
.br
gpac -i in1.mp4 -i in2.mp4 -o out1.mp4 -o out2.mp4
.br

.br
This will result in both inputs multiplexed in both outputs.
.br
Example
.br
gpac -i in1.mp4 -o out1.mp4 -i in2.mp4 -o out2.mp4
.br

.br
This will result in in1 mixed to out1 and in2 mixed to out2, these last two filters belonging to a different sub-session.
.br

.br
.SH Arguments inheriting
.LP
.br
Unless explicitly disabled (see .I -max-chain), the filter engine will resolve implicit or explicit (LINK) connections between filters and will allocate any filter chain required to connect the filters. In doing so, it loads new filters with arguments inherited from both the source and the destination.
.br
Example
.br
gpac -i file.mp4:OPT -o file.aac -o file.264
.br

.br
This will pass the :OPT to all filters loaded between the source and the two destinations.
.br
Example
.br
gpac -i file.mp4 -o file.aac:OPT -o file.264
.br

.br
This will pass the :OPT to all filters loaded between the source and the file.aac destination.
.br
Note: the destination arguments inherited are the arguments placed AFTER the dst= option.
.br
Example
.br
gpac -i file.mp4 fout:OPTFOO:dst=file.aac:OPTBAR
.br

.br
This will pass the :OPTBAR to all filters loaded between file.mp4 source and file.aac destination, but not OPTFOO.
.br
Arguments inheriting can be stopped by using the keyword gfloc: arguments after the keyword will not be inherited.
.br
Example
.br
gpac -i file.mp4 -o file.aac:OPTFOO:gfloc:OPTBAR -o file.264
.br

.br
This will pass :OPTFOO to all filters loaded between file.mp4 source and file.aac destination, but not OPTBAR
.br
Arguments are by default tracked to check if they were used by the filter chain, and a warning is thrown if this is not the case.
.br
It may be useful to specify arguments which may not be consumed depending on the graph resolution; the specific keyword gfopt indicates that arguments after the keyword will not be tracked.
.br
Example
.br
gpac -i file.mp4 -o file.aac:OPTFOO:gfopt:OPTBAR -o file.264
.br

.br
This will warn if OPTFOO is not consumed, but will not track OPTBAR.
.br
  
.br
A filter may be assigned a name (for inspection purposes, not inherited) using :N=name option. This name is not used in link resolution and may be changed at runtime by the filter instance.
.br
  
.br
A filter may be assigned a tag (any string) using :TAG=name option. This tag does not need to be unique, and can be used to exclude filter in link resolution. Tags are not inherited, therefore dynamically loaded filters never have a tag.
.br
  
.br
A filter may also be assigned an inherited tag (any string) using :ITAG=name option. Such tags are inherited, and are typically used to track dynamically loaded filters.
.br
  
.br
.SH URL templating
.LP
.br
Destination URLs can be dynamically constructed using templates. Pattern $KEYWORD$ is replaced in the template with the resolved value and $KEYWORD%%0Nd$ is replaced in the template with the resolved integer, padded with up to N zeros if needed.
.br
KEYWORD is case sensitive, and may be present multiple times in the string. Supported KEYWORD:
.br
* num: replaced by file number if defined, 0 otherwise
.br
* PID: ID of the source PID
.br
* URL: URL of source file
.br
* File: path on disk for source file; if not found, use URL if set, or PID name otherwise
.br
* Type: name of stream type of PID (video, audio ...)
.br
* p4cc=ABCD: uses PID property with 4CC value ABCD
.br
* pname=VAL: uses PID property with name VAL
.br
* cts, dts, dur, sap: uses properties of first packet in PID at template resolution time
.br
* OTHER: locates property 4CC for the given name, or property name if no 4CC matches.
.br
  
.br
$$ is an escape for $
.br

.br
Templating can be useful when encoding several qualities in one pass.
.br
Example
.br
gpac -i dump.yuv:size=640x360 vcrop:wnd=0x0x320x180 c=avc:b=1M @2 c=avc:b=750k -o dump_$CropOrigin$x$Width$x$Height$.264:clone
.br

.br
This will create a cropped version of the source, encoded in AVC at 1M, and a full version of the content in AVC at 750k. Outputs will be dump_0x0x320x180.264 for the cropped version and dump_0x0x640x360.264 for the non-cropped one.
.br
.SH Cloning filters
.LP
.br
When a filter accepts a single connection and has a connected input, it is no longer available for dynamic resolution. There may be cases where this behavior is undesired. Take a HEIF file with N items and do:
.br
Example
.br
gpac -i img.heif -o dump_$ItemID$.jpg
.br

.br
In this case, only one item (likely the first declared in the file) will connect to the destination.
.br
Other items will not be connected since the destination only accepts one input PID.
.br
There is a special option clone allowing filters to be cloned with the same arguments. The cloned filters have the same ID as the original one.
.br
Example
.br
gpac -i img.heif -o dump_$ItemID$.jpg:clone
.br

.br
In this case, the destination will be cloned for each item, and all will be exported to different JPEGs thanks to URL templating.
.br
Example
.br
gpac -i vid.mpd c=avc:FID=1:clone -o transcode.mpd:SID=1
.br

.br
In this case, the encoder will be cloned for each video PIDs in the source, and the destination will only use PIDs coming from the encoders.
.br

.br
When implicit linking is enabled, all filters are by default clonable. This allows duplicating the processing for each PIDs of the same type.
.br
Example
.br
gpac -i dual_audio resample:osr=48k c=aac -o dst
.br

.br
The resampler filter will be cloned for each audio PID, and the encoder will be cloned for each resampler output.
.br
You can explicitly deactivate the cloning instructions:
.br
Example
.br
gpac -i dual_audio resample:osr=48k:clone=0 c=aac -o dst
.br

.br
The first audio will connect to the resample filter, the second to the enc filter and the resample output will connect to a clone of the enc filter.
.br

.br
.SH Templating filter chains
.LP
.br
There can be cases where the number of desired outputs depends on the source content, for example dumping a multiplex of N services into N files. When the destination involves multiplexing the input PIDs, the :clone option is not enough since the multiplexer will always accept the input PIDs.
.br
To handle this, it is possible to use a PID property name in the sourceID of a filter with the value * or an empty value. In this case, whenever a new PID with a new value for the property is found, the filter with such sourceID will be dynamically cloned.
.br
Warning: This feature should only be called with a single property set to * (or empty) per source ID, results are undefined otherwise.
.br
Example
.br
gpac -i source.ts -o file_$ServiceID$.mp4:SID=*#ServiceID=*
.br
gpac -i source.ts -o file_$ServiceID$.mp4:SID=#ServiceID=
.br

.br
In this case, each new ServiceID value found when connecting PIDs to the destination will create a new destination file.
.br

.br
Cloning in implicit linking mode applies to output as well:
.br
Example
.br
gpac -i dual_audio -o dst_$PID$.aac
.br

.br
Each audio track will be dumped to aac (potentially reencoding if needed).
.br

.br
.SH Assigning PID properties
.LP
.br
It is possible to define properties on output PIDs that will be declared by a filter. This allows tagging parts of the graph with different properties than other parts (for example ServiceID). The syntax is the same as filter option, and uses the fragment separator to identify properties, e.g. #Name=Value.
.br
This sets output PIDs property (4cc, built-in name or any name) to the given value. Value can be omitted for boolean (defaults to true, e.g. :#Alpha).
.br
Non built-in properties are parsed as follows:
.br
- file@FOO will be declared as string with a value set to the content of FOO.
.br
- bxml@FOO will be declared as data with a value set to the binarized content of FOO.
.br
- FOO will be declared as string with a value set to FOO.
.br
- TYPE@FOO will be parsed according to TYPE. If the type is not recognized, the entire value is copied as string. See gpac -h props for defined types.
.br

.br
User-assigned PID properties on filter fA will be inherited by all filters dynamically loaded to solve fA -> fB connection.
.br
If fB also has user-assigned PID properties, these only apply starting from fB in the chain and are not inherited by filters between fA and fB.
.br

.br
Warning: Properties are not filtered and override the properties of the filter's output PIDs, be careful not to break the session by overriding core properties such as width/height/samplerate/... !
.br
Example
.br
gpac -i v1.mp4:#ServiceID=4 -i v2.mp4:#ServiceID=2 -o dump.ts
.br

.br
This will multiplex the streams in dump.ts, using ServiceID 4 for PIDs from v1.mp4 and ServiceID 2 for PIDs from v2.mp4.
.br

.br
PID properties may be conditionally assigned by checking other PID properties. The syntax uses parenthesis (not configurable) after the property assignment sign:
.br
#Prop=(CP=CV)VAL
.br
This will assign PID property Prop to VAL for PIDs with property CP equal to CV.
.br
#Prop=(CP=CV)VAL,(CP2=CV2)VAL2
.br
This will assign PID property Prop to VAL for PIDs with property CP equal to CV, and to VAL2 for PIDs with property CP2 equal to CV2.
.br
#Prop=(CP=CV)(CP2=CV2)VAL
.br
This will assign PID property Prop to VAL for PIDs with property CP equal to CV and property CP2 equal to CV2.
.br
#Prop=(CP=CV)VAL,()DEFAULT
.br
This will assign PID property Prop to VAL for PIDs with property CP equal to CV, or to DEFAULT for other PIDs.
.br
The condition syntax is the same as source ID fragment syntax.
.br
Note: When set, the default value (empty condition) always matches the PID, therefore it should be placed last in the list of conditions.
.br
Example
.br
gpac -i source.mp4:#MyProp=(audio)"Super Audio",(video)"Super Video"
.br

.br
This will assign property MyProp to Super Audio for audio PIDs and to Super Video for video PIDs.
.br
Example
.br
gpac -i source.mp4:#MyProp=(audio1)"Super Audio"
.br

.br
This will assign property MyProp to Super Audio for first audio PID declared.
.br
Example
.br
gpac -i source.mp4:#MyProp=(Width+1280)HD
.br

.br
This will assign property MyProp to HD for PIDs with property Width greater than 1280.
.br
.SH Using option files
.LP
.br
It is possible to use a file to define options of a filter, by specifying the target file name as an option without value, i.e. :myopts.txt.
.br
Warning: Only local files are allowed.
.br
An option file is a simple text file containing one or more options or PID properties on one or more lines.
.br
- A line beginning with "//" is a comment and is ignored (not configurable).
.br
- A line beginning with ":" indicates an escaped option (the entire line is parsed as a single option).
.br
Options in an option file may point to other option files, with a maximum redirection level of 5.
.br
An option file declaration (filter:myopts.txt) follows the same inheritance rules as regular options.
.br
Example
.br
gpac -i source.mp4:myopts.txt:foo=bar -o dst
.br

.br
Any filter loaded between source.mp4 and dst will inherit both myopts.txt and foo options and will resolve options and PID properties given in myopts.txt.
.br
.SH Specific filter options
.LP
.br
Some specific keywords are replaced when processing filter options.
.br
Warning: These keywords do not apply to PID properties. Multiple keywords cannot be defined for a single option.
.br
Defined keywords:
.br
* $GSHARE: replaced by system path to GPAC shared directory (e.g. /usr/share/gpac)
.br
* $GJS: replaced by the first path from global share directory and paths set through .I -js-dirs that contains the file name following the macro, e.g. $GJS/source.js
.br
* $GDOCS: replaced by system path to:
.br
  - application document directory for iOS
.br
  - EXTERNAL_STORAGE environment variable if present or /sdcard otherwise for Android
.br
  - user home directory for other platforms
.br
* $GLANG: replaced by the global config language option .I -lang
.br
* $GUA: replaced by the global config user agent option .I -user-agent
.br
* $GINC(init_val[,inc]): replaced by init_val and increment init_val by inc (positive or negative number, 1 if not specified) each time a new filter using this string is created.
.br

.br
The $GINC construct can be used to dynamically assign numbers in filter chains:
.br
Example
.br
gpac -i source.ts tssplit @#ServiceID= -o dump_$GINC(10,2).ts
.br

.br
This will dump first service in dump_10.ts, second service in dump_12.ts, etc...
.br

.br
As seen previously, the following options may be set on any filter, but are not visible in individual filter help:
.br
* FID: filter identifier
.br
* SID: filter source(s) (string value)
.br
* N=NAME: filter name (string value)
.br
* FS: sub-session identifier (unsigned int value)
.br
* RSID: require sourceID to be present on target filters (no value)
.br
* TAG: filter tag (string value)
.br
* ITAG: filter inherited tag (string value)
.br
* FBT: buffer time in microseconds (unsigned int value)
.br
* FBU: buffer units (unsigned int value)
.br
* FBD: decode buffer time in microseconds (unsigned int value)
.br
* clone: filter cloning flag (no value)
.br
* nomux: enable/disable direct file copy (no value)
.br
* gfreg: preferred filter registry names for link solving (string value)
.br
* gfloc: following options are local to filter declaration, not inherited (no value)
.br
* gfopt: following options are not tracked (no value)
.br
* gpac: argument separator for URLs (no value)
.br

.br
The buffer control options are used to change the default buffering of PIDs of a filter:
.br
- FBT controls the maximum buffer time of output PIDs of a filter
.br
- FBU controls the maximum number of packets in buffer of output PIDs of a filter when timing is not available
.br
- FBD controls the maximum buffer time of input PIDs of a decoder filter, ignored for other filters
.br

.br
If another filter sends a buffer requirement messages, the maximum value of FBT (resp. FBD) and the user requested buffer time will be used for output buffer time (resp. decoding buffer time).
.br

.br
These options can be set:
.br
* per filter instance: fA reframer:FBU=2
.br
* per filter class for the run: --reframer@FBU=2
.br
* in the GPAC config file in a per-filter section: [filter@reframer]FBU=2
.br

.br
The default values are defined by the session default parameters -buffer-gen, buffer-units and -buffer-dec.
.br

.br
.SH External filters
.LP
.br
GPAC comes with a set of built-in filters in libgpac. It may also load external filters in dynamic libraries, located in default module folder or folders listed in .I -mod-dirs option. The files shall be named gf_* and shall export a single function RegisterFilter returning a filter register - see libgpac documentation for more details.
.br

.br
.SH GPAC Built-in properties
.LP
.br
Built-in property types
.br
.TP
.B sint
.br
signed 32 bit integer
.br
.TP
.B uint
.br
unsigned 32 bit integer
.br
.TP
.B lsint
.br
signed 64 bit integer
.br
.TP
.B luint
.br
unsigned 32 bit integer
.br
.TP
.B bool
.br
boolean
.br
.TP
.B frac
.br
32/32 bit fraction
.br
.TP
.B lfrac
.br
64/64 bit fraction
.br
.TP
.B flt
.br
32 bit float number
.br
.TP
.B dbl
.br
64 bit float number
.br
.TP
.B v2di
.br
2D 32-bit integer vector
.br
.TP
.B v2d
.br
2D 64-bit float vector
.br
.TP
.B v3di
.br
3D 32-bit integer vector
.br
.TP
.B v4di
.br
4D 32-bit integer vector
.br
.TP
.B str
.br
UTF-8 string
.br
.TP
.B mem
.br
data buffer
.br
.TP
.B cstr
.br
const UTF-8 string
.br
.TP
.B cmem
.br
const data buffer
.br
.TP
.B ptr
.br
32 or 64 bit pointer
.br
.TP
.B strl
.br
UTF-8 string list
.br
.TP
.B uintl
.br
unsigned 32 bit integer list
.br
.TP
.B sintl
.br
signed 32 bit integer list
.br
.TP
.B v2il
.br
2D 32-bit integer vector list
.br
.TP
.B 4cc
.br
Four character code
.br
.TP
.B 4ccl
.br
four-character codes list
.br
.TP
.B pfmt
.br
raw pixel format
.br
.TP
.B afmt
.br
raw audio format
.br
.TP
.B cprm
.br
color primaries, string or int value from ISO/IEC 23091-2
.br
.TP
.B ctfc
.br
color transfer characteristics, string or int value from ISO/IEC 23091-2
.br
.TP
.B cmxc
.br
color matrix coefficients, string or int value from ISO/IEC 23091-2
.br

.br
Built-in properties for PIDs and packets listed as Name (4CC type FLAGS): description
.br
FLAGS can be D (droppable - see GSF multiplexer filter help), P (packet property)
.br
.TP
.B ID (PIDI,uint,  )
.br
Stream ID
.br
.TP
.B ESID (ESID,uint,D )
.br
MPEG-4 ESID of PID
.br
.TP
.B ItemID (ITID,uint,  )
.br
ID of image item in HEIF, same value as ID
.br
.TP
.B ItemNumber (ITIX,uint,  )
.br
Number (1-based) of image item in HEIF, in order of declaration in file
.br
.TP
.B TrackNumber (PIDX,uint,  )
.br
Number (1-based) of track in order of declaration in file
.br
.TP
.B ServiceID (PSID,uint,D )
.br
ID of parent service
.br
.TP
.B ClockID (CKID,uint,D )
.br
ID of clock reference PID
.br
.TP
.B DependencyID (DPID,uint,  )
.br
ID of layer depended on
.br
.TP
.B SubLayer (DPSL,bool,  )
.br
PID is a sublayer of the stream depended on rather than an enhancement layer
.br
.TP
.B PlaybackMode (PBKM,uint,D )
.br
Playback mode supported:
.br
* 0: no time control
.br
* 1: play/pause/seek,speed=1
.br
* 2: play/pause/seek,speed>=0
.br
* 3: play/pause/seek, reverse playback
.br
.TP
.B Scalable (SCAL,bool,  )
.br
Scalable stream
.br
.TP
.B TileBase (SABT,bool,  )
.br
Tile base stream
.br
.TP
.B TileID (PTID,uint,  )
.br
ID of the tile for hvt1/hvt2 PIDs
.br
.TP
.B Language (LANG,cstr,  )
.br
Language code: ISO639 2/3 character code or RFC 4646
.br
.TP
.B ServiceName (SNAM,str,D )
.br
Name of parent service
.br
.TP
.B ServiceProvider (SPRO,str,D )
.br
Provider of parent service
.br
.TP
.B StreamType (PMST,uint,  )
.br
Media stream type
.br
.TP
.B StreamSubtype (PSST,4cc,D )
.br
Media subtype 4CC (auxiliary, pic sequence, etc ..), matches ISOM handler type
.br
.TP
.B ISOMSubtype (PIST,4cc,D )
.br
ISOM media subtype 4CC (avc1 avc2...)
.br
.TP
.B OrigStreamType (POST,uint,  )
.br
Original stream type before encryption
.br
.TP
.B CodecID (POTI,uint,  )
.br
Codec ID (MPEG-4 OTI or ISOBMFF 4CC)
.br
.TP
.B InitialObjectDescriptor (PIOD,bool,  )
.br
PID is declared in the IOD for MPEG-4
.br
.TP
.B Unframed (PFRM,bool,  )
.br
The media data is not framed, i.e. each packet is not a complete AU/frame or is not in internal format (e.g. annexB for avc/hevc, adts for aac)
.br
.TP
.B UnframedAU (PFRF,bool,  )
.br
The unframed media still has correct AU boundaries: one packet is one full AU, but the packet format might not be the internal one (e.g. annexB for avc/hevc, adts for aac)
.br
.TP
.B LATM (LATM,bool,  )
.br
Media is unframed AAC in LATM format
.br
.TP
.B Duration (PDUR,lfrac,  )
.br
Media duration (a negative value means an estimated duration based on rate)
.br
.TP
.B NumFrames (NFRM,uint,D )
.br
Number of frames in the stream
.br
.TP
.B FrameOffset (FRMO,uint,D )
.br
Index of first frame in the stream (used for reporting)
.br
.TP
.B ConstantFrameSize (CFRS,uint,  )
.br
Size of the frames for constant frame size streams
.br
.TP
.B TimeshiftDepth (PTSD,frac,D )
.br
Depth of the timeshift buffer
.br
.TP
.B TimeshiftTime (PTST,dbl,D )
.br
Time in the timeshift buffer in seconds - changes are signaled through PID info (no reconfigure)
.br
.TP
.B TimeshiftState (PTSS,uint,D )
.br
State of timeshift buffer: 0 is OK, 1 is underflow, 2 is overflow - changes are signaled through PID info (no reconfigure)
.br
.TP
.B Timescale (TIMS,uint,  )
.br
Media timescale (a timestamp delta of N is N/timescale seconds)
.br
.TP
.B ProfileLevel (PRPL,uint,D )
.br
MPEG-4 profile and level
.br
.TP
.B DecoderConfig (DCFG,mem,  )
.br
Decoder configuration data
.br
.TP
.B DecoderConfigEnhancement (ECFG,mem,  )
.br
Decoder configuration data of the enhancement layer(s). Also used by 3GPP/Apple text streams to give the full sample description table used in SDP.
.br
.TP
.B DecoderConfigIndex (ICFG,uint,  )
.br
1-based index of decoder config for ISO base media files
.br
.TP
.B SampleRate (AUSR,uint,  )
.br
Audio sample rate
.br
.TP
.B SamplesPerFrame (FRMS,uint,  )
.br
Number of audio sample in one coded frame
.br
.TP
.B NumChannels (CHNB,uint,  )
.br
Number of audio channels
.br
.TP
.B BPS (ABPS,uint,  )
.br
Number of bits per sample in compressed source
.br
.TP
.B ChannelLayout (CHLO,luint,  )
.br
Channel Layout mask
.br
.TP
.B AudioFormat (AFMT,afmt,  )
.br
Audio sample format
.br
.TP
.B AudioPlaybackSpeed (ASPD,dbl,D )
.br
Audio playback speed, only used for audio output reconfiguration
.br
.TP
.B Delay (MDLY,lsint,  )
.br
Delay of presentation compared to composition timestamps, in media timescale. Positive value imply holding (delaying) the stream. Negative value imply skipping the beginning of stream
.br
.TP
.B CTSShift (MDTS,uint,  )
.br
CTS offset to apply in case of negative ctts
.br
.TP
.B SkipPriming (ASKP,bool,  )
.br
Audio priming shall not to be removed when initializing decoding
.br
.TP
.B Width (WIDT,uint,  )
.br
Visual Width (video / text / graphics)
.br
.TP
.B Height (HEIG,uint,  )
.br
Visual Height (video / text / graphics)
.br
.TP
.B PixelFormat (PFMT,pfmt,  )
.br
Pixel format
.br
.TP
.B PixelFormatWrapped (PFMW,pfmt,  )
.br
Underlying pixel format of video stream if pixel format is external GL texture
.br
.TP
.B Stride (VSTY,uint,  )
.br
Image or Y/alpha plane stride
.br
.TP
.B StrideUV (VSTC,uint,  )
.br
UV plane or U/V planes stride
.br
.TP
.B BitDepthLuma (YBPS,uint,  )
.br
Bit depth for luma components
.br
.TP
.B BitDepthChroma (CBPS,uint,  )
.br
Bit depth for chroma components
.br
.TP
.B FPS (VFPF,frac,  )
.br
Video framerate
.br
.TP
.B Interlaced (VILC,bool,  )
.br
Video is interlaced
.br
.TP
.B SAR (PSAR,frac,  )
.br
Sample (i.e. pixel) aspect ratio
.br
.TP
.B MaxWidth (MWID,uint,  )
.br
Maximum width (video / text / graphics) of all enhancement layers
.br
.TP
.B MaxHeight (MHEI,uint,  )
.br
Maximum height (video / text / graphics) of all enhancement layers
.br
.TP
.B ZOrder (VZIX,sint,  )
.br
Z-order of the video, from 0 (first) to max int (last)
.br
.TP
.B TransX (VTRX,sint,  )
.br
Horizontal translation of the video (positive towards right)
.br
.TP
.B TransY (VTRY,sint,  )
.br
Vertical translation of the video (positive towards up)
.br
.TP
.B TransXRight (VTRx,sint,  )
.br
Horizontal offset of the video from right (positive towards right), for cases where reference width is unknown
.br
.TP
.B TransYTop (VTRy,sint,  )
.br
Vertical translation of the video (0 is top, positive towards down), for cases where reference height is unknown
.br
.TP
.B Hidden (HIDE,bool,  )
.br
PID is hidden in visual/audio rendering
.br
.TP
.B CropOrigin (VCXY,v2di,  )
.br
Position in source window, X,Y indicate coordinates in source (0,0 for top-left)
.br
.TP
.B OriginalSize (VOWH,v2di,  )
.br
Original resolution of video
.br
.TP
.B SRD (SRD ,v4di,  )
.br
Position and size of the video in the referential given by SRDRef
.br
.TP
.B SRDRef (SRDR,v2di,  )
.br
Width and Height of the SRD referential
.br
.TP
.B SRDMap (SRDM,uintl,  )
.br
Mapping of input videos in reconstructed video, expressed as {Ox,Oy,Ow,Oh,Dx,Dy,Dw,Dh} per input, with:
.br
* Ox,Oy,Ow,Oh: position and size of the input video (usually matching its SRD property), expressed in the output referential given by SRDRef
.br
* Dx,Dy,Dw,Dh: Position and Size of the input video in the reconstructed output, expressed in the output referential given by SRDRef
.br
.TP
.B Alpha (VALP,bool,  )
.br
Video in this PID is an alpha map
.br
.TP
.B Mirror (VMIR,uint,  )
.br
Mirror mode (as bit mask with flags 0: no mirror, 1: along Y-axis, 2: along X-axis)
.br
.TP
.B Rotate (VROT,uint,  )
.br
Video rotation as value*90 degree anti-clockwise
.br
.TP
.B ClapW (CLPW,frac,  )
.br
Width of clean aperture in luma pixels
.br
.TP
.B ClapH (CLPH,frac,  )
.br
Height of clean aperture in luma pixels
.br
.TP
.B ClapX (CLPX,frac,  )
.br
Horizontal offset of clean aperture center in luma pixels, 0 at image center
.br
.TP
.B ClapY (CLPY,frac,  )
.br
Vertical offset of clean aperture center in luma pixels, 0 at image center
.br
.TP
.B NumViews (PNBV,uint,  )
.br
Number of views packed in a frame (top-to-bottom only)
.br
.TP
.B Bitrate (RATE,uint,  )
.br
Bitrate in bps
.br
.TP
.B Maxrate (MRAT,uint,  )
.br
Max bitrate in bps
.br
.TP
.B TargetRate (TBRT,uint,  )
.br
Target bitrate in bps, used to setup encoders
.br
.TP
.B DBSize (DBSZ,uint,  )
.br
Decode buffer size in bytes
.br
.TP
.B MediaDataSize (MDSZ,luint,D )
.br
Size in bytes of media data
.br
.TP
.B DataRef (DREF,bool,D )
.br
Data referencing is possible (each compressed frame is a continuous set of bytes in source, with no transformation)
.br
.TP
.B URL (FURL,str,D )
.br
URL of source
.br
.TP
.B RemoteURL (RURL,str,D )
.br
Remote URL of source - used for MPEG-4 systems
.br
.TP
.B RedirectURL (RELO,str,D )
.br
Redirection URL of source
.br
.TP
.B SourcePath (FSRC,str,D )
.br
Path of source file on file system
.br
.TP
.B MIMEType (MIME,str,D )
.br
MIME type of source
.br
.TP
.B Extension (FEXT,str,D )
.br
File extension of source
.br
.TP
.B Cached (CACH,bool,D )
.br
File is completely cached
.br
.TP
.B DownloadRate (DLBW,uint,D )
.br
Download rate of resource in bits per second - changes are signaled through PID info (no reconfigure)
.br
.TP
.B DownloadSize (DLSZ,luint,D )
.br
Size of resource in bytes
.br
.TP
.B DownBytes (DLBD,luint,D )
.br
Number of bytes downloaded - changes are signaled through PID info (no reconfigure)
.br
.TP
.B ByteRange (FBRA,lfrac,D )
.br
Byte range of resource
.br
.TP
.B DisableProgressive (NPRG,uint,  )
.br
Some blocks in file need patching (replace or insertion) upon closing, potentially disabling progressive upload
.br
.TP
.B IsoAltBrands (ABRD,4ccl,D )
.br
ISOBMFF brands associated with PID/file
.br
.TP
.B IsoBrand (MBRD,4cc,D )
.br
ISOBMFF major brand associated with PID/file
.br
.TP
.B MovieTime (MHTS,lfrac,D )
.br
ISOBMFF movie header duration and timescale
.br
.TP
.B HasSync (PSYN,bool,D )
.br
PID has sync points
.br
.TP
.B ServiceWidth (DWDT,uint,D )
.br
Display width of service
.br
.TP
.B ServiceHeight (DHGT,uint,D )
.br
Display height of service
.br
.TP
.B IsDefault (PDEF,bool,D )
.br
Default PID for this stream type
.br
.TP
.B CarouselRate (CARA,uint,D )
.br
Repeat rate in ms for systems carousel data
.br
.TP
.B AudioVolume (AVOL,uint,D )
.br
Volume of audio
.br
.TP
.B AudioPan (APAN,uint,D )
.br
Balance/Pan of audio
.br
.TP
.B AudioPriority (APRI,uint,D )
.br
Audio thread priority
.br
.TP
.B ProtectionScheme (SCHT,4cc,  )
.br
Protection scheme type (4CC) used
.br
.TP
.B SchemeVersion (SCHV,uint,  )
.br
Protection scheme version used
.br
.TP
.B SchemeURI (SCHU,str,  )
.br
Protection scheme URI
.br
.TP
.B KMS_URI (KMSU,str,  )
.br
URI for key management system
.br
.TP
.B SelectiveEncryption (ISSE,bool,  )
.br
ISMA/OMA selective encryption is used
.br
.TP
.B IVLength (ISIV,uint,  )
.br
ISMA IV size
.br
.TP
.B KILength (ISKI,uint,  )
.br
ISMA KeyIndication size
.br
.TP
.B CryptType (OMCT,uint,  )
.br
OMA encryption type
.br
.TP
.B ContentID (OMID,str,  )
.br
OMA Content ID
.br
.TP
.B TextualHeaders (OMTH,str,  )
.br
OMA textual headers
.br
.TP
.B PlaintextLen (OMPT,luint,  )
.br
OMA size of plaintext data
.br
.TP
.B CryptInfo (ECRI,str,D )
.br
URL (local file only) of crypt info file for this PID, use clear to force passthrough
.br
.TP
.B DecryptInfo (EDRI,str,D )
.br
URL (local file only) of crypt info file for this PID - see decrypter help
.br
.TP
.B SenderNTP (NTPS,luint,DP)
.br
NTP 64 bits timestamp at sender side or grabber side
.br
.TP
.B ReceiverNTP (NTPR,luint,DP)
.br
Receiver NTP (64 bits timestamp) usually associated with the sender NTP property
.br
.TP
.B UTC (UTCD,luint,DP)
.br
UTC timestamp (in milliseconds) of parent packet
.br
.TP
.B Encrypted (EPCK,bool,  )
.br
Packets for the stream are by default encrypted (however the encryption state is carried in packet crypt flags) - changes are signaled through PID info change (no reconfigure)
.br
.TP
.B OMAPreview (ODPR,luint,  )
.br
OMA Preview range 
.br
.TP
.B CENC_PSSH (PSSH,mem,  )
.br
PSSH blob for CENC, formatted as (u32)NbSystems [ (bin128)SystemID(u32)version(u32)KID_count[ (bin128)keyID ] (u32)priv_size(char*priv_size)priv_data]
.br
.TP
.B CENC_SAI (SAIS,mem, P)
.br
CENC SAI for the packet, formatted as (char(IV_Size))IV(u16)NbSubSamples [(u16)ClearBytes(u32)CryptedBytes]
.br
.TP
.B KeyInfo (CBIV,mem,  )
.br
Multi key info formatted as:
.br
 is_mkey(u8);
.br
nb_keys(u16);
.br
[
.br
	IV_size(u8);
.br
	KID(bin128);
.br
	if (!IV_size) {;
.br
		const_IV_size(u8);
.br
		constIV(const_IV_size);
.br
}
.br
]
.br

.br
.TP
.B CENCPattern (CPTR,frac,  )
.br
CENC crypt pattern, CENC pattern, skip as frac.num crypt as frac.den
.br
.TP
.B CENCStore (CSTR,4cc,  )
.br
Storage location 4CC of SAI data
.br
.TP
.B CENCstsdMode (CSTM,uint,  )
.br
Mode for CENC sample description when using clear samples:
.br
* 0: single sample description is used
.br
* 1: a clear clone of the sample description is created, inserted before the CENC sample description
.br
* 2: a clear clone of the sample description is created, inserted after the CENC sample description
.br
.TP
.B AMRModeSet (AMST,uint,  )
.br
ModeSet for AMR and AMR-WideBand
.br
.TP
.B SubSampleInfo (SUBS,mem,  )
.br
Binary blob describing N subsamples of the sample, formatted as N [(u32)flags(u32)size(u32)codec_param(u8)priority(u8) discardable]. Subsamples for a given flag MUST appear in order, however flags can be interleaved
.br
.TP
.B NALUMaxSize (NALS,uint,  )
.br
Max size of NAL units in stream - changes are signaled through PID info change (no reconfigure)
.br
.TP
.B FileNumber (FNUM,uint, P)
.br
Index of file when dumping to files
.br
.TP
.B FileName (FNAM,str, P)
.br
Name of output file when dumping / dashing. Must be set on first packet belonging to new file
.br
.TP
.B IDXName (INAM,str, P)
.br
Name of index file when dashing MPEG-2 TS. Must be set on first packet belonging to new file
.br
.TP
.B FileSuffix (FSUF,str, P)
.br
File suffix name, replacement for $FS$ in tile templates
.br
.TP
.B EODS (EODS,bool, P)
.br
End of DASH segment
.br
.TP
.B CueStart (PCUS,bool, P)
.br
Set on packets marking the beginning of a DASH/HLS segment for cue-driven segmentation - see dasher help
.br
.TP
.B MediaTime (MTIM,dbl,D )
.br
Corresponding media time of the parent packet (0 being the origin)
.br
.TP
.B MaxFrameSize (MFRS,uint,D )
.br
Max size of frame in stream - changes are signaled through PID info change (no reconfigure)
.br
.TP
.B AvgFrameSize (AFRS,uint,D )
.br
Average size of frame in stream (ISOBMFF only, static property)
.br
.TP
.B MaxTSDelta (MTSD,uint,D )
.br
Maximum DTS delta between frames (ISOBMFF only, static property)
.br
.TP
.B MaxCTSOffset (MCTO,uint,D )
.br
Maximum absolute CTS offset (ISOBMFF only, static property)
.br
.TP
.B ConstantDuration (SCTD,uint,D )
.br
Constant duration of samples, 0 means variable duration (ISOBMFF only, static property)
.br
.TP
.B TrackTemplate (ITKT,mem,D )
.br
ISOBMFF serialized track box for this PID, without any sample info (empty stbl and empty dref)
.br
.TP
.B TrexTemplate (ITXT,mem,D )
.br
ISOBMFF serialized trex box for this PID
.br
.TP
.B STSDTemplate (ISTD,mem,D )
.br
ISOBMFF serialized sample description box (stsd entry) for this PID
.br
.TP
.B MovieUserData (IMUD,mem,D )
.br
ISOBMFF serialized moov UDTA and other moov-level boxes (list) for this PID
.br
.TP
.B HandlerName (IHDL,str,D )
.br
ISOBMFF track handler name
.br
.TP
.B TrackFlags (ITKF,uint,D )
.br
ISOBMFF track header flags
.br
.TP
.B TrackMatrix (ITKM,sintl,D )
.br
ISOBMFF track header matrix
.br
.TP
.B AltGroup (IALG,uint,D )
.br
ISOBMFF alt group ID
.br
.TP
.B ForceNCTTS (IFNC,bool,D )
.br
ISOBMFF force negative CTS offsets
.br
.TP
.B Disable (ITKD,bool,D )
.br
ISOBMFF disable flag
.br
.TP
.B Period (PEID,str,D )
.br
ID of DASH period
.br
.TP
.B PStart (PEST,lfrac,D )
.br
DASH Period start - cf dasher help
.br
.TP
.B PDur (PEDU,lfrac,D )
.br
DASH Period duration - cf dasher help
.br
.TP
.B Representation (DRID,str,D )
.br
ID of DASH representation
.br
.TP
.B ASID (DAID,uint,D )
.br
ID of parent DASH AS
.br
.TP
.B MuxSrc (MSRC,str,D )
.br
Name of mux source(s), set by dasher to direct its outputs
.br
.TP
.B DashMode (DMOD,uint,D )
.br
DASH mode to be used by multiplexer if any, set by dasher. 0 is no DASH, 1 is regular DASH, 2 is VoD
.br
.TP
.B SegSync (DFSS,bool,D )
.br
Indicate segment must be completely flushed before sending segment/fragment size events
.br
.TP
.B DashDur (DDUR,frac,D )
.br
DASH target segment duration in seconds
.br
.TP
.B Role (ROLE,strl,D )
.br
List of roles for this PID, where each role string can be a DASH role, a URN:role-value or any other string (this will throw a warning and use a custom URI for the role)
.br
.TP
.B PDesc (PDES,strl,D )
.br
List of descriptors for the DASH period containing this PID
.br
.TP
.B ASDesc (ACDS,strl,D )
.br
List of conditional descriptors for the DASH AdaptationSet containing this PID. If a PID with the same property type but different value is found, the PIDs will be in different AdaptationSets
.br
.TP
.B ASCDesc (AADS,strl,D )
.br
List of common descriptors for the DASH AdaptationSet containing this PID
.br
.TP
.B RDesc (RDES,strl,D )
.br
List of descriptors for the DASH Representation containing this PID
.br
.TP
.B BUrl (BURL,strl,D )
.br
List of base URLs for this PID
.br
.TP
.B Template (DTPL,str,  )
.br
Template to use for DASH generation for this PID
.br
.TP
.B StartNumber (DRSN,uint,  )
.br
Start number to use for this PID - cf dasher help
.br
.TP
.B xlink (XLNK,str,D )
.br
Remote period URL for DASH - cf dasher help
.br
.TP
.B ClampDur (DCMD,lfrac,D )
.br
Max media duration to process from PID in DASH mode
.br
.TP
.B HLSPL (HLVP,str,D )
.br
Name of the HLS variant playlist for this media
.br
.TP
.B HLSGroup (HLGI,str,D )
.br
Name of HLS Group of a stream
.br
.TP
.B HLSMExt (HLMX,strl,D )
.br
List of extensions to add to the master playlist for this PID
.br
.TP
.B HLSVExt (HLVX,strl,D )
.br
List of extensions to add to the variant playlist for this PID
.br
.TP
.B DCue (DCUE,str,D )
.br
Name of a cue list file for this PID - see dasher help
.br
.TP
.B DSegs (DCNS,uint,D )
.br
Number of DASH segments defined by the DASH cue info
.br
.TP
.B Codec (CODS,str,D )
.br
codec parameter string to force. If starting with '.', appended to ISOBMFF code point; otherwise replace the codec string
.br
.TP
.B SingleScale (DSTS,bool,D )
.br
Movie header should use the media timescale of the first track added
.br
.TP
.B RequireReorder (PUDP,bool,D )
.br
PID packets come from source with losses and reordering happening (UDP)
.br
.TP
.B Primary (PITM,bool,D )
.br
Primary item in ISOBMFF
.br
.TP
.B DFMode (DFWD,uint,D )
.br
DASH forward mode is used for this PID. If 2, the manifest is also carried in packet propery
.br
.TP
.B DFManifest (DMPD,str,D )
.br
Value of manifest in forward mode
.br
.TP
.B DFVariant (DHLV,strl,D )
.br
Value of variant playlist in forward mode
.br
.TP
.B DFVariantName (DHLN,strl,D )
.br
Value of variant playlist name in forward mode
.br
.TP
.B DFPStart (DPST,luint,D )
.br
Value of active period start time in forward mode
.br
.TP
.B HLSKey (HLSK,str,  )
.br
URI, KEYFORMAT and KEYFORMATVERSIONS for HLS full segment encryption creation, Key URI otherwise ( decoding and sample-AES)
.br
.TP
.B HLSIV (HLSI,mem,  )
.br
Init Vector for HLS decode
.br
.TP
.B CKUrl (CCKU,str,  )
.br
URL for ClearKey licence server
.br
.TP
.B ColorPrimaries (CPRM,cprm,D )
.br
Color primaries
.br
.TP
.B ColorTransfer (CTRC,ctfc,D )
.br
Color transfer characteristics
.br
.TP
.B ColorMatrix (CMXC,cmxc,D )
.br
Color matrix coefficient
.br
.TP
.B FullRange (CFRA,bool,D )
.br
Color full range flag
.br
.TP
.B Chroma (CFMT,uint,D )
.br
Chroma format (see ISO/IEC 23001-8 / 23091-2)
.br
.TP
.B ChromaLoc (CLOC,uint,D )
.br
Chroma location (see ISO/IEC 23001-8 / 23091-2)
.br
.TP
.B ContentLightLevel (CLLI,mem,D )
.br
Content light level, payload of clli box (see ISO/IEC 14496-12), can be set as a list of 2 integers in fragment declaration (e.g. "=max_cll,max_pic_avg_ll")
.br
.TP
.B MasterDisplayColour (MDCV,mem,D )
.br
Master display colour info, payload of mdcv box (see ISO/IEC 14496-12), can be set as a list of 10 integers in fragment declaration (e.g. "=dpx0,dpy0,dpx1,dpy1,dpx2,dpy2,wpx,wpy,max,min")
.br
.TP
.B ICC (ICCP,mem,D )
.br
ICC profile (see ISO 15076-1 or ICC.1)
.br
.TP
.B SrcMagic (PSMG,luint,D )
.br
Magic number to store in the track, only used by importers
.br
.TP
.B MuxIndex (TIDX,uint,D )
.br
Target track index in destination file, stored by lowest value first (not set by demultiplexers)
.br
.TP
.B NoTSLoop (NTSL,bool,  )
.br
Timestamps on this PID are adjusted in case of loops (used by TS multiplexer output)
.br
.TP
.B MHAProfiles (MHCP,uintl,D )
.br
List of compatible profiles for this MPEG-H Audio object
.br
.TP
.B FragStart (PFRB,uint,DP)
.br
Packet is a fragment start (value 1) or a segment start (value 2)
.br
.TP
.B FragRange (PFRR,lfrac,DP)
.br
Start and end position in bytes of fragment if packet is a fragment or segment start
.br
.TP
.B FragTFDT (PFRT,luint,DP)
.br
Decode time of first packet in fragmentt
.br
.TP
.B SIDXRange (PFSR,lfrac,DP)
.br
Start and end position in bytes of sidx if packet is a fragment or segment start
.br
.TP
.B MoofTemplate (MFTP,mem,DP)
.br
Serialized moof box corresponding to the start of a movie fragment or segment (with styp and optionally sidx)
.br
.TP
.B InitSeg (PCKI,bool, P)
.br
Set to true if packet is a complete DASH init segment file
.br
.TP
.B RawGrab (PGRB,uint,D )
.br
PID is a raw media grabber (webcam, microphone, etc...). Value 2 is used for front camera
.br
.TP
.B KeepAfterEOS (PKAE,bool,D )
.br
PID must be kept alive after EOS (LASeR and BIFS)
.br
.TP
.B CoverArt (PCOV,mem,D )
.br
PID cover art image data. If associated data is NULL, the data is carried in the PID
.br
.TP
.B BufferLength (PBPL,uint,D )
.br
Playout buffer in ms
.br
.TP
.B MaxBuffer (PBMX,uint,D )
.br
Maximum buffer occupancy in ms
.br
.TP
.B ReBuffer (PBRE,uint,D )
.br
Rebuffer threshold in ms, 0 disable rebuffering
.br
.TP
.B ViewIdx (VIDX,uint,D )
.br
View index for multiview (1 being left)
.br
.TP
.B FragURL (OFRA,str,D )
.br
Fragment URL (without '#') of original URL (used by some filters to set the property on media PIDs)
.br
.TP
.B ROUTEIP (RSIP,str,D )
.br
ROUTE session IP address
.br
.TP
.B ROUTEPort (RSPN,uint,D )
.br
ROUTE session port number
.br
.TP
.B ROUTEName (RSFN,str,D )
.br
Name (location) of raw file to advertise in ROUTE session
.br
.TP
.B ROUTECarousel (RSCR,frac,D )
.br
Carousel period in seconds of raw file in ROUTE session
.br
.TP
.B ROUTEUpload (RSST,frac,D )
.br
Upload time in seconds of raw file in ROUTE session
.br
.TP
.B Stereo (PSTT,uint,D )
.br
Stereo type of video
.br
.TP
.B Projection (PPJT,uint,D )
.br
Projection type of video
.br
.TP
.B InitalPose (PPOS,v3di,D )
.br
Initial pose for 360 video, in degrees expressed as 16.16 bits (x is yaw, y is pitch, z is roll)
.br
.TP
.B CMPad (PCMP,uint,D )
.br
Number of pixels to pad from edge of each face in cube map
.br
.TP
.B EQRClamp (PEQC,v4di,D )
.br
Clamping of frame for EQR as 0.32 fixed point (x is top, y is bottom, z is left and w is right)
.br
.TP
.B SceneNode (PSND,bool,  )
.br
PID is a scene node decoder (AFX BitWrapper in BIFS)
.br
.TP
.B OrigCryptoScheme (POCS,4cc,  )
.br
Original crypto scheme on a decrypted PID
.br
.TP
.B TSBSegs (PTSN,uint,D )
.br
Time shift in number of segments for HAS streams, only set by dashin and dasher filters
.br
.TP
.B IsManifest (PHSM,bool,D )
.br
PID is a HAS manifest
.br
.TP
.B Sparse (PSPA,bool,D )
.br
PID has potentially empty times between packets
.br
.TP
.B CharSet (PCHS,str,D )
.br
Character set for input text PID
.br
.TP
.B ChapTimes (CHPT,uintl,D )
.br
Chapter start times
.br
.TP
.B ChapNames (CHPN,strl,D )
.br
Chapter names
.br
.TP
.B SkipBegin (PCKS,uint, P)
.br
Amount of media to skip from beginning of packet in PID timescale
.br
.TP
.B SkipPres (PCKD,bool, P)
.br
Packet and any following with CTS greater than this packet shall not be presented (used by reframer to create edit lists)
.br
.TP
.B HLSRef (HPLR,luint,DP)
.br
HLS playlist reference, gives a unique ID identifying media mux, and indicated in packets carrying child playlists
.br
.TP
.B LLHLS (HLSL,uint,D )
.br
HLS low latency mode
.br
.TP
.B LLHLSFragNum (HLSN,uint, P)
.br
LLHLS fragment number
.br
.TP
.B DownloadSession (GHTT,ptr,D )
.br
Pointer to download session
.br
.TP
.B HasTemi (PTEM,bool,D )
.br
TEMI present flag
.br
.TP
.B XPSMask (PXPM,uint,DP)
.br
Parameter set mask
.br
.TP
.B RangeEnd (PCER,bool, P)
.br
Signal packet is the last in the desired play range
.br
.SH Pixel formats
.LP
.br
.TP
.B yuv420 (ext *.yuv)
.br
Planar YUV 420 8 bit
.br
.TP
.B yvu420 (ext *.yvu)
.br
Planar YVU 420 8 bit
.br
.TP
.B yuv420_10 (ext *.yuvl)
.br
Planar YUV 420 10 bit
.br
.TP
.B yuv422 (ext *.yuv2)
.br
Planar YUV 422 8 bit
.br
.TP
.B yuv422_10 (ext *.yp2l)
.br
Planar YUV 422 10 bit
.br
.TP
.B yuv444 (ext *.yuv4)
.br
Planar YUV 444 8 bit
.br
.TP
.B yuv444_10 (ext *.yp4l)
.br
Planar YUV 444 10 bit
.br
.TP
.B uyvy (ext *.uyvy)
.br
Packed UYVY 422 8 bit
.br
.TP
.B vyuy (ext *.vyuy)
.br
Packed VYUV 422 8 bit
.br
.TP
.B yuyv (ext *.yuyv)
.br
Packed YUYV 422 8 bit
.br
.TP
.B yvyu (ext *.yvyu)
.br
Packed YVYU 422 8 bit
.br
.TP
.B uyvl (ext *.uyvl)
.br
Packed UYVY 422 10->16 bit
.br
.TP
.B vyul (ext *.vyul)
.br
Packed VYUV 422 10->16 bit
.br
.TP
.B yuyl (ext *.yuyl)
.br
Packed YUYV 422 10->16 bit
.br
.TP
.B yvyl (ext *.yvyl)
.br
Packed YVYU 422 10->16 bit
.br
.TP
.B nv12 (ext *.nv12)
.br
Semi-planar YUV 420 8 bit, Y plane and UV packed plane
.br
.TP
.B nv21 (ext *.nv21)
.br
Semi-planar YVU 420 8 bit, Y plane and VU packed plane
.br
.TP
.B nv1l (ext *.nv1l)
.br
Semi-planar YUV 420 10 bit, Y plane and UV plane
.br
.TP
.B nv2l (ext *.nv2l)
.br
Semi-planar YVU 420 8 bit, Y plane and VU plane
.br
.TP
.B yuva (ext *.yuva)
.br
Planar YUV+alpha 420 8 bit
.br
.TP
.B yuvd (ext *.yuvd)
.br
Planar YUV+depth  420 8 bit
.br
.TP
.B yuv444a (ext *.yp4a)
.br
Planar YUV+alpha 444 8 bit
.br
.TP
.B yuv444p (ext *.yv4p)
.br
Packed YUV 444 8 bit
.br
.TP
.B v308 (ext *.v308)
.br
Packed VYU 444 8 bit
.br
.TP
.B yuv444ap (ext *.y4ap)
.br
Packed YUV+alpha 444 8 bit
.br
.TP
.B v408 (ext *.v408)
.br
Packed UYV+alpha 444 8 bit
.br
.TP
.B v410 (ext *.v410)
.br
Packed UYV 444 10 bit LE
.br
.TP
.B v210 (ext *.v210)
.br
Packed UYVY 422 10 bit LE
.br
.TP
.B grey (ext *.grey)
.br
Greyscale 8 bit
.br
.TP
.B algr (ext *.algr)
.br
Alpha+Grey 8 bit
.br
.TP
.B gral (ext *.gral)
.br
Grey+Alpha 8 bit
.br
.TP
.B rgb4 (ext *.rgb4)
.br
RGB 444, 12 bits (16 stored) / pixel
.br
.TP
.B rgb5 (ext *.rgb5)
.br
RGB 555, 15 bits (16 stored) / pixel
.br
.TP
.B rgb6 (ext *.rgb6)
.br
RGB 555, 16 bits / pixel
.br
.TP
.B rgba (ext *.rgba)
.br
RGBA 32 bits (8 bits / component)
.br
.TP
.B argb (ext *.argb)
.br
ARGB 32 bits (8 bits / component)
.br
.TP
.B bgra (ext *.bgra)
.br
BGRA 32 bits (8 bits / component)
.br
.TP
.B abgr (ext *.abgr)
.br
ABGR 32 bits (8 bits / component)
.br
.TP
.B rgb (ext *.rgb)
.br
RGB 24 bits (8 bits / component)
.br
.TP
.B bgr (ext *.bgr)
.br
BGR 24 bits (8 bits / component)
.br
.TP
.B xrgb (ext *.xrgb)
.br
xRGB 32 bits (8 bits / component)
.br
.TP
.B rgbx (ext *.rgbx)
.br
RGBx 32 bits (8 bits / component)
.br
.TP
.B xbgr (ext *.xbgr)
.br
xBGR 32 bits (8 bits / component)
.br
.TP
.B bgrx (ext *.bgrx)
.br
BGRx 32 bits (8 bits / component)
.br
.TP
.B rgbd (ext *.rgbd)
.br
RGB+depth 32 bits (8 bits / component)
.br
.TP
.B rgbds (ext *.rgbds)
.br
RGB+depth+bit shape (8 bits / RGB component, 7 bit depth (low bits) + 1 bit shape)
.br
.TP
.B extgl (ext *.extgl)
.br
External OpenGL texture of unknown format, to be used with samplerExternalOES
.br

.br
.TP
.B uncv (ext *.uncv)
.br
Generic uncompressed format ISO/IEC 23001-17
.br
.SH Audio formats
.LP
.br
.TP
.B u8 (ext *.pc8)
.br
8 bit PCM
.br
.TP
.B s16 (ext *.pcm)
.br
16 bit PCM Little Endian
.br
.TP
.B s16b (ext *.pcmb)
.br
16 bit PCM Big Endian
.br
.TP
.B s24 (ext *.s24)
.br
24 bit PCM
.br
.TP
.B s32 (ext *.s32)
.br
32 bit PCM Little Endian
.br
.TP
.B flt (ext *.flt)
.br
32-bit floating point PCM
.br
.TP
.B dbl (ext *.dbl)
.br
64-bit floating point PCM
.br
.TP
.B u8p (ext *.pc8p)
.br
8 bit PCM planar
.br
.TP
.B s16p (ext *.pcmp)
.br
16 bit PCM Little Endian planar
.br
.TP
.B s24p (ext *.s24p)
.br
24 bit PCM planar
.br
.TP
.B s32p (ext *.s32p)
.br
32 bit PCM Little Endian planar
.br
.TP
.B fltp (ext *.fltp)
.br
32-bit floating point PCM planar
.br
.TP
.B dblp (ext *.dblp)
.br
64-bit floating point PCM planar
.br
.SH Stream types
.LP
.br
.TP
.B Visual
.br
Video or Image stream
.br
.TP
.B Audio
.br
Audio stream
.br
.TP
.B SceneDescription
.br
Scene stream
.br
.TP
.B Text
.br
Text or subtitle stream
.br
.TP
.B Metadata
.br
Metadata stream
.br
.TP
.B File
.br
Raw file stream
.br
.TP
.B Encrypted
.br
Encrypted media stream
.br
.TP
.B ObjectDescriptor
.br
MPEG-4 ObjectDescriptor stream
.br
.TP
.B ClockReference
.br
MPEG-4 Clock Reference stream
.br
.TP
.B MPEG7
.br
MPEG-7 description stream
.br
.TP
.B IPMP
.br
MPEG-4 IPMP/DRM stream
.br
.TP
.B OCI
.br
MPEG-4 ObjectContentInformation stream
.br
.TP
.B MPEGJ
.br
MPEG-4 JAVA stream
.br
.TP
.B Interaction
.br
MPEG-4 Interaction Sensor stream
.br
.TP
.B Font
.br
MPEG-4 Font stream
.br
.SH Codecs
.LP
.br
.TP
.B bifs
.br
MPEG-4 BIFS v1 Scene Description
.br
.TP
.B bifs2
.br
MPEG-4 BIFS v2 Scene Description
.br
.TP
.B bifsX
.br
MPEG-4 BIFS Extended Scene Description
.br
.TP
.B od
.br
MPEG-4 ObjectDescriptor v1
.br
.TP
.B od2
.br
MPEG-4 ObjectDescriptor v2
.br
.TP
.B interact
.br
MPEG-4 Interaction Stream
.br
.TP
.B afx
.br
MPEG-4 AFX Stream
.br
.TP
.B font
.br
MPEG-4 Font Stream
.br
.TP
.B syntex
.br
MPEG-4 Synthetized Texture
.br
.TP
.B m4txt
.br
MPEG-4 Streaming Text
.br
.TP
.B laser
.br
MPEG-4 LASeR
.br
.TP
.B saf
.br
MPEG-4 Simple Aggregation Format
.br
.TP
.B cmp|m4ve|m4v
.br
MPEG-4 Visual part 2
.br
.TP
.B 264|avc|h264
.br
MPEG-4 AVC|H264 Video
.br
.TP
.B avcps
.br
MPEG-4 AVC|H264 Video Parameter Sets
.br
.TP
.B svc|avc|264|h264
.br
MPEG-4 AVC|H264 Scalable Video Coding
.br
.TP
.B mvc
.br
MPEG-4 AVC|H264 Multiview Video Coding
.br
.TP
.B hvc|hevc|h265
.br
HEVC Video
.br
.TP
.B lhvc|shvc|mhvc
.br
HEVC Video Layered Extensions
.br
.TP
.B m2vs
.br
MPEG-2 Visual Simple
.br
.TP
.B m2v
.br
MPEG-2 Visual Main
.br
.TP
.B m2v|m2vsnr
.br
MPEG-2 Visual SNR
.br
.TP
.B m2v|m2vspat
.br
MPEG-2 Visual Spatial
.br
.TP
.B m2v|m2vh
.br
MPEG-2 Visual High
.br
.TP
.B m2v|m2v4
.br
MPEG-2 Visual 422
.br
.TP
.B m1v
.br
MPEG-1 Video
.br
.TP
.B jpg|jpeg
.br
JPEG Image
.br
.TP
.B png
.br
PNG Image
.br
.TP
.B jp2|j2k
.br
JPEG2000 Image
.br
.TP
.B aac
.br
MPEG-4 AAC Audio
.br
.TP
.B aac|aac2m
.br
MPEG-2 AAC Audio Main
.br
.TP
.B aac|aac2l
.br
MPEG-2 AAC Audio Low Complexity
.br
.TP
.B aac|aac2s
.br
MPEG-2 AAC Audio Scalable Sampling Rate
.br
.TP
.B mp3|m1a
.br
MPEG-1 Audio
.br
.TP
.B mp2
.br
MPEG-2 Audio
.br
.TP
.B mp1
.br
MPEG-1 Audio Layer 1
.br
.TP
.B h263
.br
H263 Video
.br
.TP
.B h263
.br
H263 Video
.br
.TP
.B hvt1
.br
HEVC tiles Video
.br
.TP
.B evc|evrc
.br
EVRC Voice
.br
.TP
.B smv
.br
SMV Voice
.br
.TP
.B qcp|qcelp
.br
QCELP Voice
.br
.TP
.B amr
.br
AMR Audio
.br
.TP
.B amr|amrwb
.br
AMR WideBand Audio
.br
.TP
.B qcp|evrcpv
.br
EVRC (PacketVideo MUX) Audio
.br
.TP
.B vc1
.br
SMPTE VC-1 Video
.br
.TP
.B dirac
.br
Dirac Video
.br
.TP
.B ac3
.br
AC3 Audio
.br
.TP
.B eac3
.br
Enhanced AC3 Audio
.br
.TP
.B mlp
.br
Dolby TrueHD
.br
.TP
.B dra
.br
DRA Audio
.br
.TP
.B g719
.br
G719 Audio
.br
.TP
.B dstca
.br
DTS Coherent Acoustics Audio
.br
.TP
.B dtsh
.br
DTS-HD High Resolution Audio
.br
.TP
.B dstm
.br
DTS-HD Master Audio
.br
.TP
.B dtsl
.br
DTS Express low bit rate Audio
.br
.TP
.B opus
.br
Opus Audio
.br
.TP
.B eti
.br
DVB Event Information
.br
.TP
.B svgr
.br
SVG over RTP
.br
.TP
.B svgzr
.br
SVG+gz over RTP
.br
.TP
.B dims
.br
3GPP DIMS Scene
.br
.TP
.B vtt
.br
WebVTT Text
.br
.TP
.B txt
.br
Simple Text Stream
.br
.TP
.B mtxt
.br
Metadata Text Stream
.br
.TP
.B mxml
.br
Metadata XML Stream
.br
.TP
.B subs
.br
Subtitle text Stream
.br
.TP
.B subx
.br
Subtitle XML Stream
.br
.TP
.B tx3g
.br
Subtitle/text 3GPP/Apple Stream
.br
.TP
.B ssa
.br
SSA /ASS Subtitles
.br
.TP
.B theo|theora
.br
Theora Video
.br
.TP
.B vorb|vorbis
.br
Vorbis Audio
.br
.TP
.B opus
.br
Opus Audio
.br
.TP
.B flac
.br
Flac Audio
.br
.TP
.B spx|speex
.br
Speex Audio
.br
.TP
.B vobsub
.br
VobSub Subtitle
.br
.TP
.B vobsub
.br
VobSub Subtitle
.br
.TP
.B adpcm
.br
AD-PCM
.br
.TP
.B csvd
.br
IBM CSVD
.br
.TP
.B alaw
.br
ALAW
.br
.TP
.B mulaw
.br
MULAW
.br
.TP
.B okiadpcm
.br
OKI ADPCM
.br
.TP
.B dviadpcm
.br
DVI ADPCM
.br
.TP
.B digistd
.br
DIGISTD
.br
.TP
.B yamadpcm
.br
YAMAHA ADPCM
.br
.TP
.B truespeech
.br
DSP TrueSpeech
.br
.TP
.B g610
.br
GSM 610
.br
.TP
.B imulaw
.br
IBM MULAW
.br
.TP
.B ialaw
.br
IBM ALAW
.br
.TP
.B iadpcl
.br
IBM ADPCL
.br
.TP
.B swf
.br
Adobe Flash
.br
.TP
.B raw
.br
Raw media
.br
.TP
.B uncv
.br
Raw Video
.br
.TP
.B av1|ivf|obu|av1b
.br
AOM AV1 Video
.br
.TP
.B vp8|ivf
.br
VP8 Video
.br
.TP
.B vp9|ivf
.br
VP9 Video
.br
.TP
.B vp10|ivf
.br
VP10 Video
.br
.TP
.B mhas
.br
MPEG-H Audio
.br
.TP
.B mhas
.br
MPEG-H AudioMux
.br
.TP
.B prores|apch
.br
ProRes Video 422 HQ
.br
.TP
.B prores|apco
.br
ProRes Video 422 Proxy
.br
.TP
.B prores|apcn
.br
ProRes Video 422 STD
.br
.TP
.B prores|apcs
.br
ProRes Video 422 LT
.br
.TP
.B prores|ap4x
.br
ProRes Video 4444 XQ
.br
.TP
.B prores|ap4h
.br
ProRes Video 4444
.br
.TP
.B ffmpeg
.br
FFMPEG unmapped codec
.br
.TP
.B tmcd
.br
QT TimeCode
.br
.TP
.B vvc|266|h266
.br
VVC Video
.br
.TP
.B vvs1
.br
VVC Subpicture Video
.br
.TP
.B usac|xheaac
.br
xHEAAC / USAC Audio
.br
.TP
.B ffv1
.br
FFMPEG Video Codec 1
.br
.TP
.B dvbs
.br
DVB Subtitles
.br
.TP
.B dvbs
.br
DVB-TeleText
.br
.TP
.B div3
.br
MS-MPEG4 V3
.br
.TP
.B caf
.br
Apple Lossless Audio
.br
.SH Stream types
.LP
.br
.TP
.B mono (int 1)
.br
Layout 0x0000000000000004
.br
.TP
.B stereo (int 2)
.br
Layout 0x0000000000000003
.br
.TP
.B 3/0.0 (int 3)
.br
Layout 0x0000000000000007
.br
.TP
.B 3/1.0 (int 4)
.br
Layout 0x0000000000000407
.br
.TP
.B 3/2.0 (int 5)
.br
Layout 0x0000000000000307
.br
.TP
.B 3/2.1 (int 6)
.br
Layout 0x000000000000030f
.br
.TP
.B 5/2.1 (int 7)
.br
Layout 0x000000000000030f
.br
.TP
.B 1+1 (int 8)
.br
Layout 0x0000000000000003
.br
.TP
.B 2/1.0 (int 9)
.br
Layout 0x0000000000000403
.br
.TP
.B 2/2.0 (int 10)
.br
Layout 0x0000000000000033
.br
.TP
.B 3/3.1 (int 11)
.br
Layout 0x000000000000043f
.br
.TP
.B 3/4.1 (int 12)
.br
Layout 0x000000000000033f
.br
.TP
.B 11/11.2 (int 13)
.br
Layout 0x000000003ffe67cf
.br
.TP
.B 5/2.1 (int 14)
.br
Layout 0x000000000006030f
.br
.TP
.B 5/5.2 (int 15)
.br
Layout 0x000000000606630f
.br
.TP
.B 5/4.1 (int 16)
.br
Layout 0x000000000036003f
.br
.TP
.B 6/5.1 (int 17)
.br
Layout 0x00000000023e003f
.br
.TP
.B 6/7.1 (int 18)
.br
Layout 0x00000600023e003f
.br
.TP
.B 5/6.1 (int 19)
.br
Layout 0x000000000036630f
.br
.TP
.B 7/6.1 (int 20)
.br
Layout 0x000000600036630f
.br
.SH EXAMPLES
.TP
Basic and advanced examples are available at https://wiki.gpac.io/Filters
.SH MORE
.LP
Authors: GPAC developers, see git repo history (-log)
.br
For bug reports, feature requests, more information and source code, visit https://github.com/gpac/gpac
.br
<<<<<<< HEAD
build: 2.3-DEV-rev135-g66b3806b1-index_jit
=======
build: 2.3-DEV-rev132-gd25ef91cb-master
>>>>>>> 5ad0a09c
.br
Copyright: (c) 2000-2023 Telecom Paris distributed under LGPL v2.1+ - http://gpac.io
.br
.SH SEE ALSO
.LP
gpac-filters(1),MP4Box(1)<|MERGE_RESOLUTION|>--- conflicted
+++ resolved
@@ -228,7 +228,13 @@
 .TP
 .B \-p (string)
 .br
-use indicated profile for the global GPAC config. If not found, config file is created. If a file path is indicated, this will load profile from that file. Otherwise, this will create a directory of the specified name and store new config there. Reserved name 0 means a new profile, not stored to disk. Appending :reload to the profile name will force recreating a new configuration file
+use indicated profile for the global GPAC config. If not found, config file is created. If a file path is indicated, this will load profile from that file. Otherwise, this will create a directory of the specified name and store new config there. The following reserved names create a temporary profile (not stored on disk):
+.br
+* 0: full profile
+.br
+* n: null profile disabling shared modules/filters and system paths in config (may break GUI and other filters)
+.br
+Appending :reload to the profile name will force recreating a new configuration file
 .br
 .TP
 .B \-alias (string)
@@ -853,6 +859,16 @@
 .B \-no-tls-rcfg
 .br
 disble automatic TCP to TLS reconfiguration
+.br
+.TP
+.B \-no-fd
+.br
+use buffered IO instead of file descriptor for read/write - this can speed up operations on small files
+.br
+.TP
+.B \-no-mx
+.br
+disable all mutexes, threads and semaphores (do not use if unsure about threading used)
 .br
 .TP
 .B \-cache (string)
@@ -4980,11 +4996,7 @@
 .br
 For bug reports, feature requests, more information and source code, visit https://github.com/gpac/gpac
 .br
-<<<<<<< HEAD
-build: 2.3-DEV-rev135-g66b3806b1-index_jit
-=======
-build: 2.3-DEV-rev132-gd25ef91cb-master
->>>>>>> 5ad0a09c
+build: 2.3-DEV-rev164-g85ca8526c-index_jit
 .br
 Copyright: (c) 2000-2023 Telecom Paris distributed under LGPL v2.1+ - http://gpac.io
 .br
