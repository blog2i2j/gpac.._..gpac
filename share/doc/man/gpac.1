--- conflicted
+++ resolved
@@ -40,6 +40,16 @@
 
 .br
 .TP
+.B \-mem-track
+.br
+enable memory tracker
+.br
+.TP
+.B \-mem-track-stack
+.br
+enable memory tracker with stack dumping
+.br
+.TP
 .B \-ltf
 .br
 load test-unit filters (used for for unit tests only)
@@ -3804,11 +3814,7 @@
 .br
 For bug reports, feature requests, more information and source code, visit http://github.com/gpac/gpac
 .br
-<<<<<<< HEAD
-build: 1.1.0-DEV-rev177-g114ca775c-master
-=======
-build: 1.1.0-DEV-rev157-g0c2648fdd-master
->>>>>>> 71bc5d8c
+build: 1.1.0-DEV-rev177-g56e974bff-master
 .br
 Copyright: (c) 2000-2020 Telecom Paris distributed under LGPL v2.1+ - http://gpac.io
 .br
