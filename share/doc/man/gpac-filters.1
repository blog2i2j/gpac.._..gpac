.TH gpac 1 2019 gpac GPAC
.
.SH NAME
.LP
gpac \- GPAC command-line filter session manager
.SH SYNOPSIS
.LP
.B gpac
.RI [options] FILTER [LINK] FILTER [...]
.br
.
.SH DESCRIPTION
.LP
This page describes all filters usually present in GPAC

To check for help on a filter not listed here, use gpac -h myfilter

.SH inspect
.LP
.br
Description: Inspect packets
.br

.br
The inspect filter can be used to dump pid and packets. It may also be used to check parts of payload of the packets. The default options inspect only pid changes.
.br
The packet inspector can be configured to dump specific properties of packets using .I fmt.
.br
When the option is not present, all properties are dumped. Otherwise, only properties identified by $TOKEN$ are printed. You may use '$', '@' or '%' for TOKEN separator. TOKEN can be:
.br
* pn: packet (frame in framed mode) number
.br
* dts: decoding time stamp in stream timescale, N/A if not available
.br
* ddts: difference between current and previous packets decoding time stamp in stream timescale, N/A if not available
.br
* cts: composition time stamp in stream timescale, N/A if not available
.br
* dcts: difference between current and previous packets composition time stamp in stream timescale, N/A if not available
.br
* ctso: difference between composition time stamp and decoding time stamp in stream timescale, N/A if not available
.br
* dur: duration in stream timescale
.br
* frame: framing status
.br
  * interface: complete AU, interface object (no size info). Typically a GL texture
.br
  * frame_full: complete AU
.br
  * frame_start: begining of frame
.br
  * frame_end: end of frame
.br
  * frame_cont: frame continuation (not begining, not end)
.br
* sap or rap: SAP type of the frame
.br
* ilace: interlacing flag (0: progressive, 1: top field, 2: bottom field)
.br
* corr: corrupted packet flag
.br
* seek: seek flag
.br
* bo: byte offset in source, N/A if not available
.br
* roll: roll info
.br
* crypt: crypt flag
.br
* vers: carrousel version number
.br
* size: size of packet
.br
* crc: 32 bit CRC of packet
.br
* lf: insert linefeed
.br
* cr: insert carriage return
.br
* t: insert tab
.br
* data: hex dump of packet ( WARNING, BIG OUTPUT !! )
.br
* lp: leading picture flag
.br
* depo: depends on other packet flag
.br
* depf: is depended on other packet flag
.br
* red: redundant coding flag
.br
* ck: clock type used for PCR discontinuities
.br
* P4CC: 4CC of packet property
.br
* PropName: Name of packet property
.br
* pid.P4CC: 4CC of PID property
.br
* pid.PropName: Name of PID property
.br

.br
Example
.br
fmt="PID $pid.ID$ packet $pn$ DTS $dts$ CTS $cts$ $lf$"
.br

.br
This dumps packet number, cts and dts as follows: PID 1 packet 10 DTS 100 CTS 108 \n
.br
  
.br
An unrecognized keywork or missing property will resolve to an empty string.
.br

.br
Note: when dumping in interleaved mode, there is no guarantee that the packets will be dumped in their original sequence order since the inspector fetches one packet at a time on each PID.
.br

.br

.br
.SH Options (expert):
.LP
.br
log (str, default: stderr, minmax: fileName, stderr, stdout or null): set inspect log filename
.br
mode (enum, default: pck):     dump mode
.br
* pck: dump full packet
.br
* blk: dump packets before reconstruction
.br
* frame: force reframer
.br
* raw: dump source packets without demuxing
.br

.br
interleave (bool, default: true): dump packets as they are received on each pid. If false, report per pid is generated
.br
deep (bool, default: false, updatable): dump packets along with PID state change, implied when .I fmt is set
.br
props (bool, default: true, updatable): dump packet properties, ignored when .I fmt is set (see filter help)
.br
dump_data (bool, default: false, updatable): enable full data dump (WARNING heavy!), ignored when .I fmt is set (see filter help)
.br
fmt (str, updatable):          set packet dump format (see filter help)
.br
hdr (bool, default: true):     print a header corresponding to fmt string without '$ 'or "pid."
.br
allp (bool, default: false):   analyse for the entire duration, rather than stoping when all pids are found
.br
info (bool, default: false, updatable): monitor PID info changes
.br
pcr (bool, default: false, updatable): dump M2TS PCR info
.br
speed (dbl, default: 1.0):     set playback command speed. If speed is negative and start is 0, start is set to -1
.br
start (dbl, default: 0.0):     set playback start offset. Negative value means percent of media dur with -1 <=> dur
.br
dur (frac, default: 0/0):      set inspect duration
.br
analyze (bool, default: false, updatable): analyze sample content (NALU, OBU)
.br
xml (bool, default: false, updatable): use xml formatting (implied if (-analyze]() is set) and disable .I fmt
.br
crc (bool, default: false, updatable): dump crc of packets, NALU and OBU
.br
fftmcd (bool, default: false, updatable): consider timecodes use ffmpeg-compatible signaling rather than QT compliant one
.br
dtype (bool, default: false, updatable): dump property type
.br
test (enum, default: no, updatable): skip predefined set of properties, used for test mode
.br
* no: no properties skipped
.br
* noprop: all properties/info changes on pid are skipped, only packets are dumped
.br
* network: URL/path dump, cache state, file size properties skipped (used for hashing network results)
.br
* netx: same as network but skip track duration and templates (used for hashing progressive load of fmp4)
.br
* encode: same as network plus skip decoder config (used for hashing encoding results)
.br
* encx: same as encode and skip bitrates, media data size and co
.br

.br

.br
.SH probe
.LP
.br
Description: Probe source
.br

.br
The Probe filter is used by applications (typically MP4Box) to query demuxed pids available in a source chain.
.br
The filter does not produce any output nor feedback, it is up to the app developper to query input pids of the prober and take appropriated decisions.
.br

.br
.SH Options (expert):
.LP
.br
log (str, default: stderr, minmax: fileName, stderr, stdout or null): set inspect log filename
.br
mode (enum, default: pck):     dump mode
.br
* pck: dump full packet
.br
* blk: dump packets before reconstruction
.br
* frame: force reframer
.br
* raw: dump source packets without demuxing
.br

.br
interleave (bool, default: true): dump packets as they are received on each pid. If false, report per pid is generated
.br
deep (bool, default: false, updatable): dump packets along with PID state change, implied when .I fmt is set
.br
props (bool, default: true, updatable): dump packet properties, ignored when .I fmt is set (see filter help)
.br
dump_data (bool, default: false, updatable): enable full data dump (WARNING heavy!), ignored when .I fmt is set (see filter help)
.br
fmt (str, updatable):          set packet dump format (see filter help)
.br
hdr (bool, default: true):     print a header corresponding to fmt string without '$ 'or "pid."
.br
allp (bool, default: false):   analyse for the entire duration, rather than stoping when all pids are found
.br
info (bool, default: false, updatable): monitor PID info changes
.br
pcr (bool, default: false, updatable): dump M2TS PCR info
.br
speed (dbl, default: 1.0):     set playback command speed. If speed is negative and start is 0, start is set to -1
.br
start (dbl, default: 0.0):     set playback start offset. Negative value means percent of media dur with -1 <=> dur
.br
dur (frac, default: 0/0):      set inspect duration
.br
analyze (bool, default: false, updatable): analyze sample content (NALU, OBU)
.br
xml (bool, default: false, updatable): use xml formatting (implied if (-analyze]() is set) and disable .I fmt
.br
crc (bool, default: false, updatable): dump crc of packets, NALU and OBU
.br
fftmcd (bool, default: false, updatable): consider timecodes use ffmpeg-compatible signaling rather than QT compliant one
.br
dtype (bool, default: false, updatable): dump property type
.br
test (enum, default: no, updatable): skip predefined set of properties, used for test mode
.br
* no: no properties skipped
.br
* noprop: all properties/info changes on pid are skipped, only packets are dumped
.br
* network: URL/path dump, cache state, file size properties skipped (used for hashing network results)
.br
* netx: same as network but skip track duration and templates (used for hashing progressive load of fmp4)
.br
* encode: same as network plus skip decoder config (used for hashing encoding results)
.br
* encx: same as encode and skip bitrates, media data size and co
.br

.br

.br
.SH compositor
.LP
.br
Description: Compositor
.br

.br
The GPAC compositor allows mixing audio, video, text and graphics in a timed fashion.
.br
The compositor operates either in media-client or filter-only mode.
.br

.br
.SH Media-client mode
.LP
.br
In this mode, the compositor acts as a pseudo-sink for the video side and creates its own output window.
.br
The video frames are dispatched to the output video pid in the form of frame pointers requiring later GPU read if used.
.br
The audio part acts as a regular filter, potentially mixing and resampling the audio inputs to generate its output.
.br
User events are directly processed by the filter in this mode.
.br

.br
.SH Filter mode
.LP
.br
In this mode, the compositor acts as a regular filter generating frames based on the loaded scene.
.br
It will generate its outputs based on the input video frames and will not process any user event.
.br
If no input video frames (e.g. pure BIFS / SVG / VRML), the filter will generate frames based on the .I fps, at constant or variable frame rate.
.br
It will stop generating frames as soon as all input streams are done, unless extended/reduced by .I dur.
.br
If audio streams are loaded, an audio output pid is created.
.br

.br
The default output pixel format in filter mode is:
.br
- rgb when the filter is explictly loaded by the application
.br
- rgba when the filter is loaded during a link resolution
.br
This can be changed by assigning the .I opfmt option.
.br

.br
In filter-only mode, the special URL gpid:// is used to locate PIDs in the scene description, in order to design scenes independently from source media.
.br
When such a pid is associated to a Background2D node in BIFS (no SVG mapping yet), the compositor operates in passthrough mode.
.br
In this mode, only new input frames on the passthrough pid will generate new frames, and the scene clock matches the input packet time.
.br
The output size and pixel format will be set to the input size and pixel format, unless specified otherwise in the filter options.
.br

.br
If only 2D graphics are used and display driver is not forced, 2D rasterizer will happen in the output pixel format (including YUV pixel formats).
.br
In this case, inplace processing (rasterizing over the input frame data) will be used whenever allowed by input data.
.br

.br
If 3D graphics are used or display driver is forced, OpenGL will be used on offscreen surface and the output packet will be an OpenGL texture.
.br

.br
.SH Specific URL syntaxes
.LP
.br
The compositor accepts any URL type supported by GPAC. It also accepts the following schemes for URLs:
.br
* views:// : creates an auto-stereo scene of N views from views://v1:.:vN. vN can be any type of URL supported by GPAC.
.br
* mosaic:// : creates a mosaic of N views from mosaic://v1:.:vN. vN can be any type of URL supported by GPAC.
.br

.br
The compositor can act as a source filter when the .I src option is explicitly set:
.br
Example
.br
gpac compositor:src=source.mp4 vout
.br

.br

.br
The compositor can act as a source filter when the source url uses one of the compositor buildin protocol schemes:
.br
Example
.br
gpac -i mosaic://URL1:URL2 vout
.br

.br

.br

.br

.br
.SH Options (expert):
.LP
.br
aa (enum, default: all, updatable): set anti-aliasing mode for raster graphics; whether the setting is applied or not depends on the graphics module or graphic card
.br
* none: no anti-aliasing
.br
* text: anti-aliasing for text only
.br
* all: complete anti-aliasing
.br

.br
hlfill (uint, default: 0x0, updatable): set highlight fill color (ARGB)
.br
hlline (uint, default: 0xFF000000, updatable): set highlight stroke color (ARGB)
.br
hllinew (flt, default: 1.0, updatable): set highlight stroke width
.br
sz (bool, default: true, updatable): enable scalable zoom. When scalable zoom is enabled, resizing the output window will also recompute all vectorial objects. Otherwise only the final buffer is stretched
.br
bc (uint, default: 0, updatable): default background color to use when displaying transparent images or video with no scene composition instructions
.br
yuvhw (bool, default: true, updatable): enable YUV hardware for 2D blits
.br
blitp (bool, default: true, updatable): partial hardware blits (if not set, will force more redraw)
.br
softblt (bool, default: true): enable software blit/stretch in 2D. If disabled, vector graphics rasterizer will always be used
.br
stress (bool, default: false, updatable): enable stress mode of compositor (rebuild all vector graphics and texture states at each frame)
.br
fast (bool, default: false, updatable): enable speed optimization - whether the setting is applied or not depends on the graphics module / graphic card
.br
bvol (enum, default: no, updatable): draw bounding volume of objects
.br
* no: disable bounding box
.br
* box: draws a rectangle (2D) or box (3D mode)
.br
* aabb: draws axis-aligned bounding-box tree (3D only)
.br

.br
textxt (enum, default: default, updatable): specify whether text shall be drawn to a texture and then rendered or directly rendered. Using textured text can improve text rendering in 3D and also improve text-on-video like content
.br
* default: use texturing for OpenGL rendering, no texture for 2D rasterizer
.br
* never: never uses text textures
.br
* always: always render text to texture before drawing
.br

.br
out8b (bool, default: false, updatable): convert 10-bit video to 8 bit texture before GPU upload
.br
drop (bool, default: false, updatable): drop late frame when drawing. By default frames are not droped until a heavy desync of 1 sec is observed
.br
sclock (bool, default: false, updatable): force synchronizing all streams on a single clock
.br
sgaze (bool, default: false, updatable): simulate gaze events through mouse
.br
ckey (uint, default: 0, updatable): color key to use in windowless mode (0xFFRRGGBB). GPAC currently does not support true alpha blitting to desktop due to limitations in most windowing toolkit, it therefore uses color keying mechanism. The alpha part of the key is used for global transparency of the output, if supported
.br
timeout (uint, default: 10000, updatable): timeout in ms after which a source is considered dead
.br
fps (frac, default: 30/1, updatable): simulation frame rate when animation-only sources are played (ignored when video is present)
.br
timescale (uint, default: 0, updatable): timescale used for output packets when no input video pid. A value of 0 means fps numerator
.br
autofps (bool, default: true): use video input fps for output. If no video or not set, uses .I fps. Ignored in player mode
.br
vfr (bool, default: false):    only emit frames when changes are detected. Always true in player mode and when filter is dynamically loaded
.br
dur (dbl, default: 0, updatable): duration of generation. Mostly used when no video input is present. Negative values mean number of frames, positive values duration in second, 0 stops as soon as all streams are done
.br
fsize (bool, default: false, updatable): force the scene to resize to the biggest bitmap available if no size info is given in the BIFS configuration
.br
mode2d (enum, default: defer, updatable): specify whether immediate drawing should be used or not
.br
* immediate: the screen is completely redrawn at each frame (always on if passthrough mode is detected)
.br
* defer: object positioning is tracked from frame to frame and dirty rectangles info is collected in order to redraw the minimal amount of the screen buffer
.br
* debug: only renders changed areas, reseting other areas
.br
Whether the setting is applied or not depends on the graphics module and player mode
.br

.br
amc (bool, default: true):     audio multichannel support; if disabled always downmix to stereo. Useful if the multichannel output does not work properly
.br
asr (uint, default: 0):        force output sample rate - 0 for auto
.br
ach (uint, default: 0):        force output channels - 0 for auto
.br
alayout (uint, default: 0):    force output channel layout - 0 for auto
.br
afmt (afmt, default: s16, minmax: none,u8,s16,s24,s32,flt,dbl,u8p,s16p,s24p,s32p,fltp,dblp): force output channel format - 0 for auto
.br
asize (uint, default: 1024):   audio output packet size in samples
.br
abuf (uint, default: 100):     audio output buffer duration in ms - the audio renderer fills the output pid up to this value. A too low value will lower latency but can have real-time playback issues
.br
avol (uint, default: 100, updatable): audio volume in percent
.br
apan (uint, default: 50, updatable): audio pan in percent, 50 is no pan
.br
async (bool, default: true, updatable): audio resynchronization; if disabled, audio data is never dropped but may get out of sync
.br
max_aspeed (dbl, default: 2.0, updatable): silence audio if playback speed is greater than sepcified value
.br
max_vspeed (dbl, default: 4.0, updatable): move to i-frame only decoding if playback speed is greater than sepcified value
.br
buf (uint, default: 3000, updatable): playout buffer in ms. overridden by BufferLenth property of input pid
.br
rbuf (uint, default: 1000, updatable): rebuffer trigger in ms. overridden by RebufferLenth property of input pid
.br
mbuf (uint, default: 3000, updatable): max buffer in ms (must be greater than playout buffer). overridden by BufferMaxOccupancy property of input pid
.br
ntpsync (uint, default: 0, updatable): ntp resync threshold in ms (drops frame if their NTP is more than the given threshold above local ntp), 0 disables ntp drop
.br
nojs (bool, default: false):   disable javascript
.br
noback (bool, default: false): ignore background nodes and viewport fill (usefull when dumping to PNG)
.br
ogl (enum, default: auto, updatable): specify 2D rendering mode
.br
* auto: automatically decides betwwen on, off and hybrid based on content
.br
* off: disables OpenGL; 3D will not be rendered
.br
* on: uses OpenGL for all graphics; this will involve polygon tesselation and 2D graphics will not look as nice as 2D mode
.br
* hybrid: the compositor performs software drawing of 2D graphics with no textures (better quality) and uses OpenGL for all 2D objects with textures and 3D objects
.br

.br
pbo (bool, default: false, updatable): enable PixelBufferObjects to push YUV textures to GPU in OpenGL Mode. This may slightly increase the performances of the playback
.br
nav (enum, default: none, updatable): override the default navigation mode of MPEG-4/VRML (Walk) and X3D (Examine)
.br
* none: disables navigation
.br
* walk: 3D world walk
.br
* fly: 3D world fly (no ground detection)
.br
* pan: 2D/3D world zomm/pan
.br
* game: 3D world game (mouse gives walk direction)
.br
* slide: 2D/3D world slide
.br
* exam: 2D/3D object examine
.br
* orbit: 3D object orbit
.br
* vr: 3D world VR (yaw/pitch/roll)
.br

.br
linegl (bool, default: false, updatable): indicate that outlining shall be done through OpenGL pen width rather than vectorial outlining
.br
epow2 (bool, default: true, updatable): emulate power-of-2 textures for openGL (old hardware). Ignored if OpenGL rectangular texture extension is enabled
.br
* yes: video texture is not resized but emulated with padding. This usually speeds up video mapping on shapes but disables texture transformations
.br
* no: video is resized to a power of 2 texture when mapping to a shape
.br
paa (bool, default: false, updatable): indicate whether polygon antialiasing should be used in full antialiasing mode. If not set, only lines and points antialiasing are used
.br
bcull (enum, default: on, updatable): indicate whether backface culling shall be disable or not
.br
* on: enables backface culling
.br
* off: disables backface culling
.br
* alpha: only enables backface culling for transparent meshes
.br

.br
wire (enum, default: none, updatable): wireframe mode
.br
* none: objects are drawn as solid
.br
* only: objects are drawn as wireframe only
.br
* solid: objects are drawn as solid and wireframe is then drawn
.br

.br
norms (enum, default: none, updatable): normal vector drawing for debug
.br
* none: no normals drawn
.br
* face: one normal per face drawn
.br
* vertex: one normal per vertex drawn
.br

.br
rext (bool, default: true, updatable): use non power of two (rectangular) texture GL extension
.br
cull (bool, default: true, updatable): use aabb culling: large objects are rendered in multiple calls when not fully in viewport
.br
depth_gl_scale (flt, default: 100, updatable): set depth scaler
.br
depth_gl_type (enum, default: none, updatable): set geometry type used to draw depth video
.br
* none: no geometric conversion
.br
* point: compute point cloud from pixel+depth
.br
* strip: same as point but thins point set
.br

.br
nbviews (uint, default: 0, updatable): number of views to use in stereo mode
.br
stereo (enum, default: none, updatable): stereo output type. If your graphic card does not support OpenGL shaders, only top and side modes will be available
.br
* none: no stereo
.br
* side: images are displayed side by side from left to right
.br
* top: images are displayed from top (laft view) to bottom (right view)
.br
* hmd: same as side except that view aspect ratio is not changed
.br
* ana: standard color anaglyph (red for left view, green and blue for right view) is used (forces views=2)
.br
* cols: images are interleaved by columns, left view on even columns and left view on odd columns (forces views=2)
.br
* rows: images are interleaved by columns, left view on even rows and left view on odd rows (forces views=2)
.br
* spv5: images are interleaved by for SpatialView 5 views display, fullscreen mode (forces views=5)
.br
* alio8: images are interleaved by for Alioscopy 8 views displays, fullscreen mode (forces views=8)
.br
* custom: images are interleaved according to the shader file indicated in .I mvshader. The shader is exposed each view as uniform sampler2D gfViewX, where X is the view number starting from the left
.br

.br
mvshader (str, updatable):     file path to the custom multiview interleaving shader
.br
fpack (enum, default: none, updatable): default frame packing of input video
.br
* none: no frame packing
.br
* top: top bottom frame packing
.br
* side: side by side packing
.br

.br
camlay (enum, default: offaxis, updatable): camera layout in multiview modes
.br
* straight: camera is moved along a straight line, no rotation
.br
* offaxis: off-axis projection is used
.br
* linear: camera is moved along a straight line with rotation
.br
* circular: camera is moved along a circle with rotation
.br

.br
iod (flt, default: 6.4, updatable): inter-occular distance (eye separation) in cm (distance between the cameras). 
.br
rview (bool, default: false, updatable): reverse view order
.br
tvtn (uint, default: 30, updatable): number of point sampling for tile visibility algo
.br
tvtt (uint, default: 0, updatable): number of points above which the tile is considered visible
.br
tvtd (bool, default: false, updatable): disable the tile having full coverage of the SRD, only displaying partial tiles
.br
tvtf (bool, default: false, updatable): force all tiles to be considered visible, regardless of viewpoint
.br
fov (flt, default: 1.570796326794897, updatable): default field of view for VR
.br
vertshader (str):              path to vertex shader file
.br
fragshader (str):              path to fragment shader file
.br
autocal (bool, default: false, updatable): auto callibration of znear/zfar in depth rendering mode
.br
dispdepth (sint, default: -1, updatable): display depth, negative value uses default screen height
.br
dispdist (flt, default: 50, updatable): distance in cm between the camera and the zero-disparity plane. There is currently no automatic calibration of depth in GPAC
.br
focdist (flt, default: 0, updatable): distance of focus point
.br
osize (v2di, default: 0x0, updatable): force output size. If not set, size is derived from inputs
.br
dpi (v2di, default: 96x96, updatable): default dpi if not indicated by video output
.br
dbgpvr (flt, default: 0, updatable): debug scene used by PVR addon
.br
player (enum, default: no):    set compositor in player mode, see filter help
.br
* no: regular mode
.br
* base: player mode
.br
* gui: player mode with GUI auto-start
.br

.br
noaudio (bool, default: false): disable audio output
.br
opfmt (pfmt, default: none, minmax: none,yuv420,yuv420_10,yuv422,yuv422_10,yuv444,yuv444_10,uyvy,vyuy,yuyv,yvyu,nv12,nv21,nv1l,nv2l,yuva,yuvd,yuv444a,grey,algr,gral,rgb4,rgb5,rgb6,rgba,argb,bgra,abgr,rgb,bgr,xrgb,rgbx,xbgr,bgrx,rgbd,rgbds,rgbs,rgbas): pixel format to use for output. Ignored in .I player mode
.br
drv (enum, default: auto):     indicate if graphics driver should be used. Ignored in player mode
.br
* no: never loads a graphics driver (software blitting used, no 3D possible)
.br
* yes: always loads a graphics driver. Output pixel format will be RGB
.br
* auto: decides based on the loaded content
.br

.br
src (cstr):                    location of source content
.br

.br
.SH mp4dmx
.LP
.br
Description: ISOBMFF/QT demuxer
.br

.br
This filter demultiplexes ISOBMF and QT files (regular or fragmented).
.br
.SH Track Selection
.LP
.br
The filter can use fragment identifiers of source to select a single track for playback. The allowed fragments are:
.br
 * #audio: only use the first audio track
.br
 * #video: only use the first video track
.br
 * #auxv: only use the first auxiliary video track
.br
 * #pict: only use the first picture track
.br
 * #text: only use the first text track
.br
 * #trackID=VAL: only use the track with given ID
.br
 * #ID=VAL: only use the track with given ID
.br
 * #VAL: only use the track with given ID
.br

.br
.SH Scalable Tracks
.LP
.br
When scalable tracks are present in a file, the reader can operate in 3 modes using .I smode option:
.br
* smode=single: resolves all extractors to extract a single bitstream from a scalable set. The highest level is used
.br
In this mode, there is no enhancement decoder config, only a base one resulting from the merge of the configs
.br
* smode=split: all extractors are removed and every track of the scalable set is declared. In this mode, each enhancement track has no base decoder config
.br
and an enhancement decoder config.
.br
* smode=splitx: extractors are kept in the bitstream, and every track of the scalable set is declared. In this mode, each enhancement track has a base decoder config
.br
 (copied from base) and an enhancement decoder config. This is mostly used for DASHing content.
.br
Warning: smode=splitx will result in extractor NAL units still present in the output bitstream, which shall only be true if the output is ISOBMFF based
.br

.br

.br
.SH Options (expert):
.LP
.br
src (cstr):                    location of source content
.br
allt (bool, default: false):   load all tracks even if unknown
.br
noedit (bool, default: false): do not use edit lists
.br
itt (bool, default: false):    convert all items of root meta into a single PID
.br
itemid (bool, default: true):  keep item IDs in PID properties
.br
smode (enum, default: split):  load mode for scalable/tile tracks
.br
* split: each track is declared, extractors are removed
.br
* splitx: each track is declared, extractors are kept
.br
* single: a single track is declared (highest level for scalable, tile base for tiling)
.br

.br
alltk (bool, default: false):  declare all tracks even disabled ones
.br
frame_size (uint, default: 1024): frame size for raw audio samples (dispatches frame_size samples per packet)
.br
expart (bool, default: false): expose cover art as a dedicated video pid
.br
sigfrag (bool, default: false): signal fragment and segment boundaries of source on output packets
.br
tkid (str):                    declare only track based on given param- integer value: declares track with the given ID
.br
* audio: declares first audio track
.br
* video: declares first video track
.br
* 4CC: declares first track with matching 4CC for handler type
.br
stsd (uint, default: 0):       only extract sample mapped to the given sample desciption index. 0 means no filter
.br
nocrypt (bool):                signal encrypted tracks as non encrypted (mostly used for export)
.br
mstore_size (uint, default: 1000000): target buffer size in bytes
.br
mstore_purge (uint, default: 50000): minimum size in bytes between memory purges when reading from memory stream (pipe etc...), 0 means purge as soon as possible
.br
mstore_samples (uint, default: 50): minimum number of samples to be present before purging sample tables when reading from memory stream (pipe etc...), 0 means purge as soon as possible
.br
strtxt (bool, default: false): load text tracks (apple/tx3g) as MPEG-4 streaming text tracks
.br

.br
.SH bifsdec
.LP
.br
Description: MPEG-4 BIFS decoder
.br

.br
This filter decodes MPEG-4 BIFS frames directly into the scene graph of the compositor. It cannot be used to dump BIFS content.
.br

.br
No options
.br

.br
.SH odfdec
.LP
.br
Description: MPEG-4 OD decoder
.br

.br
This filter decodes MPEG-4 OD frames directly into the scene manager of the compositor. It cannot be used to dump OD content.
.br

.br
No options
.br

.br
.SH fin
.LP
.br
Description: File input
.br

.br
This filter dispatch raw blocks from input file into a filter chain.
.br
Block size can be adjusted using .I block_size.
.br
Content format can be forced through .I mime and file extension can be changed through .I ext.
.br
Note: Unless disabled at session level (see .I -no-probe ), file extensions are usually ignored and format probing is done on the first data block.
.br
The special file name null is used for creating a file with no data, needed by some filters such as dasher.
.br
The special file name rand is used to generate random data.
.br
The special file name randsc is used to generate random data with fake startcodes (0x000001).
.br

.br
The filter handles both files and GF_FileIO objects as input URL.
.br

.br

.br
.SH Options (expert):
.LP
.br
src (cstr):                    location of source content
.br
block_size (uint, default: 0): block size used to read file. 0 means 5000 if file less than 500m, 1M otherwise
.br
range (lfrac, default: 0-0):   byte range
.br
ext (cstr):                    override file extension
.br
mime (cstr):                   set file mime type
.br

.br
.SH btplay
.LP
.br
Description: BT/XMT/X3D loader
.br

.br
This filter parses MPEG-4 BIFS (BT and XMT), VRML97 and X3D (wrl and XML) files directly into the scene graph of the compositor. It cannot be used to dump content.
.br

.br
.SH Options (expert):
.LP
.br
progressive (bool, default: false): enable progressive loading
.br
sax_dur (uint, default: 1000): loading duration for SAX parsing (XMT), 0 disables SAX parsing
.br

.br
.SH httpin
.LP
.br
Description: HTTP input
.br

.br
This filter dispatch raw blocks from a remote HTTP resource into a filter chain.
.br
Block size can be adjusted using .I block_size, and disk caching policies can be adjusted.
.br
Content format can be forced through .I mime and file extension can be changed through .I ext.
.br
Note: Unless disabled at session level (see .I -no-probe ), file extensions are usually ignored and format probing is done on the first data block.
.br

.br
.SH Options (expert):
.LP
.br
src (cstr):                    location of source content
.br
block_size (uint, default: 100000): block size used to read file
.br
cache (enum, default: disk):   set cache mode
.br
* disk: cache to disk,  discard once session is no longer used
.br
* keep: cache to disk and keep
.br
* mem: stores to memory, discard once session is no longer used
.br
* none: no cache
.br

.br
range (lfrac, default: 0-0):   set byte range, as fraction
.br
ext (cstr):                    override file extension
.br
mime (cstr):                   set file mime type
.br

.br
.SH svgplay
.LP
.br
Description: SVG loader
.br

.br
This filter parses SVG files directly into the scene graph of the compositor. It cannot be used to dump content.
.br

.br
.SH Options (expert):
.LP
.br
sax_dur (uint, default: 0):    loading duration for SAX parsing, 0 disables SAX parsing
.br

.br
.SH rfimg
.LP
.br
Description: JPG/J2K/PNG/BMP reframer
.br

.br
This filter parses JPG/J2K/PNG/BMP files/data and outputs corresponding visual PID and frames.
.br

.br
.SH Options (expert):
.LP
.br

.br
.SH imgdec
.LP
.br
Description: PNG/JPG decoder
.br

.br
This filter decodes JPEG and PNG images.
.br

.br
No options
.br

.br
.SH rfadts
.LP
.br
Description: ADTS reframer
.br

.br
This filter parses AAC files/data and outputs corresponding audio PID and frames.
.br

.br
.SH Options (expert):
.LP
.br
frame_size (uint, default: 1024): size of AAC frame in audio samples
.br
index (dbl, default: 1.0):     indexing window length
.br
ovsbr (bool, default: false):  force oversampling SBR (does not multiply timescales by 2)
.br
sbr (enum, default: no):       set SBR signaling
.br
* no: no SBR signaling at all
.br
* imp: backward-compatible SBR signaling (audio signaled as AAC-LC)
.br
* exp: explicit SBR signaling (audio signaled as AAC-SBR)
.br

.br
ps (enum, default: no):        set PS signaling
.br
* no: no PS signaling at all
.br
* imp: backward-compatible PS signaling (audio signaled as AAC-LC)
.br
* exp: explicit PS signaling (audio signaled as AAC-PS)
.br

.br
expart (bool, default: false): expose pictures as a dedicated video pid
.br

.br
.SH rflatm
.LP
.br
Description: LATM reframer
.br

.br
This filter parses AAC in LATM files/data and outputs corresponding audio PID and frames.
.br

.br
.SH Options (expert):
.LP
.br
frame_size (uint, default: 1024): size of AAC frame in audio samples
.br
index (dbl, default: 1.0):     indexing window length
.br

.br
.SH rfmp3
.LP
.br
Description: MP3 reframer
.br

.br
This filter parses MPEG-1/2 audio files/data and outputs corresponding audio PID and frames.
.br

.br
.SH Options (expert):
.LP
.br
index (dbl, default: 1.0):     indexing window length
.br
expart (bool, default: false): expose pictures as a dedicated video pid
.br

.br
.SH faad
.LP
.br
Description: FAAD decoder
.br

.br
This filter decodes AAC streams through faad library.
.br

.br
No options
.br

.br
.SH maddec
.LP
.br
Description: MAD decoder
.br

.br
This filter decodes MPEG 1/2 audio streams through libmad library.
.br

.br
No options
.br

.br
.SH xviddec
.LP
.br
Description: XVid decoder
.br

.br
This filter decodes MPEG-4 part 2 (and DivX) through libxvidcore library.
.br

.br
.SH Options (expert):
.LP
.br
deblock_y (bool, default: false): enable Y deblocking
.br
deblock_uv (bool, default: false): enable UV deblocking
.br
film_effect (bool, default: false): enable film effect
.br
dering_y (bool, default: false): enable Y deblocking
.br
dering_uv (bool, default: false): enable UV deblocking
.br

.br
.SH j2kdec
.LP
.br
Description: OpenJPEG2000 decoder
.br
Version: 2.x
.br

.br
This filter decodes JPEG2000 streams through OpenJPEG2000 library.
.br

.br
No options
.br

.br
.SH rfac3
.LP
.br
Description: AC3 reframer
.br

.br
This filter parses AC3 and E-AC3 files/data and outputs corresponding audio PID and frames.
.br

.br
.SH Options (expert):
.LP
.br
index (dbl, default: 1.0):     indexing window length
.br

.br
.SH a52dec
.LP
.br
Description: A52 decoder
.br

.br
This filter decodes AC3 streams through a52dec library.
.br

.br
No options
.br

.br
.SH rfamr
.LP
.br
Description: AMR/EVRC reframer
.br

.br
This filter parses AMR, AMR Wideband, EVRC and SMV files/data and outputs corresponding audio PID and frames.
.br

.br
.SH Options (expert):
.LP
.br
index (dbl, default: 1.0):     indexing window length
.br

.br
.SH oggdmx
.LP
.br
Description: OGG demuxer
.br

.br
This filter demultiplexes OGG files/data into a set of media PIDs and frames.
.br

.br
.SH Options (expert):
.LP
.br
index (dbl, default: 1.0):     indexing window length (unimplemented, only 0 disables stream probing for duration), 
.br

.br
.SH vorbisdec
.LP
.br
Description: Vorbis decoder
.br

.br
This filter decodes Vorbis streams through libvorbis library.
.br

.br
No options
.br

.br
.SH theoradec
.LP
.br
Description: Theora decoder
.br

.br
This filter decodes Theora streams through libtheora library.
.br

.br
No options
.br

.br
.SH m2tsdmx
.LP
.br
Description: MPEG-2 TS demuxer
.br

.br
This filter demultiplexes MPEG-2 Transport Stream files/data into a set of media PIDs and frames.
.br

.br
.SH Options (expert):
.LP
.br
temi_url (cstr):               force TEMI URL
.br
dsmcc (bool, default: no):     enable DSMCC receiver
.br
seeksrc (bool, default: true): seek local source file back to origin once all programs are setup
.br

.br
.SH sockin
.LP
.br
Description: UDP/TCP input
.br

.br
This filter handles generic TCP and UDP input sockets. It can also probe for MPEG-2 TS over RTP input. Probing of MPEG-2 TS over UDP/RTP is enabled by default but can be turned off.
.br

.br
Data format can be specified by setting either .I ext or .I mime options. If not set, the format will be guessed by probing the first data packet
.br

.br
- UDP sockets are used for source URLs formatted as udp://NAME
.br
- TCP sockets are used for source URLs formatted as tcp://NAME
.br
- UDP unix domain sockets are used for source URLs formatted as udpu://NAME
.br
- TCP unix domain sockets are used for source URLs formatted as tcpu://NAME
.br

.br
When ports are specified in the URL and the default option separators are used (see gpac -h doc), the URL must either:
.br
- have a trailing '/', eg udp://localhost:1234/[:opts]
.br
- use gpac separator, eg udp://localhost:1234[:gpac:opts]
.br

.br
On OSX with VM packet replay you will need to force multicast routing, eg: route add -net 239.255.1.4/32 -interface vboxnet0
.br

.br
.SH Options (expert):
.LP
.br
src (cstr):                    location of source content
.br
block_size (uint, default: 10000): block size used to read socket
.br
sockbuf (uint, default: 65536): socket max buffer size
.br
port (uint, default: 1234):    default port if not specified
.br
ifce (cstr):                   default multicast interface
.br
listen (bool, default: false): indicate the input socket works in server mode
.br
ka (bool, default: false):     keep socket alive if no more connections
.br
maxc (uint, default: +I):      max number of concurrent connections
.br
tsprobe (bool, default: true): probe for MPEG-2 TS data, either RTP or raw UDP. Disabled if mime or ext are given and do not match MPEG-2 TS mimes/extensions
.br
ext (str):                     indicate file extension of udp data
.br
mime (str):                    indicate mime type of udp data
.br
block (bool, default: false):  set blocking mode for socket(s)
.br
timeout (uint, default: 5000): set timeout in ms for UDP socket(s)
.br
reorder_pck (uint, default: 100): number of packets delay for RTP reordering (M2TS over RTP) 
.br
reorder_delay (uint, default: 10): number of ms delay for RTP reordering (M2TS over RTP)
.br

.br
.SH dvbin
.LP
.br
Description: DVB for Linux
.br

.br
Experimental DVB support for linux, requires a channel config file through .I chcfg
.br

.br
.SH Options (expert):
.LP
.br
src (cstr):                    location of source content
.br
block_size (uint, default: 65536): block size used to read file
.br
chcfg (cstr):                  path to channels.conf file
.br

.br
.SH osvcdec
.LP
.br
Description: OpenSVC decoder
.br

.br
This filter decodes scalable AVC|H264 streams through OpenSVC library.
.br

.br
No options
.br

.br
.SH vtbdec
.LP
.br
Description: VideoToolBox decoder
.br

.br
This filter decodes video streams through OSX/iOS VideoToolBox (MPEG-2, H263, AVC|H264, HEVC, ProRes). It allows GPU frame dispatch or direct frame copy.
.br

.br
.SH Options (expert):
.LP
.br
reorder (uint, default: 6):    number of frames to wait for temporal re-ordering
.br
no_copy (bool, default: true): dispatch VTB frames into filter chain (no copy)
.br
ofmt (pfmt, default: nv12):    set default pixel format for decoded video. If not matched default to nv12
.br
disable_hw (bool, default: false): disable hardware decoding
.br

.br
.SH mcdec
.LP
.br
Description: MediaCodec decoder
.br

.br
This filter decodes video streams using hardware decoder on android devices
.br

.br
.SH Options (expert):
.LP
.br
disable_gl (bool, default: false): disable OpenGL texture transfer
.br

.br
.SH lsrdec
.LP
.br
Description: MPEG-4 LASeR decoder
.br

.br
This filter decodes MPEG-4 LASeR frames directly into the scene graph of the compositor. It cannot be used to dump LASeR content.
.br

.br
No options
.br

.br
.SH safdmx
.LP
.br
Description: SAF demuxer
.br

.br
This filter demultiplexes SAF (MPEG-4 Simple Aggregation Format for LASeR) files/data into a set of media PIDs and frames.
.br

.br
No options
.br

.br
.SH dashin
.LP
.br
Description: MPEG-DASH and HLS client
.br

.br
This filter reads MPEG-DASH, HLS and MS Smooth (on demand only for now) manifests and produces media PIDs and frames.
.br

.br
.SH Options (expert):
.LP
.br
auto_switch (uint, default: 0): switch quality every N segments, disabled if 0
.br
segstore (enum, default: mem): enable file caching
.br
* mem: all files are stored in memory, no disk IO
.br
* file: files are stored to disk but discarded once played
.br
* cache: all files are stored to disk and kept
.br

.br
algo (str, default: gbuf, minmax: none|grate|gbuf|bba0|bolaf|bolab|bolau|bolao|JS): adaptation algorithm to use
.br
* none: no adaptation logic
.br
* grate: GPAC legacy algo based on available rate
.br
* gbuf: GPAC legacy algo based on buffer occupancy
.br
* bba0: BBA-0
.br
* bolaf: BOLA Finite
.br
* bolab: BOLA Basic
.br
* bolau: BOLA-U
.br
* bolao: BOLA-O
.br
* JS: use file JS (either with specified path or in $GSHARE/scripts/) for algo (.js extension may be omitted)
.br

.br
start_with (enum, default: max_bw): initial selection criteria
.br
* min_q: start with lowest quality
.br
* max_q: start with highest quality
.br
* min_bw: start with lowest bitrate
.br
* max_bw: start with highest bitrate; for tiles are used, all low priority tiles will have the lower (below max) bandwidth selected
.br
* max_bw_tiles: start with highest bitrate; for tiles all low priority tiles will have their lowest bandwidth selected
.br

.br
max_res (bool, default: true): use max media resolution to configure display
.br
immediate (bool, default: false): when interactive switching is requested and immediate is set, the buffer segments are trashed
.br
abort (bool, default: false):  allow abort during a segment download
.br
use_bmin (bool, default: false): use the indicated min buffer time of the MPD if true, otherwise uses default player settings
.br
shift_utc (sint, default: 0):  shift DASH UTC clock in ms
.br
route_shift (sint, default: 0): shift ROUTE requests time by given ms
.br
server_utc (bool, default: yes): use ServerUTC: or Date: http headers instead of local UTC
.br
screen_res (bool, default: yes): use screen resolution in selection phase
.br
init_timeshift (sint, default: 0): set initial timshift in ms (if >0) or in per-cent of timeshift buffer (if <0)
.br
tile_mode (enum, default: none): tile adaptation mode
.br
* none: bitrate is shared equaly accross all tiles
.br
* rows: bitrate decreases for each row of tiles starting from the top, same rate for each tile on the row
.br
* rrows: bitrate decreases for each row of tiles starting from the bottom, same rate for each tile on the row
.br
* mrows: bitrate decreased for top and bottom rows only, same rate for each tile on the row
.br
* cols: bitrate decreases for each columns of tiles starting from the left, same rate for each tile on the columns
.br
* rcols: bitrate decreases for each columns of tiles starting from the right, same rate for each tile on the columns
.br
* mcols: bitrate decreased for left and right columns only, same rate for each tile on the columns
.br
* center: bitrate decreased for all tiles on the edge of the picture
.br
* edges: bitrate decreased for all tiles on the center of the picture
.br

.br
tiles_rate (uint, default: 100): indicate the amount of bandwidth to use at each quality level. The rate is recursively applied at each level, e.g. if 50%, Level1 gets 50%, level2 gets 25%, ... If 100, automatic rate allocation will be done by maximizing the quality in order of priority. If 0, bitstream will not be smoothed across tiles/qualities, and concurrency may happen between different media
.br
delay40X (uint, default: 500): delay in millisconds to wait between two 40X on the same segment
.br
exp_threshold (uint, default: 100): delay in millisconds to wait after the segment AvailabilityEndDate before considering the segment lost
.br
switch_count (uint, default: 1): indicate how many segments the client shall wait before switching up bandwidth. If 0, switch will happen as soon as the bandwidth is enough, but this is more prone to network variations
.br
aggressive (bool, default: no): if enabled, switching algo targets the closest bandwidth fitting the available download rate. If no, switching algo targets the lowest bitrate representation that is above the currently played (eg does not try to switch to max bandwidth)
.br
debug_as (uint, default: -1):  play only the adaptation set indicated by its index in the MPD; if negative, all sets are used
.br
speedadapt (bool, default: no): enable adaptation based on playback speed
.br
noxlink (bool, default: no):   disable xlink if period has both xlink and adaptation sets
.br
query (str):                   set query string (without initial '?') to append to xlink of periods
.br
split_as (bool, default: no):  separate all qualities into different adaptation sets and stream all qualities
.br
noseek (bool, default: no):    disable seeking of initial segment(s) in dynamic mode (useful when UTC clocks do not match)
.br
bwcheck (uint, default: 5):    minimum time in milliseconds between two bandwidth checks when allowing segment download abort
.br
lowlat (enum, default: early): segment scheduling policy in low latency mode
.br
* no: disable low latency
.br
* strict: strict respect of AST offset in low latency
.br
* early: allow fetching segments earlier than their AST in low latency when input demux is empty
.br

.br
filemode (bool, default: no):  do not demux files and forward them as file pids (imply segstore=mem)
.br
fmodefwd (bool, default: yes): forward packet rather than copy them in .I filemode. Packet copy might improve performances in low latency mode
.br

.br
.SH cdcrypt
.LP
.br
Description: CENC decryptor
.br

.br
The CENC decryptor supports decrypting CENC, ISMA and Adobe streams. It uses a configuration file for retrieving keys.
.br
The syntax is available at https://wiki.gpac.io/Common-Encryption
.br
The file can be set per PID using the property DecryptInfo (highest priority), CryptInfo (lower priority) or set at the filter level using .I cfile (lowest priority).
.br
When the file is set per PID, the first CryptInfo with the same ID is used, otherwise the first CryptInfo is used.
.br

.br
.SH Options (expert):
.LP
.br
cfile (str):                   crypt file location - see filter help
.br

.br
.SH cecrypt
.LP
.br
Description: CENC  encryptor
.br

.br
The CENC encryptor supports CENC, ISMA and Adobe encryption. It uses a DRM config file for declaring keys.
.br
The syntax is available at https://wiki.gpac.io/Common-Encryption
.br
The DRM config file can be set per PID using the property CryptInfo, or set at the filter level using .I cfile.
.br
When the DRM config file is set per PID, the first CrypTrack in the DRM config file with the same ID is used, otherwise the first CrypTrack is used.
.br
If no DRM config file is defined for a given PID, this PID will not be encrypted, or an error will be thrown if .I allc is specified.
.br

.br

.br
.SH Options (expert):
.LP
.br
cfile (str):                   crypt file location - see filter help
.br
allc (str):                    throw error if no DRM config file is found for a PID - see filter help
.br

.br
.SH mp4mx
.LP
.br
Description: ISOBMFF/QT muxer
.br

.br
Muxes file according to ISOBMFF (14496-12 and derived specifications) or QuickTime
.br
  
.br
.SH Tracks and Items
.LP
.br
By default all input PIDs with ItemID property set are muxed as items, otherwise they are muxed as tracks.
.br
To prevent source items to be muxed as items, use .I -itemid option from ISOBMF demuxer.
.br
Example
.br
-i source.mp4:itemid=false -o file.mp4
.br

.br
  
.br
To force non-item streams to be muxed as items, use #ItemID option on that PID:
.br
Example
.br
-i source.jpg:#ItemID=1 -o file.mp4
.br

.br
  
.br
.SH Storage
.LP
.br
The .I store option allows controling if the file is fragmented ot not, and when not fragmented, how interleaving is done. For cases where disk requirements are tight and fragmentation cannot be used, it is recommended to use either flat or fstart modes.
.br
  
.br
The .I vodcache option allows controling how DASH onDemand segments are generated:
.br
- If set to on, file data is stored to a temporary file on disk and flushed upon completion, no padding is present.
.br
- If set to insert, SIDX/SSIX will be injected upon completion of the file by shifting bytes in file. In this case, no padding is required but this might not be compatible with all output sinks and will take longer to write the file.
.br
- If set to replace, SIDX/SSIX size will be estimated based on duration and DASH segment length, and padding will be used in the file before the final SIDX. If input pids have the properties DSegs set, this will be as the number of segments.
.br
The on and insert modes will produce exactly the same file, while the mode replace may inject a free box before the sidx.
.br
  
.br
.SH Custom boxes
.LP
.br
Custom boxes can be specified as box patches:
.br
For movie-level patch, the .I boxpatch option of the filter should be used.
.br
Per PID box patch can be specified through the PID property boxpatch.
.br
Example
.br
src=source:#boxpatch=myfile.xml dst=mux.mp4
.br

.br
Per Item box patch can be specified through the PID property boxpatch.
.br
Example
.br
src=source:1ItemID=1:#boxpatch=myfile.xml dst=mux.mp4
.br

.br
  
.br
The box patch is applied before writing the initial moov box in fragmented mode, or when writing the complete file otherwise.
.br
The box patch can either be a filename or the full XML string.
.br
  
.br
.SH Tagging
.LP
.br
When tagging is enabled, the filter will watch the property CoverArt and all custom properties on incoming pid.
.br
The built-in tag names are album, artist, comment, complilation, composer, year, disk, tool, genre, contentgroup, title, tempo, track, tracknum, writer, encoder, album_artist, gapless, conductor.
.br
Other tag class may be specified using tag_NAME property names, and will be added if .I tags is set to all using:
.br
- NAME as a box 4CC if NAME is four characters long
.br
- the CRC32 of the NAME as a box 4CC if NAME is not four characters long
.br
  
.br
.SH Notes
.LP
.br
The filter watches the property FileNumber on incoming packets to create new files or new segments in DASH mode.
.br

.br

.br
.SH Options (expert):
.LP
.br
m4sys (bool, default: false):  force MPEG-4 Systems signaling of tracks
.br
dref (bool, default: false):   only references data from source file - not compatible with all media sources
.br
ctmode (enum, default: edit):  set composition offset mode for video tracks
.br
* edit: uses edit lists to shift first frame to presentation time 0
.br
* noedit: ignore edit lists and does not shift timeline
.br
* negctts: uses ctts v1 with possibly negative offsets and no edit lists
.br

.br
idur (frac, default: 0):       only import the specified duration. If negative, specify the number of coded frames to import
.br
pack3gp (uint, default: 1):    pack a given number of 3GPP audio frames in one sample
.br
importer (bool, default: false): compatibility with old importer, displays import progress
.br
pack_nal (bool, default: false): repack NALU size length to minimum possible size for NALU-based video (AVC/HEVC/...)
.br
xps_inband (enum, default: no): use inband (in sample data) param set for NALU-based video (AVC/HEVC/...)
.br
* no: paramater sets are not inband, several sample descriptions might be created
.br
* all: paramater sets are inband, no param sets in sample description
.br
* both: paramater sets are inband, signaled as inband, and also first set is kept in sample descripton
.br
* mix: creates non-standard files using single sample entry with first PSs found, and moves other PS inband
.br

.br
store (enum, default: inter):  file storage mode
.br
* inter: perform precise interleave of the file using .I cdur (requires temporary storage of all media)
.br
* flat: write samples as they arrive and moov at end (fastest mode)
.br
* fstart: write samples as they arrive and moov before mdat
.br
* tight:  uses per-sample interleaving of all tracks (requires temporary storage of all media)
.br
* frag: fragments the file using cdur duration
.br
* sfrag: framents the file using cdur duration but adjusting to start with SAP1/3
.br

.br
cdur (dbl, default: -1.0):     chunk duration for interleaving and fragmentation modes
.br
* 0: no specific interleaving but moov first
.br
* negative: defaults to 1.0 unless overridden by storage profile
.br
moovts (sint, default: 600):   timescale to use for movie. A negative value picks the media timescale of the first track added
.br
moof_first (bool, default: true): generate fragments starting with moof then mdat
.br
abs_offset (bool, default: false): use absolute file offset in fragments rather than offsets from moof
.br
fsap (bool, default: true):    split truns in video fragments at SAPs to reduce file size
.br
subs_sidx (sint, default: -1): number of subsegments per sidx. negative value disables sidx, -2 removes sidx if present in source pid
.br
m4cc (str):                    4 character code of empty box to appen at the end of a segment
.br
chain_sidx (bool, default: false): use daisy-chaining of SIDX
.br
msn (uint, default: 1):        sequence number of first moof to N
.br
msninc (uint, default: 1):     sequence number increase between moofs
.br
tfdt (lfrac, default: 0):      set TFDT of first traf
.br
tfdt_traf (bool, default: false): set TFDT in each traf
.br
nofragdef (bool, default: false): disable default flags in fragments
.br
straf (bool, default: false):  use a single traf per moof (smooth streaming and co)
.br
strun (bool, default: false):  use a single trun per traf (smooth streaming and co)
.br
psshs (enum, default: moov):   set PSSH boxes store mode
.br
* moof: in first moof of each segments
.br
* moov: in movie box
.br
* none: pssh is discarded
.br

.br
sgpd_traf (bool, default: false): store sample group descriptions in traf (duplicated for each traf). If not used, sample group descriptions are stored in the movie box
.br
vodcache (enum, default: replace): enable temp storage for VoD dash modes - see filter help
.br
* on: use temp storage of complete file for sidx and ssix injection
.br
* insert: insert sidx and ssix by shifting bytes in output file
.br
* replace: precompute pace requirements for sidx and ssix and rewrite file range at end
.br

.br
noinit (bool, default: false): do not produce initial moov, used for DASH bitstream switching mode
.br
tktpl (enum, default: yes):    use track box from input if any as a template to create new track
.br
* no: disables template
.br
* yes: clones the track (except edits and decoder config)
.br
* udta: only loads udta
.br

.br
mudta (enum, default: yes):    use udta and other moov extension boxes from input if any
.br
* no: disables import
.br
* yes: clones all extension boxes
.br
* udta: only loads udta
.br

.br
tmpd (str):                    set temp directory for intermediate file(s)
.br
mvex (bool, default: false):   set mvex after tracks
.br
sdtp_traf (enum, default: no): use sdtp in traf rather than using flags in trun sample entries
.br
* no: do not use sdtp
.br
* sdtp: use sdtp box to indicate sample dependencies and don't write info in trun sample flags
.br
* both: use sdtp box to indicate sample dependencies and also write info in trun sample flags
.br

.br
trackid (uint, default: 0):    track ID of created track for single track. Default 0 uses next available trackID
.br
fragdur (bool, default: false): fragment based on fragment duration rather than CTS. Mostly used for MP4Box -frag option
.br
btrt (bool, default: true):    set btrt box in sample description
.br
styp (str):                    set segment styp major brand to the given 4CC[.version]
.br
mediats (sint, default: 0):    set media timescale. A value of 0 means inherit from pid, a value of -1 means derive from samplerate or frame rate
.br
ase (enum, default: v0):       set audio sample entry mode for more than stereo layouts
.br
* v0: use v0 signaling but channel count from stream, recommended for backward compatibility
.br
* v0s: use v0 signaling and force channel count to 2 (stereo) if more than 2 channels
.br
* v1: use v1 signaling, ISOBMFF style (will mux raw PCM as ISOBMFF style)
.br
* v1qt: use v1 signaling, QTFF style
.br

.br
ssix (bool, default: false):   create ssix when sidx is present, level 1 mappping I-frames byte ranges, level 0xFF mapping the rest
.br
ccst (bool, default: false):   insert coding constraint box for video tracks
.br
maxchunk (uint, default: 0):   set max chunk size in bytes for runs (only used in non-fragmented mode). 0 means no constraints
.br
noroll (bool, default: false): disable roll sample grouping
.br
saio32 (bool, default: false): set single segment mode for dash
.br
compress (enum, default: no):  set top-level box compression mode
.br
* no: disable box compression
.br
* moov: compress only moov box
.br
* moof: compress only moof boxes
.br
* sidx: compress moof and sidx boxes
.br
* ssix: compress moof, sidx and ssix boxes
.br
* all: compress moov, moof, sidx and ssix boxes
.br

.br
fcomp (bool, default: false):  force using compress box even when compressed size is larger than uncompressed
.br
trun_inter (bool, default: false): interleave samples in trun based on the temporal level, the lowest level are stored first - this will create as many trun as required
.br
block_size (uint, default: 10000): target output block size, 0 for default internal value (10k)
.br
boxpatch (str):                apply box patch before writing
.br
deps (bool, default: true):    add samples dependencies information
.br
mfra (bool, default: false):   enable movie fragment random access when fragmenting (ignored when dashing)
.br
forcesync (bool, default: false): force all SAP types to be considered sync samples (might produce non-conformant files)
.br
refrag (bool, default: false): indicate to use track fragment defaults from initial file if any rather than computing them from PID properties (used when processing standalone segments/fragments)
.br
tags (enum, default: strict):  tag injection mode
.br
* none: do not inject tags
.br
* strict: only inject recognized itunes tags
.br
* all: inject all possible tags
.br

.br

.br
.SH rfqcp
.LP
.br
Description: QCP reframer
.br

.br
This filter parses QCP files/data and outputs corresponding audio PID and frames.
.br

.br
.SH Options (expert):
.LP
.br
index (dbl, default: 1.0):     indexing window length
.br

.br
.SH rfh263
.LP
.br
Description: H263 reframer
.br

.br
This filter parses H263 files/data and outputs corresponding visual PID and frames.
.br

.br
.SH Options (expert):
.LP
.br
fps (frac, default: 15000/1000): import frame rate
.br
index (dbl, default: 1.0):     indexing window length
.br

.br
.SH rfmpgvid
.LP
.br
Description: M1V/M2V/M4V reframer
.br

.br
This filter parses MPEG-1/2 and MPEG-4 part 2 video files/data and outputs corresponding video PID and frames.
.br
Note: The demux uses negative CTS offsets: CTS is corrrect, but some frames may have DTS greater than CTS.
.br

.br
.SH Options (expert):
.LP
.br
fps (frac, default: 0/1000):   import frame rate (0 default to FPS from bitstream or 25 Hz)
.br
index (dbl, default: 1.0):     indexing window length
.br
vfr (bool, default: false):    set variable frame rate import
.br
importer (bool, default: false): compatibility with old importer, displays import results
.br

.br
.SH nhntr
.LP
.br
Description: NHNT reader
.br

.br
This filter reads NHNT files/data to produce a media PID and frames.
.br
NHNT documentation is available at https://wiki.gpac.io/NHNT-Format
.br

.br

.br
.SH Options (expert):
.LP
.br
reframe (bool, default: false): force reparsing of referenced content
.br
index (dbl, default: 1.0):     indexing window length
.br

.br
.SH nhmlr
.LP
.br
Description: NHML parser
.br

.br
This filter reads NHML files/data to produce a media PID and frames.
.br
NHML documentation is available at https://wiki.gpac.io/NHML-Format
.br

.br

.br
.SH Options (expert):
.LP
.br
reframe (bool, default: false): force reparsing of referenced content
.br
index (dbl, default: 1.0):     indexing window length
.br

.br
.SH rfnalu
.LP
.br
Description: AVC/HEVC reframer
.br

.br
This filter parses AVC|H264 and HEVC files/data and outputs corresponding video PID and frames.
.br
This demuxer only produces ISOBMFF-compatible output: start codes are removed, NALU length field added and avcC/hvcC config created.
.br
Note: The demux uses negative CTS offsets: CTS is corrrect, but some frames may have DTS greater than CTS.
.br

.br
.SH Options (expert):
.LP
.br
fps (frac, default: 0/1000):   import frame rate (0 default to FPS from bitstream or 25 Hz)
.br
index (dbl, default: -1.0):    indexing window length. If 0, bitstream is not probed for duration. A negative value skips the indexing if the source file is larger than 100M (slows down importers) unless a play with start range > 0 is issued, otherwise uses the positive value
.br
explicit (bool, default: false): use explicit layered (SVC/LHVC) import
.br
strict_poc (enum, default: off): delay frame output of an entire GOP to ensure CTS info is correct when POC suddenly changes
.br
* off: disable GOP buffering
.br
* on: enable GOP buffering, assuming no error in POC
.br
* error: enable GOP buffering and try to detect lost frames
.br

.br
nosei (bool, default: false):  remove all sei messages
.br
nosvc (bool, default: false):  remove all SVC/MVC/LHVC data
.br
novpsext (bool, default: false): remove all VPS extensions
.br
importer (bool, default: false): compatibility with old importer, displays import results
.br
nal_length (uint, default: 4): set number of bytes used to code length field: 1, 2 or 4
.br
subsamples (bool, default: false): import subsamples information
.br
deps (bool, default: false):   import samples dependencies information
.br
seirw (bool, default: true):   rewrite AVC sei messages for ISOBMFF constraints
.br
audelim (bool, default: false): keep Access Unit delimiter in payload
.br

.br
.SH m2psdmx
.LP
.br
Description: MPEG PS demuxer
.br

.br
This filter demultiplexes MPEG-2 program stream files/data to produce media PIDs and frames.
.br

.br
No options
.br

.br
.SH avidmx
.LP
.br
Description: AVI demuxer
.br

.br
This filter demultiplexes AVI files/data to produce media PIDs and frames.
.br

.br
.SH Options (expert):
.LP
.br
fps (frac, default: 1/0):      import frame rate, default is AVI one
.br
importer (bool, default: false): compatibility with old importer, displays import results
.br

.br
.SH txtin
.LP
.br
Description: Subtitle loader
.br

.br
This filter reads subtitle data (srt/webvtt/ttxt/sub) to produce media PIDs and frames.
.br
The TTXT documentation is available at https://wiki.gpac.io/TTXT-Format-Documentation
.br

.br

.br
.SH Options (expert):
.LP
.br
webvtt (bool, default: false): force WebVTT import of SRT files
.br
nodefbox (bool, default: false): skip default text box
.br
noflush (bool, default: false): skip final sample flush for srt
.br
fontname (str):                default font to use
.br
fontsize (uint, default: 18):  default font size
.br
lang (str):                    default language to use
.br
width (uint, default: 0):      default width of text area, set to 0 to resolve against visual PIDs
.br
height (uint, default: 0):     default height of text area, set to 0 to resolve against visual PIDs
.br
txtx (uint, default: 0):       default horizontal offset of text area: -1 (left), 0 (center) or 1 (right)
.br
txty (uint, default: 0):       default vertical offset of text area: -1 (bottom), 0 (center) or 1 (top)
.br
zorder (sint, default: 0):     default z-order of the PID
.br
timescale (uint, default: 1000): default timescale of the PID
.br

.br
.SH ttxtdec
.LP
.br
Description: TTXT/TX3G decoder
.br

.br
This filter decodes TTXT/TX3G streams into a BIFS scene graph of the compositor filter.
.br
The TTXT documentation is available at https://wiki.gpac.io/TTXT-Format-Documentation
.br

.br

.br
.SH Options (expert):
.LP
.br
texture (bool, default: false): use texturing for output text
.br
outline (bool, default: false): draw text outline
.br
txtw (uint, default: 400):     default width in standalone rendering
.br
txth (uint, default: 200):     default height in standalone rendering
.br

.br
.SH vttdec
.LP
.br
Description: WebVTT decoder
.br

.br
This filter decodes WebVTT streams into a SVG scene graph of the compositor filter.
.br
The scene graph creation is done through JavaScript.
.br
The filter options are used to override the JS global variables of the WebVTT renderer.
.br

.br
.SH Options (expert):
.LP
.br
script (str, default: $GSHARE/scripts/webvtt-renderer.js): location of WebVTT SVG JS renderer
.br
font (str, default: SANS, updatable): font to use
.br
fontSize (flt, default: 20, updatable): font size to use
.br
color (str, default: white, updatable): color to use
.br
lineSpacing (flt, default: 1.0, updatable): line spacing as scaling factor to font size
.br
txtx (flt, default: 5, updatable): horizontal offset
.br
txty (flt, default: 5, updatable): vertical offset
.br
txtw (uint, default: 400):     default width in standalone rendering
.br
txth (uint, default: 200):     default height in standalone rendering
.br

.br
.SH ttmldec
.LP
.br
Description: TTML decoder
.br

.br
This filter decodes TTML streams into a SVG scene graph of the compositor filter.
.br
The scene graph creation is done through JavaScript.
.br
The filter options are used to override the JS global variables of the TTML renderer.
.br

.br
.SH Options (expert):
.LP
.br
script (str, default: $GSHARE/scripts/ttml-renderer.js): location of TTML SVG JS renderer
.br
font (str, default: SANS, updatable): font to use
.br
fontSize (flt, default: 20, updatable): font size to use
.br
color (str, default: white, updatable): color to use
.br
valign (enum, default: bottom, updatable): vertical alignment
.br
* bottom: align text at bottom of text area
.br
* center: align text at center of text area
.br
* top: align text at top of text area
.br

.br
lineSpacing (flt, default: 1.0, updatable): line spacing as scaling factor to font size
.br
txtx (flt, default: 5, updatable): horizontal offset
.br
txty (flt, default: 5, updatable): vertical offset
.br
txtw (uint, default: 400):     default width in standalone rendering
.br
txth (uint, default: 200):     default height in standalone rendering
.br

.br
.SH rtpin
.LP
.br
Description: RTP/RTSP/SDP input
.br

.br
This filter handles SDP/RTSP/RTP input reading. It supports:
.br
- SDP file reading
.br
- RTP direct url through rtp:// protocol scheme
.br
- RTSP session processing through rtsp:// and satip:// protocol schemes
.br
 
.br
The filter produces either media PIDs and compressed media frames, or file PIDs and multiplex data (e.g., MPEG-2 TS).
.br

.br
.SH Options (expert):
.LP
.br
src (cstr):                    location of source content (SDP, RTP or RTSP URL)
.br
firstport (uint, default: 0):  default first port number to use. 0 lets the filter decide
.br
ifce (str):                    default interface IP to use for multicast. If NULL, the default system interface will be used
.br
ttl (uint, default: 127, minmax: 0-127): multicast TTL
.br
reorder_len (uint, default: 1000): reorder length in packets
.br
reorder_delay (uint, default: 50): max delay in RTP reorderer, packets will be dispatched after that
.br
block_size (uint, default: 0x200000): buffer size fur RTP/UDP or RTSP when interleaved
.br
disable_rtcp (bool, default: false): disable RTCP reporting
.br
nat_keepalive (uint, default: 0): delay in ms of NAT keepalive, disabled by default (except for SatIP, set to 30s by default)
.br
force_mcast (str):             force multicast on indicated IP in RTSP setup
.br
use_client_ports (bool, default: false): force using client ports  (hack for some RTSP servers overriding client ports)
.br
bandwidth (uint, default: 0):  set bandwidth param for RTSP requests
.br
default_port (uint, default: 554, minmax: 0-65535): set default RTSP port
.br
satip_port (uint, default: 1400, minmax: 0-65535): set default port for SATIP
.br
interleave (bool, default: false): set RTP over RTSP
.br
udp_timeout (uint, default: 10000): default timeout before considering UDP is down
.br
rtsp_timeout (uint, default: 3000): default timeout before considering RTSP is down
.br
rtcp_timeout (uint, default: 5000): default timeout for RTCP trafic in ms. After this timeout, playback will start unsync. If 0 always wait for RTCP
.br
autortsp (bool, default: true): automatically reconfig RTSP interleaving if UDP timeout
.br
first_packet_drop (uint, default: 0): set number of first RTP packet to drop - 0 if no drop
.br
frequency_drop (uint, default: 0): drop 1 out of N packet - 0 disable droping
.br
user_agent (str, default: $GUA): user agent string, by default solved from GPAC preferences
.br
languages (str, default: $GLANG): user languages, by default solved from GPAC preferences
.br
stats (uint, default: 500):    update statistics to the user every given MS, 0 disables reporting
.br
max_sleep (sint, default: 1000): set max sleep in milliseconds. A negative value -N means to always sleep for N ms, a positive value N means to sleep at most N ms but will sleep less if frame duration is shorter
.br
rtcpsync (bool, default: true): use RTCP to adjust synchronization
.br

.br
.SH fout
.LP
.br
Description: File output
.br

.br
The file output filter is used to write output to disk, and does not produce any output PID.
.br
It can work as a null sink when its destination is null, dropping all input packets. In this case it accepts ANY type of input pid, not just file ones.
.br
In regular mode, the filter only accept pid of type file. It will dump to file incomming packets (stream type file), starting a new file for each packet having a frame_start flag set, unless operating in .I cat mode.
.br
The ouput file name can use gpac templating mechanism, see gpac -h doc.The filter watches the property FileNumber on incoming packets to create new files.
.br

.br

.br
.SH Options (expert):
.LP
.br
dst (cstr):                    location of destination file - see filter help 
.br
append (bool, default: false): open in append mode
.br
dynext (bool, default: false): indicate the file extension is set by filter chain, not dst
.br
start (dbl, default: 0.0):     set playback start offset. Negative value means percent of media dur with -1 <=> dur
.br
speed (dbl, default: 1.0):     set playback speed when vsync is on. If speed is negative and start is 0, start is set to -1
.br
ext (cstr):                    set extension for graph resolution, regardless of file extension
.br
mime (cstr):                   set mime type for graph resolution
.br
cat (enum, default: none):     cat each file of input pid rather than creating one file per filename
.br
* none: never cat files
.br
* auto: only cat if files have same names
.br
* all: always cat regardless of file names
.br

.br
ow (bool, default: true):      overwrite output if existing
.br
mvbk (uint, default: 8192):    block size used when moving parts of the file around in patch mode
.br
redund (bool, default: false): keep redundant packet in output file
.br

.br
.SH uflatm
.LP
.br
Description: Raw AAC to LATM writer
.br

.br
This filter converts AAC streams into LATM encapsulated data.
.br

.br
.SH Options (expert):
.LP
.br
fdsi (frac, default: 0):       set delay between two LATM Audio Config
.br

.br
.SH ufadts
.LP
.br
Description: ADTS writer
.br

.br
This filter converts AAC streams into ADTS encapsulated data.
.br

.br
.SH Options (expert):
.LP
.br
mpeg2 (enum, default: auto):   signal as MPEG2 AAC
.br
* auto: selects based on AAC profile
.br
* no: always signals as MPEG-4 AAC
.br
* yes: always signals as MPEG-2 AAC
.br

.br

.br
.SH ufmhas
.LP
.br
Description: MHAS writer
.br

.br
This filter converts MPEG-H Audio streams into MHAS encapsulated data.
.br

.br
.SH Options (expert):
.LP
.br
syncp (bool, default: yes):    if set, insert sync packet at each frame, otherwise only at SAP
.br

.br
.SH reframer
.LP
.br
Description: Media Reframer
.br

.br
This filter provides various compressed domain tools on inputs:
.br
- ensure reframing
.br
- optionally force decoding
.br
- real-time regulation
.br
- packet filtering based on SAP types or frame numbers
.br
- time-range extraction and spliting
.br
This filter forces input pids to be properly framed (1 packet = 1 Access Unit).
.br
It is typcially needed to force remultiplexing in file to file operations when source and destination files use the same format.
.br
  
.br
.SH SAP filtering
.LP
.br
The filter can remove packets based on their SAP types using .I saps option.
.br
For example, this can be used to extract only the key frame (SAP 1,2,3) of a video to create a trick mode version.
.br
  
.br
.SH Frame filtering
.LP
.br
This filter can keep only specific Access Units of the source using .I frames option.
.br
For example, this can be used to extract only specific key frame of a video to create a HEIF collection.
.br
  
.br
.SH Frame decoding
.LP
.br
This filter can force input media streams to be decoded using the .I raw option.
.br
Example
.br
gpac src=m.mp4 reframer:raw @ [dst]
.br

.br
.SH Real-time Regulation
.LP
.br
The filter can perform real-time regulation of input packets, based on their timescale and timestamps.
.br
For example to simulate a live DASH:
.br
Example
.br
gpac src=m.mp4 reframer:rt=on @ dst=live.mpd:dynamic
.br

.br
  
.br
.SH Range extraction
.LP
.br
The filter can perform time range extraction of the source using .I xs and .I xe options.
.br
The formats allowed for times specifiers are:
.br
* 'T'H:M:S: specify time in hours, minutes, seconds
.br
* 'T'H:M:S.MS: specify time in hours, minutes, seconds and milliseconds
.br
* INT: specify time in millisecond
.br
* NUM/DEN: specify time in seconds as fraction
.br
* FNUM: specify time as frame number
.br
In this mode, the timestamps are rewritten to form a continuous timeline.
.br
When multiple ranges are given, the filter will try to seek if supported by source.
.br
Example
.br
gpac src=m.mp4 reframer:xs=T00:00:10,T00:01:10,T00:02:00:xs=T00:00:20,T00:01:20 [dst]
.br

.br
This will extract the time ranges [10s,20s], [1m10s,1m20s] and all media starting from 2m
.br

.br
It is possible to signal range boundaries in output packets using .I splitrange.
.br
This will expose on the first packet of each range in each pid the following properties:
.br
* FileNumber: starting at 1 for the first range, to be used as replacement for $num$ in templates
.br
* FileSuffix: corresponding to StartRange_EndRange or StartRange for open ranges, to be used as replacement for $FS$ in templates
.br

.br
Example
.br
gpac src=m.mp4 reframer:xs=T00:00:10,T00:01:10:xe=T00:00:20:splitrange -o dump_$FS$.264
.br

.br
This will create two output files dump_T00.00.10_T00.02.00.264 and dump_T00.01.10.264.
.br
Note: The : and / characters are replaced by . in FileSuffix property.
.br

.br
.SH Other split actions
.LP
.br
The filter can perform splitting of the source using .I xs option.
.br
The additional formats allowed for .I xs option are:
.br
* 'SAP': split source at each SAP/RAP
.br
* 'D'VAL: split source by chunks of VAL ms
.br
* 'D'NUM/DEN: split source by chunks of NUM/DEN seconds
.br
* 'S'VAL: split source by chunks of estimated size VAL bytes, VAL can use property multipliers
.br

.br
Note: In these modes, .I splitrange and .I xadjust are implicitly set.
.br

.br

.br
.SH Options (expert):
.LP
.br
exporter (bool, default: false): compatibility with old exporter, displays export results
.br
rt (enum, default: off):       real-time regulation mode of input
.br
* off: disables real-time regulation
.br
* on: enables real-time regulation, one clock per pid
.br
* sync: enables real-time regulation one clock for all pids
.br

.br
saps (uintl, minmax: 0|1|2|3|4): drop non-SAP packets, off by default. The list gives the SAP types (0,1,2,3,4) to forward. Note that forwarding only sap 0 will break the decoding
.br

.br
refs (bool, default: false):   forward only frames used as reference frames, if indicated in the input stream
.br
speed (dbl, default: 1.0):     speed for real-time regulation mode - only positive value
.br
raw (bool, default: false):    force input streams to be in raw format (i.e. forces decoding of input)
.br
frames (uintl):                drop all except listed frames (first being 1), off by default
.br
xs (strl):                     extraction start time(s), see filter help
.br
xe (strl):                     extraction end time(s). If less values than start times, the last time interval extracted is an open range
.br
xround (enum, default: before): adjustment of extraction start range I-frame
.br
* before: use first I-frame preceeding or equal to start range
.br
* after: use first I-frame (if any) following or equal to start range
.br
* closest: use I-frame closest to start range
.br

.br
xadjust (bool, default: false): adjust end time of extraction range to be before next I-frame
.br
nosap (bool, default: false):  do not cut at SAP when extracting range (may result in broken streams)
.br
splitrange (bool, default: false): signal file boundary at each extraction first packet for template-base file generation
.br
seeksafe (dbl, default: 10.0): rewind play requests by given seconds (to make sur I-frame preceeding start is catched)
.br

.br
.SH writegen
.LP
.br
Description: Stream to file
.br

.br
Generic single stream to file converter, used when extracting/converting PIDs.
.br
The writegen filter should usually not be explicetly loaded without a source ID specified, since the filter would likely match any pid connection.
.br

.br
.SH Options (expert):
.LP
.br
exporter (bool, default: false): compatibility with old exporter, displays export results
.br
pfmt (pfmt, default: none, minmax: none,yuv420,yuv420_10,yuv422,yuv422_10,yuv444,yuv444_10,uyvy,vyuy,yuyv,yvyu,nv12,nv21,nv1l,nv2l,yuva,yuvd,yuv444a,grey,algr,gral,rgb4,rgb5,rgb6,rgba,argb,bgra,abgr,rgb,bgr,xrgb,rgbx,xbgr,bgrx,rgbd,rgbds,rgbs,rgbas): pixel format for raw extract. If not set, derived from extension
.br
afmt (afmt, default: none, minmax: none,u8,s16,s24,s32,flt,dbl,u8p,s16p,s24p,s32p,fltp,dblp): audio format for raw extract. If not set, derived from extension
.br
decinfo (enum, default: auto): decoder config insert mode
.br
* no: never inserted
.br
* first: inserted on first packet
.br
* sap: inserted at each SAP
.br
* auto: selects between no and first based on media type
.br

.br
split (bool, default: false):  force one file per decoded frame
.br
frame (bool, default: false):  force single frame dump with no rewrite. In this mode, all codecids are supported
.br
sstart (uint, default: 0):     start number of frame to forward. If 0, all samples are forwarded
.br
send (uint, default: 0):       end number of frame to forward. If less than start frame, all samples after start are forwarded
.br
dur (frac, default: 0):        duration of media to forward after first sample. If 0, all samples are forwarded
.br

.br
.SH ufnalu
.LP
.br
Description: AVC/HEVC to AnnexB writer
.br

.br
This filter converts AVC|H264 and HEVC streams into AnnexB format, with inband parameter sets and start codes.
.br

.br
.SH Options (expert):
.LP
.br
rcfg (bool, default: true):    force repeating decoder config at each I-frame
.br
extract (enum, default: all):  layer extraction mode
.br
* all: extracts all layers
.br
* base: extract base layer only
.br
* layer: extract non-base layer(s) only
.br

.br
delim (bool, default: true):   insert AU Delimiter NAL
.br

.br
.SH writeqcp
.LP
.br
Description: QCP writer
.br

.br
This filter converts a single stream to a QCP output file.
.br

.br
.SH Options (expert):
.LP
.br
exporter (bool, default: false): compatibility with old exporter, displays export results
.br

.br
.SH writevtt
.LP
.br
Description: WebVTT writer
.br

.br
This filter converts a single stream to a WebVTT output file.
.br

.br
.SH Options (expert):
.LP
.br
exporter (bool, default: false): compatibility with old exporter, displays export results
.br
merge (bool, default: false):  merge VTT cue if needed
.br

.br
.SH nhntw
.LP
.br
Description: NHNT writer
.br

.br
This filter converts a single stream to an NHNT output file.
.br
NHNT documentation is available at https://wiki.gpac.io/NHNT-Format
.br

.br

.br
.SH Options (expert):
.LP
.br
exporter (bool, default: false): compatibility with old exporter, displays export results
.br
large (bool, default: false):  use large file mode
.br

.br
.SH nhmlw
.LP
.br
Description: NHML writer
.br

.br
This filter converts a single stream to an NHML output file.
.br
NHML documentation is available at https://wiki.gpac.io/NHML-Format
.br

.br

.br
.SH Options (expert):
.LP
.br
exporter (bool, default: false): compatibility with old exporter, displays export results
.br
dims (bool, default: false):   use DIMS mode
.br
name (str):                    set output name of files produced (needed media/info files refered to from XML
.br
nhmlonly (bool, default: false): only dump NHML info, not media
.br
pckp (bool, default: false):   full NHML dump
.br
chksum (enum, default: none):  insert frame checksum
.br
* none: no checksum
.br
* crc: CRC32 checksum
.br
* sha1: SHA1 checksum
.br

.br

.br
.SH vobsubdmx
.LP
.br
Description: VobSub demuxer
.br

.br
This filter demultiplexes VobSub files/data to produce media PIDs and frames.
.br

.br
.SH Options (expert):
.LP
.br
blankframe (bool, default: true): force inserting a blank frame if first subpic is not at 0
.br

.br
.SH avimx
.LP
.br
Description: AVI muxer
.br

.br
This filter multiplexes raw or compressed audio and video to produce an AVI output.
.br

.br
Unlike other multiplexing filters in GPAC, this filter is a sink filter and does not produce any PID to be redirected in the graph.
.br
The filter can however use template names for its output, using the first input PID to resolve the final name.
.br
The filter watches the property FileNumber on incoming packets to create new files.
.br

.br

.br
.SH Options (expert):
.LP
.br
dst (cstr):                    location of destination file
.br
fps (frac, default: 25/1):     default framerate if none indicated in stream
.br
noraw (bool, default: false):  disable raw output in AVI, only compressed ones allowed
.br
opendml_size (luint, default: 0): force opendml format when chunks are larger than this amount (0 means 1.9Gb max size in each riff chunk)
.br

.br
.SH aout
.LP
.br
Description: Audio output
.br

.br
This filter outputs a single uncompressed audio PID to a soundcard.
.br

.br
.SH Options (expert):
.LP
.br
drv (cstr):                    audio driver name
.br
bnum (uint, default: 2):       number of audio buffers - 0 for auto
.br
bdur (uint, default: 100):     total duration of all buffers in ms - 0 for auto. The longer the audio buffer is, the longer the audio latency will be (pause/resume). The quality of fast forward audio playback will also be degradated when using large audio buffers
.br
threaded (bool, default: true): force dedicated thread creation if sound card driver is not threaded
.br
dur (frac, default: 0):        only play the specified duration
.br
clock (bool, default: true):   hint audio clock for this stream (reports system time and CTS), for other filters to use
.br
speed (dbl, default: 1.0, updatable): set playback speed. If speed is negative and start is 0, start is set to -1
.br
start (dbl, default: 0.0, updatable): set playback start offset. Negative value means percent of media dur with -1 <=> dur
.br
vol (uint, default: 100, minmax: 0-100, updatable): set default audio volume, as a percentage between 0 and 100
.br
pan (uint, default: 50, minmax: 0-100, updatable): set stereo pan, as a percentage between 0 and 100, 50 being centered
.br
buffer (uint, default: 200):   set buffer in ms
.br
adelay (frac, default: 0, updatable): set audio delay in sec
.br

.br
.SH ufm4v
.LP
.br
Description: M4V writer
.br

.br
This filter converts MPEG-4 part 2 visual streams into dumpable format (reinsert decoder config).
.br

.br
.SH Options (expert):
.LP
.br
rcfg (bool, default: true):    force repeating decoder config at each I-frame
.br

.br
.SH resample
.LP
.br
Description: Audio resampler
.br

.br
This filter resamples raw audio to a target sample rate, number of channels or audio format.
.br

.br
.SH Options (expert):
.LP
.br
ch (uint, default: 0):         desired number of output audio channels - 0 for auto
.br
sr (uint, default: 0):         desired sample rate of output audio - 0 for auto
.br
fmt (afmt, default: none):     desired format of output audio - none for auto
.br

.br
.SH vout
.LP
.br
Description: Video output
.br

.br
This filter displays a single visual pid in a window.
.br
The window is created unless a window handle (HWND, xWindow, etc) is indicated in the config file ( [Temp]OSWnd=ptr).
.br
The output uses GPAC video output module indicated in .I drv option or in the config file (see GPAC core help).
.br
The video output module can be further configured (see GPAC core help).
.br
The filter can use openGL or 2D blitter of the graphics card, depending on the OS support.
.br
The filter can be used do dump frames as written on the grapics card.
.br
In this case, the window is not visible and only the listed frames are drawn to the GPU.
.br
The pixel format of the dumped frame is always RGB in OpenGL and matches the video backbuffer format in 2D mode.
.br

.br

.br
.SH Options (expert):
.LP
.br
drv (cstr):                    video driver name
.br
vsync (bool, default: true):   enable video screen sync
.br
drop (bool, default: false, updatable): enable droping late frames
.br
disp (enum, default: gl):      display mode
.br
* gl: OpenGL
.br
* pbo: OpenGL with PBO
.br
* blit: 2D hardware blit
.br
* soft: software blit
.br

.br
start (dbl, default: 0.0, updatable): set playback start offset. Negative value means percent of media dur with -1 <=> dur
.br
dur (lfrac, default: 0):       only play the specified duration
.br
speed (dbl, default: 1.0, updatable): set playback speed when vsync is on. If speed is negative and start is 0, start is set to -1
.br
hold (dbl, default: 1.0):      number of seconds to hold display for single-frame streams. A negative value force a hold on last frame for single or multi-frames streams
.br
linear (bool, default: false): use linear filtering instead of nearest pixel for GL mode
.br
back (uint, default: 0x808080): back color for transparent images
.br
wsize (v2di, default: -1x-1):  default init window size. 0x0 holds the window size of the first frame. Negative values indicate video media size
.br
wpos (v2di, default: -1x-1):   default position (0,0 top-left)
.br
vdelay (frac, default: 0, updatable): set delay in sec, positive value displays after audio clock
.br
hide (bool, default: false):   hide output window
.br
fullscreen (bool, default: false, updatable): use fullcreen
.br
buffer (uint, default: 100):   set buffer in ms
.br
dumpframes (uintl):            ordered list of frames to dump, 1 being first frame - see filter help. Special value 0 means dump all frames
.br
out (str, default: dump):      radical of dump frame filenames. If no extension is provided, frames are exported as $OUT_%d.PFMT
.br
owsize (v2di):                 output window size (readonly)
.br

.br
.SH vcrop
.LP
.br
Description: Video crop
.br

.br
This filter is used to crop raw video data.
.br

.br
.SH Options (expert):
.LP
.br
wnd (str):                     size of output to crop, indicated as TxLxWxH. If % is indicated after a number, the value is in percent of the source width (for L and W) or height (for T and H). An absolute offset (+x, -x) can be added after percent
.br
copy (bool, default: false):   copy the source pixels. By default the filter will try to forward crop frames by adjusting offsets and strides of the source if possible (window contained in frame)
.br
round (enum, default: up):     adjust dimension to be a multiple of 2
.br
* up: up rounding
.br
* down: down rounding
.br
* allup: up rounding on formats that do not require it (RGB, YUV444)
.br
* alldown: down rounding on formats that do not require it (RGB, YUV444)
.br

.br

.br
.SH vflip
.LP
.br
Description: Video flip
.br

.br
Filter used to flip video frames vertically, horizontally, in both directions or no flip
.br

.br
.SH Options (expert):
.LP
.br
mode (enum, default: vert, updatable): flip mode
.br
* off: no flipping (passthrough)
.br
* vert: vertical flip
.br
* horiz: horizontal flip
.br
* both: horizontal and vertical flip
.br

.br

.br
.SH rfrawvid
.LP
.br
Description: RAW video reframer
.br

.br
This filter parses raw YUV and RGB files/data and outputs corresponding raw video PID and frames.
.br

.br
.SH Options (expert):
.LP
.br
size (v2di, default: 0x0):     source video resolution
.br
spfmt (pfmt, default: none, minmax: none,yuv420,yuv420_10,yuv422,yuv422_10,yuv444,yuv444_10,uyvy,vyuy,yuyv,yvyu,nv12,nv21,nv1l,nv2l,yuva,yuvd,yuv444a,grey,algr,gral,rgb4,rgb5,rgb6,rgba,argb,bgra,abgr,rgb,bgr,xrgb,rgbx,xbgr,bgrx,rgbd,rgbds,rgbs,rgbas): source pixel format. When not set, derived from file extension
.br
fps (frac, default: 25/1):     number of frames per second
.br
copy (bool, default: false):   copy source bytes into output frame. If not set, source bytes are referenced only
.br

.br
.SH rfpcm
.LP
.br
Description: PCM reframer
.br

.br
This filter parses raw PCM file/data and outputs corresponding raw audio PID and frames.
.br

.br
.SH Options (expert):
.LP
.br
sr (uint, default: 44100):     sample rate
.br
safmt (afmt, default: none, minmax: none,u8,s16,s24,s32,flt,dbl,u8p,s16p,s24p,s32p,fltp,dblp): audio format
.br
ch (uint, default: 2):         number of channels
.br
framelen (uint, default: 1024): number of samples to put in one audio frame. For planar formats, indicate plane size in samples
.br

.br
.SH jpgenc
.LP
.br
Description: JPG encoder
.br

.br
This filter encodes a single uncompressed video PID to JPEG using libjpeg.
.br

.br
.SH Options (expert):
.LP
.br
dctmode (enum, default: fast): type of DCT used
.br
* slow: precise but slow integer DCT
.br
* fast: less precise but faster integer DCT
.br
* float: float DCT
.br

.br
quality (uint, default: 100, minmax: 0-100, updatable): compression quality
.br

.br
.SH pngenc
.LP
.br
Description: PNG encoder
.br

.br
This filter encodes a single uncompressed video PID to PNG using libpng.
.br

.br
No options
.br

.br
.SH rewind
.LP
.br
Description: Audio/Video rewinder
.br

.br
This filter reverses audio and video frames in negative playback speed.
.br
The filter is in passthrough if speed is positive. Otherwise, it reverts decoded GOPs for video, or revert samples in decoded frame for audio (not really nice for most codecs).
.br

.br
.SH Options (expert):
.LP
.br
rbuffer (uint, default: 100):  size of video rewind buffer in frames. If more frames than this, flush is performed
.br

.br
.SH flist
.LP
.br
Description: Sources concatenator
.br

.br
This filter can be used to play playlist files or a list of sources.
.br

.br
The filter loads any source supported by GPAC: remote or local files or streaming sessions (TS, RTP, DASH or other).
.br
The filter forces input demultiplex and recomputes the input timestamps into a continuous timeline.
.br
At each new source, the filter tries to remap input PIDs to already declared output PIDs of the same type, if any, or declares new output PIDs otherwise. If no input PID matches the type of an output, no packets are send for that PID.
.br

.br
.SH Source list mode
.LP
.br
The source list mode is activated by using flist:srcs=f1[,f2], where f1 can be a file or a directory to enum.
.br
The syntax for directory enum is:
.br
* dir/*: enumerates everything in dir
.br
* foo/*.png: enumerates all files with extension png in foo
.br
* foo/*.png;*.jpg: enumerates all files with extension png or jpg in foo
.br

.br
The resulting file list can be sorted using .I fsort.
.br
If the sort mode is datex and source files are images or single frame files, the following applies:
.br
- options .I floop, .I revert and .I dur are ignored
.br
- the files are sorted by modification time
.br
- the first frame is assigned a timestamp of 0
.br
- each frame (coming from each file) is assigned a duration equal to the difference of modification time between the file and the next file
.br
- the last frame is assigned the same duration as the previous one
.br

.br
.SH Playlist mode
.LP
.br
The playlist mode is activated when opening a playlist file (extension txt or m3u).
.br
In this mode, directives can be given in a comment line, i.e. a line starting with '#' before the line with the file name.
.br
The following directives, separated with space or comma, are supported:
.br
* repeat=N: repeats N times the content (hence played N+1).
.br
* start=T: tries to play the file from start time T seconds (double format only). This may not work with some files/formats not supporting seeking.
.br
* stop=T: stops source playback after T seconds (double format only). This works on any source (implemented independently from seek support).
.br
* cat: specifies that the following entry should be concatenated to the previous source rather than opening a new source. This can optionnally specify a byte range if desired, otherwise the full file is concatenated.
.br
* srange=T: when cat is set, indicates the start T (64 bit decimal, default 0) of the byte range from the next entry to concatenate.
.br
* send=T: when cat is set, indicates the end T (64 bit decimal, default 0) of the byte range from the next entry to concatenate.
.br

.br
Note: When sources are ISOBMFF files or segments on local storage or GF_FileIO objects, the concatenation will be automatically detected.
.br

.br
The source lines follow the usual source syntax, see gpac -h.
.br
Additional pid properties can be added per source (see gpac -h doc), but are valid only for the current source, and reset at next source.
.br

.br
The URL given can either be a single URL, or a list of URLs separated by " && " to load several sources for the active entry.
.br
Example
.br
audio.mp4 && video.mp4
.br

.br

.br
The playlist file is refreshed whenever the next source has to be reloaded in order to allow for dynamic pushing of sources in the playlist.
.br
If the last URL played cannot be found in the playlist, the first URL in the playlist file will be loaded.
.br

.br

.br
.SH Options (expert):
.LP
.br
floop (sint, default: 0):      loop playlist/list of files, 0 for one time, n for n+1 times, -1 for indefinitely
.br
srcs (strl):                   list of files to play - see filter help
.br
fdur (frac, default: 1/25):    for source files with a single frame, sets frame duration. 0/NaN fraction means reuse source timing which is usually not set!
.br
revert (bool, default: false): revert list of files (not playlist)
.br
timescale (uint, default: 0):  force output timescale on all pids. 0 uses the timescale of the first pid found
.br
ka (uint, default: 0):         keep playlist alive (disable loop), waiting the for a new input to be added or #end to end playlist. The value specify the refresh rate in ms
.br
fsort (enum, default: no):     sort list of files
.br
* no: no sorting, use default directory enumeration of OS
.br
* name: sort by alphabetical name
.br
* size: sort by increasing size
.br
* date: sort by increasing modification time
.br
* datex: sort by increasing modification time - see filter help
.br

.br
sigcues (bool, default: false): inject CueStart property at each source begin (new or repeated) for DASHing
.br

.br
.SH m2tsmx
.LP
.br
Description: MPEG-2 TS muxer
.br

.br
GPAC TS multiplexer selects M2TS PID for media streams using the PID of the PMT plus the stream index.
.br
For example, default config creates the first program with a PMT PID 100, the first stream will have a PID of 101.
.br
Streams are grouped in programs based on input PID property ServiceID if present. If absent, stream will go in the program with service ID as indicated by .I sid option.
.br
- .I name option is overridden by input PID property ServiceName.
.br
- .I provider option is overridden by input PID property ServiceProvider.
.br
- .I pcr_offset option is overridden by input PID property "tsmux:pcr_offset"
.br
- .I first_pts option is overridden by input PID property "tsmux:force_pts"
.br
- .I temi option is overridden by input PID property "tsmux:temi"
.br

.br
.SH Time and External Media Information (TEMI)
.LP
.br
The .I temi option allows specifying a list of URLs or timeline IDs to insert in streams of a program.
.br
One or more TEMI timeline can be specified per PID.
.br
The syntax is a comma-separated list of one or more TEMI description.
.br
Each TEMI description is formatted as ID_OR_URL or #OPT1[#OPT2]#ID_OR_URL. Options are:
.br
* S`N`: gives number N indicating the target serviceID
.br
* T`N`: set timescale to use (default: PID timescale)
.br
* D`N`: set delay in ms between two TEMI url descriptors (default 1000)
.br
* O`N`: set offset (max 64 bits) to add to TEMI timecodes (default 0). If timescale is not specified, offset value is in ms, otherwise in timescale units.
.br
* I`N`: set initial value (max 64 bits) of TEMI timecodes. If not set, initial value will match first packet CTS. If timescale is not specified, value is in PID timescale units, otherwise in specified timescale units.
.br
* P`N`: indicate target PID in program. Possible values are
.br
  * `V`: only insert for video streams.
.br
  * `A`: only insert for audio streams.
.br
  * `T`: only insert for text streams.
.br
  * N: only insert for stream with index N (0-based) in the program.
.br
* L`N`: set 64bit timecode signaling. Possible values are:
.br
  * `A`: automatic switch between 32 and 64 bit depending on timecode value (default if not specified).
.br
  * `Y`: use 64 bit signaling only.
.br
  * `N`: use 32 bit signaling only and wrap around timecode value.
.br
* N: insert NTP timestamp in TEMI timeline descriptor
.br
* ID_OR_URL: If number, indicates the TEMI ID to use for external timeline. Otherwise, gives the URL to insert
.br
  
.br
Example
.br
temi="url"
.br

.br
Inserts a TEMI URL+timecode in the each stream of each program.
.br
Example
.br
temi="#P0#url,#P1#4"
.br

.br
Inserts a TEMI URL+timecode in the first stream of all programs and an external TEMI with ID 4 in the second stream of all programs.
.br
Example
.br
temi="#P0#2,#P0#url,#P1#4"
.br

.br
Inserts a TEMI with ID 2 and a TEMI URL+timecode in the first stream of all programs, and an external TEMI with ID 4 in the second stream of all programs.
.br
Example
.br
temi="#S20#4,#S10#URL"
.br

.br
Inserts an external TEMI with ID 4 in the each stream of program with ServiceID 20 and a TEMI URL in each stream of program with ServiceID 10.
.br
Example
.br
temi="#N#D500#PV#T30000#4"
.br

.br
Inserts an external TEMI with ID 4 and timescale 30000, NTP injection and carousel of 500 ms in the video stream of all programs.
.br

.br
Warning: multipliers (k,m,g) are not supported in TEMI options.
.br
.SH Notes
.LP
.br
In DASH mode, the PCR is always initialized at 0, and .I flush_rap is automatically set.
.br
The filter watches the property FileNumber on incoming packets to create new files or new segments in DASH mode.
.br

.br

.br
.SH Options (expert):
.LP
.br
breq (uint, default: 100):     buffer requirements in ms for input pids
.br
pmt_id (uint, default: 100):   define the ID of the first PMT to use in the mux
.br
rate (uint, default: 0):       target rate in bps of the multiplex. If not set, variable rate is used
.br
pmt_rate (uint, default: 200): interval between PMT in ms
.br
pat_rate (uint, default: 200): interval between PAT in ms
.br
first_pts (luint, default: 0): force PTS value of first packet, in 90kHz
.br
pcr_offset (luint, default: -1): offset all timestamps from PCR by V, in 90kHz. Default value is computed based on input media
.br
mpeg4 (enum, default: none):   force usage of MPEG-4 signaling (IOD and SL Config)
.br
* none: disables 4on2
.br
* full: sends AUs as SL packets over section for OD, section/pes for scene (cf bifs_pes)
.br
* scene: sends only scene streams as 4on2 but uses regular PES without SL for audio and video
.br

.br
pmt_version (uint, default: 200): set version number of the PMT
.br
disc (bool, default: false):   set the discontinuity marker for the first packet of each stream
.br
repeat_rate (uint, default: 0): interval in ms between two carousel send for MPEG-4 systems. Is overridden by carousel duration PID property if defined
.br
repeat_img (uint, default: 0): interval in ms between re-sending (as PES) of single-image streams. If 0, image data is sent once only
.br
max_pcr (uint, default: 100):  set max interval in ms between 2 PCR
.br
nb_pack (uint, default: 4):    pack N TS packets in output packets
.br
pes_pack (enum, default: audio): set AU to PES packing mode
.br
* audio: will pack only multiple audio AUs in a PES
.br
* none: make exactly one AU per PES
.br
* all: will pack multiple AUs per PES for all streams
.br

.br
realtime (bool, default: false): use real-time output
.br
bifs_pes (enum, default: off): select BIFS streams packetization (PES vs sections)
.br
* on: uses BIFS PES
.br
* off: uses BIFS sections
.br
* copy: uses BIFS PES but removes timestamps in BIFS SL and only carries PES timestamps
.br

.br
flush_rap (bool, default: false): force flushing mux program when RAP is found on video, and injects PAT and PMT before the next video PES begin
.br
pcr_only (bool, default: false): enable PCR-only TS packets
.br
pcr_init (lsint, default: -1): set initial PCR value for the programs. Negative value implies random value is picked
.br
sid (uint, default: 0):        set service ID for the program - see filter help
.br
name (str):                    set service name for the program - see filter help
.br
provider (str):                set service provider name for the program - see filter help
.br
sdt_rate (uint, default: 0):   interval in ms between two DVB SDT tables. If 0, SDT is disabled
.br
temi (str):                    insert TEMI time codes in adaptation field - see filter help
.br
log_freq (uint, default: 500): delay between logs for realtime mux
.br
latm (bool, default: false):   use LATM AAC encapsulation instead of regular ADTS
.br
subs_sidx (sint, default: -1): number of subsegments per sidx. negative value disables sidx
.br

.br
.SH dasher
.LP
.br
Description: DASH and HLS segmenter
.br

.br
.SH GPAC DASH and HLS segmenter
.LP
.br
This filter provides segmentation and manifest generation for MPEG-DASH and HLS formats.
.br
The segmenter currently supports:
.br
- MPD and m3u8 generation (potentially in parallel)
.br
- ISOBMFF, MPEG-2 TS, MKV and raw bitstream segment formats
.br
- override of profiles and levels in manifest for codecs
.br
- most MPEG-DASH profiles
.br
- static and dynamic (live) manifest offering
.br
- context store and reload for batch processing of live/dynamic sessions
.br

.br
The filter does perform per-segment real-time regulation using .I sreg.
.br
If you need per-frame real-time regulation on non-real-time inputs, insert a reframer before to perform real-time regulation.
.br
Example
.br
src=file.mp4 reframer:rt=on @ -o live.mpd:dmode=dynamic
.br

.br
.P
.B
Template strings
.br
The segmenter uses templates to derive output file names, regardless of the DASH mode (even when templates are not used). The default one is $File$_dash for ondemand and single file modes, and $File$_$Number$ for separate segment files
.br
Example
.br
template=Great_$File$_$Width$_$Number$
.br

.br
If input is foo.mp4 with 640x360 video, this will resolve in Great_foo_640_$Number$ for the DASH template.
.br
Example
.br
template=Great_$File$_$Width$
.br

.br
If input is foo.mp4 with 640x360 video, this will resolve in Great_foo_640.mp4 for onDemand case.
.br

.br
Standard DASH replacement strings: 
.br
* $Number[%%0Nd]$: replaced by the segment number, possibly prefixed with 0
.br
* $RepresentationID$: replaced by representation name
.br
* $Time$: replaced by segment start time
.br
* $Bandwidth$: replaced by representation bandwidth.
.br
Note: these strings are not replaced in the manifest templates elements.
.br

.br
Additional replacement strings (not DASH, not generic GPAC replacements but may occur multiple times in template):
.br
* $Init=NAME$: replaced by NAME for init segment, ignored otherwise
.br
* $XInit=NAME$: complete replace by NAME for init segment, ignored otherwise
.br
* $Index=NAME$: replaced by NAME for index segments, ignored otherwise
.br
* $Path=PATH$: replaced by PATH when creating segments, ignored otherwise
.br
* $Segment=NAME$: replaced by NAME for media segments, ignored for init segments
.br
* $FS$ (FileSuffix): replaced by _trackN in case the input is an AV multiplex, or kept empty otherwise
.br
Note: these strings are replaced in the manifest templates elements.
.br

.br
.P
.B
PID assignment and configuration
.br
To assign PIDs into periods and adaptation sets and configure the session, the segmenter looks for the following properties on each input pid:
.br
* Representation: assigns representation ID to input pid. If not set, the default behaviour is to have each media component in different adaptation sets. Setting the RepresentationID allows explicit multiplexing of the source(s)
.br
* Period: assigns period ID to input pid. If not set, the default behaviour is to have all media in the same period with the same start time
.br
* PStart: assigns period start. If not set, 0 is assumed, and periods appear in the Period ID declaration order. If negative, this gives the period order (-1 first, then -2 ...). If positive, this gives the true start time and will abort DASHing at period end
.br
Note: When both positive and negative values are found, the by-order periods (negative) will be inserted AFTER the timed period (positive)
.br
* ASID: assigns parent adaptation set ID. If not 0, only sources with same AS ID will be in the same adaptation set
.br
Note: If multiple streams in source, only the first stream will have an AS ID assigned
.br
* xlink: for remote periods, only checked for null pid
.br
* Role, PDesc, ASDesc, ASCDesc, RDesc: various descriptors to set for period, AS or representation
.br
* BUrl: overrides segmenter [-base] with a set of BaseURLs to use for the pid (per representation)
.br
* Template: overrides segmenter .I template for this PID
.br
* DashDur: overrides segmenter segment duration for this PID
.br
* StartNumber: sets the start number for the first segment in the PID, default is 1
.br
* Non-dash properties: Bitrate, SAR, Language, Width, Height, SampleRate, NumChannels, Language, ID, DependencyID, FPS, Interlaced, Codec. These properties are used to setup each representation and can be overridden on input PIDs using the general PID property settings (cf global help).
.br
  
.br
Example
.br
src=test.mp4:#Bitrate=1M dst=test.mpd
.br

.br
This will force declaring a bitrate of 1M for the representation, regardless of actual input bitrate.
.br
Example
.br
src=muxav.mp4 dst=test.mpd
.br

.br
This will create unmuxed DASH segments.
.br
Example
.br
src=muxav.mp4:#Representation=1 dst=test.mpd
.br

.br
This will create muxed DASH segments.
.br
Example
.br
src=m1.mp4 src=m2.mp4:#Period=Yep dst=test.mpd
.br

.br
This will put src m1.mp4 in first period, m2.mp4 in second period.
.br
Example
.br
src=m1.mp4:#BUrl=http://foo/bar dst=test.mpd
.br

.br
This will assign a baseURL to src m1.mp4.
.br
Example
.br
src=m1.mp4:#ASCDesc=<ElemName val="attval">text</ElemName> dst=test.mpd
.br

.br
This will assign the specified XML descriptor to the adaptation set.
.br
Note:  this can be used to inject most DASH descriptors not natively handled by the segmenter.
.br
The segmenter handles the XML descriptor as a string and does not attempt to validate it. Descriptors, as well as some segmenter filter arguments, are string lists (comma-separated by default), so that multiple descriptors can be added:
.br
Example
.br
src=m1.mp4:#RDesc=<Elem attribute="1"/>,<Elem2>text</Elem2> dst=test.mpd
.br

.br
This will insert two descriptors in the representation(s) of m1.mp4.
.br
Example
.br
src=video.mp4:#Template=foo$Number$ src=audio.mp4:#Template=bar$Number$ dst=test.mpd
.br

.br
This will assign different templates to the audio and video sources.
.br
Example
.br
src=null:#xlink=http://foo/bar.xml:#PDur=4 src=m.mp4:#PStart=-1
.br

.br
This will insert an create an MPD with first a remote period then a regular one.
.br
Example
.br
src=null:#xlink=http://foo/bar.xml:#PStart=6 src=m.mp4
.br

.br
This will create an MPD with first a regular period, dashing ony 6s of content, then a remote one.
.br

.br
The segmenter will create muxing filter chains for each representation and will reassign PID IDs so that each media component (video, audio, ...) in an adaptation set has the same ID.
.br

.br
For HLS, the output pid will deliver the master playlist and the variant playlists.
.br
The default variant playlist are $NAME_$N.m3u8, where $NAME is the radical of the output file name and $N is the 1-based index of the variant.
.br

.br
.P
.B
Segmentation
.br
The default behavior of the segmenter is to estimate the theoretical start time of each segment based on target segment duration, and start a new segment when a packet with SAP type 1,2,3 or 4 with time greater than the theoretical time is found.
.br
This behavior can be changed to find the best SAP packet around a segment theoretical boundary using .I sbound:
.br
* closest mode: the segment will start at the closest SAP of the theoretical boundary
.br
* in mode: the segment will start at or before the theoretical boundary
.br
Warning: These modes will introduce delay in the segmenter (typically buffering of one GOP) and should not be used for low-latency modes.
.br
The segmenter can also be configured to:
.br
- completely ignore SAP when segmenting using .I sap.
.br
- ignore SAP on non-video streams when segmenting using .I strict_sap.
.br

.br
.P
.B
Dynamic (real-time live) Mode
.br
The dasher does not perform real-time regulation by default.
.br
For regular segmentation, you should enable segment regulation .I sreg if your sources are not real-time.
.br
Example
.br
gpac -i source.mp4 -o live.mpd:segdur=2:profile=live:dmode=dynamic:sreg
.br

.br
For low latency segmentation with fMP4, you will need to specify the following options:
.br
* cdur: set the fMP4 fragment duration
.br
* asto: set the availability time offset. This value should be equal or slightly greater than segment duration minus cdur
.br
If your sources are not real-time, insert a reframer filter with real-time regulation
.br
Example
.br
gpac -i source.mp4 reframer:rt=on @ -o live.mpd:segdur=2:cdur=0.2:asto=1.8:profile=live:dmode=dynamic
.br

.br
This will create DASH segments of 2 seconds made of fragments of 200 ms and indicate to the client that requests can be made 1.8 seconds earlier than segment complete availability on server.
.br
Note: Low latency HLS is not yet supported.
.br

.br
For DASH, the filter will use the local clock for UTC anchor points in DASH.
.br
The filter can fetch and signal clock in other ways using .I utcs.
.br
Example
.br
[opts]:utcs=inband
.br

.br
This will use the local clock and insert in the MPD a UTCTiming descriptor containing the local clock.
.br
Example
.br
[opts]::utcs=http://time.akamai.com[::opts]
.br

.br
This will fetch time from http://time.akamai.com, use it as the UTC reference for segment generation and insert in the MPD a UTCTiming descriptor containing the time server URL.
.br
Note: if not set as a global option using --utcs=, you must escape the url using double :: or use other separators.
.br

.br
.P
.B
Cue-driven segmentation
.br
The segmenter can take a list of instructions, or Cues, to use for the segmentation process, in which case only these are used to derive segment boundaries. Cues can be set through XML files or injected in input packets.
.br

.br
Cue files can be specified for the entire segmenter, or per PID using DashCue property.
.br
Cues are given in an XML file with a root element called <DASHCues>, with currently no attribute specified. The children are one or more <Stream> elements, with attributes:
.br
* id: integer for stream/track/pid ID
.br
* timescale: integer giving the units of following timestamps
.br
* mode: if present and value is edit, the timestamp are in presentation time (edit list applied) otherwise they are in media time
.br
* ts_offset: integer giving a value (in timescale) to substract to the DTS/CTS values listed
.br

.br
The children of <Stream> are one or more <Cue> elements, with attributes:
.br
* sample: integer giving the sample/frame number of a sample at which spliting shall happen
.br
* dts: long integer giving the decoding time stamp of a sample at which spliting shall happen
.br
* cts: long integer giving the composition / presentation time stamp of a sample at which spliting shall happen
.br
Warning: Cues shall be listed in decoding order.
.br

.br
If the DashCue property of a PID equals inband, the PID will be segmented according to the CueStart property of input packets.
.br
This feature is typically combined with a list of files as input:
.br
Example
.br
-i list.m3u:sigcues -o res/live.mpdThis will load the flist filter in cue mode, generating continuous timelines from the sources and injecting a CueStart property at each new file.
.br

.br
.P
.B
Manifest Generation only mode
.br
The segmenter can be used to generate manifests from already fragmented ISOBMFF inputs using .I sigfrag.
.br
In this case, segment boundaries are attached to each packet starting a segment and used to drive the segmentation.
.br
This can be used with single-track ISOBMFF sources, either single file or multi file.
.br
For single file source:
.br
- if onDemand .I profile is requested, sources have to be formatted as a DASH self-initializing media segment with the proper sidx.
.br
- templates are disabled.
.br
- .I sseg is forced for all profiles except onDemand ones.
.br
For multi files source:
.br
- input shall be a playlist containing the initial file followed by the ordered list of segments.
.br
- if no .I template is provided, the full or main .I profile will be used
.br
* if [-template]() is provided, it shall be correct: the filter will not try to guess one from the input file names and will not validate it either.
.br

.br
The manifest generation-only mode supports both MPD and HLS generation.
.br

.br
Example
.br
-i ondemand_src.mp4 -o dash.mpd:sigfrag:profile=onDemand
.br

.br
This will generate a DASH manifest for onDemand Profile based on the input file.
.br
Example
.br
-i ondemand_src.mp4 -o dash.m3u8:sigfrag
.br

.br
This will generate a HLS manifest based on the input file.
.br
Example
.br
-i seglist.txt -o dash.mpd:sigfrag
.br

.br
This will generate a DASH manifest in Main Profile based on the input files.
.br
Example
.br
-i seglist.txt:Template=$XInit=init$$q1/$Number$ -o dash.mpd:sigfrag:profile=live
.br

.br
This will generate a DASH manifest in live Profile based on the input files. The input file will contain init.mp4, q1/1.m4s, q1/2.m4s...
.br

.br
.P
.B
Muxer development considerations
.br
Output muxers allowing segmented output must obey the following:
.br
- inspect packet properties
.br
 * FileNumber: if set, indicate the start of a new DASH segment
.br
 * FileName: if set, indicate the file name. If not present, output shall be a single file. This is only set for packet carrying the FileNumber property, and only on one PID (usually the first) for multiplexed outputs
.br
 * IDXName: gives the optional index name (if not present, index shall be in the same file as dash segment). Only used for MPEG-2 TS for now
.br
 * EODS: property is set on packets with no payload and no timestamp to signal the end of a DASH segment. This is only used when stoping/resuming the segmentation process, in order to flush segments without dispatching an EOS (see .I subdur )
.br
- for each segment done, send a downstream event on the first connected PID signaling the size of the segment and the size of its index if any
.br
- for muxers with init data, send a downstream event signaling the size of the init and the size of the global index if any
.br
- the following filter options are passed to muxers, which should declare them as arguments:
.br
 * noinit: disables output of init segment for the muxer (used to handle bitstream switching with single init in DASH)
.br
 * frag: indicates muxer shall use fragmented format (used for ISOBMFF mostly)
.br
 * subs_sidx=0: indicates an SIDX shall be generated - only added if not already specified by user
.br
 * xps_inband=all|no: indicates AVC/HEVC/... parameter sets shall be sent inband or out of band
.br
 * nofragdef: indicates fragment defaults should be set in each segment rather than in init segment
.br

.br
The segmenter will add the following properties to the output PIDs:
.br
* DashMode: identifies VoD (single file with global index) or regular DASH mode used by segmenter
.br
* DashDur: identifies target DASH segment duration - this can be used to estimate the SIDX size for example
.br

.br

.br
.SH Options (expert):
.LP
.br
segdur (dbl, default: 0.0):    target segment duration in seconds. A value less than or equal to 0 means to 1.0 second
.br
tpl (bool, default: true):     use template mode (multiple segment, template URLs)
.br
stl (bool, default: false):    use segment timeline (ignored in on_demand mode)
.br
dmode (enum, default: static, updatable): dash content mode
.br
* static: static content
.br
* dynamic: live generation
.br
* dynlast: last call for live, will turn the MPD into static
.br

.br
sseg (bool, default: false):   single segment is used
.br
sfile (bool, default: false):  use a single file for all segments (default in on_demand)
.br
align (bool, default: true):   enable segment time alignment between representations
.br
sap (bool, default: true):     enable spliting segments at SAP boundaries
.br
mix_codecs (bool, default: false): enable mixing different codecs in an adaptation set
.br
ntp (enum, default: rem):      insert/override NTP clock at the begining of each segment
.br
* rem: removes NTP from all input packets
.br
* yes: inserts NTP at each segment start
.br
* keep: leaves input packet NTP untouched
.br

.br
no_sar (bool, default: false): do not check for identical sample aspect ratio for adaptation sets
.br
m2ts (bool, default: false):   generate MPEG-2 TS output
.br
bs_switch (enum, default: def): bitstream switching mode (single init segment)
.br
* def: resolves to off for onDemand and inband for live
.br
* off: disables BS switching
.br
* on: enables it if same decoder configuration is possible
.br
* inband: moves decoder config inband if possible
.br
* force: enables it even if only one representation
.br
* multi: uses multiple stsd entries in ISOBMFF
.br

.br
template (str):                template string to use to generate segment name - see filter help
.br
segext (str):                  file extension to use for segments
.br
initext (str):                 file extension to use for the init segment
.br
muxtype (enum, default: auto): muxtype to use for the segments
.br
* mp4: uses ISOBMFF format
.br
* ts: uses MPEG-2 TS format
.br
* mkv: uses Matroska format
.br
* webm: uses WebM format
.br
* ogg: uses OGG format
.br
* raw: uses raw media format (disables muxed representations)
.br
* auto: guess format based on extension, default to mp4 if no extension
.br

.br
asto (dbl, default: 0):        availabilityStartTimeOffset to use in seconds. A negative value simply increases the AST, a positive value sets the ASToffset to representations
.br
profile (enum, default: auto): target DASH profile. This will set default option values to ensure conformance to the desired profile. For MPEG-2 TS, only main and live are used, others default to main
.br
* auto: turns profile to live for dynamic and full for non-dynamic
.br
* live: DASH live profile, using segment template
.br
* onDemand: MPEG-DASH live profile
.br
* main: MPEG-DASH main profile, using segment list
.br
* full: MPEG-DASH full profile
.br
* hbbtv1.5.live: HBBTV 1.5 DASH profile
.br
* dashavc264.live: DASH-IF live profile
.br
* dashavc264.onDemand: DASH-IF onDemand profile
.br
* dashif.ll: DASH IF low-latency profile (set UTC server to time.akamai.com if none set)
.br

.br
profX (str):                   list of profile extensions, as used by DASH-IF and DVB. The string will be colon-concatenated with the profile used
.br
cp (enum, default: set):       content protection element location
.br
* set: in adaptation set element
.br
* rep: in representation element
.br
* both: in both adaptation set and representation elements
.br

.br
pssh (enum, default: v):       storage mode for PSSH box
.br
* f: stores in movie fragment only
.br
* v: stores in movie only
.br
* m: stores in mpd only
.br
* mf: stores in mpd and movie fragment
.br
* mv: stores in mpd and movie
.br
* n: discard pssh from mpd and segments
.br

.br
buf (sint, default: -100):     min buffer duration in ms. negative value means percent of segment duration (eg -150 = 1.5*seg_dur)
.br
timescale (sint, default: 0):  set timescale for timeline and segment list/template. A value of 0 picks up the first timescale of the first stream in an adaptation set. A negative value forces using stream timescales for each timed element (multiplication of segment list/template/timelines). A positive value enforces the MPD timescale
.br
check_dur (bool, default: true): check duration of sources in period, trying to have roughly equal duration. Enforced whenever period start times are used
.br
skip_seg (bool, default: false): increment segment number whenever an empty segment would be produced - NOT DASH COMPLIANT
.br
title (str):                   MPD title
.br
source (str):                  MPD Source
.br
info (str):                    MPD info url
.br
cprt (str):                    MPD copyright string
.br
lang (str):                    language of MPD Info
.br
location (strl):               set MPD locations to given URL
.br
base (strl):                   set base URLs of MPD
.br
refresh (dbl, default: 0):     refresh rate for dynamic manifests, in seconds. A negative value sets the MPD duration. If 0, uses dash duration
.br
tsb (dbl, default: 30):        time-shift buffer depth in seconds. A negative value means infinity
.br
subdur (dbl, default: 0):      maximum duration of the input file to be segmented. This does not change the segment duration, segmentation stops once segments produced exceeded the duration
.br
ast (str):                     set start date (as xs:date, eg YYYY-MM-DDTHH:MM:SSZ) for live mode. Default is now. !! Do not use with multiple periods, nor when DASH duration is not a multiple of GOP size !!
.br
state (str):                   path to file used to store/reload state info when simulating live. This is stored as a valid MPD with GPAC XML extensions
.br
loop (bool, default: false):   loop sources when dashing with subdur and state. If not set, a new period is created once the sources are over
.br
split (bool, default: true):   enable cloning samples for text/metadata/scene description streams, marking further clones as redundant
.br
hlsc (bool, default: false):   insert clock reference in variant playlist in live HLS
.br
cues (str):                    set cue file - see filter help
.br
strict_cues (bool, default: false): strict mode for cues, complains if spliting is not on SAP type 1/2/3 or if unused cue is found
.br
strict_sap (enum, default: off): strict mode for sap
.br
* off: ignore SAP types for PID other than video, enforcing _startsWithSAP=1_
.br
* sig: same as .I off but keep _startsWithSAP_ to the true SAP value
.br
* on: warn if any PID uses SAP 3 or 4 and switch to FULL profile
.br

.br
subs_sidx (sint, default: -1): number of subsegments per sidx. negative value disables sidx. Only used to inherit sidx option of destination
.br
cmpd (bool, default: false):   skip line feed and spaces in MPD XML for more compacity
.br
styp (str):                    indicate the 4CC to use for styp boxes when using ISOBMFF output
.br
dual (bool):                   indicate to produce both MPD and M3U files
.br
sigfrag (bool):                use manifest generation only mode - see filter help
.br
sbound (enum, default: out):   indicate how the theoretical segment start TSS (= segment_number * duration) should be handled
.br
* out: segment split as soon as TSS is exceeded (TSS <= segment_start)
.br
* closest: segment split at closest SAP to theoretical bound
.br
* in: TSS is always in segment (TSS >= segment_start)
.br

.br
reschedule (bool, default: false): reschedule sources with no period ID assigned once done (dynamic mode only)
.br
sreg (bool, default: false):   regulate the session
.br
- when using subdur and context, only generate segments from the past up to live edge
.br
- otherwise in dynamic mode without context, do not generate segments ahead of time
.br
scope_deps (bool, default: true): scope PID dependencies to be within source. If disabled, PID dependencies will be checked across all input PIDs regardless of their sources
.br
utcs (str):                    URL to use as time server / UTCTiming source. Special value inband enables inband UTC (same as publishTime), special prefix xsd@ uses xsDateTime schemeURI rather than ISO
.br
force_flush (bool, default: false): force generating a single segment for each input. This can be usefull in batch mode when average source duration is known and used as segment duration but actual duration may sometimes be greater
.br
last_seg_merge (bool, default: false): force merging last segment if less than half the target duration
.br
<<<<<<< HEAD
mha_compat (enum, default: no): adaptation set generation mode for compatible MPEG-H Audio profile
.br
* no: only generate the adaptation set for the main profile
.br
* comp: only generate the adaptation sets for all compatible profiles
.br
* all: generate the adaptation set for the main profile and all compatible profiles
.br

=======
mname (str):                   output manifest name for ATSC3 muxing
>>>>>>> 94619312
.br

.br
.SH tileagg
.LP
.br
Description: HEVC tile aggregator
.br

.br
This filter reaggregates a set of split tiled HEVC streams (hvt1 or hvt2 in isobmff) into a single HEVC stream.
.br

.br
.SH Options (expert):
.LP
.br
tiledrop (uintl, default: , updatable): specify indexes of tiles to drop
.br

.br
.SH pin
.LP
.br
Description: pipe input
.br

.br
This filter handles generic input pipes (mono-directional) in blocking or non blocking mode.
.br
Warning: Input pipes cannot seek.
.br
Data format of the pipe may be specified using extension (either in file name or through .I ext) or MIME type through .I mime.
.br
Note: Unless disabled at session level (see .I -no-probe ), file extensions are usually ignored and format probing is done on the first data block.
.br

.br
.SH stdin pipe
.LP
.br
The filter can handle reading from stdin, by using -or stdin as input file name.
.br
Example
.br
gpac -i - vout
.br

.br
Example
.br
gpac -i stdin vout
.br

.br

.br
.SH Named pipes
.LP
.br
The filter can handle reading from named pipes. The associated protocol scheme is pipe:// when loaded as a generic input (eg, -i pipe://URL where URL is a relative or absolute pipe name).
.br
On Windows hosts, the default pipe prefix is \\.\pipe\gpac\ if no prefix is set.
.br
Example
.br
dst=mypipe resolves in \\.\pipe\gpac\mypipe
.br

.br
Example
.br
dst=\\.\pipe\myapp\mypipe resolves in \\.\pipe\myapp\mypipe
.br

.br
Any destination name starting with \\ is used as is, with \ translated in /.
.br

.br
Input pipes are created by default in non-blocking mode.
.br

.br
The filter can create the pipe if not found using .I mkp. On windows hosts, this will create a pipe server.
.br
On non windows hosts, the created pipe will delete the pipe file upon filter destruction.
.br

.br
Input pipes can be setup to run forever using .I ka. In this case, any potential pipe close on the writing side and end of stream will only be triggered upon session close.
.br
This can be useful to pipe raw streams from different process into gpac:
.br
Receiver side: gpac -i pipe://mypipe:ext=.264:mkp:ka
.br
Sender side: cat raw1.264 > mypipe && gpac -i raw2.264 -o pipe://mypipe:ext=.264
.br
The pipe input can be created in blocking mode or non-blocking mode. If the filter creates the pipe, blocking mode is always enabled.
.br

.br

.br
.SH Options (expert):
.LP
.br
src (cstr):                    location of source content
.br
block_size (uint, default: 5000): buffer size used to read pipe
.br
ext (str):                     indicate file extension of pipe data
.br
mime (str):                    indicate mime type of pipe data
.br
blk (bool, default: false):    open pipe in block mode - see filter help
.br
ka (bool, default: false):     keep-alive pipe when end of input is detected - see filter help
.br
mkp (bool, default: false):    create pipe if not found - see filter help
.br

.br
.SH pout
.LP
.br
Description: pipe output
.br

.br
This filter handles generic output pipes (mono-directional) in blocking mode only.
.br
Warning: Output pipes do not currently support non blocking mode.
.br
The assoicated protocol scheme is pipe:// when loaded as a generic output (eg, -o pipe://URL where URL is a relative or absolute pipe name).
.br
Data format of the pipe shall be specified using extension (either in filename or through .I ext option) or MIME type through .I mime
.br
The pipe name indicated in .I dst can use template mechanisms from gpac, e.g. dst=pipe_$ServiceID$
.br

.br
On Windows hosts, the default pipe prefix is \\.\pipe\gpac\ if no prefix is set 
.br
Example
.br
dst=mypipe resolves in \\.\pipe\gpac\mypipe
.br

.br
Example
.br
dst=\\.\pipe\myapp\mypipe resolves in \\.\pipe\myapp\mypipe
.br

.br
Any destination name starting with \\ is used as is, with \ translated in /
.br

.br
The pipe input can create the pipe if not found using .I mkp. On windows hosts, this will create a pipe server.
.br
On non windows hosts, the created pipe will delete the pipe file upon filter destruction.
.br

.br
.SH Options (expert):
.LP
.br
dst (cstr):                    location of destination file
.br
ext (str):                     indicate file extension of pipe data
.br
mime (str):                    indicate mime type of pipe data
.br
dynext (bool, default: false): indicate the file extension is set by filter chain, not dst
.br
start (dbl, default: 0.0):     set playback start offset. Negative value means percent of media dur with -1 <=> dur
.br
speed (dbl, default: 1.0):     set playback speed. If speed is negative and start is 0, start is set to -1
.br
mkp (bool, default: false):    create pipe if not found - see filter help
.br
block_size (uint, default: 5000): buffer size used to write to pipe, windows only
.br

.br
.SH gsfmx
.LP
.br
Description: GSF Muxer
.br

.br
This filter provides GSF (GPAC Serialized Format) multiplexing.
.br
It serializes the stream states (config/reconfig/info update/remove/eos) and packets of input PIDs. This allows either saving to file a session, or forwarding the state/data of streams to another instance of GPAC using either pipes or sockets. Upstream events are not serialized.
.br

.br
The default behaviour does not insert sequence numbers. When running over general protocols not ensuring packet order, this should be inserted.
.br
The serializer sends tune-in packets (global and per pid) at the requested carousel rate - if 0, no carousel. These packets are marked as redundant so that they can be discarded by output filters if needed.
.br

.br
.SH Encryption
.LP
.br
The stream format can be encrypted in AES 128 CBC mode. For all packets, the packet header (header, size, frame size/block offset and optional seq num) are in the clear and the followings byte until the last byte of the last multiple of block size (16) fitting in the payload are encrypted.
.br
For data packets, each fragment is encrypted individually to avoid error propagation in case of losses.
.br
For other packets, the entire packet is encrypted before fragmentation (fragments cannot be processed individually).
.br
For header/tunein packets, the first 25 bytes after the header are in the clear (signature,version,IV and pattern).
.br
The .I IV is constant to avoid packet overhead, randomly generated if not set and sent in the initial stream header. Pattern mode can be used (cf CENC cbcs) to encrypt K block and leave N blocks in the clear.
.br

.br
.SH Filtering properties
.LP
.br
The header/tunein packet may get quite big when all pid properties are kept. In order to help reduce its size, the .I minp option can be used: this will remove all built-in properties marked as dropable (cf property help) as well as all non built-in properties.
.br
The .I skp option may also be used to specify which property to drop:
.br
Example
.br
skp="4CC1,Name2
.br

.br
This will remove properties of type 4CC1 and properties (built-in or not) of name Name2.
.br

.br
.SH File mode
.LP
.br
By default the filter only accepts framed media streams as input PID, not files. This can be changed by explictly loading the filter with .I ext or .I dst set.
.br
Example
.br
gpac -i source.mp4 gsfmx:dst=manifest.mpd @ -o dump.gsf
.br

.br
This will DASH the source and store every files produced as PIDs in the GSF mux.
.br
In order to demux such a file, the GSF demuxer will likely need to be explictly loaded:
.br
Example
.br
gpac -i mux.gsf gsfdmx @ -o dump/$File$:dynext:clone
.br

.br
This will extract all files from the GSF mux.
.br

.br
When working in file mode, the filter by default only accepts PID of type file as input.
.br
To allow a mix of files and streams, use .I mixed:
.br
Example
.br
gpac -i source.mp4 gsfmx:dst=manifest.mpd:mixed @ -o dump.gsf
.br

.br
This will DASH the source, store the manifest file and the media streams with their packet properties in the GSF mux.
.br

.br

.br
.SH Options (expert):
.LP
.br
sigsn (bool, default: false):  signal packet sequence number after header field and before size field. Sequence number is per PID, encoded on 16 bits. Header packet does not have a SN
.br
sigdur (bool, default: true):  signal duration
.br
sigbo (bool, default: false):  signal byte offset
.br
sigdts (bool, default: true):  signal decoding timestamp
.br
dbg (enum, default: no):       set debug mode
.br
* no: disable debug
.br
* nodata: force packet size to 0
.br
* nopck: skip packet
.br

.br
key (mem):                     encrypt packets using given key - see filter helps
.br
IV (mem):                      set IV for encryption - a constant IV is used to keep packet overhead small (cbcs-like)
.br
pattern (frac, default: 1/0):  set nb crypt / nb_skip block pattern. default is all encrypted
.br
mpck (uint, default: 0):       set max packet size. 0 means no fragmentation (each AU is sent in one packet)
.br
magic (str):                   magic string to append in setup packet
.br
skp (str):                     comma separated list of pid property names to skip - see filter help
.br
minp (bool, default: false):   include only the minimum set of properties required for stream processing - see filter help
.br
crate (dbl, default: 0):       carousel period for tune-in info in seconds - see filter help
.br
ext (str):                     file extension for file mode - see filter help
.br
dst (str):                     target URL in file mode - see filter help
.br
mixed (bool, default: false):  allow GSF to contain both files and media streams - see filter help
.br

.br
.SH gsfdmx
.LP
.br
Description: GSF Demuxer
.br

.br
This filter provides GSF (GPAC Serialized Format) demultiplexing.
.br
It deserializes the stream states (config/reconfig/info update/remove/eos) and packets of input PIDs.
.br
This allows either reading a session saved to file, or receiving the state/data of streams from another instance of GPAC using either pipes or sockets
.br

.br
The stream format can be encrypted in AES 128 CBC mode, in which case the demux filters must be given a 128 bit key.
.br

.br
.SH Options (expert):
.LP
.br
key (mem):                     key for decrypting packets
.br
magic (str):                   magic string to check in setup packet
.br
mq (uint, default: 4):         set max packet queue length for loss detection. 0 will flush incomplete packet when a new one starts
.br
pad (uint, default: 0, minmax: 0-255): byte value used to pad lost packets
.br

.br
.SH sockout
.LP
.br
Description: UDP/TCP output
.br

.br
This filter handles generic output sockets (mono-directional) in blocking mode only.
.br
The filter can work in server mode, waiting for source connections, or or in client mode, directly connecting.
.br
In server mode, the filter can be instructed to keep running at the end of the stream.
.br
In server mode, the default behaviour is to keep input packets when no more clients are connected; this can be adjusted though the .I kp option, however there is no realtime regulation of how fast packets are droped.
.br
If your sources are not real time, consider adding a real-time scheduler in the chain (cf reframer filter), or set the send .I rate option.
.br

.br
- UDP sockets are used for destinations URLs formatted as udp://NAME
.br
- TCP sockets are used for destinations URLs formatted as tcp://NAME
.br
- UDP unix domain sockets are used for destinations URLs formatted as udpu://NAME
.br
- TCP unix domain sockets are used for destinations URLs formatted as tcpu://NAME
.br

.br
When ports are specified in the URL and the default option separators are used (see gpac -h doc), the URL must either:
.br
- have a trailing '/', eg udp://localhost:1234/[:opts]
.br
- use gpac '/', eg udp://localhost:1234[:gpac:opts]
.br

.br
The socket output can be configured to drop or revert packet order for test purposes.
.br
For both mode, a window size in packets is specified as the drop/revert fraction denominator, and the index of the packet to drop/revert is given as the numerator/
.br
If the numerator is 0, a packet is randomly chosen in that window.
.br
Example
.br
:pckd=4/10
.br

.br
This drops every 4th packet of each 10 packet window.
.br
Example
.br
:pckr=0/100
.br

.br
This reverts the send order of one random packet in each 100 packet window.
.br

.br

.br

.br
.SH Options (expert):
.LP
.br
dst (cstr):                    location of destination file
.br
sockbuf (uint, default: 65536): block size used to read file
.br
port (uint, default: 1234):    default port if not specified
.br
ifce (cstr):                   default multicast interface
.br
ext (str):                     file extension of pipe data - see filter help
.br
mime (str):                    mime type of pipe data - see filter help
.br
listen (bool, default: false): indicate the output socket works in server mode
.br
maxc (uint, default: +I):      max number of concurrent connections
.br
ka (bool, default: false):     keep socket alive if no more connections
.br
kp (bool, default: true):      keep packets in queue if no more clients
.br
start (dbl, default: 0.0):     set playback start offset. Negative value means percent of media dur with -1 <=> dur
.br
speed (dbl, default: 1.0):     set playback speed. If speed is negative and start is 0, start is set to -1
.br
rate (uint, default: 0):       set send rate in bps, disabled by default (as fast as possible)
.br
pckr (frac, default: 0/0):     reverse packet every N - see filter help
.br
pckd (frac, default: 0/0):     drop packet every N - see filter help
.br

.br
.SH rfav1
.LP
.br
Description: AV1/IVF/VP9 reframer
.br

.br
This filter parses AV1 OBU, AV1 AnnexB or IVF with AV1 or VP9 files/data and outputs corresponding visual PID and frames.
.br

.br
.SH Options (expert):
.LP
.br
fps (frac, default: 0/1000):   import frame rate (0 default to FPS from bitstream or 25 Hz)
.br
index (dbl, default: -1.0):    indexing window length. If 0, bitstream is not probed for duration. A negative value skips the indexing if the source file is larger than 100M (slows down importers) unless a play with start range > 0 is issued, otherwise uses the positive value
.br
importer (bool, default: false): compatibility with old importer
.br
deps (bool, default: false):   import samples dependencies information
.br

.br
.SH ufobu
.LP
.br
Description: IVF/OBU/annexB writer
.br

.br
This filter is used to rewrite AV1 OBU bitstream into IVF, annex B or OBU sequence, reinserting the temporal delimiter OBU.
.br

.br
.SH Options (expert):
.LP
.br
rcfg (bool, default: true):    force repeating decoder config at each I-frame
.br

.br
.SH nvdec
.LP
.br
Description: NVidia decoder
.br

.br
This filter decodes MPEG-2, MPEG-4 Part 2, AVC|H264 and HEVC streams through NVideia decoder. It allows GPU frame dispatch or direct frame copy.
.br

.br
.SH Options (expert):
.LP
.br
num_surfaces (uint, default: 20): number of hardware surfaces to allocate
.br
unload (enum, default: no):    decoder unload mode
.br
* no: keep inactive decoder alive
.br
* destroy: destroy inactive decoder
.br
* reuse: detach decoder from inactive PIDs and reattach to active ones
.br

.br
vmode (enum, default: cuvid):  video decoder backend
.br
* cuvid: use dedicated video engines directly
.br
* cuda: use a CUDA-based decoder if faster than dedicated engines
.br
* dxva: go through DXVA internally if possible (requires D3D9 interop)
.br

.br
fmode (enum, default: gl):     frame output mode
.br
* copy: each frame is copied and dispatched
.br
* single: frame data is only retrieved when used, single memory space for all frames (not safe if multiple consummers)
.br
* gl: frame data is mapped to an OpenGL texture
.br

.br

.br
.SH routein
.LP
.br
Description: ROUTE input
.br

.br
This filter is a receiver for ROUTE sessions (ATSC 3.0 and generic ROUTE).
.br
- ATSC 3.0 mode is identified by the URL atsc://.
.br
- generic ROUTE mode is identified by the URL route://IP:PORT.
.br

.br
The filter can work in cached mode, source mode or standalone mode.
.br
.SH Cached mode
.LP
.br
The cached mode is the default filter behaviour. It populates GPAC HTTP Cache with the recieved files, using http://groute/serviceN/ as service root, N being the ROUTE service ID.
.br
In cached mode, repeated files are always send.
.br
  
.br
The cached MPD is assigned the following headers:
.br
* x-route: integer value, indicates the ROUTE service ID.
.br
* x-route-first-seg: string value, indicates the name of the first segment completely retrieved from the broadcast.
.br
* x-route-loop: boolean value, if yes indicates a loop in the service has been detected (usually pcap replay loop).
.br
  
.br
The cached files are assigned the following headers:
.br
* x-route: boolean value, if yes indicates the file comes from an ROUTE session.
.br

.br
.SH Source mode
.LP
.br
In source mode, the filter outputs files on a single output pid of type file. The files are dispatched once fully received, the output pid carries a sequence of complete files. Repeated files are not sent unless requested.
.br
If needed, one pid per TSI can be used rather than a single pid. This avoids mixing files of different mime types on the same pid (e.g. mpd and isobmff).
.br
Example
.br
gpac -i atsc://cache=false -o $ServiceID$/$File$:dynext
.br

.br
This will grab the files and forward them as output PIDs, consumed by the fout filter.
.br

.br
.SH Standalone mode
.LP
.br
In standalone mode, the filter does not produce any output pid and writes received files to the .I odir directory.
.br
Example
.br
gpac -i atsc://odir=output
.br

.br
This will grab the files and write them to output directory.
.br

.br
.SH Interface setup
.LP
.br
On some systems (OSX), when using VM packet replay, you may need to force multicast routing on your local interface.
.br
You will have to do this for the base ROUTE multicast (224.0.23.60):
.br
Example
.br
route add -net 224.0.23.60/32 -interface vboxnet0
.br

.br
and on each service multicast:
.br
Example
.br
route add -net 239.255.1.4/32 -interface vboxnet0
.br

.br

.br

.br
.SH Options (expert):
.LP
.br
src (cstr):                    location of source content - see filter help
.br
ifce (str):                    default interface to use for multicast. If NULL, the default system interface will be used
.br
gcache (bool, default: true):  indicate the files should populate GPAC HTTP cache - see filter help
.br
tunein (sint, default: -2):    service ID to bootstrap on for ATSC 3.0 mode. 0 means tune to no service, -1 tune all services -2 means tune on first service found
.br
buffer (uint, default: 0x80000): receive buffer size to use in bytes
.br
timeout (uint, default: 5000): timeout in ms after which tunein fails
.br
kc (bool, default: false):     keep corrupted file
.br
sr (bool, default: true):      skip repeated files - ignored in cache mode
.br
stsi (bool, default: false):   define one output pid per tsi/serviceID - ignored in cache mode, see filter help
.br
stats (uint, default: 1000):   log statistics at the given rate in ms (0 disables stats)
.br
tsidbg (uint, default: 0):     gather only objects with given TSI (debug)
.br
max_segs (uint, default: 0):   maximum number of segments to keep - ignored in cache mode
.br
odir (str):                    output directory for stand-alone mode - see filter help
.br
reorder (bool, default: false): ignore order flag in ROUTE/LCT packets, avoiding considering object done when TOI changes
.br
rtimeout (uint, default: 5000): default timeout in ms to wait when gathering out-of-order packets
.br

.br
.SH rtpout
.LP
.br
Description: RTP Streamer
.br

.br
The RTP streamer handles SDP/RTP output streaming.
.br
.SH SDP mode
.LP
.br
When the destination url is an SDP, the filter outputs an SDP on a file pid and streams RTP packets over UDP, starting from the indicated .I port.
.br
.SH Direct RTP mode
.LP
.br
When the destination url uses the protocol scheme rtp://IP:PORT, the filter does not output any SDP and streams a single input over RTP, using PORT indicated in the destination URL, or the first .I port configured.
.br
In this mode, it is usually needed to specify the desired format using .I ext or .I mime.
.br
Example
.br
gpac -i src -o rtp://localhost:1234/:ext=ts
.br

.br
This will indicate that the RTP streamer expects a MPEG-2 TS mux as an input.
.br
.SH RTP Packets
.LP
.br
The RTP packets produced have a maximum payload set by the .I mtu option (IP packet will be MTU + 40 bytes of IP+UDP+RTP headers).
.br
The real-time scheduling algorithm works as follows:
.br
- first initialize the clock by:
.br
 - computing the smallest timestamp for all input pids
.br
 - mapping this media time to the system clock
.br
- determine the earliest packet to send next on each input pid, adding .I delay if any
.br
- finally compare the packet mapped timestamp TS to the system clock SC. When TS - SC is less than .I tt, the RTP packets for the source packet are sent
.br

.br

.br
.SH Options (expert):
.LP
.br
ip (str):                      destination IP address (NULL is 127.0.0.1)
.br
port (uint, default: 7000):    port for first stream in session
.br
loop (bool, default: true):    loop all streams in session (not always possible depending on source type)
.br
mpeg4 (bool, default: false):  send all streams using MPEG-4 generic payload format if posible
.br
mtu (uint, default: 1460):     size of RTP MTU in bytes
.br
ttl (uint, default: 2):        time-to-live for muticast packets
.br
ifce (str):                    default network inteface to use
.br
payt (uint, default: 96, minmax: 96-127): payload type to use for dynamic configs
.br
delay (sint, default: 0):      send delay for packet (negative means send earlier)
.br
tt (uint, default: 1000):      time tolerance in microseconds. Whenever schedule time minus realtime is below this value, the packet is sent right away
.br
runfor (sint, default: -1):    run for the given time in ms. Negative value means run for ever (if loop) or source duration, 0 only outputs the sdp
.br
tso (sint, default: -1):       set timestamp offset in microsecs. Negative value means random initial timestamp
.br
xps (bool, default: false):    force parameter set injection at each SAP. If not set, only inject if different from SDP ones
.br
latm (bool, default: false):   use latm for AAC payload format
.br
dst (cstr):                    URL for direct RTP mode - see filter help
.br
ext (str):                     file extension for direct RTP mode - see filter help
.br
mime (cstr):                   set mime type for direct RTP mode - see filter help
.br

.br
.SH rtspout
.LP
.br
Description: RTSP Server
.br

.br
The RTSP server partially implements RTSP 1.0, with support for OPTIONS, DESCRIBE, SETUP, PLAY, PAUSE and TEARDOWN.
.br
Multiple PLAY ranges are not supported, PLAY range end is not supported, PAUSE range is not supported.
.br
Only aggregated control is supported for PLAY and PAUSE, PAUSE/PLAY on single stream is not supported.
.br
The server only runs on TCP, and handles request in sequence (will not probe for commands until previous response was sent).
.br
The server supports both RTP over UDP delivery and RTP interleaved over RTSP delivery.
.br

.br
The filter can work as a simple output filter by specifying the .I dst option:
.br
Example
.br
gpac -i source -o rtsp://myip/sessionname
.br

.br
Example
.br
gpac -i source dst=rtsp://myip/sessionname
.br

.br
In this mode, only one session is possible. It is possible to .I loop the input source(s).
.br

.br
The filter can work as a regular RTSP server by specifying the .I mounts option to indicate paths of media file to be served:
.br
Example
.br
gpac rtspout:mounts=mydir1,mydir2
.br

.br
In server mode, it is possible to load any source supported by gpac by setting the option .I dynurl.
.br
The expected syntax of the dynamic RTSP URLs is rtsp://servername/?URL1[&URLN] or rtsp://servername/@URL1[@URLN] 
.br
Each URL can be absolute or local, in which case it is resolved against the mount point(s).
.br
Example
.br
gpac -i rtsp://localhost/?pipe://mynamepipe&myfile.mp4 [dst filters]
.br

.br
The server will resolve this URL in a new session containing streams from myfile.mp4 and streams from pipe mynamepipe.
.br
When setting .I runfor in server mode, the server will exit at the end of the last session being closed.
.br

.br
In both modes, clients can setup multicast if the .I mcast option is on or mirror.
.br
When .I mcast is set to mirror mode, any DESCRIBE command on a resource already delivered through a multicast session will use that multicast.
.br
Consequently, only DESCRIBE methods are processed for such sessions, other methods will return Unauthorized.
.br

.br
The scheduling algorithm and RTP options are the same as the RTP output filter, see gpac -h rtpout
.br

.br

.br
.SH Options (expert):
.LP
.br
dst (cstr):                    location of destination file - see filter help 
.br
port (uint, default: 554):     server port
.br
firstport (uint, default: 6000): port for first stream in session
.br
mtu (uint, default: 1460):     size of RTP MTU in bytes
.br
ttl (uint, default: 0):        time-to-live for muticast packets. A value of 0 uses client requested TTL, or 1
.br
ifce (str):                    default network inteface to use
.br
payt (uint, default: 96, minmax: 96-127): payload type to use for dynamic configs
.br
mpeg4 (bool, default: false):  send all streams using MPEG-4 generic payload format if posible
.br
delay (sint, default: 0):      send delay for packet (negative means send earlier)
.br
tt (uint, default: 1000):      time tolerance in microseconds. Whenever schedule time minus realtime is below this value, the packet is sent right away
.br
runfor (sint, default: -1):    run the session for the given time in ms. Negative value means run for ever (if loop) or source duration, 0 only outputs the sdp
.br
tso (sint, default: -1):       set timestamp offset in microsecs. Negative value means random initial timestamp
.br
xps (bool, default: false):    force parameter set injection at each SAP. If not set, only inject if different from SDP ones
.br
latm (bool, default: false):   use latm for AAC payload format
.br
mounts (strl):                 list of directories to expose in server mode
.br
block_size (uint, default: 10000): block size used to read TCP socket
.br
maxc (uint, default: 100):     maximum number of connections
.br
user_agent (str, default: $GUA): user agent string, by default solved from GPAC preferences
.br
close (bool, default: true):   close RTSP connection after each request, except when RTP over RTSP is used
.br
loop (bool, default: true):    loop all streams in session (not always possible depending on source type) - see filter help
.br
dynurl (bool, default: false): allow dynamic service assembly - see filter help
.br
mcast (enum, default: off):    control multicast setup of a session
.br
* off: clients are never allowed to create a multicast
.br
* on: clients can create multicast sessions
.br
* mirror: clients can create a multicast session. Any later request to the same URL will use that multicast session
.br

.br

.br
.SH httpout
.LP
.br
Description: HTTP Server
.br

.br
The HTTP output filter can act as:
.br
- a simple HTTP server
.br
- an HTTP server sink
.br
- an HTTP server file sink
.br
- an HTTP client sink
.br
- an HTTP server source
.br
  
.br
The server currently handles GET, HEAD, PUT, POST, DELETE methods.
.br
Single or multiple byte ranges are supported for both GET and PUT/POST methods, in all server modes.
.br
- for GET, the resulting body is a single-part body formed by the concatenated byte ranges as requested (no overlap checking).
.br
- for PUT/POST, the received data is pushed to the target file according to the byte ranges specified in the client request.
.br
  
.br
Warning: the partial PUT request is RFC2616 compliant but not compliant with RFC7230. PATCH method is not yet implemented in GPAC.
.br
  
.br
When a single read directory is specified, the server root / is the content of this directory.
.br
When multiple read directories are specified, the server root / contains the list of the mount points with their directory names.
.br
When a write directory is specified, the upload resource name identifies a file in this directory (the write directory name is not present in the URL).
.br
  
.br
Listing can be enabled on server using .I dlist.
.br
When disabled, a GET on a directory will fail.
.br
When enabled, a GET on a directory will return a simple HTML listing of the content inspired from Apache.
.br
  
.br
.SH Simple HTTP server
.LP
.br
In this mode, the filter doesn't need any input connection and exposes all files in the directories given by .I rdirs.
.br
PUT and POST methods are only supported if a write directory is specified by .I wdir option.
.br
Example
.br
gpac httpout:rdirs=outcoming
.br

.br
This sets up a read-only server.
.br
  
.br
Example
.br
gpac httpout:wdir=incoming
.br

.br
This sets up a write-only server.
.br
  
.br
Example
.br
gpac httpout:rdirs=outcoming:wdir=incoming:port=8080
.br

.br
This sets up a read-write server running on .I port 8080.
.br
  
.br
.SH HTTP server sink
.LP
.br
In this mode, the filter will forward input PIDs to connected clients, trashing the data if no client is connected unless .I hold is specified.
.br
The filter doesn't use any read directory in this mode.
.br
This mode is mostly usefull to setup live HTTP streaming of media sessions such as MP3, MPEG-2 TS or other muxed representations:
.br
Example
.br
gpac -i MP3_SOURCE -o http://localhost/live.mp3 --hold
.br

.br
In this example, the server waits for client requests on /live.mp3 and will then push each input packet to all connected clients.
.br
If the source is not real-time, you can inject a reframer filter performing realtime regulation.
.br
Example
.br
gpac -i MP3_SOURCE reframer:rt=on @ -o http://localhost/live.mp3
.br

.br
In this example, the server will push each input packet to all connected clients, or trash the packet if no connected clients.
.br
  
.br
In this mode, ICECast meta-data can be inserted using .I ice. The default inserted values are ice-audio-info, icy-br, icy-pub (set to 1) and icy-name if input ServiceName property is set.
.br
The server will also look for any property called ice-* on the input pid and inject them.
.br
Example
.br
gpac -i source.mp3:#ice-Genre=CoolRock -o http://IP/live.mp3 --ice
.br

.br
This will inject the header ice-Genre: CoolRock in the response.  
.br
.SH HTTP server file sink
.LP
.br
In this mode, the filter will write input PIDs to files in the first read directory specified, acting as a file output sink.
.br
The filter uses a read directory in this mode, which must be writable.
.br
Upon client GET request, the server will check if the requested URL matches the name of a file currently being written by the server.
.br
- If so, the server will:
.br
  - send the content using HTTP chunk transfer mode, starting with what is already written on disk
.br
  - push remaining data to the client as soon as recieved while writing it to disk, until source file is done
.br
- If not so, the server will simply send the file from the disk as a regular HTTP session, without chunk transfer.
.br
  
.br
This mode is typically used for origin server in HAS sessions where clients may request files while they are being produced (low latency DASH).
.br
Example
.br
gpac -i SOURCE reframer:rt=on @ -o http://localhost:8080/live.mpd --rdirs=temp --dmode=dynamic --cdur=0.1
.br

.br
In this example, a real-time dynamic DASH session with chunks of 100ms is created, outputing files in temp. A client connecting to the live edge will receive segments as they are produced using HTTP chunk transfer.
.br
  
.br
.SH HTTP client sink
.LP
.br
In this mode, the filter will upload input PIDs data to remote server using PUT (or POST if .I post is set).
.br
This mode must be explicitly activated using .I hmode.
.br
The filter uses no read or write directories in this mode.
.br
Example
.br
gpac -i SOURCE -o http://targethost:8080/live.mpd:gpac:hmode=push
.br

.br
In this example, the filter will send PUT methods to the server running on .I port 8080 at targethost location (IP address or name).
.br
  
.br
.SH HTTP server source
.LP
.br
In this mode, the server acts as a source rather than a sink. It declares incoming PUT or POST methods as output PIDs
.br
This mode must be explicitly activated using .I hmode.
.br
The filter uses no read or write directories in this mode, and uploaded data is NOT stored by the server.
.br
Example
.br
gpac httpout:hmode=source vout aout
.br

.br
In this example, the filter will try to play uploaded files through video and audio output.
.br
  
.br
.SH HTTPS server
.LP
.br
The server can run over TLS (https) for all the server modes. TLS is enabled by specifying .I cert and .I pkey options.
.br
Both certificate and key must be in PEM format.
.br
The server currently only operates in either HTTPS or HTTP mode and cannot run both modes at the same time. You will need to use two httpout filters for this, one operating in HTTPS and one operating in HTTP.
.br

.br

.br
.SH Options (expert):
.LP
.br
dst (cstr):                    location of destination file - see filter help 
.br
port (uint, default: 80):      server port
.br
ifce (str):                    default network inteface to use
.br
rdirs (strl):                  list of directories to expose for read - see filter help
.br
wdir (str):                    directory to expose for write - see filter help
.br
cert (str):                    certificate file in PEM format to use for TLS mode
.br
pkey (str):                    private key file in PEM format to use for TLS mode
.br
block_size (uint, default: 10000): block size used to read and write TCP socket
.br
user_agent (str, default: $GUA): user agent string, by default solved from GPAC preferences
.br
close (bool, default: false):  close HTTP connection after each request
.br
maxc (uint, default: 100):     maximum number of connections, 0 is unlimited
.br
maxp (uint, default: 6):       maximum number of connections for one peer, 0 is unlimited
.br
cache_control (str):           specify the Cache-Control string to add; none disable ETag
.br
hold (bool, default: false):   hold packets until one client connects
.br
hmode (enum, default: default): filter operation mode, ignored if .I wdir is set. See filter help for more details. Mode can be
.br
* default: run in server mode (see filter help)
.br
* push: run in client mode using PUT or POST (see filter help)
.br
* source: use server as source filter on incoming PUT/POST
.br

.br
timeout (uint, default: 30):   timeout in seconds for persistent connections; 0 disable timeout
.br
ext (cstr):                    set extension for graph resolution, regardless of file extension
.br
mime (cstr):                   set mime type for graph resolution
.br
quit (bool, default: false):   exit server once all input PIDs are done and client disconnects (for test purposes)
.br
post (bool, default: false):   use POST instead of PUT for uploading files
.br
dlist (bool, default: false):  enable HTML listing for GET requests on directories
.br
sutc (bool, default: false):   insert server UTC in response headers as Server-UTC: VAL_IN_MS
.br
cors (bool, default: false):   insert CORS header allowing all domains
.br
reqlog (str):                  provide short log of the requests indicated in this option (comma separated list, * for all) regardless of HTTP log settings
.br
ice (bool, default: false):    insert ICE meta-data in response headers in sink mode - see filter help
.br

.br
.SH hevcsplit
.LP
.br
Description: HEVC tile spliter
.br

.br
This filter splits a motion-constrained tiled HEVC PID into N independent HEVC PIDs.
.br
Use hevcmerge filter to merge initially motion-constrained tiled HEVC PID in a single output.
.br

.br
.SH Options (expert):
.LP
.br

.br
.SH hevcmerge
.LP
.br
Description: HEVC Tile merger
.br

.br
This filter merges a set of HEVC PIDs into a single motion-constrained tiled HEVC PID.
.br
The filter creates a tiling grid with a single row and as many columns as needed.
.br
If .I mrows is set and tiles properly align on the final grid, multiple rows will be declared in the PPS.
.br
Positioning of tiles can be automatic (implicit) or explicit.
.br
The filter will check the SPS and PPS configurations of input PID and warn if they are not aligned but will still process them unless .I strict is set.
.br
The filter assumes that all input PIDs are synchronized (frames share the same timestamp) and will reassemble frames with the same dts. If pids are of unequal duration, the filter will drop frames as soon as one pid is over.
.br
.P
.B
Implicit Positioning
.br
In implicit positioning, results may vary based on the order of input pids declaration.
.br
In this mode the filter will automatically allocate new columns for tiles with height not a multiple of max CU height.
.br
.P
.B
Explicit Positioning
.br
In explicit positioning, the CropOrigin property on input PIDs is used to setup the tile grid. In this case, tiles shall not overlap in the final output.
.br
If CropOrigin is used, it shall be set on all input sources.
.br
If positive coordinates are used, they specify absolute positioning in pixels of the tiles. The coordinates are automatically adjusted to the next multiple of max CU width and height.
.br
If negative coordinates are used, they specify relative positioning (eg 0x-1 indicates to place the tile below the tile 0x0).
.br
In this mode, it is the caller responsibility to set coordinates so that all tiles in a column have the same width and only the last row/column uses non-multiple of max CU width/height values. The filter will complain and abort if this is not respected.
.br
- If an horizontal blank is detected in the layout, an empty column in the tiling grid will be inserted.
.br
- If a vertical blank is detected in the layout, it is ignored.
.br
  
.br
.P
.B
Spatial Relationship Description (SRD)
.br

.br
The filter will create an SRDMap property in the output PID if SRDRef and SRDor CropOrigin are set on all input PIDs.
.br
The SRDMap allows forwarding the logical sources SRD in the merged PID.
.br
The output pid SRDRef is set to the output video size.
.br
The input SRDRef and SRD are usually specified in DASH MPD, but can be manually assigned to inputs.
.br
- SRDRef gives the size of the referential used for the input SRD (usually matches the original video size, but not always)
.br
- SRD gives the size and position of the input in the original video, expressed in SRDRef referential of the input.
.br
The inputs do not need to have matching SRDRef.EX src1:SRD=0x0x640x480:SRDRef=1280x720
.br
This indicates that src1 contains a video located at 0,0, with a size of 640x480 pixels in a virtual source of 1280x720 pixels.
.br
Example
.br
src2:SRD=640x0x640x480:SRDRef=1280x720
.br

.br
This indicates that src1 contains a video located at 640,0, with a size of 640x480 pixels in a virtual source of 1280x720 pixels.
.br
 
.br
Each merged input is described by 8 intergers in the output SRDMap:
.br
- the source SRD is rescaled in the output SRDRef to form the first part (4 integers) of the SRDMap (i.e. where was the input ?)
.br
- the source location in the reconstructed video forms the second part (4 integers) of the SRDMap (i.e. where are the input pixels in the output ?)
.br
Assuming the two sources are encoded at 320x240 and merged as src2 above src1, the output will be a 320x480 video with a SRDMap of {0,160,160,240,0,0,320,240,0,0,160,240,0,240,320,240}
.br
Note: merged inputs are always listed in SRDMap in their tile order in the output bitstream.
.br

.br
Alternatively to using SRD and SRDRef, it is possible to specify CropOrigin property on the inputs, in which case:
.br
- the CropOrigin gives the location in the source
.br
- the input size gives the size in the source, and no rescaling of referential is done
.br
Example
.br
src1:CropOrigin=0x0  src1:CropOrigin=640x0 
.br

.br
Assuming the two sources are encoded at 320x240 and merged as src1 above src2, the output will be a 320x480 video with a SRDMap of {0,0,320,240,0,0,320,240,640,0,320,240,0,240,320,240}
.br

.br

.br
.SH Options (expert):
.LP
.br
strict (bool, default: false): strict comparison of SPS and PPS of input pids - see filter help
.br
mrows (bool, default: false):  signal multiple rows in tile grid when possible
.br

.br
.SH rfflac
.LP
.br
Description: FLAC reframer
.br

.br
This filter parses FLAC files/data and outputs corresponding audio PID and frames.
.br

.br
.SH Options (expert):
.LP
.br
index (dbl, default: 1.0):     indexing window length
.br

.br
.SH rfmhas
.LP
.br
Description: MPEH-H Audio Stream reframer
.br

.br
This filter parses MHAS files/data and outputs corresponding audio PID and frames.
.br
By default, the filter expects a MHAS stream with SYNC packets set, otherwise tune-in will fail. Using .I nosync=false can help parsing bitstreams with no SYNC packets.
.br
The default behaviour is to dispatch a framed MHAS bitstream. To demultiplex into a raw MPEG-H Audio, use .I mpha.
.br

.br

.br
.SH Options (expert):
.LP
.br
index (dbl, default: 1.0):     indexing window length
.br
mpha (bool, default: false):   demux MHAS and only forward audio frames
.br
pcksync (uint, default: 4):    number of unknwon packets to tolerate before considering sync is lost
.br
nosync (bool, default: true):  initial sync state - see filter help
.br

.br
.SH rfprores
.LP
.br
Description: ProRes reframer
.br

.br
This filter parses ProRes raw files/data and outputs corresponding visual PID and frames.
.br

.br
.SH Options (expert):
.LP
.br
fps (frac, default: 0/1000):   import frame rate (0 default to FPS from bitstream or 25 Hz)
.br
findex (bool, default: true):  index frames. If true, filter will be able to work in rewind mode
.br
cid (str):                     set QT 4CC for the imported media. If not set, defaults to 'ap4h' for YUV444 or 'apch' for YUV422
.br

.br
.SH tssplit
.LP
.br
Description: MPEG Transport Stream splitter
.br

.br
This filter splits an MPEG-2 transport stream into several single program transport streams.
.br
Only the PAT table is rewritten, the CAT table, PMT and all program streams are forwarded as is.
.br
In .I full mode, global DVB tables of the input multiplex are forwarded to each output mux; otherwise these tables are discarded.
.br

.br
.SH Options (expert):
.LP
.br
dvb (bool, default: true):     forward all packets from global DVB PIDs
.br
mux_id (sint, default: -1):    set initial ID of output mux; the first program will use mux_id, the second mux_id+1, etc. If not set, this value will be set to sourceMuxId*255
.br
avonly (bool, default: true):  do not forward programs with no AV component
.br
nb_pack (uint, default: 10):   pack N packets before sending
.br

.br
.SH bsrw
.LP
.br
Description: Compressed bitstream rewriter
.br

.br
This filter rewrites some metadata of various bitstream formats.
.br
The filter can currently modify the following properties in the bitstream:
.br
* MPEG-4 Visual: aspect ratio and profile/level
.br
* AVC|H264: aspect ratio, profile, level, profile compatibility
.br
* HEVC: aspect ratio
.br
* ProRes: aspect ratio, color primaries, transfer characteristics and matrix coefficients
.br
  
.br
The filter can currently modify the following properties in the stream configuration but not in the bitstream:
.br
* HEVC: profile IDC, profile space, general compatibility flags
.br

.br

.br
.SH Options (expert):
.LP
.br
sar (frac, default: 0/0, updatable): aspect ratio to rewrite
.br
m4vpl (sint, default: -1, updatable): set ProfileLevel for MPEG-4 video part two
.br
clrp (str, updatable):         color primaries according to ISO/IEC 23001-8 / 23091-2. Value can be the integer value or (case insensitive) BT709, BT601-625, BT601-525, BT2020, P3 or P3-D65
.br
txchar (str, updatable):       transfer characteristics according to ISO/IEC 23001-8 / 23091-2. Value can be the integer value or (case insensitive) BT709, ST2084 or STDB67
.br
mxcoef (str, updatable):       matrix coeficients according to ISO/IEC 23001-8 / 23091-2. Value can be the integer value or (case insensitive) BT709, BT601 or BT2020
.br
prof (sint, default: -1, updatable): profile indication for AVC|H264
.br
lev (sint, default: -1, updatable): level indication for AVC|H264
.br
pcomp (sint, default: -1, updatable): profile compatibility for AVC|H264
.br
pidc (sint, default: -1, updatable): profile IDC for HEVC
.br
pspace (sint, default: -1, updatable): profile space for HEVC
.br
gpcflags (sint, default: -1, updatable): general compatibility flags for HEVC
.br
remsei (bool, default: false, updatable): remove SEI messages from bitstream
.br

.br
.SH ffdmx
.LP
.br
Description: FFMPEG demuxer
.br
Version: Lavf58.42.101
.br

.br
See FFMPEG documentation (https://ffmpeg.org/documentation.html) for more details
.br

.br
.SH Options (expert):
.LP
.br
src (cstr):                    location of source content
.br
* (str):                       any possible options defined for AVFormatContext and sub-classes. See gpac -hx ffdmx and gpac -hx ffdmx:*
.br

.br
.SH ffdec
.LP
.br
Description: FFMPEG decoder
.br
Version: Lavc58.81.100
.br

.br
See FFMPEG documentation (https://ffmpeg.org/documentation.html) for more details
.br

.br
.SH Options (expert):
.LP
.br
* (str):                       any possible options defined for AVCodecContext and sub-classes. See gpac -hx ffdec and gpac -hx ffdec:*
.br

.br
.SH ffavin
.LP
.br
Description: FFMPEG AV Capture
.br
Version: Lavd58.9.103
.br

.br
Typical classes are dshow on windows, avfoundation on OSX, video4linux2 or x11grab on linux
.br

.br
Typical device name can be the webcam name:
.br
FaceTime HD Camera on OSX, device name on windows, /dev/video0 on linux
.br
screen-capture-recorder, see http://screencapturer.sf.net/ on windows
.br
Capture screen 0 on OSX (0=first screen), or screenN for short
.br
X display name (eg :0.0) on linux
.br
See FFMPEG documentation (https://ffmpeg.org/documentation.html) for more details
.br

.br
.SH Options (expert):
.LP
.br
src (str):                     url of device, video://, audio:// or av://
.br
fmt (str):                     name of device class - see filter help. If not set, defaults to first device class
.br
dev (str, default: 0):         name of device or index of device - see filter help
.br
copy (enum, default: A):       set copy mode of raw frames
.br
* N: frames are only forwarded (shared memory, no copy)
.br
* A: audio frames are copied, video frames are forwarded
.br
* V: video frames are copied, audio frames are forwarded
.br
* AV: all frames are copied
.br

.br
sclock (bool, default: false): use system clock (us) instead of device timestamp (for buggy devices)
.br
probes (uint, default: 10, minmax: 0-100): probe a given number of video frames before emitting - this usually helps with bad timing of the first frames
.br
block_size (uint, default: 4096): block size used to read file when using avio context
.br
* (str):                       any possible options defined for AVInputFormat and AVFormatContext. See gpac -hx ffavin and gpac -hx ffavin:*
.br

.br
.SH ffsws
.LP
.br
Description: FFMPEG video rescaler
.br
Version: SwS5.6.101
.br

.br
For bicubic, to tune the shape of the basis function, .I p1 tunes f(1) and .I p2 f´(1)
.br
For gauss .I p1 tunes the exponent and thus cutoff frequency
.br
For lanczos .I p1 tunes the width of the window function
.br
See FFMPEG documentation (https://ffmpeg.org/documentation.html) for more details
.br

.br
.SH Options (expert):
.LP
.br
osize (v2di):                  osize of output video. When not set, input osize is used
.br
ofmt (pfmt, default: none, minmax: none,yuv420,yuv420_10,yuv422,yuv422_10,yuv444,yuv444_10,uyvy,vyuy,yuyv,yvyu,nv12,nv21,nv1l,nv2l,yuva,yuvd,yuv444a,grey,algr,gral,rgb4,rgb5,rgb6,rgba,argb,bgra,abgr,rgb,bgr,xrgb,rgbx,xbgr,bgrx,rgbd,rgbds,rgbs,rgbas): pixel format for output video. When not set, input format is used
.br
scale (enum, default: bicubic): scaling mode - see filter info
.br

.br
p1 (dbl, default: +I):         scaling algo param1 - see filter info
.br
p2 (dbl, default: +I):         scaling algo param2 - see filter info
.br

.br
.SH ffenc
.LP
.br
Description: FFMPEG encoder
.br
Version: Lavc58.81.100
.br

.br
Encodes audio and video streams.
.br
See FFMPEG documentation (https://ffmpeg.org/documentation.html) for more details
.br
Note: if no codec is explicited through .I ffc option and no pixel format is given, codecs will be enumerated to find a matching pixel format.
.br

.br
The encoder will look for property TargetRate on input PID to set the desired bitrate per PID.
.br

.br
The encoder will force a closed gop boundary at each packet with a FileNumber property set or a CueStart property set to true.
.br

.br

.br
.SH Options (expert):
.LP
.br
c (str):                       codec identifier. Can be any supported GPAC ID or ffmpeg ID or filter subclass name
.br
pfmt (pfmt, default: none):    pixel format for input video. When not set, input format is used
.br
fintra (frac, default: 0):     force intra / IDR frames at the given period in sec, eg fintra=60000/1001 will force an intra every 2 seconds on 29.97 fps video; ignored for audio
.br
all_intra (bool, default: false, updatable): only produce intra frames
.br
ls (bool, default: false):     log stats
.br
ffc (str):                     ffmpeg codec name. This allows enforcing a given codec if multiple codecs support the codec ID set (eg aac vs vo_aacenc)
.br
* (str):                       any possible options defined for AVCodecContext and sub-classes. see gpac -hx ffenc and gpac -hx ffenc:*
.br

.br
.SH ffmx
.LP
.br
Description: FFMPEG muxer
.br
Version: Lavf58.42.101
.br

.br
FFMPEG output for files and streamers.
.br
See FFMPEG documentation (https://ffmpeg.org/documentation.html) for more details
.br

.br
Note: Some URL formats may not be sufficient to derive the multiplexing format, you must then use .I ffmt to specify the desired format.
.br

.br
Unlike other multiplexing filters in GPAC, this filter is a sink filter and does not produce any PID to be redirected in the graph.
.br
The filter can however use template names for its output, using the first input PID to resolve the final name.
.br
The filter watches the property FileNumber on incoming packets to create new files.
.br

.br

.br
.SH Options (expert):
.LP
.br
dst (cstr):                    location of source content
.br
start (dbl, default: 0.0):     set playback start offset. Negative value means percent of media dur with -1 <=> dur
.br
speed (dbl, default: 1.0):     set playback speed. If speed is negative and start is 0, start is set to -1
.br
interleave (bool, default: true): write frame in interleave mode
.br
nodisc (bool, default: false): ignore stream configuration changes while muxing, may result in broken streams
.br
mime (cstr):                   set mime type for graph resolution
.br
ffiles (bool, default: false): force complete files to be created for each segment in DASH modes
.br
ffmt (str):                    force ffmpeg output format for the given URL
.br
block_size (uint, default: 4096): block size used to read file when using avio context
.br
* (str):                       any possible options defined for AVFormatContext and sub-classes. See gpac -hx ffmx and gpac -hx ffmx:*
.br

.br
.SH ffavf
.LP
.br
Description: FFMPEG AVFilter
.br
Version: Lavf58.42.101
.br

.br
This filter provides libavfilter raw audio and video tools. See FFMPEG documentation (https://ffmpeg.org/documentation.html) for more details
.br

.br
.SH Declaring a filter
.LP
.br
The filter loads a filter or a filter chain description from the .I f option.
.br
Example
.br
ffavf:f=showspectrum
.br

.br

.br
Unlike other FFMPEG bindings in GPAC, this filter does not parse other libavfilter options, you must specify them directly in the filter chain, and the .I f option will have to be escaped.
.br
Example
.br
ffavf::f=showspectrum=size=320x320 or ffavf::f=showspectrum=size=320x320::pfmt=rgb
.br

.br

.br
The filter will automatically create buffer and buffersink AV filters for data exchange between GPAC and libavfilter.
.br
The builtin options ( .I pfmt, .I afmt ...) can be used to configure the buffersink filter to set the output format of the filter.
.br

.br
.SH Naming of PIDs
.LP
.br
For simple filter graphs with only one input and one output, the input PID is assigned the avfilter name in and the output PID is assigned the avfilter name out
.br

.br
When a graph has several inputs, input PID names shall be assigned by the user using the ffid property, and mapping must be done in the filter.
.br
Example
.br
src=video:#ffid=a src=logo:#ffid=b ffavf::f=[a][b]overlay=main_w-overlay_w-10:main_h-overlay_h-10
.br

.br
In this example:
.br
- the video source is identified as a
.br
- the logo source is identified as b
.br
- the filter declaration maps a to its first input (in this case, main video) and b to its second input (in this case the overlay)
.br

.br
When a graph has several outputs, output PIDs will be identified using the ffid property set to the output avfilter name.
.br
Example
.br
src=source ffavf::f=split inspect:SID=#ffid=out0 vout#SID=out1
.br

.br
In this example:
.br
- the spliter produces 2 video streams out0 and out1
.br
- the inspecter only process stream with ffid out0
.br
- the video output only displays stream with ffid out1
.br

.br
The name(s) of the final output of the avfilter graph cannot be configured in GPAC. You can however name intermediate output(s) in a complex filter chain as usual.
.br

.br
.SH Filter graph commands
.LP
.br
The filter handles option updates as commands passed to the AV filter graph. The syntax expected in the option name is:
.br
* com_name=value: sends command com_name with value value to all filters
.br
* name#com_name=value: sends command com_name with value value to filter named name
.br

.br

.br

.br
.SH Options (expert):
.LP
.br
f (str):                       filter or filter chain description - see filter help
.br
pfmt (pfmt, default: none):    pixel format of output. If not set, let AVFilter decide
.br
afmt (afmt, default: none):    audio format of output. If not set, let AVFilter decide
.br
sr (uint, default: 0):         sample rate of output. If not set, let AVFilter decide
.br
ch (uint, default: 0):         number of channels of output. If not set, let AVFilter decide
.br
dump (bool, default: false, updatable): dump graph as log madia@info or stderr if not set
.br
* (str):                       any possible options defined for AVFilter and sub-classes. See gpac -hx ffavf and gpac -hx ffavf:*
.br

.br
.SH jsf
.LP
.br
Description: JavaScript filter
.br

.br
This filter runs a javascript file specified in .I js defining a new JavaScript filter.
.br
  
.br
For more information on how to use JS filters, please check https://wiki.gpac.io/jsfilter
.br

.br

.br
.SH Options (expert):
.LP
.br
js (cstr):                     location of script source
.br
* (str):                       any possible options defined for the script. See gpac -hx jsf:js=$YOURSCRIPT
.br

.br
.SH routeout
.LP
.br
Description: ROUTE output
.br

.br
The ROUTE output filter is used to distribute a live file-based session using ROUTE.
.br
The filter supports DASH and HLS inputs, ATSC3.0 signaling and generic ROUTE signaling.
.br

.br
The filter is identified using the following URL schemes:
.br
* `atsc://`: session is a full ATSC 3.0 session
.br
* `route://IP:port`: session is a ROUTE session running on given multicast IP and port
.br

.br
The filter only accepts input PIDs of type FILE. A PID without OrigStreamType property set is delievered as a raw file.
.br
For such PIDs, the filter will look for the following properties:
.br
* `ROUTEName`: set resource name. If not found, uses basename of URL
.br
* `ROUTECarousel`: set repeat period. If not found, uses .I carousel. If 0, the file is only sent once
.br
* `ROUTEUpload`: set resource upload time. If not found, uses .I carousel. If 0, the file will be sent as fast as possible.
.br

.br
For ROUTE or single service ATSC, a file extension, either in .I dst or in .I ext, may be used to identify the HAS session type (DASH or HLS).
.br
Example
.br
"route://IP:PORT/manifest.mpd", "route://IP:PORT/:ext=mpd"
.br

.br

.br
For multi-service ATSC, forcing an extension will force all service to use the same formats
.br
Example
.br
"atsc://ext=mpd", "route://IP:PORT/manifest.mpd"
.br

.br
If multiple services with different formats are needed, you will need to explicit your filters:
.br
Example
.br
gpac -i DASH_URL:#ServiceID=1 @ dashin:filemode:FID=1 -i HLS_URL:#ServiceID=2 @ dashin:filemode:FID=2 -o atsc://:SID=1,2
.br

.br
Example
.br
gpac -i MOVIE1:#ServiceID=1 @ dasher:FID=1:mname=manifest.mpd -i MOVIE2:#ServiceID=2 @ dasher:FID=2:mname=manifest.m3u8 -o atsc://:SID=1,2
.br

.br

.br
By default, all streams in a service are assigned to a single route session, and differentiated by ROUTE TSI (see .I splitltc).
.br
TSI are assigned as follows:
.br
- signaling TSI is always 0
.br
- raw files are assigned TSI 1 and increasing number of TOI
.br
- otherwise, the first PID found is assigned TSI 10, the second TSI 20 etc ...
.br

.br
Init segments and HLS subplaylists are sent before each new segment, independently of .I carousel.
.br
.SH ATSC 3.0 mode
.LP
.br
In this mode, the filter allows multiple service multiplexing.
.br
By default, a single multicast IP is used for route sessions, each service will be assigned a different port.
.br
The filter will look for ROUTEIP and ROUTEPort properties on the incoming PID. If not found, the default .I ip and .I port will be used.
.br

.br
.SH ROUTE mode
.LP
.br
In this mode, only a single service can be distributed by the ROUTE session.
.br
Note: .I ip is ignored, and .I first_port is used if no port is specified in .I dst.
.br
The ROUTE session will include a multi-part MIME unsigned package containing manifest and S-TSID, sent on TSI=0.
.br

.br
.SH Examples (to be refined!)
.LP
.br
Since the ROUTE filter only consummes files, it is needed to insert:
.br
- the dash demuxer in filemode when loading a DASH session
.br
- the dash muxer when creating a DASH session
.br

.br
Muxing an existing DASH session in route:
.br
Example
.br
gpac -i source.mpd dashin:filemode @ -o route://225.1.1.0:6000/:ext=mpd
.br

.br
Muxing an existing DASH session in atsc:
.br
Example
.br
gpac -i source.mpd dashin:filemode @ -o atsc://:ext=mpd
.br

.br
Dashing and muxing in route:
.br
Example
.br
gpac -i source.mp4 dasher @ -o route://225.1.1.0:6000/manifest.mpd:profile=live
.br

.br
Dashing and muxing in route Low Latency (experimental):
.br
Example
.br
gpac -i source.mp4 dasher @ -o route://225.1.1.0:6000/manifest.mpd:profile=live:cdur=0.2:llmode
.br

.br

.br
Sending a single file in ROUTE using half a second upload time, 2 seconds carousel:
.br
Example
.br
gpac -i URL:#ROUTEUpload=0.5:#ROUTECarousel=2 -o route://225.1.1.0:6000/
.br

.br

.br
Common mistakes
.br
Example
.br
gpac -i source.mpd -o route://225.1.1.0:6000/
.br

.br
This will only send the manifest file as a regular object and will not load the dash session.
.br
Example
.br
gpac -i source.mpd dasher @ -o route://225.1.1.0:6000/
.br

.br
This will load the dash session, and instantiate a muxer of the same format as the dash input to create a single file sent to ROUTE
.br
Example
.br
gpac -i source.mpd dasher @ -o route://225.1.1.0:6000/manifest.mpd
.br

.br
This will load the dash session, and instantiate a new dasher filter (hence a new DASH manifest), sending the output of the DASHER to ROUTE
.br

.br

.br
.SH Options (expert):
.LP
.br
dst (cstr):                    location of destination file - see filter help 
.br
ext (cstr):                    set extension for graph resolution, regardless of file extension
.br
mime (cstr):                   set mime type for graph resolution
.br
ifce (str):                    default interface to use for multicast. If NULL, the default system interface will be used
.br
carousel (uint, default: 1000): carousel period in ms for repeating signaling and raw file data - see filter help
.br
first_port (uint, default: 6000): port number of first ROUTE session in ATSC mode
.br
ip (str, default: 225.1.1.0):  mulicast IP address for ROUTE session in ATSC mode
.br
ttl (uint, default: 0):        time-to-live for multicast packets
.br
bsid (uint, default: 800):     ID for ATSC broadcast stream
.br
mtu (uint, default: 1472):     size of LCT MTU in bytes
.br
splitlct (enum, default: off): split mode for LCT channels
.br
* off: all streams are in the same LCT channel
.br
* type: each new stream type results in a new LCT channel
.br
* all: all streams are in dedicated LCT channel, the first stream being used for STSID signaling
.br

.br
korean (bool, default: false): use korean version of ATSC 3.0 spec instead of US
.br
llmode (bool, default: false): use low-latency mode (experimental, will soon be removed)
.br

.br
.SH dtout
.LP
.br
Description: DekTec SDIOut
.br

.br
This filter provides SDI output to be used with DTA 2174 or DTA 2154 cards.
.br

.br
.SH Options (expert):
.LP
.br
bus (sint, default: -1):       PCI bus number - if not set, device discovery is used
.br
slot (sint, default: -1):      PCI bus number - if not set, device discovery is used
.br
fps (frac, default: 30/1):     default FPS to use if input stream fps cannot be detected
.br
clip (bool, default: false):   clip YUV data to valid SDI range, slower
.br
port (uint, default: 1):       set sdi output port of card
.br
start (dbl, default: 0.0):     set playback start offset, [-1, 0] means percent of media dur, eg -1 == dur
.br

.br
.SH ohevcdec
.LP
.br
Description: OpenHEVC decoder
.br

.br
This filter decodes HEVC and LHVC (HEVC scalable extensions) from one or more PIDs through the OpenHEVC library
.br

.br
.SH Options (expert):
.LP
.br
threading (enum, default: frame): set threading mode
.br
* frameslice: parallel decoding of both frames and slices
.br
* frame: parallel decoding of frames
.br
* slice: parallel decoding of slices
.br

.br
nb_threads (uint, default: 0): set number of threads. If 0, uses number of cores minus one
.br
no_copy (bool, default: false): directly dispatch internal decoded frame without copy
.br
pack_hfr (bool, default: false): pack 4 consecutive frames in a single output
.br
seek_reset (bool, default: false): reset decoder when seeking
.br
force_stereo (bool, default: false): force stereo output for multiview (top-bottom only)
.br
reset_switch (bool, default: false): reset decoder at config change
.br

.br
.SH avgen
.LP
.br
Description: AV Counter Generator
.br
Version: 1.0
.br
Author: GPAC Team
.br

.br
This filter generates AV streams representing a counter. Streams can be enabled or disabled using .I type.
.br
The filter is software-based and does not use GPU.
.br

.br
When .I adjust is set, the first video frame is adjusted such that a full circle happens at each exact second according to the system UTC clock.
.br
By default, video UTC and date are computed at each frame generation from current clock and not from frame number.
.br
This will result in broken timing when playing at speeds other than 1.0.
.br
This can be changed using .I lock.
.br

.br
Audio beep is generated every second, with octave (2xfreq) of even beep used every 10 seconds.
.br
When video is generated, beep is synchronized to video at each exact second.
.br

.br
If NTP injection is used, each video packet (but not audio ones) has a SenderNTP property set; if video is not used, each audio packet has a SenderNTP property set.
.br

.br
.SH Multistream generation
.LP
.br
More than one output size can be specified. This will result in multiple sources being generated, one per size.
.br
A size can be specified more than once, resulting in packet references when [-copy] is not set, or full copies otherwise.
.br
Target encoding bitrates can be assigned to each output using .I rates. This can be usefull when generating dash:
.br
Example
.br
gpac avgen:sizes=1280x720,1920x1080:rates=2M,5M enc:c=aac:FID=1 enc:c=264:FID=2:clone -o live.mpd:SID=1,2
.br

.br

.br
.SH Multiview generation
.LP
.br
In multiview mode, only the animated counter will move in depth backward and forward, as indicated by the .I disparity value.
.br
When .I pack is set, a packed stereo couple is generated for each video packet.
.br
Otherwise, when .I views is greater than 2, each view is generated on a dedicated output pid with the property ViewIdx set in [1, views].
.br
Multi-view output forces usage of .I copy mode.
.br

.br
.SH PID Naming
.LP
.br
The audio PID is assigned the name audio and ID 1.
.br
If a single video PID is produced, it is assigned the name video and ID 2.
.br
If multiple video PIDs are produced, they are assigned the names videoN and ID N+1, N in [1, sizes].
.br
If multiple .I views are generated, they are assigned the names videoN_vK and ID N*views+K-1, N in [1,sizes], K in [1, views].
.br

.br

.br
.SH Options (expert):
.LP
.br
type (enum, default: av):      output selection
.br
* a: audio only
.br
* v: video only
.br
* av: audio and video
.br

.br
freq (uint, default: 440):     frequency of beep
.br
freq2 (uint, default: 659):    frequency of odd beep
.br
sr (uint, default: 44100):     output samplerate
.br
flen (uint, default: 1024):    output frame length in samples
.br
ch (uint, default: 1):         number of channels
.br
alter (bool, default: false):  beep alternatively on each channel
.br
blen (uint, default: 50):      length of beep in milliseconds
.br
fps (frac, default: 25):       video frame rate
.br
sizes (v2il, default: 1280x720): video size in pixels
.br
lock (bool, default: false):   lock timing to video generation
.br
dyn (bool, default: true):     move bottom banner
.br
ntp (bool, default: true):     send NTP along with packets
.br
copy (bool, default: false):   copy the framebuffer into each video packet instead of using packet references
.br
dur (frac, default: 0/0):      run for the given time in second
.br
adjust (bool, default: true):  adjust start time to synchronize counter and UTC - see filter help
.br
pack (enum, default: no):      packing mode for stereo views
.br
 * no: no packing
.br
 * ss: side by side packing, forces .I views to 2
.br
 * tb: top-bottom packing, forces .I views to 2
.br

.br
disparity (uint, default: 20): disparity in pixels between left-most and right-most views
.br
views (uint, default: 1):      number of views
.br
rates (strl):                  number of target bitrates to assign, one per size
.br

.br
.SH EXAMPLES
.TP
Basic and advanced examples are available at https://wiki.gpac.io/Filters
.SH MORE
.LP
Authors: GPAC developers, see git repo history (-log)
.br
For bug reports, feature requests, more information and source code, visit http://github.com/gpac/gpac
.br
<<<<<<< HEAD
build: 1.1.0-DEV-rev151-g9b6ad9279-master
=======
build: 1.1.0-DEV-rev41-g4c60e31ac-route_out
>>>>>>> 94619312
.br
Copyright: (c) 2000-2020 Telecom Paris distributed under LGPL v2.1+ - http://gpac.io
.br
.SH SEE ALSO
.LP
gpac(1), MP4Client(1), MP4Box(1)<|MERGE_RESOLUTION|>--- conflicted
+++ resolved
@@ -4322,7 +4322,6 @@
 .br
 last_seg_merge (bool, default: false): force merging last segment if less than half the target duration
 .br
-<<<<<<< HEAD
 mha_compat (enum, default: no): adaptation set generation mode for compatible MPEG-H Audio profile
 .br
 * no: only generate the adaptation set for the main profile
@@ -4332,9 +4331,8 @@
 * all: generate the adaptation set for the main profile and all compatible profiles
 .br
 
-=======
+.br
 mname (str):                   output manifest name for ATSC3 muxing
->>>>>>> 94619312
 .br
 
 .br
@@ -6634,11 +6632,7 @@
 .br
 For bug reports, feature requests, more information and source code, visit http://github.com/gpac/gpac
 .br
-<<<<<<< HEAD
-build: 1.1.0-DEV-rev151-g9b6ad9279-master
-=======
-build: 1.1.0-DEV-rev41-g4c60e31ac-route_out
->>>>>>> 94619312
+build: 1.1.0-DEV-rev157-g0c2648fdd-master
 .br
 Copyright: (c) 2000-2020 Telecom Paris distributed under LGPL v2.1+ - http://gpac.io
 .br
